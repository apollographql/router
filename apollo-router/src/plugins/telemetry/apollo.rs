--- conflicted
+++ resolved
@@ -126,8 +126,9 @@
             client_name_header: client_name_header_default(),
             client_version_header: client_version_header_default(),
             schema_id: "<no_schema_id>".to_string(),
-<<<<<<< HEAD
             apollo_sender: Sender::default(),
+            buffer_size: 10000,
+            field_level_instrumentation: false,
         }
     }
 }
@@ -151,7 +152,7 @@
             .traces
             .keys()
             .chain(self.stats.keys())
-            .dedup()
+            .duplicates()
             .cloned()
             .collect();
         let operation_count = duplicated_keys.len() as u64;
@@ -168,10 +169,6 @@
                 entry.add_assign(stats);
             }
             report.operation_count += 1;
-=======
-            buffer_size: 10000,
-            field_level_instrumentation: false,
->>>>>>> ec5709a2
         }
         let single_stats_report = SingleStatsReport {
             operation_count,
@@ -181,13 +178,19 @@
             traces: self.traces,
         };
 
-        (
+        dbg!((
             report,
             vec![
                 SingleReport::Stats(single_stats_report),
                 SingleReport::Traces(single_traces_report),
             ],
-        )
+        ))
+    }
+}
+
+impl AddAssign<Vec<SingleReport>> for ReportBuilder {
+    fn add_assign(&mut self, report: Vec<SingleReport>) {
+        report.into_iter().for_each(|r| self.add_assign(r));
     }
 }
 
@@ -371,7 +374,7 @@
             loop {
                 tokio::select! {
                     single_report = rx.next() => {
-
+                        report_builder += std::mem::take(&mut buffer);
                         if let Some(r) = single_report {
                             report_builder += dbg!(r);
                         } else {
@@ -379,8 +382,10 @@
                         }
                        },
                     _ = timeout.tick() => {
-                        let report = std::mem::take(&mut report_builder).build();
-                        Self::send_report(&pool, &apollo_key, &header, report.0).await;
+                        report_builder += std::mem::take(&mut buffer);
+                        let (report, orphans) = std::mem::take(&mut report_builder).build();
+                        buffer = orphans;
+                        Self::send_report(&pool, &apollo_key, &header, report).await;
                     }
                 };
             }
