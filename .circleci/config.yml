version: 2.1

# These "CircleCI Orbs" are reusable bits of configuration that can be shared
# across projects.  See https://circleci.com/orbs/ for more information.
orbs:
  gh: circleci/github-cli@2.3.0
  slack: circleci/slack@4.12.6
  secops: apollo/circleci-secops-orb@2.0.7

executors:
  amd_linux_build: &amd_linux_build_executor
    docker:
      - image: cimg/base:stable
    resource_class: xlarge
    environment:
      CARGO_BUILD_JOBS: 4
      RUST_TEST_THREADS: 6
  amd_linux_helm: &amd_linux_helm_executor
    docker:
      - image: cimg/base:stable
    resource_class: small
  amd_linux_test: &amd_linux_test_executor
    docker:
      - image: cimg/base:stable
      - image: cimg/redis:7.2.4
      - image: jaegertracing/all-in-one:1.54.0
      - image: openzipkin/zipkin:2.23.2
    resource_class: xlarge
    environment:
      CARGO_BUILD_JOBS: 4
  arm_linux_build: &arm_linux_build_executor
    machine:
      image: ubuntu-2004:2024.01.1
    resource_class: arm.large
    environment:
      CARGO_BUILD_JOBS: 8
  arm_linux_test: &arm_linux_test_executor
    machine:
      image: ubuntu-2004:2024.01.1
    resource_class: arm.xlarge
    environment:
      CARGO_BUILD_JOBS: 8
<<<<<<< HEAD
      RUST_TEST_THREADS: 8
    docker:
      - image: cimg/redis:7.2.4
=======
>>>>>>> f414230d
  macos_build: &macos_build_executor
    macos:
      # See https://circleci.com/docs/xcode-policy along with the support matrix
      # at https://circleci.com/docs/using-macos#supported-xcode-versions.
      # We use the major.minor notation to bring in compatible patches.
      xcode: "14.2.0"
    resource_class: macos.m1.medium.gen1
    docker:
      - image: cimg/redis:7.2.4
  macos_test: &macos_test_executor
    macos:
      # See https://circleci.com/docs/xcode-policy along with the support matrix
      # at https://circleci.com/docs/using-macos#supported-xcode-versions.
      # We use the major.minor notation to bring in compatible patches.
      xcode: "14.2.0"
    resource_class: macos.m1.medium.gen1
  windows_build: &windows_build_executor
    machine:
      image: "windows-server-2019-vs2019:2024.02.21"
    resource_class: windows.xlarge
    shell: bash.exe --login -eo pipefail
  windows_test: &windows_test_executor
    machine:
      image: "windows-server-2019-vs2019:2024.02.21"
    resource_class: windows.xlarge
    shell: bash.exe --login -eo pipefail
    docker:
      - image: cimg/redis:7.2.4
# We don't use {{ arch }} because on windows it is unstable https://discuss.circleci.com/t/value-of-arch-unstable-on-windows/40079
parameters:
  toolchain_version:
    type: string
    default: '{{ checksum ".circleci/config.yml" }}-v2-{{ checksum "~/.arch" }}-{{ checksum "rust-toolchain.toml" }}-{{ checksum "~/.daily_version" }}'
  xtask_version:
    type: string
    default: '{{ checksum ".circleci/config.yml" }}-{{ checksum "~/.arch" }}-{{ checksum "rust-toolchain.toml" }}-{{ checksum "~/.xtask_version" }}'
  merge_version:
    type: string
    default: '{{ checksum ".circleci/config.yml" }}-{{ checksum "~/.arch" }}-{{ checksum "rust-toolchain.toml" }}-{{ checksum "~/.xtask_version" }}-{{ checksum "~/.merge_version" }}'
  protoc_version:
    type: string
    default: "21.8"
  nightly:
    type: boolean
    default: false

# These are common environment variables that we want to set on on all jobs.
# While these could conceivably be set on the CircleCI project settings'
# as "Secrets", these are not really secrets, and its convenient to keep them in
# code.  Also, most of our secrets are not necessary for _most_ of our jobs, so this enables
# forks of the project to run their own tests on their own CircleCI deployments with no
# additional configuration.
common_job_environment: &common_job_environment
  CARGO_NET_GIT_FETCH_WITH_CLI: "true"
  RUST_BACKTRACE: full
  CARGO_INCREMENTAL: 0
commands:

  setup_environment:
    parameters:
      platform:
        type: executor
    steps:
      - unify_environment:
          platform: << parameters.platform >>
      - create_cache_keys
      - restore_cache:
          keys:
            - "<< pipeline.parameters.toolchain_version >>"
      - install_packages:
          platform: << parameters.platform >>
      - install_protoc:
          platform: << parameters.platform >>
      - install_rust:
          platform: << parameters.platform >>
      - install_extra_tools
      - fetch_dependencies
      - save_cache:
          key: "<< pipeline.parameters.toolchain_version >>"
          paths:
            - ~/.deb
            - ~/.cargo
            - ~/.rustup
            - ~/.local
      - install_xtask

  # Even though all executors use bash there are a number of differences that can be taken care of up front.
  # Windows shell commands are found on the path before the linux subsystem commands, so use aliases to override.
  # OSX doesn't seem to support aliases properly, so we use a symlink
  unify_environment:
    parameters:
      platform:
        type: executor
    steps:
      - run:
          name: Setup path
          command: echo 'export PATH="$HOME/.local/bin:$HOME/.local/aliases:$PATH"' >> "$BASH_ENV"
      - when:
          condition:
            or:
              - equal: [ *amd_linux_build_executor, << parameters.platform >> ]
              - equal: [ *amd_linux_test_executor, << parameters.platform >> ]
          steps:
            - run:
                name: Write arch
                command: |
                  echo 'amd_linux' >> ~/.arch
      - when:
          condition:
            or:
              - equal: [ *arm_linux_build_executor, << parameters.platform >> ]
              - equal: [ *arm_linux_test_executor, << parameters.platform >> ]
          steps:
            - run:
                name: Write arch
                command: |
                  echo 'arm_linux' >> ~/.arch
      - when:
          condition:
            or:
              - equal: [ *macos_build_executor, << parameters.platform >> ]
              - equal: [ *macos_test_executor, << parameters.platform >> ]
          steps:
            - run:
                name: Make link to md5
                command: |
                  mkdir -p ~/.local/aliases
                  ln -s /sbin/md5 ~/.local/aliases/md5sum
            - run:
                name: Write arch
                command: |
                  echo 'osx' >> ~/.arch
      - when:
          condition:
            or:
              - equal: [ *windows_build_executor, << parameters.platform >> ]
              - equal: [ *windows_test_executor, << parameters.platform >> ]
          steps:
            - run:
                name: Create bash aliases
                command: |
                  echo 'alias find=/bin/find' >> "$BASH_ENV"
                  echo 'alias sort=/bin/sort' >> "$BASH_ENV"
                  echo 'export EXECUTABLE_SUFFIX=".exe"' >> "$BASH_ENV"
            - run:
                name: Write arch
                command: |
                  echo 'windows' >> ~/.arch

  # Create files that are useful for cache keys
  create_cache_keys:
    steps:
      - run:
          name: Create cache keys
          command: |
            # The Rust index takes time to download. Update this daily.
            date +%j > ~/.daily_version
            # The checksum of the xtask/src directory, so that when we make changes to xtask we cause a full rebuild
            find xtask/src -type f | while read name; do md5sum $name; done | sort -k 2 | md5sum > ~/.xtask_version
            # The closest common ancestor to the default branch, so that test jobs can take advantage previous compiles
            git remote set-head origin -a
            TARGET_BRANCH=$(git rev-parse --abbrev-ref origin/HEAD)
            echo "Target branch is ${TARGET_BRANCH}"
            COMMON_ANCESTOR_REF=$(git merge-base HEAD "${TARGET_BRANCH}")
            echo "Common ancestor is ${COMMON_ANCESTOR_REF}"
            echo "${CIRCLE_PROJECT_REPONAME}-${COMMON_ANCESTOR_REF}" > ~/.merge_version

  # Linux specific step to install packages that are needed
  install_packages:
    parameters:
      platform:
        type: executor
    steps:
      - when:
          condition:
            or:
              - equal: [ *amd_linux_build_executor, << parameters.platform >> ]
              - equal: [ *amd_linux_test_executor, << parameters.platform >> ]
              - equal: [ *arm_linux_build_executor, << parameters.platform >> ]
              - equal: [ *arm_linux_test_executor, << parameters.platform >> ]
          steps:
            - run:
                name: Update and install dependencies
                command: |
                  if [[ ! -d "$HOME/.deb" ]]; then
                    mkdir $HOME/.deb
                    sudo apt-get --download-only -o Dir::Cache="$HOME/.deb" -o Dir::Cache::archives="$HOME/.deb" install libssl-dev libdw-dev cmake
                  fi
                  sudo dpkg -i $HOME/.deb/*.deb
      - when:
          condition:
            or:
              - equal: [ *windows_build_executor, << parameters.platform >> ]
              - equal: [ *windows_test_executor, << parameters.platform >> ]
          steps:
            - run:
                name: Install CMake
                command: |
                  choco install cmake.install -y
                  echo 'export PATH="/c/Program Files/CMake/bin:$PATH"' >> "$BASH_ENV"
                  exit $LASTEXITCODE
      - when:
          condition:
            or:
              - equal: [ *macos_build_executor, << parameters.platform >> ]
              - equal: [ *macos_test_executor, << parameters.platform >> ]
          steps:
            - run:
                name: Install CMake
                command: |
                  brew install cmake
  install_protoc:
    parameters:
      platform:
        type: executor
    steps:
      - when:
          condition:
            or:
              - equal: [ *amd_linux_build_executor, << parameters.platform >> ]
              - equal: [ *amd_linux_test_executor, << parameters.platform >> ]
          steps:
            - run:
                name: Install protoc
                command: |
                  if [[ ! -f "$HOME/.local/bin/protoc" ]]; then
                    curl -L https://github.com/protocolbuffers/protobuf/releases/download/v<< pipeline.parameters.protoc_version >>/protoc-<< pipeline.parameters.protoc_version >>-linux-x86_64.zip --output protoc.zip
                    unzip protoc.zip -d $HOME/.local
                  fi
      - when:
          condition:
            or:
              - equal: [ *arm_linux_build_executor, << parameters.platform >> ]
              - equal: [ *arm_linux_test_executor, << parameters.platform >> ]
          steps:
            - run:
                name: Install protoc
                command: |
                  if [[ ! -f "$HOME/.local/bin/protoc" ]]; then
                    curl -L https://github.com/protocolbuffers/protobuf/releases/download/v<< pipeline.parameters.protoc_version >>/protoc-<< pipeline.parameters.protoc_version >>-linux-aarch_64.zip --output protoc.zip
                    unzip protoc.zip -d $HOME/.local
                  fi
      - when:
          condition:
            or:
              - equal: [ *macos_build_executor, << parameters.platform >> ]
              - equal: [ *macos_test_executor, << parameters.platform >> ]
          steps:
            - run:
                name: Install protoc
                command: |
                  if [[ ! -f "$HOME/.local/bin/protoc" ]]; then
                    curl -L https://github.com/protocolbuffers/protobuf/releases/download/v<< pipeline.parameters.protoc_version >>/protoc-<< pipeline.parameters.protoc_version >>-osx-universal_binary.zip --output protoc.zip
                    unzip protoc.zip -d $HOME/.local
                  fi
      - when:
          condition:
            or:
              - equal: [ *windows_build_executor, << parameters.platform >> ]
              - equal: [ *windows_test_executor, << parameters.platform >> ]
          steps:
            - run:
                name: Install protoc
                command: |
                  if [[ ! -f "$HOME/.local/bin/protoc$EXECUTABLE_SUFFIX" ]]; then
                    curl -L https://github.com/protocolbuffers/protobuf/releases/download/v<< pipeline.parameters.protoc_version >>/protoc-<< pipeline.parameters.protoc_version >>-win64.zip --output protoc.zip
                    unzip protoc.zip -d $HOME/.local
                  fi

  install_rust:
    parameters:
      platform:
        type: executor
    steps:
      - run:
          name: Install Rust
          command: |
            if [[ ! -d "$HOME/.cargo" ]]; then
              curl https://sh.rustup.rs -sSf -o rustup.sh
              chmod 755 ./rustup.sh
              ./rustup.sh -y --profile minimal --component clippy --component rustfmt --default-toolchain none
              $HOME/.cargo/bin/rustc -V
            fi
            echo 'export PATH="$HOME/.cargo/bin:$PATH"' >> "$BASH_ENV"

      - when:
          condition:
            or:
              - equal: [ *windows_build_executor, << parameters.platform >> ]
              - equal: [ *windows_test_executor, << parameters.platform >> ]
          steps:
            - run:
                name: Special case for Windows because of ssh-agent
                command: |
                  printf "[net]\ngit-fetch-with-cli = true" >> ~/.cargo/Cargo.toml
      - when:
          condition:
            or:
              - equal: [ *macos_build_executor, << parameters.platform >> ]
          steps:
            - run:
                name: Special case for OSX x86_64 builds
                command: |
                  rustup target add x86_64-apple-darwin

      - when:
          condition:
            equal: [ *arm_linux_test_executor, << parameters.platform >> ]
          steps:
            - run:
                name: Install nightly Rust to build the fuzzers
                command: |
                  rustup install nightly

  install_extra_tools:
    steps:
      - run:
          name: Install cargo deny, about, edit
          command: |
            if [[ ! -f "$HOME/.cargo/bin/cargo-deny$EXECUTABLE_SUFFIX" ]]; then
              cargo install --locked --version 0.14.21 cargo-deny
              cargo install --locked --version 0.6.1 cargo-about
              cargo install --locked --version 0.12.2 cargo-edit
              cargo install --locked --version 0.12.0 cargo-fuzz
            fi

            if [[ ! -f "$HOME/.cargo/bin/cargo-nextest$EXECUTABLE_SUFFIX" ]]; then
              cargo install --locked --version 0.9.70 cargo-nextest
            fi

  fetch_dependencies:
    steps:
      - run:
          name: Fetch dependencies
          command: cargo fetch --locked
  install_xtask:
    steps:
      - restore_cache:
          keys:
            - "<< pipeline.parameters.xtask_version >>"
      - run:
          name: Install xtask
          command: |
            if [[ ! -f "$HOME/.cargo/bin/xtask$EXECUTABLE_SUFFIX" ]]; then
              cargo install --locked --path xtask
            fi
      - save_cache:
          key: "<< pipeline.parameters.xtask_version >>"
          paths:
            - ~/.cargo/bin/xtask
            - ~/.cargo/bin/xtask.exe

  xtask_lint:
    steps:
      - restore_cache:
          keys:
            - "<< pipeline.parameters.merge_version >>-lint"
      - run: xtask lint
      - when:
          condition:
            equal: [ "dev", "<< pipeline.git.branch >>" ]
          steps:
            - save_cache:
                key: "<< pipeline.parameters.merge_version >>-lint"
                paths:
                  - target
  xtask_release_preverify:
    steps:
      - run: xtask release pre-verify

  xtask_check_helm:
    steps:
      - run:
          name: Validate helm manifests
          command: |
            # Install Helm
            curl https://raw.githubusercontent.com/helm/helm/main/scripts/get-helm-3 | bash

            # Install kubeconform
            KUBECONFORM_INSTALL=$(mktemp -d)
            curl -L https://github.com/yannh/kubeconform/releases/latest/download/kubeconform-linux-amd64.tar.gz | tar xz -C "${KUBECONFORM_INSTALL}"

            # Create list of kube versions
            CURRENT_KUBE_VERSIONS=$(curl -s -L https://raw.githubusercontent.com/kubernetes/website/main/data/releases/schedule.yaml \
              | yq -o json '.' \
              | jq --raw-output '.schedules[] | select((now | strftime("%Y-%m-%dT00:00:00Z")) as $date | .releaseDate < $date and .endOfLifeDate > $date) | select(.previousPatches != null) | .previousPatches[].release')

            TEMPLATE_DIR=$(mktemp -d)
            MINOR_VERSION="${kube_version%.*}"
            SUCCEEDED=false

            # For each k8s minor version (e.g.: 1.28) we will try to validate against the most recent patch release (e.g. 1.28.3)
            # We use curl --head to check if support is available. If it isn't we then try the next most recent release.
            # As soon as we find an available release we try to use it. If we don't find an available release for a minor version, then we will ignore that silently
            for kube_version in ${CURRENT_KUBE_VERSIONS}; do
              if [[ "${kube_version%.*}" == "${MINOR_VERSION}" ]]; then
                if [[ ${SUCCEEDED} == true ]]; then
                  continue
                fi
              else
                MINOR_VERSION="${kube_version%.*}"
                SUCCEEDED=false
              fi

              # Sometimes the database has not been updated with schema details. If that happens, just skip the kubeconform checks until the database is updated"
              if ! curl --head --silent --output /dev/null  --fail "https://github.com/yannh/kubernetes-json-schema/tree/master/v${kube_version}"; then
                echo "Skipping validation for kubernetes version: ${kube_version} until the schema database is updated."
                continue
              fi

              echo "Validating against schema version: ${kube_version}"

              # Use helm to template our chart against kube_version
              helm template --kube-version "${kube_version}" router helm/chart/router --set autoscaling.enabled=true > "${TEMPLATE_DIR}/router-${kube_version}.yaml"

              # Execute kubeconform on our templated charts to ensure they are good
              "${KUBECONFORM_INSTALL}/kubeconform" \
                --kubernetes-version "${kube_version}" \
                --strict \
                --schema-location default \
                --verbose \
                "${TEMPLATE_DIR}/router-${kube_version}.yaml"
              SUCCEEDED=true
            done

  xtask_check_compliance:
    steps:
      - restore_cache:
          keys:
            - "<< pipeline.parameters.merge_version >>-compliance"
      # cargo-deny fetches a rustsec advisory DB, which has to happen on github.com over https
      - run: git config --global --unset-all url.ssh://git@github.com.insteadof
      - run: xtask check-compliance
      - when:
          condition:
            equal: [ "dev", "<< pipeline.git.branch >>" ]
          steps:
            - save_cache:
                key: "<< pipeline.parameters.merge_version >>-compliance"
                paths:
                  - target
  xtask_test:
    parameters:
      variant:
        type: string
        default: "default"
    steps:
      - restore_cache:
          keys:
            - "<< pipeline.parameters.merge_version >>-test-<< parameters.variant >>"
      - run:
          name: Run tests
          environment:
            # Use the settings from the "ci" profile in nextest configuration.
            NEXTEST_PROFILE: ci
          command: xtask test --workspace --locked
      - run:
          name: Delete large files from cache
          command: |
            find target/debug/deps -type f -size +50M -delete
            rm target/debug/router*
      - when:
          condition:
            equal: [ "dev", "<< pipeline.git.branch >>" ]
          steps:
            - save_cache:
                key: "<< pipeline.parameters.merge_version >>-test-<< parameters.variant >>"
                paths:
                  - target
      - store_test_results:
          # The results from nextest that power the CircleCI Insights.
          path: ./target/nextest/ci/junit.xml
  fuzz_build:
    steps:
      - run: cargo +nightly fuzz build

jobs:
  lint:
    environment:
      <<: *common_job_environment
    parameters:
      platform:
        type: executor
    executor: << parameters.platform >>
    steps:
      - checkout
      - setup_environment:
          platform: << parameters.platform >>
      - xtask_lint

  check_helm:
    environment:
      <<: *common_job_environment
    parameters:
      platform:
        type: executor
    executor: << parameters.platform >>
    steps:
      - when:
          condition:
            equal: [ *amd_linux_helm_executor, << parameters.platform >> ]
          steps:
            - checkout
            - xtask_check_helm

  check_compliance:
    environment:
      <<: *common_job_environment
    parameters:
      platform:
        type: executor
    executor: << parameters.platform >>
    steps:
      - checkout
      - setup_environment:
          platform: << parameters.platform >>
      - xtask_check_compliance

  test:
    environment:
      <<: *common_job_environment
    parameters:
      platform:
        type: executor
    executor: << parameters.platform >>
    steps:
      - checkout
      - setup_environment:
          platform: << parameters.platform >>
      - xtask_test
      - when:
          condition:
            equal: [ *arm_linux_test_executor, << parameters.platform >> ]
          steps:
            - fuzz_build

  test_updated:
    environment:
      <<: *common_job_environment
    parameters:
      platform:
        type: executor
    executor: << parameters.platform >>
    steps:
      - checkout
      - setup_environment:
          platform: << parameters.platform >>
      - run:
          name: Update all Rust dependencies
          command: |
            rm Cargo.lock
            cargo fetch
      - xtask_test:
          variant: "updated"
  pre_verify_release:
    environment:
      <<: *common_job_environment
    parameters:
      platform:
        type: executor
    executor: << parameters.platform >>
    steps:
      - checkout
      - setup_environment:
          platform: << parameters.platform >>
      - xtask_release_preverify

  build_release:
    parameters:
      platform:
        type: executor
      nightly:
        type: boolean
        default: false
    executor: << parameters.platform >>
    environment:
      <<: *common_job_environment
      RELEASE_BIN: router
      APPLE_TEAM_ID: "YQK948L752"
      APPLE_USERNAME: "opensource@apollographql.com"
    steps:
      - checkout
      - setup_environment:
          platform: << parameters.platform >>
      - when:
          condition:
            or:
              - equal: [ *macos_build_executor, << parameters.platform >> ]

          steps:
            - when:
                condition:
                  equal: [ true, << parameters.nightly >> ]
                steps:
                  - run: cargo xtask release prepare nightly
            - run:
                command: >
                  cargo xtask dist --target aarch64-apple-darwin
            - run:
                command: >
                  cargo xtask dist --target x86_64-apple-darwin
            - run:
                command: >
                  mkdir -p artifacts
            - run:
                command: >
                  cargo xtask package
                  --target aarch64-apple-darwin
                  --apple-team-id ${APPLE_TEAM_ID}
                  --apple-username ${APPLE_USERNAME}
                  --cert-bundle-base64 ${MACOS_CERT_BUNDLE_BASE64}
                  --cert-bundle-password ${MACOS_CERT_BUNDLE_PASSWORD}
                  --keychain-password ${MACOS_KEYCHAIN_PASSWORD}
                  --notarization-password ${MACOS_NOTARIZATION_PASSWORD}
                  --output artifacts/
            - run:
                command: >
                  cargo xtask package
                  --target x86_64-apple-darwin
                  --apple-team-id ${APPLE_TEAM_ID}
                  --apple-username ${APPLE_USERNAME}
                  --cert-bundle-base64 ${MACOS_CERT_BUNDLE_BASE64}
                  --cert-bundle-password ${MACOS_CERT_BUNDLE_PASSWORD}
                  --keychain-password ${MACOS_KEYCHAIN_PASSWORD}
                  --notarization-password ${MACOS_NOTARIZATION_PASSWORD}
                  --output artifacts/
      - when:
          condition:
            and:
              - equal: [ *amd_linux_build_executor, << parameters.platform >> ]
              - equal: [ true, << parameters.nightly >> ]
          steps:
            - run:
                name: Helm install
                command: |
                  # Install Helm
                  curl https://raw.githubusercontent.com/helm/helm/main/scripts/get-helm-3 | bash
            - run:
                name: helm-docs install
                command: |
                  # install golang (to ${HOME}/go)
                  curl -OLs https://go.dev/dl/go1.21.3.linux-amd64.tar.gz
                  tar -C "${HOME}" -xf go1.21.3.linux-amd64.tar.gz
                  # install helm-docs
                  PATH="${HOME}/go/bin" GOPATH="${HOME}/.local" GO111MODULE=on go install github.com/norwoodj/helm-docs/cmd/helm-docs@latest
      - when:
          condition:
            or:
              - equal: [ *amd_linux_build_executor, << parameters.platform >> ]
              - equal: [ *arm_linux_build_executor, << parameters.platform >> ]
              - equal: [ *windows_build_executor, << parameters.platform >> ]
          steps:
            # This will set the version to include current date and commit hash
            - when:
                condition:
                  equal: [ true, << parameters.nightly >> ]
                steps:
                  - run: cargo xtask release prepare nightly
            - run:
                command: >
                  cargo xtask dist
            - run:
                command: >
                  mkdir -p artifacts
            - run:
                command: >
                  cargo xtask package --output artifacts/
      - persist_to_workspace:
          root: artifacts
          paths:
            - "*"
      - store_artifacts:
          path: artifacts/
      - when:
          condition:
            and:
              - equal: [ *amd_linux_build_executor, << parameters.platform >> ]
              - equal: [ true, << parameters.nightly >> ]
              - equal: [ "https://github.com/apollographql/router", << pipeline.project.git_url >> ]
          steps:
            - setup_remote_docker:
                version: 20.10.11
                docker_layer_caching: true
            - run:
                name: Docker build
                command: |
                  BASE_VERSION=$(cargo metadata --format-version=1 --no-deps | jq --raw-output '.packages[0].version')
                  ARTIFACT_URL="https://output.circle-artifacts.com/output/job/${CIRCLE_WORKFLOW_JOB_ID}/artifacts/0/artifacts/router-v${BASE_VERSION}-x86_64-unknown-linux-gnu.tar.gz"
                  VERSION="v$(echo "${BASE_VERSION}" | tr "+" "-")"
                  ROUTER_TAG=ghcr.io/apollographql/nightly/router
                  # Create a multi-arch builder which works properly under qemu
                  docker run --rm --privileged multiarch/qemu-user-static --reset -p yes
                  docker context create buildx-build
                  docker buildx create --driver docker-container --use buildx-build
                  docker buildx inspect --bootstrap
                  # Note: GH Token owned by apollo-bot2, no expire
                  echo ${GITHUB_OCI_TOKEN} | docker login ghcr.io -u apollo-bot2 --password-stdin
                  # TODO: Can't figure out how to build multi-arch image from ARTIFACT_URL right now. Figure out later...
                  # Build and push debug image
                  docker buildx build --load --platform linux/amd64 --build-arg ARTIFACT_URL="${ARTIFACT_URL}" --build-arg DEBUG_IMAGE="true" --build-arg ROUTER_RELEASE=${VERSION} -f dockerfiles/Dockerfile.router -t ${ROUTER_TAG}:${VERSION}-debug .
                  docker push ${ROUTER_TAG}:${VERSION}-debug
                  # Build and push release image
                  docker buildx build --load --platform linux/amd64 --build-arg ARTIFACT_URL="${ARTIFACT_URL}" --build-arg ROUTER_RELEASE=${VERSION} -f dockerfiles/Dockerfile.router -t ${ROUTER_TAG}:${VERSION} .
                  docker push ${ROUTER_TAG}:${VERSION}
                  # save containers for analysis
                  mkdir built-containers
                  docker save -o built-containers/router_${VERSION}-debug.tar ${ROUTER_TAG}:${VERSION}-debug
                  docker save -o built-containers/router_${VERSION}.tar ${ROUTER_TAG}:${VERSION}

            - persist_to_workspace:
                root: .
                paths:
                  - "built-containers/*.tar"
            - run:
                name: Helm build
                command: |
                  # Package up the helm chart
                  helm package helm/chart/router
                  # Make sure we have the newest chart
                  CHART=$(ls -t router*.tgz| head -1)
                  # Note: GH Token owned by apollo-bot2, no expire
                  echo ${GITHUB_OCI_TOKEN} | helm registry login -u apollo-bot2 --password-stdin ghcr.io
                  # Push chart to repository
                  helm push ${CHART} oci://ghcr.io/apollographql/helm-charts-nightly
      - when:
          condition:
            equal: [ true, << parameters.nightly >> ]
          steps:
            - slack/notify:
                event: fail
                custom: |
                  {
                    "blocks": [
                      {
                        "type": "section",
                        "text": {
                          "type": "mrkdwn",
                          "text": ":x: A `nightly` release run has **failed** for `${CIRCLE_JOB}` on `${CIRCLE_PROJECT_REPONAME}`'s `${CIRCLE_BRANCH}`!"
                        }
                      },
                      {
                        "type": "actions",
                        "elements": [
                          {
                            "type": "button",
                            "action_id": "success_tagged_deploy_view",
                            "text": {
                              "type": "plain_text",
                              "text": "View Job"
                            },
                            "url": "${CIRCLE_BUILD_URL}"
                          }
                        ]
                      }
                    ]
                  }
            - slack/notify:
                event: pass
                custom: |
                  {
                    "blocks": [
                      {
                        "type": "section",
                        "text": {
                          "type": "mrkdwn",
                          "text": ":white_check_mark: A `nightly` build has completed for `${CIRCLE_JOB}` on `${CIRCLE_PROJECT_REPONAME}`'s `${CIRCLE_BRANCH}`."
                        }
                      },
                      {
                        "type": "actions",
                        "elements": [
                          {
                            "type": "button",
                            "action_id": "success_tagged_deploy_view",
                            "text": {
                              "type": "plain_text",
                              "text": "View Job"
                            },
                            "url": "${CIRCLE_BUILD_URL}"
                          }
                        ]
                      }
                    ]
                  }

  publish_github_release:
    docker:
      - image: cimg/base:stable
    resource_class: small
    environment:
      <<: *common_job_environment
      VERSION: << pipeline.git.tag >>
    steps:
      - when:
          condition:
            not:
              equal: [ "https://github.com/apollographql/router", << pipeline.project.git_url >> ]
          steps:
            - run:
                command: >
                  echo "Not publishing any github release."
      - when:
          condition:
            equal: [ "https://github.com/apollographql/router", << pipeline.project.git_url >> ]
          steps:
            - checkout
            - setup_remote_docker:
                version: 20.10.11
                docker_layer_caching: true
            - attach_workspace:
                at: artifacts
            - gh/setup
            - run:
                command: >
                  cd artifacts && sha256sum *.tar.gz > sha256sums.txt
            - run:
                command: >
                  cd artifacts && md5sum *.tar.gz > md5sums.txt
            - run:
                command: >
                  cd artifacts && sha1sum *.tar.gz > sha1sums.txt
            - run:
                name: Create GitHub Release
                command: >
                  case "$VERSION" in

                    # If the VERSION contains a dash, consider it a pre-release version.
                    # This is in-line with SemVer's expectations/designations!
                    *-*) gh release create $VERSION --prerelease --notes-file /dev/null --title $VERSION artifacts/* ;;

                    # In all other cases, publish it as the latest version.
                    *) gh release create $VERSION --notes-file /dev/null --title $VERSION artifacts/* ;;

                  esac
            - run:
                name: Docker build
                command: |
                  ROUTER_TAG=ghcr.io/apollographql/router
                  # Create a multi-arch builder which works properly under qemu
                  docker run --rm --privileged multiarch/qemu-user-static --reset -p yes
                  docker context create buildx-build
                  docker buildx create --driver docker-container --use buildx-build
                  docker buildx inspect --bootstrap
                  # Note: GH Token owned by apollo-bot2, no expire
                  echo ${GITHUB_OCI_TOKEN} | docker login ghcr.io -u apollo-bot2 --password-stdin
                  # To prevent overwrite, check to see if our images already exists
                  # If the manifest command succeeds, the images already exist
                  docker manifest inspect ${ROUTER_TAG}:${VERSION}  > /dev/null && exit 1
                  docker manifest inspect ${ROUTER_TAG}:${VERSION}-debug  > /dev/null && exit 1
                  # Build and push debug image
                  docker buildx build --platform linux/amd64,linux/arm64 --push --build-arg DEBUG_IMAGE="true" --build-arg ROUTER_RELEASE=${VERSION} -f dockerfiles/Dockerfile.router -t ${ROUTER_TAG}:${VERSION}-debug .
                  # Build and push release image
                  docker buildx build --platform linux/amd64,linux/arm64 --push --build-arg ROUTER_RELEASE=${VERSION} -f dockerfiles/Dockerfile.router -t ${ROUTER_TAG}:${VERSION} .
            - run:
                name: Helm build
                command: |
                  # Install Helm
                  curl https://raw.githubusercontent.com/helm/helm/main/scripts/get-helm-3 | bash
                  # Package up the helm chart
                  helm package helm/chart/router
                  # Make sure we have the newest chart
                  CHART=$(ls -t router*.tgz| head -1)
                  # Note: GH Token owned by apollo-bot2, no expire
                  echo ${GITHUB_OCI_TOKEN} | helm registry login -u apollo-bot2 --password-stdin ghcr.io
                  # To prevent overwrite, check to see if our chart already exists
                  # If the show all command succeeds, the chart already exists
                  VERSION=$(basename ${CHART} .tgz)
                  helm show all oci://ghcr.io/apollographql/helm-charts/router --version ${VERSION} > /dev/null && exit 1
                  # Push chart to repository
                  helm push ${CHART} oci://ghcr.io/apollographql/helm-charts

workflows:
  ci_checks:
    when:
      not: << pipeline.parameters.nightly >>
    jobs:
      - lint:
          matrix:
            parameters:
              platform: [ amd_linux_build ]
      - check_helm:
          matrix:
            parameters:
              platform: [ amd_linux_helm ]
      - check_compliance:
          matrix:
            parameters:
              platform: [ amd_linux_build ]

      - test_updated:
          requires:
            - lint
            - check_helm
            - check_compliance
          matrix:
            parameters:
              platform:
                [ amd_linux_test ]
      - test:
          requires:
            - lint
            - check_helm
            - check_compliance
          matrix:
            parameters:
              platform:
                [ macos_test, windows_test, amd_linux_test, arm_linux_test ]

  nightly:
    when: << pipeline.parameters.nightly >>
    jobs:
      - lint:
          matrix:
            parameters:
              platform: [ amd_linux_build ]
      - check_helm:
          matrix:
            parameters:
              platform: [ amd_linux_helm ]
      - check_compliance:
          matrix:
            parameters:
              platform: [ amd_linux_build ]

      - test_updated:
          requires:
            - lint
            - check_helm
            - check_compliance
          matrix:
            parameters:
              platform:
                [ amd_linux_test ]
      - test:
          requires:
            - lint
            - check_helm
            - check_compliance
          matrix:
            parameters:
              platform:
                [ macos_test, windows_test, amd_linux_test, arm_linux_test ]
      - build_release:
          requires:
            - test
            - test_updated
          nightly: true
          context: router
          matrix:
            parameters:
              platform:
                [ macos_build, windows_build, amd_linux_build, arm_linux_build ]
      - secops/wiz-docker:
          context:
            - platform-docker-ro
            - wiz
            - github-orb
          requires:
            - build_release
          container-dir: /tmp/workspace/built-containers
          # Disables all PR comments from this job
          do-pr-comments: false
          # Scan job will return 1 if findings violating the Wiz policy are found.
          # Toggle off to prevent any CI failures OR
          # contact Apollo's Security team to adjust what violates the
          # Wiz policy used in this scan.
          fail-on-findings: true
          # Configure scan job to use a policy specific to apollo-router.
          # This allows us to tailor the policy applied during the scans to router.
          wiz-policies: Apollo-Router-Vulnerabilities-Policy


  release:
    when:
      not: << pipeline.parameters.nightly >>
    jobs:
      - pre_verify_release:
          matrix:
            parameters:
              platform: [ amd_linux_build ]
          filters:
            branches:
              ignore: /.*/
            tags:
              only: /v.*/
      - lint:
          matrix:
            parameters:
              platform: [ amd_linux_build ]
          filters:
            branches:
              ignore: /.*/
            tags:
              only: /v.*/
      - check_helm:
          matrix:
            parameters:
              platform: [ amd_linux_helm ]
          filters:
            branches:
              ignore: /.*/
            tags:
              only: /v.*/
      - check_compliance:
          matrix:
            parameters:
              platform: [ amd_linux_build ]
          filters:
            branches:
              ignore: /.*/
            tags:
              only: /v.*/
      - test_updated:
          requires:
            - lint
            - check_helm
            - check_compliance
          matrix:
            parameters:
              platform:
                [ amd_linux_test ]
          filters:
            branches:
              ignore: /.*/
            tags:
              only: /v.*/
      - test:
          requires:
            - lint
            - check_helm
            - check_compliance
          matrix:
            parameters:
              platform:
                [ macos_test, windows_test, amd_linux_test, arm_linux_test ]
          filters:
            branches:
              ignore: /.*/
            tags:
              only: /v.*/
      - build_release:
          requires:
            - pre_verify_release
            - test
            - test_updated
          matrix:
            parameters:
              platform:
                [ macos_build, windows_build, amd_linux_build, arm_linux_build ]
          filters:
            branches:
              ignore: /.*/
            tags:
              only: /v.*/
      - publish_github_release:
          requires: [ build_release ]
          filters:
            branches:
              ignore: /.*/
            tags:
              only: /v.*/

  security-scans:
    when:
      not: << pipeline.parameters.nightly >>
    jobs:
      - secops/gitleaks:
          context:
            - secops-oidc
            - github-orb
          git-base-revision: <<#pipeline.git.base_revision>><<pipeline.git.base_revision>><</pipeline.git.base_revision >>
          git-revision: << pipeline.git.revision >>
      - secops/semgrep:
          context:
            - secops-oidc
            - github-orb
          git-base-revision: <<#pipeline.git.base_revision>><<pipeline.git.base_revision>><</pipeline.git.base_revision >><|MERGE_RESOLUTION|>--- conflicted
+++ resolved
@@ -40,13 +40,16 @@
     resource_class: arm.xlarge
     environment:
       CARGO_BUILD_JOBS: 8
-<<<<<<< HEAD
-      RUST_TEST_THREADS: 8
     docker:
       - image: cimg/redis:7.2.4
-=======
->>>>>>> f414230d
   macos_build: &macos_build_executor
+    macos:
+      # See https://circleci.com/docs/xcode-policy along with the support matrix
+      # at https://circleci.com/docs/using-macos#supported-xcode-versions.
+      # We use the major.minor notation to bring in compatible patches.
+      xcode: "14.2.0"
+    resource_class: macos.m1.medium.gen1
+  macos_test: &macos_test_executor
     macos:
       # See https://circleci.com/docs/xcode-policy along with the support matrix
       # at https://circleci.com/docs/using-macos#supported-xcode-versions.
@@ -55,13 +58,6 @@
     resource_class: macos.m1.medium.gen1
     docker:
       - image: cimg/redis:7.2.4
-  macos_test: &macos_test_executor
-    macos:
-      # See https://circleci.com/docs/xcode-policy along with the support matrix
-      # at https://circleci.com/docs/using-macos#supported-xcode-versions.
-      # We use the major.minor notation to bring in compatible patches.
-      xcode: "14.2.0"
-    resource_class: macos.m1.medium.gen1
   windows_build: &windows_build_executor
     machine:
       image: "windows-server-2019-vs2019:2024.02.21"
@@ -74,6 +70,7 @@
     shell: bash.exe --login -eo pipefail
     docker:
       - image: cimg/redis:7.2.4
+
 # We don't use {{ arch }} because on windows it is unstable https://discuss.circleci.com/t/value-of-arch-unstable-on-windows/40079
 parameters:
   toolchain_version:
