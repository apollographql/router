--- conflicted
+++ resolved
@@ -134,16 +134,7 @@
         delegate
             .expect_sync_get()
             .times(2)
-<<<<<<< HEAD
-            .return_const(Err(QueryPlannerError::from(
-                router_bridge::planner::BridgeErrors {
-                    usage_reporting_signature: None,
-                    errors: Vec::new(),
-                },
-            )));
-=======
             .return_const(Err(QueryPlannerError::from(Vec::<PlanError>::new())));
->>>>>>> a4b78d37
 
         let planner = CachingQueryPlanner::new(delegate, 10);
 
