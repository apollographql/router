--- conflicted
+++ resolved
@@ -653,11 +653,7 @@
                 "test label",
             ),
             transport: HttpJsonTransport {
-<<<<<<< HEAD
-                source_uri: Some(Uri::from_str("http://localhost/api").unwrap()),
-=======
                 source_url: Some(Uri::from_str("http://localhost/api").unwrap()),
->>>>>>> 346d01d2
                 connect_template: "/path".parse().unwrap(),
                 method: HTTPMethod::Get,
                 headers: Default::default(),
@@ -768,11 +764,7 @@
                 "test label",
             ),
             transport: HttpJsonTransport {
-<<<<<<< HEAD
-                source_uri: Some(Uri::from_str("http://localhost/api").unwrap()),
-=======
                 source_url: Some(Uri::from_str("http://localhost/api").unwrap()),
->>>>>>> 346d01d2
                 connect_template: "/path".parse().unwrap(),
                 method: HTTPMethod::Get,
                 headers: Default::default(),
@@ -888,11 +880,7 @@
                 "test label",
             ),
             transport: HttpJsonTransport {
-<<<<<<< HEAD
-                source_uri: Some(Uri::from_str("http://localhost/api").unwrap()),
-=======
                 source_url: Some(Uri::from_str("http://localhost/api").unwrap()),
->>>>>>> 346d01d2
                 connect_template: "/path".parse().unwrap(),
                 method: HTTPMethod::Post,
                 headers: Default::default(),
@@ -1017,11 +1005,7 @@
                 "test label",
             ),
             transport: HttpJsonTransport {
-<<<<<<< HEAD
-                source_uri: Some(Uri::from_str("http://localhost/api").unwrap()),
-=======
                 source_url: Some(Uri::from_str("http://localhost/api").unwrap()),
->>>>>>> 346d01d2
                 connect_template: "/path".parse().unwrap(),
                 method: HTTPMethod::Get,
                 headers: Default::default(),
@@ -1148,11 +1132,7 @@
                 "test label",
             ),
             transport: HttpJsonTransport {
-<<<<<<< HEAD
-                source_uri: Some(Uri::from_str("http://localhost/api").unwrap()),
-=======
                 source_url: Some(Uri::from_str("http://localhost/api").unwrap()),
->>>>>>> 346d01d2
                 connect_template: "/path".parse().unwrap(),
                 method: HTTPMethod::Get,
                 headers: Default::default(),
@@ -1419,11 +1399,7 @@
                 "test label",
             ),
             transport: HttpJsonTransport {
-<<<<<<< HEAD
-                source_uri: Some(Uri::from_str("http://localhost/api").unwrap()),
-=======
                 source_url: Some(Uri::from_str("http://localhost/api").unwrap()),
->>>>>>> 346d01d2
                 connect_template: "/path".parse().unwrap(),
                 method: HTTPMethod::Get,
                 headers: Default::default(),
