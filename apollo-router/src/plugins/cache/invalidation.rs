use std::time::Instant;

use fred::types::Scanner;
use futures::SinkExt;
use futures::StreamExt;
use serde::Deserialize;
use serde::Serialize;
use serde_json_bytes::Value;
use tower::BoxError;
use tracing::Instrument;

use crate::cache::redis::RedisCacheStorage;
use crate::cache::redis::RedisKey;
use crate::notification::Handle;
use crate::notification::HandleStream;
use crate::plugins::cache::entity::hash_entity_key;
use crate::Notify;

#[derive(Clone)]
pub(crate) struct Invalidation {
    enabled: bool,
    handle: Handle<InvalidationTopic, Vec<InvalidationRequest>>,
}

#[derive(Copy, Clone, Hash, PartialEq, Eq)]
pub(crate) struct InvalidationTopic;

impl Invalidation {
    pub(crate) async fn new(storage: Option<RedisCacheStorage>) -> Result<Self, BoxError> {
        let mut notify = Notify::new(None, None, None);
        let (handle, _b) = notify.create_or_subscribe(InvalidationTopic, false).await?;
        let enabled = storage.is_some();
        if let Some(storage) = storage {
            let h = handle.clone();

            tokio::task::spawn(async move { start(storage, h.into_stream()).await });
        }
        Ok(Self { enabled, handle })
    }

    pub(crate) async fn invalidate(
        &mut self,
        requests: Vec<InvalidationRequest>,
    ) -> Result<(), BoxError> {
        if self.enabled {
            let mut sink = self.handle.clone().into_sink();
            sink.send(requests).await.map_err(|e| e.message)?;
        }

        Ok(())
    }
}

async fn start(
    storage: RedisCacheStorage,
    mut handle: HandleStream<InvalidationTopic, Vec<InvalidationRequest>>,
) {
    while let Some(requests) = handle.next().await {
        handle_request_batch(&storage, requests)
            .instrument(tracing::info_span!("cache.invalidation.batch"))
            .await
    }
}

async fn handle_request_batch(storage: &RedisCacheStorage, requests: Vec<InvalidationRequest>) {
    for request in requests {
        let start = Instant::now();
        handle_request(storage, &request)
            .instrument(tracing::info_span!("cache.invalidation.request"))
            .await;
        f64_histogram!(
            "apollo.router.cache.invalidation.duration",
            "Duration of the invalidation event execution.",
            start.elapsed().as_secs_f64()
        );
    }
}

async fn handle_request(storage: &RedisCacheStorage, request: &InvalidationRequest) {
    let key_prefix = request.key_prefix();
    tracing::debug!(
        "got invalidation request: {request:?}, will scan for: {}",
        key_prefix
    );

    // FIXME: configurable batch size
    let mut stream = storage.scan(key_prefix.clone(), Some(10));
    let mut count = 0u64;

    while let Some(res) = stream.next().await {
        match res {
            Err(e) => {
                tracing::error!(
                    pattern = key_prefix,
                    error = %e,
                    message = "error scanning for key",
                );
                break;
            }
            Ok(scan_res) => {
                if let Some(keys) = scan_res.results() {
                    let keys = keys
                        .iter()
                        .filter_map(|k| k.as_str())
                        .map(|k| RedisKey(k.to_string()))
                        .collect::<Vec<_>>();
                    if !keys.is_empty() {
                        tracing::debug!("deleting keys: {keys:?}");
                        count += keys.len() as u64;
                        storage.delete(keys).await;
                    }
                }
            }
        }
    }

    u64_histogram!(
        "apollo.router.cache.invalidation.keys",
        "Number of invalidated keys.",
        count
    );
}

#[derive(Clone, Debug, Serialize, Deserialize)]
#[serde(tag = "kind", rename_all = "lowercase")]
pub(crate) enum InvalidationRequest {
    Subgraph {
        subgraph: String,
    },
    Type {
        subgraph: String,
        r#type: String,
    },
    Entity {
        subgraph: String,
        r#type: String,
        key: Value,
    },
}

impl InvalidationRequest {
    fn key_prefix(&self) -> String {
        match self {
            InvalidationRequest::Subgraph { subgraph } => {
                format!("subgraph:{subgraph}*",)
            }
<<<<<<< HEAD
            InvalidationRequest::Entity {
                subgraph,
                r#type,
                key,
            } => {
                let entity_key = hash_entity_key(&key);
                let ty = r#type;
                format!("subgraph:{subgraph}:type:{ty}:entity:{entity_key}*")
=======
            InvalidationRequest::Type { subgraph, r#type } => {
                format!("subgraph:{subgraph}:type:{type}*",)
>>>>>>> 387d9c70
            }
            _ => {
                todo!()
            }
        }
    }
}<|MERGE_RESOLUTION|>--- conflicted
+++ resolved
@@ -144,7 +144,9 @@
             InvalidationRequest::Subgraph { subgraph } => {
                 format!("subgraph:{subgraph}*",)
             }
-<<<<<<< HEAD
+            InvalidationRequest::Type { subgraph, r#type } => {
+                format!("subgraph:{subgraph}:type:{type}*",)
+            }
             InvalidationRequest::Entity {
                 subgraph,
                 r#type,
@@ -153,13 +155,6 @@
                 let entity_key = hash_entity_key(&key);
                 let ty = r#type;
                 format!("subgraph:{subgraph}:type:{ty}:entity:{entity_key}*")
-=======
-            InvalidationRequest::Type { subgraph, r#type } => {
-                format!("subgraph:{subgraph}:type:{type}*",)
->>>>>>> 387d9c70
-            }
-            _ => {
-                todo!()
             }
         }
     }
