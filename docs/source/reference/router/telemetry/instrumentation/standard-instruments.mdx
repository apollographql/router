--- conflicted
+++ resolved
@@ -17,12 +17,7 @@
 
 ### Session
 
-<<<<<<< HEAD
-- `apollo.router.session.count.total` - Number of currently connected clients
 - `apollo.router.session.count.active` - Number of in-flight GraphQL requests
-=======
-- `apollo_router_session_count_active` - Number of in-flight GraphQL requests
->>>>>>> fc533119
 
 ### Cache
 
@@ -99,14 +94,8 @@
 
 </Tip>
 
-<<<<<<< HEAD
 - `apollo.router.opened.subscriptions` - Number of different opened subscriptions (not the number of clients with an opened subscriptions in case it's deduplicated)
-- `apollo.router.deduplicated.subscriptions.total` - Number of subscriptions that has been deduplicated
 - `apollo.router.skipped.event.count` - Number of subscription events that has been skipped because too many events have been received from the subgraph but not yet sent to the client.
-=======
-- `apollo_router_opened_subscriptions` - Number of different opened subscriptions (not the number of clients with an opened subscriptions in case it's deduplicated)
-- `apollo_router_skipped_event_count` - Number of subscription events that has been skipped because too many events have been received from the subgraph but not yet sent to the client.
->>>>>>> fc533119
 
 ### Batching
 
