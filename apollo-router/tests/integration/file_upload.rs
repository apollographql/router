--- conflicted
+++ resolved
@@ -1430,13 +1430,8 @@
     /// A handler that always fails. Useful for tests that should not reach the subgraph at all.
     pub async fn always_fail(request: Request<Body>) -> Result<Json<Value>, FileUploadError> {
         // Consume the stream
-<<<<<<< HEAD
-        let mut request = request.into_body().into_data_stream();
-        while request.next().await.is_some() {}
-=======
         let mut body = request.into_body().into_data_stream();
         while body.next().await.is_some() {}
->>>>>>> 90a5a47a
 
         // Signal a failure
         Err(FileUploadError::ShouldHaveFailed)
