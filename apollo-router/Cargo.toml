--- conflicted
+++ resolved
@@ -19,17 +19,12 @@
 backtrace = "0.3.65"
 buildstructor = "0.1.12"
 bytes = "1.1.0"
-<<<<<<< HEAD
-clap = { version = "3.1.3", default-features = false, features = [
+clap = { version = "3.1.18", default-features = false, features = [
     "env",
     "derive",
     "std",
 ] }
 deadpool = { version = "0.9.4", features = ["rt_tokio_1"] }
-=======
-clap = { version = "3.1.18", default-features = false, features = ["env", "derive", "std"] }
-deadpool = { version = "0.9.4", features = ["rt_tokio_1"]}
->>>>>>> b5e5c4fc
 derivative = "2.2.0"
 derive_more = { version = "0.99.17", default-features = false, features = [
     "from",
@@ -82,15 +77,8 @@
     "json",
     "stream",
 ] }
-<<<<<<< HEAD
-schemars = { version = "0.8.10", features = [
-    "url",
-] } # https://github.com/apollographql/router/issues/1074
-serde = { version = "1.0.136", features = ["derive", "rc"] }
-=======
-schemars = { version = "=0.8.8", features = ["url"] } # https://github.com/apollographql/router/issues/1074
+schemars = { version = "0.8.10", features = ["url"] }
 serde = { version = "1.0.137", features = ["derive", "rc"] }
->>>>>>> b5e5c4fc
 serde_json_bytes = { version = "0.2.0", features = ["preserve_order"] }
 serde_json = { version = "1.0.81", features = ["preserve_order"] }
 serde_yaml = "0.8.24"
