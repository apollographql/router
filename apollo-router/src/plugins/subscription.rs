--- conflicted
+++ resolved
@@ -741,33 +741,19 @@
     id_from_path: &str,
     id_from_body: &str,
 ) -> Result<(), router::Response> {
-<<<<<<< HEAD
-    (id_from_path != id_from_body)
-        .then(|| {
-            Err(
-                router::Response::error_builder()
-                    .status_code(StatusCode::BAD_REQUEST)
-                    .error(graphql::Error::builder()
-                        .message("id from url path and id from body are different")
-                        .extension_code(StatusCode::BAD_REQUEST.to_string())
-                        .build()
-                    )
-                    .context(context.clone())
+    if id_from_path != id_from_body {
+        Err(
+            router::Response::error_builder()
+                .status_code(StatusCode::BAD_REQUEST)
+                .error(graphql::Error::builder()
+                    .message("id from url path and id from body are different")
+                    .extension_code(StatusCode::BAD_REQUEST.to_string())
                     .build()
-                    .expect("this response is valid")
-            )
-=======
-    if id_from_path != id_from_body {
-        Err(router::Response {
-            response: http::Response::builder()
-                .status(StatusCode::BAD_REQUEST)
-                .body(router::body::from_bytes(
-                    "id from url path and id from body are different",
-                ))
-                .expect("this body is valid"),
-            context: context.clone(),
->>>>>>> f7b0efe2
-        })
+                )
+                .context(context.clone())
+                .build()
+                .expect("this response is valid")
+        )
     } else {
         Ok(())
     }
