--- conflicted
+++ resolved
@@ -327,14 +327,13 @@
         self.state.schema()
     }
 
-<<<<<<< HEAD
     pub(crate) fn is_fed_1(&self) -> bool {
         self.state.is_fed_1()
-=======
+    }
+
     /// Returns the schema as a string. Mainly for testing purposes.
     pub fn schema_string(&self) -> String {
         self.schema().schema().to_string()
->>>>>>> de75dcef
     }
 
     pub(crate) fn extends_directive_name(&self) -> Result<Option<Name>, FederationError> {
@@ -864,7 +863,6 @@
             Some(name!("MySubscription")).as_ref()
         );
     }
-<<<<<<< HEAD
 }
 
 // PORT_NOTE: Corresponds to '@core/@link handling' tests in JS
@@ -1018,6 +1016,4 @@
         }
         "###);
     }
-=======
->>>>>>> de75dcef
 }