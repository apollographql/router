--- conflicted
+++ resolved
@@ -27,7 +27,6 @@
 # [0.9.4] (unreleased) - 2022-mm-dd
 
 ## 🚀 Features
-<<<<<<< HEAD
 ### Add more customizable metrics ([PR #1159](https://github.com/apollographql/router/pull/1159))
 Added the ability to add custom attributes/labels on metrics via the configuration file.
 Example:
@@ -46,13 +45,6 @@
           - named: "x-custom-header-to-add"
 ```
 
-### Scaffold custom binary support ([PR #1104](https://github.com/apollographql/router/pull/1104))
-Added CLI support for scaffolding a new Router binary project. This provides a starting point for people who want to use the Router as a library and create their own plugins
-
-### Measure APQ cache hits and registers ([PR #1117](https://github.com/apollographql/router/pull/1117))
-
-  The APQ layer will now report cache hits and misses to Apollo Studio if telemetry is configured
-=======
 ### Allow to set a custom health check path ([PR #1164](https://github.com/apollographql/router/pull/1164))
 Added the possibility to set a custom health check path
 ```yaml
@@ -60,7 +52,6 @@
   # Default is /.well-known/apollo/server-health
   health_check_path: /health
 ```
->>>>>>> f304c215
 
 By [@jcaromiq](https://github.com/jcaromiq) in https://github.com/apollographql/router/pull/1164
 
