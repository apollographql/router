use futures::future::ready;
use futures::stream::once;
use futures::StreamExt;
use http::HeaderValue;
use serde_json_bytes::json;
use tower::BoxError;
use tower::ServiceExt as TowerServiceExt;

use crate::layers::ServiceExt;
use crate::plugin::Plugin;
use crate::plugin::PluginInit;
use crate::register_plugin;
use crate::services::execution;
use crate::services::supergraph;

const EXPOSE_QUERY_PLAN_HEADER_NAME: &str = "Apollo-Expose-Query-Plan";
const ENABLE_EXPOSE_QUERY_PLAN_ENV: &str = "APOLLO_EXPOSE_QUERY_PLAN";
const QUERY_PLAN_CONTEXT_KEY: &str = "experimental::expose_query_plan.plan";
const FORMATTED_QUERY_PLAN_CONTEXT_KEY: &str = "experimental::expose_query_plan.formatted_plan";
const ENABLED_CONTEXT_KEY: &str = "experimental::expose_query_plan.enabled";

#[derive(Debug, Clone)]
struct ExposeQueryPlan {
    enabled: bool,
}

#[async_trait::async_trait]
impl Plugin for ExposeQueryPlan {
    type Config = bool;

    async fn new(init: PluginInit<Self::Config>) -> Result<Self, BoxError> {
        Ok(ExposeQueryPlan {
            enabled: init.config
                || std::env::var(ENABLE_EXPOSE_QUERY_PLAN_ENV).as_deref() == Ok("true"),
        })
    }

    fn execution_service(&self, service: execution::BoxService) -> execution::BoxService {
        service
            .map_request(move |req: execution::Request| {
                if req
                    .context
                    .get::<_, bool>(ENABLED_CONTEXT_KEY)
                    .ok()
                    .flatten()
                    .is_some()
                {
                    req.context
                        .insert(QUERY_PLAN_CONTEXT_KEY, req.query_plan.root.clone())
                        .unwrap();
                    req.context
                        .insert(
                            FORMATTED_QUERY_PLAN_CONTEXT_KEY,
                            req.query_plan.formatted_query_plan.clone(),
                        )
                        .unwrap();
                }

                req
            })
            .boxed()
    }

    fn supergraph_service(&self, service: supergraph::BoxService) -> supergraph::BoxService {
        let conf_enabled = self.enabled;
        service
            .map_future_with_request_data(move |req: &supergraph::Request| {
                let is_enabled = conf_enabled && req.originating_request.headers().get(EXPOSE_QUERY_PLAN_HEADER_NAME) == Some(&HeaderValue::from_static("true"));
                if is_enabled {
                    req.context.insert(ENABLED_CONTEXT_KEY, true).unwrap();
                }
<<<<<<< HEAD
                is_enabled
            }, move | is_enabled: bool, f| async move {
                let mut res: supergraph::Result = f.await;
=======
                (req.originating_request.body().query.clone(), is_enabled)
            }, move |(query, is_enabled): (Option<String>, bool), f| async move {
                let mut res: supergraph::ServiceResult = f.await;
>>>>>>> b5813adb
                res = match res {
                    Ok(mut res) => {
                        if is_enabled {
                            let (parts, stream) = http::Response::from(res.response).into_parts();
                            let (mut first, rest) = stream.into_future().await;

                            if let Some(first) = &mut first {
                                if let (Some(plan), Some(formatted_query_plan)) =
                                    (res.context.get_json_value(QUERY_PLAN_CONTEXT_KEY), res.context.get_json_value(FORMATTED_QUERY_PLAN_CONTEXT_KEY))
                                {
                                    first
                                        .extensions
                                        .insert("apolloQueryPlan", json!({ "object": { "kind": "QueryPlan", "node": plan }, "text": formatted_query_plan }));
                                }
                            }
                            res.response = http::Response::from_parts(
                                parts,
                                once(ready(first.unwrap_or_default())).chain(rest).boxed(),
                            )
                            .into();
                        }

                        Ok(res)
                    }
                    Err(err) => Err(err),
                };

                res
            })
            .boxed()
    }
}

register_plugin!("experimental", "expose_query_plan", ExposeQueryPlan);

#[cfg(test)]
mod tests {
    use std::sync::Arc;

    use once_cell::sync::Lazy;
    use serde_json::Value as jValue;
    use serde_json_bytes::ByteString;
    use serde_json_bytes::Value;
    use tower::Service;

    use super::*;
    use crate::graphql::Response;
    use crate::json_ext::Object;
    use crate::plugin::test::MockSubgraph;
    use crate::plugin::DynPlugin;
    use crate::services::PluggableSupergraphServiceBuilder;
    use crate::Schema;

    static EXPECTED_RESPONSE_WITH_QUERY_PLAN: Lazy<Response> = Lazy::new(|| {
        serde_json::from_str(include_str!(
            "../../tests/fixtures/expected_response_with_queryplan.json"
        ))
        .unwrap()
    });
    static EXPECTED_RESPONSE_WITHOUT_QUERY_PLAN: Lazy<Response> = Lazy::new(|| {
        serde_json::from_str(include_str!(
            "../../tests/fixtures/expected_response_without_queryplan.json"
        ))
        .unwrap()
    });

    static VALID_QUERY: &str = r#"query TopProducts($first: Int) { topProducts(first: $first) { upc name reviews { id product { name } author { id name } } } }"#;

    async fn build_mock_supergraph(plugin: Box<dyn DynPlugin>) -> supergraph::BoxCloneService {
        let mut extensions = Object::new();
        extensions.insert("test", Value::String(ByteString::from("value")));

        let account_mocks = vec![
            (
                r#"{"query":"query TopProducts__accounts__3($representations:[_Any!]!){_entities(representations:$representations){...on User{name}}}","operationName":"TopProducts__accounts__3","variables":{"representations":[{"__typename":"User","id":"1"},{"__typename":"User","id":"2"},{"__typename":"User","id":"1"}]}}"#,
                r#"{"data":{"_entities":[{"name":"Ada Lovelace"},{"name":"Alan Turing"},{"name":"Ada Lovelace"}]}}"#
            )
        ].into_iter().map(|(query, response)| (serde_json::from_str(query).unwrap(), serde_json::from_str(response).unwrap())).collect();
        let account_service = MockSubgraph::new(account_mocks);

        let review_mocks = vec![
            (
                r#"{"query":"query TopProducts__reviews__1($representations:[_Any!]!){_entities(representations:$representations){...on Product{reviews{id product{__typename upc}author{__typename id}}}}}","operationName":"TopProducts__reviews__1","variables":{"representations":[{"__typename":"Product","upc":"1"},{"__typename":"Product","upc":"2"}]}}"#,
                r#"{"data":{"_entities":[{"reviews":[{"id":"1","product":{"__typename":"Product","upc":"1"},"author":{"__typename":"User","id":"1"}},{"id":"4","product":{"__typename":"Product","upc":"1"},"author":{"__typename":"User","id":"2"}}]},{"reviews":[{"id":"2","product":{"__typename":"Product","upc":"2"},"author":{"__typename":"User","id":"1"}}]}]}}"#
            )
            ].into_iter().map(|(query, response)| (serde_json::from_str(query).unwrap(), serde_json::from_str(response).unwrap())).collect();
        let review_service = MockSubgraph::new(review_mocks);

        let product_mocks = vec![
            (
                r#"{"query":"query TopProducts__products__0($first:Int){topProducts(first:$first){__typename upc name}}","operationName":"TopProducts__products__0","variables":{"first":2}}"#,
                r#"{"data":{"topProducts":[{"__typename":"Product","upc":"1","name":"Table"},{"__typename":"Product","upc":"2","name":"Couch"}]}}"#
            ),
            (
                r#"{"query":"query TopProducts__products__2($representations:[_Any!]!){_entities(representations:$representations){...on Product{name}}}","operationName":"TopProducts__products__2","variables":{"representations":[{"__typename":"Product","upc":"1"},{"__typename":"Product","upc":"1"},{"__typename":"Product","upc":"2"}]}}"#,
                r#"{"data":{"_entities":[{"name":"Table"},{"name":"Table"},{"name":"Couch"}]}}"#
            )
            ].into_iter().map(|(query, response)| (serde_json::from_str(query).unwrap(), serde_json::from_str(response).unwrap())).collect();

        let product_service = MockSubgraph::new(product_mocks).with_extensions(extensions);

        let schema =
            include_str!("../../../apollo-router-benchmarks/benches/fixtures/supergraph.graphql");
        let schema = Arc::new(Schema::parse(schema, &Default::default()).unwrap());

        let builder = PluggableSupergraphServiceBuilder::new(schema.clone());
        let builder = builder
            .with_dyn_plugin("experimental.expose_query_plan".to_string(), plugin)
            .with_subgraph_service("accounts", account_service.clone())
            .with_subgraph_service("reviews", review_service.clone())
            .with_subgraph_service("products", product_service.clone());

        let router = builder.build().await.expect("should build").test_service();

        router
    }

    async fn get_plugin(config: &jValue) -> Box<dyn DynPlugin> {
        crate::plugin::plugins()
            .get("experimental.expose_query_plan")
            .expect("Plugin not found")
            .create_instance_without_schema(config)
            .await
            .expect("Plugin not created")
    }

    async fn execute_supergraph_test(
        query: &str,
        body: &Response,
        mut supergraph_service: supergraph::BoxCloneService,
    ) {
        let request = supergraph::Request::fake_builder()
            .query(query.to_string())
            .variable("first", 2usize)
            .header(EXPOSE_QUERY_PLAN_HEADER_NAME, "true")
            .build()
            .expect("expecting valid request");

        let response = supergraph_service
            .ready()
            .await
            .unwrap()
            .call(request)
            .await
            .unwrap()
            .next_response()
            .await
            .unwrap();

        assert_eq!(response, *body);
    }

    #[tokio::test]
    async fn it_expose_query_plan() {
        let plugin = get_plugin(&serde_json::json!(true)).await;
        let supergraph = build_mock_supergraph(plugin).await;
        execute_supergraph_test(
            VALID_QUERY,
            &*EXPECTED_RESPONSE_WITH_QUERY_PLAN,
            supergraph.clone(),
        )
        .await;
        // let's try that again
        execute_supergraph_test(VALID_QUERY, &*EXPECTED_RESPONSE_WITH_QUERY_PLAN, supergraph).await;
    }

    #[tokio::test]
    async fn it_doesnt_expose_query_plan() {
        let plugin = get_plugin(&serde_json::json!(false)).await;
        let supergraph = build_mock_supergraph(plugin).await;
        execute_supergraph_test(
            VALID_QUERY,
            &*EXPECTED_RESPONSE_WITHOUT_QUERY_PLAN,
            supergraph,
        )
        .await;
    }
}<|MERGE_RESOLUTION|>--- conflicted
+++ resolved
@@ -69,15 +69,11 @@
                 if is_enabled {
                     req.context.insert(ENABLED_CONTEXT_KEY, true).unwrap();
                 }
-<<<<<<< HEAD
+
                 is_enabled
             }, move | is_enabled: bool, f| async move {
-                let mut res: supergraph::Result = f.await;
-=======
-                (req.originating_request.body().query.clone(), is_enabled)
-            }, move |(query, is_enabled): (Option<String>, bool), f| async move {
                 let mut res: supergraph::ServiceResult = f.await;
->>>>>>> b5813adb
+
                 res = match res {
                     Ok(mut res) => {
                         if is_enabled {
