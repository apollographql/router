--- conflicted
+++ resolved
@@ -57,20 +57,17 @@
 
 By [@bnjjj](https://github.com/bnjjj) in https://github.com/apollographql/router/pull/1557
 
-<<<<<<< HEAD
 ### Change state machine log messages to `trace` ([#1578](https://github.com/apollographql/router/issues/1578))
 
 We no longer show internal state machine log events at the `info` level since they are unnecessary during normal operation.  They are instead emitted at the `trace` level and can be enabled selectively using the `--log trace` flag.
 
 By [@abernix](https://github.com/abernix) in https://github.com/apollographql/router/pull/1597
-=======
+
 ### Fix typo on HTTP errors from subgraph ([#1593](https://github.com/apollographql/router/pull/1593))
 
 Remove the closed parenthesis at the end of error messages resulting from HTTP errors from subgraphs.
 
 By [@nmoutschen](https://github.com/nmoutschen) in https://github.com/apollographql/router/pull/1593
->>>>>>> 92042796
-
 
 ## 🛠 Maintenance
 ## 📚 Documentation