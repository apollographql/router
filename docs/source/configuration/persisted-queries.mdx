--- conflicted
+++ resolved
@@ -38,11 +38,8 @@
 
 The router provides four configuration options that you can combine to create the recommended [security levels](#router-security-levels). This section details each configuration option. Refer to the [security levels](#router-security-levels) section for recommended combinations.
 
-<<<<<<< HEAD
 > From version `1.25.0` to `1.xx.0` the `persisted_queries` configuration option was called `preview_persisted_queries`. Upgrade your router to version `1.xx.0` or later to use the [generally available](/resources/product-launch-stages/#general-availability) version of the feature and the example configuration snippets below.
 
-=======
->>>>>>> 9f8c220b
 #### `persisted_queries`
 
 This base configuration enables the feature. All other configuration options build off this one.
@@ -54,11 +51,7 @@
 
 #### `log_unknown`
 
-<<<<<<< HEAD
-Adding `log_unknown: true` to `persisted_queries` configures the router to log any incoming operations not registered to the PQL.
-=======
 Adding `log_unknown: true` to `persisted_queries` configures the router to log any incoming operations not preregistered to the PQL.
->>>>>>> 9f8c220b
 
 ```yaml title="router.yaml"
 persisted_queries:
@@ -70,11 +63,7 @@
 
 #### `safelist`
 
-<<<<<<< HEAD
-Adding `safelist: true` to `persisted_queries` causes the router to reject any operations that haven't been registered to your PQL.
-=======
 Adding `safelist: true` to `persisted_queries` causes the router to reject any operations that haven't been preregistered to your PQL.
->>>>>>> 9f8c220b
 
 ```yaml title="router.yaml"
 persisted_queries:
