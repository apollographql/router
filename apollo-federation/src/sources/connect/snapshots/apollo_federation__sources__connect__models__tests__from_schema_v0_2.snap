--- conflicted
+++ resolved
@@ -32,11 +32,7 @@
             ),
         },
         transport: HttpJsonTransport {
-<<<<<<< HEAD
-            source_uri: Some(
-=======
             source_url: Some(
->>>>>>> 56e95131
                 https://jsonplaceholder.typicode.com/,
             ),
             connect_template: StringTemplate {
@@ -164,11 +160,7 @@
             ),
         },
         transport: HttpJsonTransport {
-<<<<<<< HEAD
-            source_uri: Some(
-=======
             source_url: Some(
->>>>>>> 56e95131
                 https://jsonplaceholder.typicode.com/,
             ),
             connect_template: StringTemplate {
