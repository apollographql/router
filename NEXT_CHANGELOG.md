--- conflicted
+++ resolved
@@ -8,6 +8,23 @@
 
 # [x.x.x] (unreleased) - 2022-mm-dd
 > Important: X breaking changes below, indicated by **❗ BREAKING ❗**
+## ❗ BREAKING ❗
+## 🚀 Features
+## 🐛 Fixes
+## 🛠 Maintenance
+## 📚 Documentation
+
+## Example section entry format
+
+### Headline ([Issue #ISSUE_NUMBER](https://github.com/apollographql/router/issues/ISSUE_NUMBER))
+
+Description! And a link to a [reference](http://url)
+
+By [@USERNAME](https://github.com/USERNAME) in https://github.com/apollographql/router/pull/PULL_NUMBER
+-->
+
+# [x.x.x] (unreleased) - 2022-mm-dd
+
 ## ❗ BREAKING ❗
 
 ### Unified supergraph and execution response types
@@ -31,6 +48,23 @@
 
 By [@SimonSapin](https://github.com/SimonSapin)
 
+### rename originating_request to supergraph_request on various plugin Request structures ([Issue #1713](https://github.com/apollographql/router/issues/1713))
+
+We feel that `supergraph_request` makes it more clear that this is the request received from the client.
+
+By [@garypen](https://github.com/garypen) in https://github.com/apollographql/router/pull/1715
+
+### Allow users to customize the prometheus endpoint URL ([Issue #1645](https://github.com/apollographql/router/issues/1645))
+
+The prometheus endpoint now listens to 0.0.0.0:9090/metrics by default. It previously listened to http://0.0.0.0:4000/plugins/apollo.telemetry/prometheus
+The Router's Prometheus interface is now exposed at `127.0.0.1:9090/metrics`, rather than `http://0.0.0.0:4000/plugins/apollo.telemetry/prometheus`.  This should be both more secure and also more generally compatible with the default settings that Prometheus expects (which also uses port `9090` and just `/metrics` as its defaults).
+
+To expose to a non-localhost interface, it is necessary to explicitly opt-into binding to a socket address of `0.0.0.0:9090` (i.e., all interfaces on port 9090) or a specific available interface (e.g., `192.168.4.1`) on the host.
+
+Have a look at the Features section to learn how to customize the listen address and the path
+
+By [@o0Ignition0o](https://github.com/o0Ignition0o) in https://github.com/apollographql/router/pull/1654
+
 ## 🚀 Features
 
 ### New plugin helper: `map_first_graphql_response`
@@ -49,44 +83,6 @@
 
 By [@SimonSapin](https://github.com/SimonSapin)
 
-## 🐛 Fixes
-## 🛠 Maintenance
-## 📚 Documentation
-
-## Example section entry format
-
-### Headline ([Issue #ISSUE_NUMBER](https://github.com/apollographql/router/issues/ISSUE_NUMBER))
-
-Description! And a link to a [reference](http://url)
-
-By [@USERNAME](https://github.com/USERNAME) in https://github.com/apollographql/router/pull/PULL_NUMBER
--->
-
-# [x.x.x] (unreleased) - 2022-mm-dd
-## ❗ BREAKING ❗
-
-<<<<<<< HEAD
-### rename originating_request to supergraph_request on various plugin Request structures ([Issue #1713](https://github.com/apollographql/router/issues/1713))
-
-We feel that `supergraph_request` makes it more clear that this is the request received from the client.
-
-By [@garypen](https://github.com/garypen) in https://github.com/apollographql/router/pull/1715
-
-### Allow users to customize the prometheus endpoint URL ([Issue #1645](https://github.com/apollographql/router/issues/1645))
-
-The prometheus endpoint now listens to 0.0.0.0:9090/metrics by default. It previously listened to http://0.0.0.0:4000/plugins/apollo.telemetry/prometheus
-=======
-The Router's Prometheus interface is now exposed at `127.0.0.1:9090/metrics`, rather than `http://0.0.0.0:4000/plugins/apollo.telemetry/prometheus`.  This should be both more secure and also more generally compatible with the default settings that Prometheus expects (which also uses port `9090` and just `/metrics` as its defaults).
-
-To expose to a non-localhost interface, it is necessary to explicitly opt-into binding to a socket address of `0.0.0.0:9090` (i.e., all interfaces on port 9090) or a specific available interface (e.g., `192.168.4.1`) on the host.
->>>>>>> 6f8ed642
-
-Have a look at the Features section to learn how to customize the listen address and the path
-
-By [@o0Ignition0o](https://github.com/o0Ignition0o) in https://github.com/apollographql/router/pull/1654
-
-## 🚀 Features
-
 ### Allow users to customize the prometheus endpoint URL ([Issue #1645](https://github.com/apollographql/router/issues/1645))
 
 You can now customize the prometheus endpoint URL in your yml configuration:
@@ -102,7 +98,6 @@
 
 By [@o0Ignition0o](https://github.com/@o0Ignition0o) in https://github.com/apollographql/router/pull/1654
 
-
 ## 🐛 Fixes
 ## 🛠 Maintenance
 ## 📚 Documentation