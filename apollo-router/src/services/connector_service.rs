--- conflicted
+++ resolved
@@ -84,7 +84,6 @@
     }
 }
 
-<<<<<<< HEAD
 
 /// A reference to a unique Connector source.
 #[derive(Hash, Eq, PartialEq, Clone)]
@@ -113,8 +112,6 @@
     }
 }
 
-=======
->>>>>>> 4f7931d2
 impl tower::Service<ConnectRequest> for ConnectorService {
     type Response = ConnectResponse;
     type Error = BoxError;
@@ -216,11 +213,7 @@
                 .insert(CONNECTOR_INFO_CONTEXT_KEY, ConnectorInfo::from(connector))
                 .is_err()
             {
-<<<<<<< HEAD
                 error!("Failed to store connector info in context");
-=======
-                error!("Failed to store connector info in context - instruments may be inaccurate");
->>>>>>> 4f7931d2
             }
             let original_subgraph_name = original_subgraph_name.clone();
             let request_limit = request_limit.clone();
