//! Axum http server factory. Axum provides routing capability on top of Hyper HTTP.
use std::collections::HashMap;
use std::pin::Pin;
use std::str::FromStr;
use std::sync::Arc;
use std::time::Duration;
use std::time::Instant;

use async_compression::tokio::write::BrotliDecoder;
use async_compression::tokio::write::GzipDecoder;
use async_compression::tokio::write::ZlibDecoder;
use axum::body::StreamBody;
use axum::extract::Extension;
use axum::extract::Host;
use axum::extract::OriginalUri;
use axum::http::header::HeaderMap;
use axum::http::StatusCode;
use axum::middleware::Next;
use axum::middleware::{self};
use axum::response::*;
use axum::routing::get;
use axum::Router;
use bytes::Bytes;
use futures::channel::oneshot;
use futures::future::ready;
use futures::prelude::*;
use futures::stream::once;
use futures::stream::BoxStream;
use futures::StreamExt;
use http::header;
use http::header::CONTENT_ENCODING;
use http::header::CONTENT_TYPE;
use http::HeaderValue;
use http::Request;
use http::Uri;
use hyper::server::conn::Http;
use hyper::Body;
use mediatype::names::HTML;
use mediatype::names::TEXT;
use mediatype::MediaType;
use mediatype::MediaTypeList;
use opentelemetry::global;
use opentelemetry::trace::SpanKind;
use opentelemetry::trace::TraceContextExt;
use serde_json::json;
use tokio::io::AsyncWriteExt;
use tokio::net::TcpListener;
#[cfg(unix)]
use tokio::net::UnixListener;
use tokio::sync::Notify;
use tower::util::BoxService;
use tower::BoxError;
use tower::ServiceExt;
use tower_http::compression::CompressionLayer;
use tower_http::trace::MakeSpan;
use tower_http::trace::TraceLayer;
use tower_service::Service;
use tracing::Level;
use tracing::Span;
use tracing_opentelemetry::OpenTelemetrySpanExt;

use crate::configuration::Configuration;
use crate::configuration::ListenAddr;
use crate::graphql;
use crate::http_ext;
use crate::http_server_factory::HttpServerFactory;
use crate::http_server_factory::HttpServerHandle;
use crate::http_server_factory::Listener;
use crate::http_server_factory::NetworkStream;
use crate::plugin::Handler;
use crate::plugins::traffic_shaping::Elapsed;
use crate::plugins::traffic_shaping::RateLimited;
use crate::router::ApolloRouterError;
use crate::router_factory::SupergraphServiceFactory;

/// A basic http server using Axum.
/// Uses streaming as primary method of response.
/// Redirects to studio for GET requests.
#[derive(Debug)]
pub(crate) struct AxumHttpServerFactory;

impl AxumHttpServerFactory {
    pub(crate) fn new() -> Self {
        Self
    }
}

pub(crate) fn make_axum_router<RF>(
    service_factory: RF,
    configuration: &Configuration,
    plugin_handlers: HashMap<String, Handler>,
) -> Result<Router, ApolloRouterError>
where
    RF: SupergraphServiceFactory,
{
    let cors = configuration.cors.clone().into_layer().map_err(|e| {
        ApolloRouterError::ServiceCreationError(format!("CORS configuration error: {e}").into())
    })?;
    let graphql_path = if configuration.server.graphql_path.ends_with("/*") {
        // Needed for axum (check the axum docs for more information about wildcards https://docs.rs/axum/latest/axum/struct.Router.html#wildcards)
        format!("{}router_extra_path", configuration.server.graphql_path)
    } else {
        configuration.server.graphql_path.clone()
    };
    let mut router = Router::<hyper::Body>::new()
        .route(
            &graphql_path,
            get({
                let display_landing_page = configuration.server.landing_page;
                move |host: Host, Extension(service): Extension<RF>, http_request: Request<Body>| {
                    handle_get(
                        host,
                        service.new_service().boxed(),
                        http_request,
                        display_landing_page,
                    )
                }
            })
            .post({
                move |host: Host,
                      uri: OriginalUri,
                      request: Json<graphql::Request>,
                      Extension(service): Extension<RF>,
                      header_map: HeaderMap| {
                    handle_post(
                        host,
                        uri,
                        request,
                        service.new_service().boxed(),
                        header_map,
                    )
                }
            }),
        )
        .layer(middleware::from_fn(decompress_request_body))
        .layer(
            TraceLayer::new_for_http()
                .make_span_with(PropagatingMakeSpan::new())
                .on_response(|resp: &Response<_>, _duration: Duration, span: &Span| {
                    if resp.status() >= StatusCode::BAD_REQUEST {
                        span.record(
                            "otel.status_code",
                            &opentelemetry::trace::StatusCode::Error.as_str(),
                        );
                    } else {
                        span.record(
                            "otel.status_code",
                            &opentelemetry::trace::StatusCode::Ok.as_str(),
                        );
                    }
                }),
        )
        .route(&configuration.server.health_check_path, get(health_check))
        .layer(Extension(service_factory))
        .layer(cors)
        .layer(CompressionLayer::new()); // To compress response body

    for (plugin_name, handler) in plugin_handlers {
        router = router.route(
            &format!("/plugins/{}/*path", plugin_name),
            get({
                let new_handler = handler.clone();
                move |host: Host, request_parts: Request<Body>| {
                    custom_plugin_handler(host, request_parts, new_handler)
                }
            })
            .post({
                let new_handler = handler.clone();
                move |host: Host, request_parts: Request<Body>| {
                    custom_plugin_handler(host, request_parts, new_handler)
                }
            }),
        );
    }
    Ok(router)
}

impl HttpServerFactory for AxumHttpServerFactory {
    type Future = Pin<Box<dyn Future<Output = Result<HttpServerHandle, ApolloRouterError>> + Send>>;

    fn create<RF>(
        &self,
        service_factory: RF,
        configuration: Arc<Configuration>,
        listener: Option<Listener>,
        plugin_handlers: HashMap<String, Handler>,
    ) -> Self::Future
    where
        RF: SupergraphServiceFactory,
    {
        Box::pin(async move {
            let (shutdown_sender, shutdown_receiver) = oneshot::channel::<()>();
            let listen_address = configuration.server.listen.clone();

            let router = make_axum_router(service_factory, &configuration, plugin_handlers)?;

            // if we received a TCP listener, reuse it, otherwise create a new one
            #[cfg_attr(not(unix), allow(unused_mut))]
            let mut listener = if let Some(listener) = listener {
                listener
            } else {
                match listen_address {
                    ListenAddr::SocketAddr(addr) => Listener::Tcp(
                        TcpListener::bind(addr)
                            .await
                            .map_err(ApolloRouterError::ServerCreationError)?,
                    ),
                    #[cfg(unix)]
                    ListenAddr::UnixSocket(path) => Listener::Unix(
                        UnixListener::bind(path).map_err(ApolloRouterError::ServerCreationError)?,
                    ),
                }
            };
            let actual_listen_address = listener
                .local_addr()
                .map_err(ApolloRouterError::ServerCreationError)?;

            tracing::info!(
                "GraphQL endpoint exposed at {}{} 🚀",
                actual_listen_address,
                configuration.server.graphql_path
            );
            // this server reproduces most of hyper::server::Server's behaviour
            // we select over the stop_listen_receiver channel and the listener's
            // accept future. If the channel received something or the sender
            // was dropped, we stop using the listener and send it back through
            // listener_receiver
            let server = async move {
                tokio::pin!(shutdown_receiver);

                let connection_shutdown = Arc::new(Notify::new());
                let mut max_open_file_warning = None;

                loop {
                    tokio::select! {
                        _ = &mut shutdown_receiver => {
                            break;
                        }
                        res = listener.accept() => {
                            let app = router.clone();
                            let connection_shutdown = connection_shutdown.clone();

                            match res {
                                Ok(res) => {
                                    if max_open_file_warning.is_some(){
                                        tracing::info!("can accept connections again");
                                        max_open_file_warning = None;
                                    }

                                    tokio::task::spawn(async move {
                                        match res {
                                            NetworkStream::Tcp(stream) => {
                                                stream
                                                    .set_nodelay(true)
                                                    .expect(
                                                        "this should not fail unless the socket is invalid",
                                                    );
                                                    let connection = Http::new()
                                                    .http1_keep_alive(true)
                                                    .serve_connection(stream, app);

                                                tokio::pin!(connection);
                                                tokio::select! {
                                                    // the connection finished first
                                                    _res = &mut connection => {
                                                    }
                                                    // the shutdown receiver was triggered first,
                                                    // so we tell the connection to do a graceful shutdown
                                                    // on the next request, then we wait for it to finish
                                                    _ = connection_shutdown.notified() => {
                                                        let c = connection.as_mut();
                                                        c.graceful_shutdown();

                                                        let _= connection.await;
                                                    }
                                                }
                                            }
                                            #[cfg(unix)]
                                            NetworkStream::Unix(stream) => {
                                                let connection = Http::new()
                                                .http1_keep_alive(true)
                                                .serve_connection(stream, app);

                                                tokio::pin!(connection);
                                                tokio::select! {
                                                    // the connection finished first
                                                    _res = &mut connection => {
                                                    }
                                                    // the shutdown receiver was triggered first,
                                                    // so we tell the connection to do a graceful shutdown
                                                    // on the next request, then we wait for it to finish
                                                    _ = connection_shutdown.notified() => {
                                                        let c = connection.as_mut();
                                                        c.graceful_shutdown();

                                                        let _= connection.await;
                                                    }
                                                }
                                            }
                                        }
                                    });
                                }

                                Err(e) => match e.kind() {
                                    // this is already handled by moi and tokio
                                    //std::io::ErrorKind::WouldBlock => todo!(),

                                    // should be treated as EAGAIN
                                    // https://man7.org/linux/man-pages/man2/accept.2.html
                                    // Linux accept() (and accept4()) passes already-pending network
                                    // errors on the new socket as an error code from accept().  This
                                    // behavior differs from other BSD socket implementations.  For
                                    // reliable operation the application should detect the network
                                    // errors defined for the protocol after accept() and treat them
                                    // like EAGAIN by retrying.  In the case of TCP/IP, these are
                                    // ENETDOWN, EPROTO, ENOPROTOOPT, EHOSTDOWN, ENONET, EHOSTUNREACH,
                                    // EOPNOTSUPP, and ENETUNREACH.
                                    //
                                    // those errors are not supported though: needs the unstable io_error_more feature
                                    // std::io::ErrorKind::NetworkDown => todo!(),
                                    // std::io::ErrorKind::HostUnreachable => todo!(),
                                    // std::io::ErrorKind::NetworkUnreachable => todo!(),

                                    //ECONNABORTED
                                    std::io::ErrorKind::ConnectionAborted|
                                    //EINTR
                                    std::io::ErrorKind::Interrupted|
                                    // EINVAL
                                    std::io::ErrorKind::InvalidInput|
                                    std::io::ErrorKind::PermissionDenied |
                                    std::io::ErrorKind::TimedOut |
                                    std::io::ErrorKind::ConnectionReset|
                                    std::io::ErrorKind::NotConnected => {
                                        // the socket was invalid (maybe timedout waiting in accept queue, or was closed)
                                        // we should ignore that and get to the next one
                                        continue;
                                    }

                                    // EPROTO, EOPNOTSUPP, EBADF, EFAULT, EMFILE, ENOBUFS, ENOMEM, ENOTSOCK
                                    std::io::ErrorKind::Other => {
                                        match e.raw_os_error() {
                                            Some(libc::EMFILE) | Some(libc::ENFILE) => {
                                                match max_open_file_warning {
                                                    None => {
                                                        tracing::error!("reached the max open file limit, cannot accept any new connection");
                                                        max_open_file_warning = Some(Instant::now());
                                                    }
                                                    Some(last) => if Instant::now() - last < Duration::from_secs(60) {
                                                        tracing::error!("still at the max open file limit, cannot accept any new connection");
                                                    }
                                                }
                                            }
                                            _ => {}
                                        }
                                        continue;
                                    }

                                    /* we should ignore the remaining errors as they're not supposed
                                    to happen with the accept() call
                                    std::io::ErrorKind::NotFound => todo!(),
                                    std::io::ErrorKind::AddrInUse => todo!(),
                                    std::io::ErrorKind::AddrNotAvailable => todo!(),
                                    std::io::ErrorKind::BrokenPipe => todo!(),
                                    std::io::ErrorKind::AlreadyExists => todo!(),
                                    std::io::ErrorKind::InvalidData => todo!(),
                                    std::io::ErrorKind::WriteZero => todo!(),

                                    std::io::ErrorKind::Unsupported => todo!(),
                                    std::io::ErrorKind::UnexpectedEof => todo!(),
                                    std::io::ErrorKind::OutOfMemory => todo!(),*/
                                    _ => {
                                        continue;
                                    }

                                }
                            }
                        }
                    }
                }

                // the shutdown receiver was triggered so we break out of
                // the server loop, tell the currently active connections to stop
                // then return the TCP listen socket
                connection_shutdown.notify_waiters();
                listener
            };

            // Spawn the server into a runtime
            let server_future = tokio::task::spawn(server)
                .map_err(|_| ApolloRouterError::HttpServerLifecycleError)
                .boxed();

            Ok(HttpServerHandle::new(
                shutdown_sender,
                server_future,
                actual_listen_address,
            ))
        })
    }
}

#[derive(Debug)]
struct CustomRejection {
    #[allow(dead_code)]
    msg: String,
}

async fn custom_plugin_handler(
    Host(host): Host,
    request: Request<Body>,
    handler: Handler,
) -> impl IntoResponse {
    let (mut head, body) = request.into_parts();
    head.uri = Uri::from_str(&format!("http://{}{}", host, head.uri))
        .expect("if the authority is some then the URL is valid; qed");
    let req = Request::from_parts(head, body);
    handler
        .oneshot(req)
        .await
        .map(http::Response::from)
        .map_err(|err| err.to_string())
}

async fn handle_get(
    Host(host): Host,
    service: BoxService<
        http::Request<graphql::Request>,
        http::Response<BoxStream<'static, graphql::Response>>,
        BoxError,
    >,
    http_request: Request<Body>,
    display_landing_page: bool,
) -> impl IntoResponse {
    if prefers_html(http_request.headers()) && display_landing_page {
        return display_home_page().into_response();
    }

    if let Some(request) = http_request
        .uri()
        .query()
        .and_then(|q| graphql::Request::from_urlencoded_query(q.to_string()).ok())
    {
        let mut http_request = http_request.map(|_| request);
        *http_request.uri_mut() = Uri::from_str(&format!("http://{}{}", host, http_request.uri()))
            .expect("the URL is already valid because it comes from axum; qed");
        return run_graphql_request(service, http_request)
            .await
            .into_response();
    }

    (StatusCode::BAD_REQUEST, "Invalid Graphql request").into_response()
}

async fn handle_post(
    Host(host): Host,
    OriginalUri(uri): OriginalUri,
    Json(request): Json<graphql::Request>,
    service: BoxService<
        http::Request<graphql::Request>,
        http::Response<BoxStream<'static, graphql::Response>>,
        BoxError,
    >,
    header_map: HeaderMap,
) -> impl IntoResponse {
    let mut http_request = Request::post(
        Uri::from_str(&format!("http://{}{}", host, uri))
            .expect("the URL is already valid because it comes from axum; qed"),
    )
    .body(request)
    .expect("body has already been parsed; qed");
    *http_request.headers_mut() = header_map;

    run_graphql_request(service, http_request)
        .await
        .into_response()
}

fn display_home_page() -> Html<Bytes> {
    let html = Bytes::from_static(include_bytes!("../resources/index.html"));
    Html(html)
}

async fn health_check() -> impl IntoResponse {
    Json(json!({ "status": "pass" }))
}

async fn run_graphql_request<RS>(
    service: RS,
    http_request: Request<graphql::Request>,
) -> impl IntoResponse
where
    RS: Service<
            http::Request<graphql::Request>,
            Response = http::Response<BoxStream<'static, graphql::Response>>,
            Error = BoxError,
        > + Send,
{
    match service.ready_oneshot().await {
        Ok(mut service) => {
            let (head, body) = http_request.into_parts();
<<<<<<< HEAD
            match service.call(Request::from_parts(head, body).into()).await {
=======

            match service.call(Request::from_parts(head, body)).await {
>>>>>>> bc6c0cd1
                Err(e) => {
                    if let Some(source_err) = e.source() {
                        if source_err.is::<RateLimited>() {
                            return RateLimited::new().into_response();
                        }
                        if source_err.is::<Elapsed>() {
                            return Elapsed::new().into_response();
                        }
                    }
                    tracing::error!("router service call failed: {}", e);
                    (
                        StatusCode::INTERNAL_SERVER_ERROR,
                        "router service call failed",
                    )
                        .into_response()
                }
                Ok(response) => {
                    let (mut parts, mut stream) = response.into_parts();

                    match stream.next().await {
                        None => {
                            tracing::error!("router service is not available to process request",);
                            (
                                StatusCode::SERVICE_UNAVAILABLE,
                                "router service is not available to process request",
                            )
                                .into_response()
                        }
                        Some(response) => {
                            if response.has_next.unwrap_or(false) {
                                parts.headers.insert(
                                    CONTENT_TYPE,
                                    HeaderValue::from_static(
                                        "multipart/mixed;boundary=\"graphql\"",
                                    ),
                                );

                                // each chunk contains a response and the next delimiter, to let client parsers
                                // know that they can process the response right away
                                let mut first_buf = Vec::from(
                                    &b"\r\n--graphql\r\ncontent-type: application/json\r\n\r\n"[..],
                                );
                                serde_json::to_writer(&mut first_buf, &response).unwrap();
                                first_buf.extend_from_slice(b"\r\n--graphql\r\n");

                                let body = once(ready(Ok(Bytes::from(first_buf)))).chain(
                                    stream.map(|res| {
                                        let mut buf = Vec::from(
                                            &b"content-type: application/json\r\n\r\n"[..],
                                        );
                                        serde_json::to_writer(&mut buf, &res).unwrap();

                                        // the last chunk has a different end delimiter
                                        if res.has_next.unwrap_or(false) {
                                            buf.extend_from_slice(b"\r\n--graphql\r\n");
                                        } else {
                                            buf.extend_from_slice(b"\r\n--graphql--\r\n");
                                        }

                                        Ok::<_, BoxError>(buf.into())
                                    }),
                                );

                                (parts, StreamBody::new(body)).into_response()
                            } else {
                                parts.headers.insert(
                                    CONTENT_TYPE,
                                    HeaderValue::from_static("application/json"),
                                );
                                tracing::trace_span!("serialize_response").in_scope(|| {
                                    http_ext::Response::from(http::Response::from_parts(
                                        parts, response,
                                    ))
                                    .into_response()
                                })
                            }
                        }
                    }
                }
            }
        }
        Err(e) => {
            tracing::error!("router service is not available to process request: {}", e);
            if let Some(source_err) = e.source() {
                if source_err.is::<RateLimited>() {
                    return RateLimited::new().into_response();
                }
                if source_err.is::<Elapsed>() {
                    return Elapsed::new().into_response();
                }
            }

            (
                StatusCode::SERVICE_UNAVAILABLE,
                "router service is not available to process request",
            )
                .into_response()
        }
    }
}

fn prefers_html(headers: &HeaderMap) -> bool {
    let text_html = MediaType::new(TEXT, HTML);

    headers.get_all(&http::header::ACCEPT).iter().any(|value| {
        value
            .to_str()
            .map(|accept_str| {
                let mut list = MediaTypeList::new(accept_str);

                list.any(|mime| mime.as_ref() == Ok(&text_html))
            })
            .unwrap_or(false)
    })
}

async fn decompress_request_body(
    req: Request<Body>,
    next: Next<Body>,
) -> Result<Response, Response> {
    let (parts, body) = req.into_parts();
    let content_encoding = parts.headers.get(&CONTENT_ENCODING);
    macro_rules! decode_body {
        ($decoder: ident, $error_message: expr) => {{
            let body_bytes = hyper::body::to_bytes(body)
                .map_err(|err| {
                    (
                        StatusCode::BAD_REQUEST,
                        format!("cannot read request body: {err}"),
                    )
                        .into_response()
                })
                .await?;
            let mut decoder = $decoder::new(Vec::new());
            decoder.write_all(&body_bytes).await.map_err(|err| {
                (
                    StatusCode::BAD_REQUEST,
                    format!("{}: {err}", $error_message),
                )
                    .into_response()
            })?;
            decoder.shutdown().await.map_err(|err| {
                (
                    StatusCode::BAD_REQUEST,
                    format!("{}: {err}", $error_message),
                )
                    .into_response()
            })?;

            Ok(next
                .run(Request::from_parts(parts, Body::from(decoder.into_inner())))
                .await)
        }};
    }

    match content_encoding {
        Some(content_encoding) => match content_encoding.to_str() {
            Ok(content_encoding_str) => match content_encoding_str {
                "br" => decode_body!(BrotliDecoder, "cannot decompress (brotli) request body"),
                "gzip" => decode_body!(GzipDecoder, "cannot decompress (gzip) request body"),
                "deflate" => decode_body!(ZlibDecoder, "cannot decompress (deflate) request body"),
                "identity" => Ok(next.run(Request::from_parts(parts, body)).await),
                unknown => {
                    tracing::error!("unknown content-encoding header value {:?}", unknown);
                    Err((
                        StatusCode::BAD_REQUEST,
                        format!("unknown content-encoding header value: {unknown:?}"),
                    )
                        .into_response())
                }
            },

            Err(err) => Err((
                StatusCode::BAD_REQUEST,
                format!("cannot read content-encoding header: {err}"),
            )
                .into_response()),
        },
        None => Ok(next.run(Request::from_parts(parts, body)).await),
    }
}

#[derive(Clone)]
struct PropagatingMakeSpan;

impl PropagatingMakeSpan {
    fn new() -> Self {
        Self {}
    }
}

impl<B> MakeSpan<B> for PropagatingMakeSpan {
    fn make_span(&mut self, request: &http::Request<B>) -> Span {
        // Before we make the span we need to attach span info that may have come in from the request.
        let context = global::get_text_map_propagator(|propagator| {
            propagator.extract(&opentelemetry_http::HeaderExtractor(request.headers()))
        });

        // Only for FTV1
        let headers_to_str = Span::current()
            .context()
            .span()
            .span_context()
            .is_sampled()
            .then(|| {
                let headers_str = request.headers().into_iter().filter_map(|(name, value)| {
                    if name == header::AUTHORIZATION
                        || name == header::COOKIE
                        || name == header::SET_COOKIE
                    {
                        None
                    } else {
                        Some((
                            name.to_string(),
                            value.to_str().unwrap_or_default().to_string(),
                        ))
                    }
                });
                let mut headers_map: HashMap<String, Vec<String>> = HashMap::new();
                for (header_name, header_value) in headers_str {
                    let header_value_cloned = header_value.clone();
                    headers_map
                        .entry(header_name)
                        .and_modify(move |e| e.push(header_value_cloned))
                        .or_insert_with(move || vec![header_value]);
                }
                serde_json::to_string(&headers_map).unwrap_or_default()
            })
            .unwrap_or_default();

        // If there was no span from the request then it will default to the NOOP span.
        // Attaching the NOOP span has the effect of preventing further tracing.
        if context.span().span_context().is_valid() {
            // We have a valid remote span, attach it to the current thread before creating the root span.
            let _context_guard = context.attach();
            tracing::span!(
                Level::INFO,
                "request",
                method = %request.method(),
                uri = %request.uri(),
                version = ?request.version(),
                headers = %headers_to_str,
                "otel.kind" = %SpanKind::Server,
                "otel.status_code" = %opentelemetry::trace::StatusCode::Unset.as_str()
            )
        } else {
            // No remote span, we can go ahead and create the span without context.
            tracing::span!(
                Level::INFO,
                "request",
                method = %request.method(),
                uri = %request.uri(),
                version = ?request.version(),
                headers = %headers_to_str,
                "otel.kind" = %SpanKind::Server,
                "otel.status_code" = %opentelemetry::trace::StatusCode::Unset.as_str()
            )
        }
    }
}

#[cfg(test)]
mod tests {
    use std::net::SocketAddr;
    use std::str::FromStr;

    use async_compression::tokio::write::GzipEncoder;
    use http::header::ACCEPT_ENCODING;
    use http::header::CONTENT_TYPE;
    use http::header::{self};
    use mockall::mock;
    use reqwest::header::ACCEPT;
    use reqwest::header::ACCESS_CONTROL_ALLOW_HEADERS;
    use reqwest::header::ACCESS_CONTROL_ALLOW_METHODS;
    use reqwest::header::ACCESS_CONTROL_ALLOW_ORIGIN;
    use reqwest::header::ACCESS_CONTROL_REQUEST_HEADERS;
    use reqwest::header::ACCESS_CONTROL_REQUEST_METHOD;
    use reqwest::header::ORIGIN;
    use reqwest::redirect::Policy;
    use reqwest::Client;
    use reqwest::Method;
    use reqwest::StatusCode;
    use serde_json::json;
    use test_log::test;
    use tower::service_fn;

    use super::*;
    use crate::configuration::Cors;
    use crate::json_ext::Path;
    use crate::services::new_service::NewService;
    use crate::services::transport;

    macro_rules! assert_header {
        ($response:expr, $header:expr, $expected:expr $(, $msg:expr)?) => {
            assert_eq!(
                $response
                    .headers()
                    .get_all($header)
                    .iter()
                    .map(|v|v.to_str().unwrap().to_string())
                    .collect::<Vec<_>>(),
                $expected
                $(, $msg)*
            );
        };
    }

    /// `assert_header_contains` works like `assert_headers`,
    /// except it doesn't care for the order of the items
    macro_rules! assert_header_contains {
        ($response:expr, $header:expr, $expected:expr $(, $msg:expr)?) => {
            let header_values = $response
            .headers()
            .get_all($header)
            .iter()
            .map(|v|v.to_str().unwrap().to_string())
            .collect::<Vec<_>>();

            for e in $expected {
                assert!(
                    header_values
                        .iter()
                        .find(|header_value| header_value.contains(&e.to_string()))
                        .is_some(),
                    $($msg)*
                );
            }

        };
    }

    mock! {
        #[derive(Debug)]
        SupergraphService {
            fn service_call(&mut self, req: http::Request<graphql::Request>) -> Result<http::Response<BoxStream<'static, graphql::Response>>, BoxError>;
        }
    }

    type MockSupergraphServiceType = tower_test::mock::Mock<
        http::Request<graphql::Request>,
        http::Response<Pin<Box<dyn Stream<Item = graphql::Response> + Send>>>,
    >;

    #[derive(Clone)]
    struct TestSupergraphServiceFactory {
        inner: MockSupergraphServiceType,
    }

    impl NewService<http::Request<graphql::Request>> for TestSupergraphServiceFactory {
        type Service = MockSupergraphServiceType;

        fn new_service(&self) -> Self::Service {
            self.inner.clone()
        }
    }

    impl SupergraphServiceFactory for TestSupergraphServiceFactory {
        type SupergraphService = MockSupergraphServiceType;

        type Future = <<TestSupergraphServiceFactory as NewService<
            http::Request<graphql::Request>,
        >>::Service as Service<http::Request<graphql::Request>>>::Future;

        fn custom_endpoints(&self) -> HashMap<String, Handler> {
            HashMap::new()
        }
    }

    async fn init(mut mock: MockSupergraphService) -> (HttpServerHandle, Client) {
        let server_factory = AxumHttpServerFactory::new();
        let (service, mut handle) = tower_test::mock::spawn();

        tokio::spawn(async move {
            loop {
                while let Some((request, responder)) = handle.next_request().await {
                    match mock.service_call(request) {
                        Ok(response) => responder.send_response(response),
                        Err(err) => responder.send_error(err),
                    }
                }
            }
        });
        let server = server_factory
            .create(
                TestSupergraphServiceFactory {
                    inner: service.into_inner(),
                },
                Arc::new(
                    Configuration::builder()
                        .server(
                            crate::configuration::Server::builder()
                                .listen(SocketAddr::from_str("127.0.0.1:0").unwrap())
                                .build(),
                        )
                        .build(),
                ),
                None,
                HashMap::new(),
            )
            .await
            .expect("Failed to create server factory");
        let mut default_headers = HeaderMap::new();
        default_headers.insert(CONTENT_TYPE, HeaderValue::from_static("application/json"));

        let client = reqwest::Client::builder()
            .default_headers(default_headers)
            .redirect(Policy::none())
            .build()
            .unwrap();
        (server, client)
    }

    async fn init_with_config(
        mut mock: MockSupergraphService,
        conf: Configuration,
        plugin_handlers: HashMap<String, Handler>,
    ) -> (HttpServerHandle, Client) {
        let server_factory = AxumHttpServerFactory::new();
        let (service, mut handle) = tower_test::mock::spawn();

        tokio::spawn(async move {
            loop {
                while let Some((request, responder)) = handle.next_request().await {
                    match mock.service_call(request) {
                        Ok(response) => responder.send_response(response),
                        Err(err) => responder.send_error(err),
                    }
                }
            }
        });
        let server = server_factory
            .create(
                TestSupergraphServiceFactory {
                    inner: service.into_inner(),
                },
                Arc::new(conf),
                None,
                plugin_handlers,
            )
            .await
            .expect("Failed to create server factory");
        let mut default_headers = HeaderMap::new();
        default_headers.insert(CONTENT_TYPE, HeaderValue::from_static("application/json"));

        let client = reqwest::Client::builder()
            .default_headers(default_headers)
            .redirect(Policy::none())
            .build()
            .unwrap();
        (server, client)
    }

    #[cfg(unix)]
    async fn init_unix(
        mut mock: MockSupergraphService,
        temp_dir: &tempfile::TempDir,
    ) -> HttpServerHandle {
        let server_factory = AxumHttpServerFactory::new();
        let (service, mut handle) = tower_test::mock::spawn();

        tokio::spawn(async move {
            loop {
                while let Some((request, responder)) = handle.next_request().await {
                    match mock.service_call(request) {
                        Ok(response) => responder.send_response(response),
                        Err(err) => responder.send_error(err),
                    }
                }
            }
        });
        let server = server_factory
            .create(
                TestSupergraphServiceFactory {
                    inner: service.into_inner(),
                },
                Arc::new(
                    Configuration::builder()
                        .server(
                            crate::configuration::Server::builder()
                                .listen(ListenAddr::UnixSocket(temp_dir.as_ref().join("sock")))
                                .build(),
                        )
                        .build(),
                ),
                None,
                HashMap::new(),
            )
            .await
            .expect("Failed to create server factory");

        server
    }

    #[tokio::test]
    async fn it_display_home_page() -> Result<(), ApolloRouterError> {
        // TODO re-enable after the release
        // test_span::init();
        // let root_span = info_span!("root");
        // {
        // let _guard = root_span.enter();
        let expectations = MockSupergraphService::new();
        let (server, client) = init(expectations).await;

        // Regular studio redirect
        let response = client
            .get(&format!("{}/", server.listen_address()))
            .header(ACCEPT, "text/html")
            .send()
            .await
            .unwrap();
        assert_eq!(
            response.status(),
            StatusCode::OK,
            "{}",
            response.text().await.unwrap()
        );
        assert_eq!(response.bytes().await.unwrap(), display_home_page().0);
        // }
        // insta::assert_json_snapshot!(test_span::get_spans_for_root(
        //     &root_span.id().unwrap(),
        //     &test_span::Filter::new(Level::INFO)
        // ));
        Ok(())
    }

    #[tokio::test]
    async fn it_compress_response_body() -> Result<(), ApolloRouterError> {
        let expected_response = graphql::Response::builder()
            .data(json!({"response": "yayyyyyyyyyyyyyyyyyyyyyyyyyyyyyyyyyyyyyyyyyyy"})) // Body must be bigger than 32 to be compressed
            .build();
        let example_response = expected_response.clone();
        let mut expectations = MockSupergraphService::new();
        expectations
            .expect_service_call()
            .times(2)
            .returning(move |_req| {
                let example_response = example_response.clone();
                Ok(http_ext::from_response_to_stream(
                    http::Response::builder()
                        .status(200)
                        .body(example_response)
                        .unwrap(),
                ))
            });
        let (server, client) = init(expectations).await;
        let url = format!("{}/", server.listen_address());

        // Post query
        let response = client
            .post(url.as_str())
            .header(ACCEPT_ENCODING, HeaderValue::from_static("gzip"))
            .body(json!({ "query": "query" }).to_string())
            .send()
            .await
            .unwrap()
            .error_for_status()
            .unwrap();
        assert_eq!(
            response.headers().get(&CONTENT_ENCODING),
            Some(&HeaderValue::from_static("gzip"))
        );

        // Decompress body
        let body_bytes = response.bytes().await.unwrap();
        let mut decoder = GzipDecoder::new(Vec::new());
        decoder.write_all(&body_bytes.to_vec()).await.unwrap();
        decoder.shutdown().await.unwrap();
        let response = decoder.into_inner();
        let graphql_resp: graphql::Response = serde_json::from_slice(&response).unwrap();
        assert_eq!(graphql_resp, expected_response);

        // Get query
        let response = client
            .get(url.as_str())
            .header(ACCEPT_ENCODING, HeaderValue::from_static("gzip"))
            .query(&json!({ "query": "query" }))
            .send()
            .await
            .unwrap()
            .error_for_status()
            .unwrap();

        assert_eq!(
            response.headers().get(header::CONTENT_TYPE),
            Some(&HeaderValue::from_static("application/json"))
        );
        assert_eq!(
            response.headers().get(&CONTENT_ENCODING),
            Some(&HeaderValue::from_static("gzip"))
        );

        // Decompress body
        let body_bytes = response.bytes().await.unwrap();
        let mut decoder = GzipDecoder::new(Vec::new());
        decoder.write_all(&body_bytes.to_vec()).await.unwrap();
        decoder.shutdown().await.unwrap();
        let response = decoder.into_inner();
        let graphql_resp: graphql::Response = serde_json::from_slice(&response).unwrap();
        assert_eq!(graphql_resp, expected_response);

        server.shutdown().await?;
        Ok(())
    }

    #[tokio::test]
    async fn it_decompress_request_body() -> Result<(), ApolloRouterError> {
        let original_body = json!({ "query": "query" });
        let mut encoder = GzipEncoder::new(Vec::new());
        encoder
            .write_all(original_body.to_string().as_bytes())
            .await
            .unwrap();
        encoder.shutdown().await.unwrap();
        let compressed_body = encoder.into_inner();
        let expected_response = graphql::Response::builder()
            .data(json!({"response": "yayyyyyyyyyyyyyyyyyyyyyyyyyyyyyyyyyyyyyyyyyyy"})) // Body must be bigger than 32 to be compressed
            .build();
        let example_response = expected_response.clone();
        let mut expectations = MockSupergraphService::new();
        expectations
            .expect_service_call()
            .times(1)
            .withf(move |req| {
                assert_eq!(req.body().query.as_ref().unwrap(), "query");
                true
            })
            .returning(move |_req| {
                let example_response = example_response.clone();
                Ok(http_ext::from_response_to_stream(
                    http::Response::builder()
                        .status(200)
                        .body(example_response)
                        .unwrap(),
                ))
            });
        let (server, client) = init(expectations).await;
        let url = format!("{}/", server.listen_address());

        // Post query
        let response = client
            .post(url.as_str())
            .header(CONTENT_ENCODING, HeaderValue::from_static("gzip"))
            .body(compressed_body.clone())
            .send()
            .await
            .unwrap()
            .error_for_status()
            .unwrap();

        assert_eq!(
            response.json::<graphql::Response>().await.unwrap(),
            expected_response,
        );

        server.shutdown().await?;
        Ok(())
    }

    #[tokio::test]
    async fn malformed_request() -> Result<(), ApolloRouterError> {
        let expectations = MockSupergraphService::new();
        let (server, client) = init(expectations).await;

        let response = client
            .post(format!("{}/", server.listen_address()))
            .body("Garbage")
            .send()
            .await
            .unwrap();
        assert_eq!(response.status(), StatusCode::BAD_REQUEST);
        server.shutdown().await
    }

    #[tokio::test]
    async fn response() -> Result<(), ApolloRouterError> {
        // TODO re-enable after the release
        // test_span::init();
        // let root_span = info_span!("root");
        // {
        // let _guard = root_span.enter();
        let expected_response = graphql::Response::builder()
            .data(json!({"response": "yay"}))
            .build();
        let example_response = expected_response.clone();
        let mut expectations = MockSupergraphService::new();
        expectations
            .expect_service_call()
            .times(2)
            .returning(move |_| {
                let example_response = example_response.clone();
                Ok(http_ext::from_response_to_stream(
                    http::Response::builder()
                        .status(200)
                        .body(example_response)
                        .unwrap(),
                ))
            });
        let (server, client) = init(expectations).await;
        let url = format!("{}/", server.listen_address());

        // Post query
        let response = client
            .post(url.as_str())
            .body(json!({ "query": "query" }).to_string())
            .send()
            .await
            .unwrap()
            .error_for_status()
            .unwrap();

        assert_eq!(
            response.json::<graphql::Response>().await.unwrap(),
            expected_response,
        );

        // Get query
        let response = client
            .get(url.as_str())
            .query(&json!({ "query": "query" }))
            .send()
            .await
            .unwrap()
            .error_for_status()
            .unwrap();

        assert_eq!(
            response.headers().get(header::CONTENT_TYPE),
            Some(&HeaderValue::from_static("application/json"))
        );

        assert_eq!(
            response.json::<graphql::Response>().await.unwrap(),
            expected_response,
        );

        server.shutdown().await?;
        // }
        // insta::assert_json_snapshot!(test_span::get_spans_for_root(
        //     &root_span.id().unwrap(),
        //     &test_span::Filter::new(Level::INFO)
        // ));
        Ok(())
    }

    #[tokio::test]
    async fn bad_response() -> Result<(), ApolloRouterError> {
        let expectations = MockSupergraphService::new();
        let (server, client) = init(expectations).await;
        let url = format!("{}/test", server.listen_address());

        // Post query
        let err = client
            .post(url.as_str())
            .body(json!({ "query": "query" }).to_string())
            .send()
            .await
            .unwrap()
            .error_for_status()
            .expect_err("should be not found");

        assert!(err.is_status());
        assert_eq!(err.status(), Some(StatusCode::NOT_FOUND));

        // Get query
        let err = client
            .get(url.as_str())
            .query(&json!({ "query": "query" }))
            .send()
            .await
            .unwrap()
            .error_for_status()
            .expect_err("should be not found");

        assert!(err.is_status());
        assert_eq!(err.status(), Some(StatusCode::NOT_FOUND));

        server.shutdown().await?;
        Ok(())
    }

    #[tokio::test]
    async fn response_with_custom_endpoint() -> Result<(), ApolloRouterError> {
        let expected_response = graphql::Response::builder()
            .data(json!({"response": "yay"}))
            .build();
        let example_response = expected_response.clone();
        let mut expectations = MockSupergraphService::new();
        expectations
            .expect_service_call()
            .times(2)
            .returning(move |_| {
                let example_response = example_response.clone();
                Ok(http_ext::from_response_to_stream(
                    http::Response::builder()
                        .status(200)
                        .body(example_response)
                        .unwrap(),
                ))
            });
        let conf = Configuration::builder()
            .cors(
                Cors::builder()
                    .origins(vec!["http://studio".to_string()])
                    .build(),
            )
            .server(
                crate::configuration::Server::builder()
                    .listen(SocketAddr::from_str("127.0.0.1:0").unwrap())
                    .graphql_path(String::from("/graphql"))
                    .build(),
            )
            .build();
        let (server, client) = init_with_config(expectations, conf, HashMap::new()).await;
        let url = format!("{}/graphql", server.listen_address());

        // Post query
        let response = client
            .post(url.as_str())
            .body(json!({ "query": "query" }).to_string())
            .send()
            .await
            .unwrap()
            .error_for_status()
            .unwrap();

        assert_eq!(
            response.json::<graphql::Response>().await.unwrap(),
            expected_response,
        );

        // Get query
        let response = client
            .get(url.as_str())
            .query(&json!({ "query": "query" }))
            .send()
            .await
            .unwrap()
            .error_for_status()
            .unwrap();

        assert_eq!(
            response.json::<graphql::Response>().await.unwrap(),
            expected_response,
        );

        server.shutdown().await?;
        Ok(())
    }

    #[tokio::test]
    async fn response_with_custom_prefix_endpoint() -> Result<(), ApolloRouterError> {
        let expected_response = graphql::Response::builder()
            .data(json!({"response": "yay"}))
            .build();
        let example_response = expected_response.clone();
        let mut expectations = MockSupergraphService::new();
        expectations
            .expect_service_call()
            .times(2)
            .returning(move |_| {
                let example_response = example_response.clone();
                Ok(http_ext::from_response_to_stream(
                    http::Response::builder()
                        .status(200)
                        .body(example_response)
                        .unwrap(),
                ))
            });
        let conf = Configuration::builder()
            .cors(
                Cors::builder()
                    .origins(vec!["http://studio".to_string()])
                    .build(),
            )
            .server(
                crate::configuration::Server::builder()
                    .listen(SocketAddr::from_str("127.0.0.1:0").unwrap())
                    .graphql_path(String::from("/:my_prefix/graphql"))
                    .build(),
            )
            .build();
        let (server, client) = init_with_config(expectations, conf, HashMap::new()).await;
        let url = format!("{}/prefix/graphql", server.listen_address());

        // Post query
        let response = client
            .post(url.as_str())
            .body(json!({ "query": "query" }).to_string())
            .send()
            .await
            .unwrap()
            .error_for_status()
            .unwrap();

        assert_eq!(
            response.json::<graphql::Response>().await.unwrap(),
            expected_response,
        );

        // Get query
        let response = client
            .get(url.as_str())
            .query(&json!({ "query": "query" }))
            .send()
            .await
            .unwrap()
            .error_for_status()
            .unwrap();

        assert_eq!(
            response.json::<graphql::Response>().await.unwrap(),
            expected_response,
        );

        server.shutdown().await?;
        Ok(())
    }

    #[tokio::test]
    async fn response_with_custom_endpoint_wildcard() -> Result<(), ApolloRouterError> {
        let expected_response = graphql::Response::builder()
            .data(json!({"response": "yay"}))
            .build();
        let example_response = expected_response.clone();
        let mut expectations = MockSupergraphService::new();
        expectations
            .expect_service_call()
            .times(4)
            .returning(move |_| {
                let example_response = example_response.clone();
                Ok(http_ext::from_response_to_stream(
                    http::Response::builder()
                        .status(200)
                        .body(example_response)
                        .unwrap(),
                ))
            });
        let conf = Configuration::builder()
            .cors(
                Cors::builder()
                    .origins(vec!["http://studio".to_string()])
                    .build(),
            )
            .server(
                crate::configuration::Server::builder()
                    .listen(SocketAddr::from_str("127.0.0.1:0").unwrap())
                    .graphql_path(String::from("/graphql/*"))
                    .build(),
            )
            .build();
        let (server, client) = init_with_config(expectations, conf, HashMap::new()).await;
        for url in &[
            format!("{}/graphql/test", server.listen_address()),
            format!("{}/graphql/anothertest", server.listen_address()),
        ] {
            // Post query
            let response = client
                .post(url.as_str())
                .body(json!({ "query": "query" }).to_string())
                .send()
                .await
                .unwrap()
                .error_for_status()
                .unwrap();

            assert_eq!(
                response.json::<graphql::Response>().await.unwrap(),
                expected_response,
            );

            // Get query
            let response = client
                .get(url.as_str())
                .query(&json!({ "query": "query" }))
                .send()
                .await
                .unwrap()
                .error_for_status()
                .unwrap();

            assert_eq!(
                response.json::<graphql::Response>().await.unwrap(),
                expected_response,
            );
        }

        server.shutdown().await?;
        Ok(())
    }

    #[tokio::test]
    async fn it_extracts_query_and_operation_name_on_get_requests() -> Result<(), ApolloRouterError>
    {
        // TODO re-enable after the release
        // test_span::init();
        // let root_span = info_span!("root");
        // {
        // let _guard = root_span.enter();
        let query = "query";
        let expected_query = query;
        let operation_name = "operationName";
        let expected_operation_name = operation_name;

        let expected_response = graphql::Response::builder()
            .data(json!({"response": "yay"}))
            .build();
        let example_response = expected_response.clone();

        let mut expectations = MockSupergraphService::new();
        expectations
            .expect_service_call()
            .times(1)
            .withf(move |req| {
                assert_eq!(req.body().query.as_deref().unwrap(), expected_query);
                assert_eq!(
                    req.body().operation_name.as_deref().unwrap(),
                    expected_operation_name
                );
                true
            })
            .returning(move |_| {
                let example_response = example_response.clone();
                Ok(http_ext::from_response_to_stream(
                    http::Response::builder()
                        .status(200)
                        .body(example_response)
                        .unwrap(),
                ))
            });
        let (server, client) = init(expectations).await;
        let url = format!("{}/", server.listen_address());

        let response = client
            .get(url.as_str())
            .query(&[("query", query), ("operationName", operation_name)])
            .send()
            .await
            .unwrap()
            .error_for_status()
            .unwrap();

        assert_eq!(
            response.json::<graphql::Response>().await.unwrap(),
            expected_response,
        );

        server.shutdown().await?;
        // }
        // insta::assert_json_snapshot!(test_span::get_spans_for_root(
        //     &root_span.id().unwrap(),
        //     &test_span::Filter::new(Level::INFO)
        // ));
        Ok(())
    }

    #[tokio::test]
    async fn it_extracts_query_and_operation_name_on_post_requests() -> Result<(), ApolloRouterError>
    {
        let query = "query";
        let expected_query = query;
        let operation_name = "operationName";
        let expected_operation_name = operation_name;

        let expected_response = graphql::Response::builder()
            .data(json!({"response": "yay"}))
            .build();
        let example_response = expected_response.clone();

        let mut expectations = MockSupergraphService::new();
        expectations
            .expect_service_call()
            .times(1)
            .withf(move |req| {
                assert_eq!(req.body().query.as_deref().unwrap(), expected_query);
                assert_eq!(
                    req.body().operation_name.as_deref().unwrap(),
                    expected_operation_name
                );
                true
            })
            .returning(move |_| {
                let example_response = example_response.clone();
                Ok(http_ext::from_response_to_stream(
                    http::Response::builder()
                        .status(200)
                        .body(example_response)
                        .unwrap(),
                ))
            });
        let (server, client) = init(expectations).await;
        let url = format!("{}/", server.listen_address());

        let response = client
            .post(url.as_str())
            .body(json!({ "query": query, "operationName": operation_name }).to_string())
            .send()
            .await
            .unwrap()
            .error_for_status()
            .unwrap();

        assert_eq!(
            response.json::<graphql::Response>().await.unwrap(),
            expected_response,
        );

        server.shutdown().await
    }

    #[tokio::test]
    async fn response_failure() -> Result<(), ApolloRouterError> {
        let mut expectations = MockSupergraphService::new();
        expectations
            .expect_service_call()
            .times(1)
            .returning(move |_| {
                let example_response = crate::error::FetchError::SubrequestHttpError {
                    service: "Mock service".to_string(),
                    reason: "Mock error".to_string(),
                }
                .to_response();
                Ok(http_ext::from_response_to_stream(
                    http::Response::builder()
                        .status(200)
                        .body(example_response)
                        .unwrap(),
                ))
            });
        let (server, client) = init(expectations).await;

        let response = client
            .post(format!("{}/", server.listen_address()))
            .body(
                json!(
                {
                  "query": "query",
                })
                .to_string(),
            )
            .send()
            .await
            .unwrap()
            .json::<graphql::Response>()
            .await
            .unwrap();

        assert_eq!(
            response,
            crate::error::FetchError::SubrequestHttpError {
                service: "Mock service".to_string(),
                reason: "Mock error".to_string(),
            }
            .to_response()
        );
        server.shutdown().await
    }

    #[tokio::test]
    async fn cors_preflight() -> Result<(), ApolloRouterError> {
        let expectations = MockSupergraphService::new();
        let conf = Configuration::builder()
            .cors(Cors::builder().build())
            .server(
                crate::configuration::Server::builder()
                    .listen(SocketAddr::from_str("127.0.0.1:0").unwrap())
                    .graphql_path(String::from("/graphql/*"))
                    .build(),
            )
            .build();
        let (server, client) = init_with_config(expectations, conf, HashMap::new()).await;

        let response = client
            .request(Method::OPTIONS, &format!("{}/", server.listen_address()))
            .header(ACCEPT, "text/html")
            .header(ORIGIN, "https://studio.apollographql.com")
            .header(ACCESS_CONTROL_REQUEST_METHOD, "POST")
            .header(
                ACCESS_CONTROL_REQUEST_HEADERS,
                "Content-type, x-an-other-test-header, apollo-require-preflight",
            )
            .send()
            .await
            .unwrap();

        assert_header!(
            &response,
            ACCESS_CONTROL_ALLOW_ORIGIN,
            vec!["https://studio.apollographql.com"],
            "Incorrect access control allow origin header"
        );
        let headers = response.headers().get_all(ACCESS_CONTROL_ALLOW_HEADERS);
        assert_header_contains!(
            &response,
            ACCESS_CONTROL_ALLOW_HEADERS,
            &["Content-type, x-an-other-test-header, apollo-require-preflight"],
            "Incorrect access control allow header header {headers:?}"
        );
        assert_header_contains!(
            &response,
            ACCESS_CONTROL_ALLOW_METHODS,
            &["GET", "POST", "OPTIONS"],
            "Incorrect access control allow methods header"
        );

        assert_eq!(response.status(), StatusCode::OK);

        server.shutdown().await
    }

    #[tokio::test]
    #[cfg(unix)]
    async fn listening_to_unix_socket() {
        let temp_dir = tempfile::tempdir().unwrap();
        let expected_response = graphql::Response::builder()
            .data(json!({"response": "yay"}))
            .build();
        let example_response = expected_response.clone();

        let mut expectations = MockSupergraphService::new();
        expectations
            .expect_service_call()
            .times(2)
            .returning(move |_| {
                let example_response = example_response.clone();

                Ok(http_ext::from_response_to_stream(
                    http::Response::builder()
                        .status(200)
                        .body(example_response)
                        .unwrap(),
                ))
            });
        let server = init_unix(expectations, &temp_dir).await;

        let output = send_to_unix_socket(
            server.listen_address(),
            Method::POST,
            r#"{"query":"query"}"#,
        )
        .await;

        assert_eq!(
            serde_json::from_slice::<graphql::Response>(&output).unwrap(),
            expected_response,
        );

        // Get query
        let output =
            send_to_unix_socket(server.listen_address(), Method::GET, r#"query=query"#).await;

        assert_eq!(
            serde_json::from_slice::<graphql::Response>(&output).unwrap(),
            expected_response,
        );

        server.shutdown().await.unwrap();
    }

    #[cfg(unix)]
    async fn send_to_unix_socket(addr: &ListenAddr, method: Method, body: &str) -> Vec<u8> {
        use tokio::io::AsyncBufReadExt;
        use tokio::io::BufReader;
        use tokio::io::Interest;
        use tokio::net::UnixStream;

        let content = match method {
            Method::GET => {
                format!(
                    "{} /?{} HTTP/1.1\r
Host: localhost:4100\r
Content-Length: {}\r
Content-Type: application/json\r

\n",
                    method.as_str(),
                    body,
                    body.len(),
                )
            }
            Method::POST => {
                format!(
                    "{} / HTTP/1.1\r
Host: localhost:4100\r
Content-Length: {}\r
Content-Type: application/json\r

{}\n",
                    method.as_str(),
                    body.len(),
                    body
                )
            }
            _ => {
                unimplemented!()
            }
        };
        let mut stream = UnixStream::connect(addr.to_string()).await.unwrap();
        stream.ready(Interest::WRITABLE).await.unwrap();
        stream.write_all(content.as_bytes()).await.unwrap();
        stream.flush().await.unwrap();
        let stream = BufReader::new(stream);
        let mut lines = stream.lines();
        let header_first_line = lines
            .next_line()
            .await
            .unwrap()
            .expect("no header received");
        // skip the rest of the headers
        let mut headers = String::new();
        let mut stream = lines.into_inner();
        loop {
            if stream.read_line(&mut headers).await.unwrap() == 2 {
                break;
            }
        }
        // get rest of the buffer as body
        let body = stream.buffer().to_vec();
        assert!(header_first_line.contains(" 200 "), "");
        body
    }

    #[tokio::test]
    async fn test_health_check() {
        // TODO re-enable after the release
        // test_span::init();
        // let root_span = info_span!("root");
        // {
        // let _guard = root_span.enter();
        let expectations = MockSupergraphService::new();
        let (server, client) = init(expectations).await;
        let url = format!(
            "{}/.well-known/apollo/server-health",
            server.listen_address()
        );

        let response = client.get(url).send().await.unwrap();
        assert_eq!(response.status(), StatusCode::OK);
        // }
        // insta::assert_json_snapshot!(test_span::get_spans_for_root(
        //     &root_span.id().unwrap(),
        //     &test_span::Filter::new(Level::INFO)
        // ));
    }

    #[tokio::test]
    async fn test_custom_health_check() {
        let conf = Configuration::builder()
            .server(
                crate::configuration::Server::builder()
                    .listen(SocketAddr::from_str("127.0.0.1:0").unwrap())
                    .health_check_path("/health")
                    .build(),
            )
            .build();
        let expectations = MockSupergraphService::new();
        let (server, client) = init_with_config(expectations, conf, HashMap::new()).await;
        let url = format!("{}/health", server.listen_address());

        let response = client.get(url).send().await.unwrap();
        assert_eq!(response.status(), StatusCode::OK);
    }

    #[test(tokio::test)]
    async fn it_send_bad_content_type() -> Result<(), ApolloRouterError> {
        let query = "query";
        let operation_name = "operationName";

        let expectations = MockSupergraphService::new();
        let (server, client) = init(expectations).await;
        let url = format!("{}", server.listen_address());
        let response = client
            .post(url.as_str())
            .header(CONTENT_TYPE, "application/yaml")
            .body(json!({ "query": query, "operationName": operation_name }).to_string())
            .send()
            .await
            .unwrap();

        assert_eq!(response.status(), StatusCode::UNSUPPORTED_MEDIA_TYPE,);

        server.shutdown().await
    }

    #[test(tokio::test)]
    async fn it_doesnt_display_disabled_home_page() -> Result<(), ApolloRouterError> {
        let expectations = MockSupergraphService::new();
        let conf = Configuration::builder()
            .cors(
                Cors::builder()
                    .origins(vec!["http://studio".to_string()])
                    .build(),
            )
            .server(
                crate::configuration::Server::builder()
                    .listen(SocketAddr::from_str("127.0.0.1:0").unwrap())
                    .landing_page(false)
                    .build(),
            )
            .build();
        let (server, client) = init_with_config(expectations, conf, HashMap::new()).await;
        let response = client
            .get(&format!("{}/", server.listen_address()))
            .header(ACCEPT, "text/html")
            .send()
            .await
            .unwrap();

        assert_eq!(response.status(), StatusCode::BAD_REQUEST);

        server.shutdown().await
    }

    #[test(tokio::test)]
    async fn it_answers_to_custom_endpoint() -> Result<(), ApolloRouterError> {
        let expectations = MockSupergraphService::new();
        let plugin_handler = Handler::new(
            service_fn(|req: transport::Request| async move {
                Ok::<_, BoxError>(
                    http::Response::builder()
                        .status(StatusCode::OK)
                        .body(format!("{} + {}", req.method(), req.uri().path()).into())
                        .unwrap(),
                )
            })
            .boxed(),
        );
        let mut plugin_handlers = HashMap::new();
        plugin_handlers.insert(
            "apollo.test.custom_plugin_with_endpoint".to_string(),
            plugin_handler,
        );

        let conf = Configuration::builder()
            .cors(
                Cors::builder()
                    .origins(vec!["http://studio".to_string()])
                    .build(),
            )
            .server(
                crate::configuration::Server::builder()
                    .listen(SocketAddr::from_str("127.0.0.1:0").unwrap())
                    .build(),
            )
            .build();
        let (server, client) = init_with_config(expectations, conf, plugin_handlers).await;

        for path in &["/", "/test"] {
            let response = client
                .get(&format!(
                    "{}/plugins/apollo.test.custom_plugin_with_endpoint{}",
                    server.listen_address(),
                    path
                ))
                .send()
                .await
                .unwrap();

            assert_eq!(response.status(), StatusCode::OK);
            assert_eq!(
                response.text().await.unwrap(),
                format!(
                    "GET + /plugins/apollo.test.custom_plugin_with_endpoint{}",
                    path
                )
            );
        }

        for path in &["/", "/test"] {
            let response = client
                .post(&format!(
                    "{}/plugins/apollo.test.custom_plugin_with_endpoint{}",
                    server.listen_address(),
                    path
                ))
                .send()
                .await
                .unwrap();

            assert_eq!(response.status(), StatusCode::OK);
            assert_eq!(
                response.text().await.unwrap(),
                format!(
                    "POST + /plugins/apollo.test.custom_plugin_with_endpoint{}",
                    path
                )
            );
        }
        server.shutdown().await
    }

    #[test(tokio::test)]
    async fn it_checks_the_shape_of_router_request() -> Result<(), ApolloRouterError> {
        let mut expectations = MockSupergraphService::new();
        expectations
            .expect_service_call()
            .times(2)
            .returning(move |req| {
                Ok(http_ext::from_response_to_stream(
                    http::Response::builder()
                        .status(200)
                        .body(
                            graphql::Response::builder()
                                .data(json!(format!(
                                    "{} + {} + {:?}",
                                    req.method(),
                                    req.uri(),
                                    serde_json::to_string(req.body()).unwrap()
                                )))
                                .build(),
                        )
                        .unwrap(),
                ))
            });
        let (server, client) = init(expectations).await;
        let query = json!(
        {
          "query": "query",
        });
        let url = format!("{}/", server.listen_address());
        let response = client.get(&url).query(&query).send().await.unwrap();

        assert_eq!(response.status(), StatusCode::OK);
        assert_eq!(
            response.text().await.unwrap(),
            serde_json::to_string(&json!({
                "data":
                    format!(
                        "GET + {}?query=query + {:?}",
                        url,
                        serde_json::to_string(&query).unwrap()
                    )
            }))
            .unwrap()
        );
        let response = client
            .post(&url)
            .body(query.to_string())
            .send()
            .await
            .unwrap();

        assert_eq!(response.status(), StatusCode::OK);
        assert_eq!(
            response.text().await.unwrap(),
            serde_json::to_string(&json!({
                "data":
                    format!(
                        "POST + {} + {:?}",
                        url,
                        serde_json::to_string(&query).unwrap()
                    )
            }))
            .unwrap()
        );
        server.shutdown().await
    }

    #[tokio::test]
    async fn cors_origin_default() -> Result<(), ApolloRouterError> {
        let (server, client) = init(MockSupergraphService::new()).await;
        let url = format!("{}/", server.listen_address());

        let response =
            request_cors_with_origin(&client, url.as_str(), "https://studio.apollographql.com")
                .await;
        assert_cors_origin(response, "https://studio.apollographql.com");

        let response =
            request_cors_with_origin(&client, url.as_str(), "https://this.wont.work.com").await;
        assert_not_cors_origin(response, "https://this.wont.work.com");
        Ok(())
    }

    #[tokio::test]
    async fn cors_allow_any_origin() -> Result<(), ApolloRouterError> {
        let conf = Configuration::builder()
            .cors(Cors::builder().allow_any_origin(true).build())
            .server(
                crate::configuration::Server::builder()
                    .listen(SocketAddr::from_str("127.0.0.1:0").unwrap())
                    .build(),
            )
            .build();
        let (server, client) =
            init_with_config(MockSupergraphService::new(), conf, HashMap::new()).await;
        let url = format!("{}/", server.listen_address());

        let response =
            request_cors_with_origin(&client, url.as_str(), "https://thisisatest.com").await;
        assert_cors_origin(response, "*");

        Ok(())
    }

    #[tokio::test]
    async fn cors_origin_list() -> Result<(), ApolloRouterError> {
        let valid_origin = "https://thisoriginisallowed.com";

        let conf = Configuration::builder()
            .cors(
                Cors::builder()
                    .origins(vec![valid_origin.to_string()])
                    .build(),
            )
            .server(
                crate::configuration::Server::builder()
                    .listen(SocketAddr::from_str("127.0.0.1:0").unwrap())
                    .build(),
            )
            .build();
        let (server, client) =
            init_with_config(MockSupergraphService::new(), conf, HashMap::new()).await;
        let url = format!("{}/", server.listen_address());

        let response = request_cors_with_origin(&client, url.as_str(), valid_origin).await;
        assert_cors_origin(response, valid_origin);

        let response =
            request_cors_with_origin(&client, url.as_str(), "https://thisoriginisinvalid").await;
        assert_not_cors_origin(response, "https://thisoriginisinvalid");

        Ok(())
    }

    #[tokio::test]
    async fn cors_origin_regex() -> Result<(), ApolloRouterError> {
        let apollo_subdomains = "https://([a-z0-9]+[.])*apollographql[.]com";

        let conf = Configuration::builder()
            .cors(
                Cors::builder()
                    .origins(vec!["https://anexactmatchorigin.com".to_string()])
                    .match_origins(vec![apollo_subdomains.to_string()])
                    .build(),
            )
            .server(
                crate::configuration::Server::builder()
                    .listen(SocketAddr::from_str("127.0.0.1:0").unwrap())
                    .build(),
            )
            .build();
        let (server, client) =
            init_with_config(MockSupergraphService::new(), conf, HashMap::new()).await;
        let url = format!("{}/", server.listen_address());

        // regex tests
        let response =
            request_cors_with_origin(&client, url.as_str(), "https://www.apollographql.com").await;
        assert_cors_origin(response, "https://www.apollographql.com");
        let response =
            request_cors_with_origin(&client, url.as_str(), "https://staging.apollographql.com")
                .await;
        assert_cors_origin(response, "https://staging.apollographql.com");
        let response =
            request_cors_with_origin(&client, url.as_str(), "https://thisshouldnotwork.com").await;
        assert_not_cors_origin(response, "https://thisshouldnotwork.com");

        // exact match tests
        let response =
            request_cors_with_origin(&client, url.as_str(), "https://anexactmatchorigin.com").await;
        assert_cors_origin(response, "https://anexactmatchorigin.com");

        // won't match
        let response =
            request_cors_with_origin(&client, url.as_str(), "https://thisshouldnotwork.com").await;
        assert_not_cors_origin(response, "https://thisshouldnotwork.com");

        Ok(())
    }

    async fn request_cors_with_origin(
        client: &Client,
        url: &str,
        origin: &str,
    ) -> reqwest::Response {
        client
            .request(Method::OPTIONS, url)
            .header("Origin", origin)
            .header("Access-Control-Request-Method", "POST")
            .header("Access-Control-Request-Headers", "content-type")
            .send()
            .await
            .unwrap()
    }

    fn assert_cors_origin(response: reqwest::Response, origin: &str) {
        assert!(response.status().is_success());
        let headers = response.headers();
        assert_headers_valid(&response);
        assert!(origin_valid(headers, origin));
    }

    fn assert_not_cors_origin(response: reqwest::Response, origin: &str) {
        assert!(response.status().is_success());
        let headers = response.headers();
        assert!(!origin_valid(headers, origin));
    }

    fn assert_headers_valid(response: &reqwest::Response) {
        assert_header_contains!(response, ACCESS_CONTROL_ALLOW_METHODS, &["POST"]);
        assert_header_contains!(response, ACCESS_CONTROL_ALLOW_HEADERS, &["content-type"]);
    }

    fn origin_valid(headers: &HeaderMap, origin: &str) -> bool {
        headers
            .get("access-control-allow-origin")
            .map(|h| h.to_str().map(|o| o == origin).unwrap_or_default())
            .unwrap_or_default()
    }

    #[test(tokio::test)]
    async fn response_shape() -> Result<(), ApolloRouterError> {
        let mut expectations = MockSupergraphService::new();
        expectations
            .expect_service_call()
            .times(1)
            .returning(move |_| {
                Ok(http_ext::from_response_to_stream(
                    http::Response::builder()
                        .status(200)
                        .body(
                            graphql::Response::builder()
                                .data(json!({
                                    "test": "hello"
                                }))
                                .build(),
                        )
                        .unwrap(),
                ))
            });
        let (server, client) = init(expectations).await;
        let query = json!(
        {
          "query": "query { test }",
        });
        let url = format!("{}/", server.listen_address());
        let response = client
            .post(&url)
            .body(query.to_string())
            .send()
            .await
            .unwrap();

        println!("response: {:?}", response);
        assert_eq!(response.status(), StatusCode::OK);
        assert_eq!(
            response.headers().get(CONTENT_TYPE),
            Some(&HeaderValue::from_static("application/json"))
        );

        assert_eq!(
            response.text().await.unwrap(),
            serde_json::to_string(&json!({
                "data": {
                    "test": "hello"
                },
            }))
            .unwrap()
        );

        server.shutdown().await
    }

    #[test(tokio::test)]
    async fn deferred_response_shape() -> Result<(), ApolloRouterError> {
        let mut expectations = MockSupergraphService::new();
        expectations
            .expect_service_call()
            .times(1)
            .returning(move |_| {
                let body = stream::iter(vec![
                    graphql::Response::builder()
                        .data(json!({
                            "test": "hello",
                        }))
                        .has_next(true)
                        .build(),
                    graphql::Response::builder()
                        .incremental(vec![graphql::IncrementalResponse::builder()
                            .data(json!({
                                "other": "world"
                            }))
                            .path(Path::default())
                            .build()])
                        .has_next(true)
                        .build(),
                    graphql::Response::builder().has_next(false).build(),
                ])
                .boxed();
                Ok(http::Response::builder().status(200).body(body).unwrap())
            });
        let (server, client) = init(expectations).await;
        let query = json!(
        {
          "query": "query { test ... @defer { other } }",
        });
        let url = format!("{}/", server.listen_address());
        let mut response = client
            .post(&url)
            .body(query.to_string())
            .send()
            .await
            .unwrap();

        println!("response: {:?}", response);
        assert_eq!(response.status(), StatusCode::OK);
        assert_eq!(
            response.headers().get(CONTENT_TYPE),
            Some(&HeaderValue::from_static(
                "multipart/mixed;boundary=\"graphql\""
            ))
        );

        let first = response.chunk().await.unwrap().unwrap();
        assert_eq!(
            std::str::from_utf8(&*first).unwrap(),
            "\r\n--graphql\r\ncontent-type: application/json\r\n\r\n{\"data\":{\"test\":\"hello\"},\"hasNext\":true}\r\n--graphql\r\n"
        );

        let second = response.chunk().await.unwrap().unwrap();
        assert_eq!(
            std::str::from_utf8(&*second).unwrap(),
        "content-type: application/json\r\n\r\n{\"hasNext\":true,\"incremental\":[{\"data\":{\"other\":\"world\"},\"path\":[]}]}\r\n--graphql\r\n"
        );

        let third = response.chunk().await.unwrap().unwrap();
        assert_eq!(
            std::str::from_utf8(&*third).unwrap(),
            "content-type: application/json\r\n\r\n{\"hasNext\":false}\r\n--graphql--\r\n"
        );

        server.shutdown().await
    }
}<|MERGE_RESOLUTION|>--- conflicted
+++ resolved
@@ -498,12 +498,8 @@
     match service.ready_oneshot().await {
         Ok(mut service) => {
             let (head, body) = http_request.into_parts();
-<<<<<<< HEAD
-            match service.call(Request::from_parts(head, body).into()).await {
-=======
 
             match service.call(Request::from_parts(head, body)).await {
->>>>>>> bc6c0cd1
                 Err(e) => {
                     if let Some(source_err) = e.source() {
                         if source_err.is::<RateLimited>() {
