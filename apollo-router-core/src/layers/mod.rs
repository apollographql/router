//! Reusable layers
//! Layers that are specific to one plugin should not be placed in this module.
use crate::async_checkpoint::AsyncCheckpointLayer;
use crate::instrument::InstrumentLayer;
use crate::layers::cache::CachingLayer;
use crate::sync_checkpoint::CheckpointLayer;
use futures::future::BoxFuture;
use moka::sync::Cache;
use std::ops::ControlFlow;
use std::sync::Arc;
use tokio::sync::RwLock;
use tower::buffer::BufferLayer;
use tower::layer::util::Stack;
use tower::{BoxError, ServiceBuilder};
use tower_service::Service;
use tracing::Span;

pub mod async_checkpoint;
pub mod cache;
<<<<<<< HEAD
pub mod deduplication;
pub mod ensure_query_presence;
pub mod forbid_http_get_mutations;
pub mod instrument;
pub mod map_future_with_context;
=======
pub mod instrument;
pub mod sync_checkpoint;

pub const DEFAULT_BUFFER_SIZE: usize = 20_000;

/// Extension to the [`ServiceBuilder`] trait to make it easy to add router specific capabilities
/// (e.g.: checkpoints) to a [`Service`].
#[allow(clippy::type_complexity)]
pub trait ServiceBuilderExt<L>: Sized {
    /// Add a caching layer to the service stack.
    /// Given a request and response extract a cacheable key and value that may be used later to return a cached result.
    ///
    /// # Arguments
    ///
    /// * `cache`: The Moka cache that backs this layer.
    /// * `key_fn`: The callback to extract a key from the request.
    /// * `value_fn`: The callback to extract a value from the response.
    /// * `response_fn`: The callback to construct a response given a request and a cached value.
    ///
    /// returns: ServiceBuilder<Stack<CachingLayer<Request, Response, Key, Value>, L>>
    ///
    /// # Examples
    ///
    /// ```rust
    /// # use std::time::Duration;
    /// # use moka::sync::Cache;
    /// # use tower::ServiceBuilder;
    /// # use tower_service::Service;
    /// # use tracing::info_span;
    /// # use apollo_router_core::{ResponseBody, RouterRequest, RouterResponse, ServiceBuilderExt};
    /// # fn test<S: Service<RouterRequest> + Send>(service: S) {
    /// //TODO This doc has highlighted a couple of issues that need to be resolved
    /// //let _ = ServiceBuilder::new()
    /// //            .cache(Cache::builder().time_to_live(Duration::from_secs(1)).max_capacity(100).build(),
    /// //                |req: &RouterRequest| req.originating_request.headers().get("cache_key"),
    /// //                |resp: &RouterResponse| &resp.response.body(),
    /// //                |req: RouterRequest, cached: &ResponseBody| RouterResponse::builder()
    /// //                    .context(req.context)
    /// //                    .data(cached.clone()) //TODO builder should take ResponseBody
    /// //                    .build().unwrap()) //TODO make response function fallible
    /// //            .service(service);
    /// # }
    /// ```
    fn cache<Request, Response, Key, Value>(
        self,
        cache: Cache<Key, Arc<RwLock<Option<Result<Value, String>>>>>,
        key_fn: fn(&Request) -> Option<&Key>,
        value_fn: fn(&Response) -> &Value,
        response_fn: fn(Request, Value) -> Response,
    ) -> ServiceBuilder<Stack<CachingLayer<Request, Response, Key, Value>, L>>
    where
        Request: Send,
    {
        self.layer(CachingLayer::new(cache, key_fn, value_fn, response_fn))
    }

    /// Decide if processing should continue or not, and if not allow returning of a response.
    ///
    /// This is useful for validation functionality where you want to abort processing but return a
    /// valid response.
    ///
    /// # Arguments
    ///
    /// * `checkpoint_fn`: Ths callback to decides if processing should continue or not.
    ///
    /// returns: ServiceBuilder<Stack<CheckpointLayer<S, Request>, L>>
    ///
    /// # Examples
    ///
    /// ```rust
    /// # use std::ops::ControlFlow;
    /// # use http::Method;
    /// # use tower::ServiceBuilder;
    /// # use tower_service::Service;
    /// # use tracing::info_span;
    /// # use apollo_router_core::{RouterRequest, RouterResponse, ServiceBuilderExt};
    /// # fn test<S: Service<RouterRequest, Response = Result<RouterResponse, Box<dyn std::error::Error + Send + Sync>>> + 'static + Send>(service: S) where <S as Service<RouterRequest>>::Future: Send, <S as Service<RouterRequest>>::Error: Send + Sync + std::error::Error, <S as Service<RouterRequest>>::Response: Send {
    /// let _ = ServiceBuilder::new()
    ///             .checkpoint(|req:RouterRequest|{
    ///                if req.originating_request.method() == Method::GET {
    ///                  Ok(ControlFlow::Break(RouterResponse::builder()
    ///                      .data("Only get requests allowed")
    ///                      .context(req.context).build())
    ///                    )
    ///                }
    ///                else {
    ///                  Ok(ControlFlow::Continue(req))
    ///                }
    ///             })
    ///             .service(service);
    /// # }
    /// ```
    fn checkpoint<S, Request>(
        self,
        checkpoint_fn: impl Fn(
                Request,
            ) -> Result<
                ControlFlow<<S as Service<Request>>::Response, Request>,
                <S as Service<Request>>::Error,
            > + Send
            + Sync
            + 'static,
    ) -> ServiceBuilder<Stack<CheckpointLayer<S, Request>, L>>
    where
        S: Service<Request> + Send + 'static,
        Request: Send + 'static,
        S::Future: Send,
        S::Response: Send + 'static,
        S::Error: Into<BoxError> + Send + 'static,
    {
        self.layer(CheckpointLayer::new(checkpoint_fn))
    }

    /// Decide if processing should continue or not, and if not allow returning of a response.
    /// Unlike checkpoint it is possible to perform async operations in the callback. However
    /// this requires that the service is `Clone`. This can be achieved using `.buffered()`.
    ///
    /// This is useful for things like authentication where you need to make an external call to
    /// check if a request should proceed or not.
    ///
    /// # Arguments
    ///
    /// * `async_checkpoint_fn`: The asynchronous callback to decide if processing should continue or not.
    ///
    /// returns: ServiceBuilder<Stack<AsyncCheckpointLayer<S, Request>, L>>
    ///
    /// # Examples
    ///
    /// ```rust
    /// # use std::ops::ControlFlow;
    /// use futures::FutureExt;
    /// # use http::Method;
    /// # use tower::ServiceBuilder;
    /// # use tower_service::Service;
    /// # use tracing::info_span;
    /// # use apollo_router_core::{RouterRequest, RouterResponse, ServiceBuilderExt};
    /// # fn test<S: Service<RouterRequest, Response = Result<RouterResponse, Box<dyn std::error::Error + Send + Sync>>> + 'static + Send>(service: S) where <S as Service<RouterRequest>>::Future: Send, <S as Service<RouterRequest>>::Error: Send + Sync + std::error::Error, <S as Service<RouterRequest>>::Response: Send {
    /// let _ = ServiceBuilder::new()
    ///             .checkpoint_async(|req:RouterRequest| async {
    ///                if req.originating_request.method() == Method::GET {
    ///                  Ok(ControlFlow::Break(RouterResponse::builder()
    ///                      .data("Only get requests allowed")
    ///                      .context(req.context).build())
    ///                    )
    ///                }
    ///                else {
    ///                  Ok(ControlFlow::Continue(req))
    ///                }
    ///             }.boxed())
    ///             .buffered()
    ///             .service(service);
    /// # }
    /// ```
    fn checkpoint_async<S, Request>(
        self,
        async_checkpoint_fn: impl Fn(
                Request,
            ) -> BoxFuture<
                'static,
                Result<ControlFlow<<S as Service<Request>>::Response, Request>, BoxError>,
            > + Send
            + Sync
            + 'static,
    ) -> ServiceBuilder<Stack<AsyncCheckpointLayer<S, Request>, L>>
    where
        S: Service<Request, Error = BoxError> + Clone + Send + 'static,
        Request: Send + 'static,
        S::Future: Send,
        S::Response: Send + 'static,
    {
        self.layer(AsyncCheckpointLayer::new(async_checkpoint_fn))
    }

    /// Adds a buffer to the service stack with a default size.
    ///
    /// This is useful for making services `Clone` and `Send`
    ///
    /// # Examples
    ///
    /// ```rust
    /// # use tower::ServiceBuilder;
    /// # use tower_service::Service;
    /// # use tracing::info_span;
    /// # use apollo_router_core::{RouterRequest, ServiceBuilderExt};
    /// # fn test<S: Service<RouterRequest> + 'static + Send>(service: S) where <S as Service<RouterRequest>>::Future: Send, <S as Service<RouterRequest>>::Error: Send + Sync + std::error::Error, <S as Service<RouterRequest>>::Response: Send {
    /// let _ = ServiceBuilder::new()
    ///             .buffered()
    ///             .service(service);
    /// # }
    /// ```
    fn buffered<Request>(self) -> ServiceBuilder<Stack<BufferLayer<Request>, L>>;

    /// Place a span around the request.
    ///
    /// This is useful for adding a new span with custom attributes to tracing.
    ///
    /// Note that it is not possible to add extra attributes to existing spans. However, you can add
    /// empty placeholder attributes to your span if you want to supply those attributes later.
    ///
    /// # Arguments
    ///
    /// * `span_fn`: The callback to create the span given the request.
    ///
    /// returns: ServiceBuilder<Stack<InstrumentLayer<F, Request>, L>>
    ///
    /// # Examples
    ///
    /// ```rust
    /// # use tower::ServiceBuilder;
    /// # use tower_service::Service;
    /// # use tracing::info_span;
    /// # use apollo_router_core::{RouterRequest, ServiceBuilderExt};
    /// # fn test<S: Service<RouterRequest> + Send>(service: S) {
    /// let instrumented = ServiceBuilder::new()
    ///             .instrument(|_request| info_span!("query_planning"))
    ///             .service(service);
    /// # }
    /// ```
    fn instrument<F, Request>(
        self,
        span_fn: F,
    ) -> ServiceBuilder<Stack<InstrumentLayer<F, Request>, L>>
    where
        F: Fn(&Request) -> Span,
    {
        self.layer(InstrumentLayer::new(span_fn))
    }

    /// Utility function to allow us to specify default methods on this trait rather than duplicating in the impl.
    ///
    /// # Arguments
    ///
    /// * `layer`: The layer to add to the service stack.
    ///
    /// returns: ServiceBuilder<Stack<T, L>>
    ///
    fn layer<T>(self, layer: T) -> ServiceBuilder<Stack<T, L>>;
}

#[allow(clippy::type_complexity)]
impl<L> ServiceBuilderExt<L> for ServiceBuilder<L> {
    fn layer<T>(self, layer: T) -> ServiceBuilder<Stack<T, L>> {
        ServiceBuilder::layer(self, layer)
    }

    fn buffered<Request>(self) -> ServiceBuilder<Stack<BufferLayer<Request>, L>> {
        self.buffer(DEFAULT_BUFFER_SIZE)
    }
}
>>>>>>> 5b32cc24
<|MERGE_RESOLUTION|>--- conflicted
+++ resolved
@@ -3,6 +3,7 @@
 use crate::async_checkpoint::AsyncCheckpointLayer;
 use crate::instrument::InstrumentLayer;
 use crate::layers::cache::CachingLayer;
+use crate::map_future_with_context::{MapFutureWithContextLayer, MapFutureWithContextService};
 use crate::sync_checkpoint::CheckpointLayer;
 use futures::future::BoxFuture;
 use moka::sync::Cache;
@@ -15,15 +16,10 @@
 use tower_service::Service;
 use tracing::Span;
 
+pub mod map_future_with_context;
+
 pub mod async_checkpoint;
 pub mod cache;
-<<<<<<< HEAD
-pub mod deduplication;
-pub mod ensure_query_presence;
-pub mod forbid_http_get_mutations;
-pub mod instrument;
-pub mod map_future_with_context;
-=======
 pub mod instrument;
 pub mod sync_checkpoint;
 
@@ -252,6 +248,42 @@
         self.layer(InstrumentLayer::new(span_fn))
     }
 
+    /// Similar to map_future but also providing an opportunity to extract information out of the
+    /// request for use when constructing the response.
+    ///
+    /// # Arguments
+    ///
+    /// * `ctx_fn`: The callback to extract a context from the request.
+    /// * `map_fn`: The callback to map the future.
+    ///
+    /// returns: ServiceBuilder<Stack<MapFutureWithContextLayer<C, F>, L>>
+    ///
+    /// # Examples
+    ///
+    /// ```rust
+    /// # use std::future::Future;
+    /// # use tower::{BoxError, ServiceBuilder, ServiceExt};
+    /// # use tower::util::BoxService;
+    /// # use tower_service::Service;
+    /// # use tracing::info_span;
+    /// # use apollo_router_core::{Context, RouterRequest, RouterResponse, ServiceBuilderExt};
+    /// # fn test<S: Service<RouterRequest, Response = Result<RouterResponse, BoxError>> + 'static + Send>(service: S) where <S as Service<RouterRequest>>::Future: Send, <S as Service<RouterRequest>>::Error: Send + Sync + std::error::Error, <S as Service<RouterRequest>>::Response: Send {
+    /// let _ : BoxService<RouterRequest, S::Response, S::Error> = ServiceBuilder::new()
+    ///             .map_future_with_context(|req: &RouterRequest| req.context.clone(), |ctx : Context, fut| async {
+    ///                 fut.await
+    ///              })
+    ///             .service(service)
+    ///             .boxed();
+    /// # }
+    /// ```
+    fn map_future_with_context<C, F>(
+        self,
+        ctx_fn: C,
+        map_fn: F,
+    ) -> ServiceBuilder<Stack<MapFutureWithContextLayer<C, F>, L>> {
+        self.layer(MapFutureWithContextLayer::new(ctx_fn, map_fn))
+    }
+
     /// Utility function to allow us to specify default methods on this trait rather than duplicating in the impl.
     ///
     /// # Arguments
@@ -273,4 +305,46 @@
         self.buffer(DEFAULT_BUFFER_SIZE)
     }
 }
->>>>>>> 5b32cc24
+
+pub trait ServiceExt<Request>: Service<Request> {
+    /// Similar to map_future but also providing an opportunity to extract information out of the
+    /// request for use when constructing the response.
+    ///
+    /// # Arguments
+    ///
+    /// * `ctx_fn`: The callback to extract a context from the request.
+    /// * `map_fn`: The callback to map the future.
+    ///
+    /// returns: ServiceBuilder<Stack<MapFutureWithContextLayer<C, F>, L>>
+    ///
+    /// # Examples
+    ///
+    /// ```rust
+    /// # use std::future::Future;
+    /// # use tower::{BoxError, ServiceBuilder, ServiceExt};
+    /// # use tower::util::BoxService;
+    /// # use tower_service::Service;
+    /// # use tracing::info_span;
+    /// # use apollo_router_core::{Context, RouterRequest, RouterResponse, ServiceBuilderExt, ServiceExt as ApolloServiceExt};
+    /// # fn test<S: Service<RouterRequest, Response = Result<RouterResponse, BoxError>> + 'static + Send>(service: S) where <S as Service<RouterRequest>>::Future: Send, <S as Service<RouterRequest>>::Error: Send + Sync + std::error::Error, <S as Service<RouterRequest>>::Response: Send {
+    /// let _ : BoxService<RouterRequest, S::Response, S::Error> = service
+    ///             .map_future_with_context(|req: &RouterRequest| req.context.clone(), |ctx : Context, fut| async {
+    ///                 fut.await
+    ///              })
+    ///             .boxed();
+    /// # }
+    /// ```
+    fn map_future_with_context<C, F>(
+        self,
+        cxt_fn: C,
+        map_fn: F,
+    ) -> MapFutureWithContextService<Self, C, F>
+    where
+        Self: Sized,
+        C: Clone,
+        F: Clone,
+    {
+        MapFutureWithContextService::new(self, cxt_fn, map_fn)
+    }
+}
+impl<T: ?Sized, Request> ServiceExt<Request> for T where T: Service<Request> {}