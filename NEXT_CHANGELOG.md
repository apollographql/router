# Changelog for the next release

All notable changes to Router will be documented in this file.

This project adheres to [Semantic Versioning](https://semver.org/spec/v2.0.0.html).

<!-- <THIS IS AN EXAMPLE, DO NOT REMOVE>

# [x.x.x] (unreleased) - 2022-mm-dd
> Important: X breaking changes below, indicated by **❗ BREAKING ❗**
## ❗ BREAKING ❗
## 🚀 Features ( :rocket: )
## 🐛 Fixes ( :bug: )
## 🛠 Maintenance ( :hammer_and_wrench: )
## 📚 Documentation ( :books: )
## 🐛 Fixes ( :bug: )

## Example section entry format

### **Headline** ([Issue #ISSUE_NUMBER](https://github.com/apollographql/router/issues/ISSUE_NUMBER))

Description! And a link to a [reference](http://url)

By [@USERNAME](https://github.com/USERNAME) in https://github.com/apollographql/router/pull/PULL_NUMBER
-->

<<<<<<< HEAD
# [x.x.x] (unreleased) - 2022-mm-dd

## 🐛 Fixes ( :bug: )

### Support introspection object types ([PR #1240](https://github.com/apollographql/router/pull/1240))

Introspection queries can use a set of object types defined in the specification. The query parsing code was not recognizing them,
resulting in some introspection queries not working.

By [@Geal](https://github.com/Geal) in https://github.com/apollographql/router/pull/1240
=======

# [0.9.5] (unreleased) - 2022-mm-dd
## ❗ BREAKING ❗
## 🚀 Features ( :rocket: )

### Add support of multiple uplink URLs [PR #1210](https://github.com/apollographql/router/pull/1210)
Add support of multiple uplink URLs with a comma-separated list in `APOLLO_UPLINK_ENDPOINTS` and for `--apollo-uplink-endpoints`

Example: 
```bash
export APOLLO_UPLINK_ENDPOINTS="https://aws.uplink.api.apollographql.com/, https://uplink.api.apollographql.com/"
```

By [@bnjjj](https://github.com/bnjjj) in https://github.com/apollographql/router/pull/872

## 🐛 Fixes ( :bug: )
## 🛠 Maintenance ( :hammer_and_wrench: )
## 📚 Documentation ( :books: )
## 🐛 Fixes ( :bug: )
>>>>>>> 02eed8b2
<|MERGE_RESOLUTION|>--- conflicted
+++ resolved
@@ -24,19 +24,6 @@
 By [@USERNAME](https://github.com/USERNAME) in https://github.com/apollographql/router/pull/PULL_NUMBER
 -->
 
-<<<<<<< HEAD
-# [x.x.x] (unreleased) - 2022-mm-dd
-
-## 🐛 Fixes ( :bug: )
-
-### Support introspection object types ([PR #1240](https://github.com/apollographql/router/pull/1240))
-
-Introspection queries can use a set of object types defined in the specification. The query parsing code was not recognizing them,
-resulting in some introspection queries not working.
-
-By [@Geal](https://github.com/Geal) in https://github.com/apollographql/router/pull/1240
-=======
-
 # [0.9.5] (unreleased) - 2022-mm-dd
 ## ❗ BREAKING ❗
 ## 🚀 Features ( :rocket: )
@@ -52,7 +39,14 @@
 By [@bnjjj](https://github.com/bnjjj) in https://github.com/apollographql/router/pull/872
 
 ## 🐛 Fixes ( :bug: )
+
+### Support introspection object types ([PR #1240](https://github.com/apollographql/router/pull/1240))
+
+Introspection queries can use a set of object types defined in the specification. The query parsing code was not recognizing them,
+resulting in some introspection queries not working.
+
+By [@Geal](https://github.com/Geal) in https://github.com/apollographql/router/pull/1240
+
 ## 🛠 Maintenance ( :hammer_and_wrench: )
 ## 📚 Documentation ( :books: )
-## 🐛 Fixes ( :bug: )
->>>>>>> 02eed8b2
+## 🐛 Fixes ( :bug: )