---
title: Authorization in the Apollo Router
description: Strengthen service security with a centralized governance layer
---

<GraphOSEnterpriseRequired />

<PreviewFeature discordLink="https://discord.com/channels/1022972389463687228/1148623262104965120"/>

APIs provide access to business-critical data. Unrestricted access can result in data breaches, monetary losses, or potential denial of service. Even for internal services, checks can be essential to limit data to authorized parties.

Services may have their own access controls, but enforcing authorization _in the Apollo Router_ is valuable for a few reasons:

- **Optimal query execution**: Validating authorization _before_ processing requests enables the early termination of unauthorized requests. Stopping unauthorized requests at the edge of your graph reduces the load on your services and enhances performance.

  ```mermaid
  flowchart LR;
    clients(Client);
    subgraph Router[" "]
      router(["<b>Apollo Router</b>"]);
      serviceB[Users<br/>API];
      serviceC[Posts<br/>API];
    end
    router -.->|"❌ Subquery"| serviceB & serviceC;
    clients -->|"⚠️Unauthorized <br/>request"| router;
  ```

  - If every field in a particular subquery requires authorization, the router's [query planner](../customizations/overview#request-path) can _eliminate entire subgraph requests_ for unauthorized requests. For example, a request may have permission to view a particular user's posts on a social media platform but not have permission to view any of that user's personally identifiable information (PII). Check out [How it works](#how-it-works) to learn more.

  ```mermaid
  flowchart LR;
    clients(Client);
    subgraph Router[" "]
      router(["<b>Apollo Router</b>"]);
      serviceB[Users<br/>API];
      serviceC[Posts<br/>API];
    end
    router -->|"✅ Authorized <br/> subquery"| serviceC;
      router -.->|"❌ Unauthorized <br/> subquery"| serviceB;
    clients -->|"⚠️ Partially authorized <br/>request"| router;
  ```
  - Also, [query deduplication](./traffic-shaping/#query-deduplication) groups requested fields based on their required authorization. Entire groups can be eliminated from the query plan if they don't have the correct authorization.

- **Declarative access rules**: You define access controls at the field level, and GraphOS [composes](#composition-and-federation) them across your services. These rules create graph-native governance without the need for an extra orchestration layer.

- **Principled architecture**: Through composition, the router centralizes authorization logic while allowing for auditing at the service level. This centralized authorization is an initial checkpoint that other service layers can reinforce.

  ```mermaid
  flowchart LR;
    clients(Client);
    Level2:::padding
    subgraph Level1["<br>🔐 Router layer&nbsp&nbsp&nbsp&nbsp&nbsp&nbsp&nbsp&nbsp&nbsp&nbsp&nbsp&nbsp&nbsp&nbsp&nbsp&nbsp&nbsp&nbsp&nbsp&nbsp&nbsp&nbsp&nbsp&nbsp&nbsp&nbsp&nbsp&nbsp&nbsp&nbsp&nbsp&nbsp&nbsp&nbsp&nbsp&nbsp&nbsp&nbsp&nbsp&nbsp&nbsp&nbsp&nbsp&nbsp&nbsp&nbsp&nbsp&nbsp&nbsp&nbsp&nbsp"]
      router(["<b>Apollo Router</b>"]);
        subgraph Level2["🔐 Service layer"]
          serviceB[Users<br/>API];
          serviceC[Posts<br/>API];
          end
    end

    router -->|"Subquery"| serviceB & serviceC;
    clients -->|"Request"| router;

  classDef padding padding-left:1em, padding-right:1em
  ```

## How access control works

The Apollo Router provides access controls via **authorization directives** that define access to specific fields and types across your supergraph:

- The [`@requiresScopes`](#requiresscopes) directive allows granular access control through the scopes you define.
- The [`@authenticated`](#authenticated) directive allows access to the annotated field or type for _authenticated requests only_.
- The [`@policy`](#policy) directive offloads authorization validation to a [Rhai script](../customizations/rhai/) or a [coprocessor](../customizations/coprocessor) and integrates the result in the router. It's useful when your authorization policies go beyond simple authentication and scopes.

For example, imagine you're building a social media platform that includes a `Users` subgraph. You can use the [`@requiresScopes`](#requiresscopes) directive to declare that viewing other users' information requires the `read:user` scope:

```graphql
type Query {
  users: [User!]! @requiresScopes(scopes: [["read:users"]])
}
```

You can use the [`@authenticated`](#authenticated) directive to declare that users must be logged in to update their own information:

```graphql
type Mutation {
  updateUser(input: UpdateUserInput!): User! @authenticated
}
```

You can define both directives&mdash;together or separately&mdash;at the field level to fine-tune your access controls. When directives are declared both on a field and the field's type, they will all be tried, and the field will be removed if any of them does not authorize it.
GraphOS [composes](#composition-and-federation) restrictions into the supergraph schema so that each subgraph's restrictions are respected.
The router then enforces these directives on all incoming requests.

## Prerequisites

> ⚠️ Only the Apollo Router supports authorization directives&mdash;[`@apollo/gateway`](/federation/v1/gateway/) does _not_. Check out the [migration guide](../migrating-from-gateway/) if you'd like to use them.

Before using the authorization directives in your subgraph schemas, you must:
- Validate that your Apollo Router uses version `1.29.1` or later and is [connected to your GraphOS Enterprise organization](../enterprise-features/#enabling-enterprise-features)
- Include **[claims](#configure-request-claims)** in requests made to the router (for `@authenticated` and `@requiresScopes`)

### Configure request claims

Claims are the individual details of a request's authentication and scope. They might include details like the ID of the user making the request and any authorization scopes&mdash;for example, `read:profiles`&mdash; assigned to that user. The authorization directives use a request's claims to evaluate which fields and types are authorized.

To provide the router with the claims it needs, you must either configure JSON Web Token (JWT) authentication or add an external coprocessor that adds claims to a request's context. In some cases (explained below), you may require both.

- **JWT authentication configuration**: If you configure [JWT authentication](./authn-jwt), the Apollo Router [automatically adds a JWT token's claims](./authn-jwt#working-with-jwt-claims) to the request's context at the `apollo_authentication::JWT::claims` key.
- **Adding claims via coprocessor**:  If you can't use JWT authentication, you can [add claims with a coprocessor](../customizations/coprocessor#adding-authorization-claims-via-coprocessor). Coprocessors let you hook into the Apollo Router's request-handling lifecycle with custom code.
- **Augmenting JWT claims via coprocessor**: Your authorization policies may require information beyond what your JSON web tokens provide. For example, a token's claims may include user IDs, which you then use to look up user roles. For situations like this, you can [augment the claims](./authn-jwt#claim-augmentation-via-coprocessors) from your JSON web tokens with coprocessors.

## Authorization directives

While in [preview](/resources/product-launch-stages/#preview), authorization directives are turned off by default. To enable them, include the following in your router's [YAML config file](./overview/):

```yaml title="router.yaml"
authorization:
  preview_directives:
    enabled: true
```

<MinVersion version="1.29.1">

### `@requiresScopes`

</MinVersion>

The `@requiresScopes` directive marks fields and types as restricted based on required scopes.
The directive includes a `scopes` argument with an array of the required scopes to declare which scopes are required:

```graphql
@requiresScopes(scopes: [["scope1", "scope2", "scope3"]])
```

Depending on the scopes present on the request, the router filters out unauthorized fields and types.

> You can use Boolean logic to define the required scopes. See [Combining required scopes](#combining-required-scopes-with-andor-logic) for details.

The directive validates the required scopes by loading the claims object at the `apollo_authentication::JWT::claims` key in a request's context.
The claims object's `scope` key's value should be a space-separated string of scopes in the format defined by the [OAuth2 RFC for access token scopes](https://datatracker.ietf.org/doc/html/rfc6749#section-3.3).

```rhai
claims = context["apollo_authentication::JWT::claims"]
claims["scope"] = "scope1 scope2 scope3"
```

<ExpansionPanel title="What if my request scopes aren't in OAuth2 format?">

If the `apollo_authentication::JWT::claims` object holds scopes in another format, for example, an array of strings, or at a key other than `"scope"`, you can edit the claims with a [Rhai script](../customizations/rhai).

The example below extracts an array of scopes from the `"roles"` claim and reformats them as a space-separated string.

```Rhai
fn router_service(service) {
  let request_callback = |request| {
    let claims = request.context["apollo_authentication::JWT::claims"];
    let roles = claims["roles"];

    let scope = "";
    if roles.len() > 1 {
      scope = roles[0];
    }

    if roles.len() > 2 {
      for role in roles[1..] {
        scope += ' ';
        scope += role;
      }
    }

    claims["scope"] = scope;
    request.context["apollo_authentication::JWT::claims"] = claims;
  };
  service.map_request(request_callback);
}
```

</ExpansionPanel>

#### Usage

To use the `@requiresScopes` directive in a subgraph, you can [import it from the `@link` directive](/federation/federated-types/federated-directives/#importing-directives) like so:

```graphql
extend schema
  @link(
    url: "https://specs.apollo.dev/federation/v2.5",
    import: [..., "@requiresScopes"])
```

It is defined as follows:

```graphql
scalar federation__Scope
directive @requiresScopes(scopes: [[federation__Scope!]!]!) on OBJECT | FIELD_DEFINITION | INTERFACE | SCALAR | ENUM
```

#### Combining required scopes with `AND`/`OR` logic

A request must include _all_ elements in the inner-level `scopes` array to resolve the associated field or type. In other words, the authorization validation uses **AND** logic between the elements in the inner-level `scopes` array.

```graphql
@requiresScopes(scopes: [["scope1", "scope2", "scope3"]])
```

For the preceding example, a request would need `scope1` **AND** `scope2` **AND** `scope3` to be authorized.

You can use nested arrays to introduce **OR** logic:

```graphql
@requiresScopes(scopes: [["scope1"], ["scope2"], ["scope3"]])
```

For the preceding example, a request would need `scope1` **OR** `scope2` **OR** `scope3` to be authorized.

You can nest arrays and elements as needed to achieve your desired logic. For example:

```graphql
@requiresScopes(scopes: [["scope1", "scope2"], ["scope3"]])
```

This syntax requires requests to have either (`scope1` **AND** `scope2`) **OR** just `scope3` to be authorized.


#### Example `@requiresScopes` use case

Imagine the social media platform you're building lets users view other users' information only if they have the required permissions.
Your schema may look something like this:

```graphql
type Query {
  user(id: ID!): User @requiresScopes(scopes: [["read:others"]])
  users: [User!]! @requiresScopes(scopes: [["read:others"]])
  post(id: ID!): Post
}

type User {
  id: ID!
  username: String
  email: String @requiresScopes(scopes: [["read:email"]])
  profileImage: String
  posts: [Post!]!
}

type Post {
  id: ID!
  author: User!
  title: String!
  content: String!
}
```

Depending on a request's attached scopes, the router executes the following query differently.
If the request includes only the `read:others` scope, then the router executes the following filtered query:

<CodeColumns>

```graphql title="Raw query to router"
query {
  users {
    username
    profileImage
    email
  }
}
```

```graphql title="Scopes: 'read:others'"
query {
  users {
    username
    profileImage
  }
}
```

</CodeColumns>

The response would include an error at the `/users/@/email` path since that field requires the `read:emails` scope.
The router can execute the entire query successfully if the request includes the `read:others read:emails` scope set.

<MinVersion version="1.29.1">

### `@authenticated`

</MinVersion>

The `@authenticated` directive marks specific fields and types as requiring authentication.
It works by checking for the `apollo_authentication::JWT::claims` key in a request's context, that is added either by the JWT authentication plugin, when the request contains a valid JWT, or by an authentication coprocessor.
If the key exists, it means the request is authenticated, and the router executes the query in its entirety.
If the request is unauthenticated, the router removes `@authenticated` fields before planning the query and only executes the parts of the query that don't require authentication.

#### Usage

To use the `@authenticated` directive in a subgraph, you can [import it from the `@link` directive](/federation/federated-types/federated-directives/#importing-directives) like so:

```graphql
extend schema
  @link(
    url: "https://specs.apollo.dev/federation/v2.5",
    import: [..., "@authenticated"])
```

It is defined as follows:

```graphql
directive @authenticated on OBJECT | FIELD_DEFINITION | INTERFACE | SCALAR | ENUM
```

#### Example `@authenticated` use case

Diving deeper into the [social media example](#example-requiresscopes-use-case): let's say unauthenticated users can view a post's title, author, and content.
However, you only want authenticated users to see the number of views a post has received.
You also need to be able to query for an authenticated user's information.

The relevant part of your schema may look something like this:

```graphql
type Query {
  me: User @authenticated
  post(id: ID!): Post
}

type User {
  id: ID!
  username: String
  email: String @requiresScopes(scopes: [["read:email"]])
  posts: [Post!]!
}

type Post {
  id: ID!
  author: User!
  title: String!
  content: String!
  views: Int @authenticated
}

```

Consider the following query:

```graphql title="Sample query"
query {
  me {
    username
  }
  post(id: "1234") {
    title
    views
  }
}
```

The router would execute the entire query for an authenticated request.
For an unauthenticated request, the router would remove the `@authenticated` fields and execute the filtered query.

<CodeColumns>

```graphql title="Query executed for an authenticated request"
query {
  me {
    username
  }
  post(id: "1234") {
    title
    views
  }
}
```

```graphql title="Query executed for an unauthenticated request"
query {
  post(id: "1234") {
    title
  }
}
```

</CodeColumns>

For an unauthenticated request, the router doesn't attempt to resolve the top-level `me` query, nor the views for the post with `id: "1234"`.
The response retains the initial request's shape but returns `null` for unauthorized fields and applies the [standard GraphQL null propagation rules](https://www.apollographql.com/blog/graphql/basics/using-nullability-in-graphql/#what-happens-if-you-try-to-return-null-for-a-non-null-field).

```json title="Unauthenticated request response"
{
  "data": {
    "me": null,
		"post": {
			"title": "Securing supergraphs",
		}
  },
  "errors": [
    {
      "message": "Unauthorized field or type",
      "path": [
        "me"
      ],
      "extensions": {
        "code": "UNAUTHORIZED_FIELD_OR_TYPE"
      }
    },
    {
      "message": "Unauthorized field or type",
      "path": [
        "post",
        "views"
      ],
      "extensions": {
        "code": "UNAUTHORIZED_FIELD_OR_TYPE"
      }
    }
  ]
}
```

If _every_ requested field requires authentication and a request is unauthenticated, the router generates an error indicating that the query is unauthorized.

<MinVersion version="1.34.0">

### `@policy`

</MinVersion>

The `@policy` directive marks fields and types as restricted based on authorization policies evaluated in a [Rhai script](../customizations/rhai/) or [coprocessor](../customizations/coprocessor). This enables custom authorization validation beyond authentication and scopes. It is useful when we need more complex policy evaluation that verifying the presence of a claim value in a list (example: checking specific values in headers).

The `@policy` directive includes a `policies` argument that defines an array of the required policies. The following example shows a policy that requires all roles from the claims object to contain the string `"support"`:

```graphql
@policy(policies: [["claims[`roles`].contains(`support`)"]])
```

At the [`RouterService` level](../customizations/overview#the-request-lifecycle), the Apollo Router extracts the list of policies relevant to a request from the schema and then stores them in the request's context in `apollo_authorization::policies::required` as a map `policy -> null|true|false`.

At the `SupergraphService` level, you must provide a Rhai script or coprocessor to evaluate the map. If the policy is validated, the script or coprocessor should set its value to `true` or otherwise set it to `false`. If the value is left to `null`, it will be treated as `false` by the router. Afterward, the router filters the requests' types and fields to only those where the policy is `true`.

If no field of a subgraph query passes its authorization policies, the router stops further processing of the query and precludes unauthorized subgraph requests. This efficiency gain is a key benefit of the `@policy` and other authorization directives.

#### Usage

To use the `@policy` directive in a subgraph, you can [import it from the `@link` directive](/federation/federated-types/federated-directives/#importing-directives) like so:

```graphql
extend schema
  @link(
    url: "https://specs.apollo.dev/federation/v2.6",
    import: [..., "@policy"])
```

The `@policy` directive is defined as follows:

```graphql
scalar federation__Policy
directive @policy(policies: [[federation__Policy!]!]!) on OBJECT | FIELD_DEFINITION | INTERFACE | SCALAR | ENUM
```

Using the `@policy` directive requires a [Supergraph plugin](../customizations/overview) to evaluate the authorization policies. You can do this with a [Rhai script](../customizations/rhai/) or [coprocessor](../customizations/coprocessor). Refer to the following [Rhai script](#usage-with-a-rhai-script) and [coprocessor](#usage-with-a-coprocessor) examples for more information. (Although a [native plugin](../customizations/native) can also evaluate authorization policies, we don't recommend using it.)

#### Combining policies with `AND`/`OR` logic

Authorization validation uses **AND** logic between the elements in the inner-level `policies` array, where a request must include _all_ elements in the inner-level `policies` array to resolve the associated field or type. For the following example, a request would need `policy1` **AND** `policy2` **AND** `policy3` to be authorized:

```graphql
@policy(policies: [["policy1", "policy2", "policy3"]])
```

Alternatively, to introduce **OR** logic you can use nested arrays. For the following example, a request would need `policy1` **OR** `policy2` **OR** `policy3` to be authorized:

```graphql
@policy(policies: [["policy1"], ["policy2"], ["policy3"]])
```

You can nest arrays and elements as needed to achieve your desired logic. For the following example, its syntax requires requests to have either (`policy1` **AND** `policy2`) **OR** just `policy3` to be authorized:

```graphql
@policy(policies: [["policy", "policy2"], ["policy3"]])
```

##### Usage with a Rhai script

The `policies` argument contains a list of strings with no formatting constraints, meaning you can use them to store Rhai code.

<ExpansionPanel title="Click to expand">

As an example, the following schema defines policies as boolean expressions that can be evaluated in Rhai:

```graphql
type Query {
<<<<<<< HEAD
  me: User @policy(policies: [["kind:user"]])
=======
  me: User @policy(policies: [["claims[`kind`] == `user`"]])
>>>>>>> ea340ef0
}

type User {
  id: ID!
  username: String
<<<<<<< HEAD
  username: String @policy(policies: [["roles:support"]])
=======
  username: String @policy(policies: [["claims[`roles`].contains(`support`)"]])
>>>>>>> ea340ef0
}
```

You can then use the following Rhai script to evaluate the policies:

```
fn supergraph_service(service) {
  let request_callback = |request| {
    let claims = request.context["apollo_authentication::JWT::claims"];
    let policies = request.context["apollo_authorization::policies::required"];

    if policies != () {
      for key in policies.keys() {
        let array = key.split(":");
        if array.len == 2 {
          switch array[0] {
            "kind" => {
              policies[key] = claims[`kind`] == array[1];
            }
            "roles" => {
              policies[key] = claims[`roles`].contains(array[1]);
            }
            _ => {}
          }
        }
      }
    }
    request.context["apollo_authorization::policies::required"] = policies;
  };
  service.map_request(request_callback);
}
```

</ExpansionPanel>

##### Usage with a coprocessor

You can use a [coprocessor](../customizations/coprocessor) called at the Supergraph request stage to receive and execute the list of policies. This is useful to bridge router authorization with an existing authorization stack or link policy execution with lookups in a database.

<ExpansionPanel title="Click to expand">

Suppose you only want a user with a `read_profile` policy to have access to their own information. An additional policy `read_credit_card` is required to access credit card information. Your schema may look something like this:

```graphql
type Query {
  me: User @policy(policies: [["read_profile"]])
}

type User {
  id: ID!
  username: String
  credit_card: String @policy(policies: [["read_credit_card"]])
}
```

If you configure your router like this:

```yaml title="router.yaml"
coprocessor:
  url: http://127.0.0.1:8081
  supergraph:
    request:
      context: true
```

A coprocessor can then receive a request with this format:

```json
{
    "version": 1,
    "stage": "SupergraphRequest",
    "control": "continue",
    "id": "d0a8245df0efe8aa38a80dba1147fb2e",
    "context": {
        "entries": {
            "apollo_authentication::JWT::claims": {
                "exp": 10000000000,
                "sub": "457f6bb6-789c-4e8b-8560-f3943a09e72a"
            },
            "apollo_authorization::policies::required": {
                "read_profile": null,
                "read_address": null
            }
        }
    },
    "method": "POST"
}
```

A user can read their own profile, so `read_profile` will succeed. But only the billing system should be able to see the credit card, so `read_credit_card` will fail. The corpocessor will then return:


```json
{
    "version": 1,
    "stage": "SupergraphRequest",
    "control": "continue",
    "id": "d0a8245df0efe8aa38a80dba1147fb2e",
    "context": {
        "entries": {
            "apollo_authentication::JWT::claims": {
                "exp": 10000000000,
                "sub": "457f6bb6-789c-4e8b-8560-f3943a09e72a"
            },
            "apollo_authorization::policies::required": {
                "read_profile": true,
                "read_address": false
            }
        }
    }
}
```

</ExpansionPanel>

## Composition and federation

GraphOS's composition strategy for authorization directives is intentionally accumulative. When you define authorization directives on fields and types in subgraphs, GraphOS composes them into the supergraph schema. In other words, if subgraph fields or types include `@requiresScopes` or `@authenticated` directives, they are set on the supergraph too.

#### Composition with `AND`/`OR` logic

If shared subgraph fields include multiple directives, composition merges them. For example, suppose the `me` query requires `@authentication` in one subgraph:


```graphql title="Subgraph A"
type Query {
  me: User @authenticated
}

type User {
  id: ID!
  username: String
  email: String
}
```

and the `read:user` scope in another subgraph:

```graphql title="Subgraph B"
type Query {
  me: User @requiresScopes(scopes: [["read:user"]])
}

type User {
  id: ID!
  username: String
  email: String
}
```

A request would need to both be authenticated **AND** have the required scope. Recall that the `@authenticated` directive only checks for the existence of the `apollo_authentication::JWT::claims` key in a request's context, so authentication is guaranteed if the request includes scopes.

If multiple shared subgraph fields include `@requiresScopes`, the supergraph schema merges them with the same logic used to [combine scopes for a single use of `@requiresScopes`](#combining-required-scopes-with-andor-logic). For example, if one subgraph requires the `read:others` scope on the `users` query:

```graphql title="Subgraph A"
type Query {
  users: [User!]! @requiresScopes(scopes: [["read:others"]])
}
```

and another subgraph requires the `read:profiles` scope on `users` query:

```graphql title="Subgraph B"
type Query {
  users: [User!]! @requiresScopes(scopes: [["read:profiles"]])
}
```

Then the supergraph schema would require _both_ scopes for it.

```graphql title="Supergraph"
type Query {
  users: [User!]! @requiresScopes(scopes: [["read:others", "read:profiles"]])
}
```

As with [combining scopes for a single use of `@requiresScopes`](#combining-required-scopes-with-andor-logic), you can use nested arrays to introduce **OR** logic:

```graphql title="Subgraph A"
type Query {
  users: [User!]! @requiresScopes(scopes: [["read:others", "read:users"]])
}
```

```graphql title="Subgraph B"
type Query {
  users: [User!]! @requiresScopes(scopes: [["read:profiles"]])
}
```

Since both `scopes` arrays are nested arrays, they would be composed using **OR** logic into the supergraph schema:

```graphql title="Supergraph"
type Query {
  users: [User!]! @requiresScopes(scopes: [["read:others", "read:users"], ["read:profiles"]])
}
```

This syntax means a request needs either (`read:others` **AND** `read:users`) scopes **OR** just the `read:profiles` scope to be authorized.

### Authorization and `@key` fields

The [`@key` directive](https://www.apollographql.com/docs/federation/entities/) lets you create an entity whose fields resolve across multiple subgraphs.
If you use authorization directives on fields defined in [`@key` directives](https://www.apollographql.com/docs/federation/entities/), Apollo still uses those fields to compose entities between the subgraphs, but the client cannot query them directly.

Consider these example subgraph schemas:

```graphql title="Product subgraph"
type Query {
  product: Product
}

type Product @key(fields: "id") {
  id: ID! @authenticated
  name: String!
  price: Int @authenticated
}
```

```graphql title="Inventory subgraph"
type Query {
  product: Product
}

type Product @key(fields: "id") {
  id: ID! @authenticated
  inStock: Boolean!
}
```

An unauthenticated request would successfully execute this query:

```graphql
query {
  product {
    name
    inStock
  }
}
```

Specifically, under the hood, the router would use the `id` field to resolve the `Product` entity, but it wouldn't return it.

For the following query, an unauthenticated request would resolve `null` for `id`. And since `id` is a non-nullable field, `product` would return `null`.

```graphql
query {
  product {
    id
    username
  }
}
```

This behavior resembles what you can create with [contracts](/graphos/delivery/contracts/) and the [`@inaccessible` directive](https://www.apollographql.com/docs/federation/federated-types/federated-directives/#inaccessible).

### Authorization and interfaces

If a type [implementing an interface](https://www.apollographql.com/docs/apollo-server/schema/unions-interfaces/#interface-type) requires authorization, unauthorized requests can query the interface, but not any parts of the type that require authorization.

For example, consider this schema where the `Post` interface doesn't require authentication, but the `PrivateBlog` type, which implements `Post`, does:

```graphql
type Query {
  posts: [Post!]!
}

type User {
  id: ID!
  username: String
  posts: [Post!]!
}

interface Post {
  id: ID!
  author: User!
  title: String!
  content: String!
}

type PrivateBlog implements Post @authenticated {
  id: ID!
  author: User!
  title: String!
  content: String!
  publishAt: String
  allowedViewers: [User!]!
}
```

If an unauthenticated request were to make this query:

```graphql
query {
  posts {
    id
    author
    title
    ... on PrivateBlog {
      allowedViewers
    }
  }
}
```

The router would filter the query as follows:

```graphql
query {
  posts {
    id
    author
    title
  }
}
```

The response would include an `"UNAUTHORIZED_FIELD_OR_TYPE"` error at the `/posts/@/allowedViewers` path.

## Query deduplication

You can enable [query deduplication](../configuration/traffic-shaping/#query-deduplication) in the router to reduce redundant requests to a subgraph. The router does this by buffering similar queries and reusing the result.

**Query deduplication takes authorization into account.** First, the router groups unauthenticated queries together. Then it groups authenticated queries by their required scope set. It uses these groups to execute queries efficiently when fulfilling requests.

## Introspection

Introspection is turned off in the router by default, [as is best production practice](https://www.apollographql.com/blog/graphql/security/why-you-should-disable-graphql-introspection-in-production/). If you've chosen to [enable it](./overview/#introspection), keep in mind that **authorization directives don't affect introspection**. All fields that require authorization remain visible. However, directives applied to fields _aren't_ visible. If introspection might reveal too much information about internal types, then be sure it hasn't been enabled in your router configuration.

With introspection turned off, you can use GraphOS's [schema registry](/graphos/delivery/) to explore your supergraph schema and empower your teammates to do the same. If you want to completely remove fields from a graph rather than just preventing access (even with introspection on), consider building a [contract graph](/graphos/delivery/contracts/).

## Configuration options

The behavior of the authorization plugin can be modified with various options.

### reject_unauthorized

The `reject_unauthorized` option configures whether to reject an entire query if any authorization directive failed, or any part of the query was filtered by authorization directives. When enabled, a response contains the list of paths that are affected.

```yaml title="router.yaml"
authorization:
  preview_directives:
    enabled: true
    reject_unauthorized: true # default: false
```

### errors

By default, when part of a query is filtered by authorization, the list of filtered paths is added to the response and logged by the router. This behavior can be customized for your needs.

#### log

By enabling the `log` option, you can choose if query filtering will result in a log event being output.

```yaml title="router.yaml"
authorization:
  preview_directives:
    errors:
      log: false # default: true
```

<Note>

The `log` option should be disabled if filtering parts of queries according to the client's rights is approved as normal operation by platform operators.

</Note>

#### response

You can configure `response` to define what part of the GraphQL response should include filtered paths:

- `errors` (default) : place filtered paths in GraphQL errors
- `extensions`: place filtered paths in extensions. Useful to suppress exceptions on the client side while still giving information that parts of the query were filtered
- `disabled`: suppress all information that the query was filtered.

```yaml title="router.yaml"
authorization:
  preview_directives:
    errors:
      response: "errors" # possible values: "errors" (default), "extensions", "disabled"
```

### dry_run

The `dry_run` option allows you to execute authorization directives without modifying a query, and evaluate the impact of authorization policies without interfering with existing traffic. It generates and returns the list of unauthorized paths as part of the response.

```yaml title="router.yaml"
authorization:
  preview_directives:
    enabled: true
    dry_run: true # default: false
```<|MERGE_RESOLUTION|>--- conflicted
+++ resolved
@@ -486,21 +486,13 @@
 
 ```graphql
 type Query {
-<<<<<<< HEAD
   me: User @policy(policies: [["kind:user"]])
-=======
-  me: User @policy(policies: [["claims[`kind`] == `user`"]])
->>>>>>> ea340ef0
 }
 
 type User {
   id: ID!
   username: String
-<<<<<<< HEAD
   username: String @policy(policies: [["roles:support"]])
-=======
-  username: String @policy(policies: [["claims[`roles`].contains(`support`)"]])
->>>>>>> ea340ef0
 }
 ```
 
