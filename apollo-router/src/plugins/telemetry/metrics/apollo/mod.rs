--- conflicted
+++ resolved
@@ -126,11 +126,8 @@
                     .with_metadata(metadata.clone())
                     .with_compression(opentelemetry_otlp::Compression::Gzip),
             ),
-<<<<<<< HEAD
-=======
             // While Apollo doesn't use the HTTP protocol, we support it here for
             // use in tests to enable WireMock.
->>>>>>> 14bdf1aa
             Protocol::Http => {
                 let maybe_endpoint = process_endpoint(
                     &Some(endpoint.to_string()),
