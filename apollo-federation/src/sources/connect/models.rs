pub(super) mod http_json_transport;
mod keys;

use std::collections::HashMap;
use std::sync::Arc;

use apollo_compiler::Schema;
use apollo_compiler::collections::HashSet;
use apollo_compiler::collections::IndexMap;
use apollo_compiler::executable::FieldSet;
use apollo_compiler::validation::Valid;
use http_json_transport::HttpJsonTransport;
use keys::make_key_field_set_from_variables;
use serde_json::Value;

use super::ConnectId;
use super::JSONSelection;
use super::PathSelection;
use super::id::ConnectorPosition;
use super::json_selection::ExternalVarPaths;
use super::spec::schema::ConnectDirectiveArguments;
use super::spec::schema::SourceDirectiveArguments;
use super::spec::versions::VersionInfo;
use super::variable::Namespace;
use super::variable::VariableReference;
use crate::error::FederationError;
use crate::internal_error;
use crate::link::Link;
use crate::sources::connect::ConnectSpec;
use crate::sources::connect::spec::extract_connect_directive_arguments;
use crate::sources::connect::spec::extract_source_directive_arguments;

// --- Connector ---------------------------------------------------------------

#[derive(Debug, Clone)]
pub struct Connector {
    pub id: ConnectId,
    pub transport: HttpJsonTransport,
    pub selection: JSONSelection,
    pub config: Option<CustomConfiguration>,
    pub max_requests: Option<usize>,

    /// The type of entity resolver to use for this connector
    pub entity_resolver: Option<EntityResolver>,
    /// Which version of the connect spec is this connector using?
    pub spec: ConnectSpec,

    pub request_variables: HashSet<Namespace>,
    pub response_variables: HashSet<Namespace>,

    /// The request headers referenced in the connectors request mapping
    pub request_headers: HashSet<String>,
    /// The request or response headers referenced in the connectors response mapping
    pub response_headers: HashSet<String>,

    pub batch_settings: Option<ConnectorBatchSettings>,
}

#[derive(Debug, Clone)]
pub struct ConnectorBatchSettings {
    pub max_size: Option<usize>,
}

impl ConnectorBatchSettings {
    fn from_directive(connect: &ConnectDirectiveArguments) -> Option<Self> {
        Some(Self {
            max_size: connect.batch.as_ref().and_then(|b| b.max_size),
        })
    }
}

pub type CustomConfiguration = Arc<HashMap<String, Value>>;

/// Entity resolver type
///
/// A connector can be used as a potential entity resolver for a type, with
/// extra validation rules based on the transport args and field position within
/// a schema.
#[derive(Debug, Clone, PartialEq)]
pub enum EntityResolver {
    /// The user defined a connector on a field that acts as an entity resolver
    Explicit,

    /// The user defined a connector on a field of a type, so we need an entity resolver for that type
    Implicit,

    /// The user defined a connector on the type directly and uses the $batch variable
    TypeBatch,

    /// The user defined a connector on the type directly and uses the $this variable
    TypeSingle,
}

impl Connector {
    /// Get a map of connectors from an apollo_compiler::Schema.
    ///
    /// Note: the function assumes that we've checked that the schema is valid
    /// before calling this function. We can't take a Valid<Schema> or ValidFederationSchema
    /// because we use this code in validation, which occurs before we've augmented
    /// the schema with types from `@link` directives.
    pub(crate) fn from_schema(
        schema: &Schema,
        subgraph_name: &str,
        spec: ConnectSpec,
    ) -> Result<IndexMap<ConnectId, Self>, FederationError> {
        let connect_identity = ConnectSpec::identity();
        let Some((link, _)) = Link::for_identity(schema, &connect_identity) else {
            return Ok(Default::default());
        };

        let version: VersionInfo = spec.into();

        let source_name = ConnectSpec::source_directive_name(&link);
        let source_arguments = extract_source_directive_arguments(schema, &source_name, &version)?;

        let connect_name = ConnectSpec::connect_directive_name(&link);
        let connect_arguments =
            extract_connect_directive_arguments(schema, &connect_name, &version)?;

        connect_arguments
            .into_iter()
            .map(|args| Self::from_directives(schema, subgraph_name, spec, args, &source_arguments))
            .collect()
    }

    fn from_directives(
        schema: &Schema,
        subgraph_name: &str,
        spec: ConnectSpec,
        connect: ConnectDirectiveArguments,
        source_arguments: &[SourceDirectiveArguments],
    ) -> Result<(ConnectId, Self), FederationError> {
        let source = connect
            .source
            .as_ref()
            .and_then(|name| source_arguments.iter().find(|s| s.name == *name));

        let source_name = source.map(|s| s.name.clone());
        let connect_http = connect
            .http
            .as_ref()
            .ok_or_else(|| internal_error!("@connect(http:) missing"))?;
        let source_http = source.map(|s| &s.http);

        let transport = HttpJsonTransport::from_directive(connect_http, source_http)?;
        let request_variables: HashSet<Namespace> = transport
            .variable_references()
            .map(|var_ref| var_ref.namespace.namespace)
            .collect();
        let request_headers = extract_header_references(transport.variable_references());

        let response_variables: HashSet<Namespace> = connect
            .selection
            .variable_references()
            .map(|var_ref| var_ref.namespace.namespace)
            .collect();
        let response_headers = extract_header_references(connect.selection.variable_references());
        let entity_resolver = determine_entity_resolver(&connect, schema, &request_variables);
        let batch_settings = ConnectorBatchSettings::from_directive(&connect);

        let id = ConnectId {
            label: make_label(subgraph_name, &source_name, &transport),
            subgraph_name: subgraph_name.to_string(),
            source_name: source_name.clone(),
            directive: connect.position,
        };

        let connector = Connector {
            id: id.clone(),
            transport,
            selection: connect.selection,
            entity_resolver,
            config: None,
            max_requests: None,
            spec,
            request_variables,
            response_variables,
            request_headers,
            response_headers,
            batch_settings,
        };

        Ok((id, connector))
    }

    pub(crate) fn variable_references(&self) -> impl Iterator<Item = VariableReference<Namespace>> {
        self.transport.variable_references().chain(
            self.selection
                .external_var_paths()
                .into_iter()
                .flat_map(PathSelection::variable_reference),
        )
    }

    /// Create a field set for a `@key` using $args and $this variables.
    pub fn resolvable_key(&self, schema: &Schema) -> Result<Option<Valid<FieldSet>>, String> {
        match &self.entity_resolver {
            None => Ok(None),
            Some(EntityResolver::Explicit) => {
                make_key_field_set_from_variables(
                    schema,
                    &self.id.directive.base_type_name(schema).ok_or_else(|| {
                        format!("Missing field {}", self.id.directive.coordinate())
                    })?,
                    self.variable_references(),
                    Namespace::Args,
                )
            }
            Some(EntityResolver::Implicit) => {
                make_key_field_set_from_variables(
                    schema,
                    &self.id.directive.parent_type_name().ok_or_else(|| {
                        format!("Missing type {}", self.id.directive.coordinate())
                    })?,
                    self.variable_references(),
                    Namespace::This,
                )
            }
            Some(EntityResolver::TypeBatch) => {
                make_key_field_set_from_variables(
                    schema,
                    &self.id.directive.base_type_name(schema).ok_or_else(|| {
                        format!("Missing type {}", self.id.directive.coordinate())
                    })?,
                    self.variable_references(),
                    Namespace::Batch,
                )
            }
            Some(EntityResolver::TypeSingle) => {
                make_key_field_set_from_variables(
                    schema,
                    &self.id.directive.base_type_name(schema).ok_or_else(|| {
                        format!("Missing type {}", self.id.directive.coordinate())
                    })?,
                    self.variable_references(),
                    Namespace::This,
                )
            }
        }
        .map_err(|_| {
            format!(
                "Failed to create key for connector {}",
                self.id.coordinate()
            )
        })
    }

    /// Create an identifier for this connector that can be used for configuration and service identification
    /// source_name will be "none" here when we are using a "sourceless" connector. In this situation, we'll use
    /// the synthetic_name instead so that we have some kind of a unique identifier for this source.
    pub fn source_config_key(&self) -> String {
        let source_name = self
            .id
            .source_name
            .clone()
            .unwrap_or(self.id.synthetic_name());
        format!("{}.{}", self.id.subgraph_name, source_name)
    }
}

fn make_label(
    subgraph_name: &str,
    source: &Option<String>,
    transport: &HttpJsonTransport,
) -> String {
    let source = format!(".{}", source.as_deref().unwrap_or(""));
    format!("{}{} {}", subgraph_name, source, transport.label())
}

fn determine_entity_resolver(
    connect: &ConnectDirectiveArguments,
    schema: &Schema,
    request_variables: &HashSet<Namespace>,
) -> Option<EntityResolver> {
    match connect.position {
        ConnectorPosition::Field(_) => {
            match (connect.entity, connect.position.on_root_type(schema)) {
                (true, _) => Some(EntityResolver::Explicit), // Query.foo @connect(entity: true)
                (_, false) => Some(EntityResolver::Implicit), // Foo.bar @connect
                _ => None,
            }
        }
        ConnectorPosition::Type(_) => {
            if request_variables.contains(&Namespace::Batch) {
                Some(EntityResolver::TypeBatch) // Foo @connect($batch)
            } else {
                Some(EntityResolver::TypeSingle) // Foo @connect($this)
            }
        }
    }
}

<<<<<<< HEAD
=======
/// Get any headers referenced in the variable references by looking at both Request and Response namespaces.
fn extract_header_references<'a>(
    variable_references: impl Iterator<Item = VariableReference<'a, Namespace>> + 'a,
) -> HashSet<String> {
    let headers: HashSet<String> = variable_references
        .filter_map(|var_ref| {
            if var_ref.namespace.namespace != Namespace::Request
                && var_ref.namespace.namespace != Namespace::Response
            {
                return None;
            }

            // We only care if the path references starts with "headers"
            if var_ref
                .path
                .first()
                .is_none_or(|path| path.part != "headers")
            {
                return None;
            }

            // Grab the name of the header from the path
            var_ref.path.get(1).map(|path| path.part.to_string())
        })
        .collect();
    headers
}

// --- HTTP JSON ---------------------------------------------------------------
#[derive(Clone, Debug)]
pub struct HttpJsonTransport {
    pub source_url: Option<Url>,
    pub connect_template: URLTemplate,
    pub method: HTTPMethod,
    pub headers: IndexMap<HeaderName, HeaderSource>,
    pub body: Option<JSONSelection>,
}

impl HttpJsonTransport {
    fn from_directive(
        http: &ConnectHTTPArguments,
        source: Option<&SourceHTTPArguments>,
    ) -> Result<Self, FederationError> {
        let (method, connect_url) = if let Some(url) = &http.get {
            (HTTPMethod::Get, url)
        } else if let Some(url) = &http.post {
            (HTTPMethod::Post, url)
        } else if let Some(url) = &http.patch {
            (HTTPMethod::Patch, url)
        } else if let Some(url) = &http.put {
            (HTTPMethod::Put, url)
        } else if let Some(url) = &http.delete {
            (HTTPMethod::Delete, url)
        } else {
            return Err(FederationError::internal("missing http method"));
        };

        #[allow(clippy::mutable_key_type)]
        // HeaderName is internally mutable, but we don't mutate it
        let mut headers = http.headers.clone();
        for (header_name, header_source) in
            source.map(|source| &source.headers).into_iter().flatten()
        {
            if !headers.contains_key(header_name) {
                headers.insert(header_name.clone(), header_source.clone());
            }
        }

        Ok(Self {
            source_url: source.map(|s| s.base_url.clone()),
            connect_template: connect_url.parse().map_err(|e: string_template::Error| {
                FederationError::internal(format!(
                    "could not parse URL template: {message}",
                    message = e.message
                ))
            })?,
            method,
            headers,
            body: http.body.clone(),
        })
    }

    fn label(&self) -> String {
        format!("http: {} {}", self.method.as_str(), self.connect_template)
    }

    fn variable_references(&self) -> impl Iterator<Item = VariableReference<Namespace>> {
        let url_selections = self.connect_template.expressions().map(|e| &e.expression);
        let header_selections = self
            .headers
            .iter()
            .flat_map(|(_, source)| source.expressions());
        url_selections
            .chain(header_selections)
            .chain(self.body.iter())
            .flat_map(|b| {
                b.external_var_paths()
                    .into_iter()
                    .flat_map(PathSelection::variable_reference)
            })
    }
}

/// The HTTP arguments needed for a connect request
#[derive(Debug, Clone, Copy)]
pub enum HTTPMethod {
    Get,
    Post,
    Patch,
    Put,
    Delete,
}

impl HTTPMethod {
    #[inline]
    pub fn as_str(&self) -> &str {
        match self {
            HTTPMethod::Get => "GET",
            HTTPMethod::Post => "POST",
            HTTPMethod::Patch => "PATCH",
            HTTPMethod::Put => "PUT",
            HTTPMethod::Delete => "DELETE",
        }
    }
}

impl FromStr for HTTPMethod {
    type Err = String;

    fn from_str(s: &str) -> Result<Self, Self::Err> {
        match s.to_uppercase().as_str() {
            "GET" => Ok(HTTPMethod::Get),
            "POST" => Ok(HTTPMethod::Post),
            "PATCH" => Ok(HTTPMethod::Patch),
            "PUT" => Ok(HTTPMethod::Put),
            "DELETE" => Ok(HTTPMethod::Delete),
            _ => Err(format!("Invalid HTTP method: {s}")),
        }
    }
}

impl Display for HTTPMethod {
    fn fmt(&self, f: &mut Formatter) -> std::fmt::Result {
        write!(f, "{}", self.as_str())
    }
}

#[derive(Clone, Debug)]
pub enum HeaderSource {
    From(HeaderName),
    Value(HeaderValue),
}

impl HeaderSource {
    pub(crate) fn expressions(&self) -> impl Iterator<Item = &JSONSelection> {
        match self {
            HeaderSource::From(_) => Either::Left(std::iter::empty()),
            HeaderSource::Value(value) => Either::Right(value.expressions().map(|e| &e.expression)),
        }
    }
}

#[derive(Clone, Debug)]
pub(crate) struct Header<'a> {
    pub(crate) name: HeaderName,
    pub(crate) name_node: &'a Node<ast::Value>,
    pub(crate) source: HeaderSource,
    pub(crate) source_node: &'a Node<ast::Value>,
}

impl<'a> Header<'a> {
    /// Get a list of headers from the `headers` argument in a `@connect` or `@source` directive.
    pub(crate) fn from_headers_arg(
        node: &'a Node<ast::Value>,
        allowed_headers: &AllowedHeaders,
    ) -> Vec<Result<Self, HeaderParseError<'a>>> {
        if let Some(values) = node.as_list() {
            values
                .iter()
                .map(|v| Self::from_single(v, allowed_headers))
                .collect()
        } else if node.as_object().is_some() {
            vec![Self::from_single(node, allowed_headers)]
        } else {
            vec![Err(HeaderParseError::Other {
                message: format!("`{HEADERS_ARGUMENT_NAME}` must be an object or list of objects"),
                node,
            })]
        }
    }

    /// Build a single [`Self`] from a single entry in the `headers` arg.
    fn from_single(
        node: &'a Node<ast::Value>,
        allowed_headers: &AllowedHeaders,
    ) -> Result<Self, HeaderParseError<'a>> {
        let mappings = node.as_object().ok_or_else(|| HeaderParseError::Other {
            message: "the HTTP header mapping is not an object".to_string(),
            node,
        })?;
        let name_node = mappings
            .iter()
            .find_map(|(name, value)| {
                (*name == HTTP_HEADER_MAPPING_NAME_ARGUMENT_NAME).then_some(value)
            })
            .ok_or_else(|| HeaderParseError::Other {
                message: format!("missing `{HTTP_HEADER_MAPPING_NAME_ARGUMENT_NAME}` field"),
                node,
            })?;
        let name = name_node
            .as_str()
            .ok_or_else(|| format!("`{HTTP_HEADER_MAPPING_NAME_ARGUMENT_NAME}` is not a string"))
            .and_then(|name_str| {
                HeaderName::try_from(name_str)
                    .map_err(|_| format!("the value `{name_str}` is an invalid HTTP header name"))
            })
            .map_err(|message| HeaderParseError::Other {
                message,
                node: name_node,
            })?;

        if allowed_headers.header_name_is_reserved(&name) {
            return Err(HeaderParseError::Other {
                message: format!("header '{name}' is reserved and cannot be set by a connector"),
                node: name_node,
            });
        }

        let from = mappings
            .iter()
            .find(|(name, _value)| *name == HTTP_HEADER_MAPPING_FROM_ARGUMENT_NAME);
        let value = mappings
            .iter()
            .find(|(name, _value)| *name == HTTP_HEADER_MAPPING_VALUE_ARGUMENT_NAME);

        match (from, value) {
            (Some(_), None) if allowed_headers.header_name_allowed_static(&name) => {
                Err(HeaderParseError::Other{ message: format!(
                    "header '{name}' can't be set with `{HTTP_HEADER_MAPPING_FROM_ARGUMENT_NAME}`, only with `{HTTP_HEADER_MAPPING_VALUE_ARGUMENT_NAME}`"
                ), node: name_node})
            }
            (Some((_, from_node)), None) => {
                from_node.as_str()
                    .ok_or_else(|| format!("`{HTTP_HEADER_MAPPING_FROM_ARGUMENT_NAME}` is not a string"))
                    .and_then(|from_str| {
                        HeaderName::try_from(from_str).map_err(|_| {
                            format!("the value `{from_str}` is an invalid HTTP header name")
                        })
                    })
                    .map(|from| Self {
                        name,
                        name_node,
                        source: HeaderSource::From(from),
                        source_node: from_node,
                    })
                    .map_err(|message| HeaderParseError::Other{ message, node: from_node})
            }
            (None, Some((_, value_node))) => {
                value_node
                    .as_str()
                    .ok_or_else(|| HeaderParseError::Other{ message: format!("`{HTTP_HEADER_MAPPING_VALUE_ARGUMENT_NAME}` field in HTTP header mapping must be a string"), node: value_node})
                    .and_then(|value_str| {
                        value_str
                            .parse::<HeaderValue>()
                            .map_err(|err| HeaderParseError::ValueError {err, node: value_node})
                    })
                    .map(|value| Self {
                        name,
                        name_node,
                        source: HeaderSource::Value(value),
                        source_node: value_node,
                    })
            }
            (None, None) => {
                Err(HeaderParseError::Other {
                    message: format!("either `{HTTP_HEADER_MAPPING_FROM_ARGUMENT_NAME}` or `{HTTP_HEADER_MAPPING_VALUE_ARGUMENT_NAME}` must be set"),
                    node,
                })
            },
            (Some((from_name, _)), Some((value_name, _))) => {
                Err(HeaderParseError::ConflictingArguments {
                    message: format!("`{HTTP_HEADER_MAPPING_FROM_ARGUMENT_NAME}` and `{HTTP_HEADER_MAPPING_VALUE_ARGUMENT_NAME}` can't be set at the same time"),
                    from_location: from_name.location(),
                    value_location: value_name.location(),
                })
            }
        }
    }
}

#[derive(Debug)]
pub(crate) enum HeaderParseError<'a> {
    ValueError {
        err: string_template::Error,
        node: &'a Node<ast::Value>,
    },
    /// Both `value` and `from` are set
    ConflictingArguments {
        message: String,
        from_location: Option<SourceSpan>,
        value_location: Option<SourceSpan>,
    },
    Other {
        message: String,
        node: &'a Node<ast::Value>,
    },
}

impl Display for HeaderParseError<'_> {
    fn fmt(&self, f: &mut Formatter<'_>) -> std::fmt::Result {
        match self {
            Self::ConflictingArguments { message, .. } | Self::Other { message, .. } => {
                write!(f, "{}", message)
            }
            Self::ValueError { err, .. } => write!(f, "{err}"),
        }
    }
}

impl Error for HeaderParseError<'_> {}

>>>>>>> 8a5ab4d8
#[cfg(test)]
mod tests {
    use apollo_compiler::Schema;
    use insta::assert_debug_snapshot;

    use super::*;
    use crate::ValidFederationSubgraphs;
    use crate::schema::FederationSchema;
    use crate::supergraph::extract_subgraphs_from_supergraph;

    static SIMPLE_SUPERGRAPH: &str = include_str!("./tests/schemas/simple.graphql");
    static SIMPLE_SUPERGRAPH_V0_2: &str = include_str!("./tests/schemas/simple_v0_2.graphql");

    fn get_subgraphs(supergraph_sdl: &str) -> ValidFederationSubgraphs {
        let schema = Schema::parse(supergraph_sdl, "supergraph.graphql").unwrap();
        let supergraph_schema = FederationSchema::new(schema).unwrap();
        extract_subgraphs_from_supergraph(&supergraph_schema, Some(true)).unwrap()
    }

    #[test]
    fn test_from_schema() {
        let subgraphs = get_subgraphs(SIMPLE_SUPERGRAPH);
        let subgraph = subgraphs.get("connectors").unwrap();
        let connectors =
            Connector::from_schema(subgraph.schema.schema(), "connectors", ConnectSpec::V0_1)
                .unwrap();
        assert_debug_snapshot!(&connectors, @r###"
        {
            ConnectId {
                label: "connectors.json http: GET /users",
                subgraph_name: "connectors",
                source_name: Some(
                    "json",
                ),
                directive: Field(
                    ObjectOrInterfaceFieldDirectivePosition {
                        field: Object(Query.users),
                        directive_name: "connect",
                        directive_index: 0,
                    },
                ),
            }: Connector {
                id: ConnectId {
                    label: "connectors.json http: GET /users",
                    subgraph_name: "connectors",
                    source_name: Some(
                        "json",
                    ),
                    directive: Field(
                        ObjectOrInterfaceFieldDirectivePosition {
                            field: Object(Query.users),
                            directive_name: "connect",
                            directive_index: 0,
                        },
                    ),
                },
                transport: HttpJsonTransport {
                    source_url: Some(
                        Url {
                            scheme: "https",
                            cannot_be_a_base: false,
                            username: "",
                            password: None,
                            host: Some(
                                Domain(
                                    "jsonplaceholder.typicode.com",
                                ),
                            ),
                            port: None,
                            path: "/",
                            query: None,
                            fragment: None,
                        },
                    ),
                    connect_template: URLTemplate {
                        base: None,
                        path: [
                            StringTemplate {
                                parts: [
                                    Constant(
                                        Constant {
                                            value: "users",
                                            location: 1..6,
                                        },
                                    ),
                                ],
                            },
                        ],
                        query: [],
                    },
                    method: Get,
                    headers: {
                        "authtoken": From(
                            "x-auth-token",
                        ),
                        "user-agent": Value(
                            HeaderValue(
                                StringTemplate {
                                    parts: [
                                        Constant(
                                            Constant {
                                                value: "Firefox",
                                                location: 0..7,
                                            },
                                        ),
                                    ],
                                },
                            ),
                        ),
                    },
                    body: None,
                    origin: None,
                    source_path: None,
                    source_query_params: None,
                    connect_path: None,
                    connect_query_params: None,
                },
                selection: Named(
                    SubSelection {
                        selections: [
                            Field(
                                None,
                                WithRange {
                                    node: Field(
                                        "id",
                                    ),
                                    range: Some(
                                        0..2,
                                    ),
                                },
                                None,
                            ),
                            Field(
                                None,
                                WithRange {
                                    node: Field(
                                        "name",
                                    ),
                                    range: Some(
                                        3..7,
                                    ),
                                },
                                None,
                            ),
                        ],
                        range: Some(
                            0..7,
                        ),
                    },
                ),
                config: None,
                max_requests: None,
                entity_resolver: None,
                spec: V0_1,
                request_variables: {},
                response_variables: {},
                request_headers: {},
                response_headers: {},
                batch_settings: Some(
                    ConnectorBatchSettings {
                        max_size: None,
                    },
                ),
            },
            ConnectId {
                label: "connectors.json http: GET /posts",
                subgraph_name: "connectors",
                source_name: Some(
                    "json",
                ),
                directive: Field(
                    ObjectOrInterfaceFieldDirectivePosition {
                        field: Object(Query.posts),
                        directive_name: "connect",
                        directive_index: 0,
                    },
                ),
            }: Connector {
                id: ConnectId {
                    label: "connectors.json http: GET /posts",
                    subgraph_name: "connectors",
                    source_name: Some(
                        "json",
                    ),
                    directive: Field(
                        ObjectOrInterfaceFieldDirectivePosition {
                            field: Object(Query.posts),
                            directive_name: "connect",
                            directive_index: 0,
                        },
                    ),
                },
                transport: HttpJsonTransport {
                    source_url: Some(
                        Url {
                            scheme: "https",
                            cannot_be_a_base: false,
                            username: "",
                            password: None,
                            host: Some(
                                Domain(
                                    "jsonplaceholder.typicode.com",
                                ),
                            ),
                            port: None,
                            path: "/",
                            query: None,
                            fragment: None,
                        },
                    ),
                    connect_template: URLTemplate {
                        base: None,
                        path: [
                            StringTemplate {
                                parts: [
                                    Constant(
                                        Constant {
                                            value: "posts",
                                            location: 1..6,
                                        },
                                    ),
                                ],
                            },
                        ],
                        query: [],
                    },
                    method: Get,
                    headers: {
                        "authtoken": From(
                            "x-auth-token",
                        ),
                        "user-agent": Value(
                            HeaderValue(
                                StringTemplate {
                                    parts: [
                                        Constant(
                                            Constant {
                                                value: "Firefox",
                                                location: 0..7,
                                            },
                                        ),
                                    ],
                                },
                            ),
                        ),
                    },
                    body: None,
                    origin: None,
                    source_path: None,
                    source_query_params: None,
                    connect_path: None,
                    connect_query_params: None,
                },
                selection: Named(
                    SubSelection {
                        selections: [
                            Field(
                                None,
                                WithRange {
                                    node: Field(
                                        "id",
                                    ),
                                    range: Some(
                                        0..2,
                                    ),
                                },
                                None,
                            ),
                            Field(
                                None,
                                WithRange {
                                    node: Field(
                                        "title",
                                    ),
                                    range: Some(
                                        3..8,
                                    ),
                                },
                                None,
                            ),
                            Field(
                                None,
                                WithRange {
                                    node: Field(
                                        "body",
                                    ),
                                    range: Some(
                                        9..13,
                                    ),
                                },
                                None,
                            ),
                        ],
                        range: Some(
                            0..13,
                        ),
                    },
                ),
                config: None,
                max_requests: None,
                entity_resolver: None,
                spec: V0_1,
                request_variables: {},
                response_variables: {},
                request_headers: {},
                response_headers: {},
                batch_settings: Some(
                    ConnectorBatchSettings {
                        max_size: None,
                    },
                ),
            },
        }
        "###);
    }

    #[test]
    fn test_from_schema_v0_2() {
        let subgraphs = get_subgraphs(SIMPLE_SUPERGRAPH_V0_2);
        let subgraph = subgraphs.get("connectors").unwrap();
        let connectors =
            Connector::from_schema(subgraph.schema.schema(), "connectors", ConnectSpec::V0_2)
                .unwrap();
        assert_debug_snapshot!(&connectors);
    }
}<|MERGE_RESOLUTION|>--- conflicted
+++ resolved
@@ -290,8 +290,6 @@
     }
 }
 
-<<<<<<< HEAD
-=======
 /// Get any headers referenced in the variable references by looking at both Request and Response namespaces.
 fn extract_header_references<'a>(
     variable_references: impl Iterator<Item = VariableReference<'a, Namespace>> + 'a,
@@ -320,300 +318,6 @@
     headers
 }
 
-// --- HTTP JSON ---------------------------------------------------------------
-#[derive(Clone, Debug)]
-pub struct HttpJsonTransport {
-    pub source_url: Option<Url>,
-    pub connect_template: URLTemplate,
-    pub method: HTTPMethod,
-    pub headers: IndexMap<HeaderName, HeaderSource>,
-    pub body: Option<JSONSelection>,
-}
-
-impl HttpJsonTransport {
-    fn from_directive(
-        http: &ConnectHTTPArguments,
-        source: Option<&SourceHTTPArguments>,
-    ) -> Result<Self, FederationError> {
-        let (method, connect_url) = if let Some(url) = &http.get {
-            (HTTPMethod::Get, url)
-        } else if let Some(url) = &http.post {
-            (HTTPMethod::Post, url)
-        } else if let Some(url) = &http.patch {
-            (HTTPMethod::Patch, url)
-        } else if let Some(url) = &http.put {
-            (HTTPMethod::Put, url)
-        } else if let Some(url) = &http.delete {
-            (HTTPMethod::Delete, url)
-        } else {
-            return Err(FederationError::internal("missing http method"));
-        };
-
-        #[allow(clippy::mutable_key_type)]
-        // HeaderName is internally mutable, but we don't mutate it
-        let mut headers = http.headers.clone();
-        for (header_name, header_source) in
-            source.map(|source| &source.headers).into_iter().flatten()
-        {
-            if !headers.contains_key(header_name) {
-                headers.insert(header_name.clone(), header_source.clone());
-            }
-        }
-
-        Ok(Self {
-            source_url: source.map(|s| s.base_url.clone()),
-            connect_template: connect_url.parse().map_err(|e: string_template::Error| {
-                FederationError::internal(format!(
-                    "could not parse URL template: {message}",
-                    message = e.message
-                ))
-            })?,
-            method,
-            headers,
-            body: http.body.clone(),
-        })
-    }
-
-    fn label(&self) -> String {
-        format!("http: {} {}", self.method.as_str(), self.connect_template)
-    }
-
-    fn variable_references(&self) -> impl Iterator<Item = VariableReference<Namespace>> {
-        let url_selections = self.connect_template.expressions().map(|e| &e.expression);
-        let header_selections = self
-            .headers
-            .iter()
-            .flat_map(|(_, source)| source.expressions());
-        url_selections
-            .chain(header_selections)
-            .chain(self.body.iter())
-            .flat_map(|b| {
-                b.external_var_paths()
-                    .into_iter()
-                    .flat_map(PathSelection::variable_reference)
-            })
-    }
-}
-
-/// The HTTP arguments needed for a connect request
-#[derive(Debug, Clone, Copy)]
-pub enum HTTPMethod {
-    Get,
-    Post,
-    Patch,
-    Put,
-    Delete,
-}
-
-impl HTTPMethod {
-    #[inline]
-    pub fn as_str(&self) -> &str {
-        match self {
-            HTTPMethod::Get => "GET",
-            HTTPMethod::Post => "POST",
-            HTTPMethod::Patch => "PATCH",
-            HTTPMethod::Put => "PUT",
-            HTTPMethod::Delete => "DELETE",
-        }
-    }
-}
-
-impl FromStr for HTTPMethod {
-    type Err = String;
-
-    fn from_str(s: &str) -> Result<Self, Self::Err> {
-        match s.to_uppercase().as_str() {
-            "GET" => Ok(HTTPMethod::Get),
-            "POST" => Ok(HTTPMethod::Post),
-            "PATCH" => Ok(HTTPMethod::Patch),
-            "PUT" => Ok(HTTPMethod::Put),
-            "DELETE" => Ok(HTTPMethod::Delete),
-            _ => Err(format!("Invalid HTTP method: {s}")),
-        }
-    }
-}
-
-impl Display for HTTPMethod {
-    fn fmt(&self, f: &mut Formatter) -> std::fmt::Result {
-        write!(f, "{}", self.as_str())
-    }
-}
-
-#[derive(Clone, Debug)]
-pub enum HeaderSource {
-    From(HeaderName),
-    Value(HeaderValue),
-}
-
-impl HeaderSource {
-    pub(crate) fn expressions(&self) -> impl Iterator<Item = &JSONSelection> {
-        match self {
-            HeaderSource::From(_) => Either::Left(std::iter::empty()),
-            HeaderSource::Value(value) => Either::Right(value.expressions().map(|e| &e.expression)),
-        }
-    }
-}
-
-#[derive(Clone, Debug)]
-pub(crate) struct Header<'a> {
-    pub(crate) name: HeaderName,
-    pub(crate) name_node: &'a Node<ast::Value>,
-    pub(crate) source: HeaderSource,
-    pub(crate) source_node: &'a Node<ast::Value>,
-}
-
-impl<'a> Header<'a> {
-    /// Get a list of headers from the `headers` argument in a `@connect` or `@source` directive.
-    pub(crate) fn from_headers_arg(
-        node: &'a Node<ast::Value>,
-        allowed_headers: &AllowedHeaders,
-    ) -> Vec<Result<Self, HeaderParseError<'a>>> {
-        if let Some(values) = node.as_list() {
-            values
-                .iter()
-                .map(|v| Self::from_single(v, allowed_headers))
-                .collect()
-        } else if node.as_object().is_some() {
-            vec![Self::from_single(node, allowed_headers)]
-        } else {
-            vec![Err(HeaderParseError::Other {
-                message: format!("`{HEADERS_ARGUMENT_NAME}` must be an object or list of objects"),
-                node,
-            })]
-        }
-    }
-
-    /// Build a single [`Self`] from a single entry in the `headers` arg.
-    fn from_single(
-        node: &'a Node<ast::Value>,
-        allowed_headers: &AllowedHeaders,
-    ) -> Result<Self, HeaderParseError<'a>> {
-        let mappings = node.as_object().ok_or_else(|| HeaderParseError::Other {
-            message: "the HTTP header mapping is not an object".to_string(),
-            node,
-        })?;
-        let name_node = mappings
-            .iter()
-            .find_map(|(name, value)| {
-                (*name == HTTP_HEADER_MAPPING_NAME_ARGUMENT_NAME).then_some(value)
-            })
-            .ok_or_else(|| HeaderParseError::Other {
-                message: format!("missing `{HTTP_HEADER_MAPPING_NAME_ARGUMENT_NAME}` field"),
-                node,
-            })?;
-        let name = name_node
-            .as_str()
-            .ok_or_else(|| format!("`{HTTP_HEADER_MAPPING_NAME_ARGUMENT_NAME}` is not a string"))
-            .and_then(|name_str| {
-                HeaderName::try_from(name_str)
-                    .map_err(|_| format!("the value `{name_str}` is an invalid HTTP header name"))
-            })
-            .map_err(|message| HeaderParseError::Other {
-                message,
-                node: name_node,
-            })?;
-
-        if allowed_headers.header_name_is_reserved(&name) {
-            return Err(HeaderParseError::Other {
-                message: format!("header '{name}' is reserved and cannot be set by a connector"),
-                node: name_node,
-            });
-        }
-
-        let from = mappings
-            .iter()
-            .find(|(name, _value)| *name == HTTP_HEADER_MAPPING_FROM_ARGUMENT_NAME);
-        let value = mappings
-            .iter()
-            .find(|(name, _value)| *name == HTTP_HEADER_MAPPING_VALUE_ARGUMENT_NAME);
-
-        match (from, value) {
-            (Some(_), None) if allowed_headers.header_name_allowed_static(&name) => {
-                Err(HeaderParseError::Other{ message: format!(
-                    "header '{name}' can't be set with `{HTTP_HEADER_MAPPING_FROM_ARGUMENT_NAME}`, only with `{HTTP_HEADER_MAPPING_VALUE_ARGUMENT_NAME}`"
-                ), node: name_node})
-            }
-            (Some((_, from_node)), None) => {
-                from_node.as_str()
-                    .ok_or_else(|| format!("`{HTTP_HEADER_MAPPING_FROM_ARGUMENT_NAME}` is not a string"))
-                    .and_then(|from_str| {
-                        HeaderName::try_from(from_str).map_err(|_| {
-                            format!("the value `{from_str}` is an invalid HTTP header name")
-                        })
-                    })
-                    .map(|from| Self {
-                        name,
-                        name_node,
-                        source: HeaderSource::From(from),
-                        source_node: from_node,
-                    })
-                    .map_err(|message| HeaderParseError::Other{ message, node: from_node})
-            }
-            (None, Some((_, value_node))) => {
-                value_node
-                    .as_str()
-                    .ok_or_else(|| HeaderParseError::Other{ message: format!("`{HTTP_HEADER_MAPPING_VALUE_ARGUMENT_NAME}` field in HTTP header mapping must be a string"), node: value_node})
-                    .and_then(|value_str| {
-                        value_str
-                            .parse::<HeaderValue>()
-                            .map_err(|err| HeaderParseError::ValueError {err, node: value_node})
-                    })
-                    .map(|value| Self {
-                        name,
-                        name_node,
-                        source: HeaderSource::Value(value),
-                        source_node: value_node,
-                    })
-            }
-            (None, None) => {
-                Err(HeaderParseError::Other {
-                    message: format!("either `{HTTP_HEADER_MAPPING_FROM_ARGUMENT_NAME}` or `{HTTP_HEADER_MAPPING_VALUE_ARGUMENT_NAME}` must be set"),
-                    node,
-                })
-            },
-            (Some((from_name, _)), Some((value_name, _))) => {
-                Err(HeaderParseError::ConflictingArguments {
-                    message: format!("`{HTTP_HEADER_MAPPING_FROM_ARGUMENT_NAME}` and `{HTTP_HEADER_MAPPING_VALUE_ARGUMENT_NAME}` can't be set at the same time"),
-                    from_location: from_name.location(),
-                    value_location: value_name.location(),
-                })
-            }
-        }
-    }
-}
-
-#[derive(Debug)]
-pub(crate) enum HeaderParseError<'a> {
-    ValueError {
-        err: string_template::Error,
-        node: &'a Node<ast::Value>,
-    },
-    /// Both `value` and `from` are set
-    ConflictingArguments {
-        message: String,
-        from_location: Option<SourceSpan>,
-        value_location: Option<SourceSpan>,
-    },
-    Other {
-        message: String,
-        node: &'a Node<ast::Value>,
-    },
-}
-
-impl Display for HeaderParseError<'_> {
-    fn fmt(&self, f: &mut Formatter<'_>) -> std::fmt::Result {
-        match self {
-            Self::ConflictingArguments { message, .. } | Self::Other { message, .. } => {
-                write!(f, "{}", message)
-            }
-            Self::ValueError { err, .. } => write!(f, "{err}"),
-        }
-    }
-}
-
-impl Error for HeaderParseError<'_> {}
-
->>>>>>> 8a5ab4d8
 #[cfg(test)]
 mod tests {
     use apollo_compiler::Schema;
