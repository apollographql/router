use std::collections::HashMap;
use std::time::Duration;

use chrono::TimeDelta;
use log::LevelFilter;
use schemars::JsonSchema;
use serde::Deserialize;
use serde::Serialize;
use sqlx::Acquire;
use sqlx::PgPool;
use sqlx::postgres::PgConnectOptions;
use sqlx::postgres::PgPoolOptions;
use sqlx::types::chrono::DateTime;
use sqlx::types::chrono::Utc;

use super::cache_control::CacheControl;
use crate::plugins::response_cache::ErrorCode;

#[derive(sqlx::FromRow, Debug, Clone)]
pub(crate) struct CacheEntryRow {
    pub(crate) id: i64,
    pub(crate) cache_key: String,
    pub(crate) data: String,
    pub(crate) expires_at: DateTime<Utc>,
    pub(crate) control: String,
}

#[derive(Debug, Clone)]
pub(crate) struct CacheEntry {
    #[allow(unused)] // Used in the database but not in rust code
    pub(crate) id: i64,
    pub(crate) cache_key: String,
    pub(crate) data: serde_json_bytes::Value,
    #[allow(unused)] // Used in the database but not in rust code
    pub(crate) expires_at: DateTime<Utc>,
    pub(crate) control: CacheControl,
}

#[derive(Debug, Clone)]
pub(crate) struct BatchDocument {
    pub(crate) cache_key: String,
    pub(crate) data: String,
    pub(crate) control: String,
    pub(crate) invalidation_keys: Vec<String>,
    pub(crate) expire: Duration,
}

#[derive(Debug, Clone, Deserialize, Serialize, JsonSchema)]
#[serde(deny_unknown_fields)]
/// Postgres cache configuration
pub(crate) struct PostgresCacheConfig {
    /// List of URL to Postgres
    pub(crate) url: url::Url,

    /// PostgreSQL username if not provided in the URLs. This field takes precedence over the username in the URL
    pub(crate) username: Option<String>,
    /// PostgreSQL password if not provided in the URLs. This field takes precedence over the password in the URL
    pub(crate) password: Option<String>,

    #[serde(
        deserialize_with = "humantime_serde::deserialize",
        default = "default_idle_timeout"
    )]
    #[schemars(with = "String")]
    /// PostgreSQL maximum idle duration for individual connection (default: 1min)
    pub(crate) idle_timeout: Duration,

    #[serde(
        deserialize_with = "humantime_serde::deserialize",
        default = "default_acquire_timeout"
    )]
    #[schemars(with = "String")]
    /// PostgreSQL the maximum amount of time to spend waiting for a connection (default: 50ms)
    pub(crate) acquire_timeout: Duration,

    #[serde(default = "default_required_to_start")]
    /// Prevents the router from starting if it cannot connect to PostgreSQL
    pub(crate) required_to_start: bool,

    #[serde(default = "default_pool_size")]
    /// The size of the PostgreSQL connection pool
    pub(crate) pool_size: u32,
    #[serde(default = "default_batch_size")]
    /// The size of batch when inserting cache entries in PG (default: 100)
    pub(crate) batch_size: usize,
    /// Useful when running tests in parallel to avoid conflicts
    #[serde(default)]
    pub(crate) namespace: Option<String>,

    #[serde(
        deserialize_with = "humantime_serde::deserialize",
        default = "default_cleanup_interval"
    )]
    #[schemars(with = "String")]
    /// Specifies the interval between cache cleanup operations (e.g., "2 hours", "30min"). Default: 1 hour
    pub(crate) cleanup_interval: Duration,
}

pub(super) const fn default_required_to_start() -> bool {
    false
}

pub(super) const fn default_pool_size() -> u32 {
    5
}

pub(super) const fn default_cleanup_interval() -> Duration {
    Duration::from_secs(60 * 60)
}

pub(super) const fn default_idle_timeout() -> Duration {
    Duration::from_secs(60)
}

pub(super) const fn default_acquire_timeout() -> Duration {
    Duration::from_millis(50)
}

pub(super) const fn default_batch_size() -> usize {
    100
}

impl TryFrom<CacheEntryRow> for CacheEntry {
    type Error = serde_json::Error;

    fn try_from(value: CacheEntryRow) -> Result<Self, Self::Error> {
        let data = serde_json::from_str(&value.data)?;
        let control = serde_json::from_str(&value.control)?;
        Ok(Self {
            id: value.id,
            cache_key: value.cache_key,
            data,
            expires_at: value.expires_at,
            control,
        })
    }
}

#[derive(Clone)]
pub(crate) struct PostgresCacheStorage {
    batch_size: usize,
    pg_pool: PgPool,
    namespace: Option<String>,
    pub(super) cleanup_interval: TimeDelta,
}

#[derive(thiserror::Error, Debug)]
pub(crate) enum PostgresCacheStorageError {
    #[error("invalid configuration: {0}")]
    BadConfiguration(String),
    #[error("postgres error: {0}")]
    PgError(#[from] sqlx::Error),
    #[error("cleanup_interval configuration is out of range: {0}")]
    OutOfRangeError(#[from] chrono::OutOfRangeError),
    #[error("cleanup_interval configuration is invalid: {0}")]
    InvalidCleanupInterval(String),
}

impl PostgresCacheStorage {
    pub(crate) async fn new(conf: &PostgresCacheConfig) -> Result<Self, PostgresCacheStorageError> {
        // After 500ms trying to get a connection from PG pool it will return a warning in logs
        const ACQUIRE_SLOW_THRESHOLD: std::time::Duration = std::time::Duration::from_millis(500);
        match (&conf.username, &conf.password) {
            (None, None) => {
                let pg_pool = PgPoolOptions::new()
                    .max_connections(conf.pool_size)
<<<<<<< HEAD
                    .acquire_timeout(std::time::Duration::from_millis(50)) // TODO: remove because part of another PR
                    .idle_timeout(conf.timeout.or_else(|| Some(Duration::from_secs(60 * 4))))
=======
                    .idle_timeout(conf.idle_timeout)
                    .acquire_timeout(conf.acquire_timeout)
                    .acquire_slow_threshold(ACQUIRE_SLOW_THRESHOLD)
                    .acquire_slow_level(LevelFilter::Warn)
>>>>>>> 686ffa93
                    .connect(conf.url.as_ref())
                    .await?;
                Ok(Self { pg_pool, batch_size: conf.batch_size, namespace: conf.namespace.clone(), cleanup_interval: TimeDelta::from_std(conf.cleanup_interval)? })
            }
            (None, Some(_)) | (Some(_), None) => Err(PostgresCacheStorageError::BadConfiguration(
                "You have to set both username and password for postgres configuration, not only one of them. If there's no password set an empty string".to_string(),
            )),
            (Some(user), Some(password)) => {
                let host = conf
                    .url
                    .host_str()
                    .ok_or_else(|| PostgresCacheStorageError::BadConfiguration("malformed postgres url, doesn't contain host".to_string()))?;
                let port = conf
                    .url
                    .port()
                    .ok_or_else(|| PostgresCacheStorageError::BadConfiguration("malformed postgres url, doesn't contain port".to_string()))?;
                let db_name = conf.url.path();
                let pg_pool = PgPoolOptions::new()
                    .max_connections(conf.pool_size)
                    .idle_timeout(conf.idle_timeout)
                    .acquire_timeout(conf.acquire_timeout)
                    .acquire_slow_threshold(ACQUIRE_SLOW_THRESHOLD)
                    .acquire_slow_level(LevelFilter::Warn)
                    .connect_with(
                        PgConnectOptions::new()
                            .host(host)
                            .port(port)
                            .database(db_name)
                            .username(user)
                            .password(password),
                    )
                    .await?;
                Ok(Self { pg_pool, batch_size: conf.batch_size, namespace: conf.namespace.clone(), cleanup_interval: TimeDelta::from_std(conf.cleanup_interval)? })
            }
        }
    }

    pub(crate) async fn migrate(&self) -> sqlx::Result<()> {
        sqlx::migrate!().run(&self.pg_pool).await?;
        Ok(())
    }

    #[cfg(all(
        test,
        any(not(feature = "ci"), all(target_arch = "x86_64", target_os = "linux"))
    ))]
    pub(crate) async fn truncate_namespace(&self) -> sqlx::Result<()> {
        if let Some(ns) = &self.namespace {
            sqlx::query!("DELETE FROM cache WHERE starts_with(cache_key, $1)", ns)
                .execute(&self.pg_pool)
                .await?;
        }

        Ok(())
    }

    fn namespaced(&self, key: &str) -> String {
        if let Some(ns) = &self.namespace {
            format!("{ns}-{key}")
        } else {
            key.into()
        }
    }

    pub(crate) async fn insert(
        &self,
        cache_key: &str,
        expire: Duration,
        invalidation_keys: Vec<String>,
        value: serde_json_bytes::Value,
        control: CacheControl,
        subgraph_name: &str,
    ) -> sqlx::Result<()> {
        let mut conn = self.pg_pool.acquire().await?;
        let mut transaction = conn.begin().await?;
        let tx = &mut transaction;

        let expired_at = Utc::now() + expire;
        let value_str =
            serde_json::to_string(&value).map_err(|err| sqlx::Error::Encode(Box::new(err)))?;
        let control_str =
            serde_json::to_string(&control).map_err(|err| sqlx::Error::Encode(Box::new(err)))?;
        let cache_key = self.namespaced(cache_key);
        let rec = sqlx::query!(
            r#"
        INSERT INTO cache ( cache_key, data, control, expires_at )
        VALUES ( $1, $2, $3, $4 )
        ON CONFLICT (cache_key) DO UPDATE SET data = $2, control = $3, expires_at = $4
        RETURNING id
                "#,
            &cache_key,
            value_str,
            control_str,
            expired_at
        )
        .fetch_one(&mut **tx)
        .await?;

        for invalidation_key in invalidation_keys {
            let invalidation_key = self.namespaced(&invalidation_key);
            sqlx::query!(
                r#"INSERT into invalidation_key (cache_key_id, invalidation_key, subgraph_name) VALUES ($1, $2, $3) ON CONFLICT (cache_key_id, invalidation_key, subgraph_name) DO NOTHING"#,
                rec.id,
                &invalidation_key,
                subgraph_name
            )
            .execute(&mut **tx)
            .await?;
        }

        transaction.commit().await?;

        Ok(())
    }

    pub(crate) async fn insert_in_batch(
        &self,
        batch_docs: Vec<BatchDocument>,
        subgraph_name: &str,
    ) -> sqlx::Result<()> {
        let mut conn = self.pg_pool.acquire().await?;

        let batch_docs = batch_docs.chunks(self.batch_size);
        for batch_docs in batch_docs {
            let mut transaction = conn.begin().await?;
            let tx = &mut transaction;
            let cache_keys = batch_docs
                .iter()
                .map(|b| self.namespaced(&b.cache_key))
                .collect::<Vec<_>>();

            let data = batch_docs
                .iter()
                .map(|b| b.data.clone())
                .collect::<Vec<String>>();
            let controls = batch_docs
                .iter()
                .map(|b| b.control.clone())
                .collect::<Vec<String>>();
            let expires = batch_docs
                .iter()
                .map(|b| Utc::now() + b.expire)
                .collect::<Vec<DateTime<Utc>>>();

            let resp = sqlx::query!(
                r#"
                INSERT INTO cache
                ( cache_key, data, expires_at, control ) SELECT * FROM UNNEST(
                    $1::VARCHAR(1024)[],
                    $2::TEXT[],
                    $3::TIMESTAMP WITH TIME ZONE[],
                    $4::TEXT[]
                ) ON CONFLICT (cache_key) DO UPDATE SET data = excluded.data, control = excluded.control, expires_at = excluded.expires_at
                RETURNING id
                "#,
                &cache_keys,
                &data,
                &expires,
                &controls
            )
            .fetch_all(&mut **tx)
            .await?;

            let invalidation_keys: Vec<(i64, String)> = resp
                .iter()
                .enumerate()
                .flat_map(|(idx, resp)| {
                    let cache_key_id = resp.id;
                    batch_docs
                        .get(idx)
                        .unwrap()
                        .invalidation_keys
                        .iter()
                        .map(move |k| (cache_key_id, k.clone()))
                })
                .collect();

            let cache_key_ids: Vec<i64> = invalidation_keys.iter().map(|(idx, _)| *idx).collect();

            let subgraph_names: Vec<String> = (0..invalidation_keys.len())
                .map(|_| subgraph_name.to_string())
                .collect();
            let invalidation_keys: Vec<String> = invalidation_keys
                .iter()
                .map(|(_, invalidation_key)| self.namespaced(invalidation_key))
                .collect();
            sqlx::query!(
                r#"
                INSERT INTO invalidation_key (cache_key_id, invalidation_key, subgraph_name)
                SELECT * FROM UNNEST(
                    $1::BIGINT[],
                    $2::VARCHAR(255)[],
                    $3::VARCHAR(255)[]
                ) ON CONFLICT (cache_key_id, invalidation_key, subgraph_name) DO NOTHING
                "#,
                &cache_key_ids,
                &invalidation_keys,
                &subgraph_names,
            )
            .execute(&mut **tx)
            .await?;

            transaction.commit().await?;
        }

        Ok(())
    }

    pub(crate) async fn get(&self, cache_key: &str) -> sqlx::Result<CacheEntry> {
        let cache_key = self.namespaced(cache_key);
        let resp = sqlx::query_as!(
            CacheEntryRow,
            "SELECT * FROM cache WHERE cache.cache_key = $1 AND expires_at >= NOW()",
            &cache_key
        )
        .fetch_one(&self.pg_pool)
        .await?;

        let cache_entry_json = resp
            .try_into()
            .map_err(|err| sqlx::Error::Decode(Box::new(err)))?;

        Ok(cache_entry_json)
    }

    pub(crate) async fn get_multiple(
        &self,
        cache_keys: &[&str],
    ) -> sqlx::Result<Vec<Option<CacheEntry>>> {
        let cache_keys: Vec<_> = cache_keys.iter().map(|ck| self.namespaced(ck)).collect();
        let resp = sqlx::query_as!(
            CacheEntryRow,
            "SELECT * FROM cache WHERE cache.cache_key = ANY($1::VARCHAR(1024)[]) AND expires_at >= NOW()",
            &cache_keys
        )
        .fetch_all(&self.pg_pool)
        .await?;

        let cache_key_entries: Result<HashMap<String, CacheEntry>, serde_json::Error> = resp
            .into_iter()
            .map(|e| {
                let entry: CacheEntry = e.try_into()?;

                Ok((entry.cache_key.clone(), entry))
            })
            .collect();
        let mut cache_key_entries =
            cache_key_entries.map_err(|err| sqlx::Error::Encode(Box::new(err)))?;

        Ok(cache_keys
            .iter()
            .map(|ck| cache_key_entries.remove(ck))
            .collect())
    }

    /// Deletes all documents that have one (or more) of the keys
    /// Returns the number of deleted documents.
    pub(crate) async fn invalidate_by_subgraphs(
        &self,
        subgraph_names: Vec<String>,
    ) -> sqlx::Result<u64> {
        let rec = sqlx::query!(
            r#"WITH deleted AS
            (DELETE
                FROM cache
                USING invalidation_key
                WHERE invalidation_key.cache_key_id = cache.id  AND invalidation_key.subgraph_name = ANY($1::text[]) RETURNING cache.cache_key, cache.expires_at
            )
        SELECT COUNT(*) AS count FROM deleted WHERE deleted.expires_at >= NOW()"#,
            &subgraph_names
        )
        .fetch_one(&self.pg_pool)
        .await?;

        Ok(rec.count.unwrap_or_default() as u64)
    }

    /// Deletes all documents that have one (or more) of the keys
    /// Returns the number of deleted documents.
    pub(crate) async fn invalidate(
        &self,
        invalidation_keys: Vec<String>,
        subgraph_names: Vec<String>,
    ) -> sqlx::Result<HashMap<String, u64>> {
        let invalidation_keys: Vec<String> = invalidation_keys
            .iter()
            .map(|ck| self.namespaced(ck))
            .collect();
        // In this query the 'deleted' view contains the number of data we deleted from 'cache'
        // The SELECT on 'deleted' happening at the end is to filter the data to only count for deleted fresh data and get it by subgraph to be able to use it in a metric
        let rec = sqlx::query!(
            r#"WITH deleted AS
            (DELETE
                FROM cache
                USING invalidation_key
                WHERE invalidation_key.invalidation_key = ANY($1::text[])
                    AND invalidation_key.cache_key_id = cache.id  AND invalidation_key.subgraph_name = ANY($2::text[]) RETURNING cache.cache_key, cache.expires_at, invalidation_key.subgraph_name
            )
        SELECT subgraph_name, COUNT(deleted.cache_key) AS count FROM deleted WHERE deleted.expires_at >= NOW() GROUP BY deleted.subgraph_name"#,
            &invalidation_keys,
            &subgraph_names
        )
        .fetch_all(&self.pg_pool)
        .await?;

        Ok(rec
            .into_iter()
            .map(|rec| (rec.subgraph_name, rec.count.unwrap_or_default() as u64))
            .collect())
    }

    pub(crate) async fn expired_data_count(&self) -> anyhow::Result<u64> {
        match &self.namespace {
            Some(ns) => {
                let resp = sqlx::query!("SELECT COUNT(id) AS count FROM cache WHERE starts_with(cache_key, $1) AND expires_at <= NOW()", ns)
                .fetch_one(&self.pg_pool)
                .await?;

                Ok(resp.count.unwrap_or_default() as u64)
            }
            None => {
                let resp =
                    sqlx::query!("SELECT COUNT(id) AS count FROM cache WHERE expires_at <= NOW()")
                        .fetch_one(&self.pg_pool)
                        .await?;

                Ok(resp.count.unwrap_or_default() as u64)
            }
        }
    }

    pub(crate) async fn update_cron(&self) -> sqlx::Result<()> {
        let cron = Cron::try_from(&self.cleanup_interval).map_err(|err| {
            sqlx::Error::Configuration(Box::new(PostgresCacheStorageError::InvalidCleanupInterval(
                err,
            )))
        })?;
        sqlx::query!("SELECT cron.alter_job((SELECT jobid FROM cron.job WHERE jobname = 'delete-old-cache-entries'), $1)", &cron.0)
                .execute(&self.pg_pool)
                .await?;
        log::trace!(
            "Configured `delete-old-cache-entries` cron to have interval = `{}`",
            &cron.0
        );

        Ok(())
    }

    #[cfg(all(
        test,
        any(not(feature = "ci"), all(target_arch = "x86_64", target_os = "linux"))
    ))]
    pub(crate) async fn get_cron(&self) -> sqlx::Result<Cron> {
        let rec = sqlx::query!(
            "SELECT schedule FROM cron.job WHERE jobname = 'delete-old-cache-entries'"
        )
        .fetch_one(&self.pg_pool)
        .await?;

        Ok(Cron(rec.schedule))
    }
}

#[derive(Debug, sqlx::Type)]
#[sqlx(transparent)]
pub(crate) struct Cron(pub(crate) String);

impl TryFrom<&TimeDelta> for Cron {
    type Error = String;
    fn try_from(value: &TimeDelta) -> Result<Self, Self::Error> {
        let num_days = value.num_days();
        let num_hours = value.num_hours();
        let num_mins = value.num_minutes();
        if num_days > 366 {
            Err(String::from("interval cannot exceed 1 year"))
        } else if num_days > 31 {
            // multiple months
            let months = (num_days / 30).min(12);
            Ok(Cron(format!("0 0 1 */{months} *")))
        } else if num_days > 28 {
            // treat as one month
            Ok(Cron(String::from("0 0 1 * *")))
        } else if num_days > 0 {
            Ok(Cron(format!("0 0 */{num_days} * *")))
        } else if num_hours > 0 {
            Ok(Cron(format!("0 */{num_hours} * * *")))
        } else if num_mins > 0 {
            Ok(Cron(format!("*/{num_mins} * * * *")))
        } else {
            Err(String::from(
                "interval lower than 1 minute is not supported",
            ))
        }
    }
}

impl ErrorCode for sqlx::Error {
    fn code(&self) -> &'static str {
        match &self {
            sqlx::Error::Configuration(_) => "CONFIGURATION",
            sqlx::Error::InvalidArgument(_) => "INVALID_ARGUMENT",
            sqlx::Error::Database(_) => "DATABASE",
            sqlx::Error::Io(_) => "IO",
            sqlx::Error::Tls(_) => "TLS",
            sqlx::Error::Protocol(_) => "PROTOCOL",
            sqlx::Error::RowNotFound => "ROW_NOT_FOUND",
            sqlx::Error::TypeNotFound { .. } => "TYPE_NOT_FOUND",
            sqlx::Error::ColumnIndexOutOfBounds { .. } => "COLUMN_INDEX_OUT_OF_BOUNDS",
            sqlx::Error::ColumnNotFound(_) => "COLUMN_NOT_FOUND",
            sqlx::Error::ColumnDecode { .. } => "COLUMN_DECODE",
            sqlx::Error::Encode(..) => "ENCODE",
            sqlx::Error::Decode(..) => "DECODE",
            sqlx::Error::AnyDriverError(..) => "DRIVER_ERROR",
            sqlx::Error::PoolTimedOut => "POOL_TIMED_OUT",
            sqlx::Error::PoolClosed => "POOL_CLOSED",
            sqlx::Error::WorkerCrashed => "WORKER_CRASHED",
            sqlx::Error::Migrate(_) => "MIGRATE",
            sqlx::Error::InvalidSavePointStatement => "INVALID_SAVE_POINT_STATEMENT",
            sqlx::Error::BeginFailed => "BEGIN_FAILED",
            _ => "UNKNOWN",
        }
    }
}

#[cfg(test)]
mod tests {
    use std::time::Duration;

    use chrono::TimeDelta;

    use super::Cron;

    #[rstest::rstest]
    #[case(TimeDelta::minutes(1), "*/1 * * * *")]
    #[case(TimeDelta::minutes(5), "*/5 * * * *")]
    #[case(TimeDelta::minutes(30), "*/30 * * * *")]
    #[case(TimeDelta::minutes(59), "*/59 * * * *")]
    #[case(TimeDelta::minutes(60), "0 */1 * * *")]
    #[case(TimeDelta::hours(1), "0 */1 * * *")]
    #[case(TimeDelta::hours(3), "0 */3 * * *")]
    #[case(TimeDelta::hours(12), "0 */12 * * *")]
    #[case(TimeDelta::hours(23), "0 */23 * * *")]
    #[case(TimeDelta::hours(24), "0 0 */1 * *")]
    #[case(TimeDelta::days(1), "0 0 */1 * *")]
    #[case(TimeDelta::days(7), "0 0 */7 * *")]
    #[case(TimeDelta::days(15), "0 0 */15 * *")]
    #[case(TimeDelta::days(27), "0 0 */27 * *")]
    #[case(TimeDelta::days(28), "0 0 */28 * *")]
    #[case::monthly(TimeDelta::days(29), "0 0 1 * *")]
    #[case::monthly(TimeDelta::days(30), "0 0 1 * *")]
    #[case::monthly(TimeDelta::days(31), "0 0 1 * *")]
    #[case::two_months(TimeDelta::days(60), "0 0 1 */2 *")]
    #[case::three_months(TimeDelta::days(90), "0 0 1 */3 *")]
    #[case::six_months(TimeDelta::days(180), "0 0 1 */6 *")]
    #[case::year(TimeDelta::days(360), "0 0 1 */12 *")]
    #[case::year(TimeDelta::days(365), "0 0 1 */12 *")]
    #[case::year(TimeDelta::days(366), "0 0 1 */12 *")]
    #[case::six_weeks_rounds_down(TimeDelta::days(42), "0 0 1 */1 *")]
    #[case::complex(TimeDelta::minutes(90), "0 */1 * * *")]
    #[case::complex(TimeDelta::hours(36), "0 0 */1 * *")]
    fn check_passing_conversion(#[case] interval: TimeDelta, #[case] expected: &str) {
        let cron = Cron::try_from(&interval);
        assert!(cron.is_ok());

        let cron_str = cron.unwrap().0;
        assert_eq!(cron_str, expected);
    }

    #[rstest::rstest]
    #[case("1m", "*/1 * * * *")]
    #[case("5m", "*/5 * * * *")]
    #[case("30m", "*/30 * * * *")]
    #[case("59m", "*/59 * * * *")]
    #[case("60m", "0 */1 * * *")]
    #[case("1h", "0 */1 * * *")]
    #[case("3h", "0 */3 * * *")]
    #[case("12h", "0 */12 * * *")]
    #[case("23h", "0 */23 * * *")]
    #[case("24h", "0 0 */1 * *")]
    #[case("1d", "0 0 */1 * *")]
    #[case("7d", "0 0 */7 * *")]
    #[case("1w", "0 0 */7 * *")]
    #[case("15d", "0 0 */15 * *")]
    #[case("27d", "0 0 */27 * *")]
    #[case("28d", "0 0 */28 * *")]
    #[case::monthly("29d", "0 0 1 * *")]
    #[case::monthly("30d", "0 0 1 * *")]
    #[case::monthly("31d", "0 0 1 * *")]
    #[case::monthly("1month", "0 0 1 * *")]
    #[case::two_months("2months", "0 0 1 */2 *")]
    #[case::three_months("3months", "0 0 1 */3 *")]
    #[case::six_months("6months", "0 0 1 */6 *")]
    #[case::year("365d", "0 0 1 */12 *")]
    #[case::year("366d", "0 0 1 */12 *")]
    #[case::year("12months", "0 0 1 */12 *")]
    #[case::year("1y", "0 0 1 */12 *")]
    #[case::six_weeks_rounds_down("6w", "0 0 1 */1 *")]
    #[case::complex("90m", "0 */1 * * *")]
    #[case::complex("36h", "0 0 */1 * *")]
    fn check_passing_conversion_from_humantime(#[case] interval: &str, #[case] expected: &str) {
        let interval_dur: Duration = humantime::parse_duration(interval).unwrap();
        let interval = TimeDelta::from_std(interval_dur).unwrap();

        let cron = Cron::try_from(&interval);
        assert!(cron.is_ok());

        let cron_str = cron.unwrap().0;
        assert_eq!(cron_str, expected);
    }

    #[rstest::rstest]
    #[case::zero(TimeDelta::minutes(0), "interval lower than 1 minute is not supported")]
    #[case::negative(TimeDelta::minutes(-1), "interval lower than 1 minute is not supported")]
    #[case::too_small(TimeDelta::seconds(1), "interval lower than 1 minute is not supported")]
    #[case::too_large(TimeDelta::days(367), "interval cannot exceed 1 year")]
    fn check_error_conversion(#[case] interval: TimeDelta, #[case] expected_err: &str) {
        let cron = Cron::try_from(&interval);
        assert!(cron.is_err());

        let err_str = cron.unwrap_err();
        assert_eq!(err_str, expected_err);
    }
}<|MERGE_RESOLUTION|>--- conflicted
+++ resolved
@@ -164,15 +164,10 @@
             (None, None) => {
                 let pg_pool = PgPoolOptions::new()
                     .max_connections(conf.pool_size)
-<<<<<<< HEAD
-                    .acquire_timeout(std::time::Duration::from_millis(50)) // TODO: remove because part of another PR
-                    .idle_timeout(conf.timeout.or_else(|| Some(Duration::from_secs(60 * 4))))
-=======
                     .idle_timeout(conf.idle_timeout)
                     .acquire_timeout(conf.acquire_timeout)
                     .acquire_slow_threshold(ACQUIRE_SLOW_THRESHOLD)
                     .acquire_slow_level(LevelFilter::Warn)
->>>>>>> 686ffa93
                     .connect(conf.url.as_ref())
                     .await?;
                 Ok(Self { pg_pool, batch_size: conf.batch_size, namespace: conf.namespace.clone(), cleanup_interval: TimeDelta::from_std(conf.cleanup_interval)? })
