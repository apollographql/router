//! Customization via Rhai.

use std::fmt;
use std::ops::ControlFlow;
use std::path::PathBuf;
use std::str::FromStr;
use std::sync::atomic::AtomicBool;
use std::sync::atomic::Ordering;
use std::sync::Arc;
use std::sync::Mutex;
use std::time::Duration;
use std::time::SystemTime;

use arc_swap::ArcSwap;
use futures::future::ready;
use futures::stream::once;
use futures::StreamExt;
use http::header::HeaderName;
use http::header::HeaderValue;
use http::header::InvalidHeaderName;
use http::uri::Authority;
use http::uri::Parts;
use http::uri::PathAndQuery;
use http::HeaderMap;
use http::StatusCode;
use http::Uri;
use notify::event::DataChange;
use notify::event::MetadataKind;
use notify::event::ModifyKind;
use notify::Config;
use notify::EventKind;
use notify::PollWatcher;
use notify::RecursiveMode;
use notify::Watcher;
use rhai::module_resolvers::FileModuleResolver;
use rhai::plugin::*;
use rhai::serde::from_dynamic;
use rhai::serde::to_dynamic;
use rhai::Array;
use rhai::Dynamic;
use rhai::Engine;
use rhai::EvalAltResult;
use rhai::FnPtr;
use rhai::FuncArgs;
use rhai::Instant;
use rhai::Map;
use rhai::Scope;
use rhai::Shared;
use rhai::AST;
use schemars::JsonSchema;
use serde::Deserialize;
use tower::util::BoxService;
use tower::BoxError;
use tower::ServiceBuilder;
use tower::ServiceExt;
use uuid::Uuid;

use crate::error::Error;
use crate::graphql::Request;
use crate::graphql::Response;
use crate::http_ext;
use crate::json_ext::Object;
use crate::json_ext::Value;
use crate::layers::ServiceBuilderExt;
use crate::plugin::Plugin;
use crate::plugin::PluginInit;
use crate::plugins::authentication::APOLLO_AUTHENTICATION_JWT_CLAIMS;
use crate::register_plugin;
use crate::services::ExecutionRequest;
use crate::services::ExecutionResponse;
use crate::services::SupergraphRequest;
use crate::services::SupergraphResponse;
use crate::tracer::TraceId;
use crate::Context;

trait OptionDance<T> {
    fn with_mut<R>(&self, f: impl FnOnce(&mut T) -> R) -> R;

    fn replace(&self, f: impl FnOnce(T) -> T);

    fn take_unwrap(self) -> T;
}

type SharedMut<T> = rhai::Shared<Mutex<Option<T>>>;

pub(crate) const RHAI_SPAN_NAME: &str = "rhai_plugin";

impl<T> OptionDance<T> for SharedMut<T> {
    fn with_mut<R>(&self, f: impl FnOnce(&mut T) -> R) -> R {
        let mut guard = self.lock().expect("poisoned mutex");
        f(guard.as_mut().expect("re-entrant option dance"))
    }

    fn replace(&self, f: impl FnOnce(T) -> T) {
        let mut guard = self.lock().expect("poisoned mutex");
        *guard = Some(f(guard.take().expect("re-entrant option dance")))
    }

    fn take_unwrap(self) -> T {
        match Arc::try_unwrap(self) {
            Ok(mutex) => mutex.into_inner().expect("poisoned mutex"),

            // TODO: Should we assume the Arc refcount is 1
            // and use `try_unwrap().expect("shared ownership")` instead of this fallback ?
            Err(arc) => arc.lock().expect("poisoned mutex").take(),
        }
        .expect("re-entrant option dance")
    }
}

mod execution;
mod subgraph;
mod supergraph;

// We have to keep the modules that we export using `export_module` inline because
// error[E0658]: non-inline modules in proc macro input are unstable
#[export_module]
mod router_base64 {
    #[rhai_fn(pure, return_raw)]
    pub(crate) fn decode(input: &mut ImmutableString) -> Result<String, Box<EvalAltResult>> {
        String::from_utf8(base64::decode(input.as_bytes()).map_err(|e| e.to_string())?)
            .map_err(|e| e.to_string().into())
    }

    #[rhai_fn(pure)]
    pub(crate) fn encode(input: &mut ImmutableString) -> String {
        base64::encode(input.as_bytes())
    }
}

// We have to keep the modules that we export using `export_module` inline because
// error[E0658]: non-inline modules in proc macro input are unstable
#[export_module]
mod router_plugin {
    // It would be nice to generate get_originating_headers and
    // set_originating_headers for all response types.
    // However, variations in the composition
    // of <Type>Response means this isn't currently possible.
    // We could revisit this later if these structures are re-shaped.

    // The next group of functions are specifically for interacting
    // with the subgraph_request on a SubgraphRequest.
    #[rhai_fn(get = "subgraph", pure, return_raw)]
    pub(crate) fn get_subgraph(
        obj: &mut SharedMut<subgraph::Request>,
    ) -> Result<http_ext::Request<Request>, Box<EvalAltResult>> {
        Ok(obj.with_mut(|request| (&request.subgraph_request).into()))
    }

    #[rhai_fn(set = "subgraph", return_raw)]
    pub(crate) fn set_subgraph(
        obj: &mut SharedMut<subgraph::Request>,
        sub: http_ext::Request<Request>,
    ) -> Result<(), Box<EvalAltResult>> {
        obj.with_mut(|request| {
            request.subgraph_request = sub.inner;
            Ok(())
        })
    }

    #[rhai_fn(get = "headers", pure, return_raw)]
    pub(crate) fn get_subgraph_headers(
        obj: &mut http_ext::Request<Request>,
    ) -> Result<HeaderMap, Box<EvalAltResult>> {
        Ok(obj.headers().clone())
    }

    #[rhai_fn(set = "headers", return_raw)]
    pub(crate) fn set_subgraph_headers(
        obj: &mut http_ext::Request<Request>,
        headers: HeaderMap,
    ) -> Result<(), Box<EvalAltResult>> {
        *obj.headers_mut() = headers;
        Ok(())
    }

    #[rhai_fn(get = "body", pure, return_raw)]
    pub(crate) fn get_subgraph_body(
        obj: &mut http_ext::Request<Request>,
    ) -> Result<Request, Box<EvalAltResult>> {
        Ok(obj.body().clone())
    }

    #[rhai_fn(set = "body", return_raw)]
    pub(crate) fn set_subgraph_body(
        obj: &mut http_ext::Request<Request>,
        body: Request,
    ) -> Result<(), Box<EvalAltResult>> {
        *obj.body_mut() = body;
        Ok(())
    }

    #[rhai_fn(get = "uri", pure, return_raw)]
    pub(crate) fn get_subgraph_uri(
        obj: &mut http_ext::Request<Request>,
    ) -> Result<Uri, Box<EvalAltResult>> {
        Ok(obj.uri().clone())
    }

    #[rhai_fn(set = "uri", return_raw)]
    pub(crate) fn set_subgraph_uri(
        obj: &mut http_ext::Request<Request>,
        uri: Uri,
    ) -> Result<(), Box<EvalAltResult>> {
        *obj.uri_mut() = uri;
        Ok(())
    }
    // End of SubgraphRequest specific section

    #[rhai_fn(get = "headers", pure, return_raw)]
    pub(crate) fn get_originating_headers_supergraph_response(
        obj: &mut SharedMut<supergraph::Response>,
    ) -> Result<HeaderMap, Box<EvalAltResult>> {
        Ok(obj.with_mut(|response| response.response.headers().clone()))
    }

    #[rhai_fn(get = "headers", pure, return_raw)]
    pub(crate) fn get_originating_headers_router_deferred_response(
        _obj: &mut SharedMut<supergraph::DeferredResponse>,
    ) -> Result<HeaderMap, Box<EvalAltResult>> {
        Err("cannot access headers on a deferred response".into())
    }

    #[rhai_fn(get = "headers", pure, return_raw)]
    pub(crate) fn get_originating_headers_execution_response(
        obj: &mut SharedMut<execution::Response>,
    ) -> Result<HeaderMap, Box<EvalAltResult>> {
        Ok(obj.with_mut(|response| response.response.headers().clone()))
    }

    #[rhai_fn(get = "headers", pure, return_raw)]
    pub(crate) fn get_originating_headers_execution_deferred_response(
        _obj: &mut SharedMut<execution::DeferredResponse>,
    ) -> Result<HeaderMap, Box<EvalAltResult>> {
        Err("cannot access headers on a deferred response".into())
    }

    #[rhai_fn(get = "headers", pure, return_raw)]
    pub(crate) fn get_originating_headers_subgraph_response(
        obj: &mut SharedMut<subgraph::Response>,
    ) -> Result<HeaderMap, Box<EvalAltResult>> {
        Ok(obj.with_mut(|response| response.response.headers().clone()))
    }

    #[rhai_fn(get = "body", pure, return_raw)]
    pub(crate) fn get_originating_body_supergraph_response(
        obj: &mut SharedMut<supergraph::Response>,
    ) -> Result<Response, Box<EvalAltResult>> {
        Ok(obj.with_mut(|response| response.response.body().clone()))
    }

    #[rhai_fn(get = "body", pure, return_raw)]
    pub(crate) fn get_originating_body_execution_response(
        obj: &mut SharedMut<execution::Response>,
    ) -> Result<Response, Box<EvalAltResult>> {
        Ok(obj.with_mut(|response| response.response.body().clone()))
    }

    #[rhai_fn(get = "body", pure, return_raw)]
    pub(crate) fn get_originating_body_subgraph_response(
        obj: &mut SharedMut<subgraph::Response>,
    ) -> Result<Response, Box<EvalAltResult>> {
        Ok(obj.with_mut(|response| response.response.body().clone()))
    }

    #[rhai_fn(get = "body", pure, return_raw)]
    pub(crate) fn get_originating_body_router_deferred_response(
        obj: &mut SharedMut<supergraph::DeferredResponse>,
    ) -> Result<Response, Box<EvalAltResult>> {
        Ok(obj.with_mut(|response| response.response.clone()))
    }

    #[rhai_fn(get = "body", pure, return_raw)]
    pub(crate) fn get_originating_body_execution_deferred_response(
        obj: &mut SharedMut<execution::DeferredResponse>,
    ) -> Result<Response, Box<EvalAltResult>> {
        Ok(obj.with_mut(|response| response.response.clone()))
    }

    #[rhai_fn(set = "headers", return_raw)]
    pub(crate) fn set_originating_headers_supergraph_response(
        obj: &mut SharedMut<supergraph::Response>,
        headers: HeaderMap,
    ) -> Result<(), Box<EvalAltResult>> {
        obj.with_mut(|response| *response.response.headers_mut() = headers);
        Ok(())
    }

    #[rhai_fn(set = "headers", return_raw)]
    pub(crate) fn set_originating_headers_router_deferred_response(
        _obj: &mut SharedMut<supergraph::DeferredResponse>,
        _headers: HeaderMap,
    ) -> Result<(), Box<EvalAltResult>> {
        Err("cannot access headers on a deferred response".into())
    }

    #[rhai_fn(set = "headers", return_raw)]
    pub(crate) fn set_originating_headers_execution_response(
        obj: &mut SharedMut<execution::Response>,
        headers: HeaderMap,
    ) -> Result<(), Box<EvalAltResult>> {
        obj.with_mut(|response| *response.response.headers_mut() = headers);
        Ok(())
    }

    #[rhai_fn(set = "headers", return_raw)]
    pub(crate) fn set_originating_headers_execution_deferred_response(
        _obj: &mut SharedMut<execution::DeferredResponse>,
        _headers: HeaderMap,
    ) -> Result<(), Box<EvalAltResult>> {
        Err("cannot access headers on a deferred response".into())
    }

    #[rhai_fn(set = "headers", return_raw)]
    pub(crate) fn set_originating_headers_subgraph_response(
        obj: &mut SharedMut<subgraph::Response>,
        headers: HeaderMap,
    ) -> Result<(), Box<EvalAltResult>> {
        obj.with_mut(|response| *response.response.headers_mut() = headers);
        Ok(())
    }

    #[rhai_fn(set = "body", return_raw)]
    pub(crate) fn set_originating_body_supergraph_response(
        obj: &mut SharedMut<supergraph::Response>,
        body: Response,
    ) -> Result<(), Box<EvalAltResult>> {
        obj.with_mut(|response| *response.response.body_mut() = body);
        Ok(())
    }

    #[rhai_fn(set = "body", return_raw)]
    pub(crate) fn set_originating_body_execution_response(
        obj: &mut SharedMut<execution::Response>,
        body: Response,
    ) -> Result<(), Box<EvalAltResult>> {
        obj.with_mut(|response| *response.response.body_mut() = body);
        Ok(())
    }

    #[rhai_fn(set = "body", return_raw)]
    pub(crate) fn set_originating_body_subraph_response(
        obj: &mut SharedMut<subgraph::Response>,
        body: Response,
    ) -> Result<(), Box<EvalAltResult>> {
        obj.with_mut(|response| *response.response.body_mut() = body);
        Ok(())
    }

    #[rhai_fn(set = "body", return_raw)]
    pub(crate) fn set_originating_body_router_deferred_response(
        obj: &mut SharedMut<supergraph::DeferredResponse>,
        body: Response,
    ) -> Result<(), Box<EvalAltResult>> {
        obj.with_mut(|response| response.response = body);
        Ok(())
    }

    #[rhai_fn(set = "body", return_raw)]
    pub(crate) fn set_originating_body_execution_deferred_response(
        obj: &mut SharedMut<execution::DeferredResponse>,
        body: Response,
    ) -> Result<(), Box<EvalAltResult>> {
        obj.with_mut(|response| response.response = body);
        Ok(())
    }

    pub(crate) fn map_request(rhai_service: &mut RhaiService, callback: FnPtr) {
        rhai_service
            .service
            .map_request(rhai_service.clone(), callback)
    }

    pub(crate) fn map_response(rhai_service: &mut RhaiService, callback: FnPtr) {
        rhai_service
            .service
            .map_response(rhai_service.clone(), callback)
    }
}

struct EngineBlock {
    ast: AST,
    engine: Arc<Engine>,
    scope: Arc<Mutex<Scope<'static>>>,
}

impl EngineBlock {
    fn try_new(
        scripts: Option<PathBuf>,
        main: PathBuf,
        sdl: Arc<String>,
    ) -> Result<Self, BoxError> {
        let engine = Arc::new(Rhai::new_rhai_engine(scripts, sdl.to_string()));
        let ast = engine.compile_file(main)?;
        let mut scope = Scope::new();
        // Keep these two lower cases ones as mistakes until 2.0
        // At 2.0 (or maybe before), replace with upper case
        // Note: Any constants that we add to scope here, *must* be catered for in the on_var
        // functionality in `new_rhai_engine`.
        scope.push_constant("apollo_sdl", sdl.to_string());
        scope.push_constant("apollo_start", Instant::now());

        // Run the AST with our scope to put any global variables
        // defined in scripts into scope.
        engine.run_ast_with_scope(&mut scope, &ast)?;

        Ok(EngineBlock {
            ast,
            engine,
            scope: Arc::new(Mutex::new(scope)),
        })
    }
}

/// Plugin which implements Rhai functionality
/// Note: We use ArcSwap here in preference to a shared RwLock. Updates to
/// the engine block will be infrequent in relation to the accesses of it.
/// We'd love to use AtomicArc if such a thing existed, but since it doesn't
/// we'll use ArcSwap to accomplish our goal.
struct Rhai {
    block: Arc<ArcSwap<EngineBlock>>,
    park_flag: Arc<AtomicBool>,
    watcher_handle: Option<std::thread::JoinHandle<()>>,
}

/// Configuration for the Rhai Plugin
#[derive(Deserialize, JsonSchema)]
#[serde(deny_unknown_fields)]
pub(crate) struct Conf {
    /// The directory where Rhai scripts can be found
    scripts: Option<PathBuf>,
    /// The main entry point for Rhai script evaluation
    main: Option<String>,
}

#[async_trait::async_trait]
impl Plugin for Rhai {
    type Config = Conf;

    async fn new(init: PluginInit<Self::Config>) -> Result<Self, BoxError> {
        let sdl = init.supergraph_sdl.clone();
        let scripts_path = match init.config.scripts {
            Some(path) => path,
            None => "./rhai".into(),
        };

        let main_file = match init.config.main {
            Some(main) => main,
            None => "main.rhai".to_string(),
        };

        let main = scripts_path.join(main_file);

        let watched_path = scripts_path.clone();
        let watched_main = main.clone();
        let watched_sdl = sdl.clone();

        let block = Arc::new(ArcSwap::from_pointee(EngineBlock::try_new(
            Some(scripts_path),
            main,
            sdl,
        )?));
        let watched_block = block.clone();

        let park_flag = Arc::new(AtomicBool::new(false));
        let watching_flag = park_flag.clone();

        let watcher_handle = std::thread::spawn(move || {
            let watching_path = watched_path.clone();
            let config = Config::default()
                .with_poll_interval(Duration::from_secs(3))
                .with_compare_contents(true);
            let mut watcher = PollWatcher::new(
                move |res: Result<notify::Event, notify::Error>| {
                    match res {
                        Ok(event) => {
                            // Let's limit the events we are interested in to:
                            //  - Modified files
                            //  - Created/Remove files
                            //  - with suffix "rhai"
                            if matches!(
                                event.kind,
                                EventKind::Modify(ModifyKind::Metadata(MetadataKind::WriteTime))
                                    | EventKind::Modify(ModifyKind::Data(DataChange::Any))
                                    | EventKind::Create(_)
                                    | EventKind::Remove(_)
                            ) {
                                let mut proceed = false;
                                for path in event.paths {
                                    if path.extension().map_or(false, |ext| ext == "rhai") {
                                        proceed = true;
                                        break;
                                    }
                                }

                                if proceed {
                                    match EngineBlock::try_new(
                                        Some(watching_path.clone()),
                                        watched_main.clone(),
                                        watched_sdl.clone(),
                                    ) {
                                        Ok(eb) => {
                                            tracing::info!("updating rhai execution engine");
                                            watched_block.store(Arc::new(eb))
                                        }
                                        Err(e) => {
                                            tracing::warn!(
                                                "could not create new rhai execution engine: {}",
                                                e
                                            );
                                        }
                                    }
                                }
                            }
                        }
                        Err(e) => tracing::error!("rhai watching event error: {:?}", e),
                    }
                },
                config,
            )
            .unwrap_or_else(|_| panic!("could not create watch on: {watched_path:?}"));
            watcher
                .watch(&watched_path, RecursiveMode::Recursive)
                .unwrap_or_else(|_| panic!("could not watch: {watched_path:?}"));
            // Park the thread until this Rhai instance is dropped (see Drop impl)
            // We may actually unpark() before this code executes or exit from park() spuriously.
            // Use the watching_flag to control a loop which waits from the flag to be updated
            // from Drop.
            while !watching_flag.load(Ordering::Acquire) {
                std::thread::park();
            }
        });

        Ok(Self {
            block,
            park_flag,
            watcher_handle: Some(watcher_handle),
        })
    }

    fn supergraph_service(&self, service: supergraph::BoxService) -> supergraph::BoxService {
        const FUNCTION_NAME_SERVICE: &str = "supergraph_service";
        if !self.ast_has_function(FUNCTION_NAME_SERVICE) {
            return service;
        }
        tracing::debug!("supergraph_service function found");
        let shared_service = Arc::new(Mutex::new(Some(service)));
        if let Err(error) = self.run_rhai_service(
            FUNCTION_NAME_SERVICE,
            None,
            ServiceStep::Supergraph(shared_service.clone()),
            self.block.load().scope.clone(),
        ) {
            tracing::error!("service callback failed: {error}");
        }
        shared_service.take_unwrap()
    }

    fn execution_service(&self, service: execution::BoxService) -> execution::BoxService {
        const FUNCTION_NAME_SERVICE: &str = "execution_service";
        if !self.ast_has_function(FUNCTION_NAME_SERVICE) {
            return service;
        }
        tracing::debug!("execution_service function found");
        let shared_service = Arc::new(Mutex::new(Some(service)));
        if let Err(error) = self.run_rhai_service(
            FUNCTION_NAME_SERVICE,
            None,
            ServiceStep::Execution(shared_service.clone()),
            self.block.load().scope.clone(),
        ) {
            tracing::error!("service callback failed: {error}");
        }
        shared_service.take_unwrap()
    }

    fn subgraph_service(&self, name: &str, service: subgraph::BoxService) -> subgraph::BoxService {
        const FUNCTION_NAME_SERVICE: &str = "subgraph_service";
        if !self.ast_has_function(FUNCTION_NAME_SERVICE) {
            return service;
        }
        tracing::debug!("subgraph_service function found");
        let shared_service = Arc::new(Mutex::new(Some(service)));
        if let Err(error) = self.run_rhai_service(
            FUNCTION_NAME_SERVICE,
            Some(name),
            ServiceStep::Subgraph(shared_service.clone()),
            self.block.load().scope.clone(),
        ) {
            tracing::error!("service callback failed: {error}");
        }
        shared_service.take_unwrap()
    }
}

impl Drop for Rhai {
    fn drop(&mut self) {
        if let Some(wh) = self.watcher_handle.take() {
            self.park_flag.store(true, Ordering::Release);
            wh.thread().unpark();
            wh.join().expect("rhai file watcher thread terminating");
        }
    }
}

#[derive(Clone, Debug)]
pub(crate) enum ServiceStep {
    Supergraph(SharedMut<supergraph::BoxService>),
    Execution(SharedMut<execution::BoxService>),
    Subgraph(SharedMut<subgraph::BoxService>),
}

// Actually use the checkpoint function so that we can shortcut requests which fail
macro_rules! gen_map_request {
    ($base: ident, $borrow: ident, $rhai_service: ident, $callback: ident) => {
        $borrow.replace(|service| {
            fn rhai_service_span() -> impl Fn(&$base::Request) -> tracing::Span + Clone {
                move |_request: &$base::Request| {
                    tracing::info_span!(
                        RHAI_SPAN_NAME,
                        "rhai service" = stringify!($base::Request),
                        "otel.kind" = "INTERNAL"
                    )
                }
            }
            ServiceBuilder::new()
                .instrument(rhai_service_span())
                .checkpoint(move |request: $base::Request| {
                    // Let's define a local function to build an error response
                    fn failure_message(
                        context: Context,
                        error_details: ErrorDetails,
                    ) -> Result<ControlFlow<$base::Response, $base::Request>, BoxError>
                    {
                        let res = $base::Response::error_builder()
                            .errors(vec![Error {
<<<<<<< HEAD
                                message: error_details.message,
                                extensions: error_details.extensions,
=======
                                // TODO
                                message: error_details.message.unwrap_or_default(),
>>>>>>> 78bea8a1
                                ..Default::default()
                            }])
                            .status_code(error_details.status)
                            .context(context)
                            .build()?;
                        Ok(ControlFlow::Break(res))
                    }
                    let shared_request = Shared::new(Mutex::new(Some(request)));
                    let result: Result<Dynamic, Box<EvalAltResult>> = if $callback.is_curried() {
                        $callback.call(
                            &$rhai_service.engine,
                            &$rhai_service.ast,
                            (shared_request.clone(),),
                        )
                    } else {
                        let mut guard = $rhai_service.scope.lock().unwrap();
                        $rhai_service.engine.call_fn(
                            &mut guard,
                            &$rhai_service.ast,
                            $callback.fn_name(),
                            (shared_request.clone(),),
                        )
                    };
                    if let Err(error) = result {
                        let error_details = process_error(error);
                        tracing::error!("map_request callback failed: {error_details:#?}");
                        let mut guard = shared_request.lock().unwrap();
                        let request_opt = guard.take();
                        return failure_message(request_opt.unwrap().context, error_details);
                    }
                    let mut guard = shared_request.lock().unwrap();
                    let request_opt = guard.take();
                    Ok(ControlFlow::Continue(request_opt.unwrap()))
                })
                .service(service)
                .boxed()
        })
    };
}

// Actually use the checkpoint function so that we can shortcut requests which fail
macro_rules! gen_map_deferred_request {
    ($request: ident, $response: ident, $borrow: ident, $rhai_service: ident, $callback: ident) => {
        $borrow.replace(|service| {
            fn rhai_service_span() -> impl Fn(&$request) -> tracing::Span + Clone {
                move |_request: &$request| {
                    tracing::info_span!(
                        RHAI_SPAN_NAME,
                        "rhai service" = stringify!($request),
                        "otel.kind" = "INTERNAL"
                    )
                }
            }
            ServiceBuilder::new()
                .instrument(rhai_service_span())
                .checkpoint(move |request: $request| {
                    // Let's define a local function to build an error response
                    fn failure_message(
                        context: Context,
                        error_details: ErrorDetails,
                    ) -> Result<ControlFlow<$response, $request>, BoxError> {
<<<<<<< HEAD
                        let res = $response::error_builder()
                            .errors(vec![Error {
                                message: error_details.message,
                                extensions: error_details.extensions,
                                ..Default::default()
                            }])
                            .status_code(error_details.status)
                            .context(context)
                            .build()?;
=======
                        let res = if let Some(body) = error_details.body {
                            $response::builder()
                                .extensions(body.extensions)
                                .errors(body.errors)
                                .status_code(error_details.status)
                                .context(context)
                                .and_data(body.data)
                                .and_label(body.label)
                                .and_path(body.path)
                                .build()?
                        } else {
                            $response::error_builder()
                                .errors(vec![Error {
                                    message: error_details.message.unwrap_or_default(),
                                    ..Default::default()
                                }])
                                .context(context)
                                .status_code(error_details.status)
                                .build()?
                        };

>>>>>>> 78bea8a1
                        Ok(ControlFlow::Break(res))
                    }
                    let shared_request = Shared::new(Mutex::new(Some(request)));
                    let result = execute(&$rhai_service, &$callback, (shared_request.clone(),));

                    if let Err(error) = result {
                        tracing::error!("map_request callback failed: {error}");
                        let error_details = process_error(error);
                        let mut guard = shared_request.lock().unwrap();
                        let request_opt = guard.take();
                        return failure_message(request_opt.unwrap().context, error_details);
                    }
                    let mut guard = shared_request.lock().unwrap();
                    let request_opt = guard.take();
                    Ok(ControlFlow::Continue(request_opt.unwrap()))
                })
                .service(service)
                .boxed()
        })
    };
}
macro_rules! gen_map_response {
    ($base: ident, $borrow: ident, $rhai_service: ident, $callback: ident) => {
        $borrow.replace(|service| {
            service
                .map_response(move |response: $base::Response| {
                    // Let's define a local function to build an error response
                    // XXX: This isn't ideal. We already have a response, so ideally we'd
                    // like to append this error into the existing response. However,
                    // the significantly different treatment of errors in different
                    // response types makes this extremely painful. This needs to be
                    // re-visited at some point post GA.
                    fn failure_message(
                        context: Context,
                        error_details: ErrorDetails,
                    ) -> $base::Response {
                        let res = $base::Response::error_builder()
                            .errors(vec![Error {
<<<<<<< HEAD
                                message: error_details.message,
                                extensions: error_details.extensions,
=======
                                // TODO
                                message: error_details.message.unwrap_or_default(),
>>>>>>> 78bea8a1
                                ..Default::default()
                            }])
                            .status_code(error_details.status)
                            .context(context)
                            .build()
                            .expect("can't fail to build our error message");
                        res
                    }
                    let shared_response = Shared::new(Mutex::new(Some(response)));
                    let result: Result<Dynamic, Box<EvalAltResult>> = if $callback.is_curried() {
                        $callback.call(
                            &$rhai_service.engine,
                            &$rhai_service.ast,
                            (shared_response.clone(),),
                        )
                    } else {
                        let mut guard = $rhai_service.scope.lock().unwrap();
                        $rhai_service.engine.call_fn(
                            &mut guard,
                            &$rhai_service.ast,
                            $callback.fn_name(),
                            (shared_response.clone(),),
                        )
                    };
                    if let Err(error) = result {
                        tracing::error!("map_response callback failed: {error}");
                        let error_details = process_error(error);
                        let mut guard = shared_response.lock().unwrap();
                        let response_opt = guard.take();
                        return failure_message(response_opt.unwrap().context, error_details);
                    }
                    let mut guard = shared_response.lock().unwrap();
                    let response_opt = guard.take();
                    response_opt.unwrap()
                })
                .boxed()
        })
    };
}

macro_rules! gen_map_deferred_response {
    ($response: ident, $rhai_response: ident, $rhai_deferred_response: ident, $borrow: ident, $rhai_service: ident, $callback: ident) => {
        $borrow.replace(|service| {
            BoxService::new(service.and_then(
                |mapped_response: $response| async move {
                    // Let's define a local function to build an error response
                    // XXX: This isn't ideal. We already have a response, so ideally we'd
                    // like to append this error into the existing response. However,
                    // the significantly different treatment of errors in different
                    // response types makes this extremely painful. This needs to be
                    // re-visited at some point post GA.
                    fn failure_message(
                        context: Context,
                        error_details: ErrorDetails,
                    ) -> $response {
                        let res = $response::error_builder()
<<<<<<< HEAD
                            .errors(vec![Error {
                                message: error_details.message,
                                extensions: error_details.extensions,
=======
                        .errors(vec![Error {
                                // TODO
                                message: error_details.message.unwrap_or_default(),
>>>>>>> 78bea8a1
                                ..Default::default()
                            }])
                            .status_code(error_details.status)
                            .context(context)
                            .build()
                            .expect("can't fail to build our error message");
                        res
                    }

                    // we split the response stream into headers+first response, then a stream of deferred responses
                    // for which we will implement mapping later
                    let $response { response, context } = mapped_response;
                    let (parts, stream) = response.into_parts();
                    let (first, rest) = stream.into_future().await;

                    if first.is_none() {
                        let error_details = ErrorDetails {
                            status: StatusCode::INTERNAL_SERVER_ERROR,
<<<<<<< HEAD
                            message: "rhai execution error: empty response".to_string(),
                            position: None,
                            extensions: Object::default()
=======
                            message: Some("rhai execution error: empty response".to_string()),
                            position: None,
                            body: None
>>>>>>> 78bea8a1
                        };
                        return Ok(failure_message(
                            context,
                            error_details
                        ));
                    }

                    let response = $rhai_response {
                        context,
                        response: http::Response::from_parts(
                            parts,
                            first.expect("already checked"),
                        )
                        .into(),
                    };
                    let shared_response = Shared::new(Mutex::new(Some(response)));

                    let result =
                        execute(&$rhai_service, &$callback, (shared_response.clone(),));
                    if let Err(error) = result {
                        tracing::error!("map_response callback failed: {error}");
                        let error_details = process_error(error);
                        let mut guard = shared_response.lock().unwrap();
                        let response_opt = guard.take();
                        return Ok(failure_message(
                            response_opt.unwrap().context,
                            error_details
                        ));
                    }

                    let mut guard = shared_response.lock().unwrap();
                    let response_opt = guard.take();
                    let $rhai_response { context, response } =
                        response_opt.unwrap();
                    let (parts, body) = http::Response::from(response).into_parts();

                    let ctx = context.clone();

                    let mapped_stream = rest.filter_map(move |deferred_response| {
                        let rhai_service = $rhai_service.clone();
                        let context = context.clone();
                        let callback = $callback.clone();
                        async move {
                            let response = $rhai_deferred_response {
                                context,
                                response: deferred_response,
                            };
                            let shared_response = Shared::new(Mutex::new(Some(response)));

                            let result = execute(
                                &rhai_service,
                                &callback,
                                (shared_response.clone(),),
                            );
                            if let Err(error) = result {
                                tracing::error!("map_response callback failed: {error}");
                                return None;
                            }

                            let mut guard = shared_response.lock().unwrap();
                            let response_opt = guard.take();
                            let $rhai_deferred_response { response, .. } =
                                response_opt.unwrap();
                            Some(response)
                        }
                    });

                    let response = http::Response::from_parts(
                        parts,
                        once(ready(body)).chain(mapped_stream).boxed(),
                    )
                    .into();
                    Ok($response {
                        context: ctx,
                        response,
                    })
                },
            ))
        })
    };
}

#[derive(Default)]
pub(crate) struct RhaiExecutionResponse {
    context: Context,
    response: http_ext::Response<Response>,
}

#[derive(Default)]
pub(crate) struct RhaiExecutionDeferredResponse {
    context: Context,
    response: Response,
}

#[derive(Default)]
pub(crate) struct RhaiSupergraphResponse {
    context: Context,
    response: http_ext::Response<Response>,
}

#[derive(Default)]
pub(crate) struct RhaiSupergraphDeferredResponse {
    context: Context,
    response: Response,
}

macro_rules! if_subgraph {
    ( subgraph => $subgraph: block else $not_subgraph: block ) => {
        $subgraph
    };
    ( $base: ident => $subgraph: block else $not_subgraph: block ) => {
        $not_subgraph
    };
}

macro_rules! register_rhai_interface {
    ($engine: ident, $($base: ident), *) => {
        $(
            // Context stuff
            $engine.register_get(
                "context",
                |obj: &mut SharedMut<$base::Request>| -> Result<Context, Box<EvalAltResult>> {
                    Ok(obj.with_mut(|request| request.context.clone()))
                }
            )
            .register_get(
                "context",
                |obj: &mut SharedMut<$base::Response>| -> Result<Context, Box<EvalAltResult>> {
                    Ok(obj.with_mut(|response| response.context.clone()))
                }
            );

            $engine.register_set(
                "context",
                |obj: &mut SharedMut<$base::Request>, context: Context| {
                    obj.with_mut(|request| request.context = context);
                    Ok(())
                }
            )
            .register_set(
                "context",
                |obj: &mut SharedMut<$base::Response>, context: Context| {
                    obj.with_mut(|response| response.context = context);
                    Ok(())
                }
            );

            // Originating Request
            $engine.register_get(
                "headers",
                |obj: &mut SharedMut<$base::Request>| -> Result<HeaderMap, Box<EvalAltResult>> {
                    Ok(obj.with_mut(|request| request.supergraph_request.headers().clone()))
                }
            );

            $engine.register_set(
                "headers",
                |obj: &mut SharedMut<$base::Request>, headers: HeaderMap| {
                    if_subgraph! {
                        $base => {
                            let _unused = (obj, headers);
                            Err("cannot mutate originating request on a subgraph".into())
                        } else {
                            obj.with_mut(|request| *request.supergraph_request.headers_mut() = headers);
                            Ok(())
                        }
                    }
                }
            );

            $engine.register_get(
                "body",
                |obj: &mut SharedMut<$base::Request>| -> Result<Request, Box<EvalAltResult>> {
                    Ok(obj.with_mut(|request| request.supergraph_request.body().clone()))
                }
            );

            $engine.register_set(
                "body",
                |obj: &mut SharedMut<$base::Request>, body: Request| {
                    if_subgraph! {
                        $base => {
                            let _unused = (obj, body);
                            Err("cannot mutate originating request on a subgraph".into())
                        } else {
                            obj.with_mut(|request| *request.supergraph_request.body_mut() = body);
                            Ok(())
                        }
                    }
                }
            );

            $engine.register_get(
                "uri",
                |obj: &mut SharedMut<$base::Request>| -> Result<Uri, Box<EvalAltResult>> {
                    Ok(obj.with_mut(|request| request.supergraph_request.uri().clone()))
                }
            );

            $engine.register_set(
                "uri",
                |obj: &mut SharedMut<$base::Request>, uri: Uri| {
                    if_subgraph! {
                        $base => {
                            let _unused = (obj, uri);
                            Err("cannot mutate originating request on a subgraph".into())
                        } else {
                            obj.with_mut(|request| *request.supergraph_request.uri_mut() = uri);
                            Ok(())
                        }
                    }
                }
            );
        )*
    };
}

impl ServiceStep {
    fn map_request(&mut self, rhai_service: RhaiService, callback: FnPtr) {
        match self {
            ServiceStep::Supergraph(service) => {
                gen_map_deferred_request!(
                    SupergraphRequest,
                    SupergraphResponse,
                    service,
                    rhai_service,
                    callback
                );
            }
            ServiceStep::Execution(service) => {
                gen_map_deferred_request!(
                    ExecutionRequest,
                    ExecutionResponse,
                    service,
                    rhai_service,
                    callback
                );
            }
            ServiceStep::Subgraph(service) => {
                gen_map_request!(subgraph, service, rhai_service, callback);
            }
        }
    }

    fn map_response(&mut self, rhai_service: RhaiService, callback: FnPtr) {
        match self {
            ServiceStep::Supergraph(service) => {
                gen_map_deferred_response!(
                    SupergraphResponse,
                    RhaiSupergraphResponse,
                    RhaiSupergraphDeferredResponse,
                    service,
                    rhai_service,
                    callback
                );
            }
            ServiceStep::Execution(service) => {
                gen_map_deferred_response!(
                    ExecutionResponse,
                    RhaiExecutionResponse,
                    RhaiExecutionDeferredResponse,
                    service,
                    rhai_service,
                    callback
                );
            }
            ServiceStep::Subgraph(service) => {
                gen_map_response!(subgraph, service, rhai_service, callback);
            }
        }
    }
}

<<<<<<< HEAD
struct ErrorDetails {
    status: StatusCode,
    message: String,
    position: Option<Position>,
    extensions: Object,
=======
#[derive(Deserialize, Debug)]
struct Position {
    line: Option<usize>,
    pos: Option<usize>,
>>>>>>> 78bea8a1
}

impl fmt::Display for Position {
    fn fmt(&self, f: &mut fmt::Formatter<'_>) -> fmt::Result {
        if self.line.is_none() || self.pos.is_none() {
            write!(f, "none")
        } else {
            write!(
                f,
                "line {}, position {}",
                self.line.expect("checked above;qed"),
                self.pos.expect("checked above;qed")
            )
        }
    }
}

impl From<&rhai::Position> for Position {
    fn from(value: &rhai::Position) -> Self {
        Self {
            line: value.line(),
            pos: value.position(),
        }
    }
}

#[derive(Deserialize, Debug)]
struct ErrorDetails {
    #[serde(
        with = "http_serde::status_code",
        default = "default_thrown_status_code"
    )]
    status: StatusCode,
    message: Option<String>,
    position: Option<Position>,
    body: Option<crate::graphql::Response>,
}

fn default_thrown_status_code() -> StatusCode {
    StatusCode::INTERNAL_SERVER_ERROR
}

fn process_error(error: Box<EvalAltResult>) -> ErrorDetails {
    let mut error_details = ErrorDetails {
        status: StatusCode::INTERNAL_SERVER_ERROR,
        message: Some(format!("rhai execution error: '{error}'")),
        position: None,
<<<<<<< HEAD
        extensions: Object::default(),
=======
        body: None,
>>>>>>> 78bea8a1
    };

    // We only want to process errors raised in functions
    if let EvalAltResult::ErrorInFunctionCall(..) = &*error {
        let inner_error = error.unwrap_inner();
        // We only want to process runtime errors raised in functions
        if let EvalAltResult::ErrorRuntime(obj, pos) = inner_error {
<<<<<<< HEAD
            error_details.position = Some(*pos);
            // If we have a dynamic map, try to process it
            if obj.is_map() {
                // Clone is annoying, but we only have a reference, so...
                let map = obj.clone().cast::<Map>();

                if let Some(status) = map
                    .get("status")
                    .and_then(|status_dyn| status_dyn.as_int().ok())
                    .and_then(|value| StatusCode::try_from(value as u16).ok())
                {
                    // Decide in future if returning a 200 here is ok.
                    // If it is, we can simply remove this check
                    if status != StatusCode::OK {
                        error_details.status = status;
                    }
                }

                if let Some(message) = map
                    .get("message")
                    .cloned()
                    .and_then(|message_dyn| message_dyn.into_string().ok())
                {
                    error_details.message = message;
=======
            if let Ok(temp_error_details) = rhai::serde::from_dynamic::<ErrorDetails>(obj) {
                if temp_error_details.message.is_some() || temp_error_details.body.is_some() {
                    error_details = temp_error_details;
                } else {
                    error_details.status = temp_error_details.status;
>>>>>>> 78bea8a1
                }

                if let Some(extensions) = map.get("extensions") {
                    match from_dynamic::<Value>(extensions) {
                        Ok(ext) => {
                            if let Value::Object(o) = ext {
                                error_details.extensions = o;
                            } else {
                                tracing::error!("unexpected error extensions value: not a Map");
                            }
                        }
                        Err(e) => {
                            tracing::error!("unexpected error extensions value: {e}");
                        }
                    }
                }
            }
            error_details.position = Some(pos.into());
        }
    }
    error_details
}

fn execute(
    rhai_service: &RhaiService,
    callback: &FnPtr,
    args: impl FuncArgs,
) -> Result<Dynamic, Box<EvalAltResult>> {
    if callback.is_curried() {
        callback.call(&rhai_service.engine, &rhai_service.ast, args)
    } else {
        let mut guard = rhai_service.scope.lock().unwrap();
        rhai_service
            .engine
            .call_fn(&mut guard, &rhai_service.ast, callback.fn_name(), args)
    }
}

#[derive(Clone, Debug)]
pub(crate) struct RhaiService {
    scope: Arc<Mutex<Scope<'static>>>,
    service: ServiceStep,
    engine: Arc<Engine>,
    ast: AST,
}

impl Rhai {
    fn run_rhai_service(
        &self,
        function_name: &str,
        subgraph: Option<&str>,
        service: ServiceStep,
        scope: Arc<Mutex<Scope<'static>>>,
    ) -> Result<(), String> {
        let block = self.block.load();
        let rhai_service = RhaiService {
            scope: scope.clone(),
            service,
            engine: block.engine.clone(),
            ast: block.ast.clone(),
        };
        let mut guard = scope.lock().unwrap();
        // Note: We don't use `process_error()` here, because this code executes in the context of
        // the pipeline processing. We can't return an HTTP error, we can only return a boxed
        // service which represents the next stage of the pipeline.
        // We could have an error pipeline which always returns results, but that's a big
        // change and one that requires more thought in the future.
        match subgraph {
            Some(name) => {
                block
                    .engine
                    .call_fn(
                        &mut guard,
                        &block.ast,
                        function_name,
                        (rhai_service, name.to_string()),
                    )
                    .map_err(|err| err.to_string())?;
            }
            None => {
                block
                    .engine
                    .call_fn(&mut guard, &block.ast, function_name, (rhai_service,))
                    .map_err(|err| err.to_string())?;
            }
        }

        Ok(())
    }

    fn new_rhai_engine(path: Option<PathBuf>, sdl: String) -> Engine {
        let mut engine = Engine::new();
        // If we pass in a path, use it to configure our engine
        // with a FileModuleResolver which allows import to work
        // in scripts.
        if let Some(scripts) = path {
            let resolver = FileModuleResolver::new_with_path(scripts);
            engine.set_module_resolver(resolver);
        }

        // The macro call creates a Rhai module from the plugin module.
        let module = exported_module!(router_plugin);

        let base64_module = exported_module!(router_base64);

        // Configure our engine for execution
        engine
            .set_max_expr_depths(0, 0)
            .on_print(move |rhai_log| {
                tracing::info!("{}", rhai_log);
            })
            // Register our plugin module
            .register_global_module(module.into())
            // Register our base64 module (not global)
            .register_static_module("base64", base64_module.into())
            // Register types accessible in plugin scripts
            .register_type::<Context>()
            .register_type::<HeaderMap>()
            .register_type::<Option<HeaderName>>()
            .register_type::<HeaderName>()
            .register_type::<HeaderValue>()
            .register_type::<(Option<HeaderName>, HeaderValue)>()
            .register_type::<Request>()
            .register_type::<Object>()
            .register_type::<Response>()
            .register_type::<Value>()
            .register_type::<Error>()
            .register_type::<Uri>()
            .register_type::<TraceId>()
            // Register HeaderMap as an iterator so we can loop over contents
            .register_iterator::<HeaderMap>()
            // Register a contains function for HeaderMap so that "in" works
            .register_fn("contains", |x: &mut HeaderMap, key: &str| -> bool {
                match HeaderName::from_str(key) {
                    Ok(hn) => x.contains_key(hn),
                    Err(_e) => false,
                }
            })
            // Register a contains function for Context so that "in" works
            .register_fn("contains", |x: &mut Context, key: &str| -> bool {
                x.get(key).map_or(false, |v: Option<Dynamic>| v.is_some())
            })
            // Register urlencode/decode functions
            .register_fn("urlencode", |x: &mut ImmutableString| -> String {
                urlencoding::encode(x).into_owned()
            })
            .register_fn(
                "urldecode",
                |x: &mut ImmutableString| -> Result<String, Box<EvalAltResult>> {
                    Ok(urlencoding::decode(x)
                        .map_err(|e| e.to_string())?
                        .into_owned())
                },
            )
            .register_fn(
                "headers_are_available",
                |_: &mut SharedMut<supergraph::Response>| -> bool { true },
            )
            .register_fn(
                "headers_are_available",
                |_: &mut SharedMut<supergraph::DeferredResponse>| -> bool { false },
            )
            .register_fn(
                "headers_are_available",
                |_: &mut SharedMut<execution::Response>| -> bool { true },
            )
            .register_fn(
                "headers_are_available",
                |_: &mut SharedMut<execution::DeferredResponse>| -> bool { false },
            )
            // Register a HeaderMap indexer so we can get/set headers
            .register_indexer_get(
                |x: &mut HeaderMap, key: &str| -> Result<String, Box<EvalAltResult>> {
                    let search_name =
                        HeaderName::from_str(key).map_err(|e: InvalidHeaderName| e.to_string())?;
                    Ok(x.get(search_name)
                        .ok_or("")?
                        .to_str()
                        .map_err(|e| e.to_string())?
                        .to_string())
                },
            )
            .register_indexer_set(|x: &mut HeaderMap, key: &str, value: &str| {
                x.insert(
                    HeaderName::from_str(key).map_err(|e| e.to_string())?,
                    HeaderValue::from_str(value).map_err(|e| e.to_string())?,
                );
                Ok(())
            })
            // Register an additional getter which allows us to get multiple values for the same
            // key.
            // Note: We can't register this as an indexer, because that would simply override the
            // existing one, which would break code. When router 2.0 is released, we should replace
            // the existing indexer_get for HeaderMap with this function and mark it as an
            // incompatible change.
            .register_fn("values",
                |x: &mut HeaderMap, key: &str| -> Result<Array, Box<EvalAltResult>> {
                    let search_name =
                        HeaderName::from_str(key).map_err(|e: InvalidHeaderName| e.to_string())?;
                    let mut response = Array::new();
                    for value in x.get_all(search_name).iter() {
                        response.push(value
                            .to_str()
                            .map_err(|e| e.to_string())?
                            .to_string()
                            .into())
                    }
                    Ok(response)
                }
            )
            // Register an additional setter which allows us to set multiple values for the same
            // key.
            .register_indexer_set(|x: &mut HeaderMap, key: &str, value: Array| {
                let h_key = HeaderName::from_str(key).map_err(|e| e.to_string())?;
                for v in value {
                    x.append(
                        h_key.clone(),
                        HeaderValue::from_str(&v.into_string()?).map_err(|e| e.to_string())?,
                    );
                }
                Ok(())
            })
            // Register a Context indexer so we can get/set context
            .register_indexer_get(
                |x: &mut Context, key: &str| -> Result<Dynamic, Box<EvalAltResult>> {
                    x.get(key)
                        .map(|v: Option<Dynamic>| v.unwrap_or(Dynamic::UNIT))
                        .map_err(|e: BoxError| e.to_string().into())
                },
            )
            .register_indexer_set(|x: &mut Context, key: &str, value: Dynamic| {
                let _= x.insert(key, value)
                    .map(|v: Option<Dynamic>| v.unwrap_or(Dynamic::UNIT))
                    .map_err(|e: BoxError| e.to_string())?;
                Ok(())
            })
            // Register Context.upsert()
            .register_fn(
                "upsert",
                |context: NativeCallContext,
                 x: &mut Context,
                 key: &str,
                 callback: FnPtr|
                 -> Result<(), Box<EvalAltResult>> {
                    x.upsert(key, |v: Dynamic| -> Dynamic {
                        // Note: Context::upsert() does not allow the callback to fail, although it
                        // can. If call_within_context() fails, return the original provided
                        // value.
                        callback
                            .call_within_context(&context, (v.clone(),))
                            .unwrap_or(v)
                    })
                    .map_err(|e: BoxError| e.to_string().into())
                },
            )
            // Register get for Header Name/Value from a tuple pair
            .register_get("name", |x: &mut (Option<HeaderName>, HeaderValue)| {
                x.0.clone()
            })
            .register_get("value", |x: &mut (Option<HeaderName>, HeaderValue)| {
                x.1.clone()
            })
            // Request.query
            .register_get("query", |x: &mut Request| {
                x.query.clone().map_or(Dynamic::UNIT, Dynamic::from)
            })
            .register_set("query", |x: &mut Request, value: &str| {
                x.query = Some(value.to_string());
            })
            // Request.operation_name
            .register_get("operation_name", |x: &mut Request| {
                x.operation_name
                    .clone()
                    .map_or(Dynamic::UNIT, Dynamic::from)
            })
            .register_set("operation_name", |x: &mut Request, value: &str| {
                x.operation_name = Some(value.to_string());
            })
            // Request.variables
            .register_get("variables", |x: &mut Request| {
                to_dynamic(x.variables.clone())
            })
            .register_set("variables", |x: &mut Request, om: Map| {
                x.variables = from_dynamic(&om.into())?;
                Ok(())
            })
            // Request.extensions
            .register_get("extensions", |x: &mut Request| {
                to_dynamic(x.extensions.clone())
            })
            .register_set("extensions", |x: &mut Request, om: Map| {
                x.extensions = from_dynamic(&om.into())?;
                Ok(())
            })
            // Request.uri.path
            .register_get("path", |x: &mut Uri| to_dynamic(x.path()))
            .register_set("path", |x: &mut Uri, value: &str| {
                // Because there is no simple way to update parts on an existing
                // Uri (no parts_mut()), then we need to create a new Uri from our
                // existing parts, preserving any query, and update our existing
                // Uri.
                let mut parts: Parts = x.clone().into_parts();
                parts.path_and_query = match parts
                    .path_and_query
                    .ok_or("path and query are missing")?
                    .query()
                {
                    Some(query) => Some(
                        PathAndQuery::from_maybe_shared(format!("{value}?{query}"))
                            .map_err(|e| e.to_string())?,
                    ),
                    None => Some(PathAndQuery::from_str(value).map_err(|e| e.to_string())?),
                };
                *x = Uri::from_parts(parts).map_err(|e| e.to_string())?;
                Ok(())
            })
            // Request.uri.host
            .register_get("host", |x: &mut Uri| to_dynamic(x.host()))
            .register_set("host", |x: &mut Uri, value: &str| {
                // Because there is no simple way to update parts on an existing
                // Uri (no parts_mut()), then we need to create a new Uri from our
                // existing parts, preserving any port, and update our existing
                // Uri.
                let mut parts: Parts = x.clone().into_parts();
                let new_authority = match parts.authority {
                    Some(old_authority) => {
                        if let Some(port) = old_authority.port() {
                            Authority::from_maybe_shared(format!("{value}:{port}"))
                                .map_err(|e| e.to_string())?
                        } else {
                            Authority::from_str(value).map_err(|e| e.to_string())?
                        }
                    }
                    None => Authority::from_str(value).map_err(|e| e.to_string())?,
                };
                parts.authority = Some(new_authority);
                *x = Uri::from_parts(parts).map_err(|e| e.to_string())?;
                Ok(())
            })
            // Response.label
            .register_get("label", |x: &mut Response| {
                x.label.clone().map_or(Dynamic::UNIT, Dynamic::from)
            })
            .register_set("label", |x: &mut Response, value: &str| {
                x.label = Some(value.to_string());
            })
            // Response.data
            .register_get("data", |x: &mut Response| to_dynamic(x.data.clone()))
            .register_set("data", |x: &mut Response, om: Map| {
                x.data = from_dynamic(&om.into())?;
                Ok(())
            })
            // Response.path (Not Implemented)
            // Response.errors
            .register_get("errors", |x: &mut Response| to_dynamic(x.errors.clone()))
            .register_set("errors", |x: &mut Response, value: Dynamic| {
                x.errors = from_dynamic(&value)?;
                Ok(())
            })
            // Response.extensions
            .register_get("extensions", |x: &mut Response| {
                to_dynamic(x.extensions.clone())
            })
            .register_set("extensions", |x: &mut Response, om: Map| {
                x.extensions = from_dynamic(&om.into())?;
                Ok(())
            })
            // TraceId support
            .register_fn("traceid", || -> Result<TraceId, Box<EvalAltResult>> {
                TraceId::maybe_new().ok_or_else(|| "trace unavailable".into())
            })
            .register_fn("to_string", |id: &mut TraceId| -> String { id.to_string() })
            // Register a series of logging functions
            .register_fn("log_trace", |out: Dynamic| {
                tracing::trace!(%out, "rhai_trace");
            })
            .register_fn("log_debug", |out: Dynamic| {
                tracing::debug!(%out, "rhai_debug");
            })
            .register_fn("log_info", |out: Dynamic| {
                tracing::info!(%out, "rhai_info");
            })
            .register_fn("log_warn", |out: Dynamic| {
                tracing::warn!(%out, "rhai_warn");
            })
            .register_fn("log_error", |out: Dynamic| {
                tracing::error!(%out, "rhai_error");
            })
            // Register a function for printing to stderr
            .register_fn("eprint", |x: &str| {
                eprintln!("{x}");
            })
            // Default representation in rhai is the "type", so
            // we need to register a to_string function for all our registered
            // types so we can interact meaningfully with them.
            .register_fn("to_string", |x: &mut Context| -> String {
                format!("{x:?}")
            })
            .register_fn("to_string", |x: &mut Option<HeaderName>| -> String {
                match x {
                    Some(v) => v.to_string(),
                    None => "None".to_string(),
                }
            })
            .register_fn("to_string", |x: &mut HeaderName| -> String {
                x.to_string()
            })
            .register_fn("to_string", |x: &mut HeaderValue| -> String {
                x.to_str().map_or("".to_string(), |v| v.to_string())
            })
            .register_fn("to_string", |x: &mut HeaderMap| -> String {
                let mut msg = String::new();
                for pair in x.iter() {
                    let line = format!(
                        "{}: {}",
                        pair.0,
                        pair.1.to_str().map_or("".to_string(), |v| v.to_string())
                    );
                    msg.push_str(line.as_ref());
                    msg.push('\n');
                }
                msg
            })
            .register_fn(
                "to_string",
                |x: &mut (Option<HeaderName>, HeaderValue)| -> String {
                    format!(
                        "{}: {}",
                        match &x.0 {
                            Some(v) => v.to_string(),
                            None => "None".to_string(),
                        },
                        x.1.to_str().map_or("".to_string(), |v| v.to_string())
                    )
                },
            )
            .register_fn("to_string", |x: &mut Request| -> String {
                format!("{x:?}")
            })
            .register_fn("to_string", |x: &mut Response| -> String {
                format!("{x:?}")
            })
            .register_fn("to_string", |x: &mut Error| -> String {
                format!("{x:?}")
            })
            .register_fn("to_string", |x: &mut Object| -> String {
                format!("{x:?}")
            })
            .register_fn("to_string", |x: &mut Value| -> String {
                format!("{x:?}")
            })
            .register_fn("to_string", |x: &mut Uri| -> String { format!("{x:?}") })
            .register_fn("uuid_v4", || -> String {
                Uuid::new_v4().to_string()
            })
            .register_fn("unix_now", ||-> u64 {
                match SystemTime::now().duration_since(SystemTime::UNIX_EPOCH) {
                    Ok(v)=> v.as_secs(),
                    Err(_)=>0
                }
            })
            // Add query plan getter to execution request
            .register_get(
                "query_plan",
                |obj: &mut SharedMut<execution::Request>| -> String {
                    obj.with_mut(|request| {
                        request
                            .query_plan
                            .formatted_query_plan
                            .clone()
                            .unwrap_or_default()
                    })
                },
            )
            // Add context getter/setters for deferred responses
            .register_get(
                "context",
                |obj: &mut SharedMut<supergraph::DeferredResponse>| -> Result<Context, Box<EvalAltResult>> {
                    Ok(obj.with_mut(|response| response.context.clone()))
                },
            )
            .register_set(
                "context",
                |obj: &mut SharedMut<supergraph::DeferredResponse>, context: Context| {
                    obj.with_mut(|response| response.context = context);
                    Ok(())
                },
            )
            .register_get(
                "context",
                |obj: &mut SharedMut<execution::DeferredResponse>| -> Result<Context, Box<EvalAltResult>> {
                    Ok(obj.with_mut(|response| response.context.clone()))
                },
            )
            .register_set(
                "context",
                |obj: &mut SharedMut<execution::DeferredResponse>, context: Context| {
                    obj.with_mut(|response| response.context = context);
                    Ok(())
                },
            );
        // Add common getter/setters for different types
        register_rhai_interface!(engine, supergraph, execution, subgraph);

        // Since constants in Rhai don't give us the behaviour we expect, let's create some global
        // variables which we use in a variable resolver when we create our engine.
        // Note: We keep the constants for now, since they are documented.
        let mut global_variables = Map::new();
        global_variables.insert("APOLLO_SDL".into(), sdl.into());
        global_variables.insert("APOLLO_START".into(), Instant::now().into());
        global_variables.insert(
            "APOLLO_AUTHENTICATION_JWT_CLAIMS".into(),
            APOLLO_AUTHENTICATION_JWT_CLAIMS.to_string().into(),
        );

        let shared_globals = Arc::new(global_variables);

        // Register a variable resolver.
        // Note: This API is NOT deprecated, but it is considered volatile and may change in the future.
        #[allow(deprecated)]
        engine.on_var(move |name, _index, _context| {
            match name {
                // Intercept attempts to find "Router" variables and return our "global variables"
                // Note: Wrapped in an Arc to lighten the load of cloning.
                "Router" => Ok(Some((*shared_globals).clone().into())),
                // Return Ok(None) to continue with the normal variable resolution process.
                _ => Ok(None),
            }
        });
        engine
    }

    fn ast_has_function(&self, name: &str) -> bool {
        self.block
            .load()
            .ast
            .iter_fn_def()
            .any(|fn_def| fn_def.name == name)
    }
}

register_plugin!("apollo", "rhai", Rhai);

#[cfg(test)]
mod tests;<|MERGE_RESOLUTION|>--- conflicted
+++ resolved
@@ -632,20 +632,27 @@
                         error_details: ErrorDetails,
                     ) -> Result<ControlFlow<$base::Response, $base::Request>, BoxError>
                     {
-                        let res = $base::Response::error_builder()
-                            .errors(vec![Error {
-<<<<<<< HEAD
-                                message: error_details.message,
-                                extensions: error_details.extensions,
-=======
-                                // TODO
-                                message: error_details.message.unwrap_or_default(),
->>>>>>> 78bea8a1
-                                ..Default::default()
-                            }])
-                            .status_code(error_details.status)
-                            .context(context)
-                            .build()?;
+                        let res = if let Some(body) = error_details.body {
+                            $base::Response::builder()
+                                .extensions(body.extensions)
+                                .errors(body.errors)
+                                .status_code(error_details.status)
+                                .context(context)
+                                .and_data(body.data)
+                                .and_label(body.label)
+                                .and_path(body.path)
+                                .build()
+                        } else {
+                            $base::Response::error_builder()
+                                .errors(vec![Error {
+                                    message: error_details.message.unwrap_or_default(),
+                                    ..Default::default()
+                                }])
+                                .context(context)
+                                .status_code(error_details.status)
+                                .build()?
+                        };
+
                         Ok(ControlFlow::Break(res))
                     }
                     let shared_request = Shared::new(Mutex::new(Some(request)));
@@ -702,17 +709,6 @@
                         context: Context,
                         error_details: ErrorDetails,
                     ) -> Result<ControlFlow<$response, $request>, BoxError> {
-<<<<<<< HEAD
-                        let res = $response::error_builder()
-                            .errors(vec![Error {
-                                message: error_details.message,
-                                extensions: error_details.extensions,
-                                ..Default::default()
-                            }])
-                            .status_code(error_details.status)
-                            .context(context)
-                            .build()?;
-=======
                         let res = if let Some(body) = error_details.body {
                             $response::builder()
                                 .extensions(body.extensions)
@@ -734,7 +730,6 @@
                                 .build()?
                         };
 
->>>>>>> 78bea8a1
                         Ok(ControlFlow::Break(res))
                     }
                     let shared_request = Shared::new(Mutex::new(Some(request)));
@@ -773,13 +768,8 @@
                     ) -> $base::Response {
                         let res = $base::Response::error_builder()
                             .errors(vec![Error {
-<<<<<<< HEAD
-                                message: error_details.message,
-                                extensions: error_details.extensions,
-=======
                                 // TODO
                                 message: error_details.message.unwrap_or_default(),
->>>>>>> 78bea8a1
                                 ..Default::default()
                             }])
                             .status_code(error_details.status)
@@ -836,15 +826,10 @@
                         error_details: ErrorDetails,
                     ) -> $response {
                         let res = $response::error_builder()
-<<<<<<< HEAD
-                            .errors(vec![Error {
-                                message: error_details.message,
-                                extensions: error_details.extensions,
-=======
+
                         .errors(vec![Error {
                                 // TODO
                                 message: error_details.message.unwrap_or_default(),
->>>>>>> 78bea8a1
                                 ..Default::default()
                             }])
                             .status_code(error_details.status)
@@ -863,15 +848,9 @@
                     if first.is_none() {
                         let error_details = ErrorDetails {
                             status: StatusCode::INTERNAL_SERVER_ERROR,
-<<<<<<< HEAD
-                            message: "rhai execution error: empty response".to_string(),
-                            position: None,
-                            extensions: Object::default()
-=======
                             message: Some("rhai execution error: empty response".to_string()),
                             position: None,
                             body: None
->>>>>>> 78bea8a1
                         };
                         return Ok(failure_message(
                             context,
@@ -1145,18 +1124,10 @@
     }
 }
 
-<<<<<<< HEAD
-struct ErrorDetails {
-    status: StatusCode,
-    message: String,
-    position: Option<Position>,
-    extensions: Object,
-=======
 #[derive(Deserialize, Debug)]
 struct Position {
     line: Option<usize>,
     pos: Option<usize>,
->>>>>>> 78bea8a1
 }
 
 impl fmt::Display for Position {
@@ -1204,11 +1175,7 @@
         status: StatusCode::INTERNAL_SERVER_ERROR,
         message: Some(format!("rhai execution error: '{error}'")),
         position: None,
-<<<<<<< HEAD
-        extensions: Object::default(),
-=======
         body: None,
->>>>>>> 78bea8a1
     };
 
     // We only want to process errors raised in functions
@@ -1216,53 +1183,11 @@
         let inner_error = error.unwrap_inner();
         // We only want to process runtime errors raised in functions
         if let EvalAltResult::ErrorRuntime(obj, pos) = inner_error {
-<<<<<<< HEAD
-            error_details.position = Some(*pos);
-            // If we have a dynamic map, try to process it
-            if obj.is_map() {
-                // Clone is annoying, but we only have a reference, so...
-                let map = obj.clone().cast::<Map>();
-
-                if let Some(status) = map
-                    .get("status")
-                    .and_then(|status_dyn| status_dyn.as_int().ok())
-                    .and_then(|value| StatusCode::try_from(value as u16).ok())
-                {
-                    // Decide in future if returning a 200 here is ok.
-                    // If it is, we can simply remove this check
-                    if status != StatusCode::OK {
-                        error_details.status = status;
-                    }
-                }
-
-                if let Some(message) = map
-                    .get("message")
-                    .cloned()
-                    .and_then(|message_dyn| message_dyn.into_string().ok())
-                {
-                    error_details.message = message;
-=======
             if let Ok(temp_error_details) = rhai::serde::from_dynamic::<ErrorDetails>(obj) {
                 if temp_error_details.message.is_some() || temp_error_details.body.is_some() {
                     error_details = temp_error_details;
                 } else {
                     error_details.status = temp_error_details.status;
->>>>>>> 78bea8a1
-                }
-
-                if let Some(extensions) = map.get("extensions") {
-                    match from_dynamic::<Value>(extensions) {
-                        Ok(ext) => {
-                            if let Value::Object(o) = ext {
-                                error_details.extensions = o;
-                            } else {
-                                tracing::error!("unexpected error extensions value: not a Map");
-                            }
-                        }
-                        Err(e) => {
-                            tracing::error!("unexpected error extensions value: {e}");
-                        }
-                    }
                 }
             }
             error_details.position = Some(pos.into());
