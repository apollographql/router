//! Configuration for apollo telemetry.
use std::collections::HashMap;
use std::fmt::Display;
use std::fmt::Formatter;
use std::num::NonZeroUsize;
use std::ops::AddAssign;
use std::sync::OnceLock;
use std::time::Duration;
use std::time::SystemTime;

use http::header::HeaderName;
use itertools::Itertools;
use schemars::JsonSchema;
use serde::Deserialize;
use serde::Serialize;
use serde::ser::SerializeMap;
use url::Url;
use uuid::Uuid;

use super::apollo_exporter::proto::reports::QueryMetadata;
use super::config::ApolloMetricsReferenceMode;
use super::config::ApolloSignatureNormalizationAlgorithm;
use super::config::Sampler;
use super::metrics::apollo::studio::ContextualizedStats;
use super::metrics::apollo::studio::SingleStats;
use super::metrics::apollo::studio::SingleStatsReport;
use super::otlp::Protocol;
use super::tracing::apollo::TracesReport;
use crate::plugin::serde::deserialize_header_name;
use crate::plugin::serde::deserialize_vec_header_name;
use crate::plugins::telemetry::apollo_exporter::proto::reports::ReferencedFieldsForType;
use crate::plugins::telemetry::apollo_exporter::proto::reports::ReportHeader;
use crate::plugins::telemetry::apollo_exporter::proto::reports::StatsContext;
use crate::plugins::telemetry::apollo_exporter::proto::reports::Trace;
use crate::plugins::telemetry::config::SamplerOption;
use crate::plugins::telemetry::tracing::BatchProcessorConfig;
use crate::plugins::telemetry::tracing::max_export_timeout_default;
use crate::plugins::telemetry::tracing::max_queue_size_default;
use crate::plugins::telemetry::tracing::scheduled_delay_default;
use crate::query_planner::OperationKind;
use crate::services::apollo_graph_reference;
use crate::services::apollo_key;

pub(crate) const ENDPOINT_DEFAULT: &str =
    "https://usage-reporting.api.apollographql.com/api/ingress/traces";

pub(crate) const OTLP_ENDPOINT_DEFAULT: &str = "https://usage-reporting.api.apollographql.com";

// Random unique UUID for the Router. This doesn't actually identify the router, it just allows disambiguation between multiple routers with the same metadata.
static ROUTER_ID: OnceLock<Uuid> = OnceLock::new();

/// Returns the current unique UUID for this instance of the Router.
pub(crate) fn router_id() -> String {
    ROUTER_ID.get_or_init(Uuid::new_v4).to_string()
}

#[derive(Clone, Deserialize, JsonSchema, Debug)]
#[serde(deny_unknown_fields, default)]
#[schemars(rename = "ApolloTelemetryConfig")]
pub(crate) struct Config {
    /// The Apollo Studio endpoint for exporting traces and metrics.
    #[schemars(with = "String", default = "endpoint_default")]
    pub(crate) endpoint: Url,

    /// The Apollo Studio endpoint for exporting traces and metrics.
    #[schemars(with = "String", default = "otlp_endpoint_default")]
    pub(crate) experimental_otlp_endpoint: Url,

    /// The Apollo Studio API key.
    #[schemars(skip)]
    pub(crate) apollo_key: Option<String>,

    /// The Apollo Studio graph reference.
    #[schemars(skip)]
    pub(crate) apollo_graph_ref: Option<String>,

    /// The name of the header to extract from requests when populating 'client name' for traces and metrics in Apollo Studio.
    #[schemars(with = "Option<String>", default = "client_name_header_default_str")]
    #[serde(deserialize_with = "deserialize_header_name")]
    pub(crate) client_name_header: HeaderName,

    /// The name of the header to extract from requests when populating 'client version' for traces and metrics in Apollo Studio.
    #[schemars(with = "Option<String>", default = "client_version_header_default_str")]
    #[serde(deserialize_with = "deserialize_header_name")]
    pub(crate) client_version_header: HeaderName,

    /// The buffer size for sending traces to Apollo. Increase this if you are experiencing lost traces.
    pub(crate) buffer_size: NonZeroUsize,

    /// Field level instrumentation for subgraphs via ftv1. ftv1 tracing can cause performance issues as it is transmitted in band with subgraph responses.
    pub(crate) field_level_instrumentation_sampler: SamplerOption,

    /// Percentage of traces to send via the OTel protocol when sending to Apollo Studio.
    pub(crate) otlp_tracing_sampler: SamplerOption,

    /// OTLP protocol used for OTel traces.
    /// Note this only applies if OTel traces are enabled and is only intended for use in tests.
    pub(crate) experimental_otlp_tracing_protocol: Protocol,

    /// OTLP protocol used for OTel metrics.
    /// Note this is only intended for use in tests.
    pub(crate) experimental_otlp_metrics_protocol: Protocol,

    /// To configure which request header names and values are included in trace data that's sent to Apollo Studio.
    pub(crate) send_headers: ForwardHeaders,
    /// To configure which GraphQL variable values are included in trace data that's sent to Apollo Studio
    pub(crate) send_variable_values: ForwardValues,

    // This'll get overridden if a user tries to set it.
    // The purpose is to allow is to pass this in to the plugin.
    #[schemars(skip)]
    pub(crate) schema_id: String,

<<<<<<< HEAD
    /// Configuration for traces. Currently just exporter settings.
    pub(crate) traces: TracesConfiguration,

    /// Configuration for metrics. Currently just exporter settings.
=======
    /// Configuration for tracing.
    pub(crate) tracing: TracingConfiguration,

    /// Configuration for metrics.
>>>>>>> 1d95f862
    pub(crate) metrics: MetricsConfiguration,

    /// Configure the way errors are transmitted to Apollo Studio
    pub(crate) errors: ErrorsConfiguration,

    /// Set the signature normalization algorithm to use when sending Apollo usage reports.
    pub(crate) signature_normalization_algorithm: ApolloSignatureNormalizationAlgorithm,

    /// Set the Apollo usage report reference reporting mode to use.
    pub(crate) metrics_reference_mode: ApolloMetricsReferenceMode,

    /// Enable field metrics that are generated without FTV1 to be sent to Apollo Studio.
    pub(crate) experimental_local_field_metrics: bool,

    /// Enable sending additional subgraph metrics to Apollo Studio via OTLP
    pub(crate) preview_subgraph_metrics: bool,
}

#[derive(Debug, Clone, Deserialize, JsonSchema, Default)]
#[serde(deny_unknown_fields, default)]
<<<<<<< HEAD
pub(crate) struct TracesConfiguration {
    /// Configuration for exporting traces via OTLP.
    pub(crate) otlp: OtlpTracesConfiguration,
    /// Configuration for exporting traces via Apollo usage reports.
    pub(crate) usage_reports: UsageReportsTracesConfiguration,
}

#[derive(Debug, Clone, Deserialize, JsonSchema, Default)]
#[serde(deny_unknown_fields, default)]
pub(crate) struct OtlpTracesConfiguration {
    /// Exporter config for OTLP traces.
    pub(crate) exporter: BatchProcessorConfig,
}

#[derive(Debug, Clone, Deserialize, JsonSchema, Default)]
#[serde(deny_unknown_fields, default)]
pub(crate) struct UsageReportsTracesConfiguration {
    /// Exporter config for Apollo usage report traces.
    pub(crate) exporter: ApolloUsageReportsExporterConfiguration,
=======
pub(crate) struct TracingConfiguration {
    /// Configuration for tracing batch processor.
    pub(crate) batch_processor: BatchProcessorConfig,
>>>>>>> 1d95f862
}

#[derive(Debug, Clone, Deserialize, JsonSchema, Default)]
#[serde(deny_unknown_fields, default)]
pub(crate) struct MetricsConfiguration {
    /// Configuration for exporting metrics via OTLP.
    pub(crate) otlp: OtlpMetricsConfiguration,
    /// Configuration for exporting metrics via Apollo usage reports.
    pub(crate) usage_reports: UsageReportsMetricsConfiguration,
}

#[derive(Debug, Clone, Deserialize, JsonSchema, Default)]
#[serde(deny_unknown_fields, default)]
pub(crate) struct OtlpMetricsConfiguration {
<<<<<<< HEAD
    /// Exporter config for OTLP metrics.
    pub(crate) exporter: OtlpMetricsExporterConfiguration,
=======
    /// Batch processor config for OTLP metrics.
    pub(crate) batch_processor: OtlpMetricsBatchProcessorConfiguration,
>>>>>>> 1d95f862
}

#[derive(Debug, Clone, Deserialize, JsonSchema, Default)]
#[serde(deny_unknown_fields, default)]
pub(crate) struct UsageReportsMetricsConfiguration {
<<<<<<< HEAD
    /// Exporter config for Apollo usage report metrics.
    pub(crate) exporter: ApolloUsageReportsExporterConfiguration,
=======
    /// Batch processor config for Apollo usage report metrics.
    pub(crate) batch_processor: ApolloUsageReportsBatchProcessorConfiguration,
>>>>>>> 1d95f862
}

// This config copies the relevant values from BatchProcessorConfig.
#[derive(Debug, Clone, Deserialize, JsonSchema)]
#[serde(default)]
<<<<<<< HEAD
pub(crate) struct OtlpMetricsExporterConfiguration {
=======
pub(crate) struct OtlpMetricsBatchProcessorConfiguration {
>>>>>>> 1d95f862
    #[serde(deserialize_with = "humantime_serde::deserialize")]
    #[schemars(with = "String")]
    /// The delay interval in milliseconds between two consecutive processing
    /// of batches. The default value is 5 seconds.
    pub(crate) scheduled_delay: Duration,

    /// The maximum duration to export a batch of data.
    /// The default value is 30 seconds.
    #[serde(deserialize_with = "humantime_serde::deserialize")]
    #[schemars(with = "String")]
    pub(crate) max_export_timeout: Duration,
}

<<<<<<< HEAD
impl Default for OtlpMetricsExporterConfiguration {
    fn default() -> Self {
        OtlpMetricsExporterConfiguration {
=======
impl Default for OtlpMetricsBatchProcessorConfiguration {
    fn default() -> Self {
        OtlpMetricsBatchProcessorConfiguration {
>>>>>>> 1d95f862
            scheduled_delay: scheduled_delay_default(),
            max_export_timeout: max_export_timeout_default(),
        }
    }
}

<<<<<<< HEAD
impl Display for OtlpMetricsExporterConfiguration {
    fn fmt(&self, f: &mut Formatter<'_>) -> std::fmt::Result {
        f.write_str(&format!(
            "OtlpMetricsExporterConfiguration {{ scheduled_delay={}, max_export_timeout={} }}",
=======
impl Display for OtlpMetricsBatchProcessorConfiguration {
    fn fmt(&self, f: &mut Formatter<'_>) -> std::fmt::Result {
        f.write_str(&format!(
            "OtlpMetricsBatchProcessorConfiguration {{ scheduled_delay={}, max_export_timeout={} }}",
>>>>>>> 1d95f862
            humantime::format_duration(self.scheduled_delay),
            humantime::format_duration(self.max_export_timeout)
        ))
    }
}

// This config copies the relevant values from BatchProcessorConfig.
#[derive(Debug, Clone, Deserialize, JsonSchema)]
#[serde(default)]
<<<<<<< HEAD
pub(crate) struct ApolloUsageReportsExporterConfiguration {
=======
pub(crate) struct ApolloUsageReportsBatchProcessorConfiguration {
>>>>>>> 1d95f862
    /// The delay interval in milliseconds between two consecutive processing
    /// of batches. The default value is 5 seconds.
    #[serde(deserialize_with = "humantime_serde::deserialize")]
    #[schemars(with = "String")]
    pub(crate) scheduled_delay: Duration,

    /// The maximum queue size to buffer spans for delayed processing. If the
<<<<<<< HEAD
    /// queue gets full it drops the spans. The default value is 2048.
=======
    /// queue gets full it drops the reports. The default value is 2048.
>>>>>>> 1d95f862
    pub(crate) max_queue_size: usize,

    /// The maximum duration to export a batch of data.
    /// The default value is 30 seconds.
    #[serde(deserialize_with = "humantime_serde::deserialize")]
    #[schemars(with = "String")]
    pub(crate) max_export_timeout: Duration,
}

<<<<<<< HEAD
impl Default for ApolloUsageReportsExporterConfiguration {
    fn default() -> Self {
        ApolloUsageReportsExporterConfiguration {
=======
impl Default for ApolloUsageReportsBatchProcessorConfiguration {
    fn default() -> Self {
        ApolloUsageReportsBatchProcessorConfiguration {
>>>>>>> 1d95f862
            scheduled_delay: scheduled_delay_default(),
            max_queue_size: max_queue_size_default(),
            max_export_timeout: max_export_timeout_default(),
        }
    }
}

<<<<<<< HEAD
impl Display for ApolloUsageReportsExporterConfiguration {
    fn fmt(&self, f: &mut Formatter<'_>) -> std::fmt::Result {
        f.write_str(&format!("ApolloUsageReportsExporterConfiguration {{ scheduled_delay={}, max_queue_size={}, max_export_timeout={} }}",
=======
impl From<&BatchProcessorConfig> for ApolloUsageReportsBatchProcessorConfiguration {
    fn from(value: &BatchProcessorConfig) -> Self {
        ApolloUsageReportsBatchProcessorConfiguration {
            scheduled_delay: value.scheduled_delay,
            max_queue_size: value.max_queue_size,
            max_export_timeout: value.max_export_timeout,
        }
    }
}

impl Display for ApolloUsageReportsBatchProcessorConfiguration {
    fn fmt(&self, f: &mut Formatter<'_>) -> std::fmt::Result {
        f.write_str(&format!("ApolloUsageReportsBatchProcessorConfiguration {{ scheduled_delay={}, max_queue_size={}, max_export_timeout={} }}",
>>>>>>> 1d95f862
                             humantime::format_duration(self.scheduled_delay),
                             self.max_queue_size,
                             humantime::format_duration(self.max_export_timeout)))
    }
}

#[derive(Debug, Clone, Deserialize, JsonSchema, Default)]
#[serde(deny_unknown_fields, default)]
pub(crate) struct ErrorsConfiguration {
    /// Handling of errors coming from subgraph
    pub(crate) subgraph: SubgraphErrorConfig,

    /// Send error metrics via OTLP with additional dimensions [`extensions.service`, `extensions.code`]
    pub(crate) preview_extended_error_metrics: ExtendedErrorMetricsMode,
}

#[derive(Debug, Clone, Deserialize, JsonSchema, Default)]
#[serde(deny_unknown_fields, default)]
pub(crate) struct SubgraphErrorConfig {
    /// Handling of errors coming from all subgraphs
    pub(crate) all: ErrorConfiguration,
    /// Handling of errors coming from specified subgraphs
    pub(crate) subgraphs: HashMap<String, ErrorConfiguration>,
}

#[derive(Debug, Clone, Deserialize, JsonSchema)]
#[serde(deny_unknown_fields, default)]
pub(crate) struct ErrorConfiguration {
    /// Send subgraph errors to Apollo Studio
    pub(crate) send: bool,
    /// Redact subgraph errors to Apollo Studio
    pub(crate) redact: bool,
    /// Allows additional dimension `extensions.code` to be sent with errors
    /// even when `redact` is set to `true`.  Has no effect when `redact` is false.
    pub(crate) redaction_policy: ErrorRedactionPolicy,
}

impl Default for ErrorConfiguration {
    fn default() -> Self {
        Self {
            send: true,
            redact: true,
            redaction_policy: ErrorRedactionPolicy::default(),
        }
    }
}

impl SubgraphErrorConfig {
    pub(crate) fn get_error_config(&self, subgraph: &str) -> &ErrorConfiguration {
        if let Some(subgraph_conf) = self.subgraphs.get(subgraph) {
            subgraph_conf
        } else {
            &self.all
        }
    }
}

/// Extended Open Telemetry error metrics mode
#[derive(Clone, Default, Debug, Deserialize, JsonSchema, Copy)]
#[serde(deny_unknown_fields, rename_all = "lowercase")]
pub(crate) enum ExtendedErrorMetricsMode {
    /// Do not send extended OTLP error metrics
    #[default]
    Disabled,
    /// Send extended OTLP error metrics to Apollo Studio with additional dimensions [`extensions.service`, `extensions.code`].
    /// If enabled, it's also recommended to enable `redaction_policy: extended` on subgraphs to send the `extensions.code` for subgraph errors.
    Enabled,
}

/// Allow some error fields to be send to Apollo Studio even when `redact` is true.
#[derive(Clone, Default, Debug, Deserialize, JsonSchema, Copy)]
#[serde(deny_unknown_fields, rename_all = "lowercase")]
pub(crate) enum ErrorRedactionPolicy {
    /// Applies redaction to all error details.
    #[default]
    Strict,
    /// Modifies the `redact` setting by excluding the `extensions.code` field in errors from redaction.
    Extended,
}

const fn default_field_level_instrumentation_sampler() -> SamplerOption {
    SamplerOption::TraceIdRatioBased(0.01)
}

const fn default_otlp_tracing_sampler() -> SamplerOption {
    SamplerOption::Always(Sampler::AlwaysOn)
}

fn endpoint_default() -> Url {
    Url::parse(ENDPOINT_DEFAULT).expect("must be valid url")
}

fn otlp_endpoint_default() -> Url {
    Url::parse(OTLP_ENDPOINT_DEFAULT).expect("must be valid url")
}

const fn client_name_header_default_str() -> &'static str {
    "apollographql-client-name"
}

const fn client_name_header_default() -> HeaderName {
    HeaderName::from_static(client_name_header_default_str())
}

const fn client_version_header_default_str() -> &'static str {
    "apollographql-client-version"
}

const fn client_version_header_default() -> HeaderName {
    HeaderName::from_static(client_version_header_default_str())
}

pub(crate) const fn default_buffer_size() -> NonZeroUsize {
    unsafe { NonZeroUsize::new_unchecked(10000) }
}

impl Default for Config {
    fn default() -> Self {
        Self {
            endpoint: endpoint_default(),
            experimental_otlp_endpoint: otlp_endpoint_default(),
            experimental_otlp_tracing_protocol: Protocol::default(),
            experimental_otlp_metrics_protocol: Protocol::default(),
            apollo_key: apollo_key(),
            apollo_graph_ref: apollo_graph_reference(),
            client_name_header: client_name_header_default(),
            client_version_header: client_version_header_default(),
            schema_id: "<no_schema_id>".to_string(),
            buffer_size: default_buffer_size(),
            field_level_instrumentation_sampler: default_field_level_instrumentation_sampler(),
            otlp_tracing_sampler: default_otlp_tracing_sampler(),
            send_headers: ForwardHeaders::None,
            send_variable_values: ForwardValues::None,
<<<<<<< HEAD
            traces: TracesConfiguration::default(),
=======
            tracing: TracingConfiguration::default(),
>>>>>>> 1d95f862
            metrics: MetricsConfiguration::default(),
            errors: ErrorsConfiguration::default(),
            signature_normalization_algorithm: ApolloSignatureNormalizationAlgorithm::default(),
            experimental_local_field_metrics: false,
            metrics_reference_mode: ApolloMetricsReferenceMode::default(),
            preview_subgraph_metrics: false,
        }
    }
}

schemar_fn!(
    forward_headers_only,
    Vec<String>,
    "Send only the headers specified"
);
schemar_fn!(
    forward_headers_except,
    Vec<String>,
    "Send all headers except those specified"
);

/// Forward headers
#[derive(Debug, Clone, Deserialize, JsonSchema)]
#[serde(deny_unknown_fields, rename_all = "snake_case")]
pub(crate) enum ForwardHeaders {
    /// Don't send any headers
    None,

    /// Send all headers
    All,

    /// Send only the headers specified
    #[schemars(schema_with = "forward_headers_only")]
    #[serde(deserialize_with = "deserialize_vec_header_name")]
    Only(Vec<HeaderName>),

    /// Send all headers except those specified
    #[schemars(schema_with = "forward_headers_except")]
    #[serde(deserialize_with = "deserialize_vec_header_name")]
    Except(Vec<HeaderName>),
}

impl Default for ForwardHeaders {
    fn default() -> Self {
        Self::None
    }
}

schemar_fn!(
    forward_variables_except,
    Vec<String>,
    "Send all variables except those specified"
);

schemar_fn!(
    forward_variables_only,
    Vec<String>,
    "Send only the variables specified"
);

/// Forward GraphQL variables
#[derive(Debug, Clone, Deserialize, JsonSchema)]
#[serde(deny_unknown_fields, rename_all = "snake_case")]
pub(crate) enum ForwardValues {
    /// Dont send any variables
    None,
    /// Send all variables
    All,
    /// Send only the variables specified
    #[schemars(schema_with = "forward_variables_only")]
    Only(Vec<String>),
    /// Send all variables except those specified
    #[schemars(schema_with = "forward_variables_except")]
    Except(Vec<String>),
}

impl Default for ForwardValues {
    fn default() -> Self {
        Self::None
    }
}

#[derive(Debug, Serialize)]
pub(crate) enum SingleReport {
    Stats(SingleStatsReport),
    Traces(TracesReport),
}

#[derive(Default, Debug, Serialize)]
pub(crate) struct Report {
    pub(crate) traces_per_query: HashMap<String, TracesAndStats>,
    #[serde(serialize_with = "serialize_licensed_operation_count_by_type")]
    pub(crate) licensed_operation_count_by_type:
        HashMap<(OperationKind, Option<OperationSubType>), LicensedOperationCountByType>,
    pub(crate) router_features_enabled: Vec<String>,
}

#[derive(Clone, Default, Debug, Serialize, PartialEq, Eq, Hash)]
pub(crate) struct LicensedOperationCountByType {
    pub(crate) r#type: OperationKind,
    pub(crate) subtype: Option<OperationSubType>,
    pub(crate) licensed_operation_count: u64,
}

#[derive(Debug, Serialize, PartialEq, Eq, Hash, Clone, Copy)]
#[serde(rename_all = "kebab-case")]
pub(crate) enum OperationSubType {
    SubscriptionEvent,
    SubscriptionRequest,
}

impl OperationSubType {
    pub(crate) const fn as_str(&self) -> &'static str {
        match self {
            OperationSubType::SubscriptionEvent => "subscription-event",
            OperationSubType::SubscriptionRequest => "subscription-request",
        }
    }
}

impl Display for OperationSubType {
    fn fmt(&self, f: &mut std::fmt::Formatter<'_>) -> std::fmt::Result {
        match self {
            OperationSubType::SubscriptionEvent => write!(f, "subscription-event"),
            OperationSubType::SubscriptionRequest => write!(f, "subscription-request"),
        }
    }
}

impl From<LicensedOperationCountByType>
    for crate::plugins::telemetry::apollo_exporter::proto::reports::report::OperationCountByType
{
    fn from(value: LicensedOperationCountByType) -> Self {
        Self {
            r#type: value.r#type.as_apollo_operation_type().to_string(),
            subtype: value.subtype.map(|s| s.to_string()).unwrap_or_default(),
            operation_count: value.licensed_operation_count,
        }
    }
}

fn serialize_licensed_operation_count_by_type<S>(
    elt: &HashMap<(OperationKind, Option<OperationSubType>), LicensedOperationCountByType>,
    serializer: S,
) -> Result<S::Ok, S::Error>
where
    S: serde::Serializer,
{
    let mut map_ser = serializer.serialize_map(Some(elt.len()))?;
    for ((op_type, op_subtype), v) in elt {
        map_ser.serialize_entry(
            &format!(
                "{}{}",
                op_type.as_apollo_operation_type(),
                op_subtype
                    .map(|o| "/".to_owned() + o.as_str())
                    .unwrap_or_default()
            ),
            v,
        )?;
    }
    map_ser.end()
}

impl Report {
    #[cfg(test)]
    pub(crate) fn new(reports: Vec<SingleStatsReport>) -> Report {
        let mut aggregated_report = Report::default();
        for report in reports {
            aggregated_report += report;
        }
        aggregated_report
    }

    pub(crate) fn build_proto_report(
        &self,
        header: ReportHeader,
        extended_references_enabled: bool,
    ) -> crate::plugins::telemetry::apollo_exporter::proto::reports::Report {
        let mut report = crate::plugins::telemetry::apollo_exporter::proto::reports::Report {
            header: Some(header),
            end_time: Some(SystemTime::now().into()),
            operation_count_by_type: self
                .licensed_operation_count_by_type
                .values()
                .cloned()
                .map(|op| op.into())
                .collect(),
            traces_pre_aggregated: true,
            extended_references_enabled,
            router_features_enabled: self.router_features_enabled.clone(),
            ..Default::default()
        };

        for (key, traces_and_stats) in &self.traces_per_query {
            report
                .traces_per_query
                .insert(key.clone(), traces_and_stats.clone().into());
        }

        report
    }
}

impl AddAssign<SingleReport> for Report {
    fn add_assign(&mut self, report: SingleReport) {
        match report {
            SingleReport::Stats(stats) => self.add_assign(stats),
            SingleReport::Traces(traces) => self.add_assign(traces),
        }
    }
}

impl AddAssign<TracesReport> for Report {
    fn add_assign(&mut self, report: TracesReport) {
        // Note that operation count is dealt with in metrics so we don't increment this.
        for (operation_signature, trace) in report.traces {
            self.traces_per_query
                .entry(operation_signature)
                .or_default()
                .traces
                .push(trace);
        }
    }
}

impl AddAssign<SingleStatsReport> for Report {
    fn add_assign(&mut self, report: SingleStatsReport) {
        for (k, v) in report.stats {
            *self.traces_per_query.entry(k).or_default() += v;
        }

        if let Some(licensed_operation_count_by_type) = report.licensed_operation_count_by_type {
            let key = (
                licensed_operation_count_by_type.r#type,
                licensed_operation_count_by_type.subtype,
            );
            self.licensed_operation_count_by_type
                .entry(key)
                .and_modify(|e| {
                    e.licensed_operation_count += 1;
                })
                .or_insert(licensed_operation_count_by_type);
        }
        self.router_features_enabled = self
            .router_features_enabled
            .clone()
            .into_iter()
            .chain(report.router_features_enabled)
            .unique()
            .collect();
    }
}

#[derive(Clone, Default, Debug, Serialize)]
pub(crate) struct TracesAndStats {
    pub(crate) traces: Vec<Trace>,
    #[serde(with = "vectorize")]
    pub(crate) stats_with_context: HashMap<StatsContext, ContextualizedStats>,
    pub(crate) referenced_fields_by_type: HashMap<String, ReferencedFieldsForType>,
    pub(crate) query_metadata: Option<QueryMetadata>,
}

impl From<TracesAndStats>
    for crate::plugins::telemetry::apollo_exporter::proto::reports::TracesAndStats
{
    fn from(stats: TracesAndStats) -> Self {
        Self {
            stats_with_context: stats.stats_with_context.into_values().map_into().collect(),
            referenced_fields_by_type: stats.referenced_fields_by_type,
            trace: stats.traces,
            query_metadata: stats.query_metadata,
        }
    }
}

impl AddAssign<SingleStats> for TracesAndStats {
    fn add_assign(&mut self, stats: SingleStats) {
        *self
            .stats_with_context
            .entry(stats.stats_with_context.context.clone())
            .or_default() += stats.stats_with_context;

        // No merging required here because references fields by type and metadata will always be the same for
        // each stats report key.
        self.referenced_fields_by_type = stats.referenced_fields_by_type;
        self.query_metadata = stats.query_metadata;
    }
}

pub(crate) mod vectorize {
    use serde::Serialize;
    use serde::Serializer;

    pub(crate) fn serialize<'a, T, K, V, S>(target: T, ser: S) -> Result<S::Ok, S::Error>
    where
        S: Serializer,
        T: IntoIterator<Item = (&'a K, &'a V)>,
        K: Serialize + 'a,
        V: Serialize + 'a,
    {
        let container: Vec<_> = target.into_iter().collect();
        serde::Serialize::serialize(&container, ser)
    }
}<|MERGE_RESOLUTION|>--- conflicted
+++ resolved
@@ -111,17 +111,10 @@
     #[schemars(skip)]
     pub(crate) schema_id: String,
 
-<<<<<<< HEAD
-    /// Configuration for traces. Currently just exporter settings.
-    pub(crate) traces: TracesConfiguration,
-
-    /// Configuration for metrics. Currently just exporter settings.
-=======
     /// Configuration for tracing.
     pub(crate) tracing: TracingConfiguration,
 
     /// Configuration for metrics.
->>>>>>> 1d95f862
     pub(crate) metrics: MetricsConfiguration,
 
     /// Configure the way errors are transmitted to Apollo Studio
@@ -142,31 +135,9 @@
 
 #[derive(Debug, Clone, Deserialize, JsonSchema, Default)]
 #[serde(deny_unknown_fields, default)]
-<<<<<<< HEAD
-pub(crate) struct TracesConfiguration {
-    /// Configuration for exporting traces via OTLP.
-    pub(crate) otlp: OtlpTracesConfiguration,
-    /// Configuration for exporting traces via Apollo usage reports.
-    pub(crate) usage_reports: UsageReportsTracesConfiguration,
-}
-
-#[derive(Debug, Clone, Deserialize, JsonSchema, Default)]
-#[serde(deny_unknown_fields, default)]
-pub(crate) struct OtlpTracesConfiguration {
-    /// Exporter config for OTLP traces.
-    pub(crate) exporter: BatchProcessorConfig,
-}
-
-#[derive(Debug, Clone, Deserialize, JsonSchema, Default)]
-#[serde(deny_unknown_fields, default)]
-pub(crate) struct UsageReportsTracesConfiguration {
-    /// Exporter config for Apollo usage report traces.
-    pub(crate) exporter: ApolloUsageReportsExporterConfiguration,
-=======
 pub(crate) struct TracingConfiguration {
     /// Configuration for tracing batch processor.
     pub(crate) batch_processor: BatchProcessorConfig,
->>>>>>> 1d95f862
 }
 
 #[derive(Debug, Clone, Deserialize, JsonSchema, Default)]
@@ -181,35 +152,21 @@
 #[derive(Debug, Clone, Deserialize, JsonSchema, Default)]
 #[serde(deny_unknown_fields, default)]
 pub(crate) struct OtlpMetricsConfiguration {
-<<<<<<< HEAD
-    /// Exporter config for OTLP metrics.
-    pub(crate) exporter: OtlpMetricsExporterConfiguration,
-=======
     /// Batch processor config for OTLP metrics.
     pub(crate) batch_processor: OtlpMetricsBatchProcessorConfiguration,
->>>>>>> 1d95f862
 }
 
 #[derive(Debug, Clone, Deserialize, JsonSchema, Default)]
 #[serde(deny_unknown_fields, default)]
 pub(crate) struct UsageReportsMetricsConfiguration {
-<<<<<<< HEAD
-    /// Exporter config for Apollo usage report metrics.
-    pub(crate) exporter: ApolloUsageReportsExporterConfiguration,
-=======
     /// Batch processor config for Apollo usage report metrics.
     pub(crate) batch_processor: ApolloUsageReportsBatchProcessorConfiguration,
->>>>>>> 1d95f862
 }
 
 // This config copies the relevant values from BatchProcessorConfig.
 #[derive(Debug, Clone, Deserialize, JsonSchema)]
 #[serde(default)]
-<<<<<<< HEAD
-pub(crate) struct OtlpMetricsExporterConfiguration {
-=======
 pub(crate) struct OtlpMetricsBatchProcessorConfiguration {
->>>>>>> 1d95f862
     #[serde(deserialize_with = "humantime_serde::deserialize")]
     #[schemars(with = "String")]
     /// The delay interval in milliseconds between two consecutive processing
@@ -223,32 +180,19 @@
     pub(crate) max_export_timeout: Duration,
 }
 
-<<<<<<< HEAD
-impl Default for OtlpMetricsExporterConfiguration {
-    fn default() -> Self {
-        OtlpMetricsExporterConfiguration {
-=======
 impl Default for OtlpMetricsBatchProcessorConfiguration {
     fn default() -> Self {
         OtlpMetricsBatchProcessorConfiguration {
->>>>>>> 1d95f862
             scheduled_delay: scheduled_delay_default(),
             max_export_timeout: max_export_timeout_default(),
         }
     }
 }
 
-<<<<<<< HEAD
-impl Display for OtlpMetricsExporterConfiguration {
-    fn fmt(&self, f: &mut Formatter<'_>) -> std::fmt::Result {
-        f.write_str(&format!(
-            "OtlpMetricsExporterConfiguration {{ scheduled_delay={}, max_export_timeout={} }}",
-=======
 impl Display for OtlpMetricsBatchProcessorConfiguration {
     fn fmt(&self, f: &mut Formatter<'_>) -> std::fmt::Result {
         f.write_str(&format!(
             "OtlpMetricsBatchProcessorConfiguration {{ scheduled_delay={}, max_export_timeout={} }}",
->>>>>>> 1d95f862
             humantime::format_duration(self.scheduled_delay),
             humantime::format_duration(self.max_export_timeout)
         ))
@@ -258,11 +202,7 @@
 // This config copies the relevant values from BatchProcessorConfig.
 #[derive(Debug, Clone, Deserialize, JsonSchema)]
 #[serde(default)]
-<<<<<<< HEAD
-pub(crate) struct ApolloUsageReportsExporterConfiguration {
-=======
 pub(crate) struct ApolloUsageReportsBatchProcessorConfiguration {
->>>>>>> 1d95f862
     /// The delay interval in milliseconds between two consecutive processing
     /// of batches. The default value is 5 seconds.
     #[serde(deserialize_with = "humantime_serde::deserialize")]
@@ -270,11 +210,7 @@
     pub(crate) scheduled_delay: Duration,
 
     /// The maximum queue size to buffer spans for delayed processing. If the
-<<<<<<< HEAD
-    /// queue gets full it drops the spans. The default value is 2048.
-=======
     /// queue gets full it drops the reports. The default value is 2048.
->>>>>>> 1d95f862
     pub(crate) max_queue_size: usize,
 
     /// The maximum duration to export a batch of data.
@@ -284,15 +220,9 @@
     pub(crate) max_export_timeout: Duration,
 }
 
-<<<<<<< HEAD
-impl Default for ApolloUsageReportsExporterConfiguration {
-    fn default() -> Self {
-        ApolloUsageReportsExporterConfiguration {
-=======
 impl Default for ApolloUsageReportsBatchProcessorConfiguration {
     fn default() -> Self {
         ApolloUsageReportsBatchProcessorConfiguration {
->>>>>>> 1d95f862
             scheduled_delay: scheduled_delay_default(),
             max_queue_size: max_queue_size_default(),
             max_export_timeout: max_export_timeout_default(),
@@ -300,11 +230,6 @@
     }
 }
 
-<<<<<<< HEAD
-impl Display for ApolloUsageReportsExporterConfiguration {
-    fn fmt(&self, f: &mut Formatter<'_>) -> std::fmt::Result {
-        f.write_str(&format!("ApolloUsageReportsExporterConfiguration {{ scheduled_delay={}, max_queue_size={}, max_export_timeout={} }}",
-=======
 impl From<&BatchProcessorConfig> for ApolloUsageReportsBatchProcessorConfiguration {
     fn from(value: &BatchProcessorConfig) -> Self {
         ApolloUsageReportsBatchProcessorConfiguration {
@@ -318,7 +243,6 @@
 impl Display for ApolloUsageReportsBatchProcessorConfiguration {
     fn fmt(&self, f: &mut Formatter<'_>) -> std::fmt::Result {
         f.write_str(&format!("ApolloUsageReportsBatchProcessorConfiguration {{ scheduled_delay={}, max_queue_size={}, max_export_timeout={} }}",
->>>>>>> 1d95f862
                              humantime::format_duration(self.scheduled_delay),
                              self.max_queue_size,
                              humantime::format_duration(self.max_export_timeout)))
@@ -452,11 +376,7 @@
             otlp_tracing_sampler: default_otlp_tracing_sampler(),
             send_headers: ForwardHeaders::None,
             send_variable_values: ForwardValues::None,
-<<<<<<< HEAD
-            traces: TracesConfiguration::default(),
-=======
             tracing: TracingConfiguration::default(),
->>>>>>> 1d95f862
             metrics: MetricsConfiguration::default(),
             errors: ErrorsConfiguration::default(),
             signature_normalization_algorithm: ApolloSignatureNormalizationAlgorithm::default(),
