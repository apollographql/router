---
source: apollo-router/src/plugins/authorization/policy.rs
expression: "TestResult {\n    query: QUERY2,\n    extracted_policies: &extracted_policies,\n    successful_policies: [\"itf\".to_string()].into_iter().collect(),\n    result: doc,\n    paths,\n}"
---
<<<<<<< HEAD
[
    Path(
        [
            Key(
                "itf",
            ),
            Key(
                "id",
            ),
        ],
    ),
]
=======
query:

        query {
            test
            itf {
                ... on A {
                    id
                }
                ... on B {
                    id
                }
            }
        }
        
extracted_policies: {"a", "b", "itf"}
successful policies: ["itf"]
filtered:
{
  test
}

paths: ["/itf/... on A", "/itf/... on B"]
>>>>>>> 88804347
<|MERGE_RESOLUTION|>--- conflicted
+++ resolved
@@ -2,20 +2,6 @@
 source: apollo-router/src/plugins/authorization/policy.rs
 expression: "TestResult {\n    query: QUERY2,\n    extracted_policies: &extracted_policies,\n    successful_policies: [\"itf\".to_string()].into_iter().collect(),\n    result: doc,\n    paths,\n}"
 ---
-<<<<<<< HEAD
-[
-    Path(
-        [
-            Key(
-                "itf",
-            ),
-            Key(
-                "id",
-            ),
-        ],
-    ),
-]
-=======
 query:
 
         query {
@@ -37,5 +23,4 @@
   test
 }
 
-paths: ["/itf/... on A", "/itf/... on B"]
->>>>>>> 88804347
+paths: ["/itf/... on A", "/itf/... on B"]