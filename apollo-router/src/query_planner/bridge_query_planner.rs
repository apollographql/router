--- conflicted
+++ resolved
@@ -257,21 +257,14 @@
                 })
             }
             PlannerMode::Both { js, rust } => {
-<<<<<<< HEAD
-                let mut js_result = js
-                    .plan(filtered_query, operation.clone(), plan_options)
-                    .await
-=======
-                let operation_name = operation.as_deref().map(NodeStr::from);
 
                 let start = Instant::now();
 
-                let result = js.plan(filtered_query, operation, plan_options).await;
+                let result = js.plan(filtered_query, operation.clone(), plan_options).await;
 
                 metric_query_planning_plan_duration(JS_QP_MODE, start);
 
                 let mut js_result = result
->>>>>>> 199b6528
                     .map_err(QueryPlannerError::RouterBridgeError)?
                     .into_result()
                     .map_err(PlanErrors::from);
