--- conflicted
+++ resolved
@@ -190,11 +190,8 @@
 uuid = { version = "1.2.2", features = ["serde", "v4"] }
 yaml-rust = "0.4.5"
 askama = "0.11.1"
-<<<<<<< HEAD
 heck = "0.4.0"
-=======
 apollo-encoder = "0.4.0"
->>>>>>> 832e4b75
 
 [target.'cfg(macos)'.dependencies]
 uname = "0.1.1"
