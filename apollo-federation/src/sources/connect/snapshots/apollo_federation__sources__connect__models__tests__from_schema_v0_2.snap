--- conflicted
+++ resolved
@@ -32,11 +32,7 @@
             ),
         },
         transport: HttpJsonTransport {
-<<<<<<< HEAD
-            source_uri: Some(
-=======
             source_url: Some(
->>>>>>> 346d01d2
                 https://jsonplaceholder.typicode.com/,
             ),
             connect_template: StringTemplate {
@@ -159,11 +155,7 @@
             ),
         },
         transport: HttpJsonTransport {
-<<<<<<< HEAD
-            source_uri: Some(
-=======
             source_url: Some(
->>>>>>> 346d01d2
                 https://jsonplaceholder.typicode.com/,
             ),
             connect_template: StringTemplate {
