--- conflicted
+++ resolved
@@ -143,40 +143,20 @@
             }
         }
 
-<<<<<<< HEAD
-        let mut visitor = PolicyExtractionVisitor::new(&compiler, file_id);
-
-        // if this fails, the query is invalid and will fail at the query planning phase.
-        // We do not return validation errors here for now because that would imply a huge
-        // refactoring of telemetry and tests
-        if traverse::document(&mut visitor, file_id).is_ok() {
-            let policies: HashMap<String, Option<bool>> = visitor
-                .extracted_policies
-                .into_iter()
-                .map(|policy| (policy, None))
-                .collect();
-
-            if !policies.is_empty() {
-                context.insert(REQUIRED_POLICIES_KEY, policies).unwrap();
-=======
-        // TODO: @policy is out of scope for preview, this will be reactivated later
-        if false {
-            if let Some(mut visitor) = PolicyExtractionVisitor::new(&schema.definitions, ast) {
-                // if this fails, the query is invalid and will fail at the query planning phase.
-                // We do not return validation errors here for now because that would imply a huge
-                // refactoring of telemetry and tests
-                if traverse::document(&mut visitor, ast).is_ok() {
-                    let policies: HashMap<String, Option<bool>> = visitor
-                        .extracted_policies
-                        .into_iter()
-                        .map(|policy| (policy, None))
-                        .collect();
-
-                    if !policies.is_empty() {
-                        context.insert(REQUIRED_POLICIES_KEY, policies).unwrap();
-                    }
-                }
->>>>>>> 1103bf8d
+        if let Some(mut visitor) = PolicyExtractionVisitor::new(&schema.definitions, ast) {
+            // if this fails, the query is invalid and will fail at the query planning phase.
+            // We do not return validation errors here for now because that would imply a huge
+            // refactoring of telemetry and tests
+            if traverse::document(&mut visitor, ast).is_ok() {
+                let policies: HashMap<String, Option<bool>> = visitor
+                    .extracted_policies
+                    .into_iter()
+                    .map(|policy| (policy, None))
+                    .collect();
+
+                if !policies.is_empty() {
+                    context.insert(REQUIRED_POLICIES_KEY, policies).unwrap();
+                }
             }
         }
     }
