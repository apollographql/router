--- conflicted
+++ resolved
@@ -147,26 +147,8 @@
                         .build(),
                 )
                 .await
-<<<<<<< HEAD
-                .map_err(|e| match e.downcast::<FetchError>() {
-                    Ok(inner) => match *inner {
-                        FetchError::SubrequestHttpError { .. } => *inner,
-                        _ => FetchError::SubrequestHttpError {
-                            status_code: None,
-                            service: subgraph_name.to_string(),
-                            reason: inner.to_string(),
-                        },
-                    },
-                    Err(e) => FetchError::SubrequestHttpError {
-                        status_code: None,
-                        service: subgraph_name.to_string(),
-                        reason: e.to_string(),
-                    },
-                }) {
-=======
-                .map_to_graphql_error(subgraph_name, &current_dir.to_owned())
+                .map_to_graphql_error(subgraph_name.to_string(), &current_dir.to_owned())
             {
->>>>>>> 07f00dfb
                 Err(e) => {
                     return Ok((Value::default(), vec![e]));
                 }
