---
source: apollo-router/src/plugins/expose_query_plan.rs
expression: "serde_json::to_value(response).unwrap()"
---
{
  "data": {
    "topProducts": [
      {
        "upc": "1",
        "name": "Table",
        "reviews": [
          {
            "id": "1",
            "product": {
              "name": "Table"
            },
            "author": {
              "id": "1",
              "name": "Ada Lovelace"
            }
          },
          {
            "id": "4",
            "product": {
              "name": "Table"
            },
            "author": {
              "id": "2",
              "name": "Alan Turing"
            }
          }
        ]
      },
      {
        "upc": "2",
        "name": "Couch",
        "reviews": [
          {
            "id": "2",
            "product": {
              "name": "Couch"
            },
            "author": {
              "id": "1",
              "name": "Ada Lovelace"
            }
          }
        ]
      }
    ]
  },
  "extensions": {
    "apolloQueryPlan": {
      "object": {
        "kind": "QueryPlan",
        "node": {
          "kind": "Sequence",
          "nodes": [
            {
              "kind": "Fetch",
              "serviceName": "products",
              "variableUsages": [
                "first"
              ],
              "operation": "query TopProducts__products__0($first: Int) { topProducts(first: $first) { __typename upc name } }",
              "operationName": "TopProducts__products__0",
              "operationKind": "query",
              "id": null,
              "inputRewrites": null,
              "outputRewrites": null,
              "contextRewrites": null,
<<<<<<< HEAD
              "schemaAwareHash": "4d7744c8b45e9ab9ae0b4b739335904878872023793c7e269b7649ddac90a189",
=======
              "schemaAwareHash": "2504c66db02c170d0040785e0ac3455155db03beddcb7cc4d16f08ca02201fac",
>>>>>>> 7eb9b0b5
              "authorization": {
                "is_authenticated": false,
                "scopes": [],
                "policies": []
              }
            },
            {
              "kind": "Flatten",
              "path": [
                "topProducts",
                "@"
              ],
              "node": {
                "kind": "Fetch",
                "serviceName": "reviews",
                "requires": [
                  {
                    "kind": "InlineFragment",
                    "typeCondition": "Product",
                    "selections": [
                      {
                        "kind": "Field",
                        "name": "__typename"
                      },
                      {
                        "kind": "Field",
                        "name": "upc"
                      }
                    ]
                  }
                ],
                "variableUsages": [],
                "operation": "query TopProducts__reviews__1($representations: [_Any!]!) { _entities(representations: $representations) { ... on Product { reviews { id product { __typename upc } author { __typename id } } } } }",
                "operationName": "TopProducts__reviews__1",
                "operationKind": "query",
                "id": null,
                "inputRewrites": null,
                "outputRewrites": null,
                "contextRewrites": null,
<<<<<<< HEAD
                "schemaAwareHash": "34900a19d589dbe2f15802a7ff36d198752af04d44ba6150fa226443871df07c",
=======
                "schemaAwareHash": "0f8abdb350d59e86567b72717be114a465c59ac4e6027d7179de6448b0fbc5a4",
>>>>>>> 7eb9b0b5
                "authorization": {
                  "is_authenticated": false,
                  "scopes": [],
                  "policies": []
                }
              }
            },
            {
              "kind": "Parallel",
              "nodes": [
                {
                  "kind": "Flatten",
                  "path": [
                    "topProducts",
                    "@",
                    "reviews",
                    "@",
                    "author"
                  ],
                  "node": {
                    "kind": "Fetch",
                    "serviceName": "accounts",
                    "requires": [
                      {
                        "kind": "InlineFragment",
                        "typeCondition": "User",
                        "selections": [
                          {
                            "kind": "Field",
                            "name": "__typename"
                          },
                          {
                            "kind": "Field",
                            "name": "id"
                          }
                        ]
                      }
                    ],
                    "variableUsages": [],
                    "operation": "query TopProducts__accounts__2($representations: [_Any!]!) { _entities(representations: $representations) { ... on User { name } } }",
                    "operationName": "TopProducts__accounts__2",
                    "operationKind": "query",
                    "id": null,
                    "inputRewrites": null,
                    "outputRewrites": null,
                    "contextRewrites": null,
<<<<<<< HEAD
                    "schemaAwareHash": "aafe1a73eaeec767664030cf6d0b9a385a4075ac74c992027c4293139afdb29c",
=======
                    "schemaAwareHash": "a1e19c2c170464974293f946f09116216e71424a821908beb0062091475dad11",
>>>>>>> 7eb9b0b5
                    "authorization": {
                      "is_authenticated": false,
                      "scopes": [],
                      "policies": []
                    }
                  }
                },
                {
                  "kind": "Flatten",
                  "path": [
                    "topProducts",
                    "@",
                    "reviews",
                    "@",
                    "product"
                  ],
                  "node": {
                    "kind": "Fetch",
                    "serviceName": "products",
                    "requires": [
                      {
                        "kind": "InlineFragment",
                        "typeCondition": "Product",
                        "selections": [
                          {
                            "kind": "Field",
                            "name": "__typename"
                          },
                          {
                            "kind": "Field",
                            "name": "upc"
                          }
                        ]
                      }
                    ],
                    "variableUsages": [],
                    "operation": "query TopProducts__products__3($representations: [_Any!]!) { _entities(representations: $representations) { ... on Product { name } } }",
                    "operationName": "TopProducts__products__3",
                    "operationKind": "query",
                    "id": null,
                    "inputRewrites": null,
                    "outputRewrites": null,
                    "contextRewrites": null,
<<<<<<< HEAD
                    "schemaAwareHash": "a76da96c78b57941fcedf7536d2f8b7b8a7241f0e90be0f802271ca0c788d3db",
=======
                    "schemaAwareHash": "466ef25e373cf367e18ed264f76c7c4b2f27fe2ef105cb39d8528320addaedc7",
>>>>>>> 7eb9b0b5
                    "authorization": {
                      "is_authenticated": false,
                      "scopes": [],
                      "policies": []
                    }
                  }
                }
              ]
            }
          ]
        }
      },
      "text": "QueryPlan {\n  Sequence {\n    Fetch(service: \"products\") {\n      {\n        topProducts(first: $first) {\n          __typename\n          upc\n          name\n        }\n      }\n    },\n    Flatten(path: \"topProducts.@\") {\n      Fetch(service: \"reviews\") {\n        {\n          ... on Product {\n            __typename\n            upc\n          }\n        } =>\n        {\n          ... on Product {\n            reviews {\n              id\n              product {\n                __typename\n                upc\n              }\n              author {\n                __typename\n                id\n              }\n            }\n          }\n        }\n      },\n    },\n    Parallel {\n      Flatten(path: \"topProducts.@.reviews.@.author\") {\n        Fetch(service: \"accounts\") {\n          {\n            ... on User {\n              __typename\n              id\n            }\n          } =>\n          {\n            ... on User {\n              name\n            }\n          }\n        },\n      },\n      Flatten(path: \"topProducts.@.reviews.@.product\") {\n        Fetch(service: \"products\") {\n          {\n            ... on Product {\n              __typename\n              upc\n            }\n          } =>\n          {\n            ... on Product {\n              name\n            }\n          }\n        },\n      },\n    },\n  },\n}"
    }
  }
}<|MERGE_RESOLUTION|>--- conflicted
+++ resolved
@@ -69,11 +69,7 @@
               "inputRewrites": null,
               "outputRewrites": null,
               "contextRewrites": null,
-<<<<<<< HEAD
-              "schemaAwareHash": "4d7744c8b45e9ab9ae0b4b739335904878872023793c7e269b7649ddac90a189",
-=======
               "schemaAwareHash": "2504c66db02c170d0040785e0ac3455155db03beddcb7cc4d16f08ca02201fac",
->>>>>>> 7eb9b0b5
               "authorization": {
                 "is_authenticated": false,
                 "scopes": [],
@@ -113,11 +109,7 @@
                 "inputRewrites": null,
                 "outputRewrites": null,
                 "contextRewrites": null,
-<<<<<<< HEAD
-                "schemaAwareHash": "34900a19d589dbe2f15802a7ff36d198752af04d44ba6150fa226443871df07c",
-=======
                 "schemaAwareHash": "0f8abdb350d59e86567b72717be114a465c59ac4e6027d7179de6448b0fbc5a4",
->>>>>>> 7eb9b0b5
                 "authorization": {
                   "is_authenticated": false,
                   "scopes": [],
@@ -128,6 +120,50 @@
             {
               "kind": "Parallel",
               "nodes": [
+                {
+                  "kind": "Flatten",
+                  "path": [
+                    "topProducts",
+                    "@",
+                    "reviews",
+                    "@",
+                    "product"
+                  ],
+                  "node": {
+                    "kind": "Fetch",
+                    "serviceName": "products",
+                    "requires": [
+                      {
+                        "kind": "InlineFragment",
+                        "typeCondition": "Product",
+                        "selections": [
+                          {
+                            "kind": "Field",
+                            "name": "__typename"
+                          },
+                          {
+                            "kind": "Field",
+                            "name": "upc"
+                          }
+                        ]
+                      }
+                    ],
+                    "variableUsages": [],
+                    "operation": "query TopProducts__products__2($representations:[_Any!]!){_entities(representations:$representations){...on Product{name}}}",
+                    "operationName": "TopProducts__products__2",
+                    "operationKind": "query",
+                    "id": null,
+                    "inputRewrites": null,
+                    "outputRewrites": null,
+                    "contextRewrites": null,
+                    "schemaAwareHash": "a1e19c2c170464974293f946f09116216e71424a821908beb0062091475dad11",
+                    "authorization": {
+                      "is_authenticated": false,
+                      "scopes": [],
+                      "policies": []
+                    }
+                  }
+                },
                 {
                   "kind": "Flatten",
                   "path": [
@@ -164,59 +200,7 @@
                     "inputRewrites": null,
                     "outputRewrites": null,
                     "contextRewrites": null,
-<<<<<<< HEAD
-                    "schemaAwareHash": "aafe1a73eaeec767664030cf6d0b9a385a4075ac74c992027c4293139afdb29c",
-=======
-                    "schemaAwareHash": "a1e19c2c170464974293f946f09116216e71424a821908beb0062091475dad11",
->>>>>>> 7eb9b0b5
-                    "authorization": {
-                      "is_authenticated": false,
-                      "scopes": [],
-                      "policies": []
-                    }
-                  }
-                },
-                {
-                  "kind": "Flatten",
-                  "path": [
-                    "topProducts",
-                    "@",
-                    "reviews",
-                    "@",
-                    "product"
-                  ],
-                  "node": {
-                    "kind": "Fetch",
-                    "serviceName": "products",
-                    "requires": [
-                      {
-                        "kind": "InlineFragment",
-                        "typeCondition": "Product",
-                        "selections": [
-                          {
-                            "kind": "Field",
-                            "name": "__typename"
-                          },
-                          {
-                            "kind": "Field",
-                            "name": "upc"
-                          }
-                        ]
-                      }
-                    ],
-                    "variableUsages": [],
-                    "operation": "query TopProducts__products__3($representations: [_Any!]!) { _entities(representations: $representations) { ... on Product { name } } }",
-                    "operationName": "TopProducts__products__3",
-                    "operationKind": "query",
-                    "id": null,
-                    "inputRewrites": null,
-                    "outputRewrites": null,
-                    "contextRewrites": null,
-<<<<<<< HEAD
-                    "schemaAwareHash": "a76da96c78b57941fcedf7536d2f8b7b8a7241f0e90be0f802271ca0c788d3db",
-=======
                     "schemaAwareHash": "466ef25e373cf367e18ed264f76c7c4b2f27fe2ef105cb39d8528320addaedc7",
->>>>>>> 7eb9b0b5
                     "authorization": {
                       "is_authenticated": false,
                       "scopes": [],
