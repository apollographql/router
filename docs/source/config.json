--- conflicted
+++ resolved
@@ -2,85 +2,8 @@
   "title": "Self-Hosted Router",
   "algoliaFilters": ["docset:router"],
   "sidebar": {
-<<<<<<< HEAD
-    "Introduction": "/",
-    "Quickstart": "/quickstart",
-    "Moving from Router Version 1.x": "/upgrading-from-version-1.x",
-    "Moving from @apollo/gateway": "/migrating-from-gateway",
-    "Federation Version Support": "/federation-version-support",
-    "Enterprise Features": ["/enterprise-features", ["enterprise"]],
-    "Release Notes": "/release-notes",
-    "Configuring the Router": {
-      "Overview": "/configuration/overview",
-      "Caching": {
-        "In-Memory Caching": "/configuration/in-memory-caching",
-        "Distributed Caching": ["/configuration/distributed-caching", ["enterprise"]],
-        "Entity Caching": ["/configuration/entity-caching", ["enterprise", "preview"]]
-      },
-      "Debugging": {
-        "Errors": "/errors",
-        "Telemetry": "/configuration/telemetry/overview",
-        "Subgraph Error Inclusion": "/configuration/subgraph-error-inclusion"
-      },
-      "Networking": {
-        "Header Propagation": "/configuration/header-propagation",
-        "Traffic Shaping": "/configuration/traffic-shaping"
-      },
-      "Security": {
-        "CORS": "/configuration/cors",
-        "CSRF Prevention": "/configuration/csrf",
-        "JWT Authentication": ["/configuration/authn-jwt", ["enterprise"]],
-        "Authorization": ["/configuration/authorization", ["enterprise"]],
-        "Subgraph Authentication": "/configuration/authn-subgraph",
-        "Operation Limits": [
-          "/configuration/operation-limits",
-          [
-            "enterprise"
-          ]
-        ],
-        "Safelisting with Persisted Queries": [
-          "/configuration/persisted-queries",
-          [
-            "enterprise"
-          ]
-        ],
-        "Demand Control" : [
-          "/executing-operations/demand-control",
-          [
-            "enterprise"
-          ]
-        ],
-        "Native Query Planner" : [
-          "/executing-operations/native-query-planner",
-          [
-            "preview"
-          ]
-        ],
-        "Privacy and Data Collection": "/privacy"
-      }
-    },
-    "Executing Operations": {
-      "Build and Run Queries": "/executing-operations/build-run-queries",
-      "@defer Support": "/executing-operations/defer-support",
-      "Request Format": "/executing-operations/requests",
-      "Query Batching": [
-        "/executing-operations/query-batching",
-        [
-          "enterprise"
-        ]
-      ],
-      "GraphQL Subscriptions": {
-        "Subscriptions Setup": ["/executing-operations/subscription-support", ["enterprise"]],
-        "Subgraph Protocol: HTTP Callback": [
-          "/executing-operations/subscription-callback-protocol",
-          ["enterprise", "preview"]
-        ],
-        "Client Protocol: HTTP Multipart": ["/executing-operations/subscription-multipart-protocol", ["enterprise"]]
-      }
-=======
     "Routing": {
       "About Router": "/routing/about-router"
->>>>>>> 0bdea7ea
     },
     "Reference": {
       "Migration": {
