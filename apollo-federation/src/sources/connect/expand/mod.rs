use std::collections::HashSet;
use std::sync::Arc;

use apollo_compiler::validation::Valid;
use apollo_compiler::Schema;
use carryover::carryover_directives;
use indexmap::IndexMap;
use itertools::Itertools;

use crate::error::FederationError;
use crate::link::Link;
use crate::merge::merge_subgraphs;
use crate::schema::FederationSchema;
use crate::sources::connect::ConnectSpec;
use crate::sources::connect::Connector;
use crate::subgraph::Subgraph;
use crate::subgraph::ValidSubgraph;
use crate::ApiSchemaOptions;
use crate::Supergraph;
use crate::ValidFederationSubgraph;

mod carryover;
pub(crate) mod visitors;
use visitors::filter_directives;

pub struct Connectors {
    pub by_service_name: Arc<IndexMap<Arc<str>, Connector>>,
    pub labels_by_service_name: Arc<IndexMap<Arc<str>, String>>,
}

/// The result of a supergraph expansion of connect-aware subgraphs
pub enum ExpansionResult {
    /// The supergraph had some subgraphs that were expanded
    Expanded {
        raw_sdl: String,
        api_schema: Valid<Schema>,
        connectors: Connectors,
    },

    /// The supergraph contained no connect directives and was unchanged.
    Unchanged,
}

/// Expand a schema with connector directives into unique subgraphs per directive
///
/// Until we have a source-aware query planner, work with connectors will need to interface
/// with standard query planning concepts while still enforcing connector-specific rules. To do so,
/// each connector is separated into its own unique subgraph with relevant GraphQL directives to enforce
/// field dependencies and response structures. This allows for satisfiability and validation to piggy-back
/// off of existing functionality in a reproducable way.
pub fn expand_connectors(supergraph_str: &str) -> Result<ExpansionResult, FederationError> {
    // TODO: Don't rely on finding the URL manually to short out
    let connect_url = ConnectSpec::identity();
    let connect_url = format!("{}/{}/v", connect_url.domain, connect_url.name);
    if !supergraph_str.contains(&connect_url) {
        return Ok(ExpansionResult::Unchanged);
    }

    let supergraph = Supergraph::new(supergraph_str)?;
    let api_schema = supergraph.to_api_schema(ApiSchemaOptions {
        // TODO: Get these options from the router?
        include_defer: true,
        include_stream: false,
    })?;

    let (connect_subgraphs, graphql_subgraphs): (Vec<_>, Vec<_>) = supergraph
        .extract_subgraphs()?
        .into_iter()
        .partition_map(
            |(_, sub)| match ConnectSpec::get_from_schema(sub.schema.schema()) {
                Some((spec, link)) if contains_connectors(&link, &sub) => {
                    either::Either::Left((spec, link, sub))
                }
                _ => either::Either::Right(ValidSubgraph::from(sub)),
            },
        );

    // Expand just the connector subgraphs
    let mut expanded_subgraphs = Vec::new();
    let mut spec_versions = HashSet::new();

    for (spec, link, sub) in connect_subgraphs {
        expanded_subgraphs.extend(split_subgraph(&link, sub, spec)?);
        spec_versions.insert(spec);
    }

    // Merge the subgraphs into one supergraph
    let all_subgraphs = graphql_subgraphs
        .iter()
        .chain(expanded_subgraphs.iter().map(|(_, sub)| sub))
        .collect();
    let new_supergraph = merge_subgraphs(all_subgraphs).map_err(|e| {
        FederationError::internal(format!("could not merge expanded subgraphs: {e:?}"))
    })?;

    let mut new_supergraph = FederationSchema::new(new_supergraph.schema.into_inner())?;
    carryover_directives(
        &supergraph.schema,
        &mut new_supergraph,
        spec_versions.into_iter(),
    )
    .map_err(|e| FederationError::internal(format!("could not carry over directives: {e:?}")))?;

    let connectors_by_service_name: IndexMap<Arc<str>, Connector> = expanded_subgraphs
        .into_iter()
        .map(|(connector, sub)| (sub.name.into(), connector))
        .collect();

    let labels_by_service_name = connectors_by_service_name
        .iter()
        .map(|(service_name, connector)| (service_name.clone(), connector.id.label.clone()))
        .collect();

    Ok(ExpansionResult::Expanded {
        raw_sdl: new_supergraph.schema().serialize().to_string(),
        api_schema: api_schema.schema().clone(),
        connectors: Connectors {
            by_service_name: Arc::new(connectors_by_service_name),
            labels_by_service_name: Arc::new(labels_by_service_name),
        },
    })
}

fn contains_connectors(link: &Link, subgraph: &ValidFederationSubgraph) -> bool {
    let connect_name = ConnectSpec::connect_directive_name(link);
    let source_name = ConnectSpec::source_directive_name(link);

    subgraph
        .schema
        .get_directive_definitions()
        .any(|directive| {
            directive.directive_name == connect_name || directive.directive_name == source_name
        })
}

/// Split up a subgraph so that each connector directive becomes its own subgraph.
///
/// Subgraphs passed to this function should contain connector directives.
fn split_subgraph(
    link: &Link,
    subgraph: ValidFederationSubgraph,
    spec: ConnectSpec,
) -> Result<Vec<(Connector, ValidSubgraph)>, FederationError> {
    let connector_map = Connector::from_schema(subgraph.schema.schema(), &subgraph.name, spec)?;

    let expander = helpers::Expander::new(link, &subgraph);
    connector_map
        .into_iter()
        .map(|(id, connector)| {
            // Build a subgraph using only the necessary fields from the directive
            let schema = expander.expand(&connector)?;
            let subgraph = Subgraph::new(
                id.synthetic_name().as_str(),
                &subgraph.url,
                &schema.schema().serialize().to_string(),
            )?;

            // We only validate during debug builds since we should realistically only generate valid schemas
            // for these subgraphs.
            #[cfg(debug_assertions)]
            let schema = subgraph.schema.validate()?;
            #[cfg(not(debug_assertions))]
            let schema = Valid::assume_valid(subgraph.schema);

            Ok((
                connector,
                ValidSubgraph {
                    name: subgraph.name,
                    url: subgraph.url,
                    schema,
                },
            ))
        })
        .try_collect()
}

mod helpers {
    use apollo_compiler::ast;
    use apollo_compiler::ast::Argument;
    use apollo_compiler::ast::Directive;
    use apollo_compiler::ast::FieldDefinition;
    use apollo_compiler::ast::InputValueDefinition;
    use apollo_compiler::ast::Value;
    use apollo_compiler::name;
    use apollo_compiler::schema::Component;
    use apollo_compiler::schema::ComponentName;
    use apollo_compiler::schema::ComponentOrigin;
    use apollo_compiler::schema::DirectiveList;
    use apollo_compiler::schema::EnumType;
    use apollo_compiler::schema::ObjectType;
    use apollo_compiler::schema::ScalarType;
    use apollo_compiler::Name;
    use apollo_compiler::Node;
    use indexmap::IndexMap;
    use indexmap::IndexSet;

    use super::filter_directives;
    use super::visitors::try_insert;
    use super::visitors::try_pre_insert;
    use super::visitors::GroupVisitor;
    use super::visitors::SchemaVisitor;
    use crate::error::FederationError;
    use crate::internal_error;
    use crate::link::spec::Identity;
    use crate::link::Link;
    use crate::schema::position::ObjectFieldDefinitionPosition;
    use crate::schema::position::ObjectOrInterfaceTypeDefinitionPosition;
    use crate::schema::position::ObjectTypeDefinitionPosition;
    use crate::schema::position::SchemaRootDefinitionKind;
    use crate::schema::position::SchemaRootDefinitionPosition;
    use crate::schema::position::TypeDefinitionPosition;
    use crate::schema::FederationSchema;
    use crate::schema::ValidFederationSchema;
    use crate::sources::connect::ConnectSpec;
    use crate::sources::connect::Connector;
    use crate::sources::connect::EntityResolver;
    use crate::sources::connect::JSONSelection;
    use crate::subgraph::spec::EXTERNAL_DIRECTIVE_NAME;
    use crate::subgraph::spec::INTF_OBJECT_DIRECTIVE_NAME;
    use crate::subgraph::spec::KEY_DIRECTIVE_NAME;
    use crate::subgraph::spec::REQUIRES_DIRECTIVE_NAME;
    use crate::supergraph::new_empty_fed_2_subgraph_schema;
    use crate::ValidFederationSubgraph;

    /// A helper struct for expanding a subgraph into one per connect directive.
    pub(super) struct Expander<'a> {
        /// The name of the connect directive, possibly aliased.
        #[allow(unused)]
        connect_name: Name,

        /// The name of the connect directive, possibly aliased.
        #[allow(unused)]
        source_name: Name,

        /// The name of the @key directive, as known in the subgraph
        key_name: Name,

        /// The name of the @interfaceObject directive, as known in the subgraph
        interface_object_name: Name,

        /// The original schema that contains connect directives
        original_schema: &'a ValidFederationSchema,

        /// A list of directives to exclude when copying over types from the
        /// original schema.
        directive_deny_list: IndexSet<Name>,
    }

    impl<'a> Expander<'a> {
        pub(super) fn new(link: &Link, subgraph: &'a ValidFederationSubgraph) -> Expander<'a> {
            let connect_name = ConnectSpec::connect_directive_name(link);
            let source_name = ConnectSpec::source_directive_name(link);

            // When we go to expand all output types, we'll need to make sure that we don't carry over
            // any connect-related directives. The following directives are also special because they
            // influence planning and satisfiability:
            //
            // - @key: derived based on the fields selected
            // - @external: the current approach will only add external fields to the list of keys
            //     if used in the transport. If not used at all, the field marked with this directive
            //     won't even be included in the expanded subgraph, but if it _is_ used then leaving
            //     this directive will result in planning failures.
            // - @requires: the current approach will add required fields to the list of keys for
            //     implicit entities, so it can't stay.
            let key_name = subgraph
                .schema
                .metadata()
                .and_then(|m| m.for_identity(&Identity::federation_identity()))
                .map(|f| f.directive_name_in_schema(&KEY_DIRECTIVE_NAME))
                .unwrap_or(KEY_DIRECTIVE_NAME);
            let interface_object_name = subgraph
                .schema
                .metadata()
                .and_then(|m| m.for_identity(&Identity::federation_identity()))
                .map(|f| f.directive_name_in_schema(&INTF_OBJECT_DIRECTIVE_NAME))
                .unwrap_or(INTF_OBJECT_DIRECTIVE_NAME);
            let extra_excluded = [EXTERNAL_DIRECTIVE_NAME, REQUIRES_DIRECTIVE_NAME]
                .into_iter()
                .map(|d| {
                    subgraph
                        .schema
                        .metadata()
                        .and_then(|m| m.for_identity(&Identity::federation_identity()))
                        .map(|f| f.directive_name_in_schema(&d))
                        .unwrap_or(d)
                });
            let directive_deny_list = IndexSet::from_iter(extra_excluded.chain([
                key_name.clone(),
                connect_name.clone(),
                source_name.clone(),
            ]));

            Self {
                connect_name,
                source_name,
                key_name,
                interface_object_name,
                original_schema: &subgraph.schema,
                directive_deny_list,
            }
        }

        /// Build an expanded subgraph for the supplied connector
        pub(super) fn expand(
            &self,
            connector: &Connector,
        ) -> Result<FederationSchema, FederationError> {
            let mut schema = new_empty_fed_2_subgraph_schema()?;
            let query_alias = self
                .original_schema
                .schema()
                .schema_definition
                .query
                .as_ref()
                .map(|m| m.name.clone())
                .unwrap_or(name!("Query"));

            let field = &connector.id.directive.field;
            let field_def = field.get(self.original_schema.schema())?;
            let field_type = self
                .original_schema
                .get_type(field_def.ty.inner_named_type().clone())?;

            // We'll need to make sure that we always process the inputs first, since they need to be present
            // before any dependent types
            self.process_inputs(&mut schema, &field_def.arguments)?;

            // Actually process the type annotated with the connector, making sure to walk nested types
            match field_type {
                TypeDefinitionPosition::Object(object) => {
                    SchemaVisitor::new(
                        self.original_schema,
                        &mut schema,
                        &self.directive_deny_list,
                    )
                    .walk((
                        object,
                        connector.selection.next_subselection().cloned().ok_or(
                            FederationError::internal("empty selections are not allowed"),
                        )?,
                    ))?;
                }

                TypeDefinitionPosition::Scalar(_) | TypeDefinitionPosition::Enum(_) => {
                    self.insert_custom_leaf(&mut schema, &field_type)?;
                }

                TypeDefinitionPosition::Interface(interface) => {
                    return Err(FederationError::internal(format!(
                        "connect directives not yet supported on interfaces: found on {}",
                        interface.type_name
                    )))
                }
                TypeDefinitionPosition::Union(union) => {
                    return Err(FederationError::internal(format!(
                        "connect directives not yet supported on union: found on {}",
                        union.type_name
                    )))
                }
                TypeDefinitionPosition::InputObject(input) => {
                    return Err(FederationError::internal(format!(
                        "connect directives not yet supported on inputs: found on {}",
                        input.type_name
                    )))
                }
            };

            // Add the root type for this connector, optionally inserting a dummy query root
            // if the connector is not defined within a field on a Query (since a subgraph is invalid
            // without at least a root-level Query)
            let ObjectOrInterfaceTypeDefinitionPosition::Object(parent_object) = field.parent()
            else {
                return Err(FederationError::internal(
                    "connect directives on interfaces is not yet supported",
                ));
            };

            self.insert_query_for_field(&mut schema, &query_alias, &parent_object, field_def)?;

            let root = SchemaRootDefinitionPosition {
                root_kind: SchemaRootDefinitionKind::Query,
            };
            root.insert(
                &mut schema,
                ComponentName {
                    origin: ComponentOrigin::Definition,
                    name: query_alias,
                },
            )?;

            // Process any outputs needed by the connector
            self.process_outputs(
                &mut schema,
                connector,
                parent_object.type_name.clone(),
                field_def.ty.inner_named_type().clone(),
            )?;

            Ok(schema)
        }

        /// Process all input types
        ///
        /// Inputs can include leaf types as well as custom inputs.
        fn process_inputs(
            &self,
            to_schema: &mut FederationSchema,
            arguments: &[Node<InputValueDefinition>],
        ) -> Result<(), FederationError> {
            // All inputs to a connector's field need to be carried over in order to always generate
            // valid subgraphs
            for arg in arguments {
                let arg_type_name = arg.ty.inner_named_type();
                let arg_type = self.original_schema.get_type(arg_type_name.clone())?;
                let arg_extended_type = arg_type.get(self.original_schema.schema())?;

                // If the input type isn't built in, then we need to carry it over, making sure to only walk
                // if we have a complex input since leaf types can just be copied over.
                if !arg_extended_type.is_built_in() {
                    match arg_type {
                        TypeDefinitionPosition::InputObject(input) => SchemaVisitor::new(
                            self.original_schema,
                            to_schema,
                            &self.directive_deny_list,
                        )
                        .walk(input)?,

                        other => self.insert_custom_leaf(to_schema, &other)?,
                    };
                }
            }

            Ok(())
        }

        // Process outputs needed by a connector
        //
        // By the time this method is called, all dependent types should exist for a connector,
        // including its direct inputs. Since each connector could select only a subset of its output
        // type, this method carries over each output type as seen by the selection defined on the connector.
        fn process_outputs(
            &self,
            to_schema: &mut FederationSchema,
            connector: &Connector,
            parent_type_name: Name,
            output_type_name: Name,
        ) -> Result<(), FederationError> {
            let resolvable_key = connector
                .resolvable_key(self.original_schema.schema())
                .map_err(|_| FederationError::internal("error creating resolvable key"))?;

            let Some(resolvable_key) = resolvable_key else {
                return self.copy_interface_object_keys(output_type_name, to_schema);
            };

            let parent_type = self.original_schema.get_type(parent_type_name)?;
            let output_type = to_schema.get_type(output_type_name.clone())?;
            let key_for_type = match &connector.entity_resolver {
                Some(EntityResolver::Explicit) => output_type,
                _ => parent_type,
            };

<<<<<<< HEAD
            // The body of the request might include references to input arguments / sibling fields
            // that will need to be handled, so we extract any referenced variables now
            let body_parameters = connector
                .transport
                .body
                .as_ref()
                .map(extract_params_from_selection)
                .into_iter()
                .flatten();

            // The URI or headers might reference $this, so we check for that too
            let url_parameters = connector
                .transport
                .connect_template
                .expressions()
                .map(|e| &e.expression)
                .flat_map(extract_params_from_selection);
            // TODO: add a test for header keys
            let header_parameters =
                connector.transport.headers.values().flat_map(|header| {
                    header.expressions().flat_map(extract_params_from_selection)
                });

            // The actual selection might make use of the $this variable, so we grab them too
            let selection_parameters = extract_params_from_selection(&connector.selection);

            let (key_for_type, namespace_filter) =
                if matches!(connector.entity_resolver, Some(EntityResolver::Explicit)) {
                    // `entity: true` connectors only exist on Query.
                    // We don't generate keys for `Query`, these are keys for the output type of the field.
                    // Therefore, we're also only considering the `$args` fields as keys, which should
                    // map 1-1 with output type fields.
                    (output_type, Namespace::Args)
                } else {
                    // We're extending an entity by adding a new field dependent on some other fields
                    // (identified by `$this`).
                    (parent_type, Namespace::This)
                };

            // We'll need to collect all synthesized keys for the output type, adding a federation
            // `@key` directive once completed.
            let mut keys = Vec::new();
            for VariableReference { path, .. } in body_parameters
                .into_iter()
                .chain(url_parameters)
                .chain(header_parameters)
                .chain(selection_parameters)
                .unique()
                .filter(|var| var.namespace.namespace == namespace_filter)
            {
                // Arguments should be added to the synthesized key, since they are mandatory
                // to resolving the output type. The synthesized key should only include the portions
                // of the inputs actually used throughout the selections of the transport.
                //
                // Note that this only applies to connectors marked as an entity resolver, since only
                // those should be allowed to fully resolve a type given the required arguments /
                // synthesized keys.
                //
                // All sibling fields marked by $this in a transport must be carried over to the output type
                // regardless of its use in the output selection.
                let parts = path.iter().map(|part| part.part.as_ref());
                let field_and_selection = FieldAndSelection::from_path(parts);
                let field_name = Name::new(field_and_selection.field_name)?;
                let field: Box<dyn Field> = match &key_for_type {
                    TypeDefinitionPosition::Object(o)  => Box::new(o.field(field_name)),
                    TypeDefinitionPosition::Interface(i) => Box::new(i.field(field_name)),
                    TypeDefinitionPosition::Union(_) | TypeDefinitionPosition::InputObject(_)=> {
                        return Err(FederationError::internal(
                            "siblings of type interface, input object, or union are not yet handled",
                        ))
                    }
                    other => {
                        return Err(FederationError::internal(format!(
                            "cannot select a sibling on a leaf type: {}",
                            other.type_name()
                        )))
                    }
                };
=======
            let parsed = JSONSelection::parse(&resolvable_key.serialize().no_indent().to_string())
                .map_err(|e| FederationError::internal(format!("error parsing key: {e}")))?;

            let visitor =
                SchemaVisitor::new(self.original_schema, to_schema, &self.directive_deny_list);
>>>>>>> d4ea048d

            let output_type = match &key_for_type {
                TypeDefinitionPosition::Object(object) => object,

                other => {
                    return Err(FederationError::internal(format!(
                        "connector output types currently only support object types: found {}",
                        other.type_name()
                    )))
                }
            };

            // This adds child types for all key fields
            visitor.walk((
                output_type.clone(),
                parsed
                    .next_subselection()
                    .cloned()
                    .ok_or(FederationError::internal(
                        "empty selections are not allowed",
                    ))?,
            ))?;

            // This actually adds the key fields if necessary, which is only
            // when depending on sibling fields.
            if let Some(sub) = parsed.next_subselection() {
                for named in sub.selections_iter() {
                    for field_name in named.names() {
                        let field_def = self
                            .original_schema
                            .schema()
                            .type_field(key_for_type.type_name(), field_name)
                            .map_err(|_| {
                                FederationError::internal(format!(
                                    "field {} not found on type {}",
                                    field_name,
                                    key_for_type.type_name()
                                ))
                            })?;

                        // TODO: future support for interfaces
                        let pos = ObjectFieldDefinitionPosition {
                            type_name: key_for_type.type_name().clone(),
                            field_name: Name::new(field_name)?,
                        };

                        if pos.get(to_schema.schema()).is_err() {
                            pos.insert(
                                to_schema,
                                Component::new(FieldDefinition {
                                    description: field_def.description.clone(),
                                    name: field_def.name.clone(),
                                    arguments: field_def.arguments.clone(),
                                    ty: field_def.ty.clone(),
                                    directives: filter_directives(
                                        &self.directive_deny_list,
                                        &field_def.directives,
                                    ),
                                }),
                            )?;
                        }
                    }
                }
            };

            // If we have marked keys as being necessary for this output type, add them as an `@key`
            // directive now.
            let key_directive = Directive {
                name: self.key_name.clone(),
                arguments: vec![Node::new(Argument {
                    name: name!("fields"),
                    value: Node::new(Value::String(
                        resolvable_key.serialize().no_indent().to_string(),
                    )),
                })],
            };

            match &key_for_type {
                TypeDefinitionPosition::Object(o) => {
                    o.insert_directive(to_schema, Component::new(key_directive))
                }
                TypeDefinitionPosition::Interface(i) => {
                    i.insert_directive(to_schema, Component::new(key_directive))
                }
                _ => {
                    return Err(FederationError::internal(
                        "keys cannot be added to scalars, unions, enums, or input objects",
                    ))
                }
            }?;

            Ok(())
        }

        /// If the type has @interfaceObject and it doesn't have a key at this point
        /// we'll need to add a key — this is a requirement for using @interfaceObject.
        /// For now we'll just copy over keys from the original supergraph as resolvable: false
        /// but we need to think through the implications of that.
        fn copy_interface_object_keys(
            &self,
            type_name: Name,
            to_schema: &mut FederationSchema,
        ) -> Result<(), FederationError> {
            let Some(original_output_type) = self.original_schema.schema().get_object(&type_name)
            else {
                return Ok(());
            };

            let is_interface_object = original_output_type
                .directives
                .iter()
                .any(|d| d.name == self.interface_object_name);

            if is_interface_object {
                let pos = ObjectTypeDefinitionPosition {
                    type_name: original_output_type.name.clone(),
                };

                for key in original_output_type
                    .directives
                    .iter()
                    .filter(|d| d.name == self.key_name)
                {
                    let key_fields = key
                        .argument_by_name("fields", self.original_schema.schema())
                        .map_err(|_| internal_error!("@key(fields:) argument missing"))?;
                    let key = Directive {
                        name: key.name.clone(),
                        arguments: vec![
                            Node::new(Argument {
                                name: name!("fields"),
                                value: key_fields.clone(),
                            }),
                            Node::new(Argument {
                                name: name!("resolvable"),
                                value: Node::new(Value::Boolean(false)),
                            }),
                        ],
                    };
                    pos.insert_directive(to_schema, Component::new(key))?;
                }
            }

            Ok(())
        }

        /// Inserts a custom leaf type into the schema
        ///
        /// This errors if called with a non-leaf type.
        fn insert_custom_leaf(
            &self,
            to_schema: &mut FederationSchema,
            r#type: &TypeDefinitionPosition,
        ) -> Result<(), FederationError> {
            match r#type {
                TypeDefinitionPosition::Scalar(scalar) => {
                    let def = scalar.get(self.original_schema.schema())?;
                    let def = ScalarType {
                        description: def.description.clone(),
                        name: def.name.clone(),
                        directives: filter_directives(&self.directive_deny_list, &def.directives),
                    };

                    try_pre_insert!(to_schema, scalar)?;
                    try_insert!(to_schema, scalar, Node::new(def))
                }
                TypeDefinitionPosition::Enum(r#enum) => {
                    let def = r#enum.get(self.original_schema.schema())?;
                    let def = EnumType {
                        description: def.description.clone(),
                        name: def.name.clone(),
                        directives: filter_directives(&self.directive_deny_list, &def.directives),
                        values: def.values.clone(),
                    };

                    try_pre_insert!(to_schema, r#enum)?;
                    try_insert!(to_schema, r#enum, Node::new(def))
                }

                other => Err(FederationError::internal(format!(
                    "expected a leaf, found: {}",
                    other.type_name(),
                ))),
            }
        }

        /// Insert a query root for a connect field
        ///
        /// This method will handle creating a dummy query root as shown below when the
        /// parent type is _not_ a root-level Query to pass schema validation.
        ///
        /// ```graphql
        /// type Query {
        ///   _: ID @shareable @inaccessible
        /// }
        /// ```
        ///
        /// Note: This would probably be better off expanding the query to have
        /// an __entities vs. adding an inaccessible field.
        fn insert_query_for_field(
            &self,
            to_schema: &mut FederationSchema,
            query_alias: &Name,
            field_parent: &ObjectTypeDefinitionPosition,
            field: impl AsRef<FieldDefinition>,
        ) -> Result<(), FederationError> {
            // Prime the query type
            let query = ObjectTypeDefinitionPosition {
                type_name: query_alias.clone(),
            };

            // Now we'll need to know what field to add to the query root. In the case
            // where the parent of the field on the original schema was not the root
            // Query object, the field added is a dummy inaccessible field and the actual
            // parent root is created and upserted. Otherwise, the query will contain the field specified.
            let original = field.as_ref();
            let field = if field_parent.type_name != *query_alias {
                // We'll need to upsert the actual type for the field's parent
                let parent_type = field_parent.get(self.original_schema.schema())?;

                try_pre_insert!(to_schema, field_parent)?;
                let field_def = FieldDefinition {
                    description: original.description.clone(),
                    name: original.name.clone(),
                    arguments: original.arguments.clone(),
                    ty: original.ty.clone(),
                    directives: filter_directives(&self.directive_deny_list, &original.directives),
                };
                try_insert!(
                    to_schema,
                    field_parent,
                    Node::new(ObjectType {
                        description: parent_type.description.clone(),
                        name: parent_type.name.clone(),
                        implements_interfaces: parent_type.implements_interfaces.clone(),
                        directives: filter_directives(
                            &self.directive_deny_list,
                            &parent_type.directives,
                        ),
                        // don't insert field def here. if the type already existed
                        // which happens with circular references, then this defintion
                        // won't be used.
                        fields: Default::default()
                    })
                )?;

                let pos = ObjectFieldDefinitionPosition {
                    type_name: parent_type.name.clone(),
                    field_name: field_def.name.clone(),
                };

                pos.insert(to_schema, field_def.into())?;

                // Return the dummy field to add to the root Query
                FieldDefinition {
                    description: None,
                    name: name!("_"),
                    arguments: Vec::new(),
                    ty: ast::Type::Named(ast::NamedType::new("ID")?),
                    directives: ast::DirectiveList(vec![Node::new(Directive {
                        name: name!("federation__inaccessible"),
                        arguments: Vec::new(),
                    })]),
                }
            } else {
                FieldDefinition {
                    description: original.description.clone(),
                    name: original.name.clone(),
                    arguments: original.arguments.clone(),
                    ty: original.ty.clone(),
                    directives: filter_directives(&self.directive_deny_list, &original.directives),
                }
            };

            // Insert the root Query
            // Note: This should error if Query is already defined, as it shouldn't be
            query.pre_insert(to_schema)?;
            query.insert(
                to_schema,
                Node::new(ObjectType {
                    description: None,
                    name: query_alias.clone(),
                    implements_interfaces: IndexSet::with_hasher(Default::default()),
                    directives: DirectiveList::new(),
                    fields: IndexMap::from_iter([(field.name.clone(), Component::new(field))]),
                }),
            )?;

            Ok(())
        }
    }
}

#[cfg(test)]
mod tests;<|MERGE_RESOLUTION|>--- conflicted
+++ resolved
@@ -460,92 +460,11 @@
                 _ => parent_type,
             };
 
-<<<<<<< HEAD
-            // The body of the request might include references to input arguments / sibling fields
-            // that will need to be handled, so we extract any referenced variables now
-            let body_parameters = connector
-                .transport
-                .body
-                .as_ref()
-                .map(extract_params_from_selection)
-                .into_iter()
-                .flatten();
-
-            // The URI or headers might reference $this, so we check for that too
-            let url_parameters = connector
-                .transport
-                .connect_template
-                .expressions()
-                .map(|e| &e.expression)
-                .flat_map(extract_params_from_selection);
-            // TODO: add a test for header keys
-            let header_parameters =
-                connector.transport.headers.values().flat_map(|header| {
-                    header.expressions().flat_map(extract_params_from_selection)
-                });
-
-            // The actual selection might make use of the $this variable, so we grab them too
-            let selection_parameters = extract_params_from_selection(&connector.selection);
-
-            let (key_for_type, namespace_filter) =
-                if matches!(connector.entity_resolver, Some(EntityResolver::Explicit)) {
-                    // `entity: true` connectors only exist on Query.
-                    // We don't generate keys for `Query`, these are keys for the output type of the field.
-                    // Therefore, we're also only considering the `$args` fields as keys, which should
-                    // map 1-1 with output type fields.
-                    (output_type, Namespace::Args)
-                } else {
-                    // We're extending an entity by adding a new field dependent on some other fields
-                    // (identified by `$this`).
-                    (parent_type, Namespace::This)
-                };
-
-            // We'll need to collect all synthesized keys for the output type, adding a federation
-            // `@key` directive once completed.
-            let mut keys = Vec::new();
-            for VariableReference { path, .. } in body_parameters
-                .into_iter()
-                .chain(url_parameters)
-                .chain(header_parameters)
-                .chain(selection_parameters)
-                .unique()
-                .filter(|var| var.namespace.namespace == namespace_filter)
-            {
-                // Arguments should be added to the synthesized key, since they are mandatory
-                // to resolving the output type. The synthesized key should only include the portions
-                // of the inputs actually used throughout the selections of the transport.
-                //
-                // Note that this only applies to connectors marked as an entity resolver, since only
-                // those should be allowed to fully resolve a type given the required arguments /
-                // synthesized keys.
-                //
-                // All sibling fields marked by $this in a transport must be carried over to the output type
-                // regardless of its use in the output selection.
-                let parts = path.iter().map(|part| part.part.as_ref());
-                let field_and_selection = FieldAndSelection::from_path(parts);
-                let field_name = Name::new(field_and_selection.field_name)?;
-                let field: Box<dyn Field> = match &key_for_type {
-                    TypeDefinitionPosition::Object(o)  => Box::new(o.field(field_name)),
-                    TypeDefinitionPosition::Interface(i) => Box::new(i.field(field_name)),
-                    TypeDefinitionPosition::Union(_) | TypeDefinitionPosition::InputObject(_)=> {
-                        return Err(FederationError::internal(
-                            "siblings of type interface, input object, or union are not yet handled",
-                        ))
-                    }
-                    other => {
-                        return Err(FederationError::internal(format!(
-                            "cannot select a sibling on a leaf type: {}",
-                            other.type_name()
-                        )))
-                    }
-                };
-=======
             let parsed = JSONSelection::parse(&resolvable_key.serialize().no_indent().to_string())
                 .map_err(|e| FederationError::internal(format!("error parsing key: {e}")))?;
 
             let visitor =
                 SchemaVisitor::new(self.original_schema, to_schema, &self.directive_deny_list);
->>>>>>> d4ea048d
 
             let output_type = match &key_for_type {
                 TypeDefinitionPosition::Object(object) => object,
