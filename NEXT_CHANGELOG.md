# Changelog for the next release

All notable changes to Router will be documented in this file.

This project adheres to [Semantic Versioning](https://semver.org/spec/v2.0.0.html).

<!-- <THIS IS AN EXAMPLE, DO NOT REMOVE>

# [x.x.x] (unreleased) - 2022-mm-dd
> Important: X breaking changes below, indicated by **❗ BREAKING ❗**
## ❗ BREAKING ❗
## 🚀 Features
## 🐛 Fixes
## 🛠 Maintenance
## 📚 Documentation
## 🥼 Experimental

## Example section entry format

### Headline ([Issue #ISSUE_NUMBER](https://github.com/apollographql/router/issues/ISSUE_NUMBER))

Description! And a link to a [reference](http://url)

By [@USERNAME](https://github.com/USERNAME) in https://github.com/apollographql/router/pull/PULL_NUMBER
-->

# [1.8.0] (unreleased) - 2022-mm-dd

## 🚀 Features

<<<<<<< HEAD
### Scaffold: Add a Dockerfile and document it ([#2295](https://github.com/apollographql/router/issues/2295))

Projects you create via scaffold will now have a Dockerfile so you can build and ship a custom router container.
The docs have been updated with links and steps to build your custom router with plugins.

By [@o0Ignition0o](https://github.com/o0Ignition0o) in https://github.com/apollographql/router/pull/2307

### Apollo uplink: Configurable schema poll timeout ([PR #2271](https://github.com/apollographql/router/pull/2271))

In addition to the url and poll interval, Uplink poll timeout can now be configured via command line arg and env variable:

```bash
        --apollo-uplink-timeout <APOLLO_UPLINK_TIMEOUT>
            The timeout for each of the polls to Apollo Uplink. [env: APOLLO_UPLINK_TIMEOUT=] [default: 30s]
```

It defaults to 30 seconds.

By [@o0Ignition0o](https://github.com/o0Ignition0o) in https://github.com/apollographql/router/pull/2271

### Warm up the query plan cache on schema updates ([Issue #2302](https://github.com/apollographql/router/issues/2302), [Issue #2308](https://github.com/apollographql/router/issues/2308))

When the schema changes, queries have to go through the query planner again to get the plan cached, which creates latency
instabilities. There is now an option to select the most used queries from the query plan cache and run them again through
the query planner before switching the router to the new schema. This slows down the switch but the most used queries will
immediately use the cache.

This can be configured as follows:

```yaml
supergraph:
  query_planning:
    # runs the 100 most used queries through the query planner on schema changes
    warmed_up_queries: 100 # The default is 0, which means do not warm up.
    experimental_cache:
      in_memory:
        # sets the limit on the number of entries in the in memory query plan cache
        limit: 512
```

Query planning was also updated to finish executing and setting up the cache even if the client timeouts and cancels the request.

By [@Geal](https://github.com/geal) in https://github.com/apollographql/router/pull/2309

### Apollo Router landing page ([PR #2282](https://github.com/apollographql/router/pull/2282))

We've added a `graph_ref` option to the `homepage` configuration, this will allow you to redirect from the Apollo Router landing page back to Apollo Studio Explorer.  The experience now duplicates the user-experience which exists in Apollo Gateway today.

By [@flyboarder](https://github.com/flyboarder) in https://github.com/apollographql/router/pull/2282

## 🐛 Fixes

### Propagate errors across inline fragments

GraphQL errors now correctly propagate across inline fragments.

By [@o0Ignition0o](https://github.com/o0Ignition0o) in https://github.com/apollographql/router/pull/2304

### Only rebuild protos if proto source changes

By [@scottdouglas1989](https://github.com/scottdouglas1989) in https://github.com/apollographql/router/pull/2283

### Return an error on duplicate keys in configuration ([Issue #1428](https://github.com/apollographql/router/issues/1428))

If you have duplicated keys in your yaml configuration like this:

```yaml
telemetry:
  tracing:
    propagation:
      jaeger: true
  tracing:
    propagation:
      jaeger: false
```

It will now throw an error on router startup:

`ERROR duplicated keys detected in your yaml configuration: 'telemetry.tracing'`

By [@bnjjj](https://github.com/bnjjj) in https://github.com/apollographql/router/pull/2270

### Return root `__typename` in first chunk of defer response when first response is empty ([Issue #1922](https://github.com/apollographql/router/issues/1922))

With this query:

```graphql
{
  __typename
  ...deferedFragment @defer
}

fragment deferedFragment on Query {
  slow
}
```

You will receive the first response chunk:

```json
{"data":{"__typename": "Query"},"hasNext":true}
```

By [@bnjjj](https://github.com/bnjjj) in https://github.com/apollographql/router/pull/2274

### Change log level when we can't get the schema from GCP ([Issue #2004](https://github.com/apollographql/router/issues/2004))

Set the log level for this specific log to `debug`.

By [@bnjjj](https://github.com/bnjjj) in https://github.com/apollographql/router/pull/2215

### Traces won't cause missing field-stats ([Issue #2267](https://github.com/apollographql/router/issues/2267))

Previously if a request was sampled for tracing it was not contributing to metrics correctly. This was a particular problem for users with a high sampling rate.
Now metrics and traces have been separated so that metrics are always comprehensive and traces are ancillary.

By [@bryncooke](https://github.com/bryncooke) in https://github.com/apollographql/router/pull/2277 and https://github.com/apollographql/router/pull/2286

### Replace notify recommended watcher with PollWatcher ([Issue #2245](https://github.com/apollographql/router/issues/2245))

We noticed that we kept receiving issues about hot reload. We tried to fix this a while back by moving from HotWatch to Notify, but there are still issues. The problem appears to be caused by having different mechanisms on different platforms. Switching to the PollWatcher, which offers less sophisticated functionality but is the same on all platforms, should solve these issues at the expense of slightly worse reactiveness.

By [@garypen](https://github.com/garypen) in https://github.com/apollographql/router/pull/2276

### Keep the error path when redacting subgraph errors ([Issue #1818](https://github.com/apollographql/router/issues/1818))

Error redaction was erasing the error's path, which made it impossible to affect the errors to deferred responses. Now the redacted errors keep the path. Since the response shape for the primary and deferred responses are defined from the API schema, there is no possibility of leaking internal schema information here.

By [@Geal](https://github.com/geal) in https://github.com/apollographql/router/pull/2273

### Wrong urldecoding for variables in get requests ([Issue #2248](https://github.com/apollographql/router/issues/2248))

Using APQs, any '+' characters would be replaced by spaces in variables, breaking for instance datetimes with timezone info.

By [@neominik](https://github.com/neominik) in https://github.com/apollographql/router/pull/2249

## 🛠 Maintenance

### Add more details when GraphQL request is invalid ([Issue #2301](https://github.com/apollographql/router/issues/2301))

Add more context to the error we're throwing if your GraphQL request is invalid, here is an exemple response if you pass `"variables": "null"` in your JSON payload.
```json
{
  "errors": [
    {
      "message": "Invalid GraphQL request",
      "extensions": {
        "details": "failed to deserialize the request body into JSON: invalid type: string \"null\", expected a map at line 1 column 100",
        "code": "INVALID_GRAPHQL_REQUEST"
      }
    }
  ]
}
```

By [@bnjjj](https://github.com/bnjjj) in https://github.com/apollographql/router/pull/2306

### Add outgoing request URLs for the subgraph calls in the OTEL spans ([Issue #2280](https://github.com/apollographql/router/issues/2280))

Add attribute named `http.url` containing the subgraph URL in span `subgraph_request`.

By [@bnjjj](https://github.com/bnjjj) in https://github.com/apollographql/router/pull/2291

### Return more consistent errors ([Issue #2101](https://github.com/apollographql/router/issues/2101))

Change some of our errors we returned by following [this specs](https://www.apollographql.com/docs/apollo-server/data/errors/). It adds a `code` field in `extensions` describing the current error. 

By [@bnjjj](https://github.com/bnjjj) in https://github.com/apollographql/router/pull/2178

## 🥼 Experimental

### Introduce a `router_service` ([Issue #1496](https://github.com/apollographql/router/issues/1496))

A `router_service` is now part of our service stack, which allows plugin developers to process raw http requests and raw http responses, that wrap the already available `supergraph_service`

By [@o0Ignition0o](https://github.com/o0Ignition0o) in https://github.com/apollographql/router/pull/2170

### Introduce an externalization mechanism based on `router_service` ([Issue #1916](https://github.com/apollographql/router/issues/1916))

If external extensibility is configured, then a block of data is transmitted (encoded as JSON) to an endpoint via an HTTP POST request. The router will process the response to the POST request before resuming execution.

Conceptually, an external co-processor performs the same functionality as you may provide via a rust plugin or a rhai script within the router. The difference is the protocol which governs the interaction between the router and the co-processor.

Sample configuration:
=======
### Add support for single instance Redis ([Issue #2300](https://github.com/apollographql/router/issues/2300))
>>>>>>> 0fd59d2e

For `experimental_cache` with redis caching it now works with only a single Redis instance if you provide only one URL.

By [@bnjjj](https://github.com/bnjjj) in https://github.com/apollographql/router/pull/2310<|MERGE_RESOLUTION|>--- conflicted
+++ resolved
@@ -28,194 +28,7 @@
 
 ## 🚀 Features
 
-<<<<<<< HEAD
-### Scaffold: Add a Dockerfile and document it ([#2295](https://github.com/apollographql/router/issues/2295))
-
-Projects you create via scaffold will now have a Dockerfile so you can build and ship a custom router container.
-The docs have been updated with links and steps to build your custom router with plugins.
-
-By [@o0Ignition0o](https://github.com/o0Ignition0o) in https://github.com/apollographql/router/pull/2307
-
-### Apollo uplink: Configurable schema poll timeout ([PR #2271](https://github.com/apollographql/router/pull/2271))
-
-In addition to the url and poll interval, Uplink poll timeout can now be configured via command line arg and env variable:
-
-```bash
-        --apollo-uplink-timeout <APOLLO_UPLINK_TIMEOUT>
-            The timeout for each of the polls to Apollo Uplink. [env: APOLLO_UPLINK_TIMEOUT=] [default: 30s]
-```
-
-It defaults to 30 seconds.
-
-By [@o0Ignition0o](https://github.com/o0Ignition0o) in https://github.com/apollographql/router/pull/2271
-
-### Warm up the query plan cache on schema updates ([Issue #2302](https://github.com/apollographql/router/issues/2302), [Issue #2308](https://github.com/apollographql/router/issues/2308))
-
-When the schema changes, queries have to go through the query planner again to get the plan cached, which creates latency
-instabilities. There is now an option to select the most used queries from the query plan cache and run them again through
-the query planner before switching the router to the new schema. This slows down the switch but the most used queries will
-immediately use the cache.
-
-This can be configured as follows:
-
-```yaml
-supergraph:
-  query_planning:
-    # runs the 100 most used queries through the query planner on schema changes
-    warmed_up_queries: 100 # The default is 0, which means do not warm up.
-    experimental_cache:
-      in_memory:
-        # sets the limit on the number of entries in the in memory query plan cache
-        limit: 512
-```
-
-Query planning was also updated to finish executing and setting up the cache even if the client timeouts and cancels the request.
-
-By [@Geal](https://github.com/geal) in https://github.com/apollographql/router/pull/2309
-
-### Apollo Router landing page ([PR #2282](https://github.com/apollographql/router/pull/2282))
-
-We've added a `graph_ref` option to the `homepage` configuration, this will allow you to redirect from the Apollo Router landing page back to Apollo Studio Explorer.  The experience now duplicates the user-experience which exists in Apollo Gateway today.
-
-By [@flyboarder](https://github.com/flyboarder) in https://github.com/apollographql/router/pull/2282
-
-## 🐛 Fixes
-
-### Propagate errors across inline fragments
-
-GraphQL errors now correctly propagate across inline fragments.
-
-By [@o0Ignition0o](https://github.com/o0Ignition0o) in https://github.com/apollographql/router/pull/2304
-
-### Only rebuild protos if proto source changes
-
-By [@scottdouglas1989](https://github.com/scottdouglas1989) in https://github.com/apollographql/router/pull/2283
-
-### Return an error on duplicate keys in configuration ([Issue #1428](https://github.com/apollographql/router/issues/1428))
-
-If you have duplicated keys in your yaml configuration like this:
-
-```yaml
-telemetry:
-  tracing:
-    propagation:
-      jaeger: true
-  tracing:
-    propagation:
-      jaeger: false
-```
-
-It will now throw an error on router startup:
-
-`ERROR duplicated keys detected in your yaml configuration: 'telemetry.tracing'`
-
-By [@bnjjj](https://github.com/bnjjj) in https://github.com/apollographql/router/pull/2270
-
-### Return root `__typename` in first chunk of defer response when first response is empty ([Issue #1922](https://github.com/apollographql/router/issues/1922))
-
-With this query:
-
-```graphql
-{
-  __typename
-  ...deferedFragment @defer
-}
-
-fragment deferedFragment on Query {
-  slow
-}
-```
-
-You will receive the first response chunk:
-
-```json
-{"data":{"__typename": "Query"},"hasNext":true}
-```
-
-By [@bnjjj](https://github.com/bnjjj) in https://github.com/apollographql/router/pull/2274
-
-### Change log level when we can't get the schema from GCP ([Issue #2004](https://github.com/apollographql/router/issues/2004))
-
-Set the log level for this specific log to `debug`.
-
-By [@bnjjj](https://github.com/bnjjj) in https://github.com/apollographql/router/pull/2215
-
-### Traces won't cause missing field-stats ([Issue #2267](https://github.com/apollographql/router/issues/2267))
-
-Previously if a request was sampled for tracing it was not contributing to metrics correctly. This was a particular problem for users with a high sampling rate.
-Now metrics and traces have been separated so that metrics are always comprehensive and traces are ancillary.
-
-By [@bryncooke](https://github.com/bryncooke) in https://github.com/apollographql/router/pull/2277 and https://github.com/apollographql/router/pull/2286
-
-### Replace notify recommended watcher with PollWatcher ([Issue #2245](https://github.com/apollographql/router/issues/2245))
-
-We noticed that we kept receiving issues about hot reload. We tried to fix this a while back by moving from HotWatch to Notify, but there are still issues. The problem appears to be caused by having different mechanisms on different platforms. Switching to the PollWatcher, which offers less sophisticated functionality but is the same on all platforms, should solve these issues at the expense of slightly worse reactiveness.
-
-By [@garypen](https://github.com/garypen) in https://github.com/apollographql/router/pull/2276
-
-### Keep the error path when redacting subgraph errors ([Issue #1818](https://github.com/apollographql/router/issues/1818))
-
-Error redaction was erasing the error's path, which made it impossible to affect the errors to deferred responses. Now the redacted errors keep the path. Since the response shape for the primary and deferred responses are defined from the API schema, there is no possibility of leaking internal schema information here.
-
-By [@Geal](https://github.com/geal) in https://github.com/apollographql/router/pull/2273
-
-### Wrong urldecoding for variables in get requests ([Issue #2248](https://github.com/apollographql/router/issues/2248))
-
-Using APQs, any '+' characters would be replaced by spaces in variables, breaking for instance datetimes with timezone info.
-
-By [@neominik](https://github.com/neominik) in https://github.com/apollographql/router/pull/2249
-
-## 🛠 Maintenance
-
-### Add more details when GraphQL request is invalid ([Issue #2301](https://github.com/apollographql/router/issues/2301))
-
-Add more context to the error we're throwing if your GraphQL request is invalid, here is an exemple response if you pass `"variables": "null"` in your JSON payload.
-```json
-{
-  "errors": [
-    {
-      "message": "Invalid GraphQL request",
-      "extensions": {
-        "details": "failed to deserialize the request body into JSON: invalid type: string \"null\", expected a map at line 1 column 100",
-        "code": "INVALID_GRAPHQL_REQUEST"
-      }
-    }
-  ]
-}
-```
-
-By [@bnjjj](https://github.com/bnjjj) in https://github.com/apollographql/router/pull/2306
-
-### Add outgoing request URLs for the subgraph calls in the OTEL spans ([Issue #2280](https://github.com/apollographql/router/issues/2280))
-
-Add attribute named `http.url` containing the subgraph URL in span `subgraph_request`.
-
-By [@bnjjj](https://github.com/bnjjj) in https://github.com/apollographql/router/pull/2291
-
-### Return more consistent errors ([Issue #2101](https://github.com/apollographql/router/issues/2101))
-
-Change some of our errors we returned by following [this specs](https://www.apollographql.com/docs/apollo-server/data/errors/). It adds a `code` field in `extensions` describing the current error. 
-
-By [@bnjjj](https://github.com/bnjjj) in https://github.com/apollographql/router/pull/2178
-
-## 🥼 Experimental
-
-### Introduce a `router_service` ([Issue #1496](https://github.com/apollographql/router/issues/1496))
-
-A `router_service` is now part of our service stack, which allows plugin developers to process raw http requests and raw http responses, that wrap the already available `supergraph_service`
-
-By [@o0Ignition0o](https://github.com/o0Ignition0o) in https://github.com/apollographql/router/pull/2170
-
-### Introduce an externalization mechanism based on `router_service` ([Issue #1916](https://github.com/apollographql/router/issues/1916))
-
-If external extensibility is configured, then a block of data is transmitted (encoded as JSON) to an endpoint via an HTTP POST request. The router will process the response to the POST request before resuming execution.
-
-Conceptually, an external co-processor performs the same functionality as you may provide via a rust plugin or a rhai script within the router. The difference is the protocol which governs the interaction between the router and the co-processor.
-
-Sample configuration:
-=======
 ### Add support for single instance Redis ([Issue #2300](https://github.com/apollographql/router/issues/2300))
->>>>>>> 0fd59d2e
 
 For `experimental_cache` with redis caching it now works with only a single Redis instance if you provide only one URL.
 
