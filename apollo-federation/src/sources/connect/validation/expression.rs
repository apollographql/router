--- conflicted
+++ resolved
@@ -57,14 +57,9 @@
                 Namespace::Args,
                 shape_for_arguments(coordinate.field_coordinate.field),
             ),
-<<<<<<< HEAD
-            (Namespace::Config, Shape::unknown()),
-            (Namespace::Context, Shape::unknown()),
-            (Namespace::Request, Shape::unknown()),
-=======
             (Namespace::Config, Shape::unknown([])),
             (Namespace::Context, Shape::unknown([])),
->>>>>>> 5b59b42c
+            (Namespace::Request, Shape::unknown([])),
         ]
         .into_iter()
         .collect();
@@ -472,38 +467,15 @@
     #[case("$context.def")]
     #[case("$request.headers.'apollo-client-name'")]
     fn valid_variables(#[case] selection: &str) {
-        let schema = Schema::parse(SCHEMA, "schema").unwrap();
-        let connect = name!("connect");
-        let source = name!("source");
-        let schema_info = SchemaInfo::new(&schema, "", &connect, &source);
-        let object = schema.get_object("Query").unwrap();
-        let field = object.fields.get("aField").unwrap();
-        let directive = field.directives.get("connect").unwrap();
-        let coordinate = ConnectDirectiveCoordinate {
-            field_coordinate: FieldCoordinate { field, object },
-            directive,
-        };
-        let context = Context::for_connect_request(&schema_info, coordinate);
-        validate(&expression(selection), &context).unwrap();
+        validate_with_context(selection, scalars()).unwrap();
     }
 
     #[rstest]
     #[case("$status")]
     #[case("$response.headers.etag")]
     fn invalid_variables(#[case] selection: &str) {
-        let schema = Schema::parse(SCHEMA, "schema").unwrap();
-        let connect = name!("connect");
-        let source = name!("source");
-        let schema_info = SchemaInfo::new(&schema, "", &connect, &source);
-        let object = schema.get_object("Query").unwrap();
-        let field = object.fields.get("aField").unwrap();
-        let directive = field.directives.get("connect").unwrap();
-        let coordinate = ConnectDirectiveCoordinate {
-            field_coordinate: FieldCoordinate { field, object },
-            directive,
-        };
-        let context = Context::for_connect_request(&schema_info, coordinate);
-        assert!(validate(&expression(selection), &context).is_err());
+        let err = validate_with_context(selection, scalars());
+        assert!(err.is_err());
     }
 
     #[rstest]
