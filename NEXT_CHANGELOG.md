# Changelog for the next release

All notable changes to Router will be documented in this file.

This project adheres to [Semantic Versioning](https://semver.org/spec/v2.0.0.html).

<!-- <THIS IS AN EXAMPLE, DO NOT REMOVE>

# [x.x.x] (unreleased) - 2022-mm-dd
> Important: X breaking changes below, indicated by **❗ BREAKING ❗**
## ❗ BREAKING ❗
## 🚀 Features
## 🐛 Fixes
## 🛠 Maintenance
## 📚 Documentation

## Example section entry format

### **Headline** ([Issue #ISSUE_NUMBER](https://github.com/apollographql/router/issues/ISSUE_NUMBER))

Description! And a link to a [reference](http://url)

By [@USERNAME](https://github.com/USERNAME) in https://github.com/apollographql/router/pull/PULL_NUMBER
-->

# [0.10.1] (unreleased) - 2022-mm-dd
## ❗ BREAKING ❗
## 🚀 Features

### Add support to add custom resources on metrics. [PR #1354](https://github.com/apollographql/router/pull/1354)

Resources are almost like attributes but there are more globals. They are directly configured on the metrics exporter which means you'll always have these resources on each of your metrics. It could be pretty useful to set
a service name for example to let you more easily find metrics related to a specific service.

```yaml
telemetry:
  metrics:
    common:
      resources:
        # Set the service name to easily find metrics related to the apollo-router in your metrics dashboards
        service.name: "apollo-router"
```

By [@bnjjj](https://github.com/bnjjj) in https://github.com/apollographql/router/pull/1354

## 🐛 Fixes

<<<<<<< HEAD
### Fix fragment on interface without typename [PR #1371](https://github.com/apollographql/router/pull/1371)

When the subgraph doesn't return the typename and the type condition of a fragment is an interface, we should return the values if the entity implements the interface

By [@bnjjj](https://github.com/bnjjj) in https://github.com/apollographql/router/pull/1371
=======
### Fix detection of an introspection query [PR #1370](https://github.com/apollographql/router/pull/1370)

A query with at the root only one selection field equals to `__typename` must be considered as an introspection query

By [@bnjjj](https://github.com/bnjjj) in https://github.com/apollographql/router/pull/1370
>>>>>>> 4b9a2615

### Accept nullable list as input [PR #1363](https://github.com/apollographql/router/pull/1363)

Do not throw a validation error when you give `null` for an input variable of type `[Int!]`.

By [@bnjjj](https://github.com/bnjjj) in https://github.com/apollographql/router/pull/1363


## 🛠 Maintenance

### execute the query plan's first response directly  ([PR #1357](https://github.com/apollographql/router/issues/1357))

The query plan was entirely executed in a spawned task to prepare for the `@defer` implementation, but we can actually
generate the first response right inside the same future.

By [@Geal](https://github.com/Geal) in https://github.com/apollographql/router/pull/1357

## 📚 Documentation<|MERGE_RESOLUTION|>--- conflicted
+++ resolved
@@ -45,19 +45,17 @@
 
 ## 🐛 Fixes
 
-<<<<<<< HEAD
 ### Fix fragment on interface without typename [PR #1371](https://github.com/apollographql/router/pull/1371)
 
 When the subgraph doesn't return the typename and the type condition of a fragment is an interface, we should return the values if the entity implements the interface
 
 By [@bnjjj](https://github.com/bnjjj) in https://github.com/apollographql/router/pull/1371
-=======
+
 ### Fix detection of an introspection query [PR #1370](https://github.com/apollographql/router/pull/1370)
 
 A query with at the root only one selection field equals to `__typename` must be considered as an introspection query
 
 By [@bnjjj](https://github.com/bnjjj) in https://github.com/apollographql/router/pull/1370
->>>>>>> 4b9a2615
 
 ### Accept nullable list as input [PR #1363](https://github.com/apollographql/router/pull/1363)
 
