//! Axum http server factory. Axum provides routing capability on top of Hyper HTTP.
use std::fmt::Display;
use std::pin::Pin;
use std::sync::atomic::AtomicBool;
use std::sync::atomic::AtomicU64;
use std::sync::atomic::Ordering;
use std::sync::Arc;
use std::time::Duration;
use std::time::Instant;

// use axum::body::Body;
use axum::error_handling::HandleErrorLayer;
use axum::extract::Extension;
use axum::extract::State;
use axum::http::StatusCode;
use axum::middleware;
use axum::middleware::Next;
use axum::response::*;
use axum::routing::get;
use axum::Router;
use futures::channel::oneshot;
use futures::future::join_all;
use futures::prelude::*;
use http::header::ACCEPT_ENCODING;
use http::header::CONTENT_ENCODING;
use http::HeaderValue;
use http::Request;
<<<<<<< HEAD
use http_body::Body;
=======
use http_body::combinators::UnsyncBoxBody;
use hyper::server::conn::Http;
use hyper::Body;
>>>>>>> 2d25fec4
use itertools::Itertools;
use multimap::MultiMap;
use serde::Serialize;
use serde_json::json;
#[cfg(unix)]
use tokio::net::UnixListener;
use tokio::sync::mpsc;
use tokio_rustls::TlsAcceptor;
use tower::service_fn;
use tower::BoxError;
use tower::ServiceBuilder;
use tower::ServiceExt;
use tower_http::decompression::DecompressionBody;
use tower_http::trace::TraceLayer;
use tracing::instrument::WithSubscriber;
use tracing::Instrument;

use super::listeners::ensure_endpoints_consistency;
use super::listeners::ensure_listenaddrs_consistency;
use super::listeners::extra_endpoints;
use super::listeners::ListenersAndRouters;
use super::utils::PropagatingMakeSpan;
use super::ListenAddrAndRouter;
use super::ENDPOINT_CALLBACK;
use crate::axum_factory::compression::Compressor;
use crate::axum_factory::listeners::get_extra_listeners;
use crate::axum_factory::listeners::serve_router_on_listen_addr;
use crate::configuration::Configuration;
use crate::configuration::ListenAddr;
use crate::graphql;
use crate::http_server_factory::HttpServerFactory;
use crate::http_server_factory::HttpServerHandle;
use crate::http_server_factory::Listener;
use crate::plugins::telemetry::SpanMode;
use crate::router::ApolloRouterError;
use crate::router_factory::Endpoint;
use crate::router_factory::RouterFactory;
use crate::services::router;
use crate::uplink::license_enforcement::LicenseState;
use crate::uplink::license_enforcement::APOLLO_ROUTER_LICENSE_EXPIRED;
use crate::uplink::license_enforcement::LICENSE_EXPIRED_SHORT_MESSAGE;
use crate::Context;

static ACTIVE_SESSION_COUNT: AtomicU64 = AtomicU64::new(0);

struct SessionCountGuard;

impl SessionCountGuard {
    fn start() -> Self {
        let session_count = ACTIVE_SESSION_COUNT.fetch_add(1, Ordering::Acquire) + 1;
        tracing::info!(value.apollo_router_session_count_active = session_count,);
        Self
    }
}

impl Drop for SessionCountGuard {
    fn drop(&mut self) {
        let session_count = ACTIVE_SESSION_COUNT.fetch_sub(1, Ordering::Acquire) - 1;
        tracing::info!(value.apollo_router_session_count_active = session_count,);
    }
}

/// A basic http server using Axum.
/// Uses streaming as primary method of response.
#[derive(Debug, Default)]
pub(crate) struct AxumHttpServerFactory {
    live: Arc<AtomicBool>,
    ready: Arc<AtomicBool>,
}

impl AxumHttpServerFactory {
    pub(crate) fn new() -> Self {
        Self {
            ..Default::default()
        }
    }
}

#[derive(Debug, Serialize)]
#[serde(rename_all = "UPPERCASE")]
#[allow(dead_code)]
enum HealthStatus {
    Up,
    Down,
}

#[derive(Debug, Serialize)]
struct Health {
    status: HealthStatus,
}

pub(crate) fn make_axum_router<RF>(
    live: Arc<AtomicBool>,
    ready: Arc<AtomicBool>,
    service_factory: RF,
    configuration: &Configuration,
    mut endpoints: MultiMap<ListenAddr, Endpoint>,
    license: LicenseState,
) -> Result<ListenersAndRouters, ApolloRouterError>
where
    RF: RouterFactory,
{
    ensure_listenaddrs_consistency(configuration, &endpoints)?;

    if configuration.health_check.enabled {
        tracing::info!(
            "Health check exposed at {}{}",
            configuration.health_check.listen,
            configuration.health_check.path
        );
        endpoints.insert(
            configuration.health_check.listen.clone(),
            Endpoint::from_router_service(
                configuration.health_check.path.clone(),
                service_fn(move |req: router::Request| {
                    let mut status_code = StatusCode::OK;
                    let health = if let Some(query) = req.router_request.uri().query() {
                        let query_upper = query.to_ascii_uppercase();
                        // Could be more precise, but sloppy match is fine for this use case
                        if query_upper.starts_with("READY") {
                            let status = if ready.load(Ordering::SeqCst) {
                                HealthStatus::Up
                            } else {
                                // It's hard to get k8s to parse payloads. Especially since we
                                // can't install curl or jq into our docker images because of CVEs.
                                // So, compromise, k8s will interpret this as probe fail.
                                status_code = StatusCode::SERVICE_UNAVAILABLE;
                                HealthStatus::Down
                            };
                            Health { status }
                        } else if query_upper.starts_with("LIVE") {
                            let status = if live.load(Ordering::SeqCst) {
                                HealthStatus::Up
                            } else {
                                // It's hard to get k8s to parse payloads. Especially since we
                                // can't install curl or jq into our docker images because of CVEs.
                                // So, compromise, k8s will interpret this as probe fail.
                                status_code = StatusCode::SERVICE_UNAVAILABLE;
                                HealthStatus::Down
                            };
                            Health { status }
                        } else {
                            Health {
                                status: HealthStatus::Up,
                            }
                        }
                    } else {
                        Health {
                            status: HealthStatus::Up,
                        }
                    };
                    tracing::trace!(?health, request = ?req.router_request, "health check");
                    async move {
                        Ok(router::Response {
                            response: http::Response::builder().status(status_code).body(
                                crate::services::router::body::full(
                                    serde_json::to_vec(&health).map_err(BoxError::from)?,
                                ),
                            )?,
                            context: req.context,
                        })
                    }
                })
                .boxed(),
            ),
        );
    }

    ensure_endpoints_consistency(configuration, &endpoints)?;

    let mut main_endpoint = main_endpoint(
        service_factory,
        configuration,
        endpoints
            .remove(&configuration.supergraph.listen)
            .unwrap_or_default(),
        license,
    )?;
    let mut extra_endpoints = extra_endpoints(endpoints);

    // put any extra endpoint that uses the main ListenAddr into the main router
    if let Some(routers) = extra_endpoints.remove(&main_endpoint.0) {
        main_endpoint.1 = routers
            .into_iter()
            .fold(main_endpoint.1, |acc, r| acc.merge(r));
    }

    Ok(ListenersAndRouters {
        main: main_endpoint,
        extra: extra_endpoints,
    })
}

impl HttpServerFactory for AxumHttpServerFactory {
    type Future = Pin<Box<dyn Future<Output = Result<HttpServerHandle, ApolloRouterError>> + Send>>;

    fn create<RF>(
        &self,
        service_factory: RF,
        configuration: Arc<Configuration>,
        mut main_listener: Option<Listener>,
        previous_listeners: Vec<(ListenAddr, Listener)>,
        extra_endpoints: MultiMap<ListenAddr, Endpoint>,
        license: LicenseState,
        all_connections_stopped_sender: mpsc::Sender<()>,
    ) -> Self::Future
    where
        RF: RouterFactory,
    {
        let live = self.live.clone();
        let ready = self.ready.clone();
        Box::pin(async move {
            let all_routers = make_axum_router(
                live.clone(),
                ready.clone(),
                service_factory,
                &configuration,
                extra_endpoints,
                license,
            )?;

            // serve main router

            // if we received a TCP listener, reuse it, otherwise create a new one
            let main_listener = match all_routers.main.0.clone() {
                ListenAddr::SocketAddr(addr) => {
                    let tls_config = configuration
                        .tls
                        .supergraph
                        .as_ref()
                        .map(|tls| tls.tls_config())
                        .transpose()?;
                    let tls_acceptor = tls_config.clone().map(TlsAcceptor::from);

                    match main_listener.take() {
                        Some(Listener::Tcp(listener)) => {
                            if listener.local_addr().ok() == Some(addr) {
                                Listener::new_from_listener(listener, tls_acceptor)
                            } else {
                                Listener::new_from_socket_addr(addr, tls_acceptor).await?
                            }
                        }
                        Some(Listener::Tls { listener, .. }) => {
                            if listener.local_addr().ok() == Some(addr) {
                                Listener::new_from_listener(listener, tls_acceptor)
                            } else {
                                Listener::new_from_socket_addr(addr, tls_acceptor).await?
                            }
                        }
                        _ => Listener::new_from_socket_addr(addr, tls_acceptor).await?,
                    }
                }
                #[cfg(unix)]
                ListenAddr::UnixSocket(path) => {
                    match main_listener.take().and_then(|listener| {
                        listener.local_addr().ok().and_then(|l| {
                            if l == ListenAddr::UnixSocket(path.clone()) {
                                Some(listener)
                            } else {
                                None
                            }
                        })
                    }) {
                        Some(listener) => listener,
                        None => Listener::Unix(
                            UnixListener::bind(path)
                                .map_err(ApolloRouterError::ServerCreationError)?,
                        ),
                    }
                }
            };
            let actual_main_listen_address = main_listener
                .local_addr()
                .map_err(ApolloRouterError::ServerCreationError)?;
            let mut http_config = Http::new();
            http_config.http1_keep_alive(true);
            http_config.http1_header_read_timeout(Duration::from_secs(10));

            #[cfg(feature = "hyper_header_limits")]
            if let Some(max_headers) = configuration.limits.http1_max_request_headers {
                http_config.http1_max_headers(max_headers);
            }

            if let Some(max_buf_size) = configuration.limits.http1_max_request_buf_size {
                http_config.max_buf_size(max_buf_size.as_u64() as usize);
            }

            let (main_server, main_shutdown_sender) = serve_router_on_listen_addr(
                main_listener,
                actual_main_listen_address.clone(),
                all_routers.main.1,
                true,
                http_config.clone(),
                all_connections_stopped_sender.clone(),
            );

            tracing::info!(
                "GraphQL endpoint exposed at {}{} 🚀",
                actual_main_listen_address,
                configuration.supergraph.path
            );

            // serve extra routers

            let listeners_and_routers =
                get_extra_listeners(previous_listeners, all_routers.extra).await?;

            let actual_extra_listen_adresses = listeners_and_routers
                .iter()
                .map(|((_, l), _)| l.local_addr().expect("checked above"))
                .collect::<Vec<_>>();

            // TODO: It would be great if we could tracing::debug!()
            // all listen addrs *and* paths we have an endpoint on.
            // I can only do it for listen addrs yet, but hey that's a good start
            if !listeners_and_routers.is_empty() {
                let tracing_endpoints = listeners_and_routers
                    .iter()
                    .map(|((_, l), _)| format!("{}", l.local_addr().expect("checked above")))
                    .join(", ");
                tracing::debug!(%tracing_endpoints, "extra endpoints the router listens to");
            }

            let servers_and_shutdowns =
                listeners_and_routers
                    .into_iter()
                    .map(|((listen_addr, listener), router)| {
                        let (server, shutdown_sender) = serve_router_on_listen_addr(
                            listener,
                            listen_addr.clone(),
                            router,
                            false,
                            http_config.clone(),
                            all_connections_stopped_sender.clone(),
                        );
                        (
                            server.map(|listener| (listen_addr, listener)),
                            shutdown_sender,
                        )
                    });

            let (servers, shutdowns): (Vec<_>, Vec<_>) = servers_and_shutdowns.unzip();

            // graceful shutdown mechanism:
            // create two shutdown channels. One for the main (GraphQL) server and the other for
            // the extra servers (health, metrics, etc...)
            // We spawn a task for each server which just waits to propagate the message to:
            //  - main
            //  - all extras
            // We have two separate channels because we want to ensure that main is notified
            // separately from all other servers and we wait for main to shutdown before we notify
            // extra servers.
            let (outer_main_shutdown_sender, outer_main_shutdown_receiver) =
                oneshot::channel::<()>();
            tokio::task::spawn(async move {
                let _ = outer_main_shutdown_receiver.await;
                if let Err(_err) = main_shutdown_sender.send(()) {
                    tracing::error!("Failed to notify http thread of shutdown");
                }
            });

            let (outer_extra_shutdown_sender, outer_extra_shutdown_receiver) =
                oneshot::channel::<()>();
            tokio::task::spawn(async move {
                let _ = outer_extra_shutdown_receiver.await;
                shutdowns.into_iter().for_each(|sender| {
                    if let Err(_err) = sender.send(()) {
                        tracing::error!("Failed to notify http thread of shutdown")
                    };
                })
            });

            // Spawn the main (GraphQL) server into a task
            let main_future = tokio::task::spawn(main_server)
                .map_err(|_| ApolloRouterError::HttpServerLifecycleError)
                .boxed();

            // Spawn all other servers (health, metrics, etc...) into a task
            let extra_futures = tokio::task::spawn(join_all(servers))
                .map_err(|_| ApolloRouterError::HttpServerLifecycleError)
                .boxed();

            Ok(HttpServerHandle::new(
                outer_main_shutdown_sender,
                outer_extra_shutdown_sender,
                main_future,
                extra_futures,
                Some(actual_main_listen_address),
                actual_extra_listen_adresses,
                all_connections_stopped_sender,
            ))
        })
    }

    fn live(&self, live: bool) {
        self.live.store(live, Ordering::SeqCst);
    }

    fn ready(&self, ready: bool) {
        self.ready.store(ready, Ordering::SeqCst);
    }
}

// This function can be removed once https://github.com/apollographql/router/issues/4083 is done.
pub(crate) fn span_mode(configuration: &Configuration) -> SpanMode {
    configuration
        .apollo_plugins
        .plugins
        .iter()
        .find(|(s, _)| s.as_str() == "telemetry")
        .and_then(|(_, v)| v.get("instrumentation").and_then(|v| v.as_object()))
        .and_then(|v| v.get("spans").and_then(|v| v.as_object()))
        .and_then(|v| {
            v.get("mode")
                .and_then(|v| serde_json::from_value(v.clone()).ok())
        })
        .unwrap_or_default()
}

async fn decompression_error(_error: BoxError) -> axum::response::Response {
    (StatusCode::BAD_REQUEST, "cannot decompress request body").into_response()
}

fn main_endpoint<RF>(
    service_factory: RF,
    configuration: &Configuration,
    endpoints_on_main_listener: Vec<Endpoint>,
    license: LicenseState,
) -> Result<ListenAddrAndRouter, ApolloRouterError>
where
    RF: RouterFactory,
{
    let cors = configuration.cors.clone().into_layer().map_err(|e| {
        ApolloRouterError::ServiceCreationError(format!("CORS configuration error: {e}").into())
    })?;
    let span_mode = span_mode(configuration);

    let decompression = ServiceBuilder::new()
        .layer(HandleErrorLayer::<_, ()>::new(decompression_error))
        .layer(
            tower_http::decompression::RequestDecompressionLayer::new()
                .br(true)
                .gzip(true)
                .deflate(true),
        );
    let mut main_route = main_router::<RF>(configuration)
        .layer(decompression)
        .layer(middleware::from_fn_with_state(
            (license, Instant::now(), Arc::new(AtomicU64::new(0))),
            license_handler,
        ))
        .layer(Extension(service_factory))
        .layer(cors)
        // Telemetry layers MUST be last. This means that they will be hit first during execution of the pipeline
        // Adding layers after telemetry will cause us to lose metrics and spans.
        .layer(
            TraceLayer::new_for_http().make_span_with(PropagatingMakeSpan { license, span_mode }),
        )
        .layer(middleware::from_fn(metrics_handler));

    if let Some(main_endpoint_layer) = ENDPOINT_CALLBACK.get() {
        main_route = main_endpoint_layer(main_route);
    }

    let route = endpoints_on_main_listener
        .into_iter()
        .fold(main_route, |acc, r| {
            let mut router = r.into_router();
            if let Some(main_endpoint_layer) = ENDPOINT_CALLBACK.get() {
                router = main_endpoint_layer(router);
            }

            acc.merge(router)
        });

    let listener = configuration.supergraph.listen.clone();
    Ok(ListenAddrAndRouter(listener, route))
}

async fn metrics_handler(request: Request<axum::body::Body>, next: Next) -> Response {
    let resp = next.run(request).await;
    u64_counter!(
        "apollo.router.operations",
        "The number of graphql operations performed by the Router",
        1,
        "http.response.status_code" = resp.status().as_u16() as i64
    );
    resp
}

async fn license_handler(
    State((license, start, delta)): State<(LicenseState, Instant, Arc<AtomicU64>)>,
    request: Request<axum::body::Body>,
    next: Next,
) -> Response {
    if matches!(
        license,
        LicenseState::LicensedHalt | LicenseState::LicensedWarn
    ) {
        u64_counter!(
            "apollo_router_http_requests_total",
            "Total number of HTTP requests made.",
            1,
            status = StatusCode::INTERNAL_SERVER_ERROR.as_u16() as i64,
            error = LICENSE_EXPIRED_SHORT_MESSAGE
        );
        // This will rate limit logs about license to 1 a second.
        // The way it works is storing the delta in seconds from a starting instant.
        // If the delta is over one second from the last time we logged then try and do a compare_exchange and if successfull log.
        // If not successful some other thread will have logged.
        let last_elapsed_seconds = delta.load(Ordering::SeqCst);
        let elapsed_seconds = start.elapsed().as_secs();
        if elapsed_seconds > last_elapsed_seconds
            && delta
                .compare_exchange(
                    last_elapsed_seconds,
                    elapsed_seconds,
                    Ordering::SeqCst,
                    Ordering::SeqCst,
                )
                .is_ok()
        {
            ::tracing::error!(
                code = APOLLO_ROUTER_LICENSE_EXPIRED,
                LICENSE_EXPIRED_SHORT_MESSAGE
            );
        }
    }

    if matches!(license, LicenseState::LicensedHalt) {
        http::Response::builder()
            .status(StatusCode::INTERNAL_SERVER_ERROR)
            .body(axum::body::Body::default())
            .expect("canned response must be valid")
    } else {
        next.run(request).await
    }
}

pub(super) fn main_router<RF>(configuration: &Configuration) -> axum::Router<()>
where
    RF: RouterFactory,
{
    let early_cancel = configuration.supergraph.early_cancel;
    let experimental_log_on_broken_pipe = configuration.supergraph.experimental_log_on_broken_pipe;
    let mut router = Router::new().route(
        &configuration.supergraph.sanitized_path(),
        get({
            move |Extension(service): Extension<RF>,
                  request: Request<DecompressionBody<router::body::RouterBody>>| {
                handle_graphql(
                    service.create().boxed(),
                    early_cancel,
                    experimental_log_on_broken_pipe,
                    request,
                )
            }
        })
        .post({
            move |Extension(service): Extension<RF>,
                  request: Request<DecompressionBody<router::body::RouterBody>>| {
                handle_graphql(
                    service.create().boxed(),
                    early_cancel,
                    experimental_log_on_broken_pipe,
                    request,
                )
            }
        }),
    );

    if configuration.supergraph.path == "/*" {
        router = router.route(
            "/",
            get({
                move |Extension(service): Extension<RF>,
                      request: Request<DecompressionBody<router::body::RouterBody>>| {
                    handle_graphql(
                        service.create().boxed(),
                        early_cancel,
                        experimental_log_on_broken_pipe,
                        request,
                    )
                }
            })
            .post({
                move |Extension(service): Extension<RF>,
                      request: Request<DecompressionBody<router::body::RouterBody>>| {
                    handle_graphql(
                        service.create().boxed(),
                        early_cancel,
                        experimental_log_on_broken_pipe,
                        request,
                    )
                }
            }),
        );
    }

    router
}

async fn handle_graphql(
    service: router::BoxService,
    early_cancel: bool,
    experimental_log_on_broken_pipe: bool,
    http_request: Request<DecompressionBody<router::body::RouterBody>>,
) -> impl IntoResponse {
    let _guard = SessionCountGuard::start();

    let (parts, body) = http_request.into_parts();

    let http_request = http::Request::from_parts(parts, http_body_util::BodyStream::new(body));

    let request: router::Request = http_request.into();
    let context = request.context.clone();
    let accept_encoding = request
        .router_request
        .headers()
        .get(ACCEPT_ENCODING)
        .cloned();

    let res = if early_cancel {
        service.oneshot(request).await
    } else {
        // to make sure we can record request handling when the client closes the connection prematurely,
        // we execute the request in a separate task that will run until we get the first response, which
        // means it went through the entire pipeline at least once (not looking at deferred responses or
        // subscription events). This is a bit wasteful, so to avoid unneeded subgraph calls, we insert in
        // the context a flag to indicate that the request is canceled and subgraph calls should not be made
        let mut cancel_handler = CancelHandler::new(&context, experimental_log_on_broken_pipe);
        let task = service
            .oneshot(request)
            .with_current_subscriber()
            .in_current_span();
        let res = match tokio::task::spawn(task).await {
            Ok(res) => res,
            Err(err) => return internal_server_error(err),
        };
        cancel_handler.on_response();
        res
    };

    let dur = context.busy_time();
    let processing_seconds = dur.as_secs_f64();

    f64_histogram!(
        "apollo.router.processing.time",
        "Time spent by the router actually working on the request, not waiting for its network calls or other queries being processed",
        processing_seconds
    );

    match res {
        Err(err) => internal_server_error(err),
        Ok(response) => {
            let (mut parts, body) = response.response.into_parts();

            let opt_compressor = accept_encoding
                .as_ref()
                .and_then(|value| value.to_str().ok())
                .and_then(|v| Compressor::new(v.split(',').map(|s| s.trim())));
            let body = match opt_compressor {
                // None => http_body_util::BodyDataStream::new(body),
                None => crate::services::router::body::wrap_body_as_data_stream(body),
                Some(compressor) => {
                    parts.headers.insert(
                        CONTENT_ENCODING,
                        HeaderValue::from_static(compressor.content_encoding()),
                    );
                    crate::services::router::body::wrap_stream_as_stream_body(
                        compressor.process(body),
                    )
                    // Body::wrap_stream(compressor.process(body.into()))
                }
            };

            http::Response::from_parts(parts, body).into_response()
        }
    }
}

fn internal_server_error<T>(err: T) -> Response
where
    T: Display,
{
    tracing::error!(
        code = "INTERNAL_SERVER_ERROR",
        %err,
    );

    // This intentionally doesn't include an error message as this could represent leakage of internal information.
    // The error message is logged above.
    let error = graphql::Error::builder()
        .message("internal server error")
        .extension_code("INTERNAL_SERVER_ERROR")
        .build();

    let response = graphql::Response::builder().error(error).build();

    (StatusCode::INTERNAL_SERVER_ERROR, Json(json!(response))).into_response()
}

struct CancelHandler<'a> {
    context: &'a Context,
    got_first_response: bool,
    experimental_log_on_broken_pipe: bool,
    span: tracing::Span,
}

impl<'a> CancelHandler<'a> {
    fn new(context: &'a Context, experimental_log_on_broken_pipe: bool) -> Self {
        CancelHandler {
            context,
            got_first_response: false,
            experimental_log_on_broken_pipe,
            span: tracing::Span::current(),
        }
    }

    fn on_response(&mut self) {
        self.got_first_response = true;
    }
}

impl<'a> Drop for CancelHandler<'a> {
    fn drop(&mut self) {
        if !self.got_first_response {
            if self.experimental_log_on_broken_pipe {
                self.span
                    .in_scope(|| tracing::error!("broken pipe: the client closed the connection"));
            }
            self.context
                .extensions()
                .with_lock(|mut lock| lock.insert(CanceledRequest));
        }
    }
}

pub(crate) struct CanceledRequest;

#[cfg(test)]
mod tests {
    use std::str::FromStr;

    use http::header::ACCEPT;
    use http::header::CONTENT_TYPE;
    use tower::Service;

    use super::*;
    use crate::assert_snapshot_subscriber;
    #[test]
    fn test_span_mode_default() {
        let config =
            Configuration::from_str(include_str!("testdata/span_mode_default.router.yaml"))
                .unwrap();
        let mode = span_mode(&config);
        assert_eq!(mode, SpanMode::Deprecated);
    }

    #[test]
    fn test_span_mode_spec_compliant() {
        let config = Configuration::from_str(include_str!(
            "testdata/span_mode_spec_compliant.router.yaml"
        ))
        .unwrap();
        let mode = span_mode(&config);
        assert_eq!(mode, SpanMode::SpecCompliant);
    }

    #[test]
    fn test_span_mode_deprecated() {
        let config =
            Configuration::from_str(include_str!("testdata/span_mode_deprecated.router.yaml"))
                .unwrap();
        let mode = span_mode(&config);
        assert_eq!(mode, SpanMode::Deprecated);
    }

    // Perform a short wait, (100ns) which is intended to complete before the http router call. If
    // it does complete first, then the http router call will be cancelled and we'll see an error
    // log in our assert.
    #[tokio::test(flavor = "multi_thread")]
    async fn request_cancel_log() {
        let mut http_router = crate::TestHarness::builder()
            .configuration_yaml(include_str!("testdata/log_on_broken_pipe.router.yaml"))
            .expect("invalid configuration")
            .schema(include_str!("../testdata/supergraph.graphql"))
            .build_http_service()
            .await
            .unwrap();

        async {
            let _res = tokio::time::timeout(
                std::time::Duration::from_nanos(100),
                http_router.call(
                    http::Request::builder()
                        .method("POST")
                        .uri("/")
                        .header(ACCEPT, "application/json")
                        .header(CONTENT_TYPE, "application/json")
                        .body(router::body::full(r#"{"query":"query { me { name }}"}"#))
                        .unwrap(),
                ),
            )
            .await;
        }
        .with_subscriber(assert_snapshot_subscriber!(
            tracing_core::LevelFilter::ERROR
        ))
        .await
    }

    // Perform a short wait, (100ns) which is intended to complete before the http router call. If
    // it does complete first, then the http router call will be cancelled and we'll not see an
    // error log in our assert.
    #[tokio::test(flavor = "multi_thread")]
    async fn request_cancel_no_log() {
        let mut http_router = crate::TestHarness::builder()
            .configuration_yaml(include_str!("testdata/no_log_on_broken_pipe.router.yaml"))
            .expect("invalid configuration")
            .schema(include_str!("../testdata/supergraph.graphql"))
            .build_http_service()
            .await
            .unwrap();

        async {
            let _res = tokio::time::timeout(
                std::time::Duration::from_nanos(100),
                http_router.call(
                    http::Request::builder()
                        .method("POST")
                        .uri("/")
                        .header(ACCEPT, "application/json")
                        .header(CONTENT_TYPE, "application/json")
                        .body(router::body::full(r#"{"query":"query { me { name }}"}"#))
                        .unwrap(),
                ),
            )
            .await;
        }
        .with_subscriber(assert_snapshot_subscriber!(
            tracing_core::LevelFilter::ERROR
        ))
        .await
    }
}<|MERGE_RESOLUTION|>--- conflicted
+++ resolved
@@ -25,13 +25,9 @@
 use http::header::CONTENT_ENCODING;
 use http::HeaderValue;
 use http::Request;
-<<<<<<< HEAD
 use http_body::Body;
-=======
-use http_body::combinators::UnsyncBoxBody;
-use hyper::server::conn::Http;
-use hyper::Body;
->>>>>>> 2d25fec4
+use hyper_util::rt::TokioExecutor;
+use hyper_util::server::conn::auto::Builder;
 use itertools::Itertools;
 use multimap::MultiMap;
 use serde::Serialize;
@@ -306,9 +302,10 @@
             let actual_main_listen_address = main_listener
                 .local_addr()
                 .map_err(ApolloRouterError::ServerCreationError)?;
-            let mut http_config = Http::new();
-            http_config.http1_keep_alive(true);
-            http_config.http1_header_read_timeout(Duration::from_secs(10));
+            let mut http_config = Builder::new(TokioExecutor::new())
+                .http1()
+                .keep_alive(true)
+                .header_read_timeout(Duration::from_secs(10));
 
             #[cfg(feature = "hyper_header_limits")]
             if let Some(max_headers) = configuration.limits.http1_max_request_headers {
@@ -324,7 +321,8 @@
                 actual_main_listen_address.clone(),
                 all_routers.main.1,
                 true,
-                http_config.clone(),
+                configuration.limits.http1_max_request_headers,
+                configuration.limits.http1_max_request_buf_size,
                 all_connections_stopped_sender.clone(),
             );
 
@@ -364,7 +362,8 @@
                             listen_addr.clone(),
                             router,
                             false,
-                            http_config.clone(),
+                            configuration.limits.http1_max_request_headers,
+                            configuration.limits.http1_max_request_buf_size,
                             all_connections_stopped_sender.clone(),
                         );
                         (
