//! Implements the router phase of the request lifecycle.

use std::sync::atomic::Ordering;
use std::sync::Arc;
use std::task::Poll;
use std::time::Instant;

use futures::future::BoxFuture;
use futures::stream::StreamExt;
use futures::TryFutureExt;
use http::StatusCode;
use indexmap::IndexMap;
use router_bridge::planner::Planner;
use router_bridge::planner::UsageReporting;
use tokio::sync::mpsc;
use tokio::sync::mpsc::error::SendError;
use tokio_stream::wrappers::ReceiverStream;
use tower::BoxError;
use tower::Layer;
use tower::ServiceBuilder;
use tower::ServiceExt;
use tower_service::Service;
use tracing::field;
use tracing::Span;
use tracing_futures::Instrument;

use crate::configuration::Batching;
use crate::context::OPERATION_NAME;
use crate::error::CacheResolverError;
use crate::error::QueryPlannerError;
use crate::graphql;
use crate::graphql::IntoGraphQLErrors;
use crate::graphql::Response;
use crate::plugin::DynPlugin;
use crate::plugins::subscription::SubscriptionConfig;
use crate::plugins::telemetry::tracing::apollo_telemetry::APOLLO_PRIVATE_DURATION_NS;
use crate::plugins::telemetry::Telemetry;
use crate::plugins::telemetry::LOGGING_DISPLAY_BODY;
use crate::plugins::traffic_shaping::TrafficShaping;
use crate::plugins::traffic_shaping::APOLLO_TRAFFIC_SHAPING;
use crate::query_planner::subscription::SubscriptionHandle;
use crate::query_planner::subscription::OPENED_SUBSCRIPTIONS;
use crate::query_planner::subscription::SUBSCRIPTION_EVENT_SPAN_NAME;
use crate::query_planner::BridgeQueryPlannerPool;
use crate::query_planner::CachingQueryPlanner;
use crate::query_planner::InMemoryCachePlanner;
use crate::query_planner::QueryPlanResult;
use crate::router_factory::create_plugins;
use crate::router_factory::create_subgraph_services;
use crate::services::execution::QueryPlan;
use crate::services::layers::allow_only_http_post_mutations::AllowOnlyHttpPostMutationsLayer;
use crate::services::layers::content_negotiation;
use crate::services::layers::persisted_queries::PersistedQueryLayer;
use crate::services::layers::query_analysis::ParsedDocument;
use crate::services::layers::query_analysis::QueryAnalysisLayer;
use crate::services::new_service::ServiceFactory;
use crate::services::query_planner;
use crate::services::router::ClientRequestAccepts;
use crate::services::subgraph::BoxGqlStream;
use crate::services::subgraph_service::MakeSubgraphService;
use crate::services::subgraph_service::SubgraphServiceFactory;
use crate::services::supergraph;
use crate::services::ExecutionRequest;
use crate::services::ExecutionResponse;
use crate::services::ExecutionServiceFactory;
use crate::services::QueryPlannerContent;
use crate::services::QueryPlannerResponse;
use crate::services::SupergraphRequest;
use crate::services::SupergraphResponse;
use crate::spec::Query;
use crate::spec::Schema;
use crate::Configuration;
use crate::Context;
use crate::Notify;

pub(crate) const QUERY_PLANNING_SPAN_NAME: &str = "query_planning";

/// An [`IndexMap`] of available plugins.
pub(crate) type Plugins = IndexMap<String, Box<dyn DynPlugin>>;

/// Containing [`Service`] in the request lifecyle.
#[derive(Clone)]
pub(crate) struct SupergraphService {
    execution_service_factory: ExecutionServiceFactory,
    query_planner_service: CachingQueryPlanner<BridgeQueryPlannerPool>,
    schema: Arc<Schema>,
    notify: Notify<String, graphql::Response>,
}

#[buildstructor::buildstructor]
impl SupergraphService {
    #[builder]
    pub(crate) fn new(
        query_planner_service: CachingQueryPlanner<BridgeQueryPlannerPool>,
        execution_service_factory: ExecutionServiceFactory,
        schema: Arc<Schema>,
        notify: Notify<String, graphql::Response>,
    ) -> Self {
        SupergraphService {
            query_planner_service,
            execution_service_factory,
            schema,
            notify,
        }
    }
}

impl Service<SupergraphRequest> for SupergraphService {
    type Response = SupergraphResponse;
    type Error = BoxError;
    type Future = BoxFuture<'static, Result<Self::Response, Self::Error>>;

    fn poll_ready(&mut self, cx: &mut std::task::Context<'_>) -> Poll<Result<(), Self::Error>> {
        self.query_planner_service
            .poll_ready(cx)
            .map_err(|err| err.into())
    }

    fn call(&mut self, req: SupergraphRequest) -> Self::Future {
        // Consume our cloned services and allow ownership to be transferred to the async block.
        let clone = self.query_planner_service.clone();

        let planning = std::mem::replace(&mut self.query_planner_service, clone);

        let schema = self.schema.clone();

        let context_cloned = req.context.clone();
        let fut = service_call(
            planning,
            self.execution_service_factory.clone(),
            schema,
            req,
            self.notify.clone(),
        )
        .or_else(|error: BoxError| async move {
            let errors = vec![crate::error::Error {
                message: error.to_string(),
                extensions: serde_json_bytes::json!({
                    "code": "INTERNAL_SERVER_ERROR",
                })
                .as_object()
                .unwrap()
                .to_owned(),
                ..Default::default()
            }];

            Ok(SupergraphResponse::infallible_builder()
                .errors(errors)
                .status_code(StatusCode::INTERNAL_SERVER_ERROR)
                .context(context_cloned)
                .build())
        });

        Box::pin(fut)
    }
}

async fn service_call(
    planning: CachingQueryPlanner<BridgeQueryPlannerPool>,
    execution_service_factory: ExecutionServiceFactory,
    schema: Arc<Schema>,
    req: SupergraphRequest,
    notify: Notify<String, graphql::Response>,
) -> Result<SupergraphResponse, BoxError> {
    let context = req.context;
    let body = req.supergraph_request.body();
    let variables = body.variables.clone();

    let QueryPlannerResponse {
        content,
        context,
        errors,
    } = match plan_query(
        planning,
        body.operation_name.clone(),
        context.clone(),
        schema.clone(),
        req.supergraph_request
            .body()
            .query
            .clone()
            .expect("query presence was checked before"),
    )
    .await
    {
        Ok(resp) => resp,
        Err(err) => match err.into_graphql_errors() {
            Ok(gql_errors) => {
                return Ok(SupergraphResponse::infallible_builder()
                    .context(context)
                    .errors(gql_errors)
                    .status_code(StatusCode::BAD_REQUEST) // If it's a graphql error we return a status code 400
                    .build());
            }
            Err(err) => return Err(err.into()),
        },
    };

    if !errors.is_empty() {
        return Ok(SupergraphResponse::infallible_builder()
            .context(context)
            .errors(errors)
            .status_code(StatusCode::BAD_REQUEST) // If it's a graphql error we return a status code 400
            .build());
    }

    match content {
        Some(QueryPlannerContent::Response { response }) => Ok(
            SupergraphResponse::new_from_graphql_response(*response, context),
        ),
        Some(QueryPlannerContent::IntrospectionDisabled) => {
            let mut response = SupergraphResponse::new_from_graphql_response(
                graphql::Response::builder()
                    .errors(vec![crate::error::Error::builder()
                        .message(String::from("introspection has been disabled"))
                        .extension_code("INTROSPECTION_DISABLED")
                        .build()])
                    .build(),
                context,
            );
            *response.response.status_mut() = StatusCode::BAD_REQUEST;
            Ok(response)
        }

        Some(QueryPlannerContent::Plan { plan }) => {
            let operation_name = body.operation_name.clone();
            let is_deferred = plan.is_deferred(operation_name.as_deref(), &variables);
            let is_subscription = plan.is_subscription(operation_name.as_deref());

            if let Some(batching) = {
                let lock = context.extensions().lock();
                let batching = lock.get::<Batching>();
                batching.cloned()
            } {
                if batching.enabled && (is_deferred || is_subscription) {
                    let message = if is_deferred {
                        "BATCHING_DEFER_UNSUPPORTED"
                    } else {
                        "BATCHING_SUBSCRIPTION_UNSUPPORTED"
                    };
                    let mut response = SupergraphResponse::new_from_graphql_response(
                            graphql::Response::builder()
                                .errors(vec![crate::error::Error::builder()
                                    .message(String::from(
                                        "Deferred responses and subscriptions aren't supported in batches",
                                    ))
                                    .extension_code(message)
                                    .build()])
                                .build(),
                            context.clone(),
                        );
                    *response.response.status_mut() = StatusCode::NOT_ACCEPTABLE;
                    return Ok(response);
                }
            }

            let ClientRequestAccepts {
                multipart_defer: accepts_multipart_defer,
                multipart_subscription: accepts_multipart_subscription,
                ..
            } = context
                .extensions()
                .lock()
                .get()
                .cloned()
                .unwrap_or_default();
            let mut subscription_tx = None;
            if (is_deferred && !accepts_multipart_defer)
                || (is_subscription && !accepts_multipart_subscription)
            {
                let (error_message, error_code) = if is_deferred {
                    (String::from("the router received a query with the @defer directive but the client does not accept multipart/mixed HTTP responses. To enable @defer support, add the HTTP header 'Accept: multipart/mixed;deferSpec=20220824'"), "DEFER_BAD_HEADER")
                } else {
                    (String::from("the router received a query with a subscription but the client does not accept multipart/mixed HTTP responses. To enable subscription support, add the HTTP header 'Accept: multipart/mixed;subscriptionSpec=1.0'"), "SUBSCRIPTION_BAD_HEADER")
                };
                let mut response = SupergraphResponse::new_from_graphql_response(
                    graphql::Response::builder()
                        .errors(vec![crate::error::Error::builder()
                            .message(error_message)
                            .extension_code(error_code)
                            .build()])
                        .build(),
                    context,
                );
                *response.response.status_mut() = StatusCode::NOT_ACCEPTABLE;
                Ok(response)
            } else if let Some(err) = plan.query.validate_variables(body, &schema).err() {
                let mut res = SupergraphResponse::new_from_graphql_response(err, context);
                *res.response.status_mut() = StatusCode::BAD_REQUEST;
                Ok(res)
            } else {
                if is_subscription {
                    let ctx = context.clone();
                    let (subs_tx, subs_rx) = mpsc::channel(1);
                    let query_plan = plan.clone();
                    let execution_service_factory_cloned = execution_service_factory.clone();
                    let cloned_supergraph_req =
                        clone_supergraph_request(&req.supergraph_request, context.clone());
                    // Spawn task for subscription
                    tokio::spawn(async move {
                        subscription_task(
                            execution_service_factory_cloned,
                            ctx,
                            query_plan,
                            subs_rx,
                            notify,
                            cloned_supergraph_req,
                        )
                        .await;
                    });
                    subscription_tx = subs_tx.into();
                }

                let execution_response = execution_service_factory
                    .create()
                    .oneshot(
                        ExecutionRequest::internal_builder()
                            .supergraph_request(req.supergraph_request)
                            .query_plan(plan.clone())
                            .context(context)
                            .and_subscription_tx(subscription_tx)
                            .build()
                            .await,
                    )
                    .await?;

                let ExecutionResponse { response, context } = execution_response;

                let (parts, response_stream) = response.into_parts();

                Ok(SupergraphResponse {
                    context,
                    response: http::Response::from_parts(parts, response_stream.boxed()),
                })
            }
        }
        // This should never happen because if we have an empty query plan we should have error in errors vec
        None => Err(BoxError::from("cannot compute a query plan")),
    }
}

pub struct SubscriptionTaskParams {
    pub(crate) client_sender: tokio::sync::mpsc::Sender<Response>,
    pub(crate) subscription_handle: SubscriptionHandle,
    pub(crate) subscription_config: SubscriptionConfig,
    pub(crate) stream_rx: ReceiverStream<BoxGqlStream>,
    pub(crate) service_name: String,
}

async fn subscription_task(
    mut execution_service_factory: ExecutionServiceFactory,
    context: Context,
    query_plan: Arc<QueryPlan>,
    mut rx: mpsc::Receiver<SubscriptionTaskParams>,
    notify: Notify<String, graphql::Response>,
    supergraph_req: SupergraphRequest,
) {
    let sub_params = match rx.recv().await {
        Some(sub_params) => sub_params,
        None => {
            return;
        }
    };
    let subscription_config = sub_params.subscription_config;
    let subscription_handle = sub_params.subscription_handle;
    let service_name = sub_params.service_name;
    let mut receiver = sub_params.stream_rx;
    let sender = sub_params.client_sender;

    // Get the rest of the query_plan to execute for subscription events
    let query_plan = match &query_plan.root {
        crate::query_planner::PlanNode::Subscription { rest, .. } => rest.clone().map(|r| {
            Arc::new(QueryPlan {
                usage_reporting: query_plan.usage_reporting.clone(),
                root: *r,
                formatted_query_plan: query_plan.formatted_query_plan.clone(),
                query: query_plan.query.clone(),
            })
        }),
        _ => {
            let _ = sender
                .send(
                    graphql::Response::builder()
                        .error(
                            graphql::Error::builder()
                                .message("cannot execute the subscription event")
                                .extension_code("SUBSCRIPTION_EXECUTION_ERROR")
                                .build(),
                        )
                        .build(),
                )
                .await;
            return;
        }
    };

    let limit_is_set = subscription_config.max_opened_subscriptions.is_some();
    let mut subscription_handle = subscription_handle.clone();
    let operation_signature = context
        .extensions()
        .lock()
        .get::<Arc<UsageReporting>>()
        .map(|usage_reporting| usage_reporting.stats_report_key.clone())
        .unwrap_or_default();

    let operation_name = context
        .get::<_, String>(OPERATION_NAME)
        .ok()
        .flatten()
        .unwrap_or_default();
    let display_body = context.contains_key(LOGGING_DISPLAY_BODY);

    let mut receiver = match receiver.next().await {
        Some(receiver) => receiver,
        None => {
            tracing::trace!("receiver channel closed");
            return;
        }
    };

    if limit_is_set {
        OPENED_SUBSCRIPTIONS.fetch_add(1, Ordering::Relaxed);
    }

    let mut configuration_updated_rx = notify.subscribe_configuration();
    let mut schema_updated_rx = notify.subscribe_schema();

    let expires_in = crate::plugins::authentication::jwt_expires_in(&supergraph_req.context);

    let mut timeout = Box::pin(tokio::time::sleep(expires_in));

    loop {
        tokio::select! {
            // We prefer to specify the order of checks within the select
            biased;
            _ = subscription_handle.closed_signal.recv() => {
                break;
            }
            _ = &mut timeout => {
                let response = Response::builder()
                    .subscribed(false)
                    .error(
                        crate::error::Error::builder()
                            .message("subscription closed because the JWT has expired")
                            .extension_code("SUBSCRIPTION_JWT_EXPIRED")
                            .build(),
                    )
                    .build();
                let _ = sender.send(response).await;
                break;
            },
            message = receiver.next() => {
                match message {
                    Some(mut val) => {
                        if display_body {
                            tracing::info!(http.request.body = ?val, apollo.subgraph.name = %service_name, "Subscription event body from subgraph {service_name:?}");
                        }
                        val.created_at = Some(Instant::now());
                        let res = dispatch_event(&supergraph_req, &execution_service_factory, query_plan.as_ref(), context.clone(), val, sender.clone())
                            .instrument(tracing::info_span!(SUBSCRIPTION_EVENT_SPAN_NAME,
                                graphql.operation.name = %operation_name,
                                otel.kind = "INTERNAL",
                                apollo_private.operation_signature = %operation_signature,
                                apollo_private.duration_ns = field::Empty,)
                            ).await;
                        if let Err(err) = res {
                                tracing::error!("cannot send the subscription to the client: {err:?}");
                            break;
                        }
                    }
                    None => break,
                }
            }
            Some(new_configuration) = configuration_updated_rx.next() => {
                // If the configuration was dropped in the meantime, we ignore this update and will
                // pick up the next one.
                if let Some(conf) = new_configuration.upgrade() {
                    let plugins = match create_plugins(&conf, &execution_service_factory.schema, execution_service_factory.subgraph_schemas.clone(), None, None).await {
                        Ok(plugins) => Arc::new(plugins),
                        Err(err) => {
                            tracing::error!("cannot re-create plugins with the new configuration (closing existing subscription): {err:?}");
                            break;
                        },
                    };
                    let subgraph_services = match create_subgraph_services(&plugins, &execution_service_factory.schema, &conf).await {
                        Ok(subgraph_services) => subgraph_services,
                        Err(err) => {
                            tracing::error!("cannot re-create subgraph service with the new configuration (closing existing subscription): {err:?}");
                            break;
                        },
                    };

                    execution_service_factory = ExecutionServiceFactory {
                        schema: execution_service_factory.schema.clone(),
                        subgraph_schemas: execution_service_factory.subgraph_schemas.clone(),
                        plugins: plugins.clone(),
                        subgraph_service_factory: Arc::new(SubgraphServiceFactory::new(subgraph_services.into_iter().map(|(k, v)| (k, Arc::new(v) as Arc<dyn MakeSubgraphService>)).collect(), plugins.clone())),

                    };
                }
            }
            Some(new_schema) = schema_updated_rx.next() => {
                if new_schema.raw_sdl != execution_service_factory.schema.raw_sdl {
                    let _ = sender
                        .send(
                            Response::builder()
                                .subscribed(false)
                                .error(graphql::Error::builder().message("subscription has been closed due to a schema reload").extension_code("SUBSCRIPTION_SCHEMA_RELOAD").build())
                                .build(),
                        )
                        .await;

                    break;
                }
            }
        }
    }
    drop(sender);
    tracing::trace!("Leaving the task for subscription");
    if limit_is_set {
        OPENED_SUBSCRIPTIONS.fetch_sub(1, Ordering::Relaxed);
    }
}

async fn dispatch_event(
    supergraph_req: &SupergraphRequest,
    execution_service_factory: &ExecutionServiceFactory,
    query_plan: Option<&Arc<QueryPlan>>,
    context: Context,
    mut val: graphql::Response,
    sender: mpsc::Sender<Response>,
) -> Result<(), SendError<Response>> {
    let start = Instant::now();
    let span = Span::current();
    let res = match query_plan {
        Some(query_plan) => {
            let cloned_supergraph_req = clone_supergraph_request(
                &supergraph_req.supergraph_request,
                supergraph_req.context.clone(),
            );
            let execution_request = ExecutionRequest::internal_builder()
                .supergraph_request(cloned_supergraph_req.supergraph_request)
                .query_plan(query_plan.clone())
                .context(context)
                .source_stream_value(val.data.take().unwrap_or_default())
                .build()
                .await;

            let execution_service = execution_service_factory.create();
            let execution_response = execution_service.oneshot(execution_request).await;
            let next_response = match execution_response {
                Ok(mut execution_response) => execution_response.next_response().await,
                Err(err) => {
                    tracing::error!("cannot execute the subscription event: {err:?}");
                    let _ = sender
                        .send(
                            graphql::Response::builder()
                                .error(
                                    graphql::Error::builder()
                                        .message("cannot execute the subscription event")
                                        .extension_code("SUBSCRIPTION_EXECUTION_ERROR")
                                        .build(),
                                )
                                .build(),
                        )
                        .await;
                    return Ok(());
                }
            };

            if let Some(mut next_response) = next_response {
                next_response.created_at = val.created_at;
                next_response.subscribed = val.subscribed;
                val.errors.append(&mut next_response.errors);
                next_response.errors = val.errors;

                sender.send(next_response).await
            } else {
                Ok(())
            }
        }
        None => sender.send(val).await,
    };
    span.record(
        APOLLO_PRIVATE_DURATION_NS,
        start.elapsed().as_nanos() as i64,
    );

    res
}

async fn plan_query(
    mut planning: CachingQueryPlanner<BridgeQueryPlannerPool>,
    operation_name: Option<String>,
    context: Context,
    schema: Arc<Schema>,
    query_str: String,
) -> Result<QueryPlannerResponse, CacheResolverError> {
    // FIXME: we have about 80 tests creating a supergraph service and crafting a supergraph request for it
    // none of those tests create an executable document to put it in the context, and the document cannot be created
    // from inside the supergraph request fake builder, because it needs a schema matching the query.
    // So while we are updating the tests to create a document manually, this here will make sure current
    // tests will pass.
    // During a regular request, `ParsedDocument` is already populated during query analysis.
    // Some tests do populate the document, so we only do it if it's not already there.
<<<<<<< HEAD
    if !context.extensions().lock().contains_key::<ParsedDocument>() {
        let doc = Query::parse_document(&query_str, &schema, &Configuration::default())
            .map_err(crate::error::QueryPlannerError::from)?;
=======
    if !{
        let lock = context.extensions().lock();
        lock.contains_key::<ParsedDocument>()
    } {
        let doc = Query::parse_document(
            &query_str,
            operation_name.as_deref(),
            &schema,
            &Configuration::default(),
        )
        .map_err(QueryPlannerError::SpecError)?;
        Query::check_errors(&doc).map_err(crate::error::QueryPlannerError::from)?;
        Query::validate_query(&doc).map_err(crate::error::QueryPlannerError::from)?;
>>>>>>> 40eaed58
        context.extensions().lock().insert::<ParsedDocument>(doc);
    }

    planning
        .call(
            query_planner::CachingRequest::builder()
                .query(query_str)
                .and_operation_name(operation_name)
                .context(context)
                .build(),
        )
        .instrument(tracing::info_span!(
            QUERY_PLANNING_SPAN_NAME,
            "otel.kind" = "INTERNAL"
        ))
        .await
}

fn clone_supergraph_request(
    req: &http::Request<graphql::Request>,
    context: Context,
) -> SupergraphRequest {
    let mut cloned_supergraph_req = SupergraphRequest::builder()
        .extensions(req.body().extensions.clone())
        .and_query(req.body().query.clone())
        .context(context)
        .method(req.method().clone())
        .and_operation_name(req.body().operation_name.clone())
        .uri(req.uri().clone())
        .variables(req.body().variables.clone());

    for (header_name, header_value) in req.headers().clone() {
        if let Some(header_name) = header_name {
            cloned_supergraph_req = cloned_supergraph_req.header(header_name, header_value);
        }
    }

    cloned_supergraph_req
        .build()
        .expect("cloning an existing supergraph response should not fail")
}

/// Builder which generates a plugin pipeline.
///
/// This is at the heart of the delegation of responsibility model for the router. A schema,
/// collection of plugins, collection of subgraph services are assembled to generate a
/// [`tower::util::BoxCloneService`] capable of processing a router request
/// through the entire stack to return a response.
pub(crate) struct PluggableSupergraphServiceBuilder {
    plugins: Arc<Plugins>,
    subgraph_services: Vec<(String, Box<dyn MakeSubgraphService>)>,
    configuration: Option<Arc<Configuration>>,
    planner: BridgeQueryPlannerPool,
}

impl PluggableSupergraphServiceBuilder {
    pub(crate) fn new(planner: BridgeQueryPlannerPool) -> Self {
        Self {
            plugins: Arc::new(Default::default()),
            subgraph_services: Default::default(),
            configuration: None,
            planner,
        }
    }

    pub(crate) fn with_plugins(
        mut self,
        plugins: Arc<Plugins>,
    ) -> PluggableSupergraphServiceBuilder {
        self.plugins = plugins;
        self
    }

    pub(crate) fn with_subgraph_service<S>(
        mut self,
        name: &str,
        service_maker: S,
    ) -> PluggableSupergraphServiceBuilder
    where
        S: MakeSubgraphService,
    {
        self.subgraph_services
            .push((name.to_string(), Box::new(service_maker)));
        self
    }

    pub(crate) fn with_configuration(
        mut self,
        configuration: Arc<Configuration>,
    ) -> PluggableSupergraphServiceBuilder {
        self.configuration = Some(configuration);
        self
    }

    pub(crate) async fn build(self) -> Result<SupergraphCreator, crate::error::ServiceBuildError> {
        let configuration = self.configuration.unwrap_or_default();

        let schema = self.planner.schema();
        let query_planner_service = CachingQueryPlanner::new(
            self.planner,
            schema.clone(),
            &configuration,
            IndexMap::new(),
        )
        .await?;

        // Activate the telemetry plugin.
        // We must NOT fail to go live with the new router from this point as the telemetry plugin activate interacts with globals.
        for (_, plugin) in self.plugins.iter() {
            if let Some(telemetry) = plugin.as_any().downcast_ref::<Telemetry>() {
                telemetry.activate();
            }
        }

        /*for (_, service) in self.subgraph_services.iter_mut() {
            if let Some(subgraph) =
                (service as &mut dyn std::any::Any).downcast_mut::<SubgraphService>()
            {
                subgraph.client_factory.plugins = plugins.clone();
            }
        }*/

        let subgraph_service_factory = Arc::new(SubgraphServiceFactory::new(
            self.subgraph_services
                .into_iter()
                .map(|(name, service)| (name, service.into()))
                .collect(),
            self.plugins.clone(),
        ));

        Ok(SupergraphCreator {
            query_planner_service,
            subgraph_service_factory,
            schema,
            plugins: self.plugins,
            config: configuration,
        })
    }
}

/// A collection of services and data which may be used to create a "router".
#[derive(Clone)]
pub(crate) struct SupergraphCreator {
    query_planner_service: CachingQueryPlanner<BridgeQueryPlannerPool>,
    subgraph_service_factory: Arc<SubgraphServiceFactory>,
    schema: Arc<Schema>,
    config: Arc<Configuration>,
    plugins: Arc<Plugins>,
}

pub(crate) trait HasPlugins {
    fn plugins(&self) -> Arc<Plugins>;
}

impl HasPlugins for SupergraphCreator {
    fn plugins(&self) -> Arc<Plugins> {
        self.plugins.clone()
    }
}

pub(crate) trait HasSchema {
    fn schema(&self) -> Arc<Schema>;
}

impl HasSchema for SupergraphCreator {
    fn schema(&self) -> Arc<Schema> {
        Arc::clone(&self.schema)
    }
}

pub(crate) trait HasConfig {
    fn config(&self) -> Arc<Configuration>;
}

impl HasConfig for SupergraphCreator {
    fn config(&self) -> Arc<Configuration> {
        Arc::clone(&self.config)
    }
}

impl ServiceFactory<supergraph::Request> for SupergraphCreator {
    type Service = supergraph::BoxService;
    fn create(&self) -> Self::Service {
        self.make().boxed()
    }
}

impl SupergraphCreator {
    pub(crate) fn make(
        &self,
    ) -> impl Service<
        supergraph::Request,
        Response = supergraph::Response,
        Error = BoxError,
        Future = BoxFuture<'static, supergraph::ServiceResult>,
    > + Send {
        let supergraph_service = SupergraphService::builder()
            .query_planner_service(self.query_planner_service.clone())
            .execution_service_factory(ExecutionServiceFactory {
                schema: self.schema.clone(),
                subgraph_schemas: self.query_planner_service.subgraph_schemas(),
                plugins: self.plugins.clone(),
                subgraph_service_factory: self.subgraph_service_factory.clone(),
            })
            .schema(self.schema.clone())
            .notify(self.config.notify.clone())
            .build();

        let shaping = self
            .plugins
            .iter()
            .find(|i| i.0.as_str() == APOLLO_TRAFFIC_SHAPING)
            .and_then(|plugin| plugin.1.as_any().downcast_ref::<TrafficShaping>())
            .expect("traffic shaping should always be part of the plugin list");

        let supergraph_service = AllowOnlyHttpPostMutationsLayer::default()
            .layer(shaping.supergraph_service_internal(supergraph_service));

        ServiceBuilder::new()
            .layer(content_negotiation::SupergraphLayer::default())
            .service(
                self.plugins
                    .iter()
                    .rev()
                    .fold(supergraph_service.boxed(), |acc, (_, e)| {
                        e.supergraph_service(acc)
                    }),
            )
    }

    pub(crate) fn previous_cache(&self) -> InMemoryCachePlanner {
        self.query_planner_service.previous_cache()
    }

    pub(crate) fn planners(&self) -> Vec<Arc<Planner<QueryPlanResult>>> {
        self.query_planner_service.planners()
    }

    pub(crate) async fn warm_up_query_planner(
        &mut self,
        query_parser: &QueryAnalysisLayer,
        persisted_query_layer: &PersistedQueryLayer,
        previous_cache: InMemoryCachePlanner,
        count: Option<usize>,
        experimental_reuse_query_plans: bool,
    ) {
        self.query_planner_service
            .warm_up(
                query_parser,
                persisted_query_layer,
                previous_cache,
                count,
                experimental_reuse_query_plans,
            )
            .await
    }
}<|MERGE_RESOLUTION|>--- conflicted
+++ resolved
@@ -603,25 +603,17 @@
     // tests will pass.
     // During a regular request, `ParsedDocument` is already populated during query analysis.
     // Some tests do populate the document, so we only do it if it's not already there.
-<<<<<<< HEAD
-    if !context.extensions().lock().contains_key::<ParsedDocument>() {
-        let doc = Query::parse_document(&query_str, &schema, &Configuration::default())
-            .map_err(crate::error::QueryPlannerError::from)?;
-=======
     if !{
         let lock = context.extensions().lock();
         lock.contains_key::<ParsedDocument>()
     } {
         let doc = Query::parse_document(
             &query_str,
-            operation_name.as_deref(),
+            operation_name,
             &schema,
             &Configuration::default(),
         )
-        .map_err(QueryPlannerError::SpecError)?;
-        Query::check_errors(&doc).map_err(crate::error::QueryPlannerError::from)?;
-        Query::validate_query(&doc).map_err(crate::error::QueryPlannerError::from)?;
->>>>>>> 40eaed58
+        .map_err(crate::error::QueryPlannerError::from)?;
         context.extensions().lock().insert::<ParsedDocument>(doc);
     }
 
