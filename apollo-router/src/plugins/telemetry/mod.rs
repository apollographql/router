//! Telemetry plugin.
use std::collections::BTreeMap;
use std::collections::HashMap;
use std::fmt;
use std::sync::Arc;
use std::thread;
use std::time::Duration;
use std::time::Instant;

use ::tracing::info_span;
use ::tracing::Span;
use axum::headers::HeaderName;
use bloomfilter::Bloom;
use config_new::GetAttributes;
use dashmap::DashMap;
use futures::future::ready;
use futures::future::BoxFuture;
use futures::stream::once;
use futures::StreamExt;
use http::header;
use http::HeaderMap;
use http::HeaderValue;
use http::StatusCode;
use multimap::MultiMap;
use once_cell::sync::OnceCell;
use opentelemetry::propagation::text_map_propagator::FieldIter;
use opentelemetry::propagation::Extractor;
use opentelemetry::propagation::Injector;
use opentelemetry::propagation::TextMapPropagator;
use opentelemetry::sdk::propagation::TextMapCompositePropagator;
use opentelemetry::sdk::trace::Builder;
use opentelemetry::trace::SpanContext;
use opentelemetry::trace::SpanId;
use opentelemetry::trace::TraceContextExt;
use opentelemetry::trace::TraceFlags;
use opentelemetry::trace::TraceState;
use opentelemetry::trace::TracerProvider;
use opentelemetry::KeyValue;
use opentelemetry_api::Key;
use opentelemetry_semantic_conventions::trace::HTTP_REQUEST_METHOD;
use parking_lot::Mutex;
use rand::Rng;
use router_bridge::planner::UsageReporting;
use serde_json_bytes::json;
use serde_json_bytes::ByteString;
use serde_json_bytes::Map;
use serde_json_bytes::Value;
use tokio::runtime::Handle;
use tower::BoxError;
use tower::ServiceBuilder;
use tower::ServiceExt;
use tracing_core::callsite::DefaultCallsite;
use tracing_core::Callsite;
use tracing_core::Interest;
use tracing_core::Metadata;
use tracing_opentelemetry::OpenTelemetrySpanExt;

use self::apollo::ForwardValues;
use self::apollo::LicensedOperationCountByType;
use self::apollo::OperationSubType;
use self::apollo::SingleReport;
use self::apollo_exporter::proto;
use self::apollo_exporter::Sender;
use self::config::Conf;
use self::config::Sampler;
use self::config::SamplerOption;
<<<<<<< HEAD
=======
use self::config_new::spans::Spans;
use self::formatters::json::Json;
use self::formatters::json::JsonFields;
use self::formatters::text::TextFormatter;
>>>>>>> 46571d17
use self::metrics::apollo::studio::SingleTypeStat;
use self::metrics::AttributesForwardConf;
use self::reload::reload_fmt;
use self::reload::SamplingFilter;
pub(crate) use self::span_factory::SpanMode;
use self::tracing::apollo_telemetry::APOLLO_PRIVATE_DURATION_NS;
use self::tracing::apollo_telemetry::CLIENT_NAME_KEY;
use self::tracing::apollo_telemetry::CLIENT_VERSION_KEY;
use super::traffic_shaping::cache::hash_request;
use super::traffic_shaping::cache::hash_vary_headers;
use super::traffic_shaping::cache::REPRESENTATIONS;
use crate::axum_factory::utils::REQUEST_SPAN_NAME;
use crate::context::OPERATION_KIND;
use crate::context::OPERATION_NAME;
use crate::layers::instrument::InstrumentLayer;
use crate::layers::ServiceBuilderExt;
use crate::metrics::aggregation::MeterProviderType;
use crate::metrics::filter::FilterMeterProvider;
use crate::metrics::meter_provider;
use crate::plugin::Plugin;
use crate::plugin::PluginInit;
use crate::plugins::telemetry::apollo::ForwardHeaders;
use crate::plugins::telemetry::apollo_exporter::proto::reports::trace::node::Id::ResponseName;
use crate::plugins::telemetry::apollo_exporter::proto::reports::StatsContext;
use crate::plugins::telemetry::config::AttributeValue;
use crate::plugins::telemetry::config::MetricsCommon;
use crate::plugins::telemetry::config::Trace;
use crate::plugins::telemetry::dynamic_attribute::DynAttribute;
use crate::plugins::telemetry::fmt_layer::create_fmt_layer;
use crate::plugins::telemetry::metrics::apollo::studio::SingleContextualizedStats;
use crate::plugins::telemetry::metrics::apollo::studio::SinglePathErrorStats;
use crate::plugins::telemetry::metrics::apollo::studio::SingleQueryLatencyStats;
use crate::plugins::telemetry::metrics::apollo::studio::SingleStats;
use crate::plugins::telemetry::metrics::apollo::studio::SingleStatsReport;
use crate::plugins::telemetry::metrics::prometheus::commit_prometheus;
use crate::plugins::telemetry::metrics::MetricsBuilder;
use crate::plugins::telemetry::metrics::MetricsConfigurator;
use crate::plugins::telemetry::reload::metrics_layer;
use crate::plugins::telemetry::reload::OPENTELEMETRY_TRACER_HANDLE;
use crate::plugins::telemetry::tracing::apollo_telemetry::decode_ftv1_trace;
use crate::plugins::telemetry::tracing::apollo_telemetry::APOLLO_PRIVATE_OPERATION_SIGNATURE;
use crate::plugins::telemetry::tracing::TracingConfigurator;
use crate::plugins::telemetry::utils::TracingUtils;
use crate::query_planner::OperationKind;
use crate::register_plugin;
use crate::router_factory::Endpoint;
use crate::services::execution;
use crate::services::router;
use crate::services::subgraph;
use crate::services::subgraph::Request;
use crate::services::subgraph::Response;
use crate::services::supergraph;
use crate::services::ExecutionRequest;
use crate::services::SubgraphRequest;
use crate::services::SubgraphResponse;
use crate::services::SupergraphRequest;
use crate::services::SupergraphResponse;
use crate::spec::TYPENAME;
use crate::tracer::TraceId;
use crate::Context;
use crate::ListenAddr;

pub(crate) mod apollo;
pub(crate) mod apollo_exporter;
pub(crate) mod config;
mod config_new;
pub(crate) mod dynamic_attribute;
mod endpoint;
mod fmt_layer;
pub(crate) mod formatters;
pub(crate) mod metrics;
mod otlp;
pub(crate) mod reload;
mod resource;
mod span_factory;
pub(crate) mod tracing;
pub(crate) mod utils;

// Tracing consts
pub(crate) const SUPERGRAPH_SPAN_NAME: &str = "supergraph";
pub(crate) const SUBGRAPH_SPAN_NAME: &str = "subgraph";
pub(crate) const ROUTER_SPAN_NAME: &str = "router";
pub(crate) const EXECUTION_SPAN_NAME: &str = "execution";
const CLIENT_NAME: &str = "apollo_telemetry::client_name";
const CLIENT_VERSION: &str = "apollo_telemetry::client_version";
const SUBGRAPH_FTV1: &str = "apollo_telemetry::subgraph_ftv1";
pub(crate) const STUDIO_EXCLUDE: &str = "apollo_telemetry::studio::exclude";
pub(crate) const LOGGING_DISPLAY_HEADERS: &str = "apollo_telemetry::logging::display_headers";
pub(crate) const LOGGING_DISPLAY_BODY: &str = "apollo_telemetry::logging::display_body";
pub(crate) const OTEL_STATUS_CODE: &str = "otel.status_code";
const GLOBAL_TRACER_NAME: &str = "apollo-router";
const DEFAULT_EXPOSE_TRACE_ID_HEADER: &str = "apollo-trace-id";
static DEFAULT_EXPOSE_TRACE_ID_HEADER_NAME: HeaderName =
    HeaderName::from_static(DEFAULT_EXPOSE_TRACE_ID_HEADER);
static FTV1_HEADER_NAME: HeaderName = HeaderName::from_static("apollo-federation-include-trace");
static FTV1_HEADER_VALUE: HeaderValue = HeaderValue::from_static("ftv1");

#[doc(hidden)] // Only public for integration tests
pub(crate) struct Telemetry {
    config: Arc<config::Conf>,
    custom_endpoints: MultiMap<ListenAddr, Endpoint>,
    apollo_metrics_sender: apollo_exporter::Sender,
    field_level_instrumentation_ratio: f64,
    sampling_filter_ratio: SamplerOption,

    tracer_provider: Option<opentelemetry::sdk::trace::TracerProvider>,
    // We have to have separate meter providers for prometheus metrics so that they don't get zapped on router reload.
    public_meter_provider: Option<FilterMeterProvider>,
    public_prometheus_meter_provider: Option<FilterMeterProvider>,
    private_meter_provider: Option<FilterMeterProvider>,
    counter: Option<Arc<Mutex<CacheCounter>>>,
}

#[derive(Debug)]
struct ReportingError;

impl fmt::Display for ReportingError {
    fn fmt(&self, f: &mut fmt::Formatter<'_>) -> fmt::Result {
        write!(f, "ReportingError")
    }
}

impl std::error::Error for ReportingError {}

fn setup_tracing<T: TracingConfigurator>(
    mut builder: Builder,
    configurator: &T,
    tracing_config: &Trace,
    spans_config: &Spans,
) -> Result<Builder, BoxError> {
    if configurator.enabled() {
        builder = configurator.apply(builder, tracing_config, spans_config)?;
    }
    Ok(builder)
}

fn setup_metrics_exporter<T: MetricsConfigurator>(
    mut builder: MetricsBuilder,
    configurator: &T,
    metrics_common: &MetricsCommon,
) -> Result<MetricsBuilder, BoxError> {
    if configurator.enabled() {
        builder = configurator.apply(builder, metrics_common)?;
    }
    Ok(builder)
}

impl Drop for Telemetry {
    fn drop(&mut self) {
        Self::safe_shutdown_meter_provider(&mut self.private_meter_provider);
        Self::safe_shutdown_meter_provider(&mut self.public_meter_provider);
        Self::safe_shutdown_meter_provider(&mut self.public_prometheus_meter_provider);
        self.safe_shutown_tracer();
    }
}

#[async_trait::async_trait]
impl Plugin for Telemetry {
    type Config = config::Conf;

    async fn new(init: PluginInit<Self::Config>) -> Result<Self, BoxError> {
        opentelemetry::global::set_error_handler(handle_error)
            .expect("otel error handler lock poisoned, fatal");

        let mut config = init.config;
        config.spans.update_defaults();
        config.logging.validate()?;

        let field_level_instrumentation_ratio =
            config.calculate_field_level_instrumentation_ratio()?;
        let metrics_builder = Self::create_metrics_builder(&config)?;

        let counter = if config.metrics.common.experimental_cache_metrics.enabled {
            Some(Arc::new(Mutex::new(CacheCounter::new(
                config.metrics.common.experimental_cache_metrics.ttl,
            ))))
        } else {
            None
        };
        let (sampling_filter_ratio, tracer_provider) = Self::create_tracer_provider(&config)?;

        Ok(Telemetry {
            custom_endpoints: metrics_builder.custom_endpoints,
            apollo_metrics_sender: metrics_builder.apollo_metrics_sender,
            field_level_instrumentation_ratio,
            tracer_provider: Some(tracer_provider),
            public_meter_provider: Some(metrics_builder.public_meter_provider_builder.build())
                .map(FilterMeterProvider::public_metrics),
            private_meter_provider: Some(metrics_builder.apollo_meter_provider_builder.build())
                .map(FilterMeterProvider::private_metrics),
            public_prometheus_meter_provider: metrics_builder
                .prometheus_meter_provider
                .map(FilterMeterProvider::public_metrics),
            sampling_filter_ratio,
            config: Arc::new(config),
            counter,
        })
    }

    fn router_service(&self, service: router::BoxService) -> router::BoxService {
        let config = self.config.clone();
        let config_later = self.config.clone();
        let config_request = self.config.clone();
        let span_mode = config.spans.mode;
        let use_legacy_request_span = matches!(config.spans.mode, SpanMode::Deprecated);

        ServiceBuilder::new()
            .map_response(move |response: router::Response| {
                // The current span *should* be the request span as we are outside the instrument block.
                let span = Span::current();
                if let Some(span_name) = span.metadata().map(|metadata| metadata.name()) {
                    if (use_legacy_request_span && span_name == REQUEST_SPAN_NAME)
                        || (!use_legacy_request_span && span_name == ROUTER_SPAN_NAME)
                    {
                        //https://opentelemetry.io/docs/specs/otel/trace/semantic_conventions/instrumentation/graphql/
                        let operation_kind = response.context.get::<_, String>(OPERATION_KIND);
                        let operation_name = response.context.get::<_, String>(OPERATION_NAME);

                        if let Ok(Some(operation_kind)) = &operation_kind {
                            span.record("graphql.operation.type", operation_kind);
                        }
                        if let Ok(Some(operation_name)) = &operation_name {
                            span.record("graphql.operation.name", operation_name);
                        }
                        match (&operation_kind, &operation_name) {
                            (Ok(Some(kind)), Ok(Some(name))) => {
                                span.record("otel.name", format!("{kind} {name}"))
                            }
                            (Ok(Some(kind)), _) => span.record("otel.name", kind),
                            _ => span.record("otel.name", "GraphQL Operation"),
                        };
                    }
                }

                response
            })
            .option_layer(use_legacy_request_span.then(move || {
                InstrumentLayer::new(move |request: &router::Request| {
                    span_mode.create_router(&request.router_request)
                })
            }))
            .map_future_with_request_data(
                move |request: &router::Request| {
                    if !use_legacy_request_span {
                        let span = Span::current();

                        span.set_dyn_attribute(
                            HTTP_REQUEST_METHOD,
                            request.router_request.method().to_string().into(),
                        );
                    }

                    let client_name: &str = request
                        .router_request
                        .headers()
                        .get(&config_request.apollo.client_name_header)
                        .and_then(|h| h.to_str().ok())
                        .unwrap_or("");
                    let client_version = request
                        .router_request
                        .headers()
                        .get(&config_request.apollo.client_version_header)
                        .and_then(|h| h.to_str().ok())
                        .unwrap_or("");

                    let mut custom_attributes =
                        config_request.spans.router.attributes.on_request(request);
                    custom_attributes.extend([
                        (CLIENT_NAME_KEY, client_name.to_string().into()),
                        (CLIENT_VERSION_KEY, client_version.to_string().into()),
                        (
                            Key::from_static_str("apollo_private.http.request_headers"),
                            filter_headers(
                                request.router_request.headers(),
                                &config_request.apollo.send_headers,
                            )
                            .into(),
                        ),
                    ]);

                    custom_attributes
                },
                move |custom_attributes: HashMap<
                    opentelemetry_api::Key,
                    opentelemetry_api::Value,
                >,
                      fut| {
                    let start = Instant::now();
                    let config = config_later.clone();

                    Self::plugin_metrics(&config);

                    async move {
                        let span = Span::current();
                        span.set_dyn_attributes(custom_attributes);
                        let trace_id = TraceId::maybe_new()
                            .map(|t| t.to_string())
                            .unwrap_or_default();
                        span.record("trace_id", trace_id);
                        let response: Result<router::Response, BoxError> = fut.await;

                        span.record(
                            APOLLO_PRIVATE_DURATION_NS,
                            start.elapsed().as_nanos() as i64,
                        );

                        let expose_trace_id = &config.tracing.response_trace_id;
                        if let Ok(response) = &response {
                            span.set_dyn_attributes(
                                config.spans.router.attributes.on_response(response),
                            );
                            if expose_trace_id.enabled {
                                if let Some(header_name) = &expose_trace_id.header_name {
                                    let mut headers: HashMap<String, Vec<String>> =
                                        HashMap::with_capacity(1);
                                    if let Some(value) =
                                        response.response.headers().get(header_name)
                                    {
                                        headers.insert(
                                            header_name.to_string(),
                                            vec![value.to_str().unwrap_or_default().to_string()],
                                        );
                                        let response_headers =
                                            serde_json::to_string(&headers).unwrap_or_default();
                                        span.record(
                                            "apollo_private.http.response_headers",
                                            &response_headers,
                                        );
                                    }
                                }
                            }

                            if response.response.status() >= StatusCode::BAD_REQUEST {
                                span.record(OTEL_STATUS_CODE, "Error");
                            } else {
                                span.record(OTEL_STATUS_CODE, "Ok");
                            }
                        } else if let Err(err) = &response {
                            span.set_dyn_attributes(config.spans.router.attributes.on_error(err));
                        }

                        response
                    }
                },
            )
            .service(service)
            .boxed()
    }

    fn supergraph_service(&self, service: supergraph::BoxService) -> supergraph::BoxService {
        let metrics_sender = self.apollo_metrics_sender.clone();
        let span_mode = self.config.spans.mode;
        let config = self.config.clone();
        let config_instrument = self.config.clone();
        let config_map_res_first = config.clone();
        let config_map_res = config.clone();
        let field_level_instrumentation_ratio = self.field_level_instrumentation_ratio;
        ServiceBuilder::new()
            .instrument(move |supergraph_req: &SupergraphRequest| span_mode.create_supergraph(
                &config_instrument.apollo,
                supergraph_req,
                field_level_instrumentation_ratio,
            ))
            .map_response(move |mut resp: SupergraphResponse| {
                let config = config_map_res_first.clone();
                if let Some(usage_reporting) =
                    resp.context.private_entries.lock().get::<UsageReporting>()
                {
                    // Record the operation signature on the router span
                    Span::current().record(
                        APOLLO_PRIVATE_OPERATION_SIGNATURE.as_str(),
                        usage_reporting.stats_report_key.as_str(),
                    );
                }
                // To expose trace_id or not
                let expose_trace_id_header = config.tracing.response_trace_id.enabled.then(|| {
                    config.tracing.response_trace_id
                        .header_name
                        .clone()
                        .unwrap_or_else(|| DEFAULT_EXPOSE_TRACE_ID_HEADER_NAME.clone())
                });

                if let (Some(header_name), Some(trace_id)) = (
                    expose_trace_id_header,
                    TraceId::maybe_new().and_then(|t| HeaderValue::from_str(&t.to_string()).ok()),
                ) {
                    resp.response.headers_mut().append(header_name, trace_id);
                }

                if resp.context.contains_key(LOGGING_DISPLAY_HEADERS) {
                    ::tracing::info!(http.response.headers = ?resp.response.headers(), "Supergraph response headers");
                }
                let display_body = resp.context.contains_key(LOGGING_DISPLAY_BODY);
                resp.map_stream(move |gql_response| {
                    if display_body {
                        ::tracing::info!(http.response.body = ?gql_response, "Supergraph GraphQL response");
                    }
                    gql_response
                })
            })
            .map_future_with_request_data(
                move |req: &SupergraphRequest| {
                    let custom_attributes = config.spans.supergraph.attributes.on_request(req);
                    Self::populate_context(config.clone(), field_level_instrumentation_ratio, req);
                    (req.context.clone(), custom_attributes)
                },
                move |(ctx, custom_attributes): (Context, HashMap<Key, opentelemetry::Value>), fut| {
                    let config = config_map_res.clone();
                    let sender = metrics_sender.clone();
                    let start = Instant::now();

                    async move {
                        let span = Span::current();
                        span.set_dyn_attributes(custom_attributes);
                        let mut result: Result<SupergraphResponse, BoxError> = fut.await;
                        match &result {
                            Ok(resp) => span.set_dyn_attributes(config.spans.supergraph.attributes.on_response(resp)),
                            Err(err) => span.set_dyn_attributes(config.spans.supergraph.attributes.on_error(err)),
                        }
                        result = Self::update_otel_metrics(
                            config.clone(),
                            ctx.clone(),
                            result,
                            start.elapsed(),
                        )
                        .await;
                        Self::update_metrics_on_response_events(
                            &ctx, config, field_level_instrumentation_ratio, sender, start, result,
                        )
                    }
                },
            )
            .service(service)
            .boxed()
    }

    fn execution_service(&self, service: execution::BoxService) -> execution::BoxService {
        ServiceBuilder::new()
            .instrument(move |req: &ExecutionRequest| {
                let operation_kind = req
                    .query_plan
                    .query
                    .operation(req.supergraph_request.body().operation_name.as_deref())
                    .map(|op| *op.kind());

                match operation_kind {
                    Some(operation_kind) => {
                        info_span!(
                            EXECUTION_SPAN_NAME,
                            "otel.kind" = "INTERNAL",
                            "graphql.operation.type" = operation_kind.as_apollo_operation_type()
                        )
                    }
                    None => {
                        info_span!(EXECUTION_SPAN_NAME, "otel.kind" = "INTERNAL",)
                    }
                }
            })
            .service(service)
            .boxed()
    }

    fn subgraph_service(&self, name: &str, service: subgraph::BoxService) -> subgraph::BoxService {
        let config = self.config.clone();
        let span_mode = self.config.spans.mode;
        let conf = self.config.clone();
        let subgraph_attribute = KeyValue::new("subgraph", name.to_string());
        let subgraph_metrics_conf_req = self.create_subgraph_metrics_conf(name);
        let subgraph_metrics_conf_resp = subgraph_metrics_conf_req.clone();
        let subgraph_name = ByteString::from(name);
        let cache_metrics_enabled = self.counter.is_some();
        let counter = self.counter.clone();
        let name = name.to_owned();
        let subgraph_name_arc = Arc::new(name.to_owned());
        ServiceBuilder::new()
            .instrument(move |req: &SubgraphRequest| span_mode.create_subgraph(name.as_str(), req))
            .map_request(move |mut req: SubgraphRequest| {
                let cache_attributes = cache_metrics_enabled
                    .then(|| Self::get_cache_attributes(subgraph_name_arc.clone(), &mut req))
                    .flatten();
                if let Some(cache_attributes) = cache_attributes {
                    req.context.private_entries.lock().insert(cache_attributes);
                }

                request_ftv1(req)
            })
            .map_response(move |resp| store_ftv1(&subgraph_name, resp))
            .map_future_with_request_data(
                move |sub_request: &SubgraphRequest| {
                    Self::store_subgraph_request_attributes(
                        subgraph_metrics_conf_req.as_ref(),
                        sub_request,
                    );
                    let cache_attributes = sub_request.context.private_entries.lock().remove();
                    let custom_attributes =
                        config.spans.subgraph.attributes.on_request(sub_request);

                    (
                        sub_request.context.clone(),
                        cache_attributes,
                        custom_attributes,
                    )
                },
                move |(context, cache_attributes, custom_attributes): (
                    Context,
                    Option<CacheAttributes>,
                    HashMap<Key, opentelemetry::Value>,
                ),
                      f: BoxFuture<'static, Result<SubgraphResponse, BoxError>>| {
                    let subgraph_attribute = subgraph_attribute.clone();
                    let subgraph_metrics_conf = subgraph_metrics_conf_resp.clone();
                    let counter = counter.clone();
                    let conf = conf.clone();
                    // Using Instant because it is guaranteed to be monotonically increasing.
                    let now = Instant::now();
                    async move {
                        let span = Span::current();
                        span.set_dyn_attributes(custom_attributes);
                        let result: Result<SubgraphResponse, BoxError> = f.await;

                        match &result {
                            Ok(resp) => {
                                if resp.response.status() >= StatusCode::BAD_REQUEST {
                                    span.record(OTEL_STATUS_CODE, "Error");
                                } else {
                                    span.record(OTEL_STATUS_CODE, "Ok");
                                }
                                span.set_dyn_attributes(
                                    conf.spans.subgraph.attributes.on_response(resp),
                                );
                            }
                            Err(err) => {
                                span.record(OTEL_STATUS_CODE, "Error");

                                span.set_dyn_attributes(
                                    conf.spans.subgraph.attributes.on_error(err),
                                );
                            }
                        }

                        Self::store_subgraph_response_attributes(
                            &context,
                            subgraph_attribute,
                            subgraph_metrics_conf.as_ref(),
                            now,
                            counter,
                            cache_attributes,
                            &result,
                        );
                        result
                    }
                },
            )
            .service(service)
            .boxed()
    }

    fn web_endpoints(&self) -> MultiMap<ListenAddr, Endpoint> {
        self.custom_endpoints.clone()
    }
}

struct LateCallsite {
    callsite: std::sync::OnceLock<DefaultCallsite>,
}

impl Callsite for LateCallsite {
    fn set_interest(&self, interest: Interest) {
        self.callsite.get().unwrap().set_interest(interest);
    }

    fn metadata(&self) -> &Metadata<'_> {
        self.callsite.get().unwrap().metadata()
    }
}

impl Telemetry {
    pub(crate) fn activate(&mut self) {
        // Only apply things if we were executing in the context of a vanilla the Apollo executable.
        // Users that are rolling their own routers will need to set up telemetry themselves.
        if let Some(hot_tracer) = OPENTELEMETRY_TRACER_HANDLE.get() {
            SamplingFilter::configure(&self.sampling_filter_ratio);

            // The reason that this has to happen here is that we are interacting with global state.
            // If we do this logic during plugin init then if a subsequent plugin fails to init then we
            // will already have set the new tracer provider and we will be in an inconsistent state.
            // activate is infallible, so if we get here we know the new pipeline is ready to go.
            let tracer_provider = self
                .tracer_provider
                .take()
                .expect("must have new tracer_provider");

            let tracer = tracer_provider.versioned_tracer(
                GLOBAL_TRACER_NAME,
                Some(env!("CARGO_PKG_VERSION")),
                None::<String>,
                None,
            );
            hot_tracer.reload(tracer);

            let last_provider = opentelemetry::global::set_tracer_provider(tracer_provider);
            // To ensure we don't hang tracing providers are dropped in a blocking task.
            // https://github.com/open-telemetry/opentelemetry-rust/issues/868#issuecomment-1250387989
            // We don't have to worry about timeouts as every exporter is batched, which has a timeout on it already.
            tokio::task::spawn_blocking(move || drop(last_provider));

            opentelemetry::global::set_text_map_propagator(Self::create_propagator(&self.config));
        }

        self.reload_metrics();

        reload_fmt(create_fmt_layer(&self.config));
    }

    fn create_propagator(config: &config::Conf) -> TextMapCompositePropagator {
        let propagation = &config.tracing.propagation;

        let tracing = &config.tracing;

        let mut propagators: Vec<Box<dyn TextMapPropagator + Send + Sync + 'static>> = Vec::new();
        // TLDR the jaeger propagator MUST BE the first one because the version of opentelemetry_jaeger is buggy.
        // It overrides the current span context with an empty one if it doesn't find the corresponding headers.
        // Waiting for the >=0.16.1 release
        if propagation.jaeger || tracing.jaeger.enabled() {
            propagators.push(Box::<opentelemetry_jaeger::Propagator>::default());
        }
        if propagation.baggage {
            propagators.push(Box::<opentelemetry::sdk::propagation::BaggagePropagator>::default());
        }
        if propagation.trace_context || tracing.otlp.enabled {
            propagators
                .push(Box::<opentelemetry::sdk::propagation::TraceContextPropagator>::default());
        }
        if propagation.zipkin || tracing.zipkin.enabled {
            propagators.push(Box::<opentelemetry_zipkin::Propagator>::default());
        }
        if propagation.datadog || tracing.datadog.enabled {
            propagators.push(Box::<opentelemetry_datadog::DatadogPropagator>::default());
        }
        if propagation.aws_xray {
            propagators.push(Box::<opentelemetry_aws::XrayPropagator>::default());
        }
        if let Some(from_request_header) = &propagation.request.header_name {
            propagators.push(Box::new(CustomTraceIdPropagator::new(
                from_request_header.to_string(),
            )));
        }

        TextMapCompositePropagator::new(propagators)
    }

    fn create_tracer_provider(
        config: &config::Conf,
    ) -> Result<(SamplerOption, opentelemetry::sdk::trace::TracerProvider), BoxError> {
        let tracing_config = &config.tracing;
        let spans_config = &config.spans;
        let mut common = tracing_config.common.clone();
        let mut sampler = common.sampler.clone();
        // set it to AlwaysOn: it is now done in the SamplingFilter, so whatever is sent to an exporter
        // should be accepted
        common.sampler = SamplerOption::Always(Sampler::AlwaysOn);

        let mut builder =
            opentelemetry::sdk::trace::TracerProvider::builder().with_config((&common).into());

        builder = setup_tracing(builder, &tracing_config.jaeger, &common, spans_config)?;
        builder = setup_tracing(builder, &tracing_config.zipkin, &common, spans_config)?;
        builder = setup_tracing(builder, &tracing_config.datadog, &common, spans_config)?;
        builder = setup_tracing(builder, &tracing_config.otlp, &common, spans_config)?;
        builder = setup_tracing(builder, &config.apollo, &common, spans_config)?;

        if !tracing_config.jaeger.enabled()
            && !tracing_config.zipkin.enabled()
            && !tracing_config.datadog.enabled()
            && !TracingConfigurator::enabled(&tracing_config.otlp)
            && !TracingConfigurator::enabled(&config.apollo)
        {
            sampler = SamplerOption::Always(Sampler::AlwaysOff);
        }

        let tracer_provider = builder.build();
        Ok((sampler, tracer_provider))
    }

    fn create_metrics_builder(config: &config::Conf) -> Result<MetricsBuilder, BoxError> {
        let metrics_config = &config.metrics;
        let metrics_common_config = &metrics_config.common;
        let mut builder = MetricsBuilder::new(config);
        builder = setup_metrics_exporter(builder, &config.apollo, metrics_common_config)?;
        builder =
            setup_metrics_exporter(builder, &metrics_config.prometheus, metrics_common_config)?;
        builder = setup_metrics_exporter(builder, &metrics_config.otlp, metrics_common_config)?;
        Ok(builder)
    }

<<<<<<< HEAD
    fn supergraph_service_span(
        field_level_instrumentation_ratio: f64,
        config: &apollo::Config,
    ) -> impl Fn(&SupergraphRequest) -> Span + Clone {
        let send_variable_values = config.send_variable_values.clone();
        move |request: &SupergraphRequest| {
            let span = info_span!(
                SUPERGRAPH_SPAN_NAME,
                otel.kind = "INTERNAL",
                graphql.operation.name = field::Empty,
                apollo_private.field_level_instrumentation_ratio =
                    field_level_instrumentation_ratio,
                apollo_private.operation_signature = field::Empty,
                apollo_private.graphql.variables = Self::filter_variables_values(
                    &request.supergraph_request.body().variables,
                    &send_variable_values,
                ),
            );

            if let Some(operation_name) = request
                .context
                .get::<_, String>(OPERATION_NAME)
                .unwrap_or_default()
            {
                span.record("graphql.operation.name", operation_name);
            }

            span
        }
    }

    fn filter_variables_values(
=======
    fn create_fmt_layer(config: &config::Conf) -> Box<dyn Layer<LayeredTracer> + Send + Sync> {
        let logging = &config.logging;
        let fmt = match logging.format {
            config::LoggingFormat::Pretty => tracing_subscriber::fmt::layer()
                .event_format(FilteringFormatter::new(
                    TextFormatter::new()
                        .with_filename(logging.display_filename)
                        .with_line(logging.display_line_number)
                        .with_target(logging.display_target),
                    filter_metric_events,
                ))
                .fmt_fields(NullFieldFormatter)
                .boxed(),
            config::LoggingFormat::Json => tracing_subscriber::fmt::layer()
                .event_format(FilteringFormatter::new(
                    Json::default()
                        .with_file(logging.display_filename)
                        .with_line_number(logging.display_line_number)
                        .with_target(logging.display_target)
                        .with_current_span(true)
                        .with_span_list(true)
                        .flatten_event(true),
                    filter_metric_events,
                ))
                .fmt_fields(NullFieldFormatter)
                .map_fmt_fields(|_f| JsonFields {})
                .boxed(),
        };
        fmt
    }

    pub(crate) fn filter_variables_values(
>>>>>>> 46571d17
        variables: &Map<ByteString, Value>,
        forward_rules: &ForwardValues,
    ) -> String {
        #[allow(clippy::mutable_key_type)] // False positive lint
        let variables = variables
            .iter()
            .map(|(name, value)| {
                if match &forward_rules {
                    ForwardValues::None => false,
                    ForwardValues::All => true,
                    ForwardValues::Only(only) => only.contains(&name.as_str().to_string()),
                    ForwardValues::Except(except) => !except.contains(&name.as_str().to_string()),
                } {
                    (
                        name,
                        serde_json::to_string(value).unwrap_or_else(|_| "<unknown>".to_string()),
                    )
                } else {
                    (name, "".to_string())
                }
            })
            .fold(BTreeMap::new(), |mut acc, (name, value)| {
                acc.insert(name, value);
                acc
            });

        match serde_json::to_string(&variables) {
            Ok(result) => result,
            Err(_err) => {
                ::tracing::warn!(
                    "could not serialize variables, trace will not have variables information"
                );
                Default::default()
            }
        }
    }

    async fn update_otel_metrics(
        config: Arc<Conf>,
        context: Context,
        result: Result<SupergraphResponse, BoxError>,
        request_duration: Duration,
    ) -> Result<SupergraphResponse, BoxError> {
        let mut metric_attrs = {
            context
                .private_entries
                .lock()
                .get::<MetricsAttributes>()
                .cloned()
        }
        .map(|attrs| {
            attrs
                .0
                .into_iter()
                .map(|(attr_name, attr_value)| KeyValue::new(attr_name, attr_value))
                .collect::<Vec<KeyValue>>()
        })
        .unwrap_or_default();
        let res = match result {
            Ok(response) => {
                metric_attrs.push(KeyValue::new(
                    "status",
                    response.response.status().as_u16().to_string(),
                ));

                // Wait for the first response of the stream
                let (parts, stream) = response.response.into_parts();
                let (first_response, rest) = stream.into_future().await;

                let attributes = config
                    .metrics
                    .common
                    .attributes
                    .supergraph
                    .get_attributes_from_router_response(&parts, &context, &first_response);

                metric_attrs.extend(attributes.into_iter().map(|(k, v)| KeyValue::new(k, v)));

                if !parts.status.is_success() {
                    metric_attrs.push(KeyValue::new("error", parts.status.to_string()));
                }
                let response = http::Response::from_parts(
                    parts,
                    once(ready(first_response.unwrap_or_default()))
                        .chain(rest)
                        .boxed(),
                );

                Ok(SupergraphResponse { context, response })
            }
            Err(err) => {
                metric_attrs.push(KeyValue::new("status", "500"));
                Err(err)
            }
        };

        // http_requests_total - the total number of HTTP requests received
        u64_counter!(
            "apollo_router_http_requests_total",
            "Total number of HTTP requests made.",
            1,
            metric_attrs
        );

        f64_histogram!(
            "apollo_router_http_request_duration_seconds",
            "Duration of HTTP requests.",
            request_duration.as_secs_f64(),
            metric_attrs
        );
        res
    }

    fn populate_context(
        config: Arc<Conf>,
        field_level_instrumentation_ratio: f64,
        req: &SupergraphRequest,
    ) {
        let apollo_config = &config.apollo;
        let context = &req.context;
        let http_request = &req.supergraph_request;
        let headers = http_request.headers();
        let client_name_header = &apollo_config.client_name_header;
        let client_version_header = &apollo_config.client_version_header;
        if let Some(name) = headers
            .get(client_name_header)
            .and_then(|h| h.to_str().ok())
            .map(|s| s.to_owned())
        {
            let _ = context.insert(CLIENT_NAME, name);
        }

        if let Some(version) = headers
            .get(client_version_header)
            .and_then(|h| h.to_str().ok())
            .map(|s| s.to_owned())
        {
            let _ = context.insert(CLIENT_VERSION, version);
        }

        let (should_log_headers, should_log_body) = config.logging.should_log(req);
        if should_log_headers {
            ::tracing::info!(http.request.headers = ?req.supergraph_request.headers(), "Supergraph request headers");

            let _ = req.context.insert(LOGGING_DISPLAY_HEADERS, true);
        }
        if should_log_body {
            ::tracing::info!(http.request.body = ?req.supergraph_request.body(), "Supergraph request body");

            let _ = req.context.insert(LOGGING_DISPLAY_BODY, true);
        }

        // List of custom attributes for metrics
        let mut attributes: HashMap<String, AttributeValue> = HashMap::new();
        if let Some(operation_name) = &req.supergraph_request.body().operation_name {
            attributes.insert(
                OPERATION_NAME.to_string(),
                AttributeValue::String(operation_name.clone()),
            );
        }

        let router_attributes_conf = &config.metrics.common.attributes.supergraph;
        attributes.extend(
            router_attributes_conf
                .get_attributes_from_request(headers, req.supergraph_request.body()),
        );
        attributes.extend(router_attributes_conf.get_attributes_from_context(context));

        let _ = context
            .private_entries
            .lock()
            .insert(MetricsAttributes(attributes));
        if rand::thread_rng().gen_bool(field_level_instrumentation_ratio) {
            context.private_entries.lock().insert(EnableSubgraphFtv1);
        }
    }

    fn create_subgraph_metrics_conf(&self, name: &str) -> Arc<AttributesForwardConf> {
        let subgraph_cfg = &self.config.metrics.common.attributes.subgraph;
        macro_rules! extend_config {
            ($forward_kind: ident) => {{
                let mut cfg = subgraph_cfg.all.$forward_kind.clone();
                cfg.extend(
                    subgraph_cfg
                        .subgraphs
                        .get(&name.to_owned())
                        .map(|s| s.$forward_kind.clone())
                        .unwrap_or_default(),
                );

                cfg
            }};
        }
        macro_rules! merge_config {
            ($forward_kind: ident) => {{
                let mut cfg = subgraph_cfg.all.$forward_kind.clone();
                cfg.merge(
                    subgraph_cfg
                        .subgraphs
                        .get(&name.to_owned())
                        .map(|s| s.$forward_kind.clone())
                        .unwrap_or_default(),
                );

                cfg
            }};
        }

        Arc::new(AttributesForwardConf {
            insert: extend_config!(insert),
            request: merge_config!(request),
            response: merge_config!(response),
            errors: merge_config!(errors),
            context: extend_config!(context),
        })
    }

    fn get_cache_attributes(
        subgraph_name: Arc<String>,
        sub_request: &mut Request,
    ) -> Option<CacheAttributes> {
        let body = sub_request.subgraph_request.body_mut();
        let hashed_query = hash_request(body);
        let representations = body
            .variables
            .get(REPRESENTATIONS)
            .and_then(|value| value.as_array())?;

        let keys = extract_cache_attributes(representations).ok()?;

        Some(CacheAttributes {
            subgraph_name,
            headers: sub_request.subgraph_request.headers().clone(),
            hashed_query: Arc::new(hashed_query),
            representations: keys,
        })
    }

    fn update_cache_metrics(
        counter: Arc<Mutex<CacheCounter>>,
        sub_response: &SubgraphResponse,
        cache_attributes: CacheAttributes,
    ) {
        let mut vary_headers = sub_response
            .response
            .headers()
            .get_all(header::VARY)
            .into_iter()
            .filter_map(|val| {
                val.to_str().ok().map(|v| {
                    v.to_string()
                        .split(", ")
                        .map(|s| s.to_string())
                        .collect::<Vec<String>>()
                })
            })
            .flatten()
            .collect::<Vec<String>>();
        vary_headers.sort();
        let vary_headers = vary_headers.join(", ");

        let hashed_headers = if vary_headers.is_empty() {
            Arc::default()
        } else {
            Arc::new(hash_vary_headers(&cache_attributes.headers))
        };
        counter.lock().record(
            cache_attributes.hashed_query.clone(),
            cache_attributes.subgraph_name.clone(),
            hashed_headers,
            cache_attributes.representations,
        );
    }

    fn store_subgraph_request_attributes(
        attribute_forward_config: &AttributesForwardConf,
        sub_request: &Request,
    ) {
        let mut attributes = HashMap::new();
        attributes.extend(attribute_forward_config.get_attributes_from_request(
            sub_request.subgraph_request.headers(),
            sub_request.subgraph_request.body(),
        ));
        attributes
            .extend(attribute_forward_config.get_attributes_from_context(&sub_request.context));
        sub_request
            .context
            .private_entries
            .lock()
            .insert(SubgraphMetricsAttributes(attributes)); //.unwrap();
    }

    #[allow(clippy::too_many_arguments)]
    fn store_subgraph_response_attributes(
        context: &Context,
        subgraph_attribute: KeyValue,
        attribute_forward_config: &AttributesForwardConf,
        now: Instant,
        counter: Option<Arc<Mutex<CacheCounter>>>,
        cache_attributes: Option<CacheAttributes>,
        result: &Result<Response, BoxError>,
    ) {
        let mut metric_attrs = {
            context
                .private_entries
                .lock()
                .get::<SubgraphMetricsAttributes>()
                .cloned()
        }
        .map(|attrs| {
            attrs
                .0
                .into_iter()
                .map(|(attr_name, attr_value)| KeyValue::new(attr_name, attr_value))
                .collect::<Vec<KeyValue>>()
        })
        .unwrap_or_default();
        metric_attrs.push(subgraph_attribute);
        // Fill attributes from context
        metric_attrs.extend(
            attribute_forward_config
                .get_attributes_from_context(context)
                .into_iter()
                .map(|(k, v)| KeyValue::new(k, v)),
        );

        match &result {
            Ok(response) => {
                if let Some(cache_attributes) = cache_attributes {
                    if let Ok(cache_control) = response
                        .response
                        .headers()
                        .get(header::CACHE_CONTROL)
                        .ok_or(())
                        .and_then(|val| val.to_str().map(|v| v.to_string()).map_err(|_| ()))
                    {
                        metric_attrs.push(KeyValue::new("cache_control", cache_control));
                    }

                    if let Some(counter) = counter {
                        Self::update_cache_metrics(counter, response, cache_attributes)
                    }
                }
                metric_attrs.push(KeyValue::new(
                    "status",
                    response.response.status().as_u16().to_string(),
                ));

                // Fill attributes from response
                metric_attrs.extend(
                    attribute_forward_config
                        .get_attributes_from_response(
                            response.response.headers(),
                            response.response.body(),
                        )
                        .into_iter()
                        .map(|(k, v)| KeyValue::new(k, v)),
                );

                u64_counter!(
                    "apollo_router_http_requests_total",
                    "Total number of HTTP requests made.",
                    1,
                    metric_attrs
                );
            }
            Err(err) => {
                metric_attrs.push(KeyValue::new("status", "500"));
                // Fill attributes from error
                metric_attrs.extend(
                    attribute_forward_config
                        .get_attributes_from_error(err)
                        .into_iter()
                        .map(|(k, v)| KeyValue::new(k, v)),
                );

                u64_counter!(
                    "apollo_router_http_requests_total",
                    "Total number of HTTP requests made.",
                    1,
                    metric_attrs
                );
            }
        }
        f64_histogram!(
            "apollo_router_http_request_duration_seconds",
            "Duration of HTTP requests.",
            now.elapsed().as_secs_f64(),
            metric_attrs
        );
    }

    #[allow(clippy::too_many_arguments)]
    fn update_metrics_on_response_events(
        ctx: &Context,
        config: Arc<Conf>,
        field_level_instrumentation_ratio: f64,
        sender: Sender,
        start: Instant,
        result: Result<supergraph::Response, BoxError>,
    ) -> Result<supergraph::Response, BoxError> {
        let operation_kind: OperationKind =
            ctx.get(OPERATION_KIND).ok().flatten().unwrap_or_default();

        match result {
            Err(e) => {
                if !matches!(sender, Sender::Noop) {
                    let operation_subtype = (operation_kind == OperationKind::Subscription)
                        .then_some(OperationSubType::SubscriptionRequest);
                    Self::update_apollo_metrics(
                        ctx,
                        field_level_instrumentation_ratio,
                        sender,
                        true,
                        start.elapsed(),
                        operation_kind,
                        operation_subtype,
                    );
                }
                let mut metric_attrs = Vec::new();
                // Fill attributes from error

                metric_attrs.extend(
                    config
                        .metrics
                        .common
                        .attributes
                        .supergraph
                        .get_attributes_from_error(&e)
                        .into_iter()
                        .map(|(k, v)| KeyValue::new(k, v)),
                );

                u64_counter!(
                    "apollo_router_http_requests_total",
                    "Total number of HTTP requests made.",
                    1,
                    metric_attrs
                );

                Err(e)
            }
            Ok(router_response) => {
                let http_status_is_success = router_response.response.status().is_success();

                // Only send the subscription-request metric if it's an http status in error because we won't always enter the stream after.
                if operation_kind == OperationKind::Subscription && !http_status_is_success {
                    Self::update_apollo_metrics(
                        ctx,
                        field_level_instrumentation_ratio,
                        sender.clone(),
                        true,
                        start.elapsed(),
                        operation_kind,
                        Some(OperationSubType::SubscriptionRequest),
                    );
                }
                Ok(router_response.map(move |response_stream| {
                    let sender = sender.clone();
                    let ctx = ctx.clone();

                    response_stream
                        .enumerate()
                        .map(move |(idx, response)| {
                            let has_errors = !response.errors.is_empty();

                            if !matches!(sender, Sender::Noop) {
                                if operation_kind == OperationKind::Subscription {
                                    // The first empty response is always a heartbeat except if it's an error
                                    if idx == 0 {
                                        // Don't count for subscription-request if http status was in error because it has been counted before
                                        if http_status_is_success {
                                            Self::update_apollo_metrics(
                                                &ctx,
                                                field_level_instrumentation_ratio,
                                                sender.clone(),
                                                has_errors,
                                                start.elapsed(),
                                                operation_kind,
                                                Some(OperationSubType::SubscriptionRequest),
                                            );
                                        }
                                    } else {
                                        // Only for subscription events
                                        Self::update_apollo_metrics(
                                            &ctx,
                                            field_level_instrumentation_ratio,
                                            sender.clone(),
                                            has_errors,
                                            response
                                                .created_at
                                                .map(|c| c.elapsed())
                                                .unwrap_or_else(|| start.elapsed()),
                                            operation_kind,
                                            Some(OperationSubType::SubscriptionEvent),
                                        );
                                    }
                                } else {
                                    // If it's the last response
                                    if !response.has_next.unwrap_or(false) {
                                        Self::update_apollo_metrics(
                                            &ctx,
                                            field_level_instrumentation_ratio,
                                            sender.clone(),
                                            has_errors,
                                            start.elapsed(),
                                            operation_kind,
                                            None,
                                        );
                                    }
                                }
                            }

                            response
                        })
                        .boxed()
                }))
            }
        }
    }

    fn update_apollo_metrics(
        context: &Context,
        field_level_instrumentation_ratio: f64,
        sender: Sender,
        has_errors: bool,
        duration: Duration,
        operation_kind: OperationKind,
        operation_subtype: Option<OperationSubType>,
    ) {
        let metrics = if let Some(usage_reporting) = context
            .private_entries
            .lock()
            .get::<UsageReporting>()
            .cloned()
        {
            let licensed_operation_count =
                licensed_operation_count(&usage_reporting.stats_report_key);
            let persisted_query_hit = context
                .get::<_, bool>("persisted_query_hit")
                .unwrap_or_default();

            if context
                .get(STUDIO_EXCLUDE)
                .map_or(false, |x| x.unwrap_or_default())
            {
                // The request was excluded don't report the details, but do report the operation count
                SingleStatsReport {
                    licensed_operation_count_by_type: (licensed_operation_count > 0).then_some(
                        LicensedOperationCountByType {
                            r#type: operation_kind,
                            subtype: operation_subtype,
                            licensed_operation_count,
                        },
                    ),
                    ..Default::default()
                }
            } else {
                let traces = Self::subgraph_ftv1_traces(context);
                let per_type_stat = Self::per_type_stat(&traces, field_level_instrumentation_ratio);
                let root_error_stats = Self::per_path_error_stats(&traces);
                SingleStatsReport {
                    request_id: uuid::Uuid::from_bytes(
                        Span::current()
                            .context()
                            .span()
                            .span_context()
                            .trace_id()
                            .to_bytes(),
                    ),
                    licensed_operation_count_by_type: (licensed_operation_count > 0).then_some(
                        LicensedOperationCountByType {
                            r#type: operation_kind,
                            subtype: operation_subtype,
                            licensed_operation_count,
                        },
                    ),
                    stats: HashMap::from([(
                        usage_reporting.stats_report_key.to_string(),
                        SingleStats {
                            stats_with_context: SingleContextualizedStats {
                                context: StatsContext {
                                    client_name: context
                                        .get(CLIENT_NAME)
                                        .unwrap_or_default()
                                        .unwrap_or_default(),
                                    client_version: context
                                        .get(CLIENT_VERSION)
                                        .unwrap_or_default()
                                        .unwrap_or_default(),
                                    operation_type: operation_kind
                                        .as_apollo_operation_type()
                                        .to_string(),
                                    operation_subtype: operation_subtype
                                        .map(|op| op.to_string())
                                        .unwrap_or_default(),
                                },
                                query_latency_stats: SingleQueryLatencyStats {
                                    latency: duration,
                                    has_errors,
                                    persisted_query_hit,
                                    root_error_stats,
                                    ..Default::default()
                                },
                                per_type_stat,
                            },
                            referenced_fields_by_type: usage_reporting
                                .referenced_fields_by_type
                                .into_iter()
                                .map(|(k, v)| (k, convert(v)))
                                .collect(),
                        },
                    )]),
                }
            }
        } else {
            // Usage reporting was missing, so it counts as one operation.
            SingleStatsReport {
                licensed_operation_count_by_type: LicensedOperationCountByType {
                    r#type: operation_kind,
                    subtype: operation_subtype,
                    licensed_operation_count: 1,
                }
                .into(),
                ..Default::default()
            }
        };
        sender.send(SingleReport::Stats(metrics));
    }

    /// Returns `[(subgraph_name, trace), …]`
    fn subgraph_ftv1_traces(context: &Context) -> Vec<(ByteString, proto::reports::Trace)> {
        if let Some(Value::Array(array)) = context.get_json_value(SUBGRAPH_FTV1) {
            array
                .iter()
                .filter_map(|value| match value.as_array()?.as_slice() {
                    [Value::String(subgraph_name), trace] => {
                        Some((subgraph_name.clone(), decode_ftv1_trace(trace.as_str()?)?))
                    }
                    _ => None,
                })
                .collect()
        } else {
            Vec::new()
        }
    }

    // https://github.com/apollographql/apollo-server/blob/6ff88e87c52/packages/server/src/plugin/usageReporting/stats.ts#L283
    fn per_type_stat(
        traces: &[(ByteString, proto::reports::Trace)],
        field_level_instrumentation_ratio: f64,
    ) -> HashMap<String, SingleTypeStat> {
        fn recur(
            per_type: &mut HashMap<String, SingleTypeStat>,
            field_execution_weight: f64,
            node: &proto::reports::trace::Node,
        ) {
            for child in &node.child {
                recur(per_type, field_execution_weight, child)
            }
            let response_name = if let Some(ResponseName(response_name)) = &node.id {
                response_name
            } else {
                return;
            };
            let field_name = if node.original_field_name.is_empty() {
                response_name
            } else {
                &node.original_field_name
            };
            if field_name.is_empty()
                || node.parent_type.is_empty()
                || node.r#type.is_empty()
                || node.start_time == 0
                || node.end_time == 0
            {
                return;
            }
            let field_stat = per_type
                .entry(node.parent_type.clone())
                .or_default()
                .per_field_stat
                .entry(field_name.clone())
                .or_insert_with(|| metrics::apollo::studio::SingleFieldStat {
                    return_type: node.r#type.clone(), // not `Default::default()`’s empty string
                    errors_count: 0,
                    latency: Default::default(),
                    observed_execution_count: 0,
                    requests_with_errors_count: 0,
                });
            let latency = Duration::from_nanos(node.end_time.saturating_sub(node.start_time));
            field_stat
                .latency
                .increment_duration(Some(latency), field_execution_weight);
            field_stat.observed_execution_count += 1;
            field_stat.errors_count += node.error.len() as u64;
            if !node.error.is_empty() {
                field_stat.requests_with_errors_count += 1;
            }
        }

        // For example, `field_level_instrumentation_ratio == 0.03` means we send a
        // `apollo-federation-include-trace: ftv1` header with 3% of subgraph requests.
        // To compensate, assume that each trace we recieve is representative of 33.3… requests.
        // Metrics that recieve this treatment are kept as floating point values in memory,
        // and converted to integers after aggregating values for a number of requests.
        let field_execution_weight = 1.0 / field_level_instrumentation_ratio;

        let mut per_type = HashMap::new();
        for (_subgraph_name, trace) in traces {
            if let Some(node) = &trace.root {
                recur(&mut per_type, field_execution_weight, node)
            }
        }
        per_type
    }

    fn per_path_error_stats(
        traces: &[(ByteString, proto::reports::Trace)],
    ) -> SinglePathErrorStats {
        fn recur<'node>(
            stats_root: &mut SinglePathErrorStats,
            path: &mut Vec<&'node String>,
            node: &'node proto::reports::trace::Node,
        ) {
            if let Some(ResponseName(name)) = &node.id {
                path.push(name)
            }
            if !node.error.is_empty() {
                let mut stats = &mut *stats_root;
                for &name in &*path {
                    stats = stats.children.entry(name.clone()).or_default();
                }
                stats.errors_count += node.error.len() as u64;
                stats.requests_with_errors_count += 1;
            }
            for child in &node.child {
                recur(stats_root, path, child)
            }
            if let Some(ResponseName(_)) = &node.id {
                path.pop();
            }
        }
        let mut root = Default::default();
        for (subgraph_name, trace) in traces {
            if let Some(node) = &trace.root {
                let path = format!("service:{}", subgraph_name.as_str());
                recur(&mut root, &mut vec![&path], node)
            }
        }
        root
    }

    fn plugin_metrics(config: &Arc<Conf>) {
        let metrics_prom_used = config.metrics.prometheus.enabled;
        let metrics_otlp_used = MetricsConfigurator::enabled(&config.metrics.otlp);
        let tracing_otlp_used = TracingConfigurator::enabled(&config.tracing.otlp);
        let tracing_datadog_used = config.tracing.datadog.enabled();
        let tracing_jaeger_used = config.tracing.jaeger.enabled();
        let tracing_zipkin_used = config.tracing.zipkin.enabled();

        if metrics_prom_used
            || metrics_otlp_used
            || tracing_jaeger_used
            || tracing_otlp_used
            || tracing_zipkin_used
            || tracing_datadog_used
        {
            ::tracing::info!(
                monotonic_counter.apollo.router.operations.telemetry = 1u64,
                telemetry.metrics.otlp = metrics_otlp_used.or_empty(),
                telemetry.metrics.prometheus = metrics_prom_used.or_empty(),
                telemetry.tracing.otlp = tracing_otlp_used.or_empty(),
                telemetry.tracing.datadog = tracing_datadog_used.or_empty(),
                telemetry.tracing.jaeger = tracing_jaeger_used.or_empty(),
                telemetry.tracing.zipkin = tracing_zipkin_used.or_empty(),
            );
        }
    }
    fn reload_metrics(&mut self) {
        let meter_provider = meter_provider();
        commit_prometheus();
        let mut old_meter_providers = Vec::new();
        if let Some(old_provider) = meter_provider.set(
            MeterProviderType::PublicPrometheus,
            self.public_prometheus_meter_provider.take(),
        ) {
            old_meter_providers.push((MeterProviderType::PublicPrometheus, old_provider));
        }

        if let Some(old_provider) = meter_provider.set(
            MeterProviderType::Apollo,
            self.private_meter_provider.take(),
        ) {
            old_meter_providers.push((MeterProviderType::Apollo, old_provider));
        }
        if let Some(old_provider) =
            meter_provider.set(MeterProviderType::Public, self.public_meter_provider.take())
        {
            old_meter_providers.push((MeterProviderType::Public, old_provider));
        }

        metrics_layer().clear();

        // Old providers MUST be shut down in a blocking thread.
        tokio::task::spawn_blocking(move || {
            for (meter_provider_type, meter_provider) in old_meter_providers {
                if let Err(e) = meter_provider.shutdown() {
                    ::tracing::error!(error = %e, meter_provider_type = ?meter_provider_type, "failed to shutdown meter provider")
                }
            }
        });
    }

    fn safe_shutdown_meter_provider(meter_provider: &mut Option<FilterMeterProvider>) {
        if Handle::try_current().is_ok() {
            if let Some(meter_provider) = meter_provider.take() {
                // This is a thread for a reason!
                // Tokio doesn't finish executing tasks before termination https://github.com/tokio-rs/tokio/issues/1156.
                // This means that if the runtime is shutdown there is potentially a race where the provider may not be flushed.
                // By using a thread it doesn't matter if the tokio runtime is shut down.
                // This is likely to happen in tests due to the tokio runtime being destroyed when the test method exits.
                thread::spawn(move || {
                    if let Err(e) = meter_provider.shutdown() {
                        ::tracing::error!(error = %e, "failed to shutdown meter provider")
                    }
                });
            }
        }
    }

    fn safe_shutown_tracer(&mut self) {
        // If for some reason we didn't use the trace provider then safely discard it e.g. some other plugin failed `new`
        // To ensure we don't hang tracing providers are dropped in a blocking task.
        // https://github.com/open-telemetry/opentelemetry-rust/issues/868#issuecomment-1250387989
        // We don't have to worry about timeouts as every exporter is batched, which has a timeout on it already.
        if let Some(tracer_provider) = self.tracer_provider.take() {
            // If we have no runtime then we don't need to spawn a task as we are already in a blocking context.
            if Handle::try_current().is_ok() {
                // This is a thread for a reason!
                // Tokio doesn't finish executing tasks before termination https://github.com/tokio-rs/tokio/issues/1156.
                // This means that if the runtime is shutdown there is potentially a race where the provider may not be flushed.
                // By using a thread it doesn't matter if the tokio runtime is shut down.
                // This is likely to happen in tests due to the tokio runtime being destroyed when the test method exits.
                thread::spawn(move || drop(tracer_provider));
            }
        }
    }
}

#[derive(Debug, Clone)]
struct CacheAttributes {
    subgraph_name: Arc<String>,
    headers: http::HeaderMap,
    hashed_query: Arc<String>,
    // Typename + hashed_representation
    representations: Vec<(Arc<String>, Value)>,
}

#[derive(Debug, Hash, Clone)]
struct CacheKey {
    representation: Value,
    typename: Arc<String>,
    query: Arc<String>,
    subgraph_name: Arc<String>,
    hashed_headers: Arc<String>,
}

// Get typename and hashed representation for each representations in the subgraph query
fn extract_cache_attributes(
    representations: &[Value],
) -> Result<Vec<(Arc<String>, Value)>, BoxError> {
    let mut res = Vec::new();
    for representation in representations {
        let opt_type = representation
            .as_object()
            .and_then(|o| o.get(TYPENAME))
            .ok_or("missing __typename in representation")?;
        let typename = opt_type.as_str().unwrap_or("");

        res.push((Arc::new(typename.to_string()), representation.clone()));
    }
    Ok(res)
}

struct CacheCounter {
    primary: Bloom<CacheKey>,
    secondary: Bloom<CacheKey>,
    created_at: Instant,
    ttl: Duration,
}

impl CacheCounter {
    fn new(ttl: Duration) -> Self {
        Self {
            primary: Self::make_filter(),
            secondary: Self::make_filter(),
            created_at: Instant::now(),
            ttl,
        }
    }

    fn make_filter() -> Bloom<CacheKey> {
        // the filter is around 4kB in size (can be calculated with `Bloom::compute_bitmap_size`)
        Bloom::new_for_fp_rate(10000, 0.2)
    }

    fn record(
        &mut self,
        query: Arc<String>,
        subgraph_name: Arc<String>,
        hashed_headers: Arc<String>,
        representations: Vec<(Arc<String>, Value)>,
    ) {
        if self.created_at.elapsed() >= self.ttl {
            self.clear();
        }

        // typename -> (nb of cache hits, nb of entities)
        let mut seen: HashMap<Arc<String>, (usize, usize)> = HashMap::new();
        for (typename, representation) in representations {
            let cache_hit = self.check(&CacheKey {
                representation,
                typename: typename.clone(),
                query: query.clone(),
                subgraph_name: subgraph_name.clone(),
                hashed_headers: hashed_headers.clone(),
            });

            let seen_entry = seen.entry(typename.clone()).or_default();
            if cache_hit {
                seen_entry.0 += 1;
            }
            seen_entry.1 += 1;
        }

        for (typename, (cache_hit, total_entities)) in seen.into_iter() {
            ::tracing::info!(
                histogram.apollo.router.operations.entity.cache_hit = (cache_hit as f64 / total_entities as f64) * 100f64,
                entity_type = %typename,
                subgraph = %subgraph_name,
            );
        }
    }

    fn check(&mut self, key: &CacheKey) -> bool {
        self.primary.check_and_set(key) || self.secondary.check(key)
    }

    fn clear(&mut self) {
        let secondary = std::mem::replace(&mut self.primary, Self::make_filter());
        self.secondary = secondary;

        self.created_at = Instant::now();
    }
}

fn filter_headers(headers: &HeaderMap, forward_rules: &ForwardHeaders) -> String {
    let headers_map = headers
        .iter()
        .filter(|(name, _value)| {
            name != &header::AUTHORIZATION && name != &header::COOKIE && name != &header::SET_COOKIE
        })
        .filter_map(|(name, value)| {
            let send_header = match &forward_rules {
                ForwardHeaders::None => false,
                ForwardHeaders::All => true,
                ForwardHeaders::Only(only) => only.contains(name),
                ForwardHeaders::Except(except) => !except.contains(name),
            };

            send_header.then(|| {
                (
                    name.to_string(),
                    value.to_str().unwrap_or("<unknown>").to_string(),
                )
            })
        })
        .fold(BTreeMap::new(), |mut acc, (name, value)| {
            acc.entry(name).or_insert_with(Vec::new).push(value);
            acc
        });

    match serde_json::to_string(&headers_map) {
        Ok(result) => result,
        Err(_err) => {
            ::tracing::warn!("could not serialize header, trace will not have header information");
            Default::default()
        }
    }
}

// Planner errors return stats report key that start with `## `
// while successful planning stats report key start with `# `
fn licensed_operation_count(stats_report_key: &str) -> u64 {
    if stats_report_key.starts_with("## ") {
        0
    } else {
        1
    }
}

fn convert(
    referenced_fields: router_bridge::planner::ReferencedFieldsForType,
) -> crate::plugins::telemetry::apollo_exporter::proto::reports::ReferencedFieldsForType {
    crate::plugins::telemetry::apollo_exporter::proto::reports::ReferencedFieldsForType {
        field_names: referenced_fields.field_names,
        is_interface: referenced_fields.is_interface,
    }
}

#[derive(Eq, PartialEq, Hash)]
enum ErrorType {
    Trace,
    Metric,
    Other,
}
static OTEL_ERROR_LAST_LOGGED: OnceCell<DashMap<ErrorType, Instant>> = OnceCell::new();

fn handle_error<T: Into<opentelemetry::global::Error>>(err: T) {
    // We have to rate limit these errors because when they happen they are very frequent.
    // Use a dashmap to store the message type with the last time it was logged.
    let last_logged_map = OTEL_ERROR_LAST_LOGGED.get_or_init(DashMap::new);

    handle_error_internal(err, last_logged_map);
}

fn handle_error_internal<T: Into<opentelemetry::global::Error>>(
    err: T,
    last_logged_map: &DashMap<ErrorType, Instant>,
) {
    let err = err.into();

    // We don't want the dashmap to get big, so we key the error messages by type.
    let error_type = match err {
        opentelemetry::global::Error::Trace(_) => ErrorType::Trace,
        opentelemetry::global::Error::Metric(_) => ErrorType::Metric,
        _ => ErrorType::Other,
    };
    #[cfg(not(test))]
    let threshold = Duration::from_secs(10);
    #[cfg(test)]
    let threshold = Duration::from_millis(100);

    // For now we have to suppress Metrics error: reader is shut down or not registered
    // https://github.com/open-telemetry/opentelemetry-rust/issues/1244
    if let opentelemetry::global::Error::Metric(err) = &err {
        if err.to_string() == "Metrics error: reader is shut down or not registered" {
            return;
        }
    }
    // Copy here so that we don't retain a mutable reference into the dashmap and lock the shard
    let now = Instant::now();
    let last_logged = *last_logged_map
        .entry(error_type)
        .and_modify(|last_logged| {
            if last_logged.elapsed() > threshold {
                *last_logged = now;
            }
        })
        .or_insert_with(|| now);

    if last_logged == now {
        match err {
            opentelemetry::global::Error::Trace(err) => {
                ::tracing::error!("OpenTelemetry trace error occurred: {}", err)
            }
            opentelemetry::global::Error::Metric(err) => {
                ::tracing::error!("OpenTelemetry metric error occurred: {}", err)
            }
            opentelemetry::global::Error::Other(err) => {
                ::tracing::error!("OpenTelemetry error occurred: {}", err)
            }
            other => {
                ::tracing::error!("OpenTelemetry error occurred: {:?}", other)
            }
        }
    }
}

register_plugin!("apollo", "telemetry", Telemetry);

fn request_ftv1(mut req: SubgraphRequest) -> SubgraphRequest {
    if req
        .context
        .private_entries
        .lock()
        .contains_key::<EnableSubgraphFtv1>()
        && Span::current().context().span().span_context().is_sampled()
    {
        req.subgraph_request
            .headers_mut()
            .insert(FTV1_HEADER_NAME.clone(), FTV1_HEADER_VALUE.clone());
    }
    req
}

fn store_ftv1(subgraph_name: &ByteString, resp: SubgraphResponse) -> SubgraphResponse {
    // Stash the FTV1 data
    if resp
        .context
        .private_entries
        .lock()
        .contains_key::<EnableSubgraphFtv1>()
    {
        if let Some(serde_json_bytes::Value::String(ftv1)) =
            resp.response.body().extensions.get("ftv1")
        {
            // Record the ftv1 trace for processing later
            Span::current().record("apollo_private.ftv1", ftv1.as_str());
            resp.context
                .upsert_json_value(SUBGRAPH_FTV1, move |value: Value| {
                    let mut vec = match value {
                        Value::Array(array) => array,
                        // upsert_json_value populate the entry with null if it was vacant
                        Value::Null => Vec::new(),
                        _ => panic!("unexpected JSON value kind"),
                    };
                    vec.push(json!([subgraph_name, ftv1]));
                    Value::Array(vec)
                })
        }
    }
    resp
}

/// CustomTraceIdPropagator to set custom trace_id for our tracing system
/// coming from headers
#[derive(Debug)]
struct CustomTraceIdPropagator {
    header_name: String,
    fields: [String; 1],
}

impl CustomTraceIdPropagator {
    fn new(header_name: String) -> Self {
        Self {
            fields: [header_name.clone()],
            header_name,
        }
    }

    fn extract_span_context(&self, extractor: &dyn Extractor) -> Option<SpanContext> {
        let trace_id = extractor.get(&self.header_name)?;

        // extract trace id
        let trace_id = match opentelemetry::trace::TraceId::from_hex(trace_id) {
            Ok(trace_id) => trace_id,
            Err(err) => {
                ::tracing::error!("cannot generate custom trace_id: {err}");
                return None;
            }
        };

        SpanContext::new(
            trace_id,
            SpanId::INVALID,
            TraceFlags::default().with_sampled(true),
            true,
            TraceState::default(),
        )
        .into()
    }
}

impl TextMapPropagator for CustomTraceIdPropagator {
    fn inject_context(&self, cx: &opentelemetry::Context, injector: &mut dyn Injector) {
        let span = cx.span();
        let span_context = span.span_context();
        if span_context.is_valid() {
            let header_value = format!("{}", span_context.trace_id());
            injector.set(&self.header_name, header_value);
        }
    }

    fn extract_with_context(
        &self,
        cx: &opentelemetry::Context,
        extractor: &dyn Extractor,
    ) -> opentelemetry::Context {
        cx.with_remote_span_context(
            self.extract_span_context(extractor)
                .unwrap_or_else(SpanContext::empty_context),
        )
    }

    fn fields(&self) -> FieldIter<'_> {
        FieldIter::new(self.fields.as_ref())
    }
}

#[derive(Clone)]
struct MetricsAttributes(HashMap<String, AttributeValue>);

#[derive(Clone)]
struct SubgraphMetricsAttributes(HashMap<String, AttributeValue>);

struct EnableSubgraphFtv1;
//
// Please ensure that any tests added to the tests module use the tokio multi-threaded test executor.
//
#[cfg(test)]
mod tests {
    use std::fmt::Debug;
    use std::ops::DerefMut;
    use std::sync::Arc;
    use std::sync::Mutex;
    use std::time::Duration;

    use axum::headers::HeaderName;
    use dashmap::DashMap;
    use http::HeaderMap;
    use http::HeaderValue;
    use http::StatusCode;
    use insta::assert_snapshot;
    use itertools::Itertools;
    use serde_json::Value;
    use serde_json_bytes::json;
    use serde_json_bytes::ByteString;
    use tower::util::BoxService;
    use tower::Service;
    use tower::ServiceExt;
    use tracing_core::field::Visit;
    use tracing_core::Event;
    use tracing_core::Field;
    use tracing_core::Subscriber;
    use tracing_futures::WithSubscriber;
    use tracing_subscriber::layer::Context;
    use tracing_subscriber::layer::SubscriberExt;
    use tracing_subscriber::Layer;

    use super::apollo::ForwardHeaders;
    use super::Telemetry;
    use crate::error::FetchError;
    use crate::graphql::Error;
    use crate::graphql::Request;
    use crate::http_ext;
    use crate::json_ext::Object;
    use crate::metrics::FutureMetricsExt;
    use crate::plugin::test::MockSubgraphService;
    use crate::plugin::test::MockSupergraphService;
    use crate::plugin::DynPlugin;
    use crate::plugins::telemetry::handle_error_internal;
    use crate::services::SubgraphRequest;
    use crate::services::SubgraphResponse;
    use crate::services::SupergraphRequest;
    use crate::services::SupergraphResponse;

    async fn create_plugin_with_config(config: &str) -> Box<dyn DynPlugin> {
        let prometheus_support = config.contains("prometheus");
        let config: Value = serde_yaml::from_str(config).expect("yaml must be valid");
        let telemetry_config = config
            .as_object()
            .expect("must be an object")
            .get("telemetry")
            .expect("root key must be telemetry");
        let mut plugin = crate::plugin::plugins()
            .find(|factory| factory.name == "apollo.telemetry")
            .expect("Plugin not found")
            .create_instance(telemetry_config, Default::default(), Default::default())
            .await
            .unwrap();

        if prometheus_support {
            plugin
                .as_any_mut()
                .downcast_mut::<Telemetry>()
                .unwrap()
                .reload_metrics();
        }
        plugin
    }

    async fn get_prometheus_metrics(plugin: &dyn DynPlugin) -> String {
        let web_endpoint = plugin
            .web_endpoints()
            .into_iter()
            .next()
            .unwrap()
            .1
            .into_iter()
            .next()
            .unwrap()
            .into_router();

        let http_req_prom = http::Request::get("http://localhost:9090/metrics")
            .body(Default::default())
            .unwrap();
        let mut resp = web_endpoint.oneshot(http_req_prom).await.unwrap();
        assert_eq!(resp.status(), StatusCode::OK);
        let body = hyper::body::to_bytes(resp.body_mut()).await.unwrap();
        String::from_utf8_lossy(&body)
            .to_string()
            .split('\n')
            .filter(|l| l.contains("bucket") && !l.contains("apollo_router_span_count"))
            .sorted()
            .join("\n")
    }

    async fn make_supergraph_request(plugin: &dyn DynPlugin) {
        let mut mock_service = MockSupergraphService::new();
        mock_service
            .expect_call()
            .times(1)
            .returning(move |req: SupergraphRequest| {
                Ok(SupergraphResponse::fake_builder()
                    .context(req.context)
                    .header("x-custom", "coming_from_header")
                    .data(json!({"data": {"my_value": 2usize}}))
                    .build()
                    .unwrap())
            });

        let mut supergraph_service = plugin.supergraph_service(BoxService::new(mock_service));
        let router_req = SupergraphRequest::fake_builder().header("test", "my_value_set");
        let _router_response = supergraph_service
            .ready()
            .await
            .unwrap()
            .call(router_req.build().unwrap())
            .await
            .unwrap()
            .next_response()
            .await
            .unwrap();
    }

    #[tokio::test(flavor = "multi_thread")]
    async fn plugin_registered() {
        crate::plugin::plugins()
            .find(|factory| factory.name == "apollo.telemetry")
            .expect("Plugin not found")
            .create_instance(
                &serde_json::json!({"apollo": {"schema_id":"abc"}, "tracing": {}}),
                Default::default(),
                Default::default(),
            )
            .await
            .unwrap();
    }

    #[tokio::test]
    async fn config_serialization() {
        create_plugin_with_config(include_str!("testdata/config.router.yaml")).await;
    }

    #[tokio::test]
    async fn test_supergraph_metrics_ok() {
        async {
            let plugin =
                create_plugin_with_config(include_str!("testdata/custom_attributes.router.yaml"))
                    .await;
            make_supergraph_request(plugin.as_ref()).await;

            assert_counter!(
                "apollo_router_http_requests_total",
                1,
                "another_test" = "my_default_value",
                "my_value" = 2,
                "myname" = "label_value",
                "renamed_value" = "my_value_set",
                "status" = "200",
                "x-custom" = "coming_from_header"
            );
            assert_histogram!(
                "apollo_router_http_request_duration_seconds",
                1,
                "another_test" = "my_default_value",
                "my_value" = 2,
                "myname" = "label_value",
                "renamed_value" = "my_value_set",
                "status" = "200",
                "x-custom" = "coming_from_header"
            );
        }
        .with_metrics()
        .await;
    }

    #[tokio::test]
    async fn test_supergraph_metrics_bad_request() {
        async {
            let plugin =
                create_plugin_with_config(include_str!("testdata/custom_attributes.router.yaml"))
                    .await;

            let mut mock_bad_request_service = MockSupergraphService::new();
            mock_bad_request_service.expect_call().times(1).returning(
                move |req: SupergraphRequest| {
                    Ok(SupergraphResponse::fake_builder()
                        .context(req.context)
                        .status_code(StatusCode::BAD_REQUEST)
                        .data(json!({"errors": [{"message": "nope"}]}))
                        .build()
                        .unwrap())
                },
            );
            let mut bad_request_supergraph_service =
                plugin.supergraph_service(BoxService::new(mock_bad_request_service));
            let router_req = SupergraphRequest::fake_builder().header("test", "my_value_set");
            let _router_response = bad_request_supergraph_service
                .ready()
                .await
                .unwrap()
                .call(router_req.build().unwrap())
                .await
                .unwrap()
                .next_response()
                .await
                .unwrap();

            assert_counter!(
                "apollo_router_http_requests_total",
                1,
                "another_test" = "my_default_value",
                "error" = "400 Bad Request",
                "myname" = "label_value",
                "renamed_value" = "my_value_set",
                "status" = "400"
            );
        }
        .with_metrics()
        .await;
    }

    #[tokio::test]
    async fn test_subgraph_metrics_ok() {
        async {
            let plugin =
                create_plugin_with_config(include_str!("testdata/custom_attributes.router.yaml"))
                    .await;

            let mut mock_subgraph_service = MockSubgraphService::new();
            mock_subgraph_service
                .expect_call()
                .times(1)
                .returning(move |req: SubgraphRequest| {
                    let mut extension = Object::new();
                    extension.insert(
                        serde_json_bytes::ByteString::from("status"),
                        serde_json_bytes::Value::String(ByteString::from(
                            "custom_error_for_propagation",
                        )),
                    );
                    let _ = req
                        .context
                        .insert("my_key", "my_custom_attribute_from_context".to_string())
                        .unwrap();
                    Ok(SubgraphResponse::fake_builder()
                        .context(req.context)
                        .error(
                            Error::builder()
                                .message(String::from("an error occured"))
                                .extensions(extension)
                                .extension_code("FETCH_ERROR")
                                .build(),
                        )
                        .build())
                });

            let mut subgraph_service =
                plugin.subgraph_service("my_subgraph_name", BoxService::new(mock_subgraph_service));
            let subgraph_req = SubgraphRequest::fake_builder()
                .subgraph_request(
                    http_ext::Request::fake_builder()
                        .header("test", "my_value_set")
                        .body(
                            Request::fake_builder()
                                .query(String::from("query { test }"))
                                .build(),
                        )
                        .build()
                        .unwrap(),
                )
                .build();
            let _subgraph_response = subgraph_service
                .ready()
                .await
                .unwrap()
                .call(subgraph_req)
                .await
                .unwrap();

            assert_counter!(
                "apollo_router_http_requests_total",
                1,
                "error" = "custom_error_for_propagation",
                "my_key" = "my_custom_attribute_from_context",
                "query_from_request" = "query { test }",
                "status" = "200",
                "subgraph" = "my_subgraph_name",
                "unknown_data" = "default_value"
            );
        }
        .with_metrics()
        .await;
    }

    #[tokio::test]
    async fn test_subgraph_metrics_http_error() {
        async {
            let plugin =
                create_plugin_with_config(include_str!("testdata/custom_attributes.router.yaml"))
                    .await;

            let mut mock_subgraph_service_in_error = MockSubgraphService::new();
            mock_subgraph_service_in_error
                .expect_call()
                .times(1)
                .returning(move |_req: SubgraphRequest| {
                    Err(Box::new(FetchError::SubrequestHttpError {
                        status_code: None,
                        service: String::from("my_subgraph_name_error"),
                        reason: String::from("cannot contact the subgraph"),
                    }))
                });

            let mut subgraph_service = plugin.subgraph_service(
                "my_subgraph_name_error",
                BoxService::new(mock_subgraph_service_in_error),
            );

            let subgraph_req = SubgraphRequest::fake_builder()
                .subgraph_request(
                    http_ext::Request::fake_builder()
                        .header("test", "my_value_set")
                        .body(
                            Request::fake_builder()
                                .query(String::from("query { test }"))
                                .build(),
                        )
                        .build()
                        .unwrap(),
                )
                .build();
            let _subgraph_response = subgraph_service
                .ready()
                .await
                .unwrap()
                .call(subgraph_req)
                .await
                .expect_err("should be an error");

            assert_counter!(
                "apollo_router_http_requests_total",
                1,
                "message" = "cannot contact the subgraph",
                "status" = "500",
                "subgraph" = "my_subgraph_name_error",
                "subgraph_error_extended_code" = "SUBREQUEST_HTTP_ERROR"
            );
        }
        .with_metrics()
        .await;
    }

    #[tokio::test]
    async fn test_subgraph_metrics_bad_request() {
        async {
            let plugin =
                create_plugin_with_config(include_str!("testdata/custom_attributes.router.yaml"))
                    .await;

            let mut mock_bad_request_service = MockSupergraphService::new();
            mock_bad_request_service.expect_call().times(1).returning(
                move |req: SupergraphRequest| {
                    Ok(SupergraphResponse::fake_builder()
                        .context(req.context)
                        .status_code(StatusCode::BAD_REQUEST)
                        .data(json!({"errors": [{"message": "nope"}]}))
                        .build()
                        .unwrap())
                },
            );

            let mut bad_request_supergraph_service =
                plugin.supergraph_service(BoxService::new(mock_bad_request_service));

            let router_req = SupergraphRequest::fake_builder().header("test", "my_value_set");

            let _router_response = bad_request_supergraph_service
                .ready()
                .await
                .unwrap()
                .call(router_req.build().unwrap())
                .await
                .unwrap()
                .next_response()
                .await
                .unwrap();

            assert_counter!(
                "apollo_router_http_requests_total",
                1,
                "another_test" = "my_default_value",
                "error" = "400 Bad Request",
                "myname" = "label_value",
                "renamed_value" = "my_value_set",
                "status" = "400"
            );
            assert_histogram!(
                "apollo_router_http_request_duration_seconds",
                1,
                "another_test" = "my_default_value",
                "error" = "400 Bad Request",
                "myname" = "label_value",
                "renamed_value" = "my_value_set",
                "status" = "400"
            );
        }
        .with_metrics()
        .await;
    }

    #[tokio::test]
    async fn it_test_prometheus_wrong_endpoint() {
        async {
            let plugin =
                create_plugin_with_config(include_str!("testdata/prometheus.router.yaml")).await;

            let mut web_endpoint = plugin
                .web_endpoints()
                .into_iter()
                .next()
                .unwrap()
                .1
                .into_iter()
                .next()
                .unwrap()
                .into_router();

            let http_req_prom = http::Request::get("http://localhost:9090/WRONG/URL/metrics")
                .body(Default::default())
                .unwrap();

            let resp = web_endpoint
                .ready()
                .await
                .unwrap()
                .call(http_req_prom)
                .await
                .unwrap();
            assert_eq!(resp.status(), StatusCode::NOT_FOUND);
        }
        .with_metrics()
        .await;
    }

    #[tokio::test(flavor = "multi_thread")]
    async fn it_test_prometheus_metrics() {
        async {
            let plugin =
                create_plugin_with_config(include_str!("testdata/prometheus.router.yaml")).await;
            make_supergraph_request(plugin.as_ref()).await;
            let prometheus_metrics = get_prometheus_metrics(plugin.as_ref()).await;
            assert_snapshot!(prometheus_metrics);
        }
        .with_metrics()
        .await;
    }

    #[tokio::test(flavor = "multi_thread")]
    async fn it_test_prometheus_metrics_custom_buckets() {
        async {
            let plugin = create_plugin_with_config(include_str!(
                "testdata/prometheus_custom_buckets.router.yaml"
            ))
            .await;
            make_supergraph_request(plugin.as_ref()).await;
            let prometheus_metrics = get_prometheus_metrics(plugin.as_ref()).await;

            assert_snapshot!(prometheus_metrics);
        }
        .with_metrics()
        .await;
    }

    #[test]
    fn it_test_send_headers_to_studio() {
        let fw_headers = ForwardHeaders::Only(vec![
            HeaderName::from_static("test"),
            HeaderName::from_static("apollo-x-name"),
        ]);
        let mut headers = HeaderMap::new();
        headers.insert(
            HeaderName::from_static("authorization"),
            HeaderValue::from_static("xxx"),
        );
        headers.insert(
            HeaderName::from_static("test"),
            HeaderValue::from_static("content"),
        );
        headers.insert(
            HeaderName::from_static("referer"),
            HeaderValue::from_static("test"),
        );
        headers.insert(
            HeaderName::from_static("foo"),
            HeaderValue::from_static("bar"),
        );
        headers.insert(
            HeaderName::from_static("apollo-x-name"),
            HeaderValue::from_static("polaris"),
        );
        let filtered_headers = super::filter_headers(&headers, &fw_headers);
        assert_eq!(
            filtered_headers.as_str(),
            r#"{"apollo-x-name":["polaris"],"test":["content"]}"#
        );
        let filtered_headers = super::filter_headers(&headers, &ForwardHeaders::None);
        assert_eq!(filtered_headers.as_str(), "{}");
    }

    #[tokio::test]
    async fn test_handle_error_throttling() {
        let error_map = DashMap::new();
        // Set up a fake subscriber so we can check log events. If this is useful then maybe it can be factored out into something reusable
        #[derive(Default)]
        struct TestVisitor {
            log_entries: Vec<String>,
        }

        #[derive(Default, Clone)]
        struct TestLayer {
            visitor: Arc<Mutex<TestVisitor>>,
        }
        impl TestLayer {
            fn assert_log_entry_count(&self, message: &str, expected: usize) {
                let log_entries = self.visitor.lock().unwrap().log_entries.clone();
                let actual = log_entries.iter().filter(|e| e.contains(message)).count();
                assert_eq!(actual, expected);
            }
        }
        impl Visit for TestVisitor {
            fn record_debug(&mut self, field: &Field, value: &dyn Debug) {
                self.log_entries
                    .push(format!("{}={:?}", field.name(), value));
            }
        }

        impl<S> Layer<S> for TestLayer
        where
            S: Subscriber,
            Self: 'static,
        {
            fn on_event(&self, event: &Event<'_>, _ctx: Context<'_, S>) {
                event.record(self.visitor.lock().unwrap().deref_mut())
            }
        }

        let test_layer = TestLayer::default();

        async {
            // Log twice rapidly, they should get deduped
            handle_error_internal(
                opentelemetry::global::Error::Other("other error".to_string()),
                &error_map,
            );
            handle_error_internal(
                opentelemetry::global::Error::Other("other error".to_string()),
                &error_map,
            );
            handle_error_internal(
                opentelemetry::global::Error::Trace("trace error".to_string().into()),
                &error_map,
            );
        }
        .with_subscriber(tracing_subscriber::registry().with(test_layer.clone()))
        .await;

        test_layer.assert_log_entry_count("other error", 1);
        test_layer.assert_log_entry_count("trace error", 1);

        // Sleep a bit and then log again, it should get logged
        tokio::time::sleep(Duration::from_millis(200)).await;
        async {
            handle_error_internal(
                opentelemetry::global::Error::Other("other error".to_string()),
                &error_map,
            );
        }
        .with_subscriber(tracing_subscriber::registry().with(test_layer.clone()))
        .await;
        test_layer.assert_log_entry_count("other error", 2);
    }
}<|MERGE_RESOLUTION|>--- conflicted
+++ resolved
@@ -64,13 +64,7 @@
 use self::config::Conf;
 use self::config::Sampler;
 use self::config::SamplerOption;
-<<<<<<< HEAD
-=======
 use self::config_new::spans::Spans;
-use self::formatters::json::Json;
-use self::formatters::json::JsonFields;
-use self::formatters::text::TextFormatter;
->>>>>>> 46571d17
 use self::metrics::apollo::studio::SingleTypeStat;
 use self::metrics::AttributesForwardConf;
 use self::reload::reload_fmt;
@@ -766,73 +760,7 @@
         Ok(builder)
     }
 
-<<<<<<< HEAD
-    fn supergraph_service_span(
-        field_level_instrumentation_ratio: f64,
-        config: &apollo::Config,
-    ) -> impl Fn(&SupergraphRequest) -> Span + Clone {
-        let send_variable_values = config.send_variable_values.clone();
-        move |request: &SupergraphRequest| {
-            let span = info_span!(
-                SUPERGRAPH_SPAN_NAME,
-                otel.kind = "INTERNAL",
-                graphql.operation.name = field::Empty,
-                apollo_private.field_level_instrumentation_ratio =
-                    field_level_instrumentation_ratio,
-                apollo_private.operation_signature = field::Empty,
-                apollo_private.graphql.variables = Self::filter_variables_values(
-                    &request.supergraph_request.body().variables,
-                    &send_variable_values,
-                ),
-            );
-
-            if let Some(operation_name) = request
-                .context
-                .get::<_, String>(OPERATION_NAME)
-                .unwrap_or_default()
-            {
-                span.record("graphql.operation.name", operation_name);
-            }
-
-            span
-        }
-    }
-
     fn filter_variables_values(
-=======
-    fn create_fmt_layer(config: &config::Conf) -> Box<dyn Layer<LayeredTracer> + Send + Sync> {
-        let logging = &config.logging;
-        let fmt = match logging.format {
-            config::LoggingFormat::Pretty => tracing_subscriber::fmt::layer()
-                .event_format(FilteringFormatter::new(
-                    TextFormatter::new()
-                        .with_filename(logging.display_filename)
-                        .with_line(logging.display_line_number)
-                        .with_target(logging.display_target),
-                    filter_metric_events,
-                ))
-                .fmt_fields(NullFieldFormatter)
-                .boxed(),
-            config::LoggingFormat::Json => tracing_subscriber::fmt::layer()
-                .event_format(FilteringFormatter::new(
-                    Json::default()
-                        .with_file(logging.display_filename)
-                        .with_line_number(logging.display_line_number)
-                        .with_target(logging.display_target)
-                        .with_current_span(true)
-                        .with_span_list(true)
-                        .flatten_event(true),
-                    filter_metric_events,
-                ))
-                .fmt_fields(NullFieldFormatter)
-                .map_fmt_fields(|_f| JsonFields {})
-                .boxed(),
-        };
-        fmt
-    }
-
-    pub(crate) fn filter_variables_values(
->>>>>>> 46571d17
         variables: &Map<ByteString, Value>,
         forward_rules: &ForwardValues,
     ) -> String {
