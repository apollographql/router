use std::fmt::Debug;
use std::marker::PhantomData;
use std::sync::Arc;

#[cfg(test)]
use http::HeaderValue;
use opentelemetry::Key;
use opentelemetry::KeyValue;
use opentelemetry_semantic_conventions::trace::HTTP_REQUEST_METHOD;
use parking_lot::Mutex;
use schemars::JsonSchema;
use serde::Deserialize;
use tower::BoxError;
use tracing::Span;
use tracing::info_span;

use super::Selector;
use super::Selectors;
use super::Stage;
use super::instruments::Instrumented;
use crate::Context;
use crate::graphql;
use crate::plugins::telemetry::config_new::attributes::HTTP_REQUEST_BODY;
use crate::plugins::telemetry::config_new::attributes::HTTP_REQUEST_HEADERS;
use crate::plugins::telemetry::config_new::attributes::HTTP_REQUEST_URI;
use crate::plugins::telemetry::config_new::attributes::HTTP_REQUEST_VERSION;
use crate::plugins::telemetry::config_new::attributes::HTTP_RESPONSE_BODY;
use crate::plugins::telemetry::config_new::attributes::HTTP_RESPONSE_HEADERS;
use crate::plugins::telemetry::config_new::attributes::HTTP_RESPONSE_STATUS;
use crate::plugins::telemetry::config_new::attributes::HTTP_RESPONSE_VERSION;
use crate::plugins::telemetry::config_new::attributes::RouterAttributes;
use crate::plugins::telemetry::config_new::attributes::SubgraphAttributes;
use crate::plugins::telemetry::config_new::attributes::SupergraphAttributes;
use crate::plugins::telemetry::config_new::conditions::Condition;
use crate::plugins::telemetry::config_new::connector::attributes::ConnectorAttributes;
use crate::plugins::telemetry::config_new::connector::events::ConnectorEvents;
use crate::plugins::telemetry::config_new::connector::events::ConnectorEventsConfig;
use crate::plugins::telemetry::config_new::connector::selectors::ConnectorSelector;
use crate::plugins::telemetry::config_new::extendable::Extendable;
use crate::plugins::telemetry::config_new::selectors::RouterSelector;
use crate::plugins::telemetry::config_new::selectors::SubgraphSelector;
use crate::plugins::telemetry::config_new::selectors::SupergraphSelector;
use crate::plugins::telemetry::dynamic_attribute::EventDynAttribute;
use crate::services::router;
use crate::services::subgraph;
use crate::services::supergraph;

#[derive(Default, Clone)]
pub(crate) struct DisplayRouterRequest(pub(crate) EventLevel);
#[derive(Default, Clone)]
pub(crate) struct DisplayRouterResponse(pub(crate) bool);
#[derive(Default, Clone)]
pub(crate) struct RouterResponseBodyExtensionType(pub(crate) String);

/// Events are
#[derive(Deserialize, JsonSchema, Clone, Default, Debug)]
#[serde(deny_unknown_fields, default)]
pub(crate) struct Events {
    /// Router service events
    router: Extendable<RouterEventsConfig, Event<RouterAttributes, RouterSelector>>,
    /// Subgraph service events
    supergraph: Extendable<SupergraphEventsConfig, Event<SupergraphAttributes, SupergraphSelector>>,
    /// Supergraph service events
    subgraph: Extendable<SubgraphEventsConfig, Event<SubgraphAttributes, SubgraphSelector>>,
    /// Connector events
    connector: Extendable<ConnectorEventsConfig, Event<ConnectorAttributes, ConnectorSelector>>,
}

impl Events {
    pub(crate) fn new_router_events(&self) -> RouterEvents {
        let custom_events = self
            .router
            .custom
            .iter()
            .filter_map(|(event_name, event_cfg)| match &event_cfg.level {
                EventLevel::Off => None,
                _ => Some(CustomEvent {
                    inner: Mutex::new(CustomEventInner {
                        name: event_name.clone(),
                        level: event_cfg.level,
                        event_on: event_cfg.on,
                        message: event_cfg.message.clone(),
                        selectors: event_cfg.attributes.clone().into(),
                        condition: event_cfg.condition.clone(),
                        attributes: Vec::new(),
                        _phantom: PhantomData,
                    }),
                }),
            })
            .collect();

        RouterEvents {
            request: self.router.attributes.request.clone().into(),
            response: self.router.attributes.response.clone().into(),
            error: self.router.attributes.error.clone().into(),
            custom: custom_events,
        }
    }

    pub(crate) fn new_supergraph_events(&self) -> SupergraphEvents {
        let custom_events = self
            .supergraph
            .custom
            .iter()
            .filter_map(|(event_name, event_cfg)| match &event_cfg.level {
                EventLevel::Off => None,
                _ => Some(CustomEvent {
                    inner: Mutex::new(CustomEventInner {
                        name: event_name.clone(),
                        level: event_cfg.level,
                        event_on: event_cfg.on,
                        message: event_cfg.message.clone(),
                        selectors: event_cfg.attributes.clone().into(),
                        condition: event_cfg.condition.clone(),
                        attributes: Vec::new(),
                        _phantom: PhantomData,
                    }),
                }),
            })
            .collect();

        SupergraphEvents {
            request: self.supergraph.attributes.request.clone().into(),
            response: self.supergraph.attributes.response.clone().into(),
            error: self.supergraph.attributes.error.clone().into(),
            custom: custom_events,
        }
    }

    pub(crate) fn new_subgraph_events(&self) -> SubgraphEvents {
        let custom_events = self
            .subgraph
            .custom
            .iter()
            .filter_map(|(event_name, event_cfg)| match &event_cfg.level {
                EventLevel::Off => None,
                _ => Some(CustomEvent {
                    inner: Mutex::new(CustomEventInner {
                        name: event_name.clone(),
                        level: event_cfg.level,
                        event_on: event_cfg.on,
                        message: event_cfg.message.clone(),
                        selectors: event_cfg.attributes.clone().into(),
                        condition: event_cfg.condition.clone(),
                        attributes: Vec::new(),
                        _phantom: PhantomData,
                    }),
                }),
            })
            .collect();

        SubgraphEvents {
            request: self.subgraph.attributes.request.clone().into(),
            response: self.subgraph.attributes.response.clone().into(),
            error: self.subgraph.attributes.error.clone().into(),
            custom: custom_events,
        }
    }

    pub(crate) fn new_connector_events(&self) -> ConnectorEvents {
        super::connector::events::new_connector_events(&self.connector)
    }

    pub(crate) fn validate(&self) -> Result<(), String> {
        if let StandardEventConfig::Conditional { condition, .. } = &self.router.attributes.request
        {
            condition.validate(Some(Stage::Request))?;
        }
        if let StandardEventConfig::Conditional { condition, .. } = &self.router.attributes.response
        {
            condition.validate(Some(Stage::Response))?;
        }
        if let StandardEventConfig::Conditional { condition, .. } =
            &self.supergraph.attributes.request
        {
            condition.validate(Some(Stage::Request))?;
        }
        if let StandardEventConfig::Conditional { condition, .. } =
            &self.supergraph.attributes.response
        {
            condition.validate(Some(Stage::Response))?;
        }
        if let StandardEventConfig::Conditional { condition, .. } =
            &self.subgraph.attributes.request
        {
            condition.validate(Some(Stage::Request))?;
        }
        if let StandardEventConfig::Conditional { condition, .. } =
            &self.subgraph.attributes.response
        {
            condition.validate(Some(Stage::Response))?;
        }
        if let StandardEventConfig::Conditional { condition, .. } =
            &self.connector.attributes.request
        {
            condition.validate(Some(Stage::Request))?;
        }
        if let StandardEventConfig::Conditional { condition, .. } =
            &self.connector.attributes.response
        {
            condition.validate(Some(Stage::Response))?;
        }
        for (name, custom_event) in &self.router.custom {
            custom_event.validate().map_err(|err| {
                format!("configuration error for router custom event {name:?}: {err}")
            })?;
        }
        for (name, custom_event) in &self.supergraph.custom {
            custom_event.validate().map_err(|err| {
                format!("configuration error for supergraph custom event {name:?}: {err}")
            })?;
        }
        for (name, custom_event) in &self.subgraph.custom {
            custom_event.validate().map_err(|err| {
                format!("configuration error for subgraph custom event {name:?}: {err}")
            })?;
        }
        for (name, custom_event) in &self.connector.custom {
            custom_event.validate().map_err(|err| {
                format!("configuration error for connector HTTP custom event {name:?}: {err}")
            })?;
        }

        Ok(())
    }
}

pub(crate) type RouterEvents =
    CustomEvents<router::Request, router::Response, (), RouterAttributes, RouterSelector>;

pub(crate) type SupergraphEvents = CustomEvents<
    supergraph::Request,
    supergraph::Response,
    graphql::Response,
    SupergraphAttributes,
    SupergraphSelector,
>;

pub(crate) type SubgraphEvents =
    CustomEvents<subgraph::Request, subgraph::Response, (), SubgraphAttributes, SubgraphSelector>;

pub(crate) struct CustomEvents<Request, Response, EventResponse, Attributes, Sel>
where
    Attributes: Selectors<Request, Response, EventResponse> + Default,
    Sel: Selector<Request = Request, Response = Response> + Debug,
{
    pub(super) request: StandardEvent<Sel>,
    pub(super) response: StandardEvent<Sel>,
    pub(super) error: StandardEvent<Sel>,
    pub(super) custom: Vec<CustomEvent<Request, Response, EventResponse, Attributes, Sel>>,
}

impl Instrumented
    for CustomEvents<router::Request, router::Response, (), RouterAttributes, RouterSelector>
{
    type Request = router::Request;
    type Response = router::Response;
    type EventResponse = ();

    fn on_request(&self, request: &Self::Request) {
        if self.request.level() != EventLevel::Off {
            if let Some(condition) = self.request.condition() {
                if condition.lock().evaluate_request(request) != Some(true) {
                    return;
                }
            }

            request
                .context
                .extensions()
                .with_lock(|ext| ext.insert(DisplayRouterRequest(self.request.level())));
        }
        if self.response.level() != EventLevel::Off {
            request
                .context
                .extensions()
                .with_lock(|ext| ext.insert(DisplayRouterResponse(true)));
        }
        for custom_event in &self.custom {
            custom_event.on_request(request);
        }
    }

    fn on_response(&self, response: &Self::Response) {
        if self.response.level() != EventLevel::Off {
            if let Some(condition) = self.response.condition() {
                if !condition.lock().evaluate_response(response) {
                    return;
                }
            }
            let mut attrs = Vec::with_capacity(4);

            #[cfg(test)]
            let mut headers: indexmap::IndexMap<String, HeaderValue> = response
                .response
                .headers()
                .clone()
                .into_iter()
                .filter_map(|(name, val)| Some((name?.to_string(), val)))
                .collect();
            #[cfg(test)]
            headers.sort_keys();
            #[cfg(not(test))]
            let headers = response.response.headers();
            attrs.push(KeyValue::new(
                HTTP_RESPONSE_HEADERS,
                opentelemetry::Value::String(format!("{:?}", headers).into()),
            ));
            attrs.push(KeyValue::new(
                HTTP_RESPONSE_STATUS,
                opentelemetry::Value::String(format!("{}", response.response.status()).into()),
            ));
            attrs.push(KeyValue::new(
                HTTP_RESPONSE_VERSION,
                opentelemetry::Value::String(format!("{:?}", response.response.version()).into()),
            ));

            if let Some(body) = response
                .context
                .extensions()
                .with_lock(|ext| ext.remove::<RouterResponseBodyExtensionType>())
            {
                attrs.push(KeyValue::new(
                    HTTP_RESPONSE_BODY,
                    opentelemetry::Value::String(body.0.into()),
                ));
            }

            log_event(self.response.level(), "router.response", attrs, "");
        }
        for custom_event in &self.custom {
            custom_event.on_response(response);
        }
    }

    fn on_error(&self, error: &BoxError, ctx: &Context) {
        if self.error.level() != EventLevel::Off {
            if let Some(condition) = self.error.condition() {
                if !condition.lock().evaluate_error(error, ctx) {
                    return;
                }
            }
            log_event(
                self.error.level(),
                "router.error",
                vec![KeyValue::new(
                    Key::from_static_str("error"),
                    opentelemetry::Value::String(error.to_string().into()),
                )],
                "",
            );
        }
        for custom_event in &self.custom {
            custom_event.on_error(error, ctx);
        }
    }
}

impl Instrumented
    for CustomEvents<
        supergraph::Request,
        supergraph::Response,
        crate::graphql::Response,
        SupergraphAttributes,
        SupergraphSelector,
    >
{
    type Request = supergraph::Request;
    type Response = supergraph::Response;
    type EventResponse = crate::graphql::Response;

    fn on_request(&self, request: &Self::Request) {
        if self.request.level() != EventLevel::Off {
            if let Some(condition) = self.request.condition() {
                if condition.lock().evaluate_request(request) != Some(true) {
                    return;
                }
            }
            let mut attrs = Vec::with_capacity(5);
            #[cfg(test)]
            let mut headers: indexmap::IndexMap<String, HeaderValue> = request
                .supergraph_request
                .headers()
                .clone()
                .into_iter()
                .filter_map(|(name, val)| Some((name?.to_string(), val)))
                .collect();
            #[cfg(test)]
            headers.sort_keys();
            #[cfg(not(test))]
            let headers = request.supergraph_request.headers();
            attrs.push(KeyValue::new(
                HTTP_REQUEST_HEADERS,
                opentelemetry::Value::String(format!("{:?}", headers).into()),
            ));
            attrs.push(KeyValue::new(
                HTTP_REQUEST_METHOD,
                opentelemetry::Value::String(
                    format!("{}", request.supergraph_request.method()).into(),
                ),
            ));
            attrs.push(KeyValue::new(
                HTTP_REQUEST_URI,
                opentelemetry::Value::String(
                    format!("{}", request.supergraph_request.uri()).into(),
                ),
            ));
            attrs.push(KeyValue::new(
                HTTP_REQUEST_VERSION,
                opentelemetry::Value::String(
                    format!("{:?}", request.supergraph_request.version()).into(),
                ),
            ));
            attrs.push(KeyValue::new(
                HTTP_REQUEST_BODY,
                opentelemetry::Value::String(
                    serde_json::to_string(request.supergraph_request.body())
                        .unwrap_or_default()
                        .into(),
                ),
            ));
            log_event(self.request.level(), "supergraph.request", attrs, "");
        }
        if self.response.level() != EventLevel::Off {
            request
                .context
                .extensions()
                .with_lock(|lock| lock.insert(SupergraphEventResponse(self.response.clone())));
        }
        for custom_event in &self.custom {
            custom_event.on_request(request);
        }
    }

    fn on_response(&self, response: &Self::Response) {
        for custom_event in &self.custom {
            custom_event.on_response(response);
        }
    }

    fn on_response_event(&self, response: &Self::EventResponse, ctx: &Context) {
        for custom_event in &self.custom {
            custom_event.on_response_event(response, ctx);
        }
    }

    fn on_error(&self, error: &BoxError, ctx: &Context) {
        if self.error.level() != EventLevel::Off {
            if let Some(condition) = self.error.condition() {
                if !condition.lock().evaluate_error(error, ctx) {
                    return;
                }
            }
            log_event(
                self.error.level(),
                "supergraph.error",
                vec![KeyValue::new(
                    Key::from_static_str("error"),
                    opentelemetry::Value::String(error.to_string().into()),
                )],
                "",
            );
        }
        for custom_event in &self.custom {
            custom_event.on_error(error, ctx);
        }
    }
}

impl Instrumented
    for CustomEvents<
        subgraph::Request,
        subgraph::Response,
        (),
        SubgraphAttributes,
        SubgraphSelector,
    >
{
    type Request = subgraph::Request;
    type Response = subgraph::Response;
    type EventResponse = ();

    fn on_request(&self, request: &Self::Request) {
        if let Some(condition) = self.request.condition() {
            if condition.lock().evaluate_request(request) != Some(true) {
                return;
            }
        }
        if self.request.level() != EventLevel::Off {
            request
                .context
                .extensions()
                .with_lock(|lock| lock.insert(SubgraphEventRequest(self.request.clone())));
        }
        if self.response.level() != EventLevel::Off {
            request
                .context
                .extensions()
                .with_lock(|lock| lock.insert(SubgraphEventResponse(self.response.clone())));
        }
        for custom_event in &self.custom {
            custom_event.on_request(request);
        }
    }

    fn on_response(&self, response: &Self::Response) {
        for custom_event in &self.custom {
            custom_event.on_response(response);
        }
    }

    fn on_error(&self, error: &BoxError, ctx: &Context) {
        if self.error.level() != EventLevel::Off {
            if let Some(condition) = self.error.condition() {
                if !condition.lock().evaluate_error(error, ctx) {
                    return;
                }
            }
            log_event(
                self.error.level(),
                "subgraph.error",
                vec![KeyValue::new(
                    Key::from_static_str("error"),
                    opentelemetry::Value::String(error.to_string().into()),
                )],
                "",
            );
        }
        for custom_event in &self.custom {
            custom_event.on_error(error, ctx);
        }
    }
}

#[derive(Clone, Deserialize, JsonSchema, Debug, Default)]
#[serde(deny_unknown_fields, default)]
struct RouterEventsConfig {
    /// Log the router request
    request: StandardEventConfig<RouterSelector>,
    /// Log the router response
    response: StandardEventConfig<RouterSelector>,
    /// Log the router error
    error: StandardEventConfig<RouterSelector>,
}

#[derive(Clone)]
pub(crate) struct SupergraphEventResponse(pub(crate) StandardEvent<SupergraphSelector>);
#[derive(Clone)]
pub(crate) struct SubgraphEventResponse(pub(crate) StandardEvent<SubgraphSelector>);
#[derive(Clone)]
pub(crate) struct SubgraphEventRequest(pub(crate) StandardEvent<SubgraphSelector>);

#[derive(Clone, Deserialize, JsonSchema, Debug, Default)]
#[serde(deny_unknown_fields, default)]
struct SupergraphEventsConfig {
    /// Log the supergraph request
    request: StandardEventConfig<SupergraphSelector>,
    /// Log the supergraph response
    response: StandardEventConfig<SupergraphSelector>,
    /// Log the supergraph error
    error: StandardEventConfig<SupergraphSelector>,
}

#[derive(Clone, Deserialize, JsonSchema, Debug, Default)]
#[serde(deny_unknown_fields, default)]
struct SubgraphEventsConfig {
    /// Log the subgraph request
    request: StandardEventConfig<SubgraphSelector>,
    /// Log the subgraph response
    response: StandardEventConfig<SubgraphSelector>,
    /// Log the subgraph error
    error: StandardEventConfig<SubgraphSelector>,
}

#[derive(Deserialize, JsonSchema, Clone, Debug)]
#[serde(untagged)]
pub(crate) enum StandardEventConfig<T> {
    Level(EventLevel),
    Conditional {
        level: EventLevel,
        condition: Condition<T>,
    },
}

#[derive(Debug, Clone)]
pub(crate) enum StandardEvent<T> {
    Level(EventLevel),
    Conditional {
        level: EventLevel,
        condition: Arc<Mutex<Condition<T>>>,
    },
}

impl<T> From<StandardEventConfig<T>> for StandardEvent<T> {
    fn from(value: StandardEventConfig<T>) -> Self {
        match value {
            StandardEventConfig::Level(level) => StandardEvent::Level(level),
            StandardEventConfig::Conditional { level, condition } => StandardEvent::Conditional {
                level,
                condition: Arc::new(Mutex::new(condition)),
            },
        }
    }
}

impl<T> Default for StandardEventConfig<T> {
    fn default() -> Self {
        Self::Level(EventLevel::default())
    }
}

impl<T> StandardEvent<T> {
    pub(crate) fn level(&self) -> EventLevel {
        match self {
            Self::Level(level) => *level,
            Self::Conditional { level, .. } => *level,
        }
    }

    pub(crate) fn condition(&self) -> Option<&Arc<Mutex<Condition<T>>>> {
        match self {
            Self::Level(_) => None,
            Self::Conditional { condition, .. } => Some(condition),
        }
    }
}

#[derive(Deserialize, JsonSchema, Clone, Debug, Default, PartialEq, Copy)]
#[serde(rename_all = "snake_case")]
pub(crate) enum EventLevel {
    Info,
    Warn,
    Error,
    #[default]
    Off,
}

/// An event that can be logged as part of a trace.
/// The event has an implicit `type` attribute that matches the name of the event in the yaml
/// and a message that can be used to provide additional information.
#[derive(Deserialize, JsonSchema, Clone, Debug)]
pub(crate) struct Event<A, E>
where
    A: Default + Debug,
    E: Debug,
{
    /// The log level of the event.
    pub(super) level: EventLevel,

    /// The event message.
    pub(super) message: Arc<String>,

    /// When to trigger the event.
    pub(super) on: EventOn,

    /// The event attributes.
    #[serde(default = "Extendable::empty_arc::<A, E>")]
    pub(super) attributes: Arc<Extendable<A, E>>,

    /// The event conditions.
    #[serde(default = "Condition::empty::<E>")]
    pub(super) condition: Condition<E>,
}

impl<A, E, Request, Response, EventResponse> Event<A, E>
where
    A: Selectors<Request, Response, EventResponse> + Default + Debug,
    E: Selector<Request = Request, Response = Response, EventResponse = EventResponse> + Debug,
{
    pub(crate) fn validate(&self) -> Result<(), String> {
        let stage = Some(self.on.into());
        self.attributes.validate(stage)?;
        self.condition.validate(stage)?;
        Ok(())
    }
}

/// When to trigger the event.
#[derive(Deserialize, JsonSchema, Clone, Debug, Copy, PartialEq)]
#[serde(rename_all = "snake_case")]
pub(crate) enum EventOn {
    /// Log the event on request
    Request,
    /// Log the event on response
    Response,
    /// Log the event on every chunks in the response
    EventResponse,
    /// Log the event on error
    Error,
}

pub(crate) struct CustomEvent<Request, Response, EventResponse, A, T>
where
    A: Selectors<Request, Response, EventResponse> + Default,
    T: Selector<Request = Request, Response = Response> + Debug,
{
    pub(super) inner: Mutex<CustomEventInner<Request, Response, EventResponse, A, T>>,
}

pub(super) struct CustomEventInner<Request, Response, EventResponse, A, T>
where
    A: Selectors<Request, Response, EventResponse> + Default,
    T: Selector<Request = Request, Response = Response> + Debug,
{
    pub(super) name: String,
    pub(super) level: EventLevel,
    pub(super) event_on: EventOn,
    pub(super) message: Arc<String>,
    pub(super) selectors: Option<Arc<Extendable<A, T>>>,
    pub(super) condition: Condition<T>,
    pub(super) attributes: Vec<opentelemetry::KeyValue>,
    pub(super) _phantom: PhantomData<EventResponse>,
}

impl<A, T, Request, Response, EventResponse> Instrumented
    for CustomEvent<Request, Response, EventResponse, A, T>
where
    A: Selectors<Request, Response, EventResponse> + Default,
    T: Selector<Request = Request, Response = Response, EventResponse = EventResponse>
        + Debug
        + Debug,
{
    type Request = Request;
    type Response = Response;
    type EventResponse = EventResponse;

    fn on_request(&self, request: &Self::Request) {
        let mut inner = self.inner.lock();
        if inner.condition.evaluate_request(request) != Some(true)
            && inner.event_on == EventOn::Request
        {
            return;
        }
        if let Some(selectors) = &inner.selectors {
            inner.attributes = selectors.on_request(request);
        }

        if inner.event_on == EventOn::Request
            && inner.condition.evaluate_request(request) != Some(false)
        {
            let attrs = std::mem::take(&mut inner.attributes);
            inner.send_event(attrs);
        }
    }

    fn on_response(&self, response: &Self::Response) {
        let mut inner = self.inner.lock();
        if inner.event_on != EventOn::Response {
            return;
        }

        if !inner.condition.evaluate_response(response) {
            return;
        }
        if let Some(selectors) = &inner.selectors {
            let mut new_attributes = selectors.on_response(response);
            inner.attributes.append(&mut new_attributes);
        }

        let attrs = std::mem::take(&mut inner.attributes);
        inner.send_event(attrs);
    }

    fn on_response_event(&self, response: &Self::EventResponse, ctx: &Context) {
        let inner = self.inner.lock();
        if inner.event_on != EventOn::EventResponse {
            return;
        }

        if !inner.condition.evaluate_event_response(response, ctx) {
            return;
        }
        let mut attributes = inner.attributes.clone();
        if let Some(selectors) = &inner.selectors {
            let mut new_attributes = selectors.on_response_event(response, ctx);
            attributes.append(&mut new_attributes);
        }
        // Stub span to make sure the custom attributes are saved in current span extensions
        // It won't be extracted or sampled at all
        if Span::current().is_none() {
            let span = info_span!("supergraph_event_send_event");
            let _entered = span.enter();
            inner.send_event(attributes);
        } else {
            inner.send_event(attributes);
        }
    }

    fn on_error(&self, error: &BoxError, ctx: &Context) {
        let mut inner = self.inner.lock();
        if inner.event_on != EventOn::Error {
            return;
        }
        if let Some(selectors) = &inner.selectors {
            let mut new_attributes = selectors.on_error(error, ctx);
            inner.attributes.append(&mut new_attributes);
        }

        let attrs = std::mem::take(&mut inner.attributes);
        inner.send_event(attrs);
    }
}

impl<A, T, Request, Response, EventResponse>
    CustomEventInner<Request, Response, EventResponse, A, T>
where
    A: Selectors<Request, Response, EventResponse> + Default,
    T: Selector<Request = Request, Response = Response> + Debug + Debug,
{
    #[inline]
    fn send_event(&self, attributes: Vec<KeyValue>) {
        log_event(self.level, &self.name, attributes, &self.message);
    }
}

#[inline]
pub(crate) fn log_event(level: EventLevel, kind: &str, attributes: Vec<KeyValue>, message: &str) {
    let span = Span::current();
    #[cfg(test)]
    let mut attributes = attributes;
    #[cfg(test)]
    attributes.sort_by(|a, b| a.key.partial_cmp(&b.key).unwrap());
    span.set_event_dyn_attributes(attributes);

    match level {
        EventLevel::Info => {
            ::tracing::info!(%kind, "{}", message);
        }
        EventLevel::Warn => {
            ::tracing::warn!(%kind, "{}", message)
        }
        EventLevel::Error => {
            ::tracing::error!(%kind, "{}", message)
        }
        EventLevel::Off => {}
    }
}

#[cfg(test)]
mod tests {
    use std::str::FromStr;

    use apollo_compiler::name;
    use apollo_federation::sources::connect::ConnectId;
    use apollo_federation::sources::connect::ConnectSpec;
    use apollo_federation::sources::connect::Connector;
    use apollo_federation::sources::connect::HttpJsonTransport;
    use apollo_federation::sources::connect::JSONSelection;
    use apollo_federation::sources::connect::StringTemplate;
    use http::HeaderValue;
    use http::header::CONTENT_LENGTH;
    use router::body;
    use tracing::instrument::WithSubscriber;

    use super::*;
    use crate::assert_snapshot_subscriber;
    use crate::context::CONTAINS_GRAPHQL_ERROR;
    use crate::context::OPERATION_NAME;
    use crate::graphql;
    use crate::plugins::connectors::handle_responses::MappedResponse;
    use crate::plugins::connectors::make_requests::ResponseKey;
    use crate::plugins::telemetry::Telemetry;
    use crate::plugins::test::PluginTestHarness;
    use crate::services::connector::request_service::Request;
    use crate::services::connector::request_service::Response;
    use crate::services::connector::request_service::TransportRequest;
    use crate::services::connector::request_service::TransportResponse;
    use crate::services::connector::request_service::transport;

    #[tokio::test(flavor = "multi_thread")]
    async fn test_router_events() {
        let test_harness: PluginTestHarness<Telemetry> = PluginTestHarness::builder()
            .config(include_str!("../testdata/custom_events.router.yaml"))
            .build()
            .await;

        async {
            test_harness
                .router_service(
                    |_r|async  {
                        Ok(router::Response::fake_builder()
                            .header("custom-header", "val1")
                            .header(CONTENT_LENGTH, "25")
                            .header("x-log-request", HeaderValue::from_static("log"))
                            .data(serde_json_bytes::json!({"data": "res"}))
                            .build()
                            .expect("expecting valid response"))
                    },
                )
                .call(
                    router::Request::fake_builder()
                        .header(CONTENT_LENGTH, "0")
                        .header("custom-header", "val1")
                        .header("x-log-request", HeaderValue::from_static("log"))
                        .build()
                        .unwrap()
                )
                .await
                .expect("expecting successful response");
        }
        .with_subscriber(
            assert_snapshot_subscriber!({r#"[].span["apollo_private.duration_ns"]"# => "[duration]", r#"[].spans[]["apollo_private.duration_ns"]"# => "[duration]", "[].fields.attributes" => insta::sorted_redaction()}),
        )
        .await
    }

    #[tokio::test(flavor = "multi_thread")]
    async fn test_router_events_graphql_error() {
        let test_harness: PluginTestHarness<Telemetry> = PluginTestHarness::builder()
            .config(include_str!("../testdata/custom_events.router.yaml"))
            .build()
            .await;

        async {
            // Without the header to enable custom event
            test_harness
                .router_service(

                    |_r| async {
                        let context_with_error = Context::new();
                        let _ = context_with_error
                            .insert(CONTAINS_GRAPHQL_ERROR, true)
                            .unwrap();
                        Ok(router::Response::fake_builder()
                            .header("custom-header", "val1")
                            .context(context_with_error)
                            .data(serde_json_bytes::json!({"errors": [{"message": "res"}]}))
                            .build()
                            .expect("expecting valid response"))
                    },
                )
                .call(router::Request::fake_builder()
                    .header("custom-header", "val1")
                    .build()
                    .unwrap())
                .await
                .expect("expecting successful response");
        }
        .with_subscriber(
            assert_snapshot_subscriber!({r#"[].span["apollo_private.duration_ns"]"# => "[duration]", r#"[].spans[]["apollo_private.duration_ns"]"# => "[duration]", "[].fields.attributes" => insta::sorted_redaction()}),
        )
        .await
    }

    #[tokio::test(flavor = "multi_thread")]
    async fn test_router_events_graphql_response() {
        let test_harness: PluginTestHarness<Telemetry> = PluginTestHarness::builder()
            .config(include_str!("../testdata/custom_events.router.yaml"))
            .build()
            .await;

        async {
            // Without the header to enable custom event
            test_harness
                .router_service(
                    |_r| async {
                        Ok(router::Response::fake_builder()
                            .header("custom-header", "val1")
                            .header(CONTENT_LENGTH, "25")
                            .header("x-log-response", HeaderValue::from_static("log"))
                            .data(serde_json_bytes::json!({"data": "res"}))
                            .build()
                            .expect("expecting valid response"))
                    },
                )
                .call(router::Request::fake_builder()
                    .header("custom-header", "val1")
                    .build()
                    .unwrap())
                .await
                .expect("expecting successful response");
        }
        .with_subscriber(
            assert_snapshot_subscriber!({r#"[].span["apollo_private.duration_ns"]"# => "[duration]", r#"[].spans[]["apollo_private.duration_ns"]"# => "[duration]", "[].fields.attributes" => insta::sorted_redaction()}),
        )
        .await
    }

    #[tokio::test(flavor = "multi_thread")]
    async fn test_supergraph_events() {
        let test_harness: PluginTestHarness<Telemetry> = PluginTestHarness::builder()
            .config(include_str!("../testdata/custom_events.router.yaml"))
            .build()
            .await;

        async {
            test_harness
                .supergraph_service(|_r| async {
                    supergraph::Response::fake_builder()
                        .header("custom-header", "val1")
                        .header("x-log-request", HeaderValue::from_static("log"))
                        .data(serde_json::json!({"data": "res"}).to_string())
                        .build()
                })
                .call(
                    supergraph::Request::fake_builder()
                        .query("query { foo }")
                        .header("x-log-request", HeaderValue::from_static("log"))
                        .build()
                        .unwrap(),
                )
                .await
                .expect("expecting successful response");
        }
        .with_subscriber(assert_snapshot_subscriber!())
        .await
    }

    #[tokio::test(flavor = "multi_thread")]
    async fn test_supergraph_events_with_exists_condition() {
        let test_harness: PluginTestHarness<Telemetry> = PluginTestHarness::builder()
            .config(include_str!(
                "../testdata/custom_events_exists_condition.router.yaml"
            ))
            .build()
            .await;

        async {
            let ctx = Context::new();
            ctx.insert(OPERATION_NAME, String::from("Test")).unwrap();
            test_harness
                .supergraph_service(|_r| async {
                    supergraph::Response::fake_builder()
                        .data(serde_json::json!({"data": "res"}).to_string())
                        .build()
                })
                .call(
                    supergraph::Request::fake_builder()
                        .query("query Test { foo }")
                        .context(ctx)
                        .build()
                        .unwrap(),
                )
                .await
                .expect("expecting successful response");
            test_harness
                .supergraph_service(|_r| async {
                    Ok(supergraph::Response::fake_builder()
                        .data(serde_json::json!({"data": "res"}).to_string())
                        .build()
                        .expect("expecting valid response"))
                })
                .call(
                    supergraph::Request::fake_builder()
                        .query("query { foo }")
                        .build()
                        .unwrap(),
                )
                .await
                .expect("expecting successful response");
        }
        .with_subscriber(assert_snapshot_subscriber!())
        .await
    }

    #[tokio::test(flavor = "multi_thread")]
    async fn test_supergraph_events_on_graphql_error() {
        let test_harness: PluginTestHarness<Telemetry> = PluginTestHarness::builder()
            .config(include_str!("../testdata/custom_events.router.yaml"))
            .build()
            .await;

        async {
            test_harness
                .supergraph_service(|_r| async {
                    let context_with_error = Context::new();
                    let _ = context_with_error
                        .insert(CONTAINS_GRAPHQL_ERROR, true)
                        .unwrap();
                    supergraph::Response::fake_builder()
                        .header("custom-header", "val1")
                        .header("x-log-request", HeaderValue::from_static("log"))
                        .context(context_with_error)
                        .data(serde_json_bytes::json!({"errors": [{"message": "res"}]}))
                        .build()
                })
                .call(
                    supergraph::Request::fake_builder()
                        .query("query { foo }")
                        .build()
                        .unwrap(),
                )
                .await
                .expect("expecting successful response");
        }
        .with_subscriber(assert_snapshot_subscriber!())
        .await
    }

    #[tokio::test(flavor = "multi_thread")]
    async fn test_supergraph_events_on_response() {
        let test_harness: PluginTestHarness<Telemetry> = PluginTestHarness::builder()
            .config(include_str!("../testdata/custom_events.router.yaml"))
            .build()
            .await;

        async {
            test_harness
                .supergraph_service(|_r| async {
                    supergraph::Response::fake_builder()
                        .header("custom-header", "val1")
                        .header("x-log-response", HeaderValue::from_static("log"))
                        .data(serde_json_bytes::json!({"errors": [{"message": "res"}]}))
                        .build()
                })
                .call(
                    supergraph::Request::fake_builder()
                        .query("query { foo }")
                        .build()
                        .unwrap(),
                )
                .await
                .expect("expecting successful response");
        }
        .with_subscriber(assert_snapshot_subscriber!())
        .await
    }

    #[tokio::test(flavor = "multi_thread")]
    async fn test_subgraph_events() {
        let test_harness: PluginTestHarness<Telemetry> = PluginTestHarness::builder()
            .config(include_str!("../testdata/custom_events.router.yaml"))
            .build()
            .await;

        async {
            let mut subgraph_req = http::Request::new(
                graphql::Request::fake_builder()
                    .query("query { foo }")
                    .build(),
            );
            subgraph_req
                .headers_mut()
                .insert("x-log-request", HeaderValue::from_static("log"));
            test_harness
                .subgraph_service("subgraph", |_r| async {
                    subgraph::Response::fake2_builder()
                        .header("custom-header", "val1")
                        .header("x-log-request", HeaderValue::from_static("log"))
                        .data(serde_json::json!({"data": "res"}).to_string())
                        .build()
                })
                .call(
                    subgraph::Request::fake_builder()
                        .subgraph_name("subgraph")
                        .subgraph_request(subgraph_req)
                        .build(),
                )
                .await
                .expect("expecting successful response");
        }
        .with_subscriber(assert_snapshot_subscriber!())
        .await
    }

    #[tokio::test(flavor = "multi_thread")]
    async fn test_subgraph_events_response() {
        let test_harness: PluginTestHarness<Telemetry> = PluginTestHarness::builder()
            .config(include_str!("../testdata/custom_events.router.yaml"))
            .build()
            .await;

        async {
            let mut subgraph_req = http::Request::new(
                graphql::Request::fake_builder()
                    .query("query { foo }")
                    .build(),
            );
            subgraph_req
                .headers_mut()
                .insert("x-log-request", HeaderValue::from_static("log"));
            test_harness
                .subgraph_service("subgraph", |_r| async {
                    subgraph::Response::fake2_builder()
                        .header("custom-header", "val1")
                        .header("x-log-response", HeaderValue::from_static("log"))
                        .subgraph_name("subgraph")
                        .data(serde_json::json!({"data": "res"}).to_string())
                        .build()
                })
                .call(
                    subgraph::Request::fake_builder()
                        .subgraph_name("subgraph")
                        .subgraph_request(subgraph_req)
                        .build(),
                )
                .await
                .expect("expecting successful response");
        }
        .with_subscriber(assert_snapshot_subscriber!())
        .await
    }

    #[tokio::test(flavor = "multi_thread")]
    async fn test_connector_events_request() {
        let test_harness: PluginTestHarness<Telemetry> = PluginTestHarness::builder()
            .config(include_str!("../testdata/custom_events.router.yaml"))
            .build()
            .await;

        async {
            let context = crate::Context::default();
            let mut http_request = http::Request::builder().body("".into()).unwrap();
            http_request
                .headers_mut()
                .insert("x-log-request", HeaderValue::from_static("log"));
            let transport_request = TransportRequest::Http(transport::http::HttpRequest {
                inner: http_request,
                debug: None,
            });
            let connector = Connector {
                id: ConnectId::new(
                    "subgraph".into(),
                    Some("source".into()),
                    name!(Query),
                    name!(users),
                    0,
                    "label",
                ),
                transport: HttpJsonTransport {
                    source_uri: None,
                    connect_template: StringTemplate::from_str("/test").unwrap(),
                    ..Default::default()
                },
                selection: JSONSelection::empty(),
                config: None,
                max_requests: None,
                entity_resolver: None,
                spec: ConnectSpec::V0_1,
                request_variables: Default::default(),
                response_variables: Default::default(),
<<<<<<< HEAD
=======
                batch_settings: None,
>>>>>>> df593628
                request_headers: Default::default(),
                response_headers: Default::default(),
            };
            let response_key = ResponseKey::RootField {
                name: "hello".to_string(),
                inputs: Default::default(),
                selection: Arc::new(JSONSelection::parse("$.data").unwrap()),
            };
            let connector_request = Request {
                context: context.clone(),
                connector: Arc::new(connector.clone()),
                service_name: Default::default(),
                transport_request,
                key: response_key.clone(),
                mapping_problems: vec![],
                supergraph_request: Default::default(),
            };
            test_harness
                .call_connector_request_service(connector_request, |request| Response {
                    context: request.context.clone(),
                    connector: request.connector.clone(),
                    transport_result: Ok(TransportResponse::Http(transport::http::HttpResponse {
                        inner: http::Response::builder()
                            .status(200)
                            .header("x-log-request", HeaderValue::from_static("log"))
                            .body(body::empty())
                            .expect("expecting valid response")
                            .into_parts()
                            .0,
                    })),
                    mapped_response: MappedResponse::Data {
                        data: serde_json::json!({})
                            .try_into()
                            .expect("expecting valid JSON"),
                        key: request.key.clone(),
                        problems: vec![],
                    },
                })
                .await
                .expect("expecting successful response");
        }
        .with_subscriber(assert_snapshot_subscriber!())
        .await
    }

    #[tokio::test(flavor = "multi_thread")]
    async fn test_connector_events_response() {
        let test_harness: PluginTestHarness<Telemetry> = PluginTestHarness::builder()
            .config(include_str!("../testdata/custom_events.router.yaml"))
            .build()
            .await;

        async {
            let context = crate::Context::default();
            let mut http_request = http::Request::builder().body("".into()).unwrap();
            http_request
                .headers_mut()
                .insert("x-log-response", HeaderValue::from_static("log"));
            let transport_request = TransportRequest::Http(transport::http::HttpRequest {
                inner: http_request,
                debug: None,
            });
            let connector = Connector {
                id: ConnectId::new(
                    "subgraph".into(),
                    Some("source".into()),
                    name!(Query),
                    name!(users),
                    0,
                    "label",
                ),
                transport: HttpJsonTransport {
                    source_uri: None,
                    connect_template: StringTemplate::from_str("/test").unwrap(),
                    ..Default::default()
                },
                selection: JSONSelection::empty(),
                config: None,
                max_requests: None,
                entity_resolver: None,
                spec: ConnectSpec::V0_1,
                request_variables: Default::default(),
                response_variables: Default::default(),
<<<<<<< HEAD
=======
                batch_settings: None,
>>>>>>> df593628
                request_headers: Default::default(),
                response_headers: Default::default(),
            };
            let response_key = ResponseKey::RootField {
                name: "hello".to_string(),
                inputs: Default::default(),
                selection: Arc::new(JSONSelection::parse("$.data").unwrap()),
            };
            let connector_request = Request {
                context: context.clone(),
                connector: Arc::new(connector.clone()),
                service_name: Default::default(),
                transport_request,
                key: response_key.clone(),
                mapping_problems: vec![],
                supergraph_request: Default::default(),
            };
            test_harness
                .call_connector_request_service(connector_request, |request| Response {
                    context: request.context.clone(),
                    connector: request.connector.clone(),
                    transport_result: Ok(TransportResponse::Http(transport::http::HttpResponse {
                        inner: http::Response::builder()
                            .status(200)
                            .header("x-log-response", HeaderValue::from_static("log"))
                            .body(body::empty())
                            .expect("expecting valid response")
                            .into_parts()
                            .0,
                    })),
                    mapped_response: MappedResponse::Data {
                        data: serde_json::json!({})
                            .try_into()
                            .expect("expecting valid JSON"),
                        key: request.key.clone(),
                        problems: vec![],
                    },
                })
                .await
                .expect("expecting successful response");
        }
        .with_subscriber(assert_snapshot_subscriber!())
        .await
    }
}<|MERGE_RESOLUTION|>--- conflicted
+++ resolved
@@ -1229,10 +1229,7 @@
                 spec: ConnectSpec::V0_1,
                 request_variables: Default::default(),
                 response_variables: Default::default(),
-<<<<<<< HEAD
-=======
                 batch_settings: None,
->>>>>>> df593628
                 request_headers: Default::default(),
                 response_headers: Default::default(),
             };
@@ -1316,10 +1313,7 @@
                 spec: ConnectSpec::V0_1,
                 request_variables: Default::default(),
                 response_variables: Default::default(),
-<<<<<<< HEAD
-=======
                 batch_settings: None,
->>>>>>> df593628
                 request_headers: Default::default(),
                 response_headers: Default::default(),
             };
