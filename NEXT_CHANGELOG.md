--- conflicted
+++ resolved
@@ -21,41 +21,16 @@
 
 Description! And a link to a [reference](http://url)
 
-<<<<<<< HEAD
-- **Add more information for the subgraph_request span** ([PR #1119](https://github.com/apollographql/router/pull/1119))
+By [@USERNAME](https://github.com/USERNAME) in https://github.com/apollographql/router/pull/PULL_NUMBER
+-->
 
-  Add a new span only for the subgraph request, with all HTTP and net information needed for the opentelemetry specs
+# [0.9.4] (unreleased) - 2022-mm-dd
 
+## 🚀 Features
 ### Allow to set a custom health check path ([PR #1164](https://github.com/apollographql/router/pull/1164))
-  Added the possibility to set a custom health check path
+Added the possibility to set a custom health check path
   ```yaml
 server:
   # Default is /.well-known/apollo/server-health
   health_check_path: /health
-```
-
-## 🐛 Fixes
-
-### Content-Type is application/json ([1154](https://github.com/apollographql/router/issues/1154)) 
-  The router was not setting a content-type on results. This fix ensures that a content-type of application/json is added when returning a graphql response.
-
-- **Prevent memory leaks when tasks are cancelled** [PR #767](https://github.com/apollographql/router/pull/767)
-
-  Cancelling a request could put the router in an unresponsive state where the deduplication layer or cache would make subgraph requests hang.
-
-## 🛠 Maintenance
-### Unpin schemars version [#1074](https://github.com/apollographql/router/issues/1074)
-The Schemars 0.8.9 caused compile errors due to it validating default types.
-This change has however been rolled back upstream.
-We can now safely depend on schemars 0.8.10.
-
-### Update Moka to fix occasional panics on AMD hardware [#1137](https://github.com/apollographql/router/issues/1137)
-Moka has a dependency on Quanta which had an issue with AMD hardware. This is now fixed via [Moka-#119](https://github.com/moka-rs/moka/issues/119).
-
-## 📚 Documentation
-=======
-By [@USERNAME](https://github.com/USERNAME) in https://github.com/apollographql/router/pull/PULL_NUMBER
--->
->>>>>>> dfbfea04
-
-# [0.9.4] (unreleased) - 2022-mm-dd+```