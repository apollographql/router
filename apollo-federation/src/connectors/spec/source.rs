use std::str::FromStr;

use apollo_compiler::Name;
use apollo_compiler::Node;
use apollo_compiler::Schema;
use apollo_compiler::ast::Value;
use apollo_compiler::name;
use apollo_compiler::parser::SourceMap;
use apollo_compiler::schema::Component;
use apollo_compiler::schema::Directive;
use http::Uri;
use itertools::Itertools;

use super::errors::ERRORS_ARGUMENT_NAME;
use super::errors::ErrorsArguments;
use crate::connectors::Header;
use crate::connectors::JSONSelection;
use crate::connectors::OriginatingDirective;
use crate::connectors::SourceName;
use crate::connectors::spec::http::HTTP_ARGUMENT_NAME;
use crate::connectors::spec::http::PATH_ARGUMENT_NAME;
use crate::connectors::spec::http::QUERY_PARAMS_ARGUMENT_NAME;
use crate::connectors::validation::Code;
use crate::connectors::validation::Message;
use crate::error::FederationError;

pub(crate) const SOURCE_DIRECTIVE_NAME_IN_SPEC: Name = name!("source");
pub(crate) const SOURCE_NAME_ARGUMENT_NAME: Name = name!("name");
pub(crate) const SOURCE_HTTP_NAME_IN_SPEC: Name = name!("SourceHTTP");

pub(crate) fn extract_source_directive_arguments(
    schema: &Schema,
    name: &Name,
) -> Result<Vec<SourceDirectiveArguments>, FederationError> {
    schema
        .schema_definition
        .directives
        .iter()
        .filter(|directive| directive.name == *name)
        .map(|directive| SourceDirectiveArguments::from_directive(directive, &schema.sources))
        .collect()
}

/// Arguments to the `@source` directive
#[cfg_attr(test, derive(Debug))]
pub(crate) struct SourceDirectiveArguments {
    /// The friendly name of this source for use in `@connect` directives
    pub(crate) name: SourceName,

    /// Common HTTP options
    pub(crate) http: SourceHTTPArguments,

    /// Configure the error mapping functionality for this source
    pub(crate) errors: Option<ErrorsArguments>,
}

impl SourceDirectiveArguments {
    fn from_directive(
        value: &Component<Directive>,
        sources: &SourceMap,
    ) -> Result<Self, FederationError> {
        let args = &value.arguments;
        let directive_name = &value.name;

        // We'll have to iterate over the arg list and keep the properties by their name
        let name = SourceName::from_directive_permissive(value, sources).map_err(|message| {
            crate::error::SingleFederationError::InvalidGraphQL {
                message: message.message,
            }
        })?;
        let mut http = None;
        let mut errors = None;
        for arg in args {
            let arg_name = arg.name.as_str();

            if arg_name == HTTP_ARGUMENT_NAME.as_str() {
                let http_value = arg.value.as_object().ok_or_else(|| {
                    FederationError::internal(format!(
                        "`http` field in `@{directive_name}` directive is not an object"
                    ))
                })?;
                let http_value =
                    SourceHTTPArguments::from_directive(http_value, directive_name, sources)?;

                http = Some(http_value);
            } else if arg_name == ERRORS_ARGUMENT_NAME.as_str() {
                let http_value = arg.value.as_object().ok_or_else(|| {
                    FederationError::internal(format!(
                        "`errors` field in `@{directive_name}` directive is not an object"
                    ))
                })?;
                let errors_value = ErrorsArguments::try_from((http_value, directive_name))?;

                errors = Some(errors_value);
            }
        }

        Ok(Self {
            name,
            http: http.ok_or_else(|| {
                FederationError::internal(format!(
                    "missing `http` field in `@{directive_name}` directive"
                ))
            })?,
            errors,
        })
    }
}

/// Parsed `@source(http:)`
#[cfg_attr(test, derive(Debug))]
pub struct SourceHTTPArguments {
    /// The base URL containing all sub API endpoints
    pub(crate) base_url: Uri,

    /// HTTP headers used when requesting resources from the upstream source.
    /// Can be overridden by name with headers in a @connect directive.
    pub(crate) headers: Vec<Header>,
    pub(crate) path: Option<JSONSelection>,
    pub(crate) query_params: Option<JSONSelection>,
}

impl SourceHTTPArguments {
    fn from_directive(
        values: &[(Name, Node<Value>)],
        directive_name: &Name,
        sources: &SourceMap,
    ) -> Result<Self, FederationError> {
<<<<<<< HEAD
        let mut base_url = None;
        let headers: Vec<Header> = Header::from_http_arg(values, OriginatingDirective::Source)
=======
        let base_url = BaseUrl::parse(values, directive_name, sources)
            .map_err(|err| FederationError::internal(err.message))?
            .url;
        let headers: Vec<Header> = Header::from_http_arg(values)
>>>>>>> 15f32913
            .into_iter()
            .try_collect()
            .map_err(|err| FederationError::internal(err.to_string()))?;
        let mut path = None;
        let mut query = None;
        for (name, value) in values {
            let name = name.as_str();

            if name == PATH_ARGUMENT_NAME.as_str() {
                let value = value.as_str().ok_or_else(|| {
                    FederationError::internal(format!(
                        "`{}` field in `@{directive_name}` directive's `http.path` field is not a string",
                        PATH_ARGUMENT_NAME
                    ))
                })?;
                path = Some(
                    JSONSelection::parse(value)
                        .map_err(|e| FederationError::internal(e.message))?,
                );
            } else if name == QUERY_PARAMS_ARGUMENT_NAME.as_str() {
                let value = value.as_str().ok_or_else(|| FederationError::internal(format!(
                    "`{}` field in `@{directive_name}` directive's `http.queryParams` field is not a string",
                    QUERY_PARAMS_ARGUMENT_NAME
                )))?;
                query = Some(
                    JSONSelection::parse(value)
                        .map_err(|e| FederationError::internal(e.message))?,
                );
            }
        }

        Ok(Self {
            base_url,
            headers,
            path,
            query_params: query,
        })
    }
}

/// The `baseURL` argument to the `@source` directive
#[derive(Debug)]
pub(crate) struct BaseUrl {
    pub(crate) url: Uri,
    pub(crate) node: Node<Value>,
}

impl BaseUrl {
    pub(crate) const ARGUMENT: Name = name!("baseURL");

    pub(crate) fn parse(
        values: &[(Name, Node<Value>)],
        directive_name: &Name,
        sources: &SourceMap,
    ) -> Result<Self, Message> {
        const BASE_URL: Name = BaseUrl::ARGUMENT;

        let value = values
            .iter()
            .find_map(|(key, value)| (key == &Self::ARGUMENT).then_some(value))
            .ok_or_else(|| Message {
                code: Code::GraphQLError,
                message: format!("`@{directive_name}` must have a `baseURL` argument."),
                locations: directive_name
                    .line_column_range(sources)
                    .into_iter()
                    .collect(),
            })?;
        let str_value = value.as_str().ok_or_else(|| Message {
            code: Code::GraphQLError,
            message: format!("`@{directive_name}({BASE_URL}:)` must be a string."),
            locations: value.line_column_range(sources).into_iter().collect(),
        })?;
        let url = Uri::from_str(str_value).map_err(|inner| Message {
            code: Code::InvalidUrl,
            message: format!(
                "`@{directive_name}({BASE_URL:})` value {str_value} is not a valid URL: {inner}."
            ),
            locations: value.line_column_range(sources).into_iter().collect(),
        })?;
        Ok(Self {
            url,
            node: value.clone(),
        })
    }
}

#[cfg(test)]
mod tests {
    use apollo_compiler::Schema;

    use super::*;
    use crate::ValidFederationSubgraphs;
    use crate::schema::FederationSchema;
    use crate::supergraph::extract_subgraphs_from_supergraph;

    static SIMPLE_SUPERGRAPH: &str = include_str!("../tests/schemas/simple.graphql");

    fn get_subgraphs(supergraph_sdl: &str) -> ValidFederationSubgraphs {
        let schema = Schema::parse(supergraph_sdl, "supergraph.graphql").unwrap();
        let supergraph_schema = FederationSchema::new(schema).unwrap();
        extract_subgraphs_from_supergraph(&supergraph_schema, Some(true)).unwrap()
    }

    #[test]
    fn it_parses_at_source() {
        let subgraphs = get_subgraphs(SIMPLE_SUPERGRAPH);
        let subgraph = subgraphs.get("connectors").unwrap();

        let actual_definition = subgraph
            .schema
            .get_directive_definition(&SOURCE_DIRECTIVE_NAME_IN_SPEC)
            .unwrap()
            .get(subgraph.schema.schema())
            .unwrap();

        insta::assert_snapshot!(actual_definition.to_string(), @"directive @source(name: String!, http: connect__SourceHTTP, errors: connect__ConnectorErrors) repeatable on SCHEMA");

        insta::assert_debug_snapshot!(
            subgraph.schema
                .referencers()
                .get_directive(SOURCE_DIRECTIVE_NAME_IN_SPEC.as_str())
                .unwrap(),
            @r###"
                DirectiveReferencers {
                    schema: Some(
                        SchemaDefinitionPosition,
                    ),
                    scalar_types: {},
                    object_types: {},
                    object_fields: {},
                    object_field_arguments: {},
                    interface_types: {},
                    interface_fields: {},
                    interface_field_arguments: {},
                    union_types: {},
                    enum_types: {},
                    enum_values: {},
                    input_object_types: {},
                    input_object_fields: {},
                    directive_arguments: {},
                }
            "###
        );
    }

    #[test]
    fn it_extracts_at_source() {
        let subgraphs = get_subgraphs(SIMPLE_SUPERGRAPH);
        let subgraph = subgraphs.get("connectors").unwrap();
        let schema = &subgraph.schema;

        // Try to extract the source information from the valid schema
        // TODO: This should probably be handled by the rest of the stack
        let sources = schema
            .referencers()
            .get_directive(&SOURCE_DIRECTIVE_NAME_IN_SPEC)
            .unwrap();

        // Extract the sources from the schema definition and map them to their `Source` equivalent
        let schema_directive_refs = sources.schema.as_ref().unwrap();
        let sources: Result<Vec<_>, _> = schema_directive_refs
            .get(schema.schema())
            .directives
            .iter()
            .filter(|directive| directive.name == SOURCE_DIRECTIVE_NAME_IN_SPEC)
            .map(|directive| {
                SourceDirectiveArguments::from_directive(directive, &schema.schema().sources)
            })
            .collect();

        insta::assert_debug_snapshot!(
            sources.unwrap(),
            @r#"
        [
            SourceDirectiveArguments {
                name: "json",
                http: SourceHTTPArguments {
                    base_url: https://jsonplaceholder.typicode.com/,
                    headers: [
                        Header {
                            name: "authtoken",
                            source: From(
                                "x-auth-token",
                            ),
                        },
                        Header {
                            name: "user-agent",
                            source: Value(
                                HeaderValue(
                                    StringTemplate {
                                        parts: [
                                            Constant(
                                                Constant {
                                                    value: "Firefox",
                                                    location: 0..7,
                                                },
                                            ),
                                        ],
                                    },
                                ),
                            ),
                        },
                    ],
                    path: None,
                    query_params: None,
                },
                errors: None,
            },
        ]
        "#
        );
    }
}<|MERGE_RESOLUTION|>--- conflicted
+++ resolved
@@ -126,15 +126,10 @@
         directive_name: &Name,
         sources: &SourceMap,
     ) -> Result<Self, FederationError> {
-<<<<<<< HEAD
-        let mut base_url = None;
-        let headers: Vec<Header> = Header::from_http_arg(values, OriginatingDirective::Source)
-=======
         let base_url = BaseUrl::parse(values, directive_name, sources)
             .map_err(|err| FederationError::internal(err.message))?
             .url;
-        let headers: Vec<Header> = Header::from_http_arg(values)
->>>>>>> 15f32913
+        let headers: Vec<Header> = Header::from_http_arg(values, OriginatingDirective::Source)
             .into_iter()
             .try_collect()
             .map_err(|err| FederationError::internal(err.to_string()))?;
