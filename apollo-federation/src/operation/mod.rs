--- conflicted
+++ resolved
@@ -3508,57 +3508,6 @@
     }
 }
 
-<<<<<<< HEAD
-=======
-/// Tracks fragments from the original operation, along with versions rebased on other subgraphs.
-// XXX(@goto-bus-stop): improve/replace/reduce this structure. My notes:
-// This gets cloned only in recursive query planning. Then whenever `.for_subgraph()` ends up being
-// called, it always clones the `rebased_fragments` map. `.for_subgraph()` is called whenever the
-// plan is turned into plan nodes by the FetchDependencyGraphToQueryPlanProcessor.
-// This suggests that we can remove the Arc wrapper for `rebased_fragments` because we end up cloning the inner data anyways.
-//
-// This data structure is also used as an argument in several `crate::operation` functions. This
-// seems wrong. The only useful method on this structure is `.for_subgraph()`, which is only used
-// by the fetch dependency graph when creating plan nodes. That necessarily implies that all other
-// uses of this structure only access `.original_fragments`. In that case, we should pass around
-// the `NamedFragments` itself, not this wrapper structure.
-//
-// `.for_subgraph()` also requires a mutable reference to fill in the data. But
-// `.rebased_fragments` is really a cache, so requiring a mutable reference isn't an ideal API.
-// Conceptually you are just computing something and getting the result. Perhaps we can use a
-// concurrent map, or prepopulate the HashMap for all subgraphs, or precompute the whole thing for
-// all subgraphs (or precompute a hash map of subgraph names to OnceLocks).
-#[derive(Clone)]
-pub(crate) struct RebasedFragments {
-    pub(crate) original_fragments: NamedFragments,
-    // JS PORT NOTE: In JS implementation values were optional
-    /// Map key: subgraph name
-    rebased_fragments: Arc<HashMap<Arc<str>, NamedFragments>>,
-}
-
-impl RebasedFragments {
-    pub(crate) fn new(fragments: NamedFragments) -> Self {
-        Self {
-            original_fragments: fragments,
-            rebased_fragments: Arc::new(HashMap::new()),
-        }
-    }
-
-    pub(crate) fn for_subgraph(
-        &mut self,
-        subgraph_name: impl Into<Arc<str>>,
-        subgraph_schema: &ValidFederationSchema,
-    ) -> &NamedFragments {
-        Arc::make_mut(&mut self.rebased_fragments)
-            .entry(subgraph_name.into())
-            .or_insert_with(|| {
-                self.original_fragments
-                    .rebase_on(subgraph_schema)
-                    .unwrap_or_default()
-            })
-    }
-}
-
 // Collect fragment usages from operation types.
 
 impl Selection {
@@ -3613,7 +3562,6 @@
     }
 }
 
->>>>>>> 2153fba1
 // Collect used variables from operation types.
 
 pub(crate) struct VariableCollector<'s> {
