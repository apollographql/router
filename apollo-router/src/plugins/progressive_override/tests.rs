--- conflicted
+++ resolved
@@ -1,10 +1,7 @@
 use std::sync::Arc;
 
-<<<<<<< HEAD
-=======
 use apollo_compiler::ast::Document;
 use apollo_compiler::Schema;
->>>>>>> 40eaed58
 use tower::ServiceExt;
 
 use crate::metrics::FutureMetricsExt;
@@ -138,23 +135,10 @@
     .unwrap()
     .supergraph_service(mock_service.boxed());
 
-<<<<<<< HEAD
     let schema = crate::spec::Schema::parse(include_str!("./testdata/supergraph.graphql")).unwrap();
     let parsed_doc =
         crate::spec::Query::parse_document(query, &schema, &crate::Configuration::default())
             .unwrap();
-=======
-    // plugin depends on the parsed document being in the context so we'll add
-    // it ourselves for testing purposes
-    let schema = Schema::parse_and_validate(SCHEMA, "").unwrap();
-    let document = Document::parse(query, "query.graphql").unwrap();
-    let executable = document.to_executable(&schema).unwrap();
-    let parsed_doc: ParsedDocument = Arc::from(ParsedDocumentInner {
-        ast: document,
-        executable: Arc::new(executable),
-        ..Default::default()
-    });
->>>>>>> 40eaed58
 
     let context = Context::new();
     context
@@ -220,21 +204,10 @@
 }
 
 async fn get_json_query_plan(query: &str) -> serde_json::Value {
-<<<<<<< HEAD
     let schema = crate::spec::Schema::parse(include_str!("./testdata/supergraph.graphql")).unwrap();
     let parsed_doc =
         crate::spec::Query::parse_document(query, &schema, &crate::Configuration::default())
             .unwrap();
-=======
-    let schema = Schema::parse_and_validate(SCHEMA, "").unwrap();
-    let document = Document::parse(query, "query.graphql").unwrap();
-    let executable = document.to_executable(&schema).unwrap();
-    let parsed_doc: ParsedDocument = Arc::from(ParsedDocumentInner {
-        ast: document,
-        executable: Arc::new(executable),
-        ..Default::default()
-    });
->>>>>>> 40eaed58
 
     let context: Context = Context::new();
     context
@@ -302,23 +275,10 @@
     .unwrap()
     .supergraph_service(mock_service.boxed());
 
-<<<<<<< HEAD
     let schema = crate::spec::Schema::parse(include_str!("./testdata/supergraph.graphql")).unwrap();
     let parsed_doc =
         crate::spec::Query::parse_document(query, &schema, &crate::Configuration::default())
             .unwrap();
-=======
-    // plugin depends on the parsed document being in the context so we'll add
-    // it ourselves for testing purposes
-    let schema = Schema::parse_and_validate(SCHEMA, "").unwrap();
-    let document = Document::parse(query, "query.graphql").unwrap();
-    let executable = document.to_executable(&schema).unwrap();
-    let parsed_doc: ParsedDocument = Arc::from(ParsedDocumentInner {
-        ast: document,
-        executable: Arc::new(executable),
-        ..Default::default()
-    });
->>>>>>> 40eaed58
 
     let context = Context::new();
     context
