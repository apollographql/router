---
source: apollo-router/tests/type_conditions.rs
expression: response
snapshot_kind: text
---
{
  "data": {
    "search": [
      {
        "id": "a7052397-b605-414a-aba4-408d51c8eef0",
        "sections": [
          {
            "artwork": "articleResultEnabled artwork",
            "title": "d0182b8a-a671-4244-ba1c-905274b0d198 title"
          },
          {
            "artwork": "articleResultEnabled artwork",
            "title": "e6eec2fc-05ce-40a2-956b-f1335e615204 title"
          }
        ]
      },
      {
        "id": "3a7b08c9-d8c0-4c55-b55d-596a272392e0",
        "sections": [
          {
            "artwork": "articleResultEnabled artwork",
            "title": "f44f584e-5d3d-4466-96f5-9afc3f5d5a54 title"
          },
          {
            "artwork": "articleResultEnabled artwork"
          }
        ]
      },
      {
        "sections": [
          {
            "id": "d9077ad2-d79a-45b5-b5ee-25ded226f03c",
            "title": "d9077ad2-d79a-45b5-b5ee-25ded226f03c title",
            "artwork": "movieResultEnabled artwork"
          },
          {
            "id": "9f1f1ebb-21d3-4afe-bb7d-6de706f78f02",
            "title": "9f1f1ebb-21d3-4afe-bb7d-6de706f78f02 title",
            "artwork": "movieResultEnabled artwork"
          }
        ],
        "id": "c5f4985f-8fb6-4414-a3f5-56f7f58dd043"
      },
      {
        "sections": [
          {
            "id": "24cea0de-2ac8-4cbe-85b6-8b1b80647c12",
            "title": "24cea0de-2ac8-4cbe-85b6-8b1b80647c12 title",
            "artwork": "movieResultEnabled artwork"
          },
          {
            "artwork": "movieResultEnabled artwork",
            "id": "2f772201-42ca-4376-9871-2252cc052262"
          }
        ],
        "id": "ff140d35-ce5d-48fe-bad7-1cfb2c3e310a"
      }
    ]
  },
  "extensions": {
    "apolloQueryPlan": {
      "object": {
        "kind": "QueryPlan",
        "node": {
          "kind": "Sequence",
          "nodes": [
            {
              "kind": "Fetch",
              "serviceName": "searchSubgraph",
              "variableUsages": [],
              "operation": "query Search__searchSubgraph__0 { search { __typename ..._generated_onMovieResult2_0 ..._generated_onArticleResult2_0 } } fragment _generated_onEntityCollectionSection2_0 on EntityCollectionSection { __typename id } fragment _generated_onGallerySection2_0 on GallerySection { __typename id } fragment _generated_onMovieResult2_0 on MovieResult { sections { __typename ..._generated_onEntityCollectionSection2_0 ..._generated_onGallerySection2_0 } id } fragment _generated_onArticleResult2_0 on ArticleResult { id sections { __typename ..._generated_onGallerySection2_0 ..._generated_onEntityCollectionSection2_0 } }",
              "operationName": "Search__searchSubgraph__0",
              "operationKind": "query",
              "id": null,
              "inputRewrites": null,
              "outputRewrites": null,
              "contextRewrites": null,
<<<<<<< HEAD
              "schemaAwareHash": "49f8587a3706924dd91c4ed142e4cb7341599769c6f2e7e974b683390c378771",
=======
              "schemaAwareHash": "1d2d8b1ab80b4b1293e9753a915997835e6ff5bc54ba4c9b400abe7fa4661386",
>>>>>>> 25dc5bd2
              "authorization": {
                "is_authenticated": false,
                "scopes": [],
                "policies": []
              }
            },
            {
              "kind": "Parallel",
              "nodes": [
                {
                  "kind": "Flatten",
                  "path": [
                    "search",
                    "@|[ArticleResult]",
                    "sections",
                    "@"
                  ],
                  "node": {
                    "kind": "Fetch",
                    "serviceName": "artworkSubgraph",
                    "requires": [
                      {
                        "kind": "InlineFragment",
                        "typeCondition": "GallerySection",
                        "selections": [
                          {
                            "kind": "Field",
                            "name": "__typename"
                          },
                          {
                            "kind": "Field",
                            "name": "id"
                          }
                        ]
                      },
                      {
                        "kind": "InlineFragment",
                        "typeCondition": "EntityCollectionSection",
                        "selections": [
                          {
                            "kind": "Field",
                            "name": "__typename"
                          },
                          {
                            "kind": "Field",
                            "name": "id"
                          }
                        ]
                      }
                    ],
                    "variableUsages": [
                      "articleResultParam"
                    ],
                    "operation": "query Search__artworkSubgraph__1($representations: [_Any!]!, $articleResultParam: String) { _entities(representations: $representations) { ... on GallerySection { artwork(params: $articleResultParam) } ..._generated_onEntityCollectionSection2_0 } } fragment _generated_onEntityCollectionSection2_0 on EntityCollectionSection { artwork(params: $articleResultParam) title }",
                    "operationName": "Search__artworkSubgraph__1",
                    "operationKind": "query",
                    "id": null,
                    "inputRewrites": null,
                    "outputRewrites": null,
                    "contextRewrites": null,
<<<<<<< HEAD
                    "schemaAwareHash": "2eb874d1637f6040c73f22dc50551f321610897debe931d1a3cb448227cfb679",
=======
                    "schemaAwareHash": "31465e7b7e358ea9407067188249b51fd7342088e6084360ed0df28199cef5cc",
>>>>>>> 25dc5bd2
                    "authorization": {
                      "is_authenticated": false,
                      "scopes": [],
                      "policies": []
                    }
                  }
                },
                {
                  "kind": "Flatten",
                  "path": [
                    "search",
                    "@|[MovieResult]",
                    "sections",
                    "@"
                  ],
                  "node": {
                    "kind": "Fetch",
                    "serviceName": "artworkSubgraph",
                    "requires": [
                      {
                        "kind": "InlineFragment",
                        "typeCondition": "EntityCollectionSection",
                        "selections": [
                          {
                            "kind": "Field",
                            "name": "__typename"
                          },
                          {
                            "kind": "Field",
                            "name": "id"
                          }
                        ]
                      },
                      {
                        "kind": "InlineFragment",
                        "typeCondition": "GallerySection",
                        "selections": [
                          {
                            "kind": "Field",
                            "name": "__typename"
                          },
                          {
                            "kind": "Field",
                            "name": "id"
                          }
                        ]
                      }
                    ],
                    "variableUsages": [
                      "movieResultParam"
                    ],
                    "operation": "query Search__artworkSubgraph__2($representations: [_Any!]!, $movieResultParam: String) { _entities(representations: $representations) { ..._generated_onEntityCollectionSection2_0 ... on GallerySection { artwork(params: $movieResultParam) } } } fragment _generated_onEntityCollectionSection2_0 on EntityCollectionSection { title artwork(params: $movieResultParam) }",
                    "operationName": "Search__artworkSubgraph__2",
                    "operationKind": "query",
                    "id": null,
                    "inputRewrites": null,
                    "outputRewrites": null,
                    "contextRewrites": null,
<<<<<<< HEAD
                    "schemaAwareHash": "ce53c44a5993b8f0d085dddde949dfadc615d385821c70fe6b43338b2abf732a",
=======
                    "schemaAwareHash": "550ad525da9bb9497fb0d51bf7a64b7d5d73ade5ee7d2e425573dc7e2e248e99",
>>>>>>> 25dc5bd2
                    "authorization": {
                      "is_authenticated": false,
                      "scopes": [],
                      "policies": []
                    }
                  }
                }
              ]
            }
          ]
        }
      },
      "text": "QueryPlan {\n  Sequence {\n    Fetch(service: \"searchSubgraph\") {\n      {\n        search {\n          __typename\n          ..._generated_onMovieResult2_0\n          ..._generated_onArticleResult2_0\n        }\n      }\n\n      fragment _generated_onEntityCollectionSection2_0 on EntityCollectionSection {\n        __typename\n        id\n      }\n\n      fragment _generated_onGallerySection2_0 on GallerySection {\n        __typename\n        id\n      }\n\n      fragment _generated_onMovieResult2_0 on MovieResult {\n        sections {\n          __typename\n          ..._generated_onEntityCollectionSection2_0\n          ..._generated_onGallerySection2_0\n        }\n        id\n      }\n\n      fragment _generated_onArticleResult2_0 on ArticleResult {\n        id\n        sections {\n          __typename\n          ..._generated_onGallerySection2_0\n          ..._generated_onEntityCollectionSection2_0\n        }\n      }\n    },\n    Parallel {\n      Flatten(path: \"search.@|[ArticleResult].sections.@\") {\n        Fetch(service: \"artworkSubgraph\") {\n          {\n            ... on GallerySection {\n              __typename\n              id\n            }\n            ... on EntityCollectionSection {\n              __typename\n              id\n            }\n          } =>\n          {\n            ... on GallerySection {\n              artwork(params: $articleResultParam)\n            }\n            ..._generated_onEntityCollectionSection2_0\n          }\n\n          fragment _generated_onEntityCollectionSection2_0 on EntityCollectionSection {\n            artwork(params: $articleResultParam)\n            title\n          }\n        },\n      },\n      Flatten(path: \"search.@|[MovieResult].sections.@\") {\n        Fetch(service: \"artworkSubgraph\") {\n          {\n            ... on EntityCollectionSection {\n              __typename\n              id\n            }\n            ... on GallerySection {\n              __typename\n              id\n            }\n          } =>\n          {\n            ..._generated_onEntityCollectionSection2_0\n            ... on GallerySection {\n              artwork(params: $movieResultParam)\n            }\n          }\n\n          fragment _generated_onEntityCollectionSection2_0 on EntityCollectionSection {\n            title\n            artwork(params: $movieResultParam)\n          }\n        },\n      },\n    },\n  },\n}"
    }
  }
}<|MERGE_RESOLUTION|>--- conflicted
+++ resolved
@@ -80,11 +80,7 @@
               "inputRewrites": null,
               "outputRewrites": null,
               "contextRewrites": null,
-<<<<<<< HEAD
-              "schemaAwareHash": "49f8587a3706924dd91c4ed142e4cb7341599769c6f2e7e974b683390c378771",
-=======
-              "schemaAwareHash": "1d2d8b1ab80b4b1293e9753a915997835e6ff5bc54ba4c9b400abe7fa4661386",
->>>>>>> 25dc5bd2
+              "schemaAwareHash": "d406d6b0a5762bf096ec0e86318ae6485042b9bc7190417330783148728e9ed3",
               "authorization": {
                 "is_authenticated": false,
                 "scopes": [],
@@ -145,11 +141,7 @@
                     "inputRewrites": null,
                     "outputRewrites": null,
                     "contextRewrites": null,
-<<<<<<< HEAD
-                    "schemaAwareHash": "2eb874d1637f6040c73f22dc50551f321610897debe931d1a3cb448227cfb679",
-=======
-                    "schemaAwareHash": "31465e7b7e358ea9407067188249b51fd7342088e6084360ed0df28199cef5cc",
->>>>>>> 25dc5bd2
+                    "schemaAwareHash": "ca74ee896977e09e7467fdc5a03698e748c88209df8c84f85293bd63cb4afa8b",
                     "authorization": {
                       "is_authenticated": false,
                       "scopes": [],
@@ -208,11 +200,7 @@
                     "inputRewrites": null,
                     "outputRewrites": null,
                     "contextRewrites": null,
-<<<<<<< HEAD
-                    "schemaAwareHash": "ce53c44a5993b8f0d085dddde949dfadc615d385821c70fe6b43338b2abf732a",
-=======
-                    "schemaAwareHash": "550ad525da9bb9497fb0d51bf7a64b7d5d73ade5ee7d2e425573dc7e2e248e99",
->>>>>>> 25dc5bd2
+                    "schemaAwareHash": "692bb14128b6c838ddc7223c195fd6c47ef867685f195e88002b918d11be065e",
                     "authorization": {
                       "is_authenticated": false,
                       "scopes": [],
