/*
Template to copy-paste:

#[test]
fn some_name() {
    let planner = planner!(
        Subgraph1: r#"
          type Query {
            ...
          }
        "#,
        Subgraph2: r#"
          type Query {
            ...
          }
        "#,
    );
    assert_plan!(
        &planner,
        r#"
          {
            ...
          }
        "#,
        @r###"
          QueryPlan {
            ...
          }
        "###
    );
}
*/

mod debug_max_evaluated_plans_configuration;
mod fetch_operation_names;
mod field_merging_with_skip_and_include;
mod fragment_autogeneration;
mod handles_fragments_with_directive_conditions;
mod handles_operations_with_directives;
mod interface_object;
mod interface_type_explosion;
mod introspection_typename_handling;
mod merged_abstract_types_handling;
mod mutations;
mod named_fragments;
mod named_fragments_preservation;
mod provides;
mod requires;
mod shareable_root_fields;
mod subscriptions;

// TODO: port the rest of query-planner-js/src/__tests__/buildPlan.test.ts

#[test]
fn pick_keys_that_minimize_fetches() {
    let planner = planner!(
        Subgraph1: r#"
          type Query {
            transfers: [Transfer!]!
          }

          type Transfer @key(fields: "from { iso } to { iso }") {
            from: Country!
            to: Country!
          }

          type Country @key(fields: "iso") {
            iso: String!
          }
        "#,
        Subgraph2: r#"
          type Transfer @key(fields: "from { iso } to { iso }") {
            id: ID!
            from: Country!
            to: Country!
          }

          type Country @key(fields: "iso") {
            iso: String!
            currency: Currency!
          }

          type Currency {
            name: String!
            sign: String!
          }
        "#,
    );
    // We want to make sure we use the key on Transfer just once,
    // not 2 fetches using the keys on Country.
    assert_plan!(
        &planner,
        r#"
          {
            transfers {
              from {
                currency {
                  name
                }
              }
              to {
                currency {
                  sign
                }
              }
            }
          }
        "#,
        @r###"
          QueryPlan {
            Sequence {
              Fetch(service: "Subgraph1") {
                {
                  transfers {
                    __typename
                    from {
                      iso
                    }
                    to {
                      iso
                    }
                  }
                }
              },
              Flatten(path: "transfers.@") {
                Fetch(service: "Subgraph2") {
                  {
                    ... on Transfer {
                      __typename
                      from {
                        iso
                      }
                      to {
                        iso
                      }
                    }
                  } =>
                  {
                    ... on Transfer {
                      from {
                        currency {
                          name
                        }
                      }
                      to {
                        currency {
                          sign
                        }
                      }
                    }
                  }
                },
              },
            },
          }
        "###
    );
}

/// This tests the issue from https://github.com/apollographql/federation/issues/1858.
/// That issue, which was a bug in the handling of selection sets, was concretely triggered with
/// a mix of an interface field implemented with some covariance and the query plan using
/// type-explosion.
/// That error can be reproduced on a pure fed2 example, it's just a bit more
/// complex as we need to involve a @provide just to force the query planner to type explode
/// (more precisely, this force the query planner to _consider_ type explosion; the generated
/// query plan still ends up not type-exploding in practice since as it's not necessary).
#[test]
fn field_covariance_and_type_explosion() {
    let planner = planner!(
        Subgraph1: r#"
        type Query {
          dummy: Interface
        }

        interface Interface {
          field: Interface
        }

        type Object implements Interface @key(fields: "id") {
          id: ID!
          field: Object @provides(fields: "x")
          x: Int @external
        }
        "#,
        Subgraph2: r#"
        type Object @key(fields: "id") {
          id: ID!
          x: Int @shareable
        }
        "#,
    );
    assert_plan!(
        &planner,
        r#"
        {
          dummy {
            field {
              ... on Object {
                field {
                  __typename
                }
              }
            }
          }
        }
        "#,
        @r###"
    QueryPlan {
      Fetch(service: "Subgraph1") {
        {
          dummy {
            __typename
            field {
              __typename
              ... on Object {
                field {
                  __typename
                }
              }
            }
          }
        }
      },
    }
    "###
    );
}

#[test]
fn handles_non_intersecting_fragment_conditions() {
    let planner = planner!(
        Subgraph1: r#"
            interface Fruit {
              edible: Boolean!
            }

            type Banana implements Fruit {
              edible: Boolean!
              inBunch: Boolean!
            }

            type Apple implements Fruit {
              edible: Boolean!
              hasStem: Boolean!
            }

            type Query {
              fruit: Fruit!
            }
          "#,
    );
    assert_plan!(
        &planner,
        r#"
            fragment OrangeYouGladIDidntSayBanana on Fruit {
              ... on Banana {
                inBunch
              }
              ... on Apple {
                hasStem
              }
            }

            query Fruitiness {
              fruit {
                ... on Apple {
                  ...OrangeYouGladIDidntSayBanana
                }
              }
            }
          "#,
          @r#"
          QueryPlan {
            Fetch(service: "Subgraph1") {
              {
                fruit {
                  __typename
                  ... on Apple {
                    hasStem
                  }
                }
              }
            },
          }
          "#
    );
}

#[test]
fn avoids_unnecessary_fetches() {
    // This test is a reduced example demonstrating a previous issue with the computation of query plans cost.
    // The general idea is that "Subgraph 3" has a declaration that is kind of useless (it declares entity A
    // that only provides it's own key, so there is never a good reason to use it), but the query planner
    // doesn't know that and will "test" plans including fetch to that subgraphs in its exhaustive search
    // of all options. In theory, the query plan costing mechanism should eliminate such plans in favor of
    // plans not having this inefficient, but an issue in the plan cost computation led to such inefficient
    // to have the same cost as the more efficient one and to be picked (just because it was the first computed).
    // This test ensures this costing bug is fixed.

    let planner = planner!(
        Subgraph1: r#"
          type Query {
            t: T
          }

          type T @key(fields: "idT") {
            idT: ID!
            a: A
          }

          type A @key(fields: "idA2") {
            idA2: ID!
          }
          "#,
        Subgraph2: r#"
          type T @key(fields: "idT") {
            idT: ID!
            u: U
          }

          type U @key(fields: "idU") {
            idU: ID!
          }
          "#,
        Subgraph3: r#"
          type A @key(fields: "idA1") {
            idA1: ID!
          }
          "#,
        Subgraph4: r#"
          type A @key(fields: "idA1") @key(fields: "idA2") {
            idA1: ID!
            idA2: ID!
          }
          "#,
        Subgraph5: r#"
          type U @key(fields: "idU") {
            idU: ID!
            v: Int
          }
          "#,
    );

    assert_plan!(
        &planner,
        r#"
          {
            t {
              u {
                v
              }
              a {
                idA1
              }
            }
          }
        "#,
        @r#"
        QueryPlan {
          Sequence {
            Fetch(service: "Subgraph1") {
              {
                t {
                  __typename
                  idT
                  a {
                    __typename
                    idA2
                  }
                }
              }
            },
            Parallel {
              Flatten(path: "t.a") {
                Fetch(service: "Subgraph4") {
                  {
                    ... on A {
                      __typename
                      idA2
                    }
                  } =>
                  {
                    ... on A {
                      idA1
                    }
                  }
                },
              },
              Sequence {
                Flatten(path: "t") {
                  Fetch(service: "Subgraph2") {
                    {
                      ... on T {
                        __typename
                        idT
                      }
                    } =>
                    {
                      ... on T {
                        u {
                          __typename
                          idU
                        }
                      }
                    }
                  },
                },
                Flatten(path: "t.u") {
                  Fetch(service: "Subgraph5") {
                    {
                      ... on U {
                        __typename
                        idU
                      }
                    } =>
                    {
                      ... on U {
                        v
                      }
                    }
                  },
                },
              },
            },
          },
        }
        "#
    );
}

#[test]
fn it_executes_mutation_operations_in_sequence() {
    let planner = planner!(
        Subgraph1: r#"
          type Query {
            q1: Int
          }

          type Mutation {
            m1: Int
          }
        "#,
        Subgraph2: r#"
          type Mutation {
            m2: Int
          }
        "#,
    );
    assert_plan!(
        &planner,
        r#"
          mutation {
            m2
            m1
          }
        "#,
        @r###"
        QueryPlan {
          Sequence {
            Fetch(service: "Subgraph2") {
              {
                m2
              }
            },
            Fetch(service: "Subgraph1") {
              {
                m1
              }
            },
          },
        }
      "###
    );
}

/// @requires references external field indirectly {
#[test]
#[should_panic(expected = "snapshot assertion")]
// TODO: investigate this failure (appears to be visiting wrong subgraph)
fn key_where_at_external_is_not_at_top_level_of_selection_of_requires() {
    // Field issue where we were seeing a FetchGroup created where the fields used by the key to jump subgraphs
    // were not properly fetched. In the below test, this test will ensure that 'k2' is properly collected
    // before it is used
    let planner = planner!(
        A: r#"
          type Query {
            u: U!
          }

          type U @key(fields: "k1 { id }") {
            k1: K
          }

          type K @key(fields: "id") {
            id: ID!
          }
        "#,
        B: r#"
          type U @key(fields: "k1 { id }") @key(fields: "k2") {
            k1: K!
            k2: ID!
            v: V! @external
            f: ID! @requires(fields: "v { v }")
            f2: Int!
          }

          type K @key(fields: "id") {
            id: ID!
          }

          type V @key(fields: "id") {
            id: ID!
            v: String! @external
          }
        "#,
        C: r#"
          type U @key(fields: "k1 { id }") @key(fields: "k2") {
            k1: K!
            k2: ID!
            v: V!
          }

          type K @key(fields: "id") {
            id: ID!
          }

          type V @key(fields: "id") {
            id: ID!
            v: String!
          }
        "#,
    );

    assert_plan!(
        &planner,
        r#"
          {
            u {
              f
            }
          }
        "#,
        @r###"
        QueryPlan {
          Sequence {
            Fetch(service: "A") {
              {
                u {
                  __typename
                  k1 {
                    id
                  }
                }
              }
            },
            Flatten(path: "u") {
              Fetch(service: "B") {
                {
                  ... on U {
                    __typename
                    k1 {
                      id
                    }
                  }
                } =>
                {
                  ... on U {
                    k2
                  }
                }
              },
            },
            Flatten(path: "u") {
              Fetch(service: "C") {
                {
                  ... on U {
                    __typename
                    k2
                  }
                } =>
                {
                  ... on U {
                    v {
                      v
                    }
                  }
                }
              },
            },
            Flatten(path: "u") {
              Fetch(service: "B") {
                {
                  ... on U {
                    __typename
                    v {
                      v
                    }
                    k1 {
                      id
                    }
                  }
                } =>
                {
                  ... on U {
                    f
                  }
                }
              },
            },
          },
        }
      "###
    );
}

// TODO(@TylerBloom): As part of the private preview, we strip out all uses of the @defer
// directive. Once handling that feature is implemented, this test will start failing and should be
// updated to use a config for the planner to strip out the defer directive.
#[test]
fn defer_gets_stripped_out() {
    let planner = planner!(
        Subgraph1: r#"
          type Query {
            t: T
          }

          type T @key(fields: "id") {
            id: ID!
          }
          "#,
        Subgraph2: r#"
          type T @key(fields: "id") {
            id: ID!
            data: String
          }
          "#,
    );
    let plan_one = assert_plan!(
        &planner,
        r#"
          {
              t {
                  id
                  data
              }
          }
        "#,
        @r###"
          QueryPlan {
            Sequence {
              Fetch(service: "Subgraph1") {
                {
                  t {
                    __typename
                    id
                  }
                }
              },
              Flatten(path: "t") {
                Fetch(service: "Subgraph2") {
                  {
                    ... on T {
                      __typename
                      id
                    }
                  } =>
                  {
                    ... on T {
                      data
                    }
                  }
                },
              },
            },
          }
        "###
    );
    let plan_two = assert_plan!(
        &planner,
        r#"
          {
              t {
                  id
                  ... @defer {
                    data
                  }
              }
          }
        "#,
        @r###"
          QueryPlan {
            Sequence {
              Fetch(service: "Subgraph1") {
                {
                  t {
                    __typename
                    id
                  }
                }
              },
              Flatten(path: "t") {
                Fetch(service: "Subgraph2") {
                  {
                    ... on T {
                      __typename
                      id
                    }
                  } =>
                  {
                    ... on T {
                      data
                    }
                  }
                },
              },
            },
          }
        "###
    );
    assert_eq!(plan_one, plan_two)
}

#[test]
fn test_merging_fetches_do_not_create_cycle_in_fetch_dependency_graph() {
    // This is a test for ROUTER-546 (the second part).
    let planner = planner!(
        S: r#"
          type Query {
            start: T!
          }

          type T @key(fields: "id") {
            id: String!
          }
          "#,
        A: r#"
          type T @key(fields: "id") {
            id: String! @shareable
            u: U! @shareable
          }

          type U @key(fields: "id") {
            id: ID!
            a: String! @shareable
            b: String @shareable
          }
          "#,
        B: r#"
          type T @key(fields: "id") {
            id: String! @external
            u: U! @shareable
          }

          type U @key(fields: "id") {
            id: ID!
            a: String! @shareable
            # Note: b is not here.
          }

          # This definition is necessary.
          extend type W @key(fields: "id") {
            id: ID @external
          }
          "#,
        C: r#"
          extend type U @key(fields: "id") {
            id: ID! @external
            a: String! @external
            b: String @external
            w: W @requires(fields: "a b")
          }

          type W @key(fields: "id") {
            id: ID
            y: Y
            w1: Int
            w2: Int
            w3: Int
            w4: Int
            w5: Int
          }

          type Y {
            y1: Int
            y2: Int
            y3: Int
          }
          "#,
    );
    assert_plan!(
        &planner,
        r#"
          {
            start {
              u {
                w {
                  id
                  w1
                  w2
                  w3
                  w4
                  w5
                  y {
                    y1
                    y2
                    y3
                  }
                }
              }
            }
          }
        "#,
        @r###"
    QueryPlan {
      Sequence {
        Fetch(service: "S") {
          {
            start {
              __typename
              id
            }
          }
        },
        Parallel {
          Sequence {
            Flatten(path: "start") {
              Fetch(service: "B") {
                {
                  ... on T {
                    __typename
                    id
                  }
                } =>
                {
                  ... on T {
                    u {
                      __typename
                      id
                    }
                  }
                }
              },
            },
            Flatten(path: "start.u") {
              Fetch(service: "A") {
                {
                  ... on U {
                    __typename
                    id
                  }
                } =>
                {
                  ... on U {
                    b
                    a
                  }
                }
              },
            },
          },
          Flatten(path: "start") {
            Fetch(service: "A") {
              {
                ... on T {
                  __typename
                  id
                }
              } =>
              {
                ... on T {
                  u {
                    __typename
                    id
                    b
                    a
                  }
                }
              }
            },
          },
        },
        Flatten(path: "start.u") {
          Fetch(service: "C") {
            {
              ... on U {
                __typename
                a
                b
                id
              }
            } =>
            {
              ... on U {
                w {
                  y {
                    y1
                    y2
                    y3
                  }
                  id
                  w1
                  w2
                  w3
                  w4
                  w5
                }
              }
            }
          },
        },
      },
    }
    "###
    );
}

#[test]
<<<<<<< HEAD
fn test_merging_fetches_reset_cached_costs() {
    // This is a test for ROUTER-553.
    let planner = planner!(
      A: r#"
            type Query {
                start: S @shareable
            }

            type S @key(fields: "id") {
                id: ID!
                u: U @shareable
            }

            type U @key(fields: "id") {
                id: ID!
            }
        "#,
      B: r#"
            type Query {
                start: S @shareable
            }

            type S @key(fields: "id") {
                id: ID!
            }
        "#,
      C: r#"
            type S @key(fields: "id") {
                id: ID!
                x: X
                a: String!
            }

            type X {
                t: T
            }

            type T {
                u: U @shareable
            }

            type U @key(fields: "id") {
                id: ID!
                b: String
            }
=======
fn redundant_typename_for_inline_fragments_without_type_condition() {
    let planner = planner!(
        Subgraph1: r#"
          type Query {
            products: [Product]
          }
          interface Product {
            name: String
          }
>>>>>>> 395d9901
        "#,
    );
    assert_plan!(
        &planner,
<<<<<<< HEAD
        r#"{
            start {
                u {
                    b
                }
                a
                x {
                    t {
                        u {
                        id
                        }
                    }
                }
            }
        }"#,
        @r###"
    QueryPlan {
      Sequence {
        Fetch(service: "A") {
          {
            start {
              __typename
              u {
                __typename
                id
              }
              id
            }
          }
        },
        Parallel {
          Flatten(path: "start") {
            Fetch(service: "C") {
              {
                ... on S {
                  __typename
                  id
                }
              } =>
              {
                ... on S {
                  a
                  x {
                    t {
                      u {
                        id
                      }
                    }
                  }
                }
              }
            },
          },
          Flatten(path: "start.u") {
            Fetch(service: "C") {
              {
                ... on U {
                  __typename
                  id
                }
              } =>
              {
                ... on U {
                  b
                }
              }
            },
          },
        },
      },
    }
    "###
=======
        r#"
          {
            products {
              ... @skip(if: false) {
                name
              }
            }
          }
        "#,
        @r###"
        QueryPlan {
          Fetch(service: "Subgraph1") {
            {
              products {
                __typename
                ... @skip(if: false) {
                  name
                }
              }
            }
          },
        }
        "###
>>>>>>> 395d9901
    );
}<|MERGE_RESOLUTION|>--- conflicted
+++ resolved
@@ -916,7 +916,46 @@
 }
 
 #[test]
-<<<<<<< HEAD
+fn redundant_typename_for_inline_fragments_without_type_condition() {
+    let planner = planner!(
+        Subgraph1: r#"
+          type Query {
+            products: [Product]
+          }
+          interface Product {
+            name: String
+          }
+        "#,
+    );
+    assert_plan!(
+        &planner,
+        r#"
+          {
+            products {
+              ... @skip(if: false) {
+                name
+              }
+            }
+          }
+        "#,
+        @r###"
+        QueryPlan {
+          Fetch(service: "Subgraph1") {
+            {
+              products {
+                __typename
+                ... @skip(if: false) {
+                  name
+                }
+              }
+            }
+          },
+        }
+        "###
+    );
+}
+
+#[test]
 fn test_merging_fetches_reset_cached_costs() {
     // This is a test for ROUTER-553.
     let planner = planner!(
@@ -962,22 +1001,10 @@
                 id: ID!
                 b: String
             }
-=======
-fn redundant_typename_for_inline_fragments_without_type_condition() {
-    let planner = planner!(
-        Subgraph1: r#"
-          type Query {
-            products: [Product]
-          }
-          interface Product {
-            name: String
-          }
->>>>>>> 395d9901
         "#,
     );
     assert_plan!(
         &planner,
-<<<<<<< HEAD
         r#"{
             start {
                 u {
@@ -1050,30 +1077,5 @@
       },
     }
     "###
-=======
-        r#"
-          {
-            products {
-              ... @skip(if: false) {
-                name
-              }
-            }
-          }
-        "#,
-        @r###"
-        QueryPlan {
-          Fetch(service: "Subgraph1") {
-            {
-              products {
-                __typename
-                ... @skip(if: false) {
-                  name
-                }
-              }
-            }
-          },
-        }
-        "###
->>>>>>> 395d9901
     );
 }