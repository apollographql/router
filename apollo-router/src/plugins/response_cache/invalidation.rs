--- conflicted
+++ resolved
@@ -132,16 +132,8 @@
                 );
                 (count, vec![subgraph.clone()])
             }
-<<<<<<< HEAD
-            InvalidationRequest::Type { subgraph, .. } => {
+            InvalidationRequest::Type { subgraph, r#type: graphql_type } => {
                 let subgraph_counts = storage
-=======
-            InvalidationRequest::Type {
-                subgraph,
-                r#type: graphql_type,
-            } => {
-                let subgraph_counts = pg_storage
->>>>>>> 1618489e
                     .invalidate(vec![invalidation_key], vec![subgraph.clone()])
                     .await
                     .inspect_err(|err| {
