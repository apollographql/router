--- conflicted
+++ resolved
@@ -29,17 +29,6 @@
 ## 🚀 Features
 ## 🐛 Fixes
 
-<<<<<<< HEAD
-### `@defer`: duplicated errors across incremental items ([Issue #1834](https://github.com/apollographql/router/issues/1834), [Issue #1818](https://github.com/apollographql/router/issues/1818))
-
-If a deferred response contains incremental responses, the errors should be dispatched in each increment according to the
-error's path.
-
-By [@Geal](https://github.com/Geal) in https://github.com/apollographql/router/pull/1892
-
-## 🛠 Maintenance
-## 📚 Documentation
-=======
 ### Fix a coercion rule that failed to validate 64 bit integers ([PR #1951](https://github.com/apollographql/router/pull/1951))
 
 Queries that passed 64 bit integers for Float values would (incorrectly) fail to validate.
@@ -51,4 +40,13 @@
 It was incorrectly removed in a previous pull request.
 
 By [@Geal](https://github.com/Geal) in https://github.com/apollographql/router/pull/1910
->>>>>>> 992bf50e
+
+### `@defer`: duplicated errors across incremental items ([Issue #1834](https://github.com/apollographql/router/issues/1834), [Issue #1818](https://github.com/apollographql/router/issues/1818))
+
+If a deferred response contains incremental responses, the errors should be dispatched in each increment according to the
+error's path.
+
+By [@Geal](https://github.com/Geal) in https://github.com/apollographql/router/pull/1892
+
+## 🛠 Maintenance
+## 📚 Documentation