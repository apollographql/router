--- conflicted
+++ resolved
@@ -867,11 +867,7 @@
                 "test label",
             ),
             transport: HttpJsonTransport {
-<<<<<<< HEAD
-                source_uri: Some(Uri::from_str("http://localhost/api").unwrap()),
-=======
                 source_url: Some(Uri::from_str("http://localhost/api").unwrap()),
->>>>>>> 56e95131
                 connect_template: "/path".parse().unwrap(),
                 ..Default::default()
             },
@@ -955,11 +951,7 @@
                 "test label",
             ),
             transport: HttpJsonTransport {
-<<<<<<< HEAD
-                source_uri: Some(Uri::from_str("http://localhost/api").unwrap()),
-=======
                 source_url: Some(Uri::from_str("http://localhost/api").unwrap()),
->>>>>>> 56e95131
                 connect_template: "/path".parse().unwrap(),
                 ..Default::default()
             },
@@ -1069,11 +1061,7 @@
                 "test label",
             ),
             transport: HttpJsonTransport {
-<<<<<<< HEAD
-                source_uri: Some(Uri::from_str("http://localhost/api").unwrap()),
-=======
                 source_url: Some(Uri::from_str("http://localhost/api").unwrap()),
->>>>>>> 56e95131
                 connect_template: "/path".parse().unwrap(),
                 ..Default::default()
             },
@@ -1195,11 +1183,7 @@
                 "test label",
             ),
             transport: HttpJsonTransport {
-<<<<<<< HEAD
-                source_uri: Some(Uri::from_str("http://localhost/api").unwrap()),
-=======
                 source_url: Some(Uri::from_str("http://localhost/api").unwrap()),
->>>>>>> 56e95131
                 connect_template: "/path".parse().unwrap(),
                 ..Default::default()
             },
@@ -1320,11 +1304,7 @@
                 "test label",
             ),
             transport: HttpJsonTransport {
-<<<<<<< HEAD
-                source_uri: Some(Uri::from_str("http://localhost/api").unwrap()),
-=======
                 source_url: Some(Uri::from_str("http://localhost/api").unwrap()),
->>>>>>> 56e95131
                 connect_template: "/path".parse().unwrap(),
                 ..Default::default()
             },
@@ -1426,11 +1406,7 @@
                 "test label",
             ),
             transport: HttpJsonTransport {
-<<<<<<< HEAD
-                source_uri: Some(Uri::from_str("http://localhost/api").unwrap()),
-=======
                 source_url: Some(Uri::from_str("http://localhost/api").unwrap()),
->>>>>>> 56e95131
                 connect_template: "/path".parse().unwrap(),
                 ..Default::default()
             },
@@ -1554,11 +1530,7 @@
                 "test label",
             ),
             transport: HttpJsonTransport {
-<<<<<<< HEAD
-                source_uri: Some(Uri::from_str("http://localhost/api").unwrap()),
-=======
                 source_url: Some(Uri::from_str("http://localhost/api").unwrap()),
->>>>>>> 56e95131
                 connect_template: "/path".parse().unwrap(),
                 ..Default::default()
             },
@@ -1717,11 +1689,7 @@
                 "test label",
             ),
             transport: HttpJsonTransport {
-<<<<<<< HEAD
-                source_uri: Some(Uri::from_str("http://localhost/api").unwrap()),
-=======
                 source_url: Some(Uri::from_str("http://localhost/api").unwrap()),
->>>>>>> 56e95131
                 connect_template: "/path".parse().unwrap(),
                 ..Default::default()
             },
@@ -1877,11 +1845,7 @@
                 "test label",
             ),
             transport: HttpJsonTransport {
-<<<<<<< HEAD
-                source_uri: Some(Uri::from_str("http://localhost/api").unwrap()),
-=======
                 source_url: Some(Uri::from_str("http://localhost/api").unwrap()),
->>>>>>> 56e95131
                 connect_template: "/path".parse().unwrap(),
                 ..Default::default()
             },
@@ -2008,11 +1972,7 @@
                 "test label",
             ),
             transport: HttpJsonTransport {
-<<<<<<< HEAD
-                source_uri: Some(Uri::from_str("http://localhost/api").unwrap()),
-=======
                 source_url: Some(Uri::from_str("http://localhost/api").unwrap()),
->>>>>>> 56e95131
                 connect_template: "/path".parse().unwrap(),
                 ..Default::default()
             },
@@ -2129,8 +2089,7 @@
                 source_url: Some(Uri::from_str("http://localhost/api").unwrap()),
                 connect_template: "/path".parse().unwrap(),
                 method: HTTPMethod::Get,
-                headers: Default::default(),
-                body: Default::default(),
+                ..Default::default()
             },
             selection: JSONSelection::parse("id field").unwrap(),
             entity_resolver: Some(super::EntityResolver::TypeBatch),
@@ -2250,8 +2209,7 @@
                 source_url: Some(Uri::from_str("http://localhost/api").unwrap()),
                 connect_template: "/path".parse().unwrap(),
                 method: HTTPMethod::Get,
-                headers: Default::default(),
-                body: Default::default(),
+                ..Default::default()
             },
             selection: JSONSelection::parse("id field").unwrap(),
             entity_resolver: Some(super::EntityResolver::TypeBatch),
@@ -2372,11 +2330,7 @@
                 "test label",
             ),
             transport: HttpJsonTransport {
-<<<<<<< HEAD
-                source_uri: Some(Uri::from_str("http://localhost/api").unwrap()),
-=======
                 source_url: Some(Uri::from_str("http://localhost/api").unwrap()),
->>>>>>> 56e95131
                 connect_template: "/path?id={$this.id}".parse().unwrap(),
                 ..Default::default()
             },
@@ -2453,11 +2407,7 @@
                 "test label",
             ),
             transport: HttpJsonTransport {
-<<<<<<< HEAD
-                source_uri: Some(Uri::from_str("http://localhost/api").unwrap()),
-=======
                 source_url: Some(Uri::from_str("http://localhost/api").unwrap()),
->>>>>>> 56e95131
                 connect_template: "/path".parse().unwrap(),
                 ..Default::default()
             },
