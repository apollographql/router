--- conflicted
+++ resolved
@@ -34,14 +34,6 @@
 
 ## 🛠 Maintenance
 
-<<<<<<< HEAD
-### Move APQ and EnsureQueryPresence in the router service ([PR #2296](https://github.com/apollographql/router/pull/2296))
-
-Moving APQ from the axum level to the supergraph service reintroduced a `Buffer` in the service pipeline.
-Now the APQ and`EnsureQueryPresence ` layers are part of the router service, to remove that `Buffer`.
-
-By [@Geal](https://github.com/geal) in https://github.com/apollographql/router/pull/2296
-=======
 ### Upgrade axum to `0.6.1` ([PR #2303](https://github.com/apollographql/router/pull/2303))
 
 For more details about the new axum release, please read the [changelog](https://github.com/tokio-rs/axum/releases/tag/axum-v0.6.0)
@@ -53,4 +45,10 @@
 When throwing a `INVALID_GRAPHQL_REQUEST` error, it now specifies the right `content-type` header.
 
 By [@bnjjj](https://github.com/bnjjj) in https://github.com/apollographql/router/pull/2321
->>>>>>> 401755a3
+
+### Move APQ and EnsureQueryPresence in the router service ([PR #2296](https://github.com/apollographql/router/pull/2296))
+
+Moving APQ from the axum level to the supergraph service reintroduced a `Buffer` in the service pipeline.
+Now the APQ and`EnsureQueryPresence ` layers are part of the router service, to remove that `Buffer`.
+
+By [@Geal](https://github.com/geal) in https://github.com/apollographql/router/pull/2296