use std::sync::Arc;

use super::runtime_types_intersect;
use super::Field;
use super::FieldSelection;
use super::Fragment;
use super::FragmentSpread;
use super::FragmentSpreadData;
use super::FragmentSpreadSelection;
use super::InlineFragment;
use super::InlineFragmentData;
use super::InlineFragmentSelection;
use super::NamedFragments;
use super::NormalizeSelectionOption;
use super::Selection;
use super::SelectionId;
use super::SelectionSet;
use super::TYPENAME_FIELD;
use crate::error::FederationError;
use crate::schema::position::CompositeTypeDefinitionPosition;
use crate::schema::position::ObjectTypeDefinitionPosition;
use crate::schema::position::OutputTypeDefinitionPosition;
use crate::schema::ValidFederationSchema;

fn print_possible_runtimes(
    composite_type: &CompositeTypeDefinitionPosition,
    schema: &ValidFederationSchema,
) -> String {
    schema
        .possible_runtime_types(composite_type.clone())
        .map_or_else(
            |_| "undefined".to_string(),
            |runtimes| {
                runtimes
                    .iter()
                    .map(|r| r.type_name.to_string())
                    .collect::<Vec<String>>()
                    .join(", ")
            },
        )
}

/// Options for handling rebasing errors.
#[derive(Clone, Copy)]
pub enum RebaseErrorHandlingOption {
    IgnoreError,
    ThrowError,
}

impl Selection {
    pub fn rebase_on(
        &self,
        parent_type: &CompositeTypeDefinitionPosition,
        named_fragments: &NamedFragments,
        schema: &ValidFederationSchema,
        error_handling: RebaseErrorHandlingOption,
    ) -> Result<Option<Selection>, FederationError> {
        match self {
            Selection::Field(field) => {
                field.rebase_on(parent_type, named_fragments, schema, error_handling)
            }
            Selection::FragmentSpread(spread) => {
                spread.rebase_on(parent_type, named_fragments, schema, error_handling)
            }
            Selection::InlineFragment(inline) => {
                inline.rebase_on(parent_type, named_fragments, schema, error_handling)
            }
        }
    }

    fn can_add_to(
        &self,
        parent_type: &CompositeTypeDefinitionPosition,
        schema: &ValidFederationSchema,
    ) -> Result<bool, FederationError> {
        match self {
            Selection::Field(field) => field.can_add_to(parent_type, schema),
            // Since `rebaseOn` never fails, we copy the logic here and always return `true`. But as
            // mentioned in `rebaseOn`, this leaves it a bit to the caller to know what they're
            // doing.
            Selection::FragmentSpread(_) => Ok(true),
            Selection::InlineFragment(inline) => inline.can_add_to(parent_type, schema),
        }
    }
}

impl Field {
    pub fn rebase_on(
        &self,
        parent_type: &CompositeTypeDefinitionPosition,
        schema: &ValidFederationSchema,
        error_handling: RebaseErrorHandlingOption,
    ) -> Result<Option<Field>, FederationError> {
        let field_parent = self.data().field_position.parent();
        if self.data().schema == *schema && field_parent == *parent_type {
            // pointing to the same parent -> return self
            return Ok(Some(self.clone()));
        }

        if self.data().name() == &TYPENAME_FIELD {
            // TODO interface object info should be precomputed in QP constructor
            return if schema
                .possible_runtime_types(parent_type.clone())?
                .iter()
                .any(|t| t.is_interface_object_type(schema))
            {
                if let RebaseErrorHandlingOption::ThrowError = error_handling {
                    Err(FederationError::internal(
                        format!("Cannot add selection of field \"{}\" to selection set of parent type \"{}\" that is potentially an interface object type at runtime",
                                self.data().field_position,
                                parent_type
                        )))
                } else {
                    Ok(None)
                }
            } else {
                let mut updated_field_data = self.data().clone();
                updated_field_data.schema = schema.clone();
                updated_field_data.field_position = parent_type.introspection_typename_field();
                Ok(Some(Field::new(updated_field_data)))
            };
        }

        let field_from_parent = parent_type.field(self.data().name().clone())?;
        return if field_from_parent.try_get(schema.schema()).is_some()
            && self.can_rebase_on(parent_type)
        {
            let mut updated_field_data = self.data().clone();
            updated_field_data.schema = schema.clone();
            updated_field_data.field_position = field_from_parent;
            Ok(Some(Field::new(updated_field_data)))
        } else if let RebaseErrorHandlingOption::IgnoreError = error_handling {
            Ok(None)
        } else {
            Err(FederationError::internal(format!(
                "Cannot add selection of field \"{}\" to selection set of parent type \"{}\"",
                self.data().field_position,
                parent_type
            )))
        };
    }

    /// Verifies whether given field can be rebase on following parent type.
    ///
    /// There are 2 valid cases we want to allow:
    /// 1. either `parent_type` and `field_parent_type` are the same underlying type (same name) but from different underlying schema. Typically,
    ///  happens when we're building subgraph queries but using selections from the original query which is against the supergraph API schema.
    /// 2. or they are not the same underlying type, but the field parent type is from an interface (or an interface object, which is the same
    ///  here), in which case we may be rebasing an interface field on one of the implementation type, which is ok. Note that we don't verify
    ///  that `parent_type` is indeed an implementation of `field_parent_type` because it's possible that this implementation relationship exists
    ///  in the supergraph, but not in any of the subgraph schema involved here. So we just let it be. Not that `rebase_on` will complain anyway
    ///  if the field name simply does not exist in `parent_type`.
    fn can_rebase_on(&self, parent_type: &CompositeTypeDefinitionPosition) -> bool {
        let field_parent_type = self.data().field_position.parent();
        // case 1
        if field_parent_type.type_name() == parent_type.type_name() {
            return true;
        }
        // case 2
        let is_interface_object_type =
            match ObjectTypeDefinitionPosition::try_from(field_parent_type.clone()) {
<<<<<<< HEAD
                Ok(ref o) => o.is_interface_object_type(schema),
=======
                Ok(ref o) => is_interface_object(o, &self.data().schema),
>>>>>>> a7cf2bc9
                Err(_) => false,
            };
        field_parent_type.is_interface_type() || is_interface_object_type
    }

    fn type_if_added_to(
        &self,
        parent_type: &CompositeTypeDefinitionPosition,
        schema: &ValidFederationSchema,
    ) -> Result<Option<OutputTypeDefinitionPosition>, FederationError> {
        let data = self.data();
        if data.field_position.parent() == *parent_type && data.schema == *schema {
            let base_ty_name = data
                .field_position
                .get(schema.schema())?
                .ty
                .inner_named_type();
            return Ok(Some(
                data.schema.get_type(base_ty_name.clone())?.try_into()?,
            ));
        }
        if data.name() == &TYPENAME_FIELD {
            let Some(type_name) = parent_type
                .introspection_typename_field()
                .try_get(schema.schema())
                .map(|field| field.ty.inner_named_type())
            else {
                return Ok(None);
            };
            return Ok(Some(schema.get_type(type_name.clone())?.try_into()?));
        }
        if self.can_rebase_on(parent_type) {
            let Some(type_name) = parent_type
                .field(data.field_position.field_name().clone())
                .ok()
                .and_then(|field_pos| field_pos.get(schema.schema()).ok())
                .map(|field| field.ty.inner_named_type())
            else {
                return Ok(None);
            };
            Ok(Some(schema.get_type(type_name.clone())?.try_into()?))
        } else {
            Ok(None)
        }
    }
}

impl FieldSelection {
    /// Returns a field selection "equivalent" to the one represented by this object, but such that its parent type
    /// is the one provided as argument.
    ///
    /// Obviously, this operation will only succeed if this selection (both the field itself and its subselections)
    /// make sense from the provided parent type. If this is not the case, this method will throw.
    pub fn rebase_on(
        &self,
        parent_type: &CompositeTypeDefinitionPosition,
        named_fragments: &NamedFragments,
        schema: &ValidFederationSchema,
        error_handling: RebaseErrorHandlingOption,
    ) -> Result<Option<Selection>, FederationError> {
        if &self.field.data().schema == schema
            && &self.field.data().field_position.parent() == parent_type
        {
            // we are rebasing field on the same parent within the same schema - we can just return self
            return Ok(Some(Selection::from(self.clone())));
        }

        let Some(rebased) = self.field.rebase_on(parent_type, schema, error_handling)? else {
            // rebasing failed but we are ignoring errors
            return Ok(None);
        };

        let Some(selection_set) = &self.selection_set else {
            // leaf field
            return Ok(Some(Selection::from_field(rebased, None)));
        };

        let rebased_type_name = rebased
            .data()
            .field_position
            .get(schema.schema())?
            .ty
            .inner_named_type();
        let rebased_base_type: CompositeTypeDefinitionPosition =
            schema.get_type(rebased_type_name.clone())?.try_into()?;

        let selection_set_type = &selection_set.type_position;
        if self.field.data().schema == rebased.data().schema
            && &rebased_base_type == selection_set_type
        {
            // we are rebasing within the same schema and the same base type
            return Ok(Some(Selection::from_field(
                rebased.clone(),
                self.selection_set.clone(),
            )));
        }

        let rebased_selection_set =
            selection_set.rebase_on(&rebased_base_type, named_fragments, schema, error_handling)?;
        if rebased_selection_set.selections.is_empty() {
            // empty selection set
            Ok(None)
        } else {
            Ok(Some(Selection::from_field(
                rebased.clone(),
                Some(rebased_selection_set),
            )))
        }
    }

    fn can_add_to(
        &self,
        parent_type: &CompositeTypeDefinitionPosition,
        schema: &ValidFederationSchema,
    ) -> Result<bool, FederationError> {
        if self.field.data().schema == *schema
            && self.field.data().field_position.parent() == *parent_type
        {
            return Ok(true);
        }

        let Some(ty) = self.field.type_if_added_to(parent_type, schema)? else {
            return Ok(false);
        };

        if let Some(set) = &self.selection_set {
            let ty: CompositeTypeDefinitionPosition = ty.try_into()?;
            if !(set.schema == *schema && set.type_position == ty) {
                return set.can_rebase_on(&ty, schema);
            }
        }
        Ok(true)
    }
}

impl FragmentSpreadSelection {
    pub(crate) fn rebase_on(
        &self,
        parent_type: &CompositeTypeDefinitionPosition,
        named_fragments: &NamedFragments,
        schema: &ValidFederationSchema,
        error_handling: RebaseErrorHandlingOption,
    ) -> Result<Option<Selection>, FederationError> {
        // We preserve the parent type here, to make sure we don't lose context, but we actually don't
        // want to expand the spread as that would compromise the code that optimize subgraph fetches to re-use named
        // fragments.
        //
        // This is a little bit iffy, because the fragment may not apply at this parent type, but we
        // currently leave it to the caller to ensure this is not a mistake. But most of the
        // QP code works on selections with fully expanded fragments, so this code (and that of `can_add_to`
        // on come into play in the code for reusing fragments, and that code calls those methods
        // appropriately.
        if self.spread.data().schema == *schema
            && self.spread.data().type_condition_position == *parent_type
        {
            return Ok(Some(Selection::FragmentSpread(Arc::new(self.clone()))));
        }

        let rebase_on_same_schema = self.spread.data().schema == *schema;
        let Some(named_fragment) = named_fragments.get(&self.spread.data().fragment_name) else {
            // If we're rebasing on another schema (think a subgraph), then named fragments will have been rebased on that, and some
            // of them may not contain anything that is on that subgraph, in which case they will not have been included at all.
            // If so, then as long as we're not asked to error if we cannot rebase, then we're happy to skip that spread (since again,
            // it expands to nothing that applies on the schema).
            return if let RebaseErrorHandlingOption::ThrowError = error_handling {
                Err(FederationError::internal(format!(
                    "Cannot rebase {} fragment if it isn't part of the provided fragments",
                    self.spread.data().fragment_name
                )))
            } else {
                Ok(None)
            };
        };

        // Lastly, if we rebase on a different schema, it's possible the fragment type does not intersect the
        // parent type. For instance, the parent type could be some object type T while the fragment is an
        // interface I, and T may implement I in the supergraph, but not in a particular subgraph (of course,
        // if I doesn't exist at all in the subgraph, then we'll have exited above, but I may exist in the
        // subgraph, just not be implemented by T for some reason). In that case, we can't reuse the fragment
        // as its spread is essentially invalid in that position, so we have to replace it by the expansion
        // of that fragment, which we rebase on the parentType (which in turn, will remove anythings within
        // the fragment selection that needs removing, potentially everything).
        if !rebase_on_same_schema
            && !runtime_types_intersect(
                parent_type,
                &named_fragment.type_condition_position,
                schema,
            )
        {
            // Note that we've used the rebased `named_fragment` to check the type intersection because we needed to
            // compare runtime types "for the schema we're rebasing into". But now that we're deciding to not reuse
            // this rebased fragment, what we rebase is the selection set of the non-rebased fragment. And that's
            // important because the very logic we're hitting here may need to happen inside the rebase on the
            // fragment selection, but that logic would not be triggered if we used the rebased `named_fragment` since
            // `rebase_on_same_schema` would then be 'true'.
            let expanded_selection_set = self.selection_set.rebase_on(
                parent_type,
                named_fragments,
                schema,
                error_handling,
            )?;
            // In theory, we could return the selection set directly, but making `SelectionSet.rebase_on` sometimes
            // return a `SelectionSet` complicate things quite a bit. So instead, we encapsulate the selection set
            // in an "empty" inline fragment. This make for non-really-optimal selection sets in the (relatively
            // rare) case where this is triggered, but in practice this "inefficiency" is removed by future calls
            // to `normalize`.
            return if expanded_selection_set.selections.is_empty() {
                Ok(None)
            } else {
                Ok(Some(
                    InlineFragmentSelection::new(
                        InlineFragment::new(InlineFragmentData {
                            schema: schema.clone(),
                            parent_type_position: parent_type.clone(),
                            type_condition_position: None,
                            directives: Default::default(),
                            selection_id: SelectionId::new(),
                        }),
                        expanded_selection_set,
                    )
                    .into(),
                ))
            };
        }

        let spread = FragmentSpread::new(FragmentSpreadData::from_fragment(
            &named_fragment,
            &self.spread.data().directives,
        ));
        Ok(Some(Selection::FragmentSpread(Arc::new(
            FragmentSpreadSelection {
                spread,
                selection_set: named_fragment.selection_set.clone(),
            },
        ))))
    }
}

impl InlineFragmentData {
    fn casted_type_if_add_to(
        &self,
        parent_type: &CompositeTypeDefinitionPosition,
        schema: &ValidFederationSchema,
    ) -> Option<CompositeTypeDefinitionPosition> {
        if self.schema == *schema && self.parent_type_position == *parent_type {
            return Some(self.casted_type());
        }
        match self.can_rebase_on(parent_type, schema) {
            (false, _) => None,
            (true, None) => Some(parent_type.clone()),
            (true, Some(ty)) => Some(ty),
        }
    }

    fn can_rebase_on(
        &self,
        parent_type: &CompositeTypeDefinitionPosition,
        schema: &ValidFederationSchema,
    ) -> (bool, Option<CompositeTypeDefinitionPosition>) {
        let Some(ty) = self.type_condition_position.as_ref() else {
            return (true, None);
        };
        match schema
            .get_type(ty.type_name().clone())
            .and_then(CompositeTypeDefinitionPosition::try_from)
        {
            Ok(ty) if runtime_types_intersect(parent_type, &ty, schema) => (true, Some(ty)),
            _ => (false, None),
        }
    }
}

impl InlineFragment {
    pub fn rebase_on(
        &self,
        parent_type: &CompositeTypeDefinitionPosition,
        schema: &ValidFederationSchema,
        error_handling: RebaseErrorHandlingOption,
    ) -> Result<Option<InlineFragment>, FederationError> {
        if self.data().schema == *schema && self.data().parent_type_position == *parent_type {
            return Ok(Some(self.clone()));
        }

        let type_condition = self.data().type_condition_position.clone();
        // This usually imply that the fragment is not from the same subgraph than the selection. So we need
        // to update the source type of the fragment, but also "rebase" the condition to the selection set
        // schema.
        let (can_rebase, rebased_condition) = self.can_rebase_on(parent_type, schema);
        if !can_rebase {
            if let RebaseErrorHandlingOption::ThrowError = error_handling {
                let printable_type_condition = self
                    .data()
                    .type_condition_position
                    .clone()
                    .map_or_else(|| "".to_string(), |t| t.to_string());
                let printable_runtimes = type_condition.map_or_else(
                    || "undefined".to_string(),
                    |t| print_possible_runtimes(&t, schema),
                );
                let printable_parent_runtimes = print_possible_runtimes(parent_type, schema);
                Err(FederationError::internal(
                    format!("Cannot add fragment of condition \"{}\" (runtimes: [{}]) to parent type \"{}\" (runtimes: [{}])",
                            printable_type_condition,
                            printable_runtimes,
                            parent_type,
                            printable_parent_runtimes,
                    ),
                ))
            } else {
                Ok(None)
            }
        } else {
            let mut rebased_fragment_data = self.data().clone();
            rebased_fragment_data.type_condition_position = rebased_condition;
            rebased_fragment_data.schema = schema.clone();
            Ok(Some(InlineFragment::new(rebased_fragment_data)))
        }
    }

    fn can_rebase_on(
        &self,
        parent_type: &CompositeTypeDefinitionPosition,
        parent_schema: &ValidFederationSchema,
    ) -> (bool, Option<CompositeTypeDefinitionPosition>) {
        if self.data().type_condition_position.is_none() {
            // can_rebase = true, condition = undefined
            return (true, None);
        }

        if let Some(Ok(rebased_condition)) = self
            .data()
            .type_condition_position
            .clone()
            .and_then(|condition_position| {
                parent_schema.try_get_type(condition_position.type_name().clone())
            })
            .map(|rebased_condition_position| {
                CompositeTypeDefinitionPosition::try_from(rebased_condition_position)
            })
        {
            // chained if let chains are not yet supported
            // see https://github.com/rust-lang/rust/issues/53667
            if runtime_types_intersect(parent_type, &rebased_condition, parent_schema) {
                // can_rebase = true, condition = rebased_condition
                (true, Some(rebased_condition))
            } else {
                (false, None)
            }
        } else {
            // can_rebase = false, condition = undefined
            (false, None)
        }
    }
}

impl InlineFragmentSelection {
    pub fn rebase_on(
        &self,
        parent_type: &CompositeTypeDefinitionPosition,
        named_fragments: &NamedFragments,
        schema: &ValidFederationSchema,
        error_handling: RebaseErrorHandlingOption,
    ) -> Result<Option<Selection>, FederationError> {
        if &self.inline_fragment.data().schema == schema
            && self.inline_fragment.data().parent_type_position == *parent_type
        {
            // we are rebasing inline fragment on the same parent within the same schema - we can just return self
            return Ok(Some(Selection::from(self.clone())));
        }

        let Some(rebased_fragment) =
            self.inline_fragment
                .rebase_on(parent_type, schema, error_handling)?
        else {
            // rebasing failed but we are ignoring errors
            return Ok(None);
        };

        let rebased_casted_type = rebased_fragment.data().casted_type();
        if &self.inline_fragment.data().schema == schema
            && self.inline_fragment.data().casted_type() == rebased_casted_type
        {
            // we are within the same schema - selection set does not have to be rebased
            Ok(Some(
                InlineFragmentSelection::new(rebased_fragment, self.selection_set.clone()).into(),
            ))
        } else {
            let rebased_selection_set = self.selection_set.rebase_on(
                &rebased_casted_type,
                named_fragments,
                schema,
                error_handling,
            )?;
            if rebased_selection_set.selections.is_empty() {
                // empty selection set
                Ok(None)
            } else {
                Ok(Some(
                    InlineFragmentSelection::new(rebased_fragment, rebased_selection_set).into(),
                ))
            }
        }
    }

    fn can_add_to(
        &self,
        parent_type: &CompositeTypeDefinitionPosition,
        schema: &ValidFederationSchema,
    ) -> Result<bool, FederationError> {
        if self.inline_fragment.data().schema == *schema
            && self.inline_fragment.data().parent_type_position == *parent_type
        {
            return Ok(true);
        }
        let Some(ty) = self
            .inline_fragment
            .data()
            .casted_type_if_add_to(parent_type, schema)
        else {
            return Ok(false);
        };
        if !(self.selection_set.schema == *schema && self.selection_set.type_position == ty) {
            self.selection_set.can_rebase_on(&ty, schema)
        } else {
            Ok(true)
        }
    }

    fn can_rebase_on(
        &self,
        parent_type: &CompositeTypeDefinitionPosition,
        parent_schema: &ValidFederationSchema,
    ) -> bool {
        self.inline_fragment
            .can_rebase_on(parent_type, parent_schema)
            .0
    }
}

impl SelectionSet {
    /// Rebase this selection set so it applies to the given schema and type.
    pub fn rebase_on(
        &self,
        parent_type: &CompositeTypeDefinitionPosition,
        named_fragments: &NamedFragments,
        schema: &ValidFederationSchema,
        error_handling: RebaseErrorHandlingOption,
    ) -> Result<SelectionSet, FederationError> {
        let rebased_results = self
            .selections
            .iter()
            .filter_map(|(_, selection)| {
                selection
                    .rebase_on(parent_type, named_fragments, schema, error_handling)
                    .transpose()
            })
            .collect::<Result<Vec<_>, _>>()?;
        Ok(SelectionSet::from_raw_selections(
            schema.clone(),
            parent_type.clone(),
            rebased_results,
        ))
    }

    /// Returns true if the selection set would select cleanly from the given type in the given
    /// schema.
    pub fn can_rebase_on(
        &self,
        parent_type: &CompositeTypeDefinitionPosition,
        schema: &ValidFederationSchema,
    ) -> Result<bool, FederationError> {
        for selection in self.selections.values() {
            if !selection.can_add_to(parent_type, schema)? {
                return Ok(false);
            }
        }
        Ok(true)
    }
}

impl NamedFragments {
    pub(crate) fn rebase_on(
        &self,
        schema: &ValidFederationSchema,
    ) -> Result<NamedFragments, FederationError> {
        let mut rebased_fragments = NamedFragments::default();
        for fragment in self.fragments.values() {
            if let Ok(rebased_type) = schema
                .get_type(fragment.type_condition_position.type_name().clone())
                .and_then(CompositeTypeDefinitionPosition::try_from)
            {
                if let Ok(mut rebased_selection) = fragment.selection_set.rebase_on(
                    &rebased_type,
                    &rebased_fragments,
                    schema,
                    RebaseErrorHandlingOption::IgnoreError,
                ) {
                    // Rebasing can leave some inefficiencies in some case (particularly when a spread has to be "expanded", see `FragmentSpreadSelection.rebaseOn`),
                    // so we do a top-level normalization to keep things clean.
                    rebased_selection = rebased_selection.normalize(
                        &rebased_type,
                        &rebased_fragments,
                        schema,
                        NormalizeSelectionOption::NormalizeRecursively,
                    )?;
                    if NamedFragments::is_selection_set_worth_using(&rebased_selection) {
                        let fragment = Fragment {
                            schema: schema.clone(),
                            name: fragment.name.clone(),
                            type_condition_position: rebased_type.clone(),
                            directives: fragment.directives.clone(),
                            selection_set: rebased_selection,
                        };
                        rebased_fragments.insert(fragment);
                    }
                }
            }
        }
        Ok(rebased_fragments)
    }
}

#[cfg(test)]
mod tests {
    use apollo_compiler::name;
    use indexmap::IndexSet;

    use crate::operation::normalize_operation;
    use crate::operation::tests::parse_schema_and_operation;
    use crate::operation::tests::parse_subgraph;
    use crate::operation::NamedFragments;
    use crate::schema::position::InterfaceTypeDefinitionPosition;

    #[test]
    fn skips_unknown_fragment_fields() {
        let operation_fragments = r#"
query TestQuery {
  t {
    ...FragOnT
  }
}

fragment FragOnT on T {
  v0
  v1
  v2
  u1 {
    v3
    v4
    v5
  }
  u2 {
    v4
    v5
  }
}

type Query {
  t: T
}

type T {
  v0: Int
  v1: Int
  v2: Int
  u1: U
  u2: U
}

type U {
  v3: Int
  v4: Int
  v5: Int
}
"#;
        let (schema, mut executable_document) = parse_schema_and_operation(operation_fragments);
        assert!(
            !executable_document.fragments.is_empty(),
            "operation should have some fragments"
        );

        if let Some(operation) = executable_document.named_operations.get_mut("TestQuery") {
            let normalized_operation = normalize_operation(
                operation,
                NamedFragments::new(&executable_document.fragments, &schema),
                &schema,
                &IndexSet::new(),
            )
            .unwrap();

            let subgraph_schema = r#"type Query {
  _: Int
}

type T {
  v1: Int
  u1: U
}

type U {
  v3: Int
  v5: Int
}"#;
            let subgraph = parse_subgraph("A", subgraph_schema);
            let rebased_fragments = normalized_operation.named_fragments.rebase_on(&subgraph);
            assert!(rebased_fragments.is_ok());
            let rebased_fragments = rebased_fragments.unwrap();
            assert!(!rebased_fragments.is_empty());
            assert!(rebased_fragments.contains(&name!("FragOnT")));
            let rebased_fragment = rebased_fragments.fragments.get("FragOnT").unwrap();

            insta::assert_snapshot!(rebased_fragment, @r###"
                    fragment FragOnT on T {
                      v1
                      u1 {
                        v3
                        v5
                      }
                    }
                "###);
        }
    }

    #[test]
    fn skips_unknown_fragment_on_condition() {
        let operation_fragments = r#"
query TestQuery {
  t {
    ...FragOnT
  }
  u {
    ...FragOnU
  }
}

fragment FragOnT on T {
  x
  y
}

fragment FragOnU on U {
  x
  y
}

type Query {
  t: T
  u: U
}

type T {
  x: Int
  y: Int
}

type U {
  x: Int
  y: Int
}
"#;
        let (schema, mut executable_document) = parse_schema_and_operation(operation_fragments);
        assert!(
            !executable_document.fragments.is_empty(),
            "operation should have some fragments"
        );
        assert_eq!(2, executable_document.fragments.len());

        if let Some(operation) = executable_document.named_operations.get_mut("TestQuery") {
            let normalized_operation = normalize_operation(
                operation,
                NamedFragments::new(&executable_document.fragments, &schema),
                &schema,
                &IndexSet::new(),
            )
            .unwrap();

            let subgraph_schema = r#"type Query {
  t: T
}

type T {
  x: Int
  y: Int
}"#;
            let subgraph = parse_subgraph("A", subgraph_schema);
            let rebased_fragments = normalized_operation.named_fragments.rebase_on(&subgraph);
            assert!(rebased_fragments.is_ok());
            let rebased_fragments = rebased_fragments.unwrap();
            assert!(!rebased_fragments.is_empty());
            assert!(rebased_fragments.contains(&name!("FragOnT")));
            assert!(!rebased_fragments.contains(&name!("FragOnU")));
            let rebased_fragment = rebased_fragments.fragments.get("FragOnT").unwrap();

            let expected = r#"fragment FragOnT on T {
  x
  y
}"#;
            let actual = rebased_fragment.to_string();
            assert_eq!(actual, expected);
        }
    }

    #[test]
    fn skips_unknown_type_within_fragment() {
        let operation_fragments = r#"
query TestQuery {
  i {
    ...FragOnI
  }
}

fragment FragOnI on I {
  id
  otherId
  ... on T1 {
    x
  }
  ... on T2 {
    y
  }
}

type Query {
  i: I
}

interface I {
  id: ID!
  otherId: ID!
}

type T1 implements I {
  id: ID!
  otherId: ID!
  x: Int
}

type T2 implements I {
  id: ID!
  otherId: ID!
  y: Int
}
"#;
        let (schema, mut executable_document) = parse_schema_and_operation(operation_fragments);
        assert!(
            !executable_document.fragments.is_empty(),
            "operation should have some fragments"
        );

        if let Some(operation) = executable_document.named_operations.get_mut("TestQuery") {
            let normalized_operation = normalize_operation(
                operation,
                NamedFragments::new(&executable_document.fragments, &schema),
                &schema,
                &IndexSet::new(),
            )
            .unwrap();

            let subgraph_schema = r#"type Query {
  i: I
}

interface I {
  id: ID!
}

type T2 implements I {
  id: ID!
  y: Int
}
"#;
            let subgraph = parse_subgraph("A", subgraph_schema);
            let rebased_fragments = normalized_operation.named_fragments.rebase_on(&subgraph);
            assert!(rebased_fragments.is_ok());
            let rebased_fragments = rebased_fragments.unwrap();
            assert!(!rebased_fragments.is_empty());
            assert!(rebased_fragments.contains(&name!("FragOnI")));
            let rebased_fragment = rebased_fragments.fragments.get("FragOnI").unwrap();

            let expected = r#"fragment FragOnI on I {
  id
  ... on T2 {
    y
  }
}"#;
            let actual = rebased_fragment.to_string();
            assert_eq!(actual, expected);
        }
    }

    #[test]
    fn skips_typename_on_possible_interface_objects_within_fragment() {
        let operation_fragments = r#"
query TestQuery {
  i {
    ...FragOnI
  }
}

fragment FragOnI on I {
  __typename
  id
  x
}

type Query {
  i: I
}

interface I {
  id: ID!
  x: String!
}

type T implements I {
  id: ID!
  x: String!
}
"#;

        let (schema, mut executable_document) = parse_schema_and_operation(operation_fragments);
        assert!(
            !executable_document.fragments.is_empty(),
            "operation should have some fragments"
        );

        if let Some(operation) = executable_document.named_operations.get_mut("TestQuery") {
            let mut interface_objects: IndexSet<InterfaceTypeDefinitionPosition> = IndexSet::new();
            interface_objects.insert(InterfaceTypeDefinitionPosition {
                type_name: name!("I"),
            });
            let normalized_operation = normalize_operation(
                operation,
                NamedFragments::new(&executable_document.fragments, &schema),
                &schema,
                &interface_objects,
            )
            .unwrap();

            let subgraph_schema = r#"extend schema @link(url: "https://specs.apollo.dev/link/v1.0") @link(url: "https://specs.apollo.dev/federation/v2.5", import: [{ name: "@interfaceObject" }, { name: "@key" }])

directive @link(url: String, as: String, import: [link__Import]) repeatable on SCHEMA

directive @key(fields: federation__FieldSet!, resolvable: Boolean = true) repeatable on OBJECT | INTERFACE

directive @interfaceObject on OBJECT

type Query {
  i: I
}

type I @interfaceObject @key(fields: "id") {
  id: ID!
  x: String!
}

scalar link__Import

scalar federation__FieldSet
"#;
            let subgraph = parse_subgraph("A", subgraph_schema);
            let rebased_fragments = normalized_operation.named_fragments.rebase_on(&subgraph);
            assert!(rebased_fragments.is_ok());
            let rebased_fragments = rebased_fragments.unwrap();
            assert!(!rebased_fragments.is_empty());
            assert!(rebased_fragments.contains(&name!("FragOnI")));
            let rebased_fragment = rebased_fragments.fragments.get("FragOnI").unwrap();

            let expected = r#"fragment FragOnI on I {
  id
  x
}"#;
            let actual = rebased_fragment.to_string();
            assert_eq!(actual, expected);
        }
    }

    #[test]
    fn skips_fragments_with_trivial_selections() {
        let operation_fragments = r#"
query TestQuery {
  t {
    ...F1
    ...F2
    ...F3
  }
}

fragment F1 on T {
  a
  b
}

fragment F2 on T {
  __typename
  a
  b
}

fragment F3 on T {
  __typename
  a
  b
  c
  d
}

type Query {
  t: T
}

type T {
  a: Int
  b: Int
  c: Int
  d: Int
}
"#;
        let (schema, mut executable_document) = parse_schema_and_operation(operation_fragments);
        assert!(
            !executable_document.fragments.is_empty(),
            "operation should have some fragments"
        );

        if let Some(operation) = executable_document.named_operations.get_mut("TestQuery") {
            let normalized_operation = normalize_operation(
                operation,
                NamedFragments::new(&executable_document.fragments, &schema),
                &schema,
                &IndexSet::new(),
            )
            .unwrap();

            let subgraph_schema = r#"type Query {
  t: T
}

type T {
  c: Int
  d: Int
}
"#;
            let subgraph = parse_subgraph("A", subgraph_schema);
            let rebased_fragments = normalized_operation.named_fragments.rebase_on(&subgraph);
            assert!(rebased_fragments.is_ok());
            let rebased_fragments = rebased_fragments.unwrap();
            // F1 reduces to nothing, and F2 reduces to just __typename so we shouldn't keep them.
            assert_eq!(1, rebased_fragments.size());
            assert!(rebased_fragments.contains(&name!("F3")));
            let rebased_fragment = rebased_fragments.fragments.get("F3").unwrap();

            let expected = r#"fragment F3 on T {
  __typename
  c
  d
}"#;
            let actual = rebased_fragment.to_string();
            assert_eq!(actual, expected);
        }
    }

    #[test]
    fn handles_skipped_fragments_within_fragments() {
        let operation_fragments = r#"
query TestQuery {
  ...TheQuery
}

fragment TheQuery on Query {
  t {
    x
    ... GetU
  }
}

fragment GetU on T {
  u {
    y
    z
  }
}

type Query {
  t: T
}

type T {
  x: Int
  u: U
}

type U {
  y: Int
  z: Int
}
"#;
        let (schema, mut executable_document) = parse_schema_and_operation(operation_fragments);
        assert!(
            !executable_document.fragments.is_empty(),
            "operation should have some fragments"
        );

        if let Some(operation) = executable_document.named_operations.get_mut("TestQuery") {
            let normalized_operation = normalize_operation(
                operation,
                NamedFragments::new(&executable_document.fragments, &schema),
                &schema,
                &IndexSet::new(),
            )
            .unwrap();

            let subgraph_schema = r#"type Query {
  t: T
}

type T {
  x: Int
}"#;
            let subgraph = parse_subgraph("A", subgraph_schema);
            let rebased_fragments = normalized_operation.named_fragments.rebase_on(&subgraph);
            assert!(rebased_fragments.is_ok());
            let rebased_fragments = rebased_fragments.unwrap();
            // F1 reduces to nothing, and F2 reduces to just __typename so we shouldn't keep them.
            assert_eq!(1, rebased_fragments.size());
            assert!(rebased_fragments.contains(&name!("TheQuery")));
            let rebased_fragment = rebased_fragments.fragments.get("TheQuery").unwrap();

            let expected = r#"fragment TheQuery on Query {
  t {
    x
  }
}"#;
            let actual = rebased_fragment.to_string();
            assert_eq!(actual, expected);
        }
    }

    #[test]
    fn handles_subtypes_within_subgraphs() {
        let operation_fragments = r#"
query TestQuery {
  ...TQuery
}

fragment TQuery on Query {
  t {
    x
    y
    ... on T {
      z
    }
  }
}

type Query {
  t: I
}

interface I {
  x: Int
  y: Int
}

type T implements I {
  x: Int
  y: Int
  z: Int
}
"#;
        let (schema, mut executable_document) = parse_schema_and_operation(operation_fragments);
        assert!(
            !executable_document.fragments.is_empty(),
            "operation should have some fragments"
        );

        if let Some(operation) = executable_document.named_operations.get_mut("TestQuery") {
            let normalized_operation = normalize_operation(
                operation,
                NamedFragments::new(&executable_document.fragments, &schema),
                &schema,
                &IndexSet::new(),
            )
            .unwrap();

            let subgraph_schema = r#"type Query {
  t: T
}

type T {
  x: Int
  y: Int
  z: Int
}
"#;

            let subgraph = parse_subgraph("A", subgraph_schema);
            let rebased_fragments = normalized_operation.named_fragments.rebase_on(&subgraph);
            assert!(rebased_fragments.is_ok());
            let rebased_fragments = rebased_fragments.unwrap();
            // F1 reduces to nothing, and F2 reduces to just __typename so we shouldn't keep them.
            assert_eq!(1, rebased_fragments.size());
            assert!(rebased_fragments.contains(&name!("TQuery")));
            let rebased_fragment = rebased_fragments.fragments.get("TQuery").unwrap();

            let expected = r#"fragment TQuery on Query {
  t {
    x
    y
    z
  }
}"#;
            let actual = rebased_fragment.to_string();
            assert_eq!(actual, expected);
        }
    }
}<|MERGE_RESOLUTION|>--- conflicted
+++ resolved
@@ -159,11 +159,7 @@
         // case 2
         let is_interface_object_type =
             match ObjectTypeDefinitionPosition::try_from(field_parent_type.clone()) {
-<<<<<<< HEAD
-                Ok(ref o) => o.is_interface_object_type(schema),
-=======
-                Ok(ref o) => is_interface_object(o, &self.data().schema),
->>>>>>> a7cf2bc9
+                Ok(ref o) => o.is_interface_object_type(&self.data().schema),
                 Err(_) => false,
             };
         field_parent_type.is_interface_type() || is_interface_object_type
