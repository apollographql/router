--- conflicted
+++ resolved
@@ -143,11 +143,9 @@
     #[error("{message}")]
     InterfaceObjectUsageError { message: String },
     #[error("{message}")]
-<<<<<<< HEAD
     TypeKindMismatch { message: String },
-=======
+    #[error("{message}")]
     InternalError { message: String },
->>>>>>> 76b9577d
 }
 
 impl CompositionError {
@@ -163,8 +161,8 @@
             Self::DirectiveDefinitionInvalid { .. } => ErrorCode::DirectiveDefinitionInvalid,
             Self::TypeDefinitionInvalid { .. } => ErrorCode::TypeDefinitionInvalid,
             Self::InterfaceObjectUsageError { .. } => ErrorCode::InterfaceObjectUsageError,
-<<<<<<< HEAD
             Self::TypeKindMismatch { .. } => ErrorCode::TypeKindMismatch,
+            Self::InternalError { .. } => ErrorCode::Internal,
         }
     }
 
@@ -191,14 +189,14 @@
             Self::TypeKindMismatch { message } => Self::TypeKindMismatch {
                 message: format!("{message}{appendix}"),
             },
+            Self::InternalError { message } => Self::InternalError {
+                message: format!("{message}{appendix}"),
+            },
             // Remaining errors do not have an obvious way to appending a message, so we just return self.
             Self::SubgraphError { .. }
             | Self::InvalidGraphQLName(..)
             | Self::FromContextParseError { .. }
             | Self::UnsupportedSpreadDirective { .. } => self,
-=======
-            Self::InternalError { .. } => ErrorCode::Internal,
->>>>>>> 76b9577d
         }
     }
 }
