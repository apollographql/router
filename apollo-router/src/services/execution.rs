--- conflicted
+++ resolved
@@ -1,12 +1,6 @@
 #![allow(missing_docs)] // FIXME
 
-use std::sync::Arc;
-
-<<<<<<< HEAD
-use futures::future::ready;
-use futures::stream::once;
 use futures::stream::BoxStream;
-use futures::stream::StreamExt;
 use http::header::HeaderName;
 use http::header::CONNECTION;
 use http::header::CONTENT_LENGTH;
@@ -20,15 +14,9 @@
 use http::header::UPGRADE;
 use http::HeaderMap;
 use http::HeaderValue;
-use http::StatusCode;
 use lazy_static::lazy_static;
-use multimap::MultiMap;
-use serde_json_bytes::ByteString;
-use serde_json_bytes::Map as JsonMap;
-use serde_json_bytes::Value;
-=======
->>>>>>> 83a683c0
 use static_assertions::assert_impl_all;
+use std::sync::Arc;
 use tower::BoxError;
 
 use crate::graphql;
@@ -112,119 +100,17 @@
     }
 }
 
-<<<<<<< HEAD
-assert_impl_all!(Response: Send);
-#[non_exhaustive]
-pub struct Response {
-    pub response: http::Response<BoxStream<'static, graphql::Response>>,
+/// The response type for execution services is the same as for supergraph services.
+pub type Response = super::supergraph::Response;
 
-    pub context: Context,
-}
-
-#[buildstructor::buildstructor]
-impl Response {
-    /// This is the constructor (or builder) to use when constructing a real SupergraphRequest.
-    ///
-    /// The parameters are not optional, because in a live situation all of these properties must be
-    /// set and be correct to create a SupergraphRequest.
-    #[allow(clippy::too_many_arguments)]
-    #[builder(visibility = "pub")]
-    fn new(
-        label: Option<String>,
-        data: Option<Value>,
-        path: Option<Path>,
-        errors: Vec<Error>,
-        extensions: Object,
-        status_code: Option<StatusCode>,
-        headers: MultiMap<TryIntoHeaderName, TryIntoHeaderValue>,
-        context: Context,
-    ) -> Self {
-        // Build a response
-        let res = graphql::Response::builder()
-            .and_label(label)
-            .data(data.unwrap_or_default())
-            .and_path(path)
-            .errors(errors)
-            .extensions(extensions)
-            .build();
-
-        // Build an http Response
-        let mut builder = http::Response::builder().status(status_code.unwrap_or(StatusCode::OK));
-        for (key, values) in headers {
-            let header_name: HeaderName = key.try_into().expect("header name must be valid");
-            for value in values {
-                let header_value: HeaderValue =
-                    value.try_into().expect("header value must be valid");
-                builder = builder.header(header_name.clone(), header_value);
-            }
-        }
-
-        let response = builder
-            .body(once(ready(res)).boxed())
-            .expect("Response is serializable; qed");
-        Self { response, context }
-    }
-
-    /// This is the constructor (or builder) to use when constructing a "fake" ExecutionResponse.
-    ///
-    /// This does not enforce the provision of the data that is required for a fully functional
-    /// ExecutionResponse. It's usually enough for testing, when a fully consructed
-    /// ExecutionResponse is difficult to construct and not required for the pusposes of the test.
-    #[allow(clippy::too_many_arguments)]
-    #[builder(visibility = "pub")]
-    fn fake_new(
-        label: Option<String>,
-        data: Option<Value>,
-        path: Option<Path>,
-        errors: Vec<Error>,
-        // Skip the `Object` type alias in order to use buildstructor’s map special-casing
-        extensions: JsonMap<ByteString, Value>,
-        status_code: Option<StatusCode>,
-        headers: MultiMap<TryIntoHeaderName, TryIntoHeaderValue>,
-        context: Option<Context>,
-    ) -> Self {
-        Response::new(
-            label,
-            data,
-            path,
-            errors,
-            extensions,
-            status_code,
-            headers,
-            context.unwrap_or_default(),
-        )
-    }
-
-    /// This is the constructor (or builder) to use when constructing a ExecutionResponse that represents a global error.
-    /// It has no path and no response data.
-    /// This is useful for things such as authentication errors.
-    // #[allow(unused_variables)]
-    #[builder(visibility = "pub")]
-    fn error_new(
-        errors: Vec<Error>,
-        status_code: Option<StatusCode>,
-        headers: MultiMap<TryIntoHeaderName, TryIntoHeaderValue>,
-        context: Context,
-    ) -> Result<Self, BoxError> {
-        Ok(Response::new(
-            Default::default(),
-            Default::default(),
-            Default::default(),
-            errors,
-            Default::default(),
-            status_code,
-            headers,
-            context,
-        ))
-    }
-}
-
+// Even though execution response is now almost exactly the same as supergraph Response, we need a
+// mechanism to propagate headers from the subgraph, so we provide this extra function here.
 impl Response {
     /// This is the constructor to use when constructing a real ExecutionResponse.
     ///
     /// In this case, you already have a valid request and just wish to associate it with a context
     /// and create a ExecutionResponse.
-    pub fn new_from_response(
+    pub(crate) fn new_from_response(
         mut response: http::Response<BoxStream<'static, graphql::Response>>,
         headers_opt: Option<HeaderMap<HeaderValue>>,
         context: Context,
@@ -247,29 +133,4 @@
 
         Self { response, context }
     }
-
-    pub fn map<F>(self, f: F) -> Response
-    where
-        F: FnOnce(BoxStream<'static, graphql::Response>) -> BoxStream<'static, graphql::Response>,
-    {
-        Response {
-            context: self.context,
-            response: self.response.map(f),
-        }
-    }
-
-    pub fn map_stream(
-        self,
-        f: impl FnMut(graphql::Response) -> graphql::Response + Send + 'static,
-    ) -> Self {
-        self.map(move |stream| stream.map(f).boxed())
-    }
-
-    pub async fn next_response(&mut self) -> Option<graphql::Response> {
-        self.response.body_mut().next().await
-    }
-}
-=======
-/// The response type for execution services is the same as for supergraph services.
-pub type Response = super::supergraph::Response;
->>>>>>> 83a683c0
+}