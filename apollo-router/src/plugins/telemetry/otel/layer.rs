use std::any::TypeId;
use std::fmt;
use std::marker;
use std::thread;
use std::time::Instant;
use std::time::SystemTime;

use once_cell::unsync;
use opentelemetry::Context as OtelContext;
use opentelemetry::Key;
use opentelemetry::KeyValue;
use opentelemetry::StringValue;
use opentelemetry::Value;
use opentelemetry::trace as otel;
use opentelemetry::trace::TraceContextExt;
use opentelemetry::trace::noop;
use tracing_core::Event;
use tracing_core::Subscriber;
use tracing_core::field;
use tracing_core::span;
use tracing_core::span::Attributes;
use tracing_core::span::Id;
use tracing_core::span::Record;
use tracing_subscriber::Layer;
use tracing_subscriber::layer::Context;
use tracing_subscriber::registry::LookupSpan;
use tracing_subscriber::registry::SpanRef;

use super::OtelData;
use super::PreSampledTracer;
use crate::plugins::cache::invalidation_endpoint::INVALIDATION_ENDPOINT_SPAN_NAME;
use crate::plugins::telemetry::consts::FIELD_EXCEPTION_MESSAGE;
use crate::plugins::telemetry::consts::FIELD_EXCEPTION_STACKTRACE;
use crate::plugins::telemetry::consts::OTEL_KIND;
use crate::plugins::telemetry::consts::OTEL_NAME;
use crate::plugins::telemetry::consts::OTEL_ORIGINAL_NAME;
use crate::plugins::telemetry::consts::OTEL_STATUS_CODE;
use crate::plugins::telemetry::consts::OTEL_STATUS_MESSAGE;
use crate::plugins::telemetry::consts::REQUEST_SPAN_NAME;
use crate::plugins::telemetry::consts::ROUTER_SPAN_NAME;
use crate::plugins::telemetry::reload::IsSampled;
use crate::plugins::telemetry::reload::SampledSpan;
use crate::query_planner::subscription::SUBSCRIPTION_EVENT_SPAN_NAME;
use crate::router_factory::STARTING_SPAN_NAME;

/// An [OpenTelemetry] propagation layer for use in a project that uses
/// [tracing].
///
/// [OpenTelemetry]: https://opentelemetry.io
/// [tracing]: https://github.com/tokio-rs/tracing
pub(crate) struct OpenTelemetryLayer<S, T> {
    /// ONLY for tests
    force_sampling: bool,
    tracer: T,
    location: bool,
    tracked_inactivity: bool,
    with_threads: bool,
    exception_config: ExceptionFieldConfig,
    get_context: WithContext,
    _registry: marker::PhantomData<S>,
}
impl<S> Default for OpenTelemetryLayer<S, noop::NoopTracer>
where
    S: Subscriber + for<'span> LookupSpan<'span>,
{
    fn default() -> Self {
        OpenTelemetryLayer::new(noop::NoopTracer::new())
    }
}

impl<S> OpenTelemetryLayer<S, noop::NoopTracer>
where
    S: Subscriber + for<'span> LookupSpan<'span>,
{
    #[cfg(test)]
    pub(crate) fn force_sampling(mut self) -> Self {
        self.force_sampling = true;
        self
    }
}

/// Construct a layer to track spans via [OpenTelemetry].
///
/// [OpenTelemetry]: https://opentelemetry.io
///
/// # Examples
///
/// ```rust,no_run
/// use tracing_subscriber::layer::SubscriberExt;
/// use tracing_subscriber::Registry;
///
/// // Use the tracing subscriber `Registry`, or any other subscriber
/// // that impls `LookupSpan`
/// let subscriber = Registry::default().with(tracing_opentelemetry::layer());
/// # drop(subscriber);
/// ```
pub(crate) fn layer<S>() -> OpenTelemetryLayer<S, noop::NoopTracer>
where
    S: Subscriber + for<'span> LookupSpan<'span>,
{
    OpenTelemetryLayer::default()
}

// this function "remembers" the types of the subscriber so that we
// can downcast to something aware of them without knowing those
// types at the callsite.
//
// See https://github.com/tokio-rs/tracing/blob/4dad420ee1d4607bad79270c1520673fa6266a3d/tracing-error/src/layer.rs
pub(crate) struct WithContext(
    #[allow(clippy::type_complexity)]
    fn(&tracing::Dispatch, &span::Id, f: &mut dyn FnMut(&mut OtelData, &dyn PreSampledTracer)),
);

impl WithContext {
    // This function allows a function to be called in the context of the
    // "remembered" subscriber.
    pub(crate) fn with_context(
        &self,
        dispatch: &tracing::Dispatch,
        id: &span::Id,
        mut f: impl FnMut(&mut OtelData, &dyn PreSampledTracer),
    ) {
        (self.0)(dispatch, id, &mut f)
    }
}

pub(crate) fn str_to_span_kind(s: &str) -> Option<otel::SpanKind> {
    match s {
        s if s.eq_ignore_ascii_case("server") => Some(otel::SpanKind::Server),
        s if s.eq_ignore_ascii_case("client") => Some(otel::SpanKind::Client),
        s if s.eq_ignore_ascii_case("producer") => Some(otel::SpanKind::Producer),
        s if s.eq_ignore_ascii_case("consumer") => Some(otel::SpanKind::Consumer),
        s if s.eq_ignore_ascii_case("internal") => Some(otel::SpanKind::Internal),
        _ => None,
    }
}

pub(crate) fn str_to_status(s: &str) -> otel::Status {
    match s {
        s if s.eq_ignore_ascii_case("ok") => otel::Status::Ok,
        s if s.eq_ignore_ascii_case("error") => otel::Status::error(""),
        _ => otel::Status::Unset,
    }
}

struct SpanEventVisitor<'a, 'b> {
    event_builder: &'a mut otel::Event,
    span_builder: Option<&'b mut otel::SpanBuilder>,
    exception_config: ExceptionFieldConfig,
    custom_event: bool,
}

impl field::Visit for SpanEventVisitor<'_, '_> {
    /// Record events on the underlying OpenTelemetry [`Span`] from `bool` values.
    ///
    /// [`Span`]: opentelemetry::trace::Span
    fn record_bool(&mut self, field: &field::Field, value: bool) {
        match field.name() {
            "message" => self.event_builder.name = value.to_string().into(),
            name => {
                self.event_builder
                    .attributes
                    .push(KeyValue::new(name, value));
            }
        }
    }

    /// Record events on the underlying OpenTelemetry [`Span`] from `f64` values.
    ///
    /// [`Span`]: opentelemetry::trace::Span
    fn record_f64(&mut self, field: &field::Field, value: f64) {
        match field.name() {
            "message" => self.event_builder.name = value.to_string().into(),
            name => {
                self.event_builder
                    .attributes
                    .push(KeyValue::new(name, value));
            }
        }
    }

    /// Record events on the underlying OpenTelemetry [`Span`] from `i64` values.
    ///
    /// [`Span`]: opentelemetry::trace::Span
    fn record_i64(&mut self, field: &field::Field, value: i64) {
        match field.name() {
            "message" => self.event_builder.name = value.to_string().into(),
            name => {
                self.event_builder
                    .attributes
                    .push(KeyValue::new(name, value));
            }
        }
    }

    /// Record events on the underlying OpenTelemetry [`Span`] from `&str` values.
    ///
    /// [`Span`]: opentelemetry::trace::Span
    fn record_str(&mut self, field: &field::Field, value: &str) {
        match field.name() {
            "message" => self.event_builder.name = value.to_string().into(),
            name => {
                if name == "kind" {
                    self.custom_event = true;
                }
                self.event_builder
                    .attributes
                    .push(KeyValue::new(name, value.to_string()));
            }
        }
    }

    /// Record events on the underlying OpenTelemetry [`Span`] from values that
    /// implement Debug.
    ///
    /// [`Span`]: opentelemetry::trace::Span
    fn record_debug(&mut self, field: &field::Field, value: &dyn fmt::Debug) {
        match field.name() {
            "message" => self.event_builder.name = format!("{value:?}").into(),
            name => {
                if name == "kind" {
                    self.custom_event = true;
                }
                self.event_builder
                    .attributes
                    .push(KeyValue::new(name, format!("{value:?}")));
            }
        }
    }

    /// Set attributes on the underlying OpenTelemetry [`Span`] using a [`std::error::Error`]'s
    /// [`std::fmt::Display`] implementation. Also adds the `source` chain as an extra field
    ///
    /// [`Span`]: opentelemetry::trace::Span
    fn record_error(
        &mut self,
        field: &tracing_core::Field,
        value: &(dyn std::error::Error + 'static),
    ) {
        let mut chain: Vec<String> = Vec::new();
        let mut next_err = value.source();

        while let Some(err) = next_err {
            chain.push(err.to_string().into());
            next_err = err.source();
        }

        let error_msg = value.to_string();

        if self.exception_config.record {
            self.event_builder
                .attributes
                .push(KeyValue::new(FIELD_EXCEPTION_MESSAGE, error_msg.clone()));

            // NOTE: This is actually not the stacktrace of the exception. This is
            // the "source chain". It represents the hierarchy of errors from the
            // app level to the lowest level such as IO. It does not represent all
            // of the callsites in the code that led to the error happening.
            // `std::error::Error::backtrace` is a nightly-only API and cannot be
            // used here until the feature is stabilized.
            self.event_builder
                .attributes
                .push(KeyValue::new(FIELD_EXCEPTION_STACKTRACE, 
                    opentelemetry::Value::Array(opentelemetry::Array::String(
                        chain.clone().into_iter().map(|s| s.into()).collect()
                    ))));
        }

<<<<<<< HEAD
        if self.exception_config.propagate {
            if let Some(span) = &mut self.span_builder {
                if let Some(attrs) = span.attributes.as_mut() {
                    attrs.push(KeyValue::new(FIELD_EXCEPTION_MESSAGE, error_msg.clone()));

                    // NOTE: This is actually not the stacktrace of the exception. This is
                    // the "source chain". It represents the hierarchy of errors from the
                    // app level to the lowest level such as IO. It does not represent all
                    // of the callsites in the code that led to the error happening.
                    // `std::error::Error::backtrace` is a nightly-only API and cannot be
                    // used here until the feature is stabilized.
                    attrs.push(KeyValue::new(
                        FIELD_EXCEPTION_STACKTRACE,
                        Value::Array(opentelemetry::Array::String(
                            chain.clone().into_iter().map(|s| s.into()).collect()
                        )),
                    ));
                }
            }
=======
        if self.exception_config.propagate
            && let Some(span) = &mut self.span_builder
            && let Some(attrs) = span.attributes.as_mut()
        {
            attrs.push(KeyValue::new(FIELD_EXCEPTION_MESSAGE, error_msg.clone()));

            // NOTE: This is actually not the stacktrace of the exception. This is
            // the "source chain". It represents the hierarchy of errors from the
            // app level to the lowest level such as IO. It does not represent all
            // of the callsites in the code that led to the error happening.
            // `std::error::Error::backtrace` is a nightly-only API and cannot be
            // used here until the feature is stabilized.
            attrs.push(KeyValue::new(
                FIELD_EXCEPTION_STACKTRACE,
                Value::Array(chain.clone().into()),
            ));
>>>>>>> 618cf566
        }

        self.event_builder
            .attributes
            .push(KeyValue::new(field.name(), error_msg));
        self.event_builder
            .attributes
            .push(KeyValue::new(format!("{}.chain", field.name()), 
                opentelemetry::Value::Array(opentelemetry::Array::String(
                    chain.clone().into_iter().map(|s| s.into()).collect()
                ))));
    }
}

/// Control over opentelemetry conventional exception fields
#[derive(Clone, Copy)]
struct ExceptionFieldConfig {
    /// If an error value is recorded on an event/span, should the otel fields
    /// be added
    record: bool,

    /// If an error value is recorded on an event, should the otel fields be
    /// added to the corresponding span
    propagate: bool,
}

struct SpanAttributeVisitor<'a> {
    span_builder: &'a mut otel::SpanBuilder,
    exception_config: ExceptionFieldConfig,
}

impl SpanAttributeVisitor<'_> {
    fn record(&mut self, attribute: KeyValue) {
        debug_assert!(self.span_builder.attributes.is_some());
        if let Some(v) = self.span_builder.attributes.as_mut() {
            v.push(attribute);
        }
    }
}

impl field::Visit for SpanAttributeVisitor<'_> {
    /// Set attributes on the underlying OpenTelemetry [`Span`] from `bool` values.
    ///
    /// [`Span`]: opentelemetry::trace::Span
    fn record_bool(&mut self, field: &field::Field, value: bool) {
        self.record(KeyValue::new(field.name(), value));
    }

    /// Set attributes on the underlying OpenTelemetry [`Span`] from `f64` values.
    ///
    /// [`Span`]: opentelemetry::trace::Span
    fn record_f64(&mut self, field: &field::Field, value: f64) {
        self.record(KeyValue::new(field.name(), value));
    }

    /// Set attributes on the underlying OpenTelemetry [`Span`] from `i64` values.
    ///
    /// [`Span`]: opentelemetry::trace::Span
    fn record_i64(&mut self, field: &field::Field, value: i64) {
        self.record(KeyValue::new(field.name(), value));
    }

    /// Set attributes on the underlying OpenTelemetry [`Span`] from `&str` values.
    ///
    /// [`Span`]: opentelemetry::trace::Span
    fn record_str(&mut self, field: &field::Field, value: &str) {
        match field.name() {
            OTEL_NAME => self.span_builder.name = value.to_string().into(),
            OTEL_KIND => self.span_builder.span_kind = str_to_span_kind(value),
            OTEL_STATUS_CODE => {
                self.span_builder.status = str_to_status(value);
            }
            OTEL_STATUS_MESSAGE => {
                self.span_builder.status = otel::Status::error(value.to_string())
            }
            _ => self.record(KeyValue::new(field.name(), value.to_string())),
        }
    }

    /// Set attributes on the underlying OpenTelemetry [`Span`] from values that
    /// implement Debug.
    ///
    /// [`Span`]: opentelemetry::trace::Span
    fn record_debug(&mut self, field: &field::Field, value: &dyn fmt::Debug) {
        match field.name() {
            OTEL_NAME => self.span_builder.name = format!("{value:?}").into(),
            OTEL_KIND => self.span_builder.span_kind = str_to_span_kind(&format!("{value:?}")),
            OTEL_STATUS_CODE => self.span_builder.status = str_to_status(&format!("{value:?}")),
            OTEL_STATUS_MESSAGE => {
                self.span_builder.status = otel::Status::error(format!("{value:?}"))
            }
<<<<<<< HEAD
            _ => self.record(KeyValue::new(field.name(), format!("{:?}", value))),
=======
            _ => self.record(Key::new(field.name()).string(format!("{value:?}"))),
>>>>>>> 618cf566
        }
    }

    /// Set attributes on the underlying OpenTelemetry [`Span`] using a [`std::error::Error`]'s
    /// [`std::fmt::Display`] implementation. Also adds the `source` chain as an extra field
    ///
    /// [`Span`]: opentelemetry::trace::Span
    fn record_error(
        &mut self,
        field: &tracing_core::Field,
        value: &(dyn std::error::Error + 'static),
    ) {
        let mut chain: Vec<StringValue> = Vec::new();
        let mut next_err = value.source();

        while let Some(err) = next_err {
            chain.push(err.to_string().into());
            next_err = err.source();
        }

        let error_msg = value.to_string();

        if self.exception_config.record {
            self.record(KeyValue::new(FIELD_EXCEPTION_MESSAGE, error_msg.clone()));

            // NOTE: This is actually not the stacktrace of the exception. This is
            // the "source chain". It represents the hierarchy of errors from the
            // app level to the lowest level such as IO. It does not represent all
            // of the callsites in the code that led to the error happening.
            // `std::error::Error::backtrace` is a nightly-only API and cannot be
            // used here until the feature is stabilized.
            self.record(KeyValue::new(FIELD_EXCEPTION_STACKTRACE, 
                opentelemetry::Value::Array(opentelemetry::Array::String(
                    chain.iter().map(|s| s.as_str().to_string().into()).collect()
                ))));
        }

        self.record(KeyValue::new(field.name(), error_msg));
        self.record(KeyValue::new(format!("{}.chain", field.name()), 
            opentelemetry::Value::Array(opentelemetry::Array::String(
                chain.clone().into_iter().map(|s| s.into()).collect()
            ))));
    }
}

impl<S, T> OpenTelemetryLayer<S, T>
where
    S: Subscriber + for<'span> LookupSpan<'span>,
    T: otel::Tracer + PreSampledTracer + 'static,
{
    /// Set the [`Tracer`] that this layer will use to produce and track
    /// OpenTelemetry [`Span`]s.
    ///
    /// [`Tracer`]: opentelemetry::trace::Tracer
    /// [`Span`]: opentelemetry::trace::Span
    ///
    /// # Examples
    ///
    /// ```no_run
    /// use tracing_opentelemetry::OpenTelemetryLayer;
    /// use tracing_subscriber::layer::SubscriberExt;
    /// use tracing_subscriber::Registry;
    ///
    /// // Create a jaeger exporter pipeline for a `trace_demo` service.
    /// let tracer = opentelemetry_jaeger::new_agent_pipeline()
    ///     .with_service_name("trace_demo")
    ///     .install_simple()
    ///     .expect("Error initializing Jaeger exporter");
    ///
    /// // Create a layer with the configured tracer
    /// let otel_layer = OpenTelemetryLayer::new(tracer);
    ///
    /// // Use the tracing subscriber `Registry`, or any other subscriber
    /// // that impls `LookupSpan`
    /// let subscriber = Registry::default().with(otel_layer);
    /// # drop(subscriber);
    /// ```
    pub(crate) fn new(tracer: T) -> Self {
        OpenTelemetryLayer {
            tracer,
            force_sampling: false,
            location: true,
            tracked_inactivity: true,
            with_threads: true,
            exception_config: ExceptionFieldConfig {
                record: false,
                propagate: false,
            },
            get_context: WithContext(Self::get_context),
            _registry: marker::PhantomData,
        }
    }

    /// Set the [`Tracer`] that this layer will use to produce and track
    /// OpenTelemetry [`Span`]s.
    ///
    /// [`Tracer`]: opentelemetry::trace::Tracer
    /// [`Span`]: opentelemetry::trace::Span
    ///
    /// # Examples
    ///
    /// ```no_run
    /// use tracing_subscriber::layer::SubscriberExt;
    /// use tracing_subscriber::Registry;
    ///
    /// // Create a jaeger exporter pipeline for a `trace_demo` service.
    /// let tracer = opentelemetry_jaeger::new_agent_pipeline()
    ///     .with_service_name("trace_demo")
    ///     .install_simple()
    ///     .expect("Error initializing Jaeger exporter");
    ///
    /// // Create a layer with the configured tracer
    /// let otel_layer = tracing_opentelemetry::layer().force_sampling().with_tracer(tracer);
    ///
    /// // Use the tracing subscriber `Registry`, or any other subscriber
    /// // that impls `LookupSpan`
    /// let subscriber = Registry::default().with(otel_layer);
    /// # drop(subscriber);
    /// ```
    pub(crate) fn with_tracer<Tracer>(self, tracer: Tracer) -> OpenTelemetryLayer<S, Tracer>
    where
        Tracer: otel::Tracer + PreSampledTracer + 'static,
    {
        OpenTelemetryLayer {
            tracer,
            force_sampling: self.force_sampling,
            location: self.location,
            tracked_inactivity: self.tracked_inactivity,
            with_threads: self.with_threads,
            exception_config: self.exception_config,
            get_context: WithContext(OpenTelemetryLayer::<S, Tracer>::get_context),
            _registry: self._registry,
        }
    }

    /// Sets whether or not span and event metadata should include OpenTelemetry
    /// exception fields such as `exception.message` and `exception.backtrace`
    /// when an `Error` value is recorded. If multiple error values are recorded
    /// on the same span/event, only the most recently recorded error value will
    /// show up under these fields.
    ///
    /// These attributes follow the [OpenTelemetry semantic conventions for
    /// exceptions][conv].
    ///
    /// By default, these attributes are not recorded.
    ///
    /// [conv]: https://github.com/open-telemetry/semantic-conventions/tree/main/docs/exceptions/
    #[allow(dead_code)]
    pub(crate) fn with_exception_fields(self, exception_fields: bool) -> Self {
        Self {
            exception_config: ExceptionFieldConfig {
                record: exception_fields,
                ..self.exception_config
            },
            ..self
        }
    }

    /// Sets whether or not reporting an `Error` value on an event will
    /// propagate the OpenTelemetry exception fields such as `exception.message`
    /// and `exception.backtrace` to the corresponding span. You do not need to
    /// enable `with_exception_fields` in order to enable this. If multiple
    /// error values are recorded on the same span/event, only the most recently
    /// recorded error value will show up under these fields.
    ///
    /// These attributes follow the [OpenTelemetry semantic conventions for
    /// exceptions][conv].
    ///
    /// By default, these attributes are not propagated to the span.
    ///
    /// [conv]: https://github.com/open-telemetry/semantic-conventions/tree/main/docs/exceptions/
    #[allow(dead_code)]
    pub(crate) fn with_exception_field_propagation(
        self,
        exception_field_propagation: bool,
    ) -> Self {
        Self {
            exception_config: ExceptionFieldConfig {
                propagate: exception_field_propagation,
                ..self.exception_config
            },
            ..self
        }
    }

    /// Sets whether or not spans metadata should include the _busy time_
    /// (total time for which it was entered), and _idle time_ (total time
    /// the span existed but was not entered).
    #[allow(dead_code)]
    pub(crate) fn with_tracked_inactivity(self, tracked_inactivity: bool) -> Self {
        Self {
            tracked_inactivity,
            ..self
        }
    }

    /// Sets whether or not spans record additional attributes for the thread
    /// name and thread ID of the thread they were created on, following the
    /// [OpenTelemetry semantic conventions for threads][conv].
    ///
    /// By default, thread attributes are enabled.
    ///
    /// [conv]: https://github.com/open-telemetry/semantic-conventions/blob/main/docs/general/attributes.md#general-thread-attributes/
    #[allow(dead_code)]
    pub(crate) fn with_threads(self, threads: bool) -> Self {
        Self {
            with_threads: threads,
            ..self
        }
    }

    /// Retrieve the parent OpenTelemetry [`Context`] from the current tracing
    /// [`span`] through the [`Registry`]. This [`Context`] links spans to their
    /// parent for proper hierarchical visualization.
    ///
    /// [`Context`]: opentelemetry::Context
    /// [`span`]: tracing::Span
    /// [`Registry`]: tracing_subscriber::Registry
    fn parent_context(&self, attrs: &Attributes<'_>, ctx: &Context<'_, S>) -> OtelContext {
        // If a span is specified, it _should_ exist in the underlying `Registry`.
        if let Some(parent) = attrs.parent() {
            let span = ctx.span(parent).expect("Span not found, this is a bug");
            let mut extensions = span.extensions_mut();
            extensions
                .get_mut::<OtelData>()
                .map(|builder| self.tracer.sampled_context(builder))
                .unwrap_or_default()
        // Else if the span is inferred from context, look up any available current span.
        } else if attrs.is_contextual() {
            ctx.lookup_current()
                .and_then(|span| {
                    let mut extensions = span.extensions_mut();
                    extensions
                        .get_mut::<OtelData>()
                        .map(|builder| self.tracer.sampled_context(builder))
                })
                .unwrap_or_else(OtelContext::current)
        // Explicit root spans should have no parent context.
        } else {
            OtelContext::new()
        }
    }

    fn get_context(
        dispatch: &tracing::Dispatch,
        id: &span::Id,
        f: &mut dyn FnMut(&mut OtelData, &dyn PreSampledTracer),
    ) {
        let subscriber = dispatch
            .downcast_ref::<S>()
            .expect("subscriber should downcast to expected type; this is a bug!");
        let span = subscriber
            .span(id)
            .expect("registry should have a span for the current ID");
        let layer = dispatch
            .downcast_ref::<OpenTelemetryLayer<S, T>>()
            .expect("layer should downcast to expected type; this is a bug!");

        let mut extensions = span.extensions_mut();
        if let Some(builder) = extensions.get_mut::<OtelData>() {
            f(builder, &layer.tracer);
        }
    }

    fn extra_span_attrs(&self) -> usize {
        let mut extra_attrs = 0;
        if self.location {
            extra_attrs += 3;
        }
        if self.with_threads {
            extra_attrs += 2;
        }
        extra_attrs
    }
}

thread_local! {
    static THREAD_ID: unsync::Lazy<u64> = unsync::Lazy::new(|| {
        // OpenTelemetry's semantic conventions require the thread ID to be
        // recorded as an integer, but `std::thread::ThreadId` does not expose
        // the integer value on stable, so we have to convert it to a `usize` by
        // parsing it. Since this requires allocating a `String`, store it in a
        // thread local so we only have to do this once.
        // TODO(eliza): once `std::thread::ThreadId::as_u64` is stabilized
        // (https://github.com/rust-lang/rust/issues/67939), just use that.
        thread_id_integer(thread::current().id())
    });
}

impl<S, T> OpenTelemetryLayer<S, T>
where
    S: Subscriber + for<'span> LookupSpan<'span>,
    T: otel::Tracer + PreSampledTracer + 'static,
{
    fn enabled(
        &self,
        meta: &tracing::Metadata<'_>,
        cx: &tracing_subscriber::layer::Context<'_, S>,
    ) -> bool {
        // we ignore metric events
        if !meta.is_span() {
            return meta.fields().iter().any(|f| f.name() == "message");
        }

        if self.force_sampling {
            return true;
        }

        // if there's an existing otel context set by the client request, and it is sampled,
        // then that trace is sampled
        let current_otel_context = opentelemetry::Context::current();
        if current_otel_context.span().span_context().is_sampled() {
            return true;
        }

        let current_span = cx.current_span();
        if let Some(spanref) = current_span
            // the current span, which is the parent of the span that might get enabled here,
            // exists, but it might have been enabled by another layer like metrics
            .id()
            .and_then(|id| cx.span(id))
        {
            return spanref.is_sampled();
        }

        // always sample the router loading trace
        if meta.name() == STARTING_SPAN_NAME {
            return true;
        }

        // we only make the sampling decision on the root span. If we reach here for any other span,
        // it means that the parent span was not enabled, so we should not enable this span either
        if meta.name() != REQUEST_SPAN_NAME
            && meta.name() != ROUTER_SPAN_NAME
            && meta.name() != SUBSCRIPTION_EVENT_SPAN_NAME
            && meta.name() != INVALIDATION_ENDPOINT_SPAN_NAME
        {
            return false;
        }

        // - there's no parent span (it's the root), so we make the sampling decision
        true
    }

    /// Check whether this span should be sampled by looking at `SampledSpan` in the span's
    /// extensions.
    ///
    /// # Panics
    ///
    /// This function takes (and then drops) a read lock on `Extensions`. Be careful with using it,
    /// since if you're already holding a write lock on `Extensions` the code can deadlock.
    fn sampled(span: &SpanRef<S>) -> bool {
        let extensions = span.extensions();
        extensions
            .get::<SampledSpan>()
            .map(|s| matches!(s, SampledSpan::Sampled(_, _)))
            .unwrap_or(false)
    }
}

impl<S, T> Layer<S> for OpenTelemetryLayer<S, T>
where
    S: Subscriber + for<'span> LookupSpan<'span>,
    T: otel::Tracer + PreSampledTracer + 'static,
{
    /// Creates an [OpenTelemetry `Span`] for the corresponding [tracing `Span`].
    ///
    /// [OpenTelemetry `Span`]: opentelemetry::trace::Span
    /// [tracing `Span`]: tracing::Span
    fn on_new_span(&self, attrs: &Attributes<'_>, id: &span::Id, ctx: Context<'_, S>) {
        if let Some(span) = ctx.span(id) {
            // NB: order matters here! `parent_context` will temporarily lock `extensions` and we
            // need to make sure that there isn't a lock already in place.
            let parent_cx = self.parent_context(attrs, &ctx);
            let mut extensions = span.extensions_mut();

            // Record new trace id if there is no active parent span
            let trace_id = if parent_cx.span().span_context().trace_id()
                != opentelemetry::trace::TraceId::INVALID
            {
                parent_cx.span().span_context().trace_id()
            } else {
                self.tracer.new_trace_id()
            };
            let span_id = self.tracer.new_span_id();
            let sampled = if self.enabled(attrs.metadata(), &ctx) {
                SampledSpan::Sampled(trace_id.to_bytes().into(), span_id)
            } else {
                SampledSpan::NotSampled(trace_id.to_bytes().into(), span_id)
            };
            let is_sampled = matches!(sampled, SampledSpan::Sampled(_, _));
            extensions.insert(sampled);

            // Inactivity may still be tracked even if the span isn't sampled.
            if self.tracked_inactivity && extensions.get_mut::<Timings>().is_none() {
                extensions.insert(Timings::new());
            }

            if !is_sampled {
                // Nothing more to do as it's not sampled
                return;
            }

            let mut builder = self
                .tracer
                .span_builder(attrs.metadata().name())
                .with_start_time(SystemTime::now())
                // Eagerly assign span id so children have stable parent id
                .with_span_id(self.tracer.new_span_id())
                .with_trace_id(trace_id);

            let builder_attrs = builder.attributes.get_or_insert(Vec::with_capacity(
                attrs.fields().len() + self.extra_span_attrs(),
            ));

            if self.location {
                let meta = attrs.metadata();

                if let Some(filename) = meta.file() {
                    builder_attrs.push(KeyValue::new("code.filepath", filename));
                }

                if let Some(module) = meta.module_path() {
                    builder_attrs.push(KeyValue::new("code.namespace", module));
                }

                if let Some(line) = meta.line() {
                    builder_attrs.push(KeyValue::new("code.lineno", line as i64));
                }
            }

            if self.with_threads {
                THREAD_ID.with(|id| builder_attrs.push(KeyValue::new("thread.id", **id as i64)));
                if let Some(name) = std::thread::current().name() {
                    // TODO(eliza): it's a bummer that we have to allocate here, but
                    // we can't easily get the string as a `static`. it would be
                    // nice if `opentelemetry` could also take `Arc<str>`s as
                    // `String` values...
                    builder_attrs.push(KeyValue::new("thread.name", name.to_owned()));
                }
            }

            attrs.record(&mut SpanAttributeVisitor {
                span_builder: &mut builder,
                exception_config: self.exception_config,
            });
            extensions.insert(OtelData {
                builder,
                parent_cx,
                event_attributes: None,
                forced_status: None,
                forced_span_name: None,
            });
        } else {
            eprintln!("OpenTelemetryLayer::on_new_span: Span not found, this is a bug");
        }
    }

    fn on_enter(&self, id: &span::Id, ctx: Context<'_, S>) {
        if !self.tracked_inactivity {
            return;
        }

        if let Some(span) = ctx.span(id) {
            if !Self::sampled(&span) {
                return;
            }

            let mut extensions = span.extensions_mut();
            if let Some(timings) = extensions.get_mut::<Timings>() {
                let now = Instant::now();
                timings.idle += (now - timings.last).as_nanos() as i64;
                timings.last = now;
            }
        } else {
            eprintln!("OpenTelemetryLayer::on_enter: Span not found, this is a bug");
        }
    }

    fn on_exit(&self, id: &span::Id, ctx: Context<'_, S>) {
        if !self.tracked_inactivity {
            return;
        }

        if let Some(span) = ctx.span(id) {
            if !Self::sampled(&span) {
                return;
            }

            let mut extensions = span.extensions_mut();
            if let Some(timings) = extensions.get_mut::<Timings>() {
                let now = Instant::now();
                timings.busy += (now - timings.last).as_nanos() as i64;
                timings.last = now;
            }
        } else {
            eprintln!("OpenTelemetryLayer::on_exit: Span not found, this is a bug");
        }
    }

    /// Record OpenTelemetry [`attributes`] for the given values.
    ///
    /// [`attributes`]: opentelemetry::trace::SpanBuilder::attributes
    fn on_record(&self, id: &Id, values: &Record<'_>, ctx: Context<'_, S>) {
        if let Some(span) = ctx.span(id) {
            if !Self::sampled(&span) {
                return;
            }

            let mut extensions = span.extensions_mut();
            if let Some(data) = extensions.get_mut::<OtelData>() {
                values.record(&mut SpanAttributeVisitor {
                    span_builder: &mut data.builder,
                    exception_config: self.exception_config,
                });
            }
        } else {
            eprintln!("OpenTelemetryLayer::on_record: Span not found, this is a bug");
        }
    }

    fn on_follows_from(&self, id: &Id, follows: &Id, ctx: Context<S>) {
        if let (Some(span), Some(follows_span)) = (ctx.span(id), ctx.span(follows)) {
            if !Self::sampled(&span) {
                return;
            }

            // NB: inside block so that `follows_span.extensions_mut()` will be dropped before
            // `span.extensions_mut()` is called later.
            let follows_link = {
                let mut follows_extensions = follows_span.extensions_mut();
                let follows_data = follows_extensions
                    .get_mut::<OtelData>()
                    .expect("Missing otel data span extensions");

                let follows_context = self
                    .tracer
                    .sampled_context(follows_data)
                    .span()
                    .span_context()
                    .clone();
                otel::Link::new(follows_context, Vec::new(), 0)
            };

            let mut extensions = span.extensions_mut();
            let data = extensions
                .get_mut::<OtelData>()
                .expect("Missing otel data span extensions");

            if let Some(ref mut links) = data.builder.links {
                links.push(follows_link);
            } else {
                data.builder.links = Some(vec![follows_link]);
            }
        } else {
            eprintln!("OpenTelemetryLayer::on_follows_from: Span not found, this is a bug");
        }
    }

    /// Records OpenTelemetry [`Event`] data on event.
    ///
    /// Note: an [`ERROR`]-level event will also set the OpenTelemetry span status code to
    /// [`Error`], signaling that an error has occurred.
    ///
    /// [`Event`]: opentelemetry::trace::Event
    /// [`ERROR`]: tracing::Level::ERROR
    /// [`Error`]: opentelemetry::trace::StatusCode::Error
    fn on_event(&self, event: &Event<'_>, ctx: Context<'_, S>) {
        // Ignore events that are not in the context of a span
        if let Some(span) = ctx.lookup_current() {
            if !Self::sampled(&span) {
                return;
            }

            // Performing read operations before getting a write lock to avoid a deadlock
            // See https://github.com/tokio-rs/tracing/issues/763
            let meta = event.metadata();

            let target = KeyValue::new("target", meta.target());

            let mut extensions = span.extensions_mut();
            let mut otel_data = extensions.get_mut::<OtelData>();
            let span_builder = otel_data.as_mut().map(|o| &mut o.builder);

            let mut otel_event = otel::Event::new(
                String::new(),
                SystemTime::now(),
                vec![KeyValue::new("level", meta.level().as_str()), target],
                0,
            );
            let mut span_event_visit = SpanEventVisitor {
                event_builder: &mut otel_event,
                span_builder,
                exception_config: self.exception_config,
                custom_event: false,
            };
            event.record(&mut span_event_visit);
            let custom_event = span_event_visit.custom_event;
            // Add custom event attributes for this event
            if custom_event {
                let event_attributes = otel_data.as_ref().and_then(|o| o.event_attributes.clone());

                if let Some(event_attributes) = event_attributes {
                    otel_event.attributes.extend(
                        event_attributes
                            .into_iter()
                            .map(|(k, v)| KeyValue::new(k, v)),
                    )
                }
            }

            if let Some(builder) = otel_data.map(|o| &mut o.builder) {
                if builder.status == otel::Status::Unset
                    && *meta.level() == tracing_core::Level::ERROR
                {
                    builder.status = otel::Status::error("")
                }

                if self.location {
                    let (file, module) = (
                        event.metadata().file().map(Value::from),
                        event.metadata().module_path().map(Value::from),
                    );

                    if let Some(file) = file {
                        otel_event
                            .attributes
                            .push(KeyValue::new("code.filepath", file));
                    }
                    if let Some(module) = module {
                        otel_event
                            .attributes
                            .push(KeyValue::new("code.namespace", module));
                    }
                    if let Some(line) = meta.line() {
                        otel_event
                            .attributes
                            .push(KeyValue::new("code.lineno", line as i64));
                    }
                }

                if let Some(ref mut events) = builder.events {
                    events.push(otel_event);
                } else {
                    builder.events = Some(vec![otel_event]);
                }
            }
        };
    }

    /// Exports an OpenTelemetry [`Span`] on close.
    ///
    /// [`Span`]: opentelemetry::trace::Span
    fn on_close(&self, id: span::Id, ctx: Context<'_, S>) {
        if let Some(span) = ctx.span(&id) {
            if !Self::sampled(&span) {
                return;
            }

            let mut extensions = span.extensions_mut();
            if let Some(OtelData {
                mut builder,
                parent_cx,
                forced_status,
                forced_span_name,
                ..
            }) = extensions.remove::<OtelData>()
            {
                if self.tracked_inactivity {
                    // Append busy/idle timings when enabled.
                    if let Some(timings) = extensions.get_mut::<Timings>() {
                        let busy_ns = Key::new("busy_ns");
                        let idle_ns = Key::new("idle_ns");

                        let attributes = builder
                            .attributes
                            .get_or_insert_with(|| Vec::with_capacity(3));
                        attributes.push(KeyValue::new(busy_ns, timings.busy));
                        attributes.push(KeyValue::new(idle_ns, timings.idle));
                    }
                }
                if let Some(forced_status) = forced_status {
                    builder.status = forced_status;
                }
                if let Some(forced_span_name) = forced_span_name {
                    // Insert the original span name as an attribute so that we can map it later
                    let attributes = builder
                        .attributes
                        .get_or_insert_with(|| Vec::with_capacity(1));
                    attributes.push(KeyValue::new(OTEL_ORIGINAL_NAME, builder.name));
                    builder.name = forced_span_name.into();
                }
                // Assign end time, build and start span, drop span to export
                builder
                    .with_end_time(SystemTime::now())
                    .start_with_context(&self.tracer, &parent_cx);
            }
        } else {
            eprintln!("OpenTelemetryLayer::on_close: Span not found, this is a bug");
        }
    }

    // SAFETY: this is safe because the `WithContext` function pointer is valid
    // for the lifetime of `&self`.
    unsafe fn downcast_raw(&self, id: TypeId) -> Option<*const ()> {
        match id {
            id if id == TypeId::of::<Self>() => Some(self as *const _ as *const ()),
            id if id == TypeId::of::<WithContext>() => {
                Some(&self.get_context as *const _ as *const ())
            }
            _ => None,
        }
    }
}

struct Timings {
    idle: i64,
    busy: i64,
    last: Instant,
}

impl Timings {
    fn new() -> Self {
        Self {
            idle: 0,
            busy: 0,
            last: Instant::now(),
        }
    }
}

fn thread_id_integer(id: thread::ThreadId) -> u64 {
    let thread_id = format!("{id:?}");
    thread_id
        .trim_start_matches("ThreadId(")
        .trim_end_matches(')')
        .parse::<u64>()
        .expect("thread ID should parse as an integer")
}

#[cfg(test)]
mod tests {
    use std::borrow::Cow;
    use std::collections::HashMap;
    use std::error::Error;
    use std::fmt::Display;
    use std::sync::Arc;
    use std::thread;
    use std::time::SystemTime;

    use opentelemetry::StringValue;
    use opentelemetry::trace::TraceFlags;
    use opentelemetry::trace::noop;
    use parking_lot::Mutex;
    use tracing_subscriber::prelude::*;

    use super::*;
    use crate::plugins::telemetry::OTEL_NAME;
    use crate::plugins::telemetry::dynamic_attribute::SpanDynAttribute;

    #[derive(Debug, Clone)]
    struct TestTracer(Arc<Mutex<Option<OtelData>>>);
    impl otel::Tracer for TestTracer {
        type Span = noop::NoopSpan;
        fn start_with_context<T>(&self, _name: T, _context: &OtelContext) -> Self::Span
        where
            T: Into<Cow<'static, str>>,
        {
            noop::NoopSpan::DEFAULT
        }
        fn span_builder<T>(&self, name: T) -> otel::SpanBuilder
        where
            T: Into<Cow<'static, str>>,
        {
            otel::SpanBuilder::from_name(name)
        }
        fn build_with_context(
            &self,
            builder: otel::SpanBuilder,
            parent_cx: &OtelContext,
        ) -> Self::Span {
            *self.0.lock() = Some(OtelData {
                builder,
                parent_cx: parent_cx.clone(),
                event_attributes: None,
                forced_status: None,
                forced_span_name: None,
            });
            noop::NoopSpan::DEFAULT
        }
    }

    impl PreSampledTracer for TestTracer {
        fn sampled_context(&self, _builder: &mut super::OtelData) -> OtelContext {
            OtelContext::new()
        }
        fn new_trace_id(&self) -> otel::TraceId {
            otel::TraceId::INVALID
        }
        fn new_span_id(&self) -> otel::SpanId {
            otel::SpanId::INVALID
        }
    }

    impl TestTracer {
        fn with_data<T>(&self, f: impl FnOnce(&OtelData) -> T) -> T {
            let lock = self.0.lock();
            let data = lock.as_ref().expect("no span data has been recorded yet");
            f(data)
        }
    }

    #[derive(Debug, Clone)]
    struct TestSpan(otel::SpanContext);
    impl otel::Span for TestSpan {
        fn add_event_with_timestamp<T: Into<Cow<'static, str>>>(
            &mut self,
            _: T,
            _: SystemTime,
            _: Vec<KeyValue>,
        ) {
        }
        fn span_context(&self) -> &otel::SpanContext {
            &self.0
        }
        fn is_recording(&self) -> bool {
            false
        }
        fn set_attribute(&mut self, _attribute: KeyValue) {}
        fn set_status(&mut self, _status: otel::Status) {}
        fn update_name<T: Into<Cow<'static, str>>>(&mut self, _new_name: T) {}
        fn end_with_timestamp(&mut self, _timestamp: SystemTime) {}
        fn add_link(&mut self, _span_context: otel::SpanContext, _attributes: Vec<KeyValue>) {}
    }

    #[derive(Debug)]
    struct TestDynError {
        msg: &'static str,
        source: Option<Box<TestDynError>>,
    }
    impl Display for TestDynError {
        fn fmt(&self, f: &mut fmt::Formatter<'_>) -> fmt::Result {
            write!(f, "{}", self.msg)
        }
    }
    impl Error for TestDynError {
        fn source(&self) -> Option<&(dyn Error + 'static)> {
            match &self.source {
                Some(source) => Some(source),
                None => None,
            }
        }
    }
    impl TestDynError {
        fn new(msg: &'static str) -> Self {
            Self { msg, source: None }
        }
        fn with_parent(self, parent_msg: &'static str) -> Self {
            Self {
                msg: parent_msg,
                source: Some(Box::new(self)),
            }
        }
    }

    #[test]
    fn dynamic_span_names() {
        let dynamic_name = "GET http://example.com".to_string();
        let tracer = TestTracer(Arc::new(Mutex::new(None)));
        let subscriber = tracing_subscriber::registry()
            .with(layer().force_sampling().with_tracer(tracer.clone()));

        tracing::subscriber::with_default(subscriber, || {
            tracing::debug_span!("static_name", otel.name = dynamic_name.as_str());
        });

        let recorded_name = tracer.0.lock().as_ref().map(|b| b.builder.name.clone());
        assert_eq!(recorded_name, Some(dynamic_name.into()))
    }

    #[test]
    fn forced_dynamic_span_names() {
        let dynamic_name = "GET http://example.com".to_string();
        let forced_dynamic_name = "OVERRIDE GET http://example.com".to_string();
        let tracer = TestTracer(Arc::new(Mutex::new(None)));
        let subscriber = tracing_subscriber::registry()
            .with(layer().force_sampling().with_tracer(tracer.clone()));

        tracing::subscriber::with_default(subscriber, || {
            let span = tracing::debug_span!("static_name", otel.name = dynamic_name.as_str());
            let _entered = span.enter();
            span.set_span_dyn_attribute(
                Key::from_static_str(OTEL_NAME),
                opentelemetry::Value::String(forced_dynamic_name.clone().into()),
            );
        });

        let recorded_name = tracer.0.lock().as_ref().map(|b| b.builder.name.clone());
        assert_eq!(recorded_name, Some(Cow::Owned(forced_dynamic_name)))
    }

    #[test]
    fn span_kind() {
        let tracer = TestTracer(Arc::new(Mutex::new(None)));
        let subscriber = tracing_subscriber::registry()
            .with(layer().force_sampling().with_tracer(tracer.clone()));

        tracing::subscriber::with_default(subscriber, || {
            tracing::debug_span!("request", otel.kind = "server");
        });

        let recorded_kind = tracer.with_data(|data| data.builder.span_kind.clone());
        assert_eq!(recorded_kind, Some(otel::SpanKind::Server))
    }

    #[test]
    fn span_status_code() {
        let tracer = TestTracer(Arc::new(Mutex::new(None)));
        let subscriber = tracing_subscriber::registry()
            .with(layer().force_sampling().with_tracer(tracer.clone()));

        tracing::subscriber::with_default(subscriber, || {
            tracing::debug_span!("request", otel.status_code = ?otel::Status::Ok);
        });

        let recorded_status = tracer.with_data(|data| data.builder.status.clone());
        assert_eq!(recorded_status, otel::Status::Ok)
    }

    #[test]
    fn span_status_message() {
        let tracer = TestTracer(Arc::new(Mutex::new(None)));
        let subscriber = tracing_subscriber::registry()
            .with(layer().force_sampling().with_tracer(tracer.clone()));

        let message = "message";

        tracing::subscriber::with_default(subscriber, || {
            tracing::debug_span!("request", otel.status_message = message);
        });

        let recorded_status_message = tracer.0.lock().as_ref().unwrap().builder.status.clone();

        assert_eq!(recorded_status_message, otel::Status::error(message))
    }

    #[test]
    fn trace_id_from_existing_context() {
        let tracer = TestTracer(Arc::new(Mutex::new(None)));
        let subscriber = tracing_subscriber::registry()
            .with(layer().force_sampling().with_tracer(tracer.clone()));
        let trace_id = otel::TraceId::from(42u128);
        let existing_cx = OtelContext::current_with_span(TestSpan(otel::SpanContext::new(
            trace_id,
            otel::SpanId::from(1u64),
            TraceFlags::default(),
            false,
            Default::default(),
        )));
        let _g = existing_cx.attach();

        tracing::subscriber::with_default(subscriber, || {
            tracing::debug_span!("request", otel.kind = "server");
        });

        let recorded_trace_id =
            tracer.with_data(|data| data.parent_cx.span().span_context().trace_id());
        assert_eq!(recorded_trace_id, trace_id)
    }

    #[test]
    fn includes_timings() {
        let tracer = TestTracer(Arc::new(Mutex::new(None)));
        let subscriber = tracing_subscriber::registry().with(
            layer()
                .force_sampling()
                .with_tracer(tracer.clone())
                .with_tracked_inactivity(true),
        );

        tracing::subscriber::with_default(subscriber, || {
            tracing::debug_span!("request");
        });

        let attributes = tracer.with_data(|data| data.builder.attributes.as_ref().unwrap().clone());
        let keys = attributes
            .iter()
            .map(|kv| kv.key.as_str())
            .collect::<Vec<&str>>();
        assert!(keys.contains(&"idle_ns"));
        assert!(keys.contains(&"busy_ns"));
    }

    #[test]
    fn records_error_fields() {
        let tracer = TestTracer(Arc::new(Mutex::new(None)));
        let subscriber = tracing_subscriber::registry().with(
            layer()
                .force_sampling()
                .with_tracer(tracer.clone())
                .with_exception_fields(true),
        );

        let err = TestDynError::new("base error")
            .with_parent("intermediate error")
            .with_parent("user error");

        tracing::subscriber::with_default(subscriber, || {
            tracing::debug_span!(
                "request",
                error = &err as &(dyn std::error::Error + 'static)
            );
        });

        let attributes = tracer
            .0
            .lock()
            .as_ref()
            .unwrap()
            .builder
            .attributes
            .as_ref()
            .unwrap()
            .clone();

        let key_values = attributes
            .into_iter()
            .map(|kv| (kv.key.to_string(), kv.value))
            .collect::<HashMap<_, _>>();

        assert_eq!(key_values["error"].as_str(), "user error");
        assert_eq!(
            key_values["error.chain"],
            Value::Array(
                vec![
                    StringValue::from("intermediate error"),
                    StringValue::from("base error")
                ]
                .into()
            )
        );

        assert_eq!(key_values[FIELD_EXCEPTION_MESSAGE].as_str(), "user error");
        assert_eq!(
            key_values[FIELD_EXCEPTION_STACKTRACE],
            Value::Array(
                vec![
                    StringValue::from("intermediate error"),
                    StringValue::from("base error")
                ]
                .into()
            )
        );
    }

    #[test]
    fn includes_span_location() {
        let tracer = TestTracer(Arc::new(Mutex::new(None)));
        let subscriber = tracing_subscriber::registry()
            .with(layer().force_sampling().with_tracer(tracer.clone()));

        tracing::subscriber::with_default(subscriber, || {
            tracing::debug_span!("request");
        });

        let attributes = tracer.with_data(|data| data.builder.attributes.as_ref().unwrap().clone());
        let keys = attributes
            .iter()
            .map(|kv| kv.key.as_str())
            .collect::<Vec<&str>>();
        assert!(keys.contains(&"code.filepath"));
        assert!(keys.contains(&"code.namespace"));
        assert!(keys.contains(&"code.lineno"));
    }

    #[test]
    fn includes_thread() {
        let thread = thread::current();
        let expected_name = thread
            .name()
            .map(|name| Value::String(name.to_owned().into()));
        let expected_id = Value::I64(thread_id_integer(thread.id()) as i64);

        let tracer = TestTracer(Arc::new(Mutex::new(None)));
        let subscriber = tracing_subscriber::registry().with(
            layer()
                .force_sampling()
                .with_tracer(tracer.clone())
                .with_threads(true),
        );

        tracing::subscriber::with_default(subscriber, || {
            tracing::debug_span!("request");
        });

        let attributes = tracer
            .with_data(|data| data.builder.attributes.as_ref().unwrap().clone())
            .drain(..)
            .map(|kv| (kv.key.to_string(), kv.value))
            .collect::<HashMap<_, _>>();
        assert_eq!(attributes.get("thread.name"), expected_name.as_ref());
        assert_eq!(attributes.get("thread.id"), Some(&expected_id));
    }

    #[test]
    fn excludes_thread() {
        let tracer = TestTracer(Arc::new(Mutex::new(None)));
        let subscriber = tracing_subscriber::registry().with(
            layer()
                .force_sampling()
                .with_tracer(tracer.clone())
                .with_threads(false),
        );

        tracing::subscriber::with_default(subscriber, || {
            tracing::debug_span!("request");
        });

        let attributes = tracer.with_data(|data| data.builder.attributes.as_ref().unwrap().clone());
        let keys = attributes
            .iter()
            .map(|kv| kv.key.as_str())
            .collect::<Vec<&str>>();
        assert!(!keys.contains(&"thread.name"));
        assert!(!keys.contains(&"thread.id"));
    }

    #[test]
    fn propagates_error_fields_from_event_to_span() {
        let tracer = TestTracer(Arc::new(Mutex::new(None)));
        let subscriber = tracing_subscriber::registry().with(
            layer()
                .force_sampling()
                .with_tracer(tracer.clone())
                .with_exception_field_propagation(true),
        );

        let err = TestDynError::new("base error")
            .with_parent("intermediate error")
            .with_parent("user error");

        tracing::subscriber::with_default(subscriber, || {
            let _guard = tracing::debug_span!("request",).entered();

            tracing::error!(
                error = &err as &(dyn std::error::Error + 'static),
                "request error!"
            )
        });

        let attributes = tracer
            .0
            .lock()
            .as_ref()
            .unwrap()
            .builder
            .attributes
            .as_ref()
            .unwrap()
            .clone();

        let key_values = attributes
            .into_iter()
            .map(|kv| (kv.key.to_string(), kv.value))
            .collect::<HashMap<_, _>>();

        assert_eq!(key_values[FIELD_EXCEPTION_MESSAGE].as_str(), "user error");
        assert_eq!(
            key_values[FIELD_EXCEPTION_STACKTRACE],
            Value::Array(
                vec![
                    StringValue::from("intermediate error"),
                    StringValue::from("base error")
                ]
                .into()
            )
        );
    }
}<|MERGE_RESOLUTION|>--- conflicted
+++ resolved
@@ -266,11 +266,11 @@
                     ))));
         }
 
-<<<<<<< HEAD
-        if self.exception_config.propagate {
-            if let Some(span) = &mut self.span_builder {
-                if let Some(attrs) = span.attributes.as_mut() {
-                    attrs.push(KeyValue::new(FIELD_EXCEPTION_MESSAGE, error_msg.clone()));
+        if self.exception_config.propagate
+            && let Some(span) = &mut self.span_builder
+            && let Some(attrs) = span.attributes.as_mut()
+        {
+            attrs.push(KeyValue::new(FIELD_EXCEPTION_MESSAGE, error_msg.clone()));
 
                     // NOTE: This is actually not the stacktrace of the exception. This is
                     // the "source chain". It represents the hierarchy of errors from the
@@ -286,24 +286,6 @@
                     ));
                 }
             }
-=======
-        if self.exception_config.propagate
-            && let Some(span) = &mut self.span_builder
-            && let Some(attrs) = span.attributes.as_mut()
-        {
-            attrs.push(KeyValue::new(FIELD_EXCEPTION_MESSAGE, error_msg.clone()));
-
-            // NOTE: This is actually not the stacktrace of the exception. This is
-            // the "source chain". It represents the hierarchy of errors from the
-            // app level to the lowest level such as IO. It does not represent all
-            // of the callsites in the code that led to the error happening.
-            // `std::error::Error::backtrace` is a nightly-only API and cannot be
-            // used here until the feature is stabilized.
-            attrs.push(KeyValue::new(
-                FIELD_EXCEPTION_STACKTRACE,
-                Value::Array(chain.clone().into()),
-            ));
->>>>>>> 618cf566
         }
 
         self.event_builder
@@ -395,11 +377,7 @@
             OTEL_STATUS_MESSAGE => {
                 self.span_builder.status = otel::Status::error(format!("{value:?}"))
             }
-<<<<<<< HEAD
-            _ => self.record(KeyValue::new(field.name(), format!("{:?}", value))),
-=======
-            _ => self.record(Key::new(field.name()).string(format!("{value:?}"))),
->>>>>>> 618cf566
+            _ => self.record(KeyValue::new(field.name(), format!("{value:?}"))),
         }
     }
 
