---
title: Response Caching FAQ
subtitle: Frequently asked questions about response caching
description: Common questions about response caching setup, cache behavior, authorization, schema updates, and migration from entity caching.
minVersion: Router v2.8.0
releaseStage: preview
---

## FAQ

### Are cache tags compatible with CDN surrogate keys?

Yes. Cache tags work like CDN surrogate key systems (used by Fastly, Cloudflare, and other CDN providers). Both approaches let you tag cached content and invalidate it by tag name. In the router, cache tags are set via the `@cacheTag` directive. In CDNs, surrogate keys are typically set via response headers like `Surrogate-Key` or `Cache-Tag`.

### Why cache in the router when CDN, client, or subgraph caching already exists?

The router caches at the GraphQL operation level, storing reusable sections of the response tree. When multiple operations request the same entities or root fields, the router can serve them from cache instead of querying your subgraphs repeatedly. This reduces load on your subgraphs and backend services.

### What's the minimal requirement at the origin level to benefit from response caching?

Your origin needs to return a `Cache-Control` header in its HTTP response. The router uses this header to determine TTLs for cached data.

### How does response caching work with authorization?

When you use the router's [authorization directives](/router/configuration/authorization), cache entries are automatically separated by authorization context. Operations requesting fields with specific scope requirements get their own cache entries, distinct from operations without those scopes. This means authorized data can be safely cached and shared across users with the same permissions—when a user's roles change, their operations automatically use different cache entries.

### How do schema updates affect my cache?

Cached data remains valid across schema updates. When a new schema is deployed, the router immediately invalidates cache entries that depend on changed portions of the schema, ensuring responses always match the current schema. Cache entries for unchanged schema portions remain available.

### Does the router cache error responses?

No. Responses containing errors aren't cached—this prevents transient errors from being served repeatedly from the cache.

### What if one of my subgraphs is unavailable?

The router returns whatever cached data is available and populates the rest of the response tree according to your schema's nullability rules. Fields that can't be resolved are nulled out with corresponding error messages, while successfully cached portions of the response are still returned.

### How do `@cacheControl` and `@cacheTag` work differently?

`@cacheControl` is interpreted by your subgraph (like Apollo Server) to generate the `Cache-Control` HTTP header that tells the router how long to cache data. `@cacheTag` is interpreted by the router itself to assign tags for invalidation. This separation mirrors HTTP caching conventions: `Cache-Control` headers manage TTL, and separate headers (like `Surrogate-Key` in CDNs) manage invalidation tags.

### Where is `@cacheTag` defined and where is it interpreted?

The `@cacheTag` directive is defined in your subgraph schema, but it's only interpreted by the router—your subgraph doesn't use it at all. This is different from `@cacheControl`, which is both defined and interpreted at the subgraph level. The router reads `@cacheTag` from your composed schema to determine which cache tags to assign to cached data.

### Where can the `@cacheTag` directive be applied?

Apply `@cacheTag` on root query fields or on resolvable entities (types marked with `@key` where `resolvable` is unset or `true`).

For root fields, use `{$args.XXX}` to interpolate field arguments into the tag format—`args` is a map of all arguments for that field. The argument must be non-nullable.

For entities, use `{$key.XXX}` where `key` is a map of the entity's key fields. The field must be non-nullable. When you have multiple `@key` directives on a type (like `@key(fields: "id")` and `@key(fields: "id name")`), you can only reference fields present in every `@key` directive. In this example, only `{$key.id}` would be valid because `id` appears in both keys.

The tag format must always generate a valid string value. For nested objects in keys, reference the specific field you need—for example, use `{$key.country.name}` instead of `{$key.country}` when `country` is an object.

### How does `@cacheControl` work?

The `@cacheControl` directive is a subgraph-level directive. In Apollo Server, it automatically generates the appropriate `Cache-Control` response header based on your schema. For details, see the [Apollo Server documentation](https://www.apollographql.com/docs/apollo-server/api/plugin/cache-control).

### What happens to cached operations without cache tags?

Operations without tags eventually expire based on their TTL. You can invalidate them by subgraph name or by type, but you can't target them with tag-based invalidation.

### How does caching work for operations with multiple root fields?

The router caches the entire operation response as a single unit. This means operations with overlapping root fields don't currently share cache entries—each unique operation gets its own entry.

### When should I use invalidation vs. TTL-based caching?

TTL-based caching works great for predictable data refresh patterns. Active invalidation becomes essential when you have event-driven architectures where data changes unpredictably—it lets you remove stale cache entries immediately when you know data has changed, instead of waiting for TTL expiration.

### Why was "Entity Caching" renamed to "Response Caching"?

"Response Caching" more accurately describes what the feature does—caching portions of GraphQL responses—and gives us room to evolve the feature over time.

### Where can I find information about entity caching?

Entity caching was the previous approach to caching in the router and has been superseded by response caching. If you're looking for information about entity caching, you can find it in the [router v1.x documentation](/graphos/routing/v1/performance/caching/entity).

Response caching provides more flexible caching at the GraphQL operation level, with better control over TTLs and cache invalidation through tags.

### What changed between the 2024 preview and the current implementation?

The 2024 preview used a linear scan approach for active invalidation that scaled with total cache size instead of the number of invalidated entries. The current version uses an index-based approach that scales only with the entries you're actually invalidating, making it practical for production use at scale.

### How does the current release affect existing users?

Response caching is backward-compatible with entity caching. You can switch to response caching without breaking changes.

If you're currently using the `preview_entity_caching` plugin, migrate to response caching as soon as possible. The new implementation provides better performance and more flexible caching controls.

### How do I migrate from entity caching to response caching?

Follow these steps to migrate your configuration:

<<<<<<< HEAD
1. **Update the plugin name:** Replace `preview_entity_caching` with `preview_response_caching` in your router configuration.
=======
1. **Update the plugin name:** Replace `preview_entity_cache` with `preview_response_cache` in your router configuration.
>>>>>>> 3c16634b

2. **Remove the `scan_count` setting:** Delete the `redis.scan_count` configuration option if you have it set. Response caching uses an approach that doesn't require Redis `SCAN` operations, eliminating a key performance bottleneck from the previous entity caching version.

3. **Update timeout configuration:** Replace the single `redis.timeout` setting with more granular timeout options as appropriate:
   - `redis.fetch_timeout`: Controls how long to wait when retrieving data from cache
   - `redis.insert_timeout`: Controls how long to wait when storing new data in cache
   - `redis.invalidate_timeout`: Controls how long to wait when removing data from cache

   All timeout settings are optional. Set timeouts based on your application's performance requirements for specific cache operations.

<<<<<<< HEAD
4. **Update your metrics and monitoring:** Response caching introduces new metric names and additional observability options. Check the [observability documentation](/routing/performance/caching/response-caching/observability) for the complete list of available metrics and their updated names. The new implementation also provides additional metrics for better insight into cache performance.
=======
4. **Update your metrics and monitoring:** Response caching introduces new metric names and additional observability options. Check the [observability documentation](/graphos/routing/performance/caching/response-caching/observability) for the complete list of available metrics and their updated names. The new implementation also provides additional metrics for better insight into cache performance.
>>>>>>> 3c16634b

### Can I use response caching in production with earlier router versions?

TTL-based caching works in earlier versions. For API-based invalidation, use the current router version.

### Why can't I see my cache tags generated from subgraph response in the debugger once cached?

For performance, cache tags derived from a subgraph response are written to Redis in a debugger‑readable form only when the cache‑populating request runs in debug mode. Cache tags coming from subgraph responses written outside debug mode aren’t visible in the debugger.<|MERGE_RESOLUTION|>--- conflicted
+++ resolved
@@ -94,11 +94,7 @@
 
 Follow these steps to migrate your configuration:
 
-<<<<<<< HEAD
 1. **Update the plugin name:** Replace `preview_entity_caching` with `preview_response_caching` in your router configuration.
-=======
-1. **Update the plugin name:** Replace `preview_entity_cache` with `preview_response_cache` in your router configuration.
->>>>>>> 3c16634b
 
 2. **Remove the `scan_count` setting:** Delete the `redis.scan_count` configuration option if you have it set. Response caching uses an approach that doesn't require Redis `SCAN` operations, eliminating a key performance bottleneck from the previous entity caching version.
 
@@ -109,16 +105,12 @@
 
    All timeout settings are optional. Set timeouts based on your application's performance requirements for specific cache operations.
 
-<<<<<<< HEAD
-4. **Update your metrics and monitoring:** Response caching introduces new metric names and additional observability options. Check the [observability documentation](/routing/performance/caching/response-caching/observability) for the complete list of available metrics and their updated names. The new implementation also provides additional metrics for better insight into cache performance.
-=======
 4. **Update your metrics and monitoring:** Response caching introduces new metric names and additional observability options. Check the [observability documentation](/graphos/routing/performance/caching/response-caching/observability) for the complete list of available metrics and their updated names. The new implementation also provides additional metrics for better insight into cache performance.
->>>>>>> 3c16634b
 
 ### Can I use response caching in production with earlier router versions?
 
 TTL-based caching works in earlier versions. For API-based invalidation, use the current router version.
 
-### Why can't I see my cache tags generated from subgraph response in the debugger once cached?
+### Why can't I see my cache tags generated from responses in the debugger once cached?
 
-For performance, cache tags derived from a subgraph response are written to Redis in a debugger‑readable form only when the cache‑populating request runs in debug mode. Cache tags coming from subgraph responses written outside debug mode aren’t visible in the debugger.+For performance, cache tags derived from responses are written to Redis in a debugger‑readable form only when the cache‑populating request runs in debug mode. Cache tags coming from responses written outside debug mode aren’t visible in the debugger.