--- conflicted
+++ resolved
@@ -55,13 +55,8 @@
           },
           "children": {}
         },
-<<<<<<< HEAD
-        "apollo_router::apollo_router::query_get - 4": {
+        "apollo_router::apollo_router::query_get": {
           "name": "apollo_router::apollo_router::query_get",
-=======
-        "apollo_router_core::query_planner::router_bridge_query_planner::plan": {
-          "name": "apollo_router_core::query_planner::router_bridge_query_planner::plan",
->>>>>>> 9c0281eb
           "record": {
             "entries": [],
             "metadata": {
@@ -75,7 +70,7 @@
             }
           },
           "children": {
-            "apollo_router_core::query_planner::router_bridge_query_planner::plan - 5": {
+            "apollo_router_core::query_planner::router_bridge_query_planner::plan": {
               "name": "apollo_router_core::query_planner::router_bridge_query_planner::plan",
               "record": {
                 "entries": [
@@ -100,11 +95,7 @@
             }
           }
         },
-<<<<<<< HEAD
-        "apollo_router_core::query_planner::validate - 6": {
-=======
         "apollo_router_core::query_planner::validate": {
->>>>>>> 9c0281eb
           "name": "apollo_router_core::query_planner::validate",
           "record": {
             "entries": [],
@@ -122,11 +113,7 @@
         }
       }
     },
-<<<<<<< HEAD
-    "apollo_router::apollo_router::execute - 7": {
-=======
     "apollo_router::apollo_router::execute": {
->>>>>>> 9c0281eb
       "name": "apollo_router::apollo_router::execute",
       "record": {
         "entries": [],
@@ -141,11 +128,7 @@
         }
       },
       "children": {
-<<<<<<< HEAD
-        "apollo_router::apollo_router::execution - 8": {
-=======
         "apollo_router::apollo_router::execution": {
->>>>>>> 9c0281eb
           "name": "apollo_router::apollo_router::execution",
           "record": {
             "entries": [],
@@ -160,11 +143,7 @@
             }
           },
           "children": {
-<<<<<<< HEAD
-            "apollo_router_core::query_planner::sequence - 9": {
-=======
             "apollo_router_core::query_planner::sequence": {
->>>>>>> 9c0281eb
               "name": "apollo_router_core::query_planner::sequence",
               "record": {
                 "entries": [],
@@ -179,11 +158,7 @@
                 }
               },
               "children": {
-<<<<<<< HEAD
-                "apollo_router_core::query_planner::fetch - 10": {
-=======
                 "apollo_router_core::query_planner::fetch": {
->>>>>>> 9c0281eb
                   "name": "apollo_router_core::query_planner::fetch",
                   "record": {
                     "entries": [],
@@ -198,11 +173,7 @@
                     }
                   },
                   "children": {
-<<<<<<< HEAD
-                    "apollo_router_core::query_planner::fetch::subfetch - 11": {
-=======
                     "apollo_router_core::query_planner::fetch::subfetch": {
->>>>>>> 9c0281eb
                       "name": "apollo_router_core::query_planner::fetch::subfetch",
                       "record": {
                         "entries": [
@@ -224,11 +195,7 @@
                         }
                       },
                       "children": {
-<<<<<<< HEAD
-                        "apollo_router_core::query_planner::fetch::make_variables - 12": {
-=======
                         "apollo_router_core::query_planner::fetch::make_variables": {
->>>>>>> 9c0281eb
                           "name": "apollo_router_core::query_planner::fetch::make_variables",
                           "record": {
                             "entries": [],
@@ -244,11 +211,7 @@
                           },
                           "children": {}
                         },
-<<<<<<< HEAD
-                        "apollo_router_core::query_planner::fetch::subfetch_stream - 13": {
-=======
                         "apollo_router_core::query_planner::fetch::subfetch_stream": {
->>>>>>> 9c0281eb
                           "name": "apollo_router_core::query_planner::fetch::subfetch_stream",
                           "record": {
                             "entries": [],
@@ -263,11 +226,7 @@
                             }
                           },
                           "children": {
-<<<<<<< HEAD
-                            "apollo_router::http_subgraph::aggregate_response_data - 16": {
-=======
                             "apollo_router::http_subgraph::aggregate_response_data": {
->>>>>>> 9c0281eb
                               "name": "apollo_router::http_subgraph::aggregate_response_data",
                               "record": {
                                 "entries": [],
@@ -283,11 +242,7 @@
                               },
                               "children": {}
                             },
-<<<<<<< HEAD
-                            "apollo_router::http_subgraph::parse_subgraph_response - 17": {
-=======
                             "apollo_router::http_subgraph::parse_subgraph_response": {
->>>>>>> 9c0281eb
                               "name": "apollo_router::http_subgraph::parse_subgraph_response",
                               "record": {
                                 "entries": [],
@@ -305,11 +260,7 @@
                             }
                           }
                         },
-<<<<<<< HEAD
-                        "apollo_router_core::query_planner::fetch::response_insert - 18": {
-=======
                         "apollo_router_core::query_planner::fetch::response_insert": {
->>>>>>> 9c0281eb
                           "name": "apollo_router_core::query_planner::fetch::response_insert",
                           "record": {
                             "entries": [],
@@ -331,11 +282,7 @@
                 }
               }
             },
-<<<<<<< HEAD
-            "apollo_router_core::query_planner::sequence - 19": {
-=======
             "apollo_router_core::query_planner::sequence": {
->>>>>>> 9c0281eb
               "name": "apollo_router_core::query_planner::sequence",
               "record": {
                 "entries": [],
@@ -351,11 +298,7 @@
               },
               "children": {}
             },
-<<<<<<< HEAD
-            "apollo_router_core::query_planner::sequence - 30": {
-=======
             "apollo_router_core::query_planner::sequence": {
->>>>>>> 9c0281eb
               "name": "apollo_router_core::query_planner::sequence",
               "record": {
                 "entries": [],
@@ -370,11 +313,7 @@
                 }
               },
               "children": {
-<<<<<<< HEAD
-                "apollo_router_core::query_planner::parallel - 31": {
-=======
                 "apollo_router_core::query_planner::parallel": {
->>>>>>> 9c0281eb
                   "name": "apollo_router_core::query_planner::parallel",
                   "record": {
                     "entries": [],
@@ -394,11 +333,7 @@
             }
           }
         },
-<<<<<<< HEAD
-        "apollo_router::apollo_router::format_response - 52": {
-=======
         "apollo_router::apollo_router::format_response": {
->>>>>>> 9c0281eb
           "name": "apollo_router::apollo_router::format_response",
           "record": {
             "entries": [],
@@ -416,11 +351,7 @@
         }
       }
     },
-<<<<<<< HEAD
-    "apollo_router::http_subgraph::aggregate_response_data - 56": {
-=======
     "apollo_router::http_subgraph::aggregate_response_data": {
->>>>>>> 9c0281eb
       "name": "apollo_router::http_subgraph::aggregate_response_data",
       "record": {
         "entries": [],
@@ -436,11 +367,7 @@
       },
       "children": {}
     },
-<<<<<<< HEAD
-    "apollo_router::http_subgraph::parse_subgraph_response - 57": {
-=======
     "apollo_router::http_subgraph::parse_subgraph_response": {
->>>>>>> 9c0281eb
       "name": "apollo_router::http_subgraph::parse_subgraph_response",
       "record": {
         "entries": [],
