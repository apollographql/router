--- conflicted
+++ resolved
@@ -310,12 +310,7 @@
                 .unwrap())
         });
 
-<<<<<<< HEAD
-        let service_stack = Csrf::new(config)
-=======
-        let mock = mock_service.build();
         let service_stack = Csrf::new(PluginInit::new(config, Default::default()))
->>>>>>> 5ed8afcb
             .await
             .unwrap()
             .router_service(mock_service.boxed());
@@ -331,12 +326,7 @@
     }
 
     async fn assert_rejected(config: CSRFConfig, request: RouterRequest) {
-<<<<<<< HEAD
-        let service_stack = Csrf::new(config)
-=======
-        let mock = MockRouterService::new().build();
         let service_stack = Csrf::new(PluginInit::new(config, Default::default()))
->>>>>>> 5ed8afcb
             .await
             .unwrap()
             .router_service(MockRouterService::new().boxed());
