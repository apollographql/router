use std::any::type_name;
use std::collections::HashMap;
use std::fmt::Debug;

use access_json::JSONQuery;
use http::header::CONTENT_LENGTH;
use http::header::USER_AGENT;
use opentelemetry_api::baggage::BaggageExt;
use opentelemetry_api::Key;
use schemars::JsonSchema;
use serde::de::Error;
use serde::de::MapAccess;
use serde::de::Visitor;
use serde::Deserialize;
<<<<<<< HEAD
use serde_json_bytes::ByteString;
use tower::BoxError;
use tracing::Span;
use tracing_opentelemetry::OpenTelemetrySpanExt;
=======
use serde::Deserializer;
#[cfg(test)]
use serde::Serialize;
use serde_json::Map;
use serde_json::Value;
>>>>>>> 619bd015

use crate::context::OPERATION_KIND;
use crate::context::OPERATION_NAME;
use crate::plugin::serde::deserialize_json_query;
use crate::plugins::telemetry::config::AttributeValue;
use crate::services::router;
use crate::services::subgraph;
use crate::services::supergraph;
use crate::tracer::TraceId;

/// This struct can be used as an attributes container, it has a custom JsonSchema implementation that will merge the schemas of the attributes and custom fields.
#[allow(dead_code)]
<<<<<<< HEAD
#[derive(Clone, Deserialize, Debug, JsonSchema)]
#[serde(deny_unknown_fields, default)]
pub(crate) struct Extendable<A, E>
=======
#[derive(Clone, Debug)]
#[cfg_attr(test, derive(Serialize))]
pub(crate) struct Extendable<Att, Ext>
>>>>>>> 619bd015
where
    Att: Default,
{
<<<<<<< HEAD
    attributes: A,

    custom: HashMap<String, E>,
=======
    attributes: Att,
    custom: HashMap<String, Ext>,
>>>>>>> 619bd015
}

impl Extendable<(), ()> {
    pub(crate) fn empty<A, E>() -> Extendable<A, E>
    where
        A: Default,
    {
        Default::default()
    }
}

<<<<<<< HEAD
=======
/// Custom Deserializer for attributes that will deserializse into a custom field if possible, but otherwise into one of the pre-defined attributes.
impl<'de, Att, Ext> Deserialize<'de> for Extendable<Att, Ext>
where
    Att: Default + Deserialize<'de> + Debug + Sized,
    Ext: Deserialize<'de> + Debug + Sized,
{
    fn deserialize<D>(deserializer: D) -> Result<Self, D::Error>
    where
        D: Deserializer<'de>,
    {
        struct ExtendableVisitor<Att, Ext> {
            _phantom: std::marker::PhantomData<(Att, Ext)>,
        }
        impl<'de, Att, Ext> Visitor<'de> for ExtendableVisitor<Att, Ext>
        where
            Att: Default + Deserialize<'de> + Debug,
            Ext: Deserialize<'de> + Debug,
        {
            type Value = Extendable<Att, Ext>;
            fn expecting(&self, formatter: &mut std::fmt::Formatter) -> std::fmt::Result {
                write!(formatter, "a map structure")
            }

            fn visit_map<A>(self, mut map: A) -> Result<Self::Value, A::Error>
            where
                A: MapAccess<'de>,
            {
                let mut attributes: Map<String, Value> = Map::new();
                let mut custom: HashMap<String, Ext> = HashMap::new();
                while let Some(key) = map.next_key()? {
                    let value: Value = map.next_value()?;
                    match Ext::deserialize(value.clone()) {
                        Ok(value) => {
                            custom.insert(key, value);
                        }
                        Err(_err) => {
                            // We didn't manage to deserialize as a custom attribute, so stash the value and we'll try again later
                            attributes.insert(key, value);
                        }
                    }
                }

                let attributes =
                    Att::deserialize(Value::Object(attributes)).map_err(A::Error::custom)?;

                Ok(Extendable { attributes, custom })
            }
        }

        deserializer.deserialize_map(ExtendableVisitor::<Att, Ext> {
            _phantom: Default::default(),
        })
    }
}

impl<A, E> JsonSchema for Extendable<A, E>
where
    A: Default + JsonSchema,
    E: JsonSchema,
{
    fn schema_name() -> String {
        format!(
            "extendable_attribute_{}_{}",
            type_name::<A>(),
            type_name::<E>()
        )
    }

    fn json_schema(gen: &mut SchemaGenerator) -> Schema {
        let mut attributes = gen.subschema_for::<A>();
        let custom = gen.subschema_for::<HashMap<String, E>>();
        if let Schema::Object(schema) = &mut attributes {
            if let Some(object) = &mut schema.object {
                object.additional_properties =
                    custom.into_object().object().additional_properties.clone();
            }
        }

        attributes
    }
}

>>>>>>> 619bd015
impl<A, E> Default for Extendable<A, E>
where
    A: Default,
{
    fn default() -> Self {
        Self {
            attributes: Default::default(),
            custom: HashMap::new(),
        }
    }
}

#[allow(dead_code)]
#[derive(Clone, Deserialize, JsonSchema, Debug)]
#[serde(deny_unknown_fields, rename_all = "snake_case")]
pub(crate) enum RouterEvent {
    /// When a service request occurs.
    Request,
    /// When a service response occurs.
    Response,
    /// When a service error occurs.
    Error,
}

#[allow(dead_code)]
#[derive(Deserialize, JsonSchema, Clone, Debug, Default)]
#[serde(deny_unknown_fields, rename_all = "snake_case")]
pub(crate) enum DefaultAttributeRequirementLevel {
    /// Attributes that are marked as required in otel semantic conventions and apollo documentation will be included (default)
    #[default]
    Required,
    /// Attributes that are marked as required or recommended in otel semantic conventions and apollo documentation will be included
    Recommended,
    /// Attributes that are marked as required, recommended or opt-in in otel semantic conventions and apollo documentation will be included
    OptIn,
}

#[allow(dead_code)]
#[derive(Deserialize, JsonSchema, Clone, Debug)]
#[serde(deny_unknown_fields, rename_all = "snake_case")]
pub(crate) enum TraceIdFormat {
    /// Open Telemetry trace ID, a hex string.
    OpenTelemetry,
    /// Datadog trace ID, a u64.
    Datadog,
}

#[allow(dead_code)]
#[derive(Deserialize, JsonSchema, Clone, Debug)]
#[serde(deny_unknown_fields, untagged)]
pub(crate) enum RouterCustomAttribute {
    /// A header from the request
    RequestHeader {
        /// The name of the request header.
        request_header: String,
        #[serde(skip)]
        /// Optional redaction pattern.
        redact: Option<String>,
        /// Optional default value.
        default: Option<AttributeValue>,
    },
    /// A header from the response
    ResponseHeader {
        /// The name of the request header.
        response_header: String,
        #[serde(skip)]
        /// Optional redaction pattern.
        redact: Option<String>,
        /// Optional default value.
        default: Option<AttributeValue>,
    },
    /// The trace ID of the request.
    TraceId {
        /// The format of the trace ID.
        trace_id: TraceIdFormat,
    },
    /// A value from context.
    ResponseContext {
        /// The response context key.
        response_context: String,
        #[serde(skip)]
        /// Optional redaction pattern.
        redact: Option<String>,
        /// Optional default value.
        default: Option<AttributeValue>,
    },
    /// A value from baggage.
    Baggage {
        /// The name of the baggage item.
        baggage: String,
        #[serde(skip)]
        /// Optional redaction pattern.
        redact: Option<String>,
        /// Optional default value.
        default: Option<AttributeValue>,
    },
    /// A value from an environment variable.
    Env {
        /// The name of the environment variable
        env: String,
        #[serde(skip)]
        /// Optional redaction pattern.
        redact: Option<String>,
        /// Optional default value.
        default: Option<String>,
    },
}
#[allow(dead_code)]
#[derive(Deserialize, JsonSchema, Clone, Debug)]
#[cfg_attr(test, derive(Serialize))]
#[serde(deny_unknown_fields, rename_all = "snake_case")]
pub(crate) enum OperationName {
    /// The raw operation name.
    String,
    /// A hash of the operation name.
    Hash,
}

#[allow(dead_code)]
#[derive(Deserialize, JsonSchema, Clone, Debug)]
#[cfg_attr(test, derive(Serialize))]
#[serde(deny_unknown_fields, rename_all = "snake_case")]
pub(crate) enum Query {
    /// The raw query kind.
    String,
}

#[allow(dead_code)]
#[derive(Deserialize, JsonSchema, Clone, Debug)]
#[cfg_attr(test, derive(Serialize))]
#[serde(deny_unknown_fields, rename_all = "snake_case")]
pub(crate) enum OperationKind {
    /// The raw operation kind.
    String,
}

#[allow(dead_code)]
#[derive(Deserialize, JsonSchema, Clone, Debug)]
#[cfg_attr(test, derive(Serialize))]
#[serde(deny_unknown_fields, untagged)]
pub(crate) enum SupergraphCustomAttribute {
    OperationName {
        /// The operation name from the query.
        operation_name: OperationName,
        #[serde(skip)]
        /// Optional redaction pattern.
        redact: Option<String>,
        /// Optional default value.
        default: Option<String>,
    },
    OperationKind {
        /// The operation kind from the query (query|mutation|subscription).
        operation_kind: OperationKind,
        #[serde(skip)]
        /// Optional redaction pattern.
        redact: Option<String>,
    },
    Query {
        /// The graphql query.
        query: Query,
        /// Optional redaction pattern.
        redact: Option<String>,
        /// Optional default value.
        default: Option<String>,
    },
    QueryVariable {
        /// The name of a graphql query variable.
        query_variable: String,
        #[serde(skip)]
        /// Optional redaction pattern.
        redact: Option<String>,
        /// Optional default value.
        default: Option<AttributeValue>,
    },
    RequestHeader {
        /// The name of the request header.
        request_header: String,
        #[serde(skip)]
        /// Optional redaction pattern.
        redact: Option<String>,
        /// Optional default value.
        default: Option<AttributeValue>,
    },
    ResponseHeader {
        /// The name of the response header.
        response_header: String,
        #[serde(skip)]
        /// Optional redaction pattern.
        redact: Option<String>,
        /// Optional default value.
        default: Option<AttributeValue>,
    },
    RequestContext {
        /// The request context key.
        request_context: String,
        #[serde(skip)]
        /// Optional redaction pattern.
        redact: Option<String>,
        /// Optional default value.
        default: Option<AttributeValue>,
    },
    ResponseContext {
        /// The response context key.
        response_context: String,
        #[serde(skip)]
        /// Optional redaction pattern.
        redact: Option<String>,
        /// Optional default value.
        default: Option<AttributeValue>,
    },
    Baggage {
        /// The name of the baggage item.
        baggage: String,
        #[serde(skip)]
        /// Optional redaction pattern.
        redact: Option<String>,
        /// Optional default value.
        default: Option<AttributeValue>,
    },
    Env {
        /// The name of the environment variable
        env: String,
        #[serde(skip)]
        /// Optional redaction pattern.
        redact: Option<String>,
        /// Optional default value.
        default: Option<String>,
    },
}

#[allow(dead_code)]
#[derive(Deserialize, JsonSchema, Clone, Debug)]
#[serde(deny_unknown_fields, rename_all = "snake_case", untagged)]
pub(crate) enum SubgraphCustomAttribute {
    SubgraphOperationName {
        /// The operation name from the subgraph query.
        subgraph_operation_name: OperationName,
        #[serde(skip)]
        /// Optional redaction pattern.
        redact: Option<String>,
        /// Optional default value.
        default: Option<String>,
    },
    SubgraphOperationKind {
        /// The kind of the subgraph operation (query|mutation|subscription).
        subgraph_operation_kind: OperationKind,
    },
    SubgraphQuery {
        /// The graphql query to the subgraph.
        subgraph_query: Query,
        /// Optional redaction pattern.
        redact: Option<String>,
        /// Optional default value.
        default: Option<String>,
    },
    SubgraphQueryVariable {
        /// The name of a subgraph query variable.
        subgraph_query_variable: String,
        #[serde(skip)]
        /// Optional redaction pattern.
        redact: Option<String>,
        /// Optional default value.
        default: Option<AttributeValue>,
    },
    SubgraphResponseBody {
        /// The subgraph response body json path.
        #[schemars(with = "String")]
        #[serde(deserialize_with = "deserialize_json_query")]
        subgraph_response_body: JSONQuery,
        #[serde(skip)]
        /// Optional redaction pattern.
        redact: Option<String>,
        /// Optional default value.
        default: Option<AttributeValue>,
    },
    SubgraphRequestHeader {
        /// The name of the subgraph request header.
        subgraph_request_header: String,
        #[serde(skip)]
        /// Optional redaction pattern.
        redact: Option<String>,
        /// Optional default value.
        default: Option<AttributeValue>,
    },
    SubgraphResponseHeader {
        /// The name of the subgraph response header.
        subgraph_response_header: String,
        #[serde(skip)]
        /// Optional redaction pattern.
        redact: Option<String>,
        /// Optional default value.
        default: Option<AttributeValue>,
    },

    SupergraphOperationName {
        /// The supergraph query operation name.
        supergraph_operation_name: OperationName,
        #[serde(skip)]
        /// Optional redaction pattern.
        redact: Option<String>,
        /// Optional default value.
        default: Option<String>,
    },
    SupergraphOperationKind {
        /// The supergraph query operation kind (query|mutation|subscription).
        supergraph_operation_kind: OperationKind,
    },
    SupergraphQueryVariable {
        /// The supergraph query variable name.
        supergraph_query_variable: String,
        #[serde(skip)]
        /// Optional redaction pattern.
        redact: Option<String>,
        /// Optional default value.
        default: Option<AttributeValue>,
    },
    SupergraphRequestHeader {
        /// The supergraph request header name.
        supergraph_request_header: String,
        #[serde(skip)]
        /// Optional redaction pattern.
        redact: Option<String>,
        /// Optional default value.
        default: Option<AttributeValue>,
    },
    SupergraphResponseHeader {
        /// The supergraph response header name.
        supergraph_response_header: String,
        #[serde(skip)]
        /// Optional redaction pattern.
        redact: Option<String>,
        /// Optional default value.
        default: Option<AttributeValue>,
    },
    RequestContext {
        /// The request context key.
        request_context: String,
        #[serde(skip)]
        /// Optional redaction pattern.
        redact: Option<String>,
        /// Optional default value.
        default: Option<AttributeValue>,
    },
    ResponseContext {
        /// The response context key.
        response_context: String,
        #[serde(skip)]
        /// Optional redaction pattern.
        redact: Option<String>,
        /// Optional default value.
        default: Option<AttributeValue>,
    },
    Baggage {
        /// The name of the baggage item.
        baggage: String,
        #[serde(skip)]
        /// Optional redaction pattern.
        redact: Option<String>,
        /// Optional default value.
        default: Option<AttributeValue>,
    },
    Env {
        /// The name of the environment variable
        env: String,
        #[serde(skip)]
        /// Optional redaction pattern.
        redact: Option<String>,
        /// Optional default value.
        default: Option<String>,
    },
}

#[allow(dead_code)]
#[derive(Deserialize, JsonSchema, Clone, Default, Debug)]
#[serde(deny_unknown_fields, default)]
pub(crate) struct RouterAttributes {
    /// Http attributes from Open Telemetry semantic conventions.
    #[serde(flatten)]
    common: HttpCommonAttributes,
    /// Http server attributes from Open Telemetry semantic conventions.
    // TODO: unskip it and add it gradually
    #[serde(flatten, skip)]
    server: HttpServerAttributes,
}

#[allow(dead_code)]
#[derive(Deserialize, JsonSchema, Clone, Default, Debug)]
#[cfg_attr(test, derive(Serialize))]
#[serde(deny_unknown_fields, default)]
pub(crate) struct SupergraphAttributes {
    /// The GraphQL document being executed.
    /// Examples:
    /// * query findBookById { bookById(id: ?) { name } }
    /// Requirement level: Recommended
    #[serde(rename = "graphql.document")]
    pub(crate) graphql_document: Option<bool>,
    /// The name of the operation being executed.
    /// Examples:
    /// * findBookById
    /// Requirement level: Recommended
    #[serde(rename = "graphql.operation.name")]
    pub(crate) graphql_operation_name: Option<bool>,
    /// The type of the operation being executed.
    /// Examples:
    /// * query
    /// * subscription
    /// * mutation
    /// Requirement level: Recommended
    #[serde(rename = "graphql.operation.type")]
    pub(crate) graphql_operation_type: Option<bool>,
}

#[allow(dead_code)]
#[derive(Deserialize, JsonSchema, Clone, Default, Debug)]
#[serde(deny_unknown_fields, default)]
pub(crate) struct SubgraphAttributes {
    /// The name of the subgraph
    /// Examples:
    /// * products
    /// Requirement level: Required
    #[serde(rename = "graphql.federation.subgraph.name")]
    pub(crate) graphql_federation_subgraph_name: Option<bool>,
    /// The GraphQL document being executed.
    /// Examples:
    /// * query findBookById { bookById(id: ?) { name } }
    /// Requirement level: Recommended
    #[serde(rename = "graphql.document")]
    pub(crate) graphql_document: Option<bool>,
    /// The name of the operation being executed.
    /// Examples:
    /// * findBookById
    /// Requirement level: Recommended
    #[serde(rename = "graphql.operation.name")]
    pub(crate) graphql_operation_name: Option<bool>,
    /// The type of the operation being executed.
    /// Examples:
    /// * query
    /// * subscription
    /// * mutation
    /// Requirement level: Recommended
    #[serde(rename = "graphql.operation.type")]
    pub(crate) graphql_operation_type: Option<bool>,
}

/// Common attributes for http server and client.
/// See https://opentelemetry.io/docs/specs/semconv/http/http-spans/#common-attributes
#[allow(dead_code)]
#[derive(Deserialize, JsonSchema, Clone, Default, Debug)]
#[serde(deny_unknown_fields, default)]
pub(crate) struct HttpCommonAttributes {
    /// Describes a class of error the operation ended with.
    /// Examples:
    /// * timeout
    /// * name_resolution_error
    /// * 500
    /// Requirement level: Conditionally Required: If request has ended with an error.
    #[serde(rename = "error.type")]
    pub(crate) error_type: Option<bool>,

    /// The size of the request payload body in bytes. This is the number of bytes transferred excluding headers and is often, but not always, present as the Content-Length header. For requests using transport encoding, this should be the compressed size.
    /// Examples:
    /// * 3495
    /// Requirement level: Recommended
    #[serde(rename = "http.request.body.size")]
    pub(crate) http_request_body_size: Option<bool>,

    /// HTTP request method.
    /// Examples:
    /// * GET
    /// * POST
    /// * HEAD
    /// Requirement level: Required
    #[serde(rename = "http.request.method")]
    pub(crate) http_request_method: Option<bool>,

    /// Original HTTP method sent by the client in the request line.
    /// Examples:
    /// * GeT
    /// * ACL
    /// * foo
    /// Requirement level: Conditionally Required
    #[serde(rename = "http.request.method.original")]
    pub(crate) http_request_method_original: Option<bool>,

    /// The size of the response payload body in bytes. This is the number of bytes transferred excluding headers and is often, but not always, present as the Content-Length header. For requests using transport encoding, this should be the compressed size.
    /// Examples:
    /// * 3495
    /// Requirement level: Recommended
    #[serde(rename = "http.response.body.size")]
    pub(crate) http_response_body_size: Option<bool>,

    /// HTTP response status code.
    /// Examples:
    /// * 200
    /// Requirement level: Conditionally Required: If and only if one was received/sent.
    #[serde(rename = "http.response.status_code")]
    pub(crate) http_response_status_code: Option<bool>,

    /// OSI application layer or non-OSI equivalent.
    /// Examples:
    /// * http
    /// * spdy
    /// Requirement level: Recommended: if not default (http).
    #[serde(rename = "network.protocol.name")]
    pub(crate) network_protocol_name: Option<bool>,

    /// Version of the protocol specified in network.protocol.name.
    /// Examples:
    /// * 1.0
    /// * 1.1
    /// * 2
    /// * 3
    /// Requirement level: Recommended
    #[serde(rename = "network.protocol.version")]
    pub(crate) network_protocol_version: Option<bool>,

    /// OSI transport layer.
    /// Examples:
    /// * tcp
    /// * udp
    /// Requirement level: Conditionally Required
    #[serde(rename = "network.transport")]
    pub(crate) network_transport: Option<bool>,

    /// OSI network layer or non-OSI equivalent.
    /// Examples:
    /// * ipv4
    /// * ipv6
    /// Requirement level: Recommended
    #[serde(rename = "network.type")]
    pub(crate) network_type: Option<bool>,

    /// Value of the HTTP User-Agent header sent by the client.
    /// Examples:
    /// * CERN-LineMode/2.15
    /// * libwww/2.17b3
    /// Requirement level: Recommended
    #[serde(rename = "user_agent.original")]
    pub(crate) user_agent_original: Option<bool>,
}

/// Attributes for Http servers
/// See https://opentelemetry.io/docs/specs/semconv/http/http-spans/#http-server
#[allow(dead_code)]
#[derive(Deserialize, JsonSchema, Clone, Default, Debug)]
#[serde(deny_unknown_fields, default)]
pub(crate) struct HttpServerAttributes {
    /// Client address - domain name if available without reverse DNS lookup, otherwise IP address or Unix domain socket name.
    /// Examples:
    /// * 83.164.160.102
    /// Requirement level: Recommended
    #[serde(rename = "client.address")]
    client_address: Option<bool>,
    /// The port of the original client behind all proxies, if known (e.g. from Forwarded or a similar header). Otherwise, the immediate client peer port.
    /// Examples:
    /// * 83.164.160.102
    /// Requirement level: Recommended
    #[serde(rename = "client.port")]
    client_port: Option<bool>,
    /// The matched route (path template in the format used by the respective server framework).
    /// Examples:
    /// * 65123
    /// Requirement level: Conditionally Required: If and only if it’s available
    #[serde(rename = "http.route")]
    http_route: Option<bool>,
    /// Local socket address. Useful in case of a multi-IP host.
    /// Examples:
    /// * 10.1.2.80
    /// * /tmp/my.sock
    /// Requirement level: Opt-In
    #[serde(rename = "network.local.address")]
    network_local_address: Option<bool>,
    /// Local socket port. Useful in case of a multi-port host.
    /// Examples:
    /// * 65123
    /// Requirement level: Opt-In
    #[serde(rename = "network.local.port")]
    network_local_port: Option<bool>,
    /// Peer address of the network connection - IP address or Unix domain socket name.
    /// Examples:
    /// * 10.1.2.80
    /// * /tmp/my.sock
    /// Requirement level: Recommended
    #[serde(rename = "network.peer.address")]
    network_peer_address: Option<bool>,
    /// Peer port number of the network connection.
    /// Examples:
    /// * 65123
    /// Requirement level: Recommended
    #[serde(rename = "network.peer.port")]
    network_peer_port: Option<bool>,
    /// Name of the local HTTP server that received the request.
    /// Examples:
    /// * example.com
    /// * 10.1.2.80
    /// * /tmp/my.sock
    /// Requirement level: Recommended
    #[serde(rename = "server.address")]
    server_address: Option<bool>,
    /// Port of the local HTTP server that received the request.
    /// Examples:
    /// * 80
    /// * 8080
    /// * 443
    /// Requirement level: Recommended
    #[serde(rename = "server.port")]
    server_port: Option<bool>,
    /// The URI path component
    /// Examples:
    /// * /search
    /// Requirement level: Required
    #[serde(rename = "url.path")]
    url_path: Option<bool>,
    /// The URI query component
    /// Examples:
    /// * q=OpenTelemetry
    /// Requirement level: Conditionally Required: If and only if one was received/sent.
    #[serde(rename = "url.query")]
    url_query: Option<bool>,

    /// The URI scheme component identifying the used protocol.
    /// Examples:
    /// * http
    /// * https
    /// Requirement level: Required
    #[serde(rename = "url.scheme")]
    url_scheme: Option<bool>,
}

/// Attrubtes for HTTP clients
/// https://opentelemetry.io/docs/specs/semconv/http/http-spans/#http-client
#[allow(dead_code)]
#[derive(Deserialize, JsonSchema, Clone, Default, Debug)]
#[serde(deny_unknown_fields, default)]
pub(crate) struct HttpClientAttributes {
    /// The ordinal number of request resending attempt.
    /// Examples:
    /// *
    /// Requirement level: Recommended: if and only if request was retried.
    #[serde(rename = "http.resend_count")]
    http_resend_count: Option<bool>,

    /// Peer address of the network connection - IP address or Unix domain socket name.
    /// Examples:
    /// * 10.1.2.80
    /// * /tmp/my.sock
    /// Requirement level: Recommended: If different than server.address.
    #[serde(rename = "network.peer.address")]
    network_peer_address: Option<bool>,

    /// Peer port number of the network connection.
    /// Examples:
    /// * 65123
    /// Requirement level: Recommended: If network.peer.address is set.
    #[serde(rename = "network.peer.port")]
    network_peer_port: Option<bool>,

    /// Host identifier of the “URI origin” HTTP request is sent to.
    /// Examples:
    /// * example.com
    /// * 10.1.2.80
    /// * /tmp/my.sock
    /// Requirement level: Required
    #[serde(rename = "server.address")]
    server_address: Option<bool>,

    /// Port identifier of the “URI origin” HTTP request is sent to.
    /// Examples:
    /// * 80
    /// * 8080
    /// * 433
    /// Requirement level: Conditionally Required
    #[serde(rename = "server.port")]
    server_port: Option<bool>,

    /// Absolute URL describing a network resource according to RFC3986
    /// Examples:
    /// * https://www.foo.bar/search?q=OpenTelemetry#SemConv;
    /// * localhost
    /// Requirement level: Required
    #[serde(rename = "url.full")]
    url_full: Option<bool>,
}

<<<<<<< HEAD
pub(crate) trait GetAttributes<Request, Response> {
    fn on_request(&self, request: &Request) -> HashMap<Key, AttributeValue>;
    fn on_response(&self, response: &Response) -> HashMap<Key, AttributeValue>;
    fn on_error(&self, error: &BoxError) -> HashMap<Key, AttributeValue>;
}

pub(crate) trait GetAttribute<Request, Response> {
    fn on_request(&self, request: &Request) -> Option<AttributeValue>;
    fn on_response(&self, response: &Response) -> Option<AttributeValue>;
}

impl<A, E, Request, Response> GetAttributes<Request, Response> for Extendable<A, E>
where
    A: Default + GetAttributes<Request, Response>,
    E: GetAttribute<Request, Response>,
{
    fn on_request(&self, request: &Request) -> HashMap<Key, AttributeValue> {
        let mut attrs = self.attributes.on_request(request);
        let custom_attributes = self.custom.iter().filter_map(|(key, value)| {
            value
                .on_request(request)
                .map(|v| (Key::from(key.clone()), v))
        });
        attrs.extend(custom_attributes);

        attrs
    }

    fn on_response(&self, response: &Response) -> HashMap<Key, AttributeValue> {
        let mut attrs = self.attributes.on_response(response);
        let custom_attributes = self.custom.iter().filter_map(|(key, value)| {
            value
                .on_response(response)
                .map(|v| (Key::from(key.clone()), v))
        });
        attrs.extend(custom_attributes);

        attrs
    }

    fn on_error(&self, error: &BoxError) -> HashMap<Key, AttributeValue> {
        self.attributes.on_error(error)
    }
}

impl GetAttribute<router::Request, router::Response> for RouterCustomAttribute {
    fn on_request(&self, request: &router::Request) -> Option<AttributeValue> {
        match self {
            RouterCustomAttribute::RequestHeader {
                request_header,
                default,
                ..
            } => request
                .router_request
                .headers()
                .get(request_header)
                .and_then(|h| Some(AttributeValue::String(h.to_str().ok()?.to_string())))
                .or_else(|| default.clone()),
            RouterCustomAttribute::Env { env, default, .. } => std::env::var(env)
                .ok()
                .map(AttributeValue::String)
                .or_else(|| default.clone().map(AttributeValue::String)),
            RouterCustomAttribute::TraceId {
                trace_id: trace_id_format,
            } => {
                let trace_id = TraceId::maybe_new()?;
                match trace_id_format {
                    TraceIdFormat::OpenTelemetry => AttributeValue::String(trace_id.to_string()),
                    TraceIdFormat::Datadog => AttributeValue::U128(trace_id.to_u128()),
                }
                .into()
            }
            RouterCustomAttribute::Baggage {
                baggage: baggage_name,
                default,
                ..
            } => {
                let span = Span::current();
                let span_context = span.context();
                // I must clone the key because the otel API is bad
                let baggage = span_context.baggage().get(baggage_name.clone()).cloned();
                match baggage {
                    Some(baggage) => AttributeValue::from(baggage).into(),
                    None => default.clone(),
                }
            }
            // Related to Response
            _ => None,
        }
    }

    fn on_response(&self, response: &router::Response) -> Option<AttributeValue> {
        match self {
            RouterCustomAttribute::ResponseHeader {
                response_header,
                default,
                ..
            } => response
                .response
                .headers()
                .get(response_header)
                .and_then(|h| Some(AttributeValue::String(h.to_str().ok()?.to_string())))
                .or_else(|| default.clone()),
            RouterCustomAttribute::ResponseContext {
                response_context,
                default,
                ..
            } => response
                .context
                .get(response_context)
                .ok()
                .flatten()
                .or_else(|| default.clone()),
            RouterCustomAttribute::Baggage {
                baggage: baggage_name,
                default,
                ..
            } => {
                let span = Span::current();
                let span_context = span.context();
                // I must clone the key because the otel API is bad
                let baggage = span_context.baggage().get(baggage_name.clone()).cloned();
                match baggage {
                    Some(baggage) => AttributeValue::from(baggage).into(),
                    None => default.clone(),
                }
            }
            _ => None,
        }
    }
}

impl GetAttributes<router::Request, router::Response> for RouterAttributes {
    fn on_request(&self, request: &router::Request) -> HashMap<Key, AttributeValue> {
        self.common.on_request(request)
    }

    fn on_response(&self, response: &router::Response) -> HashMap<Key, AttributeValue> {
        self.common.on_response(response)
    }

    fn on_error(&self, error: &BoxError) -> HashMap<Key, AttributeValue> {
        self.common.on_error(error)
    }
}

impl GetAttributes<router::Request, router::Response> for HttpCommonAttributes {
    fn on_request(&self, request: &router::Request) -> HashMap<Key, AttributeValue> {
        let mut attrs = HashMap::new();
        if let Some(true) = &self.http_request_body_size {
            if let Some(content_length) = request
                .router_request
                .headers()
                .get(&CONTENT_LENGTH)
                .and_then(|h| h.to_str().ok())
            {
                attrs.insert(
                    "http.request.body.size".into(),
                    AttributeValue::String(content_length.to_string()),
                );
            }
        }
        if let Some(true) = &self.network_protocol_name {
            attrs.insert(
                "network.protocol.name".into(),
                AttributeValue::String("http".to_string()),
            );
        }
        if let Some(true) = &self.network_protocol_version {
            attrs.insert(
                "network.protocol.version".into(),
                AttributeValue::String(format!("{:?}", request.router_request.version())),
            );
        }
        if let Some(true) = &self.network_transport {
            attrs.insert(
                "network.protocol.transport".into(),
                AttributeValue::String("tcp".to_string()),
            );
        }
        if let Some(true) = &self.user_agent_original {
            if let Some(user_agent) = request
                .router_request
                .headers()
                .get(&USER_AGENT)
                .and_then(|h| h.to_str().ok())
            {
                attrs.insert(
                    "user_agent.original".into(),
                    AttributeValue::String(user_agent.to_string()),
                );
            }
        }

        attrs
    }

    fn on_response(&self, response: &router::Response) -> HashMap<Key, AttributeValue> {
        let mut attrs = HashMap::new();
        if let Some(true) = &self.http_response_body_size {
            if let Some(content_length) = response
                .response
                .headers()
                .get(&CONTENT_LENGTH)
                .and_then(|h| h.to_str().ok())
            {
                attrs.insert(
                    "http.response.body.size".into(),
                    AttributeValue::String(content_length.to_string()),
                );
            }
        }
        if let Some(true) = &self.http_response_status_code {
            attrs.insert(
                "http.response.status_code".into(),
                AttributeValue::String(response.response.status().to_string()),
            );
        }
        attrs
    }

    fn on_error(&self, _error: &BoxError) -> HashMap<Key, AttributeValue> {
        let mut attrs = HashMap::new();
        if let Some(true) = &self.error_type {
            attrs.insert("error.type".into(), AttributeValue::I64(500));
        }

        attrs
    }
}

impl GetAttribute<supergraph::Request, supergraph::Response> for SupergraphCustomAttribute {
    fn on_request(&self, request: &supergraph::Request) -> Option<AttributeValue> {
        match self {
            SupergraphCustomAttribute::OperationName {
                operation_name,
                default,
                ..
            } => {
                let op_name = request.context.get(OPERATION_NAME).ok().flatten();
                match operation_name {
                    OperationName::String => {
                        op_name.or_else(|| default.clone().map(AttributeValue::String))
                    }
                    OperationName::Hash => todo!(),
                }
            }
            SupergraphCustomAttribute::OperationKind { .. } => {
                request.context.get(OPERATION_KIND).ok().flatten()
            }
            SupergraphCustomAttribute::QueryVariable {
                query_variable,
                default,
                ..
            } => request
                .supergraph_request
                .body()
                .variables
                .get(&ByteString::from(query_variable.as_str()))
                .and_then(|v| serde_json::to_string(v).ok())
                .map(AttributeValue::String)
                .or_else(|| default.clone()),
            SupergraphCustomAttribute::RequestHeader {
                request_header,
                default,
                ..
            } => request
                .supergraph_request
                .headers()
                .get(request_header)
                .and_then(|h| Some(AttributeValue::String(h.to_str().ok()?.to_string())))
                .or_else(|| default.clone()),
            SupergraphCustomAttribute::RequestContext {
                request_context,
                default,
                ..
            } => request
                .context
                .get(request_context)
                .ok()
                .flatten()
                .or_else(|| default.clone()),
            SupergraphCustomAttribute::Baggage {
                baggage: baggage_name,
                default,
                ..
            } => {
                let span = Span::current();
                let span_context = span.context();
                // I must clone the key because the otel API is bad
                let baggage = span_context.baggage().get(baggage_name.clone()).cloned();
                match baggage {
                    Some(baggage) => AttributeValue::from(baggage).into(),
                    None => default.clone(),
                }
            }
            SupergraphCustomAttribute::Env { env, default, .. } => std::env::var(env)
                .ok()
                .map(AttributeValue::String)
                .or_else(|| default.clone().map(AttributeValue::String)),
            // For response
            _ => None,
        }
    }

    fn on_response(&self, response: &supergraph::Response) -> Option<AttributeValue> {
        match self {
            SupergraphCustomAttribute::ResponseHeader {
                response_header,
                default,
                ..
            } => response
                .response
                .headers()
                .get(response_header)
                .and_then(|h| Some(AttributeValue::String(h.to_str().ok()?.to_string())))
                .or_else(|| default.clone()),
            SupergraphCustomAttribute::ResponseContext {
                response_context,
                default,
                ..
            } => response
                .context
                .get(response_context)
                .ok()
                .flatten()
                .or_else(|| default.clone()),
            // For request
            _ => None,
        }
    }
}

impl GetAttribute<subgraph::Request, subgraph::Response> for SubgraphCustomAttribute {
    fn on_request(&self, request: &subgraph::Request) -> Option<AttributeValue> {
        match self {
            SubgraphCustomAttribute::SubgraphOperationName {
                subgraph_operation_name,
                default,
                ..
            } => {
                let op_name = request.subgraph_request.body().operation_name.clone();
                match subgraph_operation_name {
                    OperationName::String => op_name
                        .map(AttributeValue::String)
                        .or_else(|| default.clone().map(AttributeValue::String)),
                    OperationName::Hash => todo!(),
                }
            }
            SubgraphCustomAttribute::SupergraphOperationName {
                supergraph_operation_name,
                default,
                ..
            } => {
                let op_name = request.context.get(OPERATION_NAME).ok().flatten();
                match supergraph_operation_name {
                    OperationName::String => {
                        op_name.or_else(|| default.clone().map(AttributeValue::String))
                    }
                    OperationName::Hash => todo!(),
                }
            }
            SubgraphCustomAttribute::SubgraphOperationKind { .. } => AttributeValue::String(
                request
                    .operation_kind
                    .as_apollo_operation_type()
                    .to_string(),
            )
            .into(),
            SubgraphCustomAttribute::SupergraphOperationKind { .. } => {
                request.context.get(OPERATION_KIND).ok().flatten()
            }
            SubgraphCustomAttribute::SubgraphQueryVariable {
                subgraph_query_variable,
                default,
                ..
            } => request
                .subgraph_request
                .body()
                .variables
                .get(&ByteString::from(subgraph_query_variable.as_str()))
                .and_then(|v| serde_json::to_string(v).ok())
                .map(AttributeValue::String)
                .or_else(|| default.clone()),
            SubgraphCustomAttribute::SupergraphQueryVariable {
                supergraph_query_variable,
                default,
                ..
            } => request
                .supergraph_request
                .body()
                .variables
                .get(&ByteString::from(supergraph_query_variable.as_str()))
                .and_then(|v| serde_json::to_string(v).ok())
                .map(AttributeValue::String)
                .or_else(|| default.clone()),
            SubgraphCustomAttribute::SubgraphRequestHeader {
                subgraph_request_header,
                default,
                ..
            } => request
                .subgraph_request
                .headers()
                .get(subgraph_request_header)
                .and_then(|h| Some(AttributeValue::String(h.to_str().ok()?.to_string())))
                .or_else(|| default.clone()),
            SubgraphCustomAttribute::SupergraphRequestHeader {
                supergraph_request_header,
                default,
                ..
            } => request
                .supergraph_request
                .headers()
                .get(supergraph_request_header)
                .and_then(|h| Some(AttributeValue::String(h.to_str().ok()?.to_string())))
                .or_else(|| default.clone()),
            SubgraphCustomAttribute::RequestContext {
                request_context,
                default,
                ..
            } => request
                .context
                .get(request_context)
                .ok()
                .flatten()
                .or_else(|| default.clone()),
            SubgraphCustomAttribute::Baggage {
                baggage: baggage_name,
                default,
                ..
            } => {
                let span = Span::current();
                let span_context = span.context();
                // I must clone the key because the otel API is bad
                let baggage = span_context.baggage().get(baggage_name.clone()).cloned();
                match baggage {
                    Some(baggage) => AttributeValue::from(baggage).into(),
                    None => default.clone(),
                }
            }
            SubgraphCustomAttribute::Env { env, default, .. } => std::env::var(env)
                .ok()
                .map(AttributeValue::String)
                .or_else(|| default.clone().map(AttributeValue::String)),
            // For response
            _ => None,
        }
    }

    fn on_response(&self, response: &subgraph::Response) -> Option<AttributeValue> {
        match self {
            SubgraphCustomAttribute::SubgraphResponseHeader {
                subgraph_response_header,
                default,
                ..
            } => response
                .response
                .headers()
                .get(subgraph_response_header)
                .and_then(|h| Some(AttributeValue::String(h.to_str().ok()?.to_string())))
                .or_else(|| default.clone()),
            SubgraphCustomAttribute::SubgraphResponseBody {
                subgraph_response_body,
                default,
                ..
            } => {
                let output = subgraph_response_body
                    .execute(response.response.body())
                    .ok()
                    .flatten()?;
                AttributeValue::try_from(output)
                    .ok()
                    .or_else(|| default.clone())
            }
            SubgraphCustomAttribute::ResponseContext {
                response_context,
                default,
                ..
            } => response
                .context
                .get(response_context)
                .ok()
                .flatten()
                .or_else(|| default.clone()),
            // For request
            _ => None,
        }
=======
#[cfg(test)]
mod test {
    use insta::assert_yaml_snapshot;

    use crate::plugins::telemetry::config_new::attributes::Extendable;
    use crate::plugins::telemetry::config_new::attributes::SupergraphAttributes;
    use crate::plugins::telemetry::config_new::attributes::SupergraphCustomAttribute;

    #[test]
    fn test_extendable_serde() {
        let mut settings = insta::Settings::clone_current();
        settings.set_sort_maps(true);
        settings.bind(|| {
            let o = serde_json::from_value::<
                Extendable<SupergraphAttributes, SupergraphCustomAttribute>,
            >(serde_json::json!({
                    "graphql.operation.name": true,
                    "graphql.operation.type": true,
                    "custom_1": {
                        "operation_name": "string"
                    },
                    "custom_2": {
                        "operation_name": "string"
                    }
            }))
            .unwrap();
            assert_yaml_snapshot!(o);
        });
    }

    #[test]
    fn test_extendable_serde_fail() {
        serde_json::from_value::<Extendable<SupergraphAttributes, SupergraphCustomAttribute>>(
            serde_json::json!({
                    "graphql.operation": true,
                    "graphql.operation.type": true,
                    "custom_1": {
                        "operation_name": "string"
                    },
                    "custom_2": {
                        "operation_name": "string"
                    }
            }),
        )
        .expect_err("Should have errored");
>>>>>>> 619bd015
    }
}<|MERGE_RESOLUTION|>--- conflicted
+++ resolved
@@ -7,23 +7,22 @@
 use http::header::USER_AGENT;
 use opentelemetry_api::baggage::BaggageExt;
 use opentelemetry_api::Key;
+use schemars::gen::SchemaGenerator;
+use schemars::schema::Schema;
 use schemars::JsonSchema;
 use serde::de::Error;
 use serde::de::MapAccess;
 use serde::de::Visitor;
 use serde::Deserialize;
-<<<<<<< HEAD
-use serde_json_bytes::ByteString;
-use tower::BoxError;
-use tracing::Span;
-use tracing_opentelemetry::OpenTelemetrySpanExt;
-=======
 use serde::Deserializer;
 #[cfg(test)]
 use serde::Serialize;
 use serde_json::Map;
 use serde_json::Value;
->>>>>>> 619bd015
+use serde_json_bytes::ByteString;
+use tower::BoxError;
+use tracing::Span;
+use tracing_opentelemetry::OpenTelemetrySpanExt;
 
 use crate::context::OPERATION_KIND;
 use crate::context::OPERATION_NAME;
@@ -36,26 +35,14 @@
 
 /// This struct can be used as an attributes container, it has a custom JsonSchema implementation that will merge the schemas of the attributes and custom fields.
 #[allow(dead_code)]
-<<<<<<< HEAD
-#[derive(Clone, Deserialize, Debug, JsonSchema)]
-#[serde(deny_unknown_fields, default)]
-pub(crate) struct Extendable<A, E>
-=======
 #[derive(Clone, Debug)]
 #[cfg_attr(test, derive(Serialize))]
 pub(crate) struct Extendable<Att, Ext>
->>>>>>> 619bd015
 where
     Att: Default,
 {
-<<<<<<< HEAD
-    attributes: A,
-
-    custom: HashMap<String, E>,
-=======
     attributes: Att,
     custom: HashMap<String, Ext>,
->>>>>>> 619bd015
 }
 
 impl Extendable<(), ()> {
@@ -67,8 +54,6 @@
     }
 }
 
-<<<<<<< HEAD
-=======
 /// Custom Deserializer for attributes that will deserializse into a custom field if possible, but otherwise into one of the pre-defined attributes.
 impl<'de, Att, Ext> Deserialize<'de> for Extendable<Att, Ext>
 where
@@ -151,7 +136,6 @@
     }
 }
 
->>>>>>> 619bd015
 impl<A, E> Default for Extendable<A, E>
 where
     A: Default,
@@ -836,7 +820,6 @@
     url_full: Option<bool>,
 }
 
-<<<<<<< HEAD
 pub(crate) trait GetAttributes<Request, Response> {
     fn on_request(&self, request: &Request) -> HashMap<Key, AttributeValue>;
     fn on_response(&self, response: &Response) -> HashMap<Key, AttributeValue>;
@@ -1324,7 +1307,9 @@
             // For request
             _ => None,
         }
-=======
+    }
+}
+
 #[cfg(test)]
 mod test {
     use insta::assert_yaml_snapshot;
@@ -1370,6 +1355,5 @@
             }),
         )
         .expect_err("Should have errored");
->>>>>>> 619bd015
     }
 }