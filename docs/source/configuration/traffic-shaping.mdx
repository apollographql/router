--- conflicted
+++ resolved
@@ -22,13 +22,8 @@
 ```yaml title="router.yaml"
 traffic_shaping:
   variables_deduplication: true # Enable the variable deduplication optimization.
-<<<<<<< HEAD
-  router: # Rules applied to the router requests
-    rate_limit: # Only accept 10 requests per 5 secs maximum. If it reaches the limit, requests are rejected
-=======
   router: # Rules applied to requests from clients to the router
-    rate_limit: # Accept a maximum of 10 requests per 5 secs from a given client. Excess requests must wait.
->>>>>>> aed3e49b
+    rate_limit: # Accept a maximum of 10 requests per 5 secs from a given client. Excess requests must be rejected.
       num: 10
       per: 5sec
     timeout: 50sec # If a request to the router hangs for more than 50 seconds, cancel it. (The default value is `30sec`.)
@@ -39,11 +34,7 @@
     products:
       query_deduplication: false # Disable query for the products subgraph.
       compression: gzip # Enable gzip compression only for the products subgraph.
-<<<<<<< HEAD
-      rate_limit: # Only accept 10 requests per 5 secs maximum. If it reaches the limit, requests are rejected
-=======
-      rate_limit: # Accept a maximum of 10 requests per 5 secs from the router. Excess requests must wait.
->>>>>>> aed3e49b
+      rate_limit: # Accept a maximum of 10 requests per 5 secs from the router. Excess requests must be rejected.
         num: 10
         per: 5sec
       timeout: 50sec # If a request to the subgraph hangs for more than 50 seconds, cancel it. (The default value is `30sec`.)
