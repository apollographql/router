use std::fmt::Display;
use std::sync::Arc;

use apollo_compiler::ExecutableDocument;
use apollo_compiler::ast;
use apollo_compiler::collections::HashMap;
use apollo_compiler::validation::Valid;
<<<<<<< HEAD
use apollo_compiler::ExecutableDocument;
use apollo_federation::query_plan::requires_selection;
use apollo_federation::query_plan::serializable_document::SerializableDocument;
=======
>>>>>>> 95c9c005
use indexmap::IndexSet;
use serde::Deserialize;
use serde::Serialize;
use serde_json_bytes::ByteString;
use serde_json_bytes::Map;
use tokio::sync::broadcast::Sender;
use tower::ServiceExt;
use tracing::Instrument;
use tracing::instrument;

use super::rewrites;
<<<<<<< HEAD
=======
use super::selection::Selection;
>>>>>>> 95c9c005
use super::selection::execute_selection_set;
use super::subgraph_context::ContextualArguments;
use super::subgraph_context::SubgraphContext;
use crate::error::Error;
use crate::error::FetchError;
use crate::error::ValidationErrors;
use crate::graphql;
use crate::graphql::Request;
use crate::json_ext;
use crate::json_ext::Object;
use crate::json_ext::Path;
use crate::json_ext::Value;
use crate::json_ext::ValueExt;
use crate::plugins::authorization::AuthorizationPlugin;
use crate::plugins::authorization::CacheKeyMetadata;
use crate::services::SubgraphRequest;
use crate::services::fetch::ErrorMapping;
use crate::services::subgraph::BoxService;
use crate::spec::QueryHash;
use crate::spec::Schema;
use crate::spec::SchemaHash;

/// GraphQL operation type.
#[derive(Copy, Clone, Debug, Default, PartialEq, Eq, Hash, Deserialize, Serialize)]
#[serde(rename_all = "camelCase")]
#[non_exhaustive]
#[cfg_attr(test, derive(schemars::JsonSchema))]
pub enum OperationKind {
    #[default]
    Query,
    Mutation,
    Subscription,
}

impl Display for OperationKind {
    fn fmt(&self, f: &mut std::fmt::Formatter<'_>) -> std::fmt::Result {
        write!(f, "{}", self.default_type_name())
    }
}

impl OperationKind {
    pub(crate) const fn default_type_name(&self) -> &'static str {
        match self {
            OperationKind::Query => "Query",
            OperationKind::Mutation => "Mutation",
            OperationKind::Subscription => "Subscription",
        }
    }

    /// Only for apollo studio exporter
    pub(crate) const fn as_apollo_operation_type(&self) -> &'static str {
        match self {
            OperationKind::Query => "query",
            OperationKind::Mutation => "mutation",
            OperationKind::Subscription => "subscription",
        }
    }
}

impl From<OperationKind> for ast::OperationType {
    fn from(value: OperationKind) -> Self {
        match value {
            OperationKind::Query => ast::OperationType::Query,
            OperationKind::Mutation => ast::OperationType::Mutation,
            OperationKind::Subscription => ast::OperationType::Subscription,
        }
    }
}

impl From<ast::OperationType> for OperationKind {
    fn from(value: ast::OperationType) -> Self {
        match value {
            ast::OperationType::Query => OperationKind::Query,
            ast::OperationType::Mutation => OperationKind::Mutation,
            ast::OperationType::Subscription => OperationKind::Subscription,
        }
    }
}

pub(crate) type SubgraphSchemas = HashMap<String, SubgraphSchema>;

pub(crate) struct SubgraphSchema {
    pub(crate) schema: Arc<Valid<apollo_compiler::Schema>>,
    // TODO: Ideally should have separate nominal type for subgraph's schema hash
    pub(crate) hash: SchemaHash,
}

impl SubgraphSchema {
    pub(crate) fn new(schema: Valid<apollo_compiler::Schema>) -> Self {
        let sdl = schema.serialize().no_indent().to_string();
        Self {
            schema: Arc::new(schema),
            hash: SchemaHash::new(&sdl),
        }
    }
}

/// A fetch node.
#[derive(Debug, Clone, PartialEq, Deserialize, Serialize)]
#[serde(rename_all = "camelCase")]
pub(crate) struct FetchNode {
    /// The name of the service or subgraph that the fetch is querying.
    pub(crate) service_name: Arc<str>,

    /// The data that is required for the subgraph fetch.
    #[serde(skip_serializing_if = "Vec::is_empty")]
    #[serde(default)]
    pub(crate) requires: Vec<requires_selection::Selection>,

    /// The variables that are used for the subgraph fetch.
    pub(crate) variable_usages: Vec<Arc<str>>,

    /// The GraphQL subquery that is used for the fetch.
    pub(crate) operation: SerializableDocument,

    /// The GraphQL subquery operation name.
    pub(crate) operation_name: Option<Arc<str>>,

    /// The GraphQL operation kind that is used for the fetch.
    pub(crate) operation_kind: OperationKind,

    /// Optional id used by Deferred nodes
    pub(crate) id: Option<String>,

    // Optionally describes a number of "rewrites" that query plan executors should apply to the data that is sent as input of this fetch.
    pub(crate) input_rewrites: Option<Vec<rewrites::DataRewrite>>,

    // Optionally describes a number of "rewrites" to apply to the data that received from a fetch (and before it is applied to the current in-memory results).
    pub(crate) output_rewrites: Option<Vec<rewrites::DataRewrite>>,

    // Optionally describes a number of "rewrites" to apply to the data that has already been received further up the tree
    pub(crate) context_rewrites: Option<Vec<rewrites::DataRewrite>>,

    // hash for the query and relevant parts of the schema. if two different schemas provide the exact same types, fields and directives
    // affecting the query, then they will have the same hash
    #[serde(default)]
    pub(crate) schema_aware_hash: Arc<QueryHash>,

    // authorization metadata for the subgraph query
    #[serde(default)]
    pub(crate) authorization: Arc<CacheKeyMetadata>,
}

<<<<<<< HEAD
=======
#[derive(Clone)]
pub(crate) struct SubgraphOperation {
    serialized: String,
    /// Ideally this would be always present, but we don’t have access to the subgraph schemas
    /// during `Deserialize`.
    parsed: Option<Arc<Valid<ExecutableDocument>>>,
}

impl SubgraphOperation {
    pub(crate) fn from_string(serialized: impl Into<String>) -> Self {
        Self {
            serialized: serialized.into(),
            parsed: None,
        }
    }

    pub(crate) fn from_parsed(parsed: impl Into<Arc<Valid<ExecutableDocument>>>) -> Self {
        let parsed = parsed.into();
        Self {
            serialized: parsed.serialize().no_indent().to_string(),
            parsed: Some(parsed),
        }
    }

    pub(crate) fn as_serialized(&self) -> &str {
        &self.serialized
    }

    pub(crate) fn init_parsed(
        &mut self,
        subgraph_schema: &Valid<apollo_compiler::Schema>,
    ) -> Result<&Arc<Valid<ExecutableDocument>>, ValidationErrors> {
        match &mut self.parsed {
            Some(parsed) => Ok(parsed),
            option => {
                let parsed = Arc::new(ExecutableDocument::parse_and_validate(
                    subgraph_schema,
                    &self.serialized,
                    "operation.graphql",
                )?);
                Ok(option.insert(parsed))
            }
        }
    }

    pub(crate) fn as_parsed(
        &self,
    ) -> Result<&Arc<Valid<ExecutableDocument>>, SubgraphOperationNotInitialized> {
        self.parsed.as_ref().ok_or(SubgraphOperationNotInitialized)
    }
}

/// Failed to call `SubgraphOperation::init_parsed` after creating a query plan
#[derive(Debug, displaydoc::Display, thiserror::Error)]
pub(crate) struct SubgraphOperationNotInitialized;

impl SubgraphOperationNotInitialized {
    pub(crate) fn into_graphql_errors(self) -> Vec<Error> {
        vec![
            graphql::Error::builder()
                .extension_code(self.code())
                .message(self.to_string())
                .build(),
        ]
    }

    pub(crate) fn code(&self) -> &'static str {
        "SUBGRAPH_OPERATION_NOT_INITIALIZED"
    }
}

impl Serialize for SubgraphOperation {
    fn serialize<S>(&self, serializer: S) -> Result<S::Ok, S::Error>
    where
        S: serde::Serializer,
    {
        self.as_serialized().serialize(serializer)
    }
}

impl<'de> Deserialize<'de> for SubgraphOperation {
    fn deserialize<D>(deserializer: D) -> Result<Self, D::Error>
    where
        D: serde::Deserializer<'de>,
    {
        Ok(Self::from_string(String::deserialize(deserializer)?))
    }
}

impl PartialEq for SubgraphOperation {
    fn eq(&self, other: &Self) -> bool {
        self.as_serialized() == other.as_serialized()
    }
}

impl std::fmt::Debug for SubgraphOperation {
    fn fmt(&self, f: &mut std::fmt::Formatter<'_>) -> std::fmt::Result {
        std::fmt::Debug::fmt(self.as_serialized(), f)
    }
}

impl std::fmt::Display for SubgraphOperation {
    fn fmt(&self, f: &mut std::fmt::Formatter<'_>) -> std::fmt::Result {
        std::fmt::Display::fmt(self.as_serialized(), f)
    }
}

>>>>>>> 95c9c005
#[derive(Default)]
pub(crate) struct Variables {
    pub(crate) variables: Object,
    pub(crate) inverted_paths: Vec<Vec<Path>>,
    pub(crate) contextual_arguments: Option<ContextualArguments>,
}

impl Variables {
    #[instrument(skip_all, level = "debug", name = "make_variables")]
    #[allow(clippy::too_many_arguments)]
    pub(crate) fn new(
        requires: &[requires_selection::Selection],
        variable_usages: &[Arc<str>],
        data: &Value,
        current_dir: &Path,
        request: &Arc<http::Request<Request>>,
        schema: &Schema,
        input_rewrites: &Option<Vec<rewrites::DataRewrite>>,
        context_rewrites: &Option<Vec<rewrites::DataRewrite>>,
    ) -> Option<Variables> {
        let body = request.body();
        let mut subgraph_context = SubgraphContext::new(data, schema, context_rewrites);
        if !requires.is_empty() {
            let mut variables = Object::with_capacity(1 + variable_usages.len());

            variables.extend(variable_usages.iter().filter_map(|key| {
                body.variables
                    .get_key_value(key.as_ref())
                    .map(|(variable_key, value)| (variable_key.clone(), value.clone()))
            }));

            let mut inverted_paths: Vec<Vec<Path>> = Vec::new();
            let mut values: IndexSet<Value> = IndexSet::default();
            data.select_values_and_paths(schema, current_dir, |path, value| {
                // first get contextual values that are required
                if let Some(context) = subgraph_context.as_mut() {
                    context.execute_on_path(path);
                }

                let mut value = execute_selection_set(value, requires, schema, None);
                if value.as_object().map(|o| !o.is_empty()).unwrap_or(false) {
                    rewrites::apply_rewrites(schema, &mut value, input_rewrites);
                    match values.get_index_of(&value) {
                        Some(index) => {
                            inverted_paths[index].push(path.clone());
                        }
                        None => {
                            inverted_paths.push(vec![path.clone()]);
                            values.insert(value);
                            debug_assert!(inverted_paths.len() == values.len());
                        }
                    }
                }
            });

            if values.is_empty() {
                return None;
            }

            let representations = Value::Array(Vec::from_iter(values));
            let contextual_arguments = match subgraph_context.as_mut() {
                Some(context) => context.add_variables_and_get_args(&mut variables),
                None => None,
            };

            variables.insert("representations", representations);
            Some(Variables {
                variables,
                inverted_paths,
                contextual_arguments,
            })
        } else {
            // with nested operations (Query or Mutation has an operation returning a Query or Mutation),
            // when the first fetch fails, the query plan will still execute up until the second fetch,
            // where `requires` is empty (not a federated fetch), the current dir is not emmpty (child of
            // the previous operation field) and the data is null. In that case, we recognize that we
            // should not perform the next fetch
            if !current_dir.is_empty()
                && data
                    .get_path(schema, current_dir)
                    .map(|value| value.is_null())
                    .unwrap_or(true)
            {
                return None;
            }

            Some(Variables {
                variables: variable_usages
                    .iter()
                    .filter_map(|key| {
                        body.variables
                            .get_key_value(key.as_ref())
                            .map(|(variable_key, value)| (variable_key.clone(), value.clone()))
                    })
                    .collect::<Object>(),
                inverted_paths: Vec::new(),
                contextual_arguments: None,
            })
        }
    }
}

impl FetchNode {
    #[allow(clippy::too_many_arguments)]
    pub(crate) async fn subgraph_fetch(
        &self,
        service: BoxService,
        subgraph_request: SubgraphRequest,
        current_dir: &Path,
        schema: &Schema,
        paths: Vec<Vec<Path>>,
        operation_str: &str,
        variables: Map<ByteString, Value>,
    ) -> (Value, Vec<Error>) {
        let (_parts, response) = match service
            .oneshot(subgraph_request)
            .instrument(tracing::trace_span!("subfetch_stream"))
            .await
            .map_to_graphql_error(self.service_name.to_string(), current_dir)
        {
            Err(e) => {
                return (Value::default(), vec![e]);
            }
            Ok(res) => res.response.into_parts(),
        };

        super::log::trace_subfetch(&self.service_name, operation_str, &variables, &response);

        if !response.is_primary() {
            return (
                Value::default(),
                vec![
                    FetchError::SubrequestUnexpectedPatchResponse {
                        service: self.service_name.to_string(),
                    }
                    .to_graphql_error(Some(current_dir.to_owned())),
                ],
            );
        }

        let (value, errors) = self.response_at_path(schema, current_dir, paths, response);

        (value, errors)
    }

    pub(crate) fn deferred_fetches(
        current_dir: &Path,
        id: &Option<String>,
        deferred_fetches: &std::collections::HashMap<String, Sender<(Value, Vec<Error>)>>,
        value: &Value,
        errors: &[Error],
    ) {
        if let Some(id) = id {
            if let Some(sender) = deferred_fetches.get(id.as_str()) {
                u64_counter!(
                    "apollo.router.operations.defer.fetch",
                    "Number of deferred responses fetched from subgraphs",
                    1
                );
                if let Err(e) = sender.clone().send((value.clone(), Vec::from(errors))) {
                    tracing::error!(
                        "error sending fetch result at path {} and id {:?} for deferred response building: {}",
                        current_dir,
                        id,
                        e
                    );
                }
            }
        }
    }

    #[instrument(skip_all, level = "debug", name = "response_insert")]
    pub(crate) fn response_at_path<'a>(
        &'a self,
        schema: &Schema,
        current_dir: &'a Path,
        inverted_paths: Vec<Vec<Path>>,
        response: graphql::Response,
    ) -> (Value, Vec<Error>) {
        if !self.requires.is_empty() {
            let entities_path = Path(vec![json_ext::PathElement::Key(
                "_entities".to_string(),
                None,
            )]);

            let mut errors: Vec<Error> = vec![];
            for mut error in response.errors {
                // the locations correspond to the subgraph query and cannot be linked to locations
                // in the client query, so we remove them
                error.locations = Vec::new();

                // errors with path should be updated to the path of the entity they target
                if let Some(ref path) = error.path {
                    if path.starts_with(&entities_path) {
                        // the error's path has the format '/_entities/1/other' so we ignore the
                        // first element and then get the index
                        match path.0.get(1) {
                            Some(json_ext::PathElement::Index(i)) => {
                                for values_path in
                                    inverted_paths.get(*i).iter().flat_map(|v| v.iter())
                                {
                                    errors.push(Error {
                                        locations: error.locations.clone(),
                                        // append to the entitiy's path the error's path without
                                        //`_entities` and the index
                                        path: Some(Path::from_iter(
                                            values_path.0.iter().chain(&path.0[2..]).cloned(),
                                        )),
                                        message: error.message.clone(),
                                        extensions: error.extensions.clone(),
                                    })
                                }
                            }
                            _ => {
                                error.path = Some(current_dir.clone());
                                errors.push(error)
                            }
                        }
                    } else {
                        error.path = Some(current_dir.clone());
                        errors.push(error);
                    }
                } else {
                    error.path = Some(current_dir.clone());
                    errors.push(error);
                }
            }

            // we have to nest conditions and do early returns here
            // because we need to take ownership of the inner value
            if let Some(Value::Object(mut map)) = response.data {
                if let Some(entities) = map.remove("_entities") {
                    tracing::trace!("received entities: {:?}", &entities);

                    if let Value::Array(array) = entities {
                        let mut value = Value::default();

                        for (index, mut entity) in array.into_iter().enumerate() {
                            rewrites::apply_rewrites(schema, &mut entity, &self.output_rewrites);

                            if let Some(paths) = inverted_paths.get(index) {
                                if paths.len() > 1 {
                                    for path in &paths[1..] {
                                        let _ = value.insert(path, entity.clone());
                                    }
                                }

                                if let Some(path) = paths.first() {
                                    let _ = value.insert(path, entity);
                                }
                            }
                        }
                        return (value, errors);
                    }
                }
            }

            // if we get here, it means that the response was missing the `_entities` key
            // This can happen if the subgraph failed during query execution e.g. for permissions checks.
            // In this case we should add an additional error because the subgraph should have returned an error that will be bubbled up to the client.
            // However, if they have not then print a warning to the logs.
            if errors.is_empty() {
                tracing::warn!(
                    "Subgraph response from '{}' was missing key `_entities` and had no errors. This is likely a bug in the subgraph.",
                    self.service_name
                );
            }

            (Value::Null, errors)
        } else {
            let current_slice =
                if matches!(current_dir.last(), Some(&json_ext::PathElement::Flatten(_))) {
                    &current_dir.0[..current_dir.0.len() - 1]
                } else {
                    &current_dir.0[..]
                };

            let errors: Vec<Error> = response
                .errors
                .into_iter()
                .map(|error| {
                    let path = error
                        .path
                        .as_ref()
                        .map(|path| {
                            Path::from_iter(current_slice.iter().chain(path.iter()).cloned())
                        })
                        .unwrap_or_else(|| current_dir.clone());

                    Error {
                        locations: error.locations,
                        path: Some(path),
                        message: error.message,
                        extensions: error.extensions,
                    }
                })
                .collect();
            let mut data = response.data.unwrap_or_default();
            rewrites::apply_rewrites(schema, &mut data, &self.output_rewrites);
            (Value::from_path(current_dir, data), errors)
        }
    }

    #[cfg(test)]
    pub(crate) fn service_name(&self) -> &str {
        &self.service_name
    }

    pub(crate) fn operation_kind(&self) -> &OperationKind {
        &self.operation_kind
    }

    pub(crate) fn init_parsed_operation(
        &mut self,
        subgraph_schemas: &SubgraphSchemas,
    ) -> Result<(), ValidationErrors> {
        let schema = &subgraph_schemas[self.service_name.as_ref()];
        self.operation.init_parsed(&schema.schema)?;
        Ok(())
    }

    pub(crate) fn init_parsed_operation_and_hash_subquery(
        &mut self,
        subgraph_schemas: &SubgraphSchemas,
    ) -> Result<(), ValidationErrors> {
        let schema = &subgraph_schemas[self.service_name.as_ref()];
        self.operation.init_parsed(&schema.schema)?;
        self.schema_aware_hash = Arc::new(schema.hash.operation_hash(
            self.operation.as_serialized(),
            self.operation_name.as_deref(),
        ));
        Ok(())
    }

    pub(crate) fn extract_authorization_metadata(
        &mut self,
        schema: &Valid<apollo_compiler::Schema>,
        global_authorisation_cache_key: &CacheKeyMetadata,
    ) {
        let doc = ExecutableDocument::parse(
            schema,
            self.operation.as_serialized().to_string(),
            "query.graphql",
        )
        // Assume query planing creates a valid document: ignore parse errors
        .unwrap_or_else(|invalid| invalid.partial);
        let subgraph_query_cache_key = AuthorizationPlugin::generate_cache_metadata(
            &doc,
            self.operation_name.as_deref(),
            schema,
            !self.requires.is_empty(),
        );

        // we need to intersect the cache keys because the global key already takes into account
        // the scopes and policies from the client request
        self.authorization = Arc::new(AuthorizationPlugin::intersect_cache_keys_subgraph(
            global_authorisation_cache_key,
            &subgraph_query_cache_key,
        ));
    }
}<|MERGE_RESOLUTION|>--- conflicted
+++ resolved
@@ -5,12 +5,8 @@
 use apollo_compiler::ast;
 use apollo_compiler::collections::HashMap;
 use apollo_compiler::validation::Valid;
-<<<<<<< HEAD
-use apollo_compiler::ExecutableDocument;
 use apollo_federation::query_plan::requires_selection;
 use apollo_federation::query_plan::serializable_document::SerializableDocument;
-=======
->>>>>>> 95c9c005
 use indexmap::IndexSet;
 use serde::Deserialize;
 use serde::Serialize;
@@ -22,10 +18,6 @@
 use tracing::instrument;
 
 use super::rewrites;
-<<<<<<< HEAD
-=======
-use super::selection::Selection;
->>>>>>> 95c9c005
 use super::selection::execute_selection_set;
 use super::subgraph_context::ContextualArguments;
 use super::subgraph_context::SubgraphContext;
@@ -169,116 +161,6 @@
     pub(crate) authorization: Arc<CacheKeyMetadata>,
 }
 
-<<<<<<< HEAD
-=======
-#[derive(Clone)]
-pub(crate) struct SubgraphOperation {
-    serialized: String,
-    /// Ideally this would be always present, but we don’t have access to the subgraph schemas
-    /// during `Deserialize`.
-    parsed: Option<Arc<Valid<ExecutableDocument>>>,
-}
-
-impl SubgraphOperation {
-    pub(crate) fn from_string(serialized: impl Into<String>) -> Self {
-        Self {
-            serialized: serialized.into(),
-            parsed: None,
-        }
-    }
-
-    pub(crate) fn from_parsed(parsed: impl Into<Arc<Valid<ExecutableDocument>>>) -> Self {
-        let parsed = parsed.into();
-        Self {
-            serialized: parsed.serialize().no_indent().to_string(),
-            parsed: Some(parsed),
-        }
-    }
-
-    pub(crate) fn as_serialized(&self) -> &str {
-        &self.serialized
-    }
-
-    pub(crate) fn init_parsed(
-        &mut self,
-        subgraph_schema: &Valid<apollo_compiler::Schema>,
-    ) -> Result<&Arc<Valid<ExecutableDocument>>, ValidationErrors> {
-        match &mut self.parsed {
-            Some(parsed) => Ok(parsed),
-            option => {
-                let parsed = Arc::new(ExecutableDocument::parse_and_validate(
-                    subgraph_schema,
-                    &self.serialized,
-                    "operation.graphql",
-                )?);
-                Ok(option.insert(parsed))
-            }
-        }
-    }
-
-    pub(crate) fn as_parsed(
-        &self,
-    ) -> Result<&Arc<Valid<ExecutableDocument>>, SubgraphOperationNotInitialized> {
-        self.parsed.as_ref().ok_or(SubgraphOperationNotInitialized)
-    }
-}
-
-/// Failed to call `SubgraphOperation::init_parsed` after creating a query plan
-#[derive(Debug, displaydoc::Display, thiserror::Error)]
-pub(crate) struct SubgraphOperationNotInitialized;
-
-impl SubgraphOperationNotInitialized {
-    pub(crate) fn into_graphql_errors(self) -> Vec<Error> {
-        vec![
-            graphql::Error::builder()
-                .extension_code(self.code())
-                .message(self.to_string())
-                .build(),
-        ]
-    }
-
-    pub(crate) fn code(&self) -> &'static str {
-        "SUBGRAPH_OPERATION_NOT_INITIALIZED"
-    }
-}
-
-impl Serialize for SubgraphOperation {
-    fn serialize<S>(&self, serializer: S) -> Result<S::Ok, S::Error>
-    where
-        S: serde::Serializer,
-    {
-        self.as_serialized().serialize(serializer)
-    }
-}
-
-impl<'de> Deserialize<'de> for SubgraphOperation {
-    fn deserialize<D>(deserializer: D) -> Result<Self, D::Error>
-    where
-        D: serde::Deserializer<'de>,
-    {
-        Ok(Self::from_string(String::deserialize(deserializer)?))
-    }
-}
-
-impl PartialEq for SubgraphOperation {
-    fn eq(&self, other: &Self) -> bool {
-        self.as_serialized() == other.as_serialized()
-    }
-}
-
-impl std::fmt::Debug for SubgraphOperation {
-    fn fmt(&self, f: &mut std::fmt::Formatter<'_>) -> std::fmt::Result {
-        std::fmt::Debug::fmt(self.as_serialized(), f)
-    }
-}
-
-impl std::fmt::Display for SubgraphOperation {
-    fn fmt(&self, f: &mut std::fmt::Formatter<'_>) -> std::fmt::Result {
-        std::fmt::Display::fmt(self.as_serialized(), f)
-    }
-}
-
->>>>>>> 95c9c005
 #[derive(Default)]
 pub(crate) struct Variables {
     pub(crate) variables: Object,
