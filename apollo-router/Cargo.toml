[package]
name = "apollo-router"
version = "0.1.0-alpha.2"
authors = ["Apollo Graph, Inc. <packages@apollographql.com>"]
edition = "2021"
license-file = "./LICENSE"

[[bin]]
name = "router"
path = "src/main.rs"

[features]
default = ["otlp-grpc"]
otlp-grpc = [
    "opentelemetry-otlp/tonic",
    "opentelemetry-otlp/tonic-build",
    "opentelemetry-otlp/prost",
    "opentelemetry-otlp/tls",
    "tonic",
    "tonic/transport",
    "tonic/tls",
]
otlp-http = ["opentelemetry-otlp/http-proto"]

[dependencies]
anyhow = "1.0.52"
apollo-router-core = { path = "../apollo-router-core" }
async-trait = "0.1.52"
atty = "0.2.14"
bytes = "1.1.0"
derivative = "2.2.0"
derive_more = "0.99.17"
directories = "4.0.1"
displaydoc = "0.2"
futures = { version = "0.3.19", features = ["thread-pool"] }
hotwatch = "0.4.6"
hyper = { version = "0.14.16", features = ["server"] }
once_cell = "1.9.0"
opentelemetry = { version = "0.16.0", features = ["rt-tokio", "serialize"] }
opentelemetry-jaeger = { version = "0.15.0", features = [
    "collector_client",
    "rt-tokio",
] }
opentelemetry-otlp = { version = "0.9.0", default-features = false, features = [
    "serialize",
], optional = true }
reqwest = { version = "0.11.8", features = ["json", "stream"] }
reqwest-middleware = "0.1.3"
reqwest-tracing = { version = "0.2", features = ["opentelemetry_0_16"] }
serde = { version = "1.0.133", features = ["derive", "rc"] }
serde_json = "1.0.74"
serde_yaml = "0.8.23"
structopt = "0.3.25"
task-local-extensions = "0.1.1"
thiserror = "1.0.30"
tokio = { version = "1.15.0", features = ["full"] }
# don't bump it to 0.6 until opentelemetry-otlp does
tonic = { version = "0.5.2", optional = true }
tower = "0.4.11"
tower-http = {version = "0.2.0", features = ["trace"] }
tracing = "0.1.29"
tracing-futures = "0.2.5"
tracing-opentelemetry = "0.16.0"
tracing-subscriber = { version = "0.3.5", features = ["json"] }

typed-builder = "0.9.1"
url = { version = "2.2.2", features = ["serde"] }
warp = { version = "0.3.2", default-features = false, features = [
    "compression",
] }

[dev-dependencies]
httpmock = "0.6.5"
insta = "1.9.0"
maplit = "1.0.2"
<<<<<<< HEAD
mockall = "0.10.2"
reqwest = { version = "0.11.7", features = ["json", "stream"] }
serde_json_bytes = { version = "0.1.2", features = ["preserve_order"] }
=======
mockall = "0.11.0"
reqwest = { version = "0.11.8", features = ["json", "stream"] }
>>>>>>> 7243c9fc
test-log = { version = "0.2.8", default-features = false, features = ["trace"] }
tracing-subscriber = { version = "0.3", default-features = false, features = [
    "env-filter",
    "fmt",
] }
uuid = { version = "0.8.2", features = ["serde", "v4"] }

[[test]]
name = "integration_tests"
path = "tests/integration_tests.rs"<|MERGE_RESOLUTION|>--- conflicted
+++ resolved
@@ -73,14 +73,9 @@
 httpmock = "0.6.5"
 insta = "1.9.0"
 maplit = "1.0.2"
-<<<<<<< HEAD
-mockall = "0.10.2"
-reqwest = { version = "0.11.7", features = ["json", "stream"] }
-serde_json_bytes = { version = "0.1.2", features = ["preserve_order"] }
-=======
 mockall = "0.11.0"
 reqwest = { version = "0.11.8", features = ["json", "stream"] }
->>>>>>> 7243c9fc
+serde_json_bytes = { version = "0.1.2", features = ["preserve_order"] }
 test-log = { version = "0.2.8", default-features = false, features = ["trace"] }
 tracing-subscriber = { version = "0.3", default-features = false, features = [
     "env-filter",
