//! Implements the router phase of the request lifecycle.

use std::sync::atomic::Ordering;
use std::sync::Arc;
use std::task::Poll;
use std::time::Instant;

use futures::future::BoxFuture;
use futures::stream::StreamExt;
use futures::TryFutureExt;
use http::StatusCode;
use indexmap::IndexMap;
use opentelemetry::Key;
use opentelemetry::KeyValue;
use router_bridge::planner::Planner;
use router_bridge::planner::UsageReporting;
use tokio::sync::mpsc;
use tokio::sync::mpsc::error::SendError;
use tokio_stream::wrappers::ReceiverStream;
use tower::BoxError;
use tower::Layer;
use tower::ServiceBuilder;
use tower::ServiceExt;
use tower_service::Service;
use tracing::field;
use tracing::Span;
use tracing_futures::Instrument;

use crate::batching::BatchQuery;
use crate::configuration::Batching;
use crate::context::OPERATION_NAME;
use crate::error::CacheResolverError;
use crate::graphql;
use crate::graphql::IntoGraphQLErrors;
use crate::graphql::Response;
use crate::plugin::DynPlugin;
use crate::plugins::subscription::SubscriptionConfig;
use crate::plugins::telemetry::config_new::events::log_event;
use crate::plugins::telemetry::config_new::events::SupergraphEventResponse;
use crate::plugins::telemetry::consts::QUERY_PLANNING_SPAN_NAME;
use crate::plugins::telemetry::tracing::apollo_telemetry::APOLLO_PRIVATE_DURATION_NS;
use crate::plugins::telemetry::Telemetry;
use crate::plugins::telemetry::LOGGING_DISPLAY_BODY;
use crate::plugins::traffic_shaping::TrafficShaping;
use crate::plugins::traffic_shaping::APOLLO_TRAFFIC_SHAPING;
use crate::query_planner::subscription::SubscriptionHandle;
use crate::query_planner::subscription::OPENED_SUBSCRIPTIONS;
use crate::query_planner::subscription::SUBSCRIPTION_EVENT_SPAN_NAME;
use crate::query_planner::BridgeQueryPlannerPool;
use crate::query_planner::CachingQueryPlanner;
use crate::query_planner::InMemoryCachePlanner;
use crate::query_planner::QueryPlanResult;
use crate::router_factory::create_plugins;
use crate::router_factory::create_subgraph_services;
use crate::services::execution::QueryPlan;
use crate::services::layers::allow_only_http_post_mutations::AllowOnlyHttpPostMutationsLayer;
use crate::services::layers::content_negotiation;
use crate::services::layers::persisted_queries::PersistedQueryLayer;
use crate::services::layers::query_analysis::QueryAnalysisLayer;
use crate::services::new_service::ServiceFactory;
use crate::services::query_planner;
use crate::services::router::ClientRequestAccepts;
use crate::services::subgraph::BoxGqlStream;
use crate::services::subgraph_service::MakeSubgraphService;
use crate::services::subgraph_service::SubgraphServiceFactory;
use crate::services::supergraph;
use crate::services::ExecutionRequest;
use crate::services::ExecutionResponse;
use crate::services::ExecutionServiceFactory;
use crate::services::QueryPlannerContent;
use crate::services::QueryPlannerResponse;
use crate::services::SupergraphRequest;
use crate::services::SupergraphResponse;
use crate::spec::operation_limits::OperationLimits;
use crate::spec::Schema;
use crate::Configuration;
use crate::Context;
use crate::Notify;

<<<<<<< HEAD
pub(crate) const QUERY_PLANNING_SPAN_NAME: &str = "query_planning";
pub(crate) const FIRST_EVENT_CONTEXT_KEY: &str = "apollo_router::supergraph::first_event";

=======
>>>>>>> bc0f8a93
/// An [`IndexMap`] of available plugins.
pub(crate) type Plugins = IndexMap<String, Box<dyn DynPlugin>>;

/// Containing [`Service`] in the request lifecyle.
#[derive(Clone)]
pub(crate) struct SupergraphService {
    execution_service_factory: ExecutionServiceFactory,
    query_planner_service: CachingQueryPlanner<BridgeQueryPlannerPool>,
    schema: Arc<Schema>,
    notify: Notify<String, graphql::Response>,
}

#[buildstructor::buildstructor]
impl SupergraphService {
    #[builder]
    pub(crate) fn new(
        query_planner_service: CachingQueryPlanner<BridgeQueryPlannerPool>,
        execution_service_factory: ExecutionServiceFactory,
        schema: Arc<Schema>,
        notify: Notify<String, graphql::Response>,
    ) -> Self {
        SupergraphService {
            query_planner_service,
            execution_service_factory,
            schema,
            notify,
        }
    }
}

impl Service<SupergraphRequest> for SupergraphService {
    type Response = SupergraphResponse;
    type Error = BoxError;
    type Future = BoxFuture<'static, Result<Self::Response, Self::Error>>;

    fn poll_ready(&mut self, cx: &mut std::task::Context<'_>) -> Poll<Result<(), Self::Error>> {
        self.query_planner_service
            .poll_ready(cx)
            .map_err(|err| err.into())
    }

    fn call(&mut self, req: SupergraphRequest) -> Self::Future {
        // Consume our cloned services and allow ownership to be transferred to the async block.
        let clone = self.query_planner_service.clone();

        let planning = std::mem::replace(&mut self.query_planner_service, clone);

        let schema = self.schema.clone();

        let context_cloned = req.context.clone();
        let fut = service_call(
            planning,
            self.execution_service_factory.clone(),
            schema,
            req,
            self.notify.clone(),
        )
        .or_else(|error: BoxError| async move {
            let errors = vec![crate::error::Error {
                message: error.to_string(),
                extensions: serde_json_bytes::json!({
                    "code": "INTERNAL_SERVER_ERROR",
                })
                .as_object()
                .unwrap()
                .to_owned(),
                ..Default::default()
            }];

            Ok(SupergraphResponse::infallible_builder()
                .errors(errors)
                .status_code(StatusCode::INTERNAL_SERVER_ERROR)
                .context(context_cloned)
                .build())
        });

        Box::pin(fut)
    }
}

async fn service_call(
    planning: CachingQueryPlanner<BridgeQueryPlannerPool>,
    execution_service_factory: ExecutionServiceFactory,
    schema: Arc<Schema>,
    req: SupergraphRequest,
    notify: Notify<String, graphql::Response>,
) -> Result<SupergraphResponse, BoxError> {
    let context = req.context;
    let body = req.supergraph_request.body();
    let variables = body.variables.clone();

    let QueryPlannerResponse {
        content,
        context,
        errors,
    } = match plan_query(
        planning,
        body.operation_name.clone(),
        context.clone(),
        schema.clone(),
        req.supergraph_request
            .body()
            .query
            .clone()
            .expect("query presence was checked before"),
    )
    .await
    {
        Ok(resp) => resp,
        Err(err) => match err.into_graphql_errors() {
            Ok(gql_errors) => {
                return Ok(SupergraphResponse::infallible_builder()
                    .context(context)
                    .errors(gql_errors)
                    .status_code(StatusCode::BAD_REQUEST) // If it's a graphql error we return a status code 400
                    .build());
            }
            Err(err) => return Err(err.into()),
        },
    };

    if !errors.is_empty() {
        return Ok(SupergraphResponse::infallible_builder()
            .context(context)
            .errors(errors)
            .status_code(StatusCode::BAD_REQUEST) // If it's a graphql error we return a status code 400
            .build());
    }

    match content {
        Some(QueryPlannerContent::Response { response }) => Ok(
            SupergraphResponse::new_from_graphql_response(*response, context),
        ),
        Some(QueryPlannerContent::IntrospectionDisabled) => {
            let mut response = SupergraphResponse::new_from_graphql_response(
                graphql::Response::builder()
                    .errors(vec![crate::error::Error::builder()
                        .message(String::from("introspection has been disabled"))
                        .extension_code("INTROSPECTION_DISABLED")
                        .build()])
                    .build(),
                context,
            );
            *response.response.status_mut() = StatusCode::BAD_REQUEST;
            Ok(response)
        }

        Some(QueryPlannerContent::Plan { plan }) => {
            let query_metrics = plan.query_metrics;
            context.extensions().with_lock(|mut lock| {
                let _ = lock.insert::<OperationLimits<u32>>(query_metrics);
            });

            let operation_name = body.operation_name.clone();
            let is_deferred = plan.is_deferred(operation_name.as_deref(), &variables);
            let is_subscription = plan.is_subscription(operation_name.as_deref());

            if let Some(batching) = context
                .extensions()
                .with_lock(|lock| lock.get::<Batching>().cloned())
            {
                if batching.enabled && (is_deferred || is_subscription) {
                    let message = if is_deferred {
                        "BATCHING_DEFER_UNSUPPORTED"
                    } else {
                        "BATCHING_SUBSCRIPTION_UNSUPPORTED"
                    };
                    let mut response = SupergraphResponse::new_from_graphql_response(
                            graphql::Response::builder()
                                .errors(vec![crate::error::Error::builder()
                                    .message(String::from(
                                        "Deferred responses and subscriptions aren't supported in batches",
                                    ))
                                    .extension_code(message)
                                    .build()])
                                .build(),
                            context.clone(),
                        );
                    *response.response.status_mut() = StatusCode::NOT_ACCEPTABLE;
                    return Ok(response);
                }
                // Now perform query batch analysis
                let batch_query_opt = context
                    .extensions()
                    .with_lock(|lock| lock.get::<BatchQuery>().cloned());
                if let Some(batch_query) = batch_query_opt {
                    let query_hashes =
                        plan.query_hashes(batching, operation_name.as_deref(), &variables)?;
                    batch_query
                        .set_query_hashes(query_hashes)
                        .await
                        .map_err(|e| CacheResolverError::BatchingError(e.to_string()))?;
                    tracing::debug!("batch registered: {}", batch_query);
                }
            }

            let ClientRequestAccepts {
                multipart_defer: accepts_multipart_defer,
                multipart_subscription: accepts_multipart_subscription,
                ..
            } = context
                .extensions()
                .with_lock(|lock| lock.get().cloned())
                .unwrap_or_default();
            let mut subscription_tx = None;
            if (is_deferred && !accepts_multipart_defer)
                || (is_subscription && !accepts_multipart_subscription)
            {
                let (error_message, error_code) = if is_deferred {
                    (String::from("the router received a query with the @defer directive but the client does not accept multipart/mixed HTTP responses. To enable @defer support, add the HTTP header 'Accept: multipart/mixed;deferSpec=20220824'"), "DEFER_BAD_HEADER")
                } else {
                    (String::from("the router received a query with a subscription but the client does not accept multipart/mixed HTTP responses. To enable subscription support, add the HTTP header 'Accept: multipart/mixed;subscriptionSpec=1.0'"), "SUBSCRIPTION_BAD_HEADER")
                };
                let mut response = SupergraphResponse::new_from_graphql_response(
                    graphql::Response::builder()
                        .errors(vec![crate::error::Error::builder()
                            .message(error_message)
                            .extension_code(error_code)
                            .build()])
                        .build(),
                    context,
                );
                *response.response.status_mut() = StatusCode::NOT_ACCEPTABLE;
                Ok(response)
            } else if let Some(err) = plan.query.validate_variables(body, &schema).err() {
                let mut res = SupergraphResponse::new_from_graphql_response(err, context);
                *res.response.status_mut() = StatusCode::BAD_REQUEST;
                Ok(res)
            } else {
                if is_subscription {
                    let ctx = context.clone();
                    let (subs_tx, subs_rx) = mpsc::channel(1);
                    let query_plan = plan.clone();
                    let execution_service_factory_cloned = execution_service_factory.clone();
                    let cloned_supergraph_req =
                        clone_supergraph_request(&req.supergraph_request, context.clone());
                    // Spawn task for subscription
                    tokio::spawn(async move {
                        subscription_task(
                            execution_service_factory_cloned,
                            ctx,
                            query_plan,
                            subs_rx,
                            notify,
                            cloned_supergraph_req,
                        )
                        .await;
                    });
                    subscription_tx = subs_tx.into();
                }

                let execution_response = execution_service_factory
                    .create()
                    .oneshot(
                        ExecutionRequest::internal_builder()
                            .supergraph_request(req.supergraph_request)
                            .query_plan(plan.clone())
                            .context(context)
                            .and_subscription_tx(subscription_tx)
                            .build()
                            .await,
                    )
                    .await?;

                let ExecutionResponse { response, context } = execution_response;

                let (parts, response_stream) = response.into_parts();

                let supergraph_response_event = context
                    .extensions()
                    .with_lock(|lock| lock.get::<SupergraphEventResponse>().cloned());
                let mut first_event = true;
                let mut inserted = false;
                let ctx = context.clone();
                let response_stream = response_stream.inspect(move |_| {
                    if first_event {
                        first_event = false;
                    } else if !inserted {
                        ctx.insert_json_value(
                            FIRST_EVENT_CONTEXT_KEY,
                            serde_json_bytes::Value::Bool(false),
                        );
                        inserted = true;
                    }
                });
                match supergraph_response_event {
                    Some(supergraph_response_event) => {
                        let mut attrs = Vec::with_capacity(4);
                        attrs.push(KeyValue::new(
                            Key::from_static_str("http.response.headers"),
                            opentelemetry::Value::String(format!("{:?}", parts.headers).into()),
                        ));
                        attrs.push(KeyValue::new(
                            Key::from_static_str("http.response.status"),
                            opentelemetry::Value::String(format!("{}", parts.status).into()),
                        ));
                        attrs.push(KeyValue::new(
                            Key::from_static_str("http.response.version"),
                            opentelemetry::Value::String(format!("{:?}", parts.version).into()),
                        ));
                        let ctx = context.clone();
                        let response_stream = Box::pin(response_stream.inspect(move |resp| {
                            if let Some(condition) = supergraph_response_event.0.condition() {
                                if !condition.lock().evaluate_event_response(resp, &ctx) {
                                    return;
                                }
                            }
                            attrs.push(KeyValue::new(
                                Key::from_static_str("http.response.body"),
                                opentelemetry::Value::String(
                                    serde_json::to_string(resp).unwrap_or_default().into(),
                                ),
                            ));
                            log_event(
                                supergraph_response_event.0.level(),
                                "supergraph.response",
                                attrs.clone(),
                                "",
                            );
                        }));

                        Ok(SupergraphResponse {
                            context,
                            response: http::Response::from_parts(parts, response_stream.boxed()),
                        })
                    }
                    None => Ok(SupergraphResponse {
                        context,
                        response: http::Response::from_parts(parts, response_stream.boxed()),
                    }),
                }
            }
        }
        // This should never happen because if we have an empty query plan we should have error in errors vec
        None => Err(BoxError::from("cannot compute a query plan")),
    }
}

pub struct SubscriptionTaskParams {
    pub(crate) client_sender: tokio::sync::mpsc::Sender<Response>,
    pub(crate) subscription_handle: SubscriptionHandle,
    pub(crate) subscription_config: SubscriptionConfig,
    pub(crate) stream_rx: ReceiverStream<BoxGqlStream>,
    pub(crate) service_name: String,
}

async fn subscription_task(
    mut execution_service_factory: ExecutionServiceFactory,
    context: Context,
    query_plan: Arc<QueryPlan>,
    mut rx: mpsc::Receiver<SubscriptionTaskParams>,
    notify: Notify<String, graphql::Response>,
    supergraph_req: SupergraphRequest,
) {
    let sub_params = match rx.recv().await {
        Some(sub_params) => sub_params,
        None => {
            return;
        }
    };
    let subscription_config = sub_params.subscription_config;
    let subscription_handle = sub_params.subscription_handle;
    let service_name = sub_params.service_name;
    let mut receiver = sub_params.stream_rx;
    let sender = sub_params.client_sender;

    // Get the rest of the query_plan to execute for subscription events
    let query_plan = match &*query_plan.root {
        crate::query_planner::PlanNode::Subscription { rest, .. } => rest.clone().map(|r| {
            Arc::new(QueryPlan {
                usage_reporting: query_plan.usage_reporting.clone(),
                root: Arc::new(*r),
                formatted_query_plan: query_plan.formatted_query_plan.clone(),
                query: query_plan.query.clone(),
                query_metrics: query_plan.query_metrics,
            })
        }),
        _ => {
            let _ = sender
                .send(
                    graphql::Response::builder()
                        .error(
                            graphql::Error::builder()
                                .message("cannot execute the subscription event")
                                .extension_code("SUBSCRIPTION_EXECUTION_ERROR")
                                .build(),
                        )
                        .build(),
                )
                .await;
            return;
        }
    };

    let limit_is_set = subscription_config.max_opened_subscriptions.is_some();
    let mut subscription_handle = subscription_handle.clone();
    let operation_signature = context
        .extensions()
        .with_lock(|lock| {
            lock.get::<Arc<UsageReporting>>()
                .map(|usage_reporting| usage_reporting.stats_report_key.clone())
        })
        .unwrap_or_default();

    let operation_name = context
        .get::<_, String>(OPERATION_NAME)
        .ok()
        .flatten()
        .unwrap_or_default();
    let display_body = context.contains_key(LOGGING_DISPLAY_BODY);

    let mut receiver = match receiver.next().await {
        Some(receiver) => receiver,
        None => {
            tracing::trace!("receiver channel closed");
            return;
        }
    };

    if limit_is_set {
        OPENED_SUBSCRIPTIONS.fetch_add(1, Ordering::Relaxed);
    }

    let mut configuration_updated_rx = notify.subscribe_configuration();
    let mut schema_updated_rx = notify.subscribe_schema();

    let expires_in = crate::plugins::authentication::jwt_expires_in(&supergraph_req.context);

    let mut timeout = Box::pin(tokio::time::sleep(expires_in));

    loop {
        tokio::select! {
            // We prefer to specify the order of checks within the select
            biased;
            _ = subscription_handle.closed_signal.recv() => {
                break;
            }
            _ = &mut timeout => {
                let response = Response::builder()
                    .subscribed(false)
                    .error(
                        crate::error::Error::builder()
                            .message("subscription closed because the JWT has expired")
                            .extension_code("SUBSCRIPTION_JWT_EXPIRED")
                            .build(),
                    )
                    .build();
                let _ = sender.send(response).await;
                break;
            },
            message = receiver.next() => {
                match message {
                    Some(mut val) => {
                        if display_body {
                            tracing::info!(http.request.body = ?val, apollo.subgraph.name = %service_name, "Subscription event body from subgraph {service_name:?}");
                        }
                        val.created_at = Some(Instant::now());
                        let res = dispatch_event(&supergraph_req, &execution_service_factory, query_plan.as_ref(), context.clone(), val, sender.clone())
                            .instrument(tracing::info_span!(SUBSCRIPTION_EVENT_SPAN_NAME,
                                graphql.operation.name = %operation_name,
                                otel.kind = "INTERNAL",
                                apollo_private.operation_signature = %operation_signature,
                                apollo_private.duration_ns = field::Empty,)
                            ).await;
                        if let Err(err) = res {
                                tracing::error!("cannot send the subscription to the client: {err:?}");
                            break;
                        }
                    }
                    None => break,
                }
            }
            Some(new_configuration) = configuration_updated_rx.next() => {
                // If the configuration was dropped in the meantime, we ignore this update and will
                // pick up the next one.
                if let Some(conf) = new_configuration.upgrade() {
                    let plugins = match create_plugins(&conf, &execution_service_factory.schema, execution_service_factory.subgraph_schemas.clone(), None, None).await {
                        Ok(plugins) => Arc::new(plugins),
                        Err(err) => {
                            tracing::error!("cannot re-create plugins with the new configuration (closing existing subscription): {err:?}");
                            break;
                        },
                    };
                    let subgraph_services = match create_subgraph_services(&plugins, &execution_service_factory.schema, &conf).await {
                        Ok(subgraph_services) => subgraph_services,
                        Err(err) => {
                            tracing::error!("cannot re-create subgraph service with the new configuration (closing existing subscription): {err:?}");
                            break;
                        },
                    };

                    execution_service_factory = ExecutionServiceFactory {
                        schema: execution_service_factory.schema.clone(),
                        subgraph_schemas: execution_service_factory.subgraph_schemas.clone(),
                        plugins: plugins.clone(),
                        subgraph_service_factory: Arc::new(SubgraphServiceFactory::new(subgraph_services.into_iter().map(|(k, v)| (k, Arc::new(v) as Arc<dyn MakeSubgraphService>)).collect(), plugins.clone())),

                    };
                }
            }
            Some(new_schema) = schema_updated_rx.next() => {
                if new_schema.raw_sdl != execution_service_factory.schema.raw_sdl {
                    let _ = sender
                        .send(
                            Response::builder()
                                .subscribed(false)
                                .error(graphql::Error::builder().message("subscription has been closed due to a schema reload").extension_code("SUBSCRIPTION_SCHEMA_RELOAD").build())
                                .build(),
                        )
                        .await;

                    break;
                }
            }
        }
    }
    drop(sender);
    tracing::trace!("Leaving the task for subscription");
    if limit_is_set {
        OPENED_SUBSCRIPTIONS.fetch_sub(1, Ordering::Relaxed);
    }
}

async fn dispatch_event(
    supergraph_req: &SupergraphRequest,
    execution_service_factory: &ExecutionServiceFactory,
    query_plan: Option<&Arc<QueryPlan>>,
    context: Context,
    mut val: graphql::Response,
    sender: mpsc::Sender<Response>,
) -> Result<(), SendError<Response>> {
    let start = Instant::now();
    let span = Span::current();
    let res = match query_plan {
        Some(query_plan) => {
            let cloned_supergraph_req = clone_supergraph_request(
                &supergraph_req.supergraph_request,
                supergraph_req.context.clone(),
            );
            let execution_request = ExecutionRequest::internal_builder()
                .supergraph_request(cloned_supergraph_req.supergraph_request)
                .query_plan(query_plan.clone())
                .context(context)
                .source_stream_value(val.data.take().unwrap_or_default())
                .build()
                .await;

            let execution_service = execution_service_factory.create();
            let execution_response = execution_service.oneshot(execution_request).await;
            let next_response = match execution_response {
                Ok(mut execution_response) => execution_response.next_response().await,
                Err(err) => {
                    tracing::error!("cannot execute the subscription event: {err:?}");
                    let _ = sender
                        .send(
                            graphql::Response::builder()
                                .error(
                                    graphql::Error::builder()
                                        .message("cannot execute the subscription event")
                                        .extension_code("SUBSCRIPTION_EXECUTION_ERROR")
                                        .build(),
                                )
                                .build(),
                        )
                        .await;
                    return Ok(());
                }
            };

            if let Some(mut next_response) = next_response {
                next_response.created_at = val.created_at;
                next_response.subscribed = val.subscribed;
                val.errors.append(&mut next_response.errors);
                next_response.errors = val.errors;

                sender.send(next_response).await
            } else {
                Ok(())
            }
        }
        None => sender.send(val).await,
    };
    span.record(
        APOLLO_PRIVATE_DURATION_NS,
        start.elapsed().as_nanos() as i64,
    );

    res
}

async fn plan_query(
    mut planning: CachingQueryPlanner<BridgeQueryPlannerPool>,
    operation_name: Option<String>,
    context: Context,
    schema: Arc<Schema>,
    query_str: String,
) -> Result<QueryPlannerResponse, CacheResolverError> {
    // FIXME: we have about 80 tests creating a supergraph service and crafting a supergraph request for it
    // none of those tests create an executable document to put it in the context, and the document cannot be created
    // from inside the supergraph request fake builder, because it needs a schema matching the query.
    // So while we are updating the tests to create a document manually, this here will make sure current
    // tests will pass.
    // During a regular request, `ParsedDocument` is already populated during query analysis.
    // Some tests do populate the document, so we only do it if it's not already there.
    if !context.extensions().with_lock(|lock| {
        lock.contains_key::<crate::services::layers::query_analysis::ParsedDocument>()
    }) {
        let doc = crate::spec::Query::parse_document(
            &query_str,
            operation_name.as_deref(),
            &schema,
            &Configuration::default(),
        )
        .map_err(crate::error::QueryPlannerError::from)?;
        context.extensions().with_lock(|mut lock| {
            lock.insert::<crate::services::layers::query_analysis::ParsedDocument>(doc)
        });
    }

    let qpr = planning
        .call(
            query_planner::CachingRequest::builder()
                .query(query_str)
                .and_operation_name(operation_name)
                .context(context.clone())
                .build(),
        )
        .instrument(tracing::info_span!(
            QUERY_PLANNING_SPAN_NAME,
            "otel.kind" = "INTERNAL"
        ))
        .await?;

    Ok(qpr)
}

fn clone_supergraph_request(
    req: &http::Request<graphql::Request>,
    context: Context,
) -> SupergraphRequest {
    let mut cloned_supergraph_req = SupergraphRequest::builder()
        .extensions(req.body().extensions.clone())
        .and_query(req.body().query.clone())
        .context(context)
        .method(req.method().clone())
        .and_operation_name(req.body().operation_name.clone())
        .uri(req.uri().clone())
        .variables(req.body().variables.clone());

    for (header_name, header_value) in req.headers().clone() {
        if let Some(header_name) = header_name {
            cloned_supergraph_req = cloned_supergraph_req.header(header_name, header_value);
        }
    }

    cloned_supergraph_req
        .build()
        .expect("cloning an existing supergraph response should not fail")
}

/// Builder which generates a plugin pipeline.
///
/// This is at the heart of the delegation of responsibility model for the router. A schema,
/// collection of plugins, collection of subgraph services are assembled to generate a
/// [`tower::util::BoxCloneService`] capable of processing a router request
/// through the entire stack to return a response.
pub(crate) struct PluggableSupergraphServiceBuilder {
    plugins: Arc<Plugins>,
    subgraph_services: Vec<(String, Box<dyn MakeSubgraphService>)>,
    configuration: Option<Arc<Configuration>>,
    planner: BridgeQueryPlannerPool,
}

impl PluggableSupergraphServiceBuilder {
    pub(crate) fn new(planner: BridgeQueryPlannerPool) -> Self {
        Self {
            plugins: Arc::new(Default::default()),
            subgraph_services: Default::default(),
            configuration: None,
            planner,
        }
    }

    pub(crate) fn with_plugins(
        mut self,
        plugins: Arc<Plugins>,
    ) -> PluggableSupergraphServiceBuilder {
        self.plugins = plugins;
        self
    }

    pub(crate) fn with_subgraph_service<S>(
        mut self,
        name: &str,
        service_maker: S,
    ) -> PluggableSupergraphServiceBuilder
    where
        S: MakeSubgraphService,
    {
        self.subgraph_services
            .push((name.to_string(), Box::new(service_maker)));
        self
    }

    pub(crate) fn with_configuration(
        mut self,
        configuration: Arc<Configuration>,
    ) -> PluggableSupergraphServiceBuilder {
        self.configuration = Some(configuration);
        self
    }

    pub(crate) async fn build(self) -> Result<SupergraphCreator, crate::error::ServiceBuildError> {
        let configuration = self.configuration.unwrap_or_default();

        let schema = self.planner.schema();
        let subgraph_schemas = self.planner.subgraph_schemas();
        let query_planner_service = CachingQueryPlanner::new(
            self.planner,
            schema.clone(),
            subgraph_schemas,
            &configuration,
            IndexMap::new(),
        )
        .await?;

        // Activate the telemetry plugin.
        // We must NOT fail to go live with the new router from this point as the telemetry plugin activate interacts with globals.
        for (_, plugin) in self.plugins.iter() {
            if let Some(telemetry) = plugin.as_any().downcast_ref::<Telemetry>() {
                telemetry.activate();
            }
        }

        /*for (_, service) in self.subgraph_services.iter_mut() {
            if let Some(subgraph) =
                (service as &mut dyn std::any::Any).downcast_mut::<SubgraphService>()
            {
                subgraph.client_factory.plugins = plugins.clone();
            }
        }*/

        let subgraph_service_factory = Arc::new(SubgraphServiceFactory::new(
            self.subgraph_services
                .into_iter()
                .map(|(name, service)| (name, service.into()))
                .collect(),
            self.plugins.clone(),
        ));

        Ok(SupergraphCreator {
            query_planner_service,
            subgraph_service_factory,
            schema,
            plugins: self.plugins,
            config: configuration,
        })
    }
}

/// A collection of services and data which may be used to create a "router".
#[derive(Clone)]
pub(crate) struct SupergraphCreator {
    query_planner_service: CachingQueryPlanner<BridgeQueryPlannerPool>,
    subgraph_service_factory: Arc<SubgraphServiceFactory>,
    schema: Arc<Schema>,
    config: Arc<Configuration>,
    plugins: Arc<Plugins>,
}

pub(crate) trait HasPlugins {
    fn plugins(&self) -> Arc<Plugins>;
}

impl HasPlugins for SupergraphCreator {
    fn plugins(&self) -> Arc<Plugins> {
        self.plugins.clone()
    }
}

pub(crate) trait HasSchema {
    fn schema(&self) -> Arc<Schema>;
}

impl HasSchema for SupergraphCreator {
    fn schema(&self) -> Arc<Schema> {
        Arc::clone(&self.schema)
    }
}

pub(crate) trait HasConfig {
    fn config(&self) -> Arc<Configuration>;
}

impl HasConfig for SupergraphCreator {
    fn config(&self) -> Arc<Configuration> {
        Arc::clone(&self.config)
    }
}

impl ServiceFactory<supergraph::Request> for SupergraphCreator {
    type Service = supergraph::BoxService;
    fn create(&self) -> Self::Service {
        self.make().boxed()
    }
}

impl SupergraphCreator {
    pub(crate) fn make(
        &self,
    ) -> impl Service<
        supergraph::Request,
        Response = supergraph::Response,
        Error = BoxError,
        Future = BoxFuture<'static, supergraph::ServiceResult>,
    > + Send {
        let supergraph_service = SupergraphService::builder()
            .query_planner_service(self.query_planner_service.clone())
            .execution_service_factory(ExecutionServiceFactory {
                schema: self.schema.clone(),
                subgraph_schemas: self.query_planner_service.subgraph_schemas(),
                plugins: self.plugins.clone(),
                subgraph_service_factory: self.subgraph_service_factory.clone(),
            })
            .schema(self.schema.clone())
            .notify(self.config.notify.clone())
            .build();

        let shaping = self
            .plugins
            .iter()
            .find(|i| i.0.as_str() == APOLLO_TRAFFIC_SHAPING)
            .and_then(|plugin| plugin.1.as_any().downcast_ref::<TrafficShaping>())
            .expect("traffic shaping should always be part of the plugin list");

        let supergraph_service = AllowOnlyHttpPostMutationsLayer::default()
            .layer(shaping.supergraph_service_internal(supergraph_service));

        ServiceBuilder::new()
            .layer(content_negotiation::SupergraphLayer::default())
            .service(
                self.plugins
                    .iter()
                    .rev()
                    .fold(supergraph_service.boxed(), |acc, (_, e)| {
                        e.supergraph_service(acc)
                    }),
            )
    }

    pub(crate) fn previous_cache(&self) -> InMemoryCachePlanner {
        self.query_planner_service.previous_cache()
    }

    pub(crate) fn planners(&self) -> Vec<Arc<Planner<QueryPlanResult>>> {
        self.query_planner_service.planners()
    }

    pub(crate) async fn warm_up_query_planner(
        &mut self,
        query_parser: &QueryAnalysisLayer,
        persisted_query_layer: &PersistedQueryLayer,
        previous_cache: Option<InMemoryCachePlanner>,
        count: Option<usize>,
        experimental_reuse_query_plans: bool,
        experimental_pql_prewarm: bool,
    ) {
        self.query_planner_service
            .warm_up(
                query_parser,
                persisted_query_layer,
                previous_cache,
                count,
                experimental_reuse_query_plans,
                experimental_pql_prewarm,
            )
            .await
    }
}<|MERGE_RESOLUTION|>--- conflicted
+++ resolved
@@ -77,12 +77,8 @@
 use crate::Context;
 use crate::Notify;
 
-<<<<<<< HEAD
-pub(crate) const QUERY_PLANNING_SPAN_NAME: &str = "query_planning";
 pub(crate) const FIRST_EVENT_CONTEXT_KEY: &str = "apollo_router::supergraph::first_event";
 
-=======
->>>>>>> bc0f8a93
 /// An [`IndexMap`] of available plugins.
 pub(crate) type Plugins = IndexMap<String, Box<dyn DynPlugin>>;
 
