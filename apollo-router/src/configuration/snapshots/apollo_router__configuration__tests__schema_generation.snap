---
source: apollo-router/src/configuration/tests.rs
expression: "&schema"
---
{
  "$schema": "http://json-schema.org/draft-07/schema#",
  "additionalProperties": false,
  "definitions": {
    "AWSSigV4Config": {
      "description": "Configure AWS sigv4 auth.",
      "oneOf": [
        {
          "additionalProperties": false,
          "properties": {
            "hardcoded": {
              "$ref": "#/definitions/AWSSigV4HardcodedConfig",
              "description": "#/definitions/AWSSigV4HardcodedConfig"
            }
          },
          "required": [
            "hardcoded"
          ],
          "type": "object"
        },
        {
          "additionalProperties": false,
          "properties": {
            "default_chain": {
              "$ref": "#/definitions/DefaultChainConfig",
              "description": "#/definitions/DefaultChainConfig"
            }
          },
          "required": [
            "default_chain"
          ],
          "type": "object"
        }
      ]
    },
    "AWSSigV4HardcodedConfig": {
      "additionalProperties": false,
      "description": "Hardcoded Config using access_key and secret. Prefer using DefaultChain instead.",
      "properties": {
        "access_key_id": {
          "description": "The ID for this access key.",
          "type": "string"
        },
        "assume_role": {
          "$ref": "#/definitions/AssumeRoleProvider",
          "description": "#/definitions/AssumeRoleProvider",
          "nullable": true
        },
        "region": {
          "description": "The AWS region this chain applies to.",
          "type": "string"
        },
        "secret_access_key": {
          "description": "The secret key used to sign requests.",
          "type": "string"
        },
        "service_name": {
          "description": "The service you're trying to access, eg: \"s3\", \"vpc-lattice-svcs\", etc.",
          "type": "string"
        }
      },
      "required": [
        "access_key_id",
        "region",
        "secret_access_key",
        "service_name"
      ],
      "type": "object"
    },
    "ActiveRequestsAttributes": {
      "additionalProperties": false,
      "properties": {
        "http.request.method": {
          "default": false,
          "description": "The HTTP request method",
          "type": "boolean"
        },
        "server.address": {
          "default": false,
          "description": "The server address",
          "type": "boolean"
        },
        "server.port": {
          "default": false,
          "description": "The server port",
          "type": "boolean"
        },
        "url.scheme": {
          "default": false,
          "description": "The URL scheme",
          "type": "boolean"
        }
      },
      "type": "object"
    },
    "AgentConfig": {
      "additionalProperties": false,
      "properties": {
        "endpoint": {
          "$ref": "#/definitions/SocketEndpoint",
          "description": "#/definitions/SocketEndpoint"
        }
      },
      "type": "object"
    },
    "All": {
      "enum": [
        "all"
      ],
      "type": "string"
    },
    "ApolloMetricsGenerationMode": {
      "description": "Apollo usage report signature and referenced field generation modes.",
      "oneOf": [
        {
          "description": "Use the new Rust-based implementation.",
          "enum": [
            "new"
          ],
          "type": "string"
        },
        {
          "description": "Use the old JavaScript-based implementation.",
          "enum": [
            "legacy"
          ],
          "type": "string"
        },
        {
          "description": "Use Rust-based and Javascript-based implementations side by side, logging warnings if the implementations disagree.",
          "enum": [
            "both"
          ],
          "type": "string"
        }
      ]
    },
    "ApolloMetricsReferenceMode": {
      "description": "Apollo usage report reference generation modes.",
      "oneOf": [
        {
          "description": "Use the extended mode to report input object fields and enum value references as well as object fields.",
          "enum": [
            "extended"
          ],
          "type": "string"
        },
        {
          "description": "Use the standard mode that only reports referenced object fields.",
          "enum": [
            "standard"
          ],
          "type": "string"
        }
      ]
    },
    "ApolloSignatureNormalizationAlgorithm": {
      "description": "Apollo usage report signature normalization algorithm",
      "oneOf": [
        {
          "description": "Use the algorithm that matches the JavaScript-based implementation.",
          "enum": [
            "legacy"
          ],
          "type": "string"
        },
        {
          "description": "Use a new algorithm that includes input object forms, normalized aliases and variable names, and removes some edge cases from the JS implementation that affected normalization.",
          "enum": [
            "enhanced"
          ],
          "type": "string"
        }
      ]
    },
    "Apq": {
      "additionalProperties": false,
      "description": "Automatic Persisted Queries (APQ) configuration",
      "properties": {
        "enabled": {
          "default": true,
          "description": "Activates Automatic Persisted Queries (enabled by default)",
          "type": "boolean"
        },
        "router": {
          "$ref": "#/definitions/Router",
          "description": "#/definitions/Router"
        },
        "subgraph": {
          "$ref": "#/definitions/SubgraphConfiguration_for_SubgraphApq",
          "description": "#/definitions/SubgraphConfiguration_for_SubgraphApq"
        }
      },
      "type": "object"
    },
    "AssumeRoleProvider": {
      "additionalProperties": false,
      "description": "Specify assumed role configuration.",
      "properties": {
        "external_id": {
          "description": "Unique identifier that might be required when you assume a role in another account.",
          "nullable": true,
          "type": "string"
        },
        "role_arn": {
          "description": "Amazon Resource Name (ARN) for the role assumed when making requests",
          "type": "string"
        },
        "session_name": {
          "description": "Uniquely identify a session when the same role is assumed by different principals or for different reasons.",
          "type": "string"
        }
      },
      "required": [
        "role_arn",
        "session_name"
      ],
      "type": "object"
    },
    "AttributeArray": {
      "anyOf": [
        {
          "description": "Array of bools",
          "items": {
            "type": "boolean"
          },
          "type": "array"
        },
        {
          "description": "Array of integers",
          "items": {
            "format": "int64",
            "type": "integer"
          },
          "type": "array"
        },
        {
          "description": "Array of floats",
          "items": {
            "format": "double",
            "type": "number"
          },
          "type": "array"
        },
        {
          "description": "Array of strings",
          "items": {
            "type": "string"
          },
          "type": "array"
        }
      ]
    },
    "AttributeValue": {
      "anyOf": [
        {
          "description": "bool values",
          "type": "boolean"
        },
        {
          "description": "i64 values",
          "format": "int64",
          "type": "integer"
        },
        {
          "description": "f64 values",
          "format": "double",
          "type": "number"
        },
        {
          "description": "String values",
          "type": "string"
        },
        {
          "$ref": "#/definitions/AttributeArray",
          "description": "#/definitions/AttributeArray"
        }
      ]
    },
    "AttributesForwardConf": {
      "additionalProperties": false,
      "description": "Configuration to add custom attributes/labels on metrics to subgraphs",
      "properties": {
        "context": {
          "description": "Configuration to forward values from the context to custom attributes/labels in metrics",
          "items": {
            "$ref": "#/definitions/ContextForward",
            "description": "#/definitions/ContextForward"
          },
          "type": "array"
        },
        "errors": {
          "$ref": "#/definitions/ErrorsForward",
          "description": "#/definitions/ErrorsForward"
        },
        "request": {
          "$ref": "#/definitions/Forward",
          "description": "#/definitions/Forward"
        },
        "response": {
          "$ref": "#/definitions/Forward",
          "description": "#/definitions/Forward"
        },
        "static": {
          "description": "Configuration to insert custom attributes/labels in metrics",
          "items": {
            "$ref": "#/definitions/Insert2",
            "description": "#/definitions/Insert2"
          },
          "type": "array"
        }
      },
      "type": "object"
    },
    "AuthConfig": {
      "oneOf": [
        {
          "additionalProperties": false,
          "properties": {
            "aws_sig_v4": {
              "$ref": "#/definitions/AWSSigV4Config",
              "description": "#/definitions/AWSSigV4Config"
            }
          },
          "required": [
            "aws_sig_v4"
          ],
          "type": "object"
        }
      ]
    },
    "Auto": {
      "enum": [
        "auto"
      ],
      "type": "string"
    },
    "AvailableParallelism": {
      "anyOf": [
        {
          "$ref": "#/definitions/Auto",
          "description": "#/definitions/Auto"
        },
        {
          "format": "uint",
          "minimum": 1.0,
          "type": "integer"
        }
      ]
    },
    "BatchProcessorConfig": {
      "description": "Batch processor configuration",
      "properties": {
        "max_concurrent_exports": {
          "default": 1,
          "description": "Maximum number of concurrent exports\n\nLimits the number of spawned tasks for exports and thus memory consumed by an exporter. A value of 1 will cause exports to be performed synchronously on the BatchSpanProcessor task. The default is 1.",
          "format": "uint",
          "minimum": 0.0,
          "type": "integer"
        },
        "max_export_batch_size": {
          "default": 512,
          "description": "The maximum number of spans to process in a single batch. If there are more than one batch worth of spans then it processes multiple batches of spans one batch after the other without any delay. The default value is 512.",
          "format": "uint",
          "minimum": 0.0,
          "type": "integer"
        },
        "max_export_timeout": {
          "default": {
            "nanos": 0,
            "secs": 30
          },
          "description": "The maximum duration to export a batch of data. The default value is 30 seconds.",
          "type": "string"
        },
        "max_queue_size": {
          "default": 2048,
          "description": "The maximum queue size to buffer spans for delayed processing. If the queue gets full it drops the spans. The default value of is 2048.",
          "format": "uint",
          "minimum": 0.0,
          "type": "integer"
        },
        "scheduled_delay": {
          "default": {
            "nanos": 0,
            "secs": 5
          },
          "description": "The delay interval in milliseconds between two consecutive processing of batches. The default value is 5 seconds.",
          "type": "string"
        }
      },
      "type": "object"
    },
    "Batching": {
      "additionalProperties": false,
      "description": "Configuration for Batching",
      "properties": {
        "enabled": {
          "default": false,
          "description": "Activates Batching (disabled by default)",
          "type": "boolean"
        },
        "mode": {
          "$ref": "#/definitions/BatchingMode",
          "description": "#/definitions/BatchingMode"
        },
        "subgraph": {
          "$ref": "#/definitions/SubgraphConfiguration_for_CommonBatchingConfig",
          "description": "#/definitions/SubgraphConfiguration_for_CommonBatchingConfig",
          "nullable": true
        }
      },
      "required": [
        "mode"
      ],
      "type": "object"
    },
    "BatchingMode": {
      "oneOf": [
        {
          "description": "batch_http_link",
          "enum": [
            "batch_http_link"
          ],
          "type": "string"
        }
      ]
    },
    "BodyForward": {
      "additionalProperties": false,
      "description": "Configuration to forward body values in metric attributes/labels",
      "properties": {
        "default": {
          "$ref": "#/definitions/AttributeValue",
          "description": "#/definitions/AttributeValue",
          "nullable": true
        },
        "name": {
          "description": "The name of the attribute",
          "type": "string"
        },
        "path": {
          "description": "The path in the body",
          "type": "string"
        }
      },
      "required": [
        "name",
        "path"
      ],
      "type": "object"
    },
    "CSRFConfig": {
      "additionalProperties": false,
      "description": "CSRF Configuration.",
      "properties": {
        "required_headers": {
          "default": [
            "x-apollo-operation-name",
            "apollo-require-preflight"
          ],
          "description": "Override the headers to check for by setting custom_headers Note that if you set required_headers here, you may also want to have a look at your `CORS` configuration, and make sure you either: - did not set any `allow_headers` list (so it defaults to `mirror_request`) - added your required headers to the allow_headers list, as shown in the `examples/cors-and-csrf/custom-headers.router.yaml` files.",
          "items": {
            "type": "string"
          },
          "type": "array"
        },
        "unsafe_disabled": {
          "default": false,
          "description": "The CSRF plugin is enabled by default; set unsafe_disabled = true to disable the plugin behavior Note that setting this to true is deemed unsafe. See <https://developer.mozilla.org/en-US/docs/Glossary/CSRF>.",
          "type": "boolean"
        }
      },
      "type": "object"
    },
    "Cache": {
      "additionalProperties": false,
      "description": "Cache configuration",
      "properties": {
        "in_memory": {
          "$ref": "#/definitions/InMemoryCache",
          "description": "#/definitions/InMemoryCache"
        },
        "redis": {
          "$ref": "#/definitions/RedisCache",
          "description": "#/definitions/RedisCache",
          "nullable": true
        }
      },
      "type": "object"
    },
    "CacheAttributes": {
      "additionalProperties": false,
      "properties": {
        "entity.type": {
          "default": null,
          "description": "Entity type",
          "nullable": true,
          "type": "boolean"
        }
      },
      "type": "object"
    },
    "CacheInstrumentsConfig": {
      "additionalProperties": false,
      "properties": {
        "apollo.router.operations.entity.cache": {
          "$ref": "#/definitions/DefaultedStandardInstrument_for_extendable_attribute_apollo_router::plugins::telemetry::config_new::cache::attributes::CacheAttributes_apollo_router::plugins::telemetry::config_new::selectors::SubgraphSelector",
          "description": "#/definitions/DefaultedStandardInstrument_for_extendable_attribute_apollo_router::plugins::telemetry::config_new::cache::attributes::CacheAttributes_apollo_router::plugins::telemetry::config_new::selectors::SubgraphSelector"
        }
      },
      "type": "object"
    },
    "CacheKind": {
      "enum": [
        "hit",
        "miss"
      ],
      "type": "string"
    },
    "CallbackMode": {
      "additionalProperties": false,
      "description": "Using a callback url",
      "properties": {
        "heartbeat_interval": {
          "$ref": "#/definitions/HeartbeatInterval",
          "description": "#/definitions/HeartbeatInterval"
        },
        "listen": {
          "$ref": "#/definitions/ListenAddr",
          "description": "#/definitions/ListenAddr",
          "nullable": true
        },
        "path": {
          "description": "Specify on which path you want to listen for callbacks (default: /callback)",
          "nullable": true,
          "type": "string",
          "writeOnly": true
        },
        "public_url": {
          "description": "URL used to access this router instance, including the path configured on the Router",
          "type": "string"
        },
        "subgraphs": {
          "default": [],
          "description": "Specify on which subgraph we enable the callback mode for subscription If empty it applies to all subgraphs (passthrough mode takes precedence)",
          "items": {
            "type": "string"
          },
          "type": "array",
          "uniqueItems": true
        }
      },
      "required": [
        "public_url"
      ],
      "type": "object"
    },
    "Chaos": {
      "additionalProperties": false,
      "description": "Configuration for chaos testing, trying to reproduce bugs that require uncommon conditions. You probably don’t want this in production!",
      "properties": {
        "force_reload": {
          "default": null,
          "description": "Force a hot reload of the Router (as if the schema or configuration had changed) at a regular time interval.",
          "nullable": true,
          "type": "string"
        }
      },
      "type": "object"
    },
    "Client": {
      "additionalProperties": false,
      "properties": {
        "experimental_http2": {
          "$ref": "#/definitions/Http2Config",
          "description": "#/definitions/Http2Config",
          "nullable": true
        }
      },
      "type": "object"
    },
    "CollectorConfig": {
      "additionalProperties": false,
      "properties": {
        "endpoint": {
          "$ref": "#/definitions/UriEndpoint",
          "description": "#/definitions/UriEndpoint"
        },
        "password": {
          "default": null,
          "description": "The optional password",
          "nullable": true,
          "type": "string"
        },
        "username": {
          "default": null,
          "description": "The optional username",
          "nullable": true,
          "type": "string"
        }
      },
      "type": "object"
    },
    "CommonBatchingConfig": {
      "description": "Common options for configuring subgraph batching",
      "properties": {
        "enabled": {
          "description": "Whether this batching config should be enabled",
          "type": "boolean"
        }
      },
      "required": [
        "enabled"
      ],
      "type": "object"
    },
    "Compression": {
      "oneOf": [
        {
          "description": "gzip",
          "enum": [
            "gzip"
          ],
          "type": "string"
        },
        {
          "description": "deflate",
          "enum": [
            "deflate"
          ],
          "type": "string"
        },
        {
          "description": "brotli",
          "enum": [
            "br"
          ],
          "type": "string"
        },
        {
          "description": "identity",
          "enum": [
            "identity"
          ],
          "type": "string"
        }
      ]
    },
    "Condition_for_GraphQLSelector": {
      "oneOf": [
        {
          "additionalProperties": false,
          "description": "A condition to check a selection against a value.",
          "properties": {
            "eq": {
              "items": {
                "$ref": "#/definitions/SelectorOrValue_for_GraphQLSelector",
                "description": "#/definitions/SelectorOrValue_for_GraphQLSelector"
              },
              "maxItems": 2,
              "minItems": 2,
              "type": "array"
            }
          },
          "required": [
            "eq"
          ],
          "type": "object"
        },
        {
          "additionalProperties": false,
          "description": "The first selection must be greater than the second selection.",
          "properties": {
            "gt": {
              "items": {
                "$ref": "#/definitions/SelectorOrValue_for_GraphQLSelector",
                "description": "#/definitions/SelectorOrValue_for_GraphQLSelector"
              },
              "maxItems": 2,
              "minItems": 2,
              "type": "array"
            }
          },
          "required": [
            "gt"
          ],
          "type": "object"
        },
        {
          "additionalProperties": false,
          "description": "The first selection must be less than the second selection.",
          "properties": {
            "lt": {
              "items": {
                "$ref": "#/definitions/SelectorOrValue_for_GraphQLSelector",
                "description": "#/definitions/SelectorOrValue_for_GraphQLSelector"
              },
              "maxItems": 2,
              "minItems": 2,
              "type": "array"
            }
          },
          "required": [
            "lt"
          ],
          "type": "object"
        },
        {
          "additionalProperties": false,
          "description": "A condition to check a selection against a selector.",
          "properties": {
            "exists": {
              "$ref": "#/definitions/GraphQLSelector",
              "description": "#/definitions/GraphQLSelector"
            }
          },
          "required": [
            "exists"
          ],
          "type": "object"
        },
        {
          "additionalProperties": false,
          "description": "All sub-conditions must be true.",
          "properties": {
            "all": {
              "items": {
                "$ref": "#/definitions/Condition_for_GraphQLSelector",
                "description": "#/definitions/Condition_for_GraphQLSelector"
              },
              "type": "array"
            }
          },
          "required": [
            "all"
          ],
          "type": "object"
        },
        {
          "additionalProperties": false,
          "description": "At least one sub-conditions must be true.",
          "properties": {
            "any": {
              "items": {
                "$ref": "#/definitions/Condition_for_GraphQLSelector",
                "description": "#/definitions/Condition_for_GraphQLSelector"
              },
              "type": "array"
            }
          },
          "required": [
            "any"
          ],
          "type": "object"
        },
        {
          "additionalProperties": false,
          "description": "The sub-condition must not be true",
          "properties": {
            "not": {
              "$ref": "#/definitions/Condition_for_GraphQLSelector",
              "description": "#/definitions/Condition_for_GraphQLSelector"
            }
          },
          "required": [
            "not"
          ],
          "type": "object"
        },
        {
          "description": "Static true condition",
          "enum": [
            "true"
          ],
          "type": "string"
        },
        {
          "description": "Static false condition",
          "enum": [
            "false"
          ],
          "type": "string"
        }
      ]
    },
    "Condition_for_RouterSelector": {
      "oneOf": [
        {
          "additionalProperties": false,
          "description": "A condition to check a selection against a value.",
          "properties": {
            "eq": {
              "items": {
                "$ref": "#/definitions/SelectorOrValue_for_RouterSelector",
                "description": "#/definitions/SelectorOrValue_for_RouterSelector"
              },
              "maxItems": 2,
              "minItems": 2,
              "type": "array"
            }
          },
          "required": [
            "eq"
          ],
          "type": "object"
        },
        {
          "additionalProperties": false,
          "description": "The first selection must be greater than the second selection.",
          "properties": {
            "gt": {
              "items": {
                "$ref": "#/definitions/SelectorOrValue_for_RouterSelector",
                "description": "#/definitions/SelectorOrValue_for_RouterSelector"
              },
              "maxItems": 2,
              "minItems": 2,
              "type": "array"
            }
          },
          "required": [
            "gt"
          ],
          "type": "object"
        },
        {
          "additionalProperties": false,
          "description": "The first selection must be less than the second selection.",
          "properties": {
            "lt": {
              "items": {
                "$ref": "#/definitions/SelectorOrValue_for_RouterSelector",
                "description": "#/definitions/SelectorOrValue_for_RouterSelector"
              },
              "maxItems": 2,
              "minItems": 2,
              "type": "array"
            }
          },
          "required": [
            "lt"
          ],
          "type": "object"
        },
        {
          "additionalProperties": false,
          "description": "A condition to check a selection against a selector.",
          "properties": {
            "exists": {
              "$ref": "#/definitions/RouterSelector",
              "description": "#/definitions/RouterSelector"
            }
          },
          "required": [
            "exists"
          ],
          "type": "object"
        },
        {
          "additionalProperties": false,
          "description": "All sub-conditions must be true.",
          "properties": {
            "all": {
              "items": {
                "$ref": "#/definitions/Condition_for_RouterSelector",
                "description": "#/definitions/Condition_for_RouterSelector"
              },
              "type": "array"
            }
          },
          "required": [
            "all"
          ],
          "type": "object"
        },
        {
          "additionalProperties": false,
          "description": "At least one sub-conditions must be true.",
          "properties": {
            "any": {
              "items": {
                "$ref": "#/definitions/Condition_for_RouterSelector",
                "description": "#/definitions/Condition_for_RouterSelector"
              },
              "type": "array"
            }
          },
          "required": [
            "any"
          ],
          "type": "object"
        },
        {
          "additionalProperties": false,
          "description": "The sub-condition must not be true",
          "properties": {
            "not": {
              "$ref": "#/definitions/Condition_for_RouterSelector",
              "description": "#/definitions/Condition_for_RouterSelector"
            }
          },
          "required": [
            "not"
          ],
          "type": "object"
        },
        {
          "description": "Static true condition",
          "enum": [
            "true"
          ],
          "type": "string"
        },
        {
          "description": "Static false condition",
          "enum": [
            "false"
          ],
          "type": "string"
        }
      ]
    },
    "Condition_for_SubgraphSelector": {
      "oneOf": [
        {
          "additionalProperties": false,
          "description": "A condition to check a selection against a value.",
          "properties": {
            "eq": {
              "items": {
                "$ref": "#/definitions/SelectorOrValue_for_SubgraphSelector",
                "description": "#/definitions/SelectorOrValue_for_SubgraphSelector"
              },
              "maxItems": 2,
              "minItems": 2,
              "type": "array"
            }
          },
          "required": [
            "eq"
          ],
          "type": "object"
        },
        {
          "additionalProperties": false,
          "description": "The first selection must be greater than the second selection.",
          "properties": {
            "gt": {
              "items": {
                "$ref": "#/definitions/SelectorOrValue_for_SubgraphSelector",
                "description": "#/definitions/SelectorOrValue_for_SubgraphSelector"
              },
              "maxItems": 2,
              "minItems": 2,
              "type": "array"
            }
          },
          "required": [
            "gt"
          ],
          "type": "object"
        },
        {
          "additionalProperties": false,
          "description": "The first selection must be less than the second selection.",
          "properties": {
            "lt": {
              "items": {
                "$ref": "#/definitions/SelectorOrValue_for_SubgraphSelector",
                "description": "#/definitions/SelectorOrValue_for_SubgraphSelector"
              },
              "maxItems": 2,
              "minItems": 2,
              "type": "array"
            }
          },
          "required": [
            "lt"
          ],
          "type": "object"
        },
        {
          "additionalProperties": false,
          "description": "A condition to check a selection against a selector.",
          "properties": {
            "exists": {
              "$ref": "#/definitions/SubgraphSelector",
              "description": "#/definitions/SubgraphSelector"
            }
          },
          "required": [
            "exists"
          ],
          "type": "object"
        },
        {
          "additionalProperties": false,
          "description": "All sub-conditions must be true.",
          "properties": {
            "all": {
              "items": {
                "$ref": "#/definitions/Condition_for_SubgraphSelector",
                "description": "#/definitions/Condition_for_SubgraphSelector"
              },
              "type": "array"
            }
          },
          "required": [
            "all"
          ],
          "type": "object"
        },
        {
          "additionalProperties": false,
          "description": "At least one sub-conditions must be true.",
          "properties": {
            "any": {
              "items": {
                "$ref": "#/definitions/Condition_for_SubgraphSelector",
                "description": "#/definitions/Condition_for_SubgraphSelector"
              },
              "type": "array"
            }
          },
          "required": [
            "any"
          ],
          "type": "object"
        },
        {
          "additionalProperties": false,
          "description": "The sub-condition must not be true",
          "properties": {
            "not": {
              "$ref": "#/definitions/Condition_for_SubgraphSelector",
              "description": "#/definitions/Condition_for_SubgraphSelector"
            }
          },
          "required": [
            "not"
          ],
          "type": "object"
        },
        {
          "description": "Static true condition",
          "enum": [
            "true"
          ],
          "type": "string"
        },
        {
          "description": "Static false condition",
          "enum": [
            "false"
          ],
          "type": "string"
        }
      ]
    },
    "Condition_for_SupergraphSelector": {
      "oneOf": [
        {
          "additionalProperties": false,
          "description": "A condition to check a selection against a value.",
          "properties": {
            "eq": {
              "items": {
                "$ref": "#/definitions/SelectorOrValue_for_SupergraphSelector",
                "description": "#/definitions/SelectorOrValue_for_SupergraphSelector"
              },
              "maxItems": 2,
              "minItems": 2,
              "type": "array"
            }
          },
          "required": [
            "eq"
          ],
          "type": "object"
        },
        {
          "additionalProperties": false,
          "description": "The first selection must be greater than the second selection.",
          "properties": {
            "gt": {
              "items": {
                "$ref": "#/definitions/SelectorOrValue_for_SupergraphSelector",
                "description": "#/definitions/SelectorOrValue_for_SupergraphSelector"
              },
              "maxItems": 2,
              "minItems": 2,
              "type": "array"
            }
          },
          "required": [
            "gt"
          ],
          "type": "object"
        },
        {
          "additionalProperties": false,
          "description": "The first selection must be less than the second selection.",
          "properties": {
            "lt": {
              "items": {
                "$ref": "#/definitions/SelectorOrValue_for_SupergraphSelector",
                "description": "#/definitions/SelectorOrValue_for_SupergraphSelector"
              },
              "maxItems": 2,
              "minItems": 2,
              "type": "array"
            }
          },
          "required": [
            "lt"
          ],
          "type": "object"
        },
        {
          "additionalProperties": false,
          "description": "A condition to check a selection against a selector.",
          "properties": {
            "exists": {
              "$ref": "#/definitions/SupergraphSelector",
              "description": "#/definitions/SupergraphSelector"
            }
          },
          "required": [
            "exists"
          ],
          "type": "object"
        },
        {
          "additionalProperties": false,
          "description": "All sub-conditions must be true.",
          "properties": {
            "all": {
              "items": {
                "$ref": "#/definitions/Condition_for_SupergraphSelector",
                "description": "#/definitions/Condition_for_SupergraphSelector"
              },
              "type": "array"
            }
          },
          "required": [
            "all"
          ],
          "type": "object"
        },
        {
          "additionalProperties": false,
          "description": "At least one sub-conditions must be true.",
          "properties": {
            "any": {
              "items": {
                "$ref": "#/definitions/Condition_for_SupergraphSelector",
                "description": "#/definitions/Condition_for_SupergraphSelector"
              },
              "type": "array"
            }
          },
          "required": [
            "any"
          ],
          "type": "object"
        },
        {
          "additionalProperties": false,
          "description": "The sub-condition must not be true",
          "properties": {
            "not": {
              "$ref": "#/definitions/Condition_for_SupergraphSelector",
              "description": "#/definitions/Condition_for_SupergraphSelector"
            }
          },
          "required": [
            "not"
          ],
          "type": "object"
        },
        {
          "description": "Static true condition",
          "enum": [
            "true"
          ],
          "type": "string"
        },
        {
          "description": "Static false condition",
          "enum": [
            "false"
          ],
          "type": "string"
        }
      ]
    },
    "Conf": {
      "description": "Configuration for the test plugin",
      "properties": {
        "name": {
          "description": "The name of the test",
          "type": "string"
        }
      },
      "required": [
        "name"
      ],
      "type": "object"
    },
    "Conf2": {
      "additionalProperties": false,
      "description": "Authentication",
      "properties": {
        "router": {
          "$ref": "#/definitions/RouterConf",
          "description": "#/definitions/RouterConf",
          "nullable": true
        },
        "subgraph": {
          "$ref": "#/definitions/Config4",
          "description": "#/definitions/Config4",
          "nullable": true
        }
      },
      "type": "object"
    },
    "Conf3": {
      "description": "Authorization plugin",
      "properties": {
        "directives": {
          "$ref": "#/definitions/Directives",
          "description": "#/definitions/Directives"
        },
        "require_authentication": {
          "default": false,
          "description": "Reject unauthenticated requests",
          "type": "boolean"
        }
      },
      "type": "object"
    },
    "Conf4": {
      "additionalProperties": false,
      "description": "Configures the externalization plugin",
      "properties": {
        "client": {
          "$ref": "#/definitions/Client",
          "description": "#/definitions/Client",
          "nullable": true
        },
        "execution": {
          "$ref": "#/definitions/ExecutionStage",
          "description": "#/definitions/ExecutionStage"
        },
        "router": {
          "$ref": "#/definitions/RouterStage",
          "description": "#/definitions/RouterStage"
        },
        "subgraph": {
          "$ref": "#/definitions/SubgraphStages",
          "description": "#/definitions/SubgraphStages"
        },
        "supergraph": {
          "$ref": "#/definitions/SupergraphStage",
          "description": "#/definitions/SupergraphStage"
        },
        "timeout": {
          "default": {
            "nanos": 0,
            "secs": 1
          },
          "description": "The timeout for external requests",
          "type": "string"
        },
        "url": {
          "description": "The url you'd like to offload processing to",
          "type": "string"
        }
      },
      "required": [
        "url"
      ],
      "type": "object"
    },
    "Conf5": {
      "anyOf": [
        {
          "additionalProperties": {
            "type": "string"
          },
          "description": "Subgraph URL mappings",
          "type": "object"
        }
      ],
      "description": "Subgraph URL mappings"
    },
    "Conf6": {
      "additionalProperties": false,
      "description": "Configuration for the Rhai Plugin",
      "properties": {
        "main": {
          "description": "The main entry point for Rhai script evaluation",
          "nullable": true,
          "type": "string"
        },
        "scripts": {
          "description": "The directory where Rhai scripts can be found",
          "nullable": true,
          "type": "string"
        }
      },
      "type": "object"
    },
    "Conf7": {
      "additionalProperties": false,
      "description": "Telemetry configuration",
      "properties": {
        "apollo": {
          "$ref": "#/definitions/Config9",
          "description": "#/definitions/Config9"
        },
        "exporters": {
          "$ref": "#/definitions/Exporters",
          "description": "#/definitions/Exporters"
        },
        "instrumentation": {
          "$ref": "#/definitions/Instrumentation",
          "description": "#/definitions/Instrumentation"
        }
      },
      "type": "object"
    },
    "Config": {
      "additionalProperties": false,
      "description": "Configuration for operation limits, parser limits, HTTP limits, etc.",
      "properties": {
        "http_max_request_bytes": {
          "default": 2000000,
          "description": "Limit the size of incoming HTTP requests read from the network, to protect against running out of memory. Default: 2000000 (2 MB)",
          "format": "uint",
          "minimum": 0.0,
          "type": "integer"
        },
        "max_aliases": {
          "default": null,
          "description": "If set, requests with operations with more aliases than this maximum are rejected with a HTTP 400 Bad Request response and GraphQL error with `\"extensions\": {\"code\": \"MAX_ALIASES_LIMIT\"}`",
          "format": "uint32",
          "minimum": 0.0,
          "nullable": true,
          "type": "integer"
        },
        "max_depth": {
          "default": null,
          "description": "If set, requests with operations deeper than this maximum are rejected with a HTTP 400 Bad Request response and GraphQL error with `\"extensions\": {\"code\": \"MAX_DEPTH_LIMIT\"}`\n\nCounts depth of an operation, looking at its selection sets,˛ including fields in fragments and inline fragments. The following example has a depth of 3.\n\n```graphql query getProduct { book { # 1 ...bookDetails } }\n\nfragment bookDetails on Book { details { # 2 ... on ProductDetailsBook { country # 3 } } } ```",
          "format": "uint32",
          "minimum": 0.0,
          "nullable": true,
          "type": "integer"
        },
        "max_height": {
          "default": null,
          "description": "If set, requests with operations higher than this maximum are rejected with a HTTP 400 Bad Request response and GraphQL error with `\"extensions\": {\"code\": \"MAX_DEPTH_LIMIT\"}`\n\nHeight is based on simple merging of fields using the same name or alias, but only within the same selection set. For example `name` here is only counted once and the query has height 3, not 4:\n\n```graphql query { name { first } name { last } } ```\n\nThis may change in a future version of Apollo Router to do [full field merging across fragments][merging] instead.\n\n[merging]: https://spec.graphql.org/October2021/#sec-Field-Selection-Merging]",
          "format": "uint32",
          "minimum": 0.0,
          "nullable": true,
          "type": "integer"
        },
        "max_root_fields": {
          "default": null,
          "description": "If set, requests with operations with more root fields than this maximum are rejected with a HTTP 400 Bad Request response and GraphQL error with `\"extensions\": {\"code\": \"MAX_ROOT_FIELDS_LIMIT\"}`\n\nThis limit counts only the top level fields in a selection set, including fragments and inline fragments.",
          "format": "uint32",
          "minimum": 0.0,
          "nullable": true,
          "type": "integer"
        },
        "parser_max_recursion": {
          "default": 500,
          "description": "Limit recursion in the GraphQL parser to protect against stack overflow. default: 500",
          "format": "uint",
          "minimum": 0.0,
          "type": "integer"
        },
        "parser_max_tokens": {
          "default": 15000,
          "description": "Limit the number of tokens the GraphQL parser processes before aborting.",
          "format": "uint",
          "minimum": 0.0,
          "type": "integer"
        },
        "warn_only": {
          "default": false,
          "description": "If set to true (which is the default is dev mode), requests that exceed a `max_*` limit are *not* rejected. Instead they are executed normally, and a warning is logged.",
          "type": "boolean"
        }
      },
      "type": "object"
    },
    "Config10": {
      "additionalProperties": false,
      "properties": {
        "batch_processor": {
          "$ref": "#/definitions/BatchProcessorConfig",
          "description": "#/definitions/BatchProcessorConfig"
        },
        "enabled": {
          "description": "Enable otlp",
          "type": "boolean"
        },
        "endpoint": {
          "$ref": "#/definitions/UriEndpoint",
          "description": "#/definitions/UriEndpoint"
        },
        "grpc": {
          "$ref": "#/definitions/GrpcExporter",
          "description": "#/definitions/GrpcExporter"
        },
        "http": {
          "$ref": "#/definitions/HttpExporter",
          "description": "#/definitions/HttpExporter"
        },
        "protocol": {
          "$ref": "#/definitions/Protocol",
          "description": "#/definitions/Protocol"
        },
        "temporality": {
          "$ref": "#/definitions/Temporality",
          "description": "#/definitions/Temporality"
        }
      },
      "required": [
        "enabled"
      ],
      "type": "object"
    },
    "Config11": {
      "additionalProperties": false,
      "description": "Prometheus configuration",
      "properties": {
        "enabled": {
          "default": false,
          "description": "Set to true to enable",
          "type": "boolean"
        },
        "listen": {
          "$ref": "#/definitions/ListenAddr",
          "description": "#/definitions/ListenAddr"
        },
        "path": {
          "default": "/metrics",
          "description": "The path where prometheus will be exposed",
          "type": "string"
        }
      },
      "type": "object"
    },
    "Config12": {
      "anyOf": [
        {
          "additionalProperties": false,
          "properties": {
            "agent": {
              "$ref": "#/definitions/AgentConfig",
              "description": "#/definitions/AgentConfig"
            },
            "batch_processor": {
              "$ref": "#/definitions/BatchProcessorConfig",
              "description": "#/definitions/BatchProcessorConfig"
            },
            "enabled": {
              "description": "Enable Jaeger",
              "type": "boolean"
            }
          },
          "required": [
            "enabled"
          ],
          "type": "object"
        },
        {
          "additionalProperties": false,
          "properties": {
            "batch_processor": {
              "$ref": "#/definitions/BatchProcessorConfig",
              "description": "#/definitions/BatchProcessorConfig"
            },
            "collector": {
              "$ref": "#/definitions/CollectorConfig",
              "description": "#/definitions/CollectorConfig"
            },
            "enabled": {
              "description": "Enable Jaeger",
              "type": "boolean"
            }
          },
          "required": [
            "enabled"
          ],
          "type": "object"
        }
      ]
    },
    "Config13": {
      "additionalProperties": false,
      "properties": {
        "batch_processor": {
          "$ref": "#/definitions/BatchProcessorConfig",
          "description": "#/definitions/BatchProcessorConfig"
        },
        "enabled": {
          "description": "Enable zipkin",
          "type": "boolean"
        },
        "endpoint": {
          "$ref": "#/definitions/UriEndpoint",
          "description": "#/definitions/UriEndpoint"
        }
      },
      "required": [
        "enabled"
      ],
      "type": "object"
    },
    "Config14": {
      "additionalProperties": false,
      "properties": {
        "batch_processor": {
          "$ref": "#/definitions/BatchProcessorConfig",
          "description": "#/definitions/BatchProcessorConfig"
        },
        "enable_span_mapping": {
          "default": true,
          "description": "Enable datadog span mapping for span name and resource name.",
          "type": "boolean"
        },
        "enabled": {
          "description": "Enable datadog",
          "type": "boolean"
        },
        "endpoint": {
          "$ref": "#/definitions/UriEndpoint",
          "description": "#/definitions/UriEndpoint"
        },
        "fixed_span_names": {
          "default": true,
          "description": "Fixes the span names, this means that the APM view will show the original span names in the operation dropdown.",
          "type": "boolean"
        },
        "resource_mapping": {
          "additionalProperties": {
            "type": "string"
          },
          "default": {},
          "description": "Custom mapping to be used as the resource field in spans, defaults to: router -> http.route supergraph -> graphql.operation.name query_planning -> graphql.operation.name subgraph -> subgraph.name subgraph_request -> subgraph.name http_request -> http.route",
          "type": "object"
        },
        "span_metrics": {
          "additionalProperties": {
            "type": "boolean"
          },
          "default": {
            "execution": true,
            "http_request": true,
            "parse_query": true,
            "query_planning": true,
            "request": true,
            "router": true,
            "subgraph": true,
            "subgraph_request": true,
            "supergraph": true
          },
          "description": "Which spans will be eligible for span stats to be collected for viewing in the APM view. Defaults to true for `request`, `router`, `query_parsing`, `supergraph`, `execution`, `query_planning`, `subgraph`, `subgraph_request` and `http_request`.",
          "type": "object"
        }
      },
      "required": [
        "enabled"
      ],
      "type": "object"
    },
    "Config15": {
      "additionalProperties": false,
      "description": "Configuration for the experimental traffic shaping plugin",
      "properties": {
        "all": {
          "$ref": "#/definitions/SubgraphShaping",
          "description": "#/definitions/SubgraphShaping",
          "nullable": true
        },
        "deduplicate_variables": {
          "default": null,
          "description": "DEPRECATED, now always enabled: Enable variable deduplication optimization when sending requests to subgraphs (https://github.com/apollographql/router/issues/87)",
          "nullable": true,
          "type": "boolean"
        },
        "router": {
          "$ref": "#/definitions/RouterShaping",
          "description": "#/definitions/RouterShaping",
          "nullable": true
        },
        "subgraphs": {
          "additionalProperties": {
            "$ref": "#/definitions/SubgraphShaping",
            "description": "#/definitions/SubgraphShaping"
          },
          "description": "Applied on specific subgraphs",
          "type": "object"
        }
      },
      "type": "object"
    },
    "Config2": {
      "description": "This is a broken plugin for testing purposes only.",
      "properties": {
        "enabled": {
          "description": "Enable the broken plugin.",
          "type": "boolean"
        }
      },
      "required": [
        "enabled"
      ],
      "type": "object"
    },
    "Config3": {
      "description": "Restricted plugin (for testing purposes only)",
      "properties": {
        "enabled": {
          "description": "Enable the restricted plugin (for testing purposes only)",
          "type": "boolean"
        }
      },
      "required": [
        "enabled"
      ],
      "type": "object"
    },
    "Config4": {
      "additionalProperties": false,
      "description": "Configure subgraph authentication",
      "properties": {
        "all": {
          "$ref": "#/definitions/AuthConfig",
          "description": "#/definitions/AuthConfig",
          "nullable": true
        },
        "subgraphs": {
          "additionalProperties": {
            "$ref": "#/definitions/AuthConfig",
            "description": "#/definitions/AuthConfig"
          },
          "description": "Create a configuration that will apply only to a specific subgraph.",
          "type": "object"
        }
      },
      "type": "object"
    },
    "Config5": {
      "additionalProperties": false,
      "description": "Configuration for header propagation",
      "properties": {
        "all": {
          "$ref": "#/definitions/HeadersLocation",
          "description": "#/definitions/HeadersLocation",
          "nullable": true
        },
        "subgraphs": {
          "additionalProperties": {
            "$ref": "#/definitions/HeadersLocation",
            "description": "#/definitions/HeadersLocation"
          },
          "description": "Rules to specific subgraphs",
          "type": "object"
        }
      },
      "type": "object"
    },
    "Config6": {
      "additionalProperties": false,
      "description": "Configuration for exposing errors that originate from subgraphs",
      "properties": {
        "all": {
          "default": false,
          "description": "Include errors from all subgraphs",
          "type": "boolean"
        },
        "subgraphs": {
          "additionalProperties": {
            "type": "boolean"
          },
          "default": {},
          "description": "Include errors from specific subgraphs",
          "type": "object"
        }
      },
      "type": "object"
    },
    "Config7": {
      "additionalProperties": false,
      "description": "Configuration for entity caching",
      "properties": {
        "enabled": {
          "default": false,
          "description": "Enable or disable the entity caching feature",
          "type": "boolean"
        },
        "invalidation": {
          "$ref": "#/definitions/InvalidationEndpointConfig",
          "description": "#/definitions/InvalidationEndpointConfig",
          "nullable": true
        },
        "metrics": {
          "$ref": "#/definitions/Metrics",
          "description": "#/definitions/Metrics"
        },
        "subgraph": {
          "$ref": "#/definitions/SubgraphConfiguration_for_Subgraph",
          "description": "#/definitions/SubgraphConfiguration_for_Subgraph"
        }
      },
      "required": [
        "subgraph"
      ],
      "type": "object"
    },
    "Config8": {
      "description": "Configuration for the progressive override plugin",
      "type": "object"
    },
    "Config9": {
      "additionalProperties": false,
      "properties": {
        "batch_processor": {
          "$ref": "#/definitions/BatchProcessorConfig",
          "description": "#/definitions/BatchProcessorConfig"
        },
        "buffer_size": {
          "default": 10000,
          "description": "The buffer size for sending traces to Apollo. Increase this if you are experiencing lost traces.",
          "format": "uint",
          "minimum": 1.0,
          "type": "integer"
        },
        "client_name_header": {
          "default": "apollographql-client-name",
          "description": "The name of the header to extract from requests when populating 'client nane' for traces and metrics in Apollo Studio.",
          "nullable": true,
          "type": "string"
        },
        "client_version_header": {
          "default": "apollographql-client-version",
          "description": "The name of the header to extract from requests when populating 'client version' for traces and metrics in Apollo Studio.",
          "nullable": true,
          "type": "string"
        },
        "endpoint": {
          "default": "https://usage-reporting.api.apollographql.com/api/ingress/traces",
          "description": "The Apollo Studio endpoint for exporting traces and metrics.",
          "type": "string"
        },
        "errors": {
          "$ref": "#/definitions/ErrorsConfiguration",
          "description": "#/definitions/ErrorsConfiguration"
        },
        "experimental_apollo_metrics_reference_mode": {
          "$ref": "#/definitions/ApolloMetricsReferenceMode",
          "description": "#/definitions/ApolloMetricsReferenceMode"
        },
        "experimental_apollo_signature_normalization_algorithm": {
          "$ref": "#/definitions/ApolloSignatureNormalizationAlgorithm",
          "description": "#/definitions/ApolloSignatureNormalizationAlgorithm"
        },
        "experimental_local_field_metrics": {
          "default": false,
          "description": "Enable field metrics that are generated without FTV1 to be sent to Apollo Studio.",
          "type": "boolean"
        },
        "experimental_otlp_endpoint": {
          "default": "https://usage-reporting.api.apollographql.com/",
          "description": "The Apollo Studio endpoint for exporting traces and metrics.",
          "type": "string"
        },
        "experimental_otlp_tracing_protocol": {
          "$ref": "#/definitions/Protocol",
          "description": "#/definitions/Protocol"
        },
        "experimental_otlp_tracing_sampler": {
          "$ref": "#/definitions/SamplerOption",
          "description": "#/definitions/SamplerOption"
        },
        "field_level_instrumentation_sampler": {
          "$ref": "#/definitions/SamplerOption",
          "description": "#/definitions/SamplerOption"
        },
        "send_headers": {
          "$ref": "#/definitions/ForwardHeaders",
          "description": "#/definitions/ForwardHeaders"
        },
        "send_variable_values": {
          "$ref": "#/definitions/ForwardValues",
          "description": "#/definitions/ForwardValues"
        }
      },
      "type": "object"
    },
<<<<<<< HEAD
    "Config9": {
      "additionalProperties": false,
      "properties": {
        "batch_processor": {
          "$ref": "#/definitions/BatchProcessorConfig",
          "description": "#/definitions/BatchProcessorConfig"
        },
        "enabled": {
          "description": "Enable otlp",
          "type": "boolean"
        },
        "endpoint": {
          "$ref": "#/definitions/UriEndpoint",
          "description": "#/definitions/UriEndpoint"
        },
        "grpc": {
          "$ref": "#/definitions/GrpcExporter",
          "description": "#/definitions/GrpcExporter"
        },
        "http": {
          "$ref": "#/definitions/HttpExporter",
          "description": "#/definitions/HttpExporter"
        },
        "protocol": {
          "$ref": "#/definitions/Protocol",
          "description": "#/definitions/Protocol"
        },
        "temporality": {
          "$ref": "#/definitions/Temporality",
          "description": "#/definitions/Temporality"
        }
      },
      "required": [
        "enabled"
      ],
      "type": "object"
    },
    "ConnectorsConfig": {
      "additionalProperties": false,
      "properties": {
        "debug_extensions": {
          "default": false,
          "description": "Enables connector debugging information on response extensions if the feature is enabled",
          "type": "boolean"
        },
        "max_requests_per_operation_per_source": {
          "default": null,
          "description": "The maximum number of requests for a connector source",
          "format": "uint",
          "minimum": 0.0,
          "nullable": true,
          "type": "integer"
        },
        "subgraphs": {
          "additionalProperties": {
            "$ref": "#/definitions/SubgraphConnectorConfiguration",
            "description": "#/definitions/SubgraphConnectorConfiguration"
          },
          "default": {},
          "description": "A map of subgraph name to connectors config for that subgraph",
          "type": "object"
        }
      },
      "type": "object"
    },
=======
>>>>>>> 0040c322
    "ContextForward": {
      "additionalProperties": false,
      "description": "Configuration to forward context values in metric attributes/labels",
      "properties": {
        "default": {
          "$ref": "#/definitions/AttributeValue",
          "description": "#/definitions/AttributeValue",
          "nullable": true
        },
        "named": {
          "description": "The name of the value in the context",
          "type": "string"
        },
        "rename": {
          "description": "The optional output name",
          "nullable": true,
          "type": "string"
        }
      },
      "required": [
        "named"
      ],
      "type": "object"
    },
    "Cors": {
      "additionalProperties": false,
      "description": "Cross origin request configuration.",
      "properties": {
        "allow_any_origin": {
          "default": false,
          "description": "Set to true to allow any origin.\n\nDefaults to false Having this set to true is the only way to allow Origin: null.",
          "type": "boolean"
        },
        "allow_credentials": {
          "default": false,
          "description": "Set to true to add the `Access-Control-Allow-Credentials` header.",
          "type": "boolean"
        },
        "allow_headers": {
          "default": [],
          "description": "The headers to allow.\n\nIf this value is not set, the router will mirror client's `Access-Control-Request-Headers`.\n\nNote that if you set headers here, you also want to have a look at your `CSRF` plugins configuration, and make sure you either: - accept `x-apollo-operation-name` AND / OR `apollo-require-preflight` - defined `csrf` required headers in your yml configuration, as shown in the `examples/cors-and-csrf/custom-headers.router.yaml` files.",
          "items": {
            "type": "string"
          },
          "type": "array"
        },
        "expose_headers": {
          "default": null,
          "description": "Which response headers should be made available to scripts running in the browser, in response to a cross-origin request.",
          "items": {
            "type": "string"
          },
          "nullable": true,
          "type": "array"
        },
        "match_origins": {
          "default": null,
          "description": "`Regex`es you want to match the origins against to determine if they're allowed. Defaults to an empty list. Note that `origins` will be evaluated before `match_origins`",
          "items": {
            "type": "string"
          },
          "nullable": true,
          "type": "array"
        },
        "max_age": {
          "default": null,
          "description": "The `Access-Control-Max-Age` header value in time units",
          "type": "string"
        },
        "methods": {
          "default": [
            "GET",
            "POST",
            "OPTIONS"
          ],
          "description": "Allowed request methods. Defaults to GET, POST, OPTIONS.",
          "items": {
            "type": "string"
          },
          "type": "array"
        },
        "origins": {
          "default": [
            "https://studio.apollographql.com"
          ],
          "description": "The origin(s) to allow requests from. Defaults to `https://studio.apollographql.com/` for Apollo Studio.",
          "items": {
            "type": "string"
          },
          "type": "array"
        }
      },
      "type": "object"
    },
    "CostValue": {
      "oneOf": [
        {
          "description": "The estimated cost of the operation using the currently configured cost model",
          "enum": [
            "estimated"
          ],
          "type": "string"
        },
        {
          "description": "The actual cost of the operation using the currently configured cost model",
          "enum": [
            "actual"
          ],
          "type": "string"
        },
        {
          "description": "The delta between the estimated and actual cost of the operation using the currently configured cost model",
          "enum": [
            "delta"
          ],
          "type": "string"
        },
        {
          "description": "The result of the cost calculation. This is the error code returned by the cost calculation.",
          "enum": [
            "result"
          ],
          "type": "string"
        }
      ]
    },
    "DefaultAttributeRequirementLevel": {
      "oneOf": [
        {
          "description": "No default attributes set on spans, you have to set it one by one in the configuration to enable some attributes",
          "enum": [
            "none"
          ],
          "type": "string"
        },
        {
          "description": "Attributes that are marked as required in otel semantic conventions and apollo documentation will be included (default)",
          "enum": [
            "required"
          ],
          "type": "string"
        },
        {
          "description": "Attributes that are marked as required or recommended in otel semantic conventions and apollo documentation will be included",
          "enum": [
            "recommended"
          ],
          "type": "string"
        }
      ]
    },
    "DefaultChainConfig": {
      "additionalProperties": false,
      "description": "Configuration of the DefaultChainProvider",
      "properties": {
        "assume_role": {
          "$ref": "#/definitions/AssumeRoleProvider",
          "description": "#/definitions/AssumeRoleProvider",
          "nullable": true
        },
        "profile_name": {
          "description": "The profile name used by this provider",
          "nullable": true,
          "type": "string"
        },
        "region": {
          "description": "The AWS region this chain applies to.",
          "type": "string"
        },
        "service_name": {
          "description": "The service you're trying to access, eg: \"s3\", \"vpc-lattice-svcs\", etc.",
          "type": "string"
        }
      },
      "required": [
        "region",
        "service_name"
      ],
      "type": "object"
    },
    "DefaultedStandardInstrument_for_ActiveRequestsAttributes": {
      "anyOf": [
        {
          "type": "null"
        },
        {
          "type": "boolean"
        },
        {
          "additionalProperties": false,
          "properties": {
            "attributes": {
              "$ref": "#/definitions/ActiveRequestsAttributes",
              "description": "#/definitions/ActiveRequestsAttributes"
            }
          },
          "required": [
            "attributes"
          ],
          "type": "object"
        }
      ]
    },
    "DefaultedStandardInstrument_for_extendable_attribute_apollo_router::plugins::telemetry::config_new::attributes::RouterAttributes_apollo_router::plugins::telemetry::config_new::selectors::RouterSelector": {
      "anyOf": [
        {
          "type": "null"
        },
        {
          "type": "boolean"
        },
        {
          "additionalProperties": false,
          "properties": {
            "attributes": {
              "$ref": "#/definitions/extendable_attribute_apollo_router::plugins::telemetry::config_new::attributes::RouterAttributes_apollo_router::plugins::telemetry::config_new::selectors::RouterSelector",
              "description": "#/definitions/extendable_attribute_apollo_router::plugins::telemetry::config_new::attributes::RouterAttributes_apollo_router::plugins::telemetry::config_new::selectors::RouterSelector"
            }
          },
          "required": [
            "attributes"
          ],
          "type": "object"
        }
      ]
    },
    "DefaultedStandardInstrument_for_extendable_attribute_apollo_router::plugins::telemetry::config_new::attributes::SubgraphAttributes_apollo_router::plugins::telemetry::config_new::selectors::SubgraphSelector": {
      "anyOf": [
        {
          "type": "null"
        },
        {
          "type": "boolean"
        },
        {
          "additionalProperties": false,
          "properties": {
            "attributes": {
              "$ref": "#/definitions/extendable_attribute_apollo_router::plugins::telemetry::config_new::attributes::SubgraphAttributes_apollo_router::plugins::telemetry::config_new::selectors::SubgraphSelector",
              "description": "#/definitions/extendable_attribute_apollo_router::plugins::telemetry::config_new::attributes::SubgraphAttributes_apollo_router::plugins::telemetry::config_new::selectors::SubgraphSelector"
            }
          },
          "required": [
            "attributes"
          ],
          "type": "object"
        }
      ]
    },
    "DefaultedStandardInstrument_for_extendable_attribute_apollo_router::plugins::telemetry::config_new::attributes::SupergraphAttributes_apollo_router::plugins::telemetry::config_new::selectors::SupergraphSelector": {
      "anyOf": [
        {
          "type": "null"
        },
        {
          "type": "boolean"
        },
        {
          "additionalProperties": false,
          "properties": {
            "attributes": {
              "$ref": "#/definitions/extendable_attribute_apollo_router::plugins::telemetry::config_new::attributes::SupergraphAttributes_apollo_router::plugins::telemetry::config_new::selectors::SupergraphSelector",
              "description": "#/definitions/extendable_attribute_apollo_router::plugins::telemetry::config_new::attributes::SupergraphAttributes_apollo_router::plugins::telemetry::config_new::selectors::SupergraphSelector"
            }
          },
          "required": [
            "attributes"
          ],
          "type": "object"
        }
      ]
    },
    "DefaultedStandardInstrument_for_extendable_attribute_apollo_router::plugins::telemetry::config_new::cache::attributes::CacheAttributes_apollo_router::plugins::telemetry::config_new::selectors::SubgraphSelector": {
      "anyOf": [
        {
          "type": "null"
        },
        {
          "type": "boolean"
        },
        {
          "additionalProperties": false,
          "properties": {
            "attributes": {
              "$ref": "#/definitions/extendable_attribute_apollo_router::plugins::telemetry::config_new::cache::attributes::CacheAttributes_apollo_router::plugins::telemetry::config_new::selectors::SubgraphSelector",
              "description": "#/definitions/extendable_attribute_apollo_router::plugins::telemetry::config_new::cache::attributes::CacheAttributes_apollo_router::plugins::telemetry::config_new::selectors::SubgraphSelector"
            }
          },
          "required": [
            "attributes"
          ],
          "type": "object"
        }
      ]
    },
    "DefaultedStandardInstrument_for_extendable_attribute_apollo_router::plugins::telemetry::config_new::graphql::attributes::GraphQLAttributes_apollo_router::plugins::telemetry::config_new::graphql::selectors::GraphQLSelector": {
      "anyOf": [
        {
          "type": "null"
        },
        {
          "type": "boolean"
        },
        {
          "additionalProperties": false,
          "properties": {
            "attributes": {
              "$ref": "#/definitions/extendable_attribute_apollo_router::plugins::telemetry::config_new::graphql::attributes::GraphQLAttributes_apollo_router::plugins::telemetry::config_new::graphql::selectors::GraphQLSelector",
              "description": "#/definitions/extendable_attribute_apollo_router::plugins::telemetry::config_new::graphql::attributes::GraphQLAttributes_apollo_router::plugins::telemetry::config_new::graphql::selectors::GraphQLSelector"
            }
          },
          "required": [
            "attributes"
          ],
          "type": "object"
        }
      ]
    },
    "DemandControlConfig": {
      "additionalProperties": false,
      "description": "Demand control configuration",
      "properties": {
        "enabled": {
          "description": "Enable demand control",
          "type": "boolean"
        },
        "mode": {
          "$ref": "#/definitions/Mode",
          "description": "#/definitions/Mode"
        },
        "strategy": {
          "$ref": "#/definitions/StrategyConfig",
          "description": "#/definitions/StrategyConfig"
        }
      },
      "required": [
        "enabled",
        "mode",
        "strategy"
      ],
      "type": "object"
    },
    "Directives": {
      "properties": {
        "dry_run": {
          "default": false,
          "description": "generates the authorization error messages without modying the query",
          "type": "boolean"
        },
        "enabled": {
          "default": true,
          "description": "enables the `@authenticated` and `@requiresScopes` directives",
          "type": "boolean"
        },
        "errors": {
          "$ref": "#/definitions/ErrorConfig",
          "description": "#/definitions/ErrorConfig"
        },
        "reject_unauthorized": {
          "default": false,
          "description": "refuse a query entirely if any part would be filtered",
          "type": "boolean"
        }
      },
      "type": "object"
    },
    "Disabled": {
      "enum": [
        "disabled"
      ],
      "type": "string"
    },
    "DisplayTraceIdFormat": {
      "anyOf": [
        {
          "$ref": "#/definitions/TraceIdFormat",
          "description": "#/definitions/TraceIdFormat"
        },
        {
          "type": "boolean"
        }
      ]
    },
    "Enabled": {
      "enum": [
        "enabled"
      ],
      "type": "string"
    },
    "EntityType": {
      "anyOf": [
        {
          "$ref": "#/definitions/All",
          "description": "#/definitions/All"
        },
        {
          "type": "string"
        }
      ]
    },
    "ErrorConfig": {
      "properties": {
        "log": {
          "default": true,
          "description": "log authorization errors",
          "type": "boolean"
        },
        "response": {
          "$ref": "#/definitions/ErrorLocation",
          "description": "#/definitions/ErrorLocation"
        }
      },
      "type": "object"
    },
    "ErrorConfiguration": {
      "additionalProperties": false,
      "properties": {
        "redact": {
          "default": true,
          "description": "Redact subgraph errors to Apollo Studio",
          "type": "boolean"
        },
        "send": {
          "default": true,
          "description": "Send subgraph errors to Apollo Studio",
          "type": "boolean"
        }
      },
      "type": "object"
    },
    "ErrorLocation": {
      "oneOf": [
        {
          "description": "store authorization errors in the response errors",
          "enum": [
            "errors"
          ],
          "type": "string"
        },
        {
          "description": "store authorization errors in the response extensions",
          "enum": [
            "extensions"
          ],
          "type": "string"
        },
        {
          "description": "do not add the authorization errors to the GraphQL response",
          "enum": [
            "disabled"
          ],
          "type": "string"
        }
      ]
    },
    "ErrorRepr": {
      "oneOf": [
        {
          "description": "The error reason",
          "enum": [
            "reason"
          ],
          "type": "string"
        }
      ]
    },
    "ErrorsConfiguration": {
      "additionalProperties": false,
      "properties": {
        "subgraph": {
          "$ref": "#/definitions/SubgraphErrorConfig",
          "description": "#/definitions/SubgraphErrorConfig"
        }
      },
      "type": "object"
    },
    "ErrorsForward": {
      "additionalProperties": false,
      "properties": {
        "extensions": {
          "description": "Forward extensions values as custom attributes/labels in metrics",
          "items": {
            "$ref": "#/definitions/BodyForward",
            "description": "#/definitions/BodyForward"
          },
          "type": "array"
        },
        "include_messages": {
          "default": null,
          "description": "Will include the error message in a \"message\" attribute",
          "nullable": true,
          "type": "boolean"
        }
      },
      "type": "object"
    },
    "EventLevel": {
      "enum": [
        "info",
        "warn",
        "error",
        "off"
      ],
      "type": "string"
    },
    "EventOn": {
      "description": "When to trigger the event.",
      "oneOf": [
        {
          "description": "Log the event on request",
          "enum": [
            "request"
          ],
          "type": "string"
        },
        {
          "description": "Log the event on response",
          "enum": [
            "response"
          ],
          "type": "string"
        },
        {
          "description": "Log the event on every chunks in the response",
          "enum": [
            "event_response"
          ],
          "type": "string"
        },
        {
          "description": "Log the event on error",
          "enum": [
            "error"
          ],
          "type": "string"
        }
      ]
    },
    "Event_for_RouterAttributes_and_RouterSelector": {
      "description": "An event that can be logged as part of a trace. The event has an implicit `type` attribute that matches the name of the event in the yaml and a message that can be used to provide additional information.",
      "properties": {
        "attributes": {
          "$ref": "#/definitions/extendable_attribute_apollo_router::plugins::telemetry::config_new::attributes::RouterAttributes_apollo_router::plugins::telemetry::config_new::selectors::RouterSelector",
          "description": "#/definitions/extendable_attribute_apollo_router::plugins::telemetry::config_new::attributes::RouterAttributes_apollo_router::plugins::telemetry::config_new::selectors::RouterSelector"
        },
        "condition": {
          "$ref": "#/definitions/Condition_for_RouterSelector",
          "description": "#/definitions/Condition_for_RouterSelector"
        },
        "level": {
          "$ref": "#/definitions/EventLevel",
          "description": "#/definitions/EventLevel"
        },
        "message": {
          "description": "The event message.",
          "type": "string"
        },
        "on": {
          "$ref": "#/definitions/EventOn",
          "description": "#/definitions/EventOn"
        }
      },
      "required": [
        "level",
        "message",
        "on"
      ],
      "type": "object"
    },
    "Event_for_SubgraphAttributes_and_SubgraphSelector": {
      "description": "An event that can be logged as part of a trace. The event has an implicit `type` attribute that matches the name of the event in the yaml and a message that can be used to provide additional information.",
      "properties": {
        "attributes": {
          "$ref": "#/definitions/extendable_attribute_apollo_router::plugins::telemetry::config_new::attributes::SubgraphAttributes_apollo_router::plugins::telemetry::config_new::selectors::SubgraphSelector",
          "description": "#/definitions/extendable_attribute_apollo_router::plugins::telemetry::config_new::attributes::SubgraphAttributes_apollo_router::plugins::telemetry::config_new::selectors::SubgraphSelector"
        },
        "condition": {
          "$ref": "#/definitions/Condition_for_SubgraphSelector",
          "description": "#/definitions/Condition_for_SubgraphSelector"
        },
        "level": {
          "$ref": "#/definitions/EventLevel",
          "description": "#/definitions/EventLevel"
        },
        "message": {
          "description": "The event message.",
          "type": "string"
        },
        "on": {
          "$ref": "#/definitions/EventOn",
          "description": "#/definitions/EventOn"
        }
      },
      "required": [
        "level",
        "message",
        "on"
      ],
      "type": "object"
    },
    "Event_for_SupergraphAttributes_and_SupergraphSelector": {
      "description": "An event that can be logged as part of a trace. The event has an implicit `type` attribute that matches the name of the event in the yaml and a message that can be used to provide additional information.",
      "properties": {
        "attributes": {
          "$ref": "#/definitions/extendable_attribute_apollo_router::plugins::telemetry::config_new::attributes::SupergraphAttributes_apollo_router::plugins::telemetry::config_new::selectors::SupergraphSelector",
          "description": "#/definitions/extendable_attribute_apollo_router::plugins::telemetry::config_new::attributes::SupergraphAttributes_apollo_router::plugins::telemetry::config_new::selectors::SupergraphSelector"
        },
        "condition": {
          "$ref": "#/definitions/Condition_for_SupergraphSelector",
          "description": "#/definitions/Condition_for_SupergraphSelector"
        },
        "level": {
          "$ref": "#/definitions/EventLevel",
          "description": "#/definitions/EventLevel"
        },
        "message": {
          "description": "The event message.",
          "type": "string"
        },
        "on": {
          "$ref": "#/definitions/EventOn",
          "description": "#/definitions/EventOn"
        }
      },
      "required": [
        "level",
        "message",
        "on"
      ],
      "type": "object"
    },
    "Event_for_SupergraphSelector": {
      "oneOf": [
        {
          "description": "For every supergraph response payload (including subscription events and defer events)",
          "enum": [
            "event_duration"
          ],
          "type": "string"
        },
        {
          "description": "For every supergraph response payload (including subscription events and defer events)",
          "enum": [
            "event_unit"
          ],
          "type": "string"
        },
        {
          "additionalProperties": false,
          "description": "For every supergraph response payload (including subscription events and defer events)",
          "properties": {
            "event_custom": {
              "$ref": "#/definitions/SupergraphSelector",
              "description": "#/definitions/SupergraphSelector"
            }
          },
          "required": [
            "event_custom"
          ],
          "type": "object"
        }
      ]
    },
    "Events": {
      "additionalProperties": false,
      "description": "Events are",
      "properties": {
        "router": {
          "$ref": "#/definitions/extendable_attribute_apollo_router::plugins::telemetry::config_new::events::RouterEventsConfig_apollo_router::plugins::telemetry::config_new::events::Event<apollo_router::plugins::telemetry::config_new::attributes::RouterAttributes,_apollo_router::plugins::telemetry::config_new::selectors::RouterSelector>",
          "description": "#/definitions/extendable_attribute_apollo_router::plugins::telemetry::config_new::events::RouterEventsConfig_apollo_router::plugins::telemetry::config_new::events::Event<apollo_router::plugins::telemetry::config_new::attributes::RouterAttributes, apollo_router::plugins::telemetry::config_new::selectors::RouterSelector>"
        },
        "subgraph": {
          "$ref": "#/definitions/extendable_attribute_apollo_router::plugins::telemetry::config_new::events::SubgraphEventsConfig_apollo_router::plugins::telemetry::config_new::events::Event<apollo_router::plugins::telemetry::config_new::attributes::SubgraphAttributes,_apollo_router::plugins::telemetry::config_new::selectors::SubgraphSelector>",
          "description": "#/definitions/extendable_attribute_apollo_router::plugins::telemetry::config_new::events::SubgraphEventsConfig_apollo_router::plugins::telemetry::config_new::events::Event<apollo_router::plugins::telemetry::config_new::attributes::SubgraphAttributes, apollo_router::plugins::telemetry::config_new::selectors::SubgraphSelector>"
        },
        "supergraph": {
          "$ref": "#/definitions/extendable_attribute_apollo_router::plugins::telemetry::config_new::events::SupergraphEventsConfig_apollo_router::plugins::telemetry::config_new::events::Event<apollo_router::plugins::telemetry::config_new::attributes::SupergraphAttributes,_apollo_router::plugins::telemetry::config_new::selectors::SupergraphSelector>",
          "description": "#/definitions/extendable_attribute_apollo_router::plugins::telemetry::config_new::events::SupergraphEventsConfig_apollo_router::plugins::telemetry::config_new::events::Event<apollo_router::plugins::telemetry::config_new::attributes::SupergraphAttributes, apollo_router::plugins::telemetry::config_new::selectors::SupergraphSelector>"
        }
      },
      "type": "object"
    },
    "ExecutionRequestConf": {
      "additionalProperties": false,
      "description": "What information is passed to a router request/response stage",
      "properties": {
        "body": {
          "default": false,
          "description": "Send the body",
          "type": "boolean"
        },
        "context": {
          "default": false,
          "description": "Send the context",
          "type": "boolean"
        },
        "headers": {
          "default": false,
          "description": "Send the headers",
          "type": "boolean"
        },
        "method": {
          "default": false,
          "description": "Send the method",
          "type": "boolean"
        },
        "query_plan": {
          "default": false,
          "description": "Send the query plan",
          "type": "boolean"
        },
        "sdl": {
          "default": false,
          "description": "Send the SDL",
          "type": "boolean"
        }
      },
      "type": "object"
    },
    "ExecutionResponseConf": {
      "additionalProperties": false,
      "description": "What information is passed to a router request/response stage",
      "properties": {
        "body": {
          "default": false,
          "description": "Send the body",
          "type": "boolean"
        },
        "context": {
          "default": false,
          "description": "Send the context",
          "type": "boolean"
        },
        "headers": {
          "default": false,
          "description": "Send the headers",
          "type": "boolean"
        },
        "sdl": {
          "default": false,
          "description": "Send the SDL",
          "type": "boolean"
        },
        "status_code": {
          "default": false,
          "description": "Send the HTTP status",
          "type": "boolean"
        }
      },
      "type": "object"
    },
    "ExecutionStage": {
      "properties": {
        "request": {
          "$ref": "#/definitions/ExecutionRequestConf",
          "description": "#/definitions/ExecutionRequestConf"
        },
        "response": {
          "$ref": "#/definitions/ExecutionResponseConf",
          "description": "#/definitions/ExecutionResponseConf"
        }
      },
      "type": "object"
    },
    "Exporters": {
      "additionalProperties": false,
      "description": "Exporter configuration",
      "properties": {
        "logging": {
          "$ref": "#/definitions/Logging",
          "description": "#/definitions/Logging"
        },
        "metrics": {
          "$ref": "#/definitions/Metrics2",
          "description": "#/definitions/Metrics2"
        },
        "tracing": {
          "$ref": "#/definitions/Tracing",
          "description": "#/definitions/Tracing"
        }
      },
      "type": "object"
    },
    "ExposeQueryPlanConfig": {
      "description": "Expose query plan",
      "type": "boolean"
    },
    "ExposeTraceId": {
      "additionalProperties": false,
      "properties": {
        "enabled": {
          "default": false,
          "description": "Expose the trace_id in response headers",
          "type": "boolean"
        },
        "format": {
          "$ref": "#/definitions/TraceIdFormat",
          "description": "#/definitions/TraceIdFormat"
        },
        "header_name": {
          "description": "Choose the header name to expose trace_id (default: apollo-trace-id)",
          "nullable": true,
          "type": "string"
        }
      },
      "type": "object"
    },
    "FieldName": {
      "oneOf": [
        {
          "description": "The GraphQL field name",
          "enum": [
            "string"
          ],
          "type": "string"
        }
      ]
    },
    "FieldType": {
      "oneOf": [
        {
          "description": "The GraphQL field name",
          "enum": [
            "name"
          ],
          "type": "string"
        },
        {
          "description": "The GraphQL field type - `bool` - `number` - `scalar` - `object` - `list`",
          "enum": [
            "type"
          ],
          "type": "string"
        }
      ]
    },
    "FileUploadProtocols": {
      "additionalProperties": false,
      "description": "Configuration for the various protocols supported by the file upload plugin",
      "properties": {
        "multipart": {
          "$ref": "#/definitions/MultipartRequest",
          "description": "#/definitions/MultipartRequest"
        }
      },
      "required": [
        "multipart"
      ],
      "type": "object"
    },
    "FileUploadsConfig": {
      "additionalProperties": false,
      "description": "Configuration for File Uploads plugin",
      "properties": {
        "enabled": {
          "description": "Whether the file upload plugin should be enabled (default: false)",
          "type": "boolean"
        },
        "protocols": {
          "$ref": "#/definitions/FileUploadProtocols",
          "description": "#/definitions/FileUploadProtocols"
        }
      },
      "required": [
        "enabled",
        "protocols"
      ],
      "type": "object"
    },
    "ForbidMutationsConfig": {
      "description": "Forbid mutations configuration",
      "type": "boolean"
    },
    "Forward": {
      "additionalProperties": false,
      "description": "Configuration to forward from headers/body",
      "properties": {
        "body": {
          "description": "Forward body values as custom attributes/labels in metrics",
          "items": {
            "$ref": "#/definitions/BodyForward",
            "description": "#/definitions/BodyForward"
          },
          "type": "array"
        },
        "header": {
          "description": "Forward header values as custom attributes/labels in metrics",
          "items": {
            "$ref": "#/definitions/HeaderForward",
            "description": "#/definitions/HeaderForward"
          },
          "type": "array"
        }
      },
      "type": "object"
    },
    "ForwardHeaders": {
      "description": "Forward headers",
      "oneOf": [
        {
          "description": "Don't send any headers",
          "enum": [
            "none"
          ],
          "type": "string"
        },
        {
          "description": "Send all headers",
          "enum": [
            "all"
          ],
          "type": "string"
        },
        {
          "additionalProperties": false,
          "description": "Send only the headers specified",
          "properties": {
            "only": {
              "description": "Send only the headers specified",
              "items": {
                "type": "string"
              },
              "type": "array"
            }
          },
          "required": [
            "only"
          ],
          "type": "object"
        },
        {
          "additionalProperties": false,
          "description": "Send all headers except those specified",
          "properties": {
            "except": {
              "description": "Send all headers except those specified",
              "items": {
                "type": "string"
              },
              "type": "array"
            }
          },
          "required": [
            "except"
          ],
          "type": "object"
        }
      ]
    },
    "ForwardValues": {
      "description": "Forward GraphQL variables",
      "oneOf": [
        {
          "description": "Dont send any variables",
          "enum": [
            "none"
          ],
          "type": "string"
        },
        {
          "description": "Send all variables",
          "enum": [
            "all"
          ],
          "type": "string"
        },
        {
          "additionalProperties": false,
          "description": "Send only the variables specified",
          "properties": {
            "only": {
              "description": "Send only the variables specified",
              "items": {
                "type": "string"
              },
              "type": "array"
            }
          },
          "required": [
            "only"
          ],
          "type": "object"
        },
        {
          "additionalProperties": false,
          "description": "Send all variables except those specified",
          "properties": {
            "except": {
              "description": "Send all variables except those specified",
              "items": {
                "type": "string"
              },
              "type": "array"
            }
          },
          "required": [
            "except"
          ],
          "type": "object"
        }
      ]
    },
    "GraphQLAttributes": {
      "additionalProperties": false,
      "properties": {
        "graphql.field.name": {
          "default": null,
          "description": "The GraphQL field name",
          "nullable": true,
          "type": "boolean"
        },
        "graphql.field.type": {
          "default": null,
          "description": "The GraphQL field type",
          "nullable": true,
          "type": "boolean"
        },
        "graphql.list.length": {
          "default": null,
          "description": "If the field is a list, the length of the list",
          "nullable": true,
          "type": "boolean"
        },
        "graphql.operation.name": {
          "default": null,
          "description": "The GraphQL operation name",
          "nullable": true,
          "type": "boolean"
        },
        "graphql.type.name": {
          "default": null,
          "description": "The GraphQL type name",
          "nullable": true,
          "type": "boolean"
        }
      },
      "type": "object"
    },
    "GraphQLInstrumentsConfig": {
      "additionalProperties": false,
      "properties": {
        "field.execution": {
          "$ref": "#/definitions/DefaultedStandardInstrument_for_extendable_attribute_apollo_router::plugins::telemetry::config_new::graphql::attributes::GraphQLAttributes_apollo_router::plugins::telemetry::config_new::graphql::selectors::GraphQLSelector",
          "description": "#/definitions/DefaultedStandardInstrument_for_extendable_attribute_apollo_router::plugins::telemetry::config_new::graphql::attributes::GraphQLAttributes_apollo_router::plugins::telemetry::config_new::graphql::selectors::GraphQLSelector"
        },
        "list.length": {
          "$ref": "#/definitions/DefaultedStandardInstrument_for_extendable_attribute_apollo_router::plugins::telemetry::config_new::graphql::attributes::GraphQLAttributes_apollo_router::plugins::telemetry::config_new::graphql::selectors::GraphQLSelector",
          "description": "#/definitions/DefaultedStandardInstrument_for_extendable_attribute_apollo_router::plugins::telemetry::config_new::graphql::attributes::GraphQLAttributes_apollo_router::plugins::telemetry::config_new::graphql::selectors::GraphQLSelector"
        }
      },
      "type": "object"
    },
    "GraphQLSelector": {
      "anyOf": [
        {
          "additionalProperties": false,
          "description": "If the field is a list, the length of the list",
          "properties": {
            "list_length": {
              "$ref": "#/definitions/ListLength",
              "description": "#/definitions/ListLength"
            }
          },
          "required": [
            "list_length"
          ],
          "type": "object"
        },
        {
          "additionalProperties": false,
          "description": "The GraphQL field name",
          "properties": {
            "field_name": {
              "$ref": "#/definitions/FieldName",
              "description": "#/definitions/FieldName"
            }
          },
          "required": [
            "field_name"
          ],
          "type": "object"
        },
        {
          "additionalProperties": false,
          "description": "The GraphQL field type",
          "properties": {
            "field_type": {
              "$ref": "#/definitions/FieldType",
              "description": "#/definitions/FieldType"
            }
          },
          "required": [
            "field_type"
          ],
          "type": "object"
        },
        {
          "additionalProperties": false,
          "description": "The GraphQL type name",
          "properties": {
            "type_name": {
              "$ref": "#/definitions/TypeName",
              "description": "#/definitions/TypeName"
            }
          },
          "required": [
            "type_name"
          ],
          "type": "object"
        },
        {
          "additionalProperties": false,
          "properties": {
            "default": {
              "description": "Optional default value.",
              "nullable": true,
              "type": "string"
            },
            "operation_name": {
              "$ref": "#/definitions/OperationName",
              "description": "#/definitions/OperationName"
            }
          },
          "required": [
            "operation_name"
          ],
          "type": "object"
        },
        {
          "additionalProperties": false,
          "properties": {
            "static": {
              "$ref": "#/definitions/AttributeValue",
              "description": "#/definitions/AttributeValue"
            }
          },
          "required": [
            "static"
          ],
          "type": "object"
        }
      ]
    },
    "GraphQLValue": {
      "anyOf": [
        {
          "$ref": "#/definitions/StandardUnit",
          "description": "#/definitions/StandardUnit"
        },
        {
          "$ref": "#/definitions/GraphQLSelector",
          "description": "#/definitions/GraphQLSelector"
        }
      ]
    },
    "GrpcExporter": {
      "additionalProperties": false,
      "properties": {
        "ca": {
          "default": null,
          "description": "The optional certificate authority (CA) certificate to be used in TLS configuration.",
          "nullable": true,
          "type": "string"
        },
        "cert": {
          "default": null,
          "description": "The optional cert for tls config",
          "nullable": true,
          "type": "string"
        },
        "domain_name": {
          "default": null,
          "description": "The optional domain name for tls config. Note that domain name is will be defaulted to match the endpoint is not explicitly set.",
          "nullable": true,
          "type": "string"
        },
        "key": {
          "default": null,
          "description": "The optional private key file for TLS configuration.",
          "nullable": true,
          "type": "string"
        },
        "metadata": {
          "additionalProperties": true,
          "default": {},
          "description": "gRPC metadata",
          "type": "object"
        }
      },
      "type": "object"
    },
    "Header": {
      "additionalProperties": false,
      "description": "Insert a header",
      "properties": {
        "name": {
          "description": "The name of the header",
          "type": "string"
        },
        "value": {
          "description": "The value for the header",
          "type": "string"
        }
      },
      "required": [
        "name",
        "value"
      ],
      "type": "object"
    },
    "HeaderForward": {
      "anyOf": [
        {
          "additionalProperties": false,
          "description": "Match via header name",
          "properties": {
            "default": {
              "$ref": "#/definitions/AttributeValue",
              "description": "#/definitions/AttributeValue",
              "nullable": true
            },
            "named": {
              "description": "The name of the header",
              "type": "string"
            },
            "rename": {
              "description": "The optional output name",
              "nullable": true,
              "type": "string"
            }
          },
          "required": [
            "named"
          ],
          "type": "object"
        },
        {
          "additionalProperties": false,
          "description": "Match via rgex",
          "properties": {
            "matching": {
              "description": "Using a regex on the header name",
              "type": "string"
            }
          },
          "required": [
            "matching"
          ],
          "type": "object"
        }
      ],
      "description": "Configuration to forward header values in metric labels"
    },
    "HeaderLoggingCondition": {
      "anyOf": [
        {
          "additionalProperties": false,
          "description": "Match header value given a regex to display logs",
          "properties": {
            "body": {
              "default": false,
              "description": "Display request/response body (default: false)",
              "type": "boolean"
            },
            "headers": {
              "default": false,
              "description": "Display request/response headers (default: false)",
              "type": "boolean"
            },
            "match": {
              "description": "Regex to match the header value",
              "type": "string"
            },
            "name": {
              "description": "Header name",
              "type": "string"
            }
          },
          "required": [
            "match",
            "name"
          ],
          "type": "object"
        },
        {
          "additionalProperties": false,
          "description": "Match header value given a value to display logs",
          "properties": {
            "body": {
              "default": false,
              "description": "Display request/response body (default: false)",
              "type": "boolean"
            },
            "headers": {
              "default": false,
              "description": "Display request/response headers (default: false)",
              "type": "boolean"
            },
            "name": {
              "description": "Header name",
              "type": "string"
            },
            "value": {
              "description": "Header value",
              "type": "string"
            }
          },
          "required": [
            "name",
            "value"
          ],
          "type": "object"
        }
      ]
    },
    "HeadersLocation": {
      "additionalProperties": false,
      "properties": {
        "request": {
          "description": "Propagate/Insert/Remove headers from request",
          "items": {
            "$ref": "#/definitions/Operation",
            "description": "#/definitions/Operation"
          },
          "type": "array"
        }
      },
      "required": [
        "request"
      ],
      "type": "object"
    },
    "HealthCheck": {
      "additionalProperties": false,
      "description": "Configuration options pertaining to the http server component.",
      "properties": {
        "enabled": {
          "default": true,
          "description": "Set to false to disable the health check",
          "type": "boolean"
        },
        "listen": {
          "$ref": "#/definitions/ListenAddr",
          "description": "#/definitions/ListenAddr"
        },
        "path": {
          "default": "/health",
          "description": "Optionally set a custom healthcheck path Defaults to /health",
          "type": "string"
        }
      },
      "type": "object"
    },
    "HeartbeatInterval": {
      "anyOf": [
        {
          "$ref": "#/definitions/Disabled",
          "description": "#/definitions/Disabled"
        },
        {
          "$ref": "#/definitions/Enabled",
          "description": "#/definitions/Enabled"
        },
        {
          "description": "enable with custom interval, e.g. '100ms', '10s' or '1m'",
          "type": "string"
        }
      ]
    },
    "Homepage": {
      "additionalProperties": false,
      "description": "Configuration options pertaining to the home page.",
      "properties": {
        "enabled": {
          "default": true,
          "description": "Set to false to disable the homepage",
          "type": "boolean"
        },
        "graph_ref": {
          "default": null,
          "description": "Graph reference This will allow you to redirect from the Apollo Router landing page back to Apollo Studio Explorer",
          "nullable": true,
          "type": "string"
        }
      },
      "type": "object"
    },
    "Http2Config": {
      "oneOf": [
        {
          "description": "Enable HTTP2 for subgraphs",
          "enum": [
            "enable"
          ],
          "type": "string"
        },
        {
          "description": "Disable HTTP2 for subgraphs",
          "enum": [
            "disable"
          ],
          "type": "string"
        },
        {
          "description": "Only HTTP2 is active",
          "enum": [
            "http2only"
          ],
          "type": "string"
        }
      ]
    },
    "HttpExporter": {
      "additionalProperties": false,
      "properties": {
        "headers": {
          "additionalProperties": {
            "type": "string"
          },
          "default": {},
          "description": "Headers to send on report requests",
          "type": "object"
        }
      },
      "type": "object"
    },
    "InMemoryCache": {
      "additionalProperties": false,
      "description": "In memory cache configuration",
      "properties": {
        "limit": {
          "description": "Number of entries in the Least Recently Used cache",
          "format": "uint",
          "minimum": 1.0,
          "type": "integer"
        }
      },
      "required": [
        "limit"
      ],
      "type": "object"
    },
    "Insert": {
      "anyOf": [
        {
          "$ref": "#/definitions/InsertStatic",
          "description": "#/definitions/InsertStatic"
        },
        {
          "$ref": "#/definitions/InsertFromContext",
          "description": "#/definitions/InsertFromContext"
        },
        {
          "$ref": "#/definitions/InsertFromBody",
          "description": "#/definitions/InsertFromBody"
        }
      ],
      "description": "Insert header"
    },
    "Insert2": {
      "additionalProperties": false,
      "description": "Configuration to insert custom attributes/labels in metrics",
      "properties": {
        "name": {
          "description": "The name of the attribute to insert",
          "type": "string"
        },
        "value": {
          "$ref": "#/definitions/AttributeValue",
          "description": "#/definitions/AttributeValue"
        }
      },
      "required": [
        "name",
        "value"
      ],
      "type": "object"
    },
    "InsertFromBody": {
      "additionalProperties": false,
      "description": "Insert header with a value coming from body",
      "properties": {
        "default": {
          "description": "The default if the path in the body did not resolve to an element",
          "nullable": true,
          "type": "string"
        },
        "name": {
          "description": "The target header name",
          "type": "string"
        },
        "path": {
          "description": "The path in the request body",
          "type": "string"
        }
      },
      "required": [
        "name",
        "path"
      ],
      "type": "object"
    },
    "InsertFromContext": {
      "additionalProperties": false,
      "description": "Insert header with a value coming from context key",
      "properties": {
        "from_context": {
          "description": "Specify context key to fetch value",
          "type": "string"
        },
        "name": {
          "description": "Specify header name",
          "type": "string"
        }
      },
      "required": [
        "from_context",
        "name"
      ],
      "type": "object"
    },
    "InsertStatic": {
      "additionalProperties": false,
      "description": "Insert static header",
      "properties": {
        "name": {
          "description": "The name of the header",
          "type": "string"
        },
        "value": {
          "description": "The value for the header",
          "type": "string"
        }
      },
      "required": [
        "name",
        "value"
      ],
      "type": "object"
    },
    "InstrumentType": {
      "oneOf": [
        {
          "description": "A monotonic counter https://opentelemetry.io/docs/specs/otel/metrics/data-model/#sums",
          "enum": [
            "counter"
          ],
          "type": "string"
        },
        {
          "description": "A histogram https://opentelemetry.io/docs/specs/otel/metrics/data-model/#histogram",
          "enum": [
            "histogram"
          ],
          "type": "string"
        }
      ]
    },
    "Instrument_for_CacheAttributes_and_SubgraphSelector_and_SubgraphValue": {
      "additionalProperties": false,
      "properties": {
        "attributes": {
          "$ref": "#/definitions/extendable_attribute_apollo_router::plugins::telemetry::config_new::cache::attributes::CacheAttributes_apollo_router::plugins::telemetry::config_new::selectors::SubgraphSelector",
          "description": "#/definitions/extendable_attribute_apollo_router::plugins::telemetry::config_new::cache::attributes::CacheAttributes_apollo_router::plugins::telemetry::config_new::selectors::SubgraphSelector"
        },
        "condition": {
          "$ref": "#/definitions/Condition_for_SubgraphSelector",
          "description": "#/definitions/Condition_for_SubgraphSelector"
        },
        "description": {
          "description": "The description of the instrument.",
          "type": "string"
        },
        "type": {
          "$ref": "#/definitions/InstrumentType",
          "description": "#/definitions/InstrumentType"
        },
        "unit": {
          "description": "The units of the instrument, e.g. \"ms\", \"bytes\", \"requests\".",
          "type": "string"
        },
        "value": {
          "$ref": "#/definitions/SubgraphValue",
          "description": "#/definitions/SubgraphValue"
        }
      },
      "required": [
        "description",
        "type",
        "unit",
        "value"
      ],
      "type": "object"
    },
    "Instrument_for_GraphQLAttributes_and_GraphQLSelector_and_GraphQLValue": {
      "additionalProperties": false,
      "properties": {
        "attributes": {
          "$ref": "#/definitions/extendable_attribute_apollo_router::plugins::telemetry::config_new::graphql::attributes::GraphQLAttributes_apollo_router::plugins::telemetry::config_new::graphql::selectors::GraphQLSelector",
          "description": "#/definitions/extendable_attribute_apollo_router::plugins::telemetry::config_new::graphql::attributes::GraphQLAttributes_apollo_router::plugins::telemetry::config_new::graphql::selectors::GraphQLSelector"
        },
        "condition": {
          "$ref": "#/definitions/Condition_for_GraphQLSelector",
          "description": "#/definitions/Condition_for_GraphQLSelector"
        },
        "description": {
          "description": "The description of the instrument.",
          "type": "string"
        },
        "type": {
          "$ref": "#/definitions/InstrumentType",
          "description": "#/definitions/InstrumentType"
        },
        "unit": {
          "description": "The units of the instrument, e.g. \"ms\", \"bytes\", \"requests\".",
          "type": "string"
        },
        "value": {
          "$ref": "#/definitions/GraphQLValue",
          "description": "#/definitions/GraphQLValue"
        }
      },
      "required": [
        "description",
        "type",
        "unit",
        "value"
      ],
      "type": "object"
    },
    "Instrument_for_RouterAttributes_and_RouterSelector_and_RouterValue": {
      "additionalProperties": false,
      "properties": {
        "attributes": {
          "$ref": "#/definitions/extendable_attribute_apollo_router::plugins::telemetry::config_new::attributes::RouterAttributes_apollo_router::plugins::telemetry::config_new::selectors::RouterSelector",
          "description": "#/definitions/extendable_attribute_apollo_router::plugins::telemetry::config_new::attributes::RouterAttributes_apollo_router::plugins::telemetry::config_new::selectors::RouterSelector"
        },
        "condition": {
          "$ref": "#/definitions/Condition_for_RouterSelector",
          "description": "#/definitions/Condition_for_RouterSelector"
        },
        "description": {
          "description": "The description of the instrument.",
          "type": "string"
        },
        "type": {
          "$ref": "#/definitions/InstrumentType",
          "description": "#/definitions/InstrumentType"
        },
        "unit": {
          "description": "The units of the instrument, e.g. \"ms\", \"bytes\", \"requests\".",
          "type": "string"
        },
        "value": {
          "$ref": "#/definitions/RouterValue",
          "description": "#/definitions/RouterValue"
        }
      },
      "required": [
        "description",
        "type",
        "unit",
        "value"
      ],
      "type": "object"
    },
    "Instrument_for_SubgraphAttributes_and_SubgraphSelector_and_SubgraphValue": {
      "additionalProperties": false,
      "properties": {
        "attributes": {
          "$ref": "#/definitions/extendable_attribute_apollo_router::plugins::telemetry::config_new::attributes::SubgraphAttributes_apollo_router::plugins::telemetry::config_new::selectors::SubgraphSelector",
          "description": "#/definitions/extendable_attribute_apollo_router::plugins::telemetry::config_new::attributes::SubgraphAttributes_apollo_router::plugins::telemetry::config_new::selectors::SubgraphSelector"
        },
        "condition": {
          "$ref": "#/definitions/Condition_for_SubgraphSelector",
          "description": "#/definitions/Condition_for_SubgraphSelector"
        },
        "description": {
          "description": "The description of the instrument.",
          "type": "string"
        },
        "type": {
          "$ref": "#/definitions/InstrumentType",
          "description": "#/definitions/InstrumentType"
        },
        "unit": {
          "description": "The units of the instrument, e.g. \"ms\", \"bytes\", \"requests\".",
          "type": "string"
        },
        "value": {
          "$ref": "#/definitions/SubgraphValue",
          "description": "#/definitions/SubgraphValue"
        }
      },
      "required": [
        "description",
        "type",
        "unit",
        "value"
      ],
      "type": "object"
    },
    "Instrument_for_SupergraphAttributes_and_SupergraphSelector_and_SupergraphValue": {
      "additionalProperties": false,
      "properties": {
        "attributes": {
          "$ref": "#/definitions/extendable_attribute_apollo_router::plugins::telemetry::config_new::attributes::SupergraphAttributes_apollo_router::plugins::telemetry::config_new::selectors::SupergraphSelector",
          "description": "#/definitions/extendable_attribute_apollo_router::plugins::telemetry::config_new::attributes::SupergraphAttributes_apollo_router::plugins::telemetry::config_new::selectors::SupergraphSelector"
        },
        "condition": {
          "$ref": "#/definitions/Condition_for_SupergraphSelector",
          "description": "#/definitions/Condition_for_SupergraphSelector"
        },
        "description": {
          "description": "The description of the instrument.",
          "type": "string"
        },
        "type": {
          "$ref": "#/definitions/InstrumentType",
          "description": "#/definitions/InstrumentType"
        },
        "unit": {
          "description": "The units of the instrument, e.g. \"ms\", \"bytes\", \"requests\".",
          "type": "string"
        },
        "value": {
          "$ref": "#/definitions/SupergraphValue",
          "description": "#/definitions/SupergraphValue"
        }
      },
      "required": [
        "description",
        "type",
        "unit",
        "value"
      ],
      "type": "object"
    },
    "Instrumentation": {
      "additionalProperties": false,
      "description": "Instrumentation configuration",
      "properties": {
        "events": {
          "$ref": "#/definitions/Events",
          "description": "#/definitions/Events"
        },
        "instruments": {
          "$ref": "#/definitions/InstrumentsConfig",
          "description": "#/definitions/InstrumentsConfig"
        },
        "spans": {
          "$ref": "#/definitions/Spans",
          "description": "#/definitions/Spans"
        }
      },
      "type": "object"
    },
    "InstrumentsConfig": {
      "additionalProperties": false,
      "properties": {
        "cache": {
          "$ref": "#/definitions/extendable_attribute_apollo_router::plugins::telemetry::config_new::cache::CacheInstrumentsConfig_apollo_router::plugins::telemetry::config_new::instruments::Instrument<apollo_router::plugins::telemetry::config_new::cache::attributes::CacheAttributes,_apollo_router::plugins::telemetry::config_new::selectors::SubgraphSelector,_apollo_router::plugins::telemetry::config_new::selectors::SubgraphValue>",
          "description": "#/definitions/extendable_attribute_apollo_router::plugins::telemetry::config_new::cache::CacheInstrumentsConfig_apollo_router::plugins::telemetry::config_new::instruments::Instrument<apollo_router::plugins::telemetry::config_new::cache::attributes::CacheAttributes, apollo_router::plugins::telemetry::config_new::selectors::SubgraphSelector, apollo_router::plugins::telemetry::config_new::selectors::SubgraphValue>"
        },
        "default_requirement_level": {
          "$ref": "#/definitions/DefaultAttributeRequirementLevel",
          "description": "#/definitions/DefaultAttributeRequirementLevel"
        },
        "graphql": {
          "$ref": "#/definitions/extendable_attribute_apollo_router::plugins::telemetry::config_new::graphql::GraphQLInstrumentsConfig_apollo_router::plugins::telemetry::config_new::instruments::Instrument<apollo_router::plugins::telemetry::config_new::graphql::attributes::GraphQLAttributes,_apollo_router::plugins::telemetry::config_new::graphql::selectors::GraphQLSelector,_apollo_router::plugins::telemetry::config_new::graphql::selectors::GraphQLValue>",
          "description": "#/definitions/extendable_attribute_apollo_router::plugins::telemetry::config_new::graphql::GraphQLInstrumentsConfig_apollo_router::plugins::telemetry::config_new::instruments::Instrument<apollo_router::plugins::telemetry::config_new::graphql::attributes::GraphQLAttributes, apollo_router::plugins::telemetry::config_new::graphql::selectors::GraphQLSelector, apollo_router::plugins::telemetry::config_new::graphql::selectors::GraphQLValue>"
        },
        "router": {
          "$ref": "#/definitions/extendable_attribute_apollo_router::plugins::telemetry::config_new::instruments::RouterInstrumentsConfig_apollo_router::plugins::telemetry::config_new::instruments::Instrument<apollo_router::plugins::telemetry::config_new::attributes::RouterAttributes,_apollo_router::plugins::telemetry::config_new::selectors::RouterSelector,_apollo_router::plugins::telemetry::config_new::selectors::RouterValue>",
          "description": "#/definitions/extendable_attribute_apollo_router::plugins::telemetry::config_new::instruments::RouterInstrumentsConfig_apollo_router::plugins::telemetry::config_new::instruments::Instrument<apollo_router::plugins::telemetry::config_new::attributes::RouterAttributes, apollo_router::plugins::telemetry::config_new::selectors::RouterSelector, apollo_router::plugins::telemetry::config_new::selectors::RouterValue>"
        },
        "subgraph": {
          "$ref": "#/definitions/extendable_attribute_apollo_router::plugins::telemetry::config_new::instruments::SubgraphInstrumentsConfig_apollo_router::plugins::telemetry::config_new::instruments::Instrument<apollo_router::plugins::telemetry::config_new::attributes::SubgraphAttributes,_apollo_router::plugins::telemetry::config_new::selectors::SubgraphSelector,_apollo_router::plugins::telemetry::config_new::selectors::SubgraphValue>",
          "description": "#/definitions/extendable_attribute_apollo_router::plugins::telemetry::config_new::instruments::SubgraphInstrumentsConfig_apollo_router::plugins::telemetry::config_new::instruments::Instrument<apollo_router::plugins::telemetry::config_new::attributes::SubgraphAttributes, apollo_router::plugins::telemetry::config_new::selectors::SubgraphSelector, apollo_router::plugins::telemetry::config_new::selectors::SubgraphValue>"
        },
        "supergraph": {
          "$ref": "#/definitions/extendable_attribute_apollo_router::plugins::telemetry::config_new::instruments::SupergraphInstrumentsConfig_apollo_router::plugins::telemetry::config_new::instruments::Instrument<apollo_router::plugins::telemetry::config_new::attributes::SupergraphAttributes,_apollo_router::plugins::telemetry::config_new::selectors::SupergraphSelector,_apollo_router::plugins::telemetry::config_new::selectors::SupergraphValue>",
          "description": "#/definitions/extendable_attribute_apollo_router::plugins::telemetry::config_new::instruments::SupergraphInstrumentsConfig_apollo_router::plugins::telemetry::config_new::instruments::Instrument<apollo_router::plugins::telemetry::config_new::attributes::SupergraphAttributes, apollo_router::plugins::telemetry::config_new::selectors::SupergraphSelector, apollo_router::plugins::telemetry::config_new::selectors::SupergraphValue>"
        }
      },
      "type": "object"
    },
    "InvalidationEndpointConfig": {
      "additionalProperties": false,
      "properties": {
        "listen": {
          "$ref": "#/definitions/ListenAddr",
          "description": "#/definitions/ListenAddr"
        },
        "path": {
          "description": "Specify on which path you want to listen for invalidation endpoint.",
          "type": "string"
        }
      },
      "required": [
        "listen",
        "path"
      ],
      "type": "object"
    },
    "JWTConf": {
      "additionalProperties": false,
      "properties": {
        "header_name": {
          "default": "authorization",
          "description": "HTTP header expected to contain JWT",
          "type": "string"
        },
        "header_value_prefix": {
          "default": "Bearer",
          "description": "Header value prefix",
          "type": "string"
        },
        "ignore_other_prefixes": {
          "default": false,
          "description": "Whether to ignore any mismatched prefixes",
          "type": "boolean"
        },
        "jwks": {
          "description": "List of JWKS used to verify tokens",
          "items": {
            "$ref": "#/definitions/JwksConf",
            "description": "#/definitions/JwksConf"
          },
          "type": "array"
        },
        "sources": {
          "description": "Alternative sources to extract the JWT",
          "items": {
            "$ref": "#/definitions/Source",
            "description": "#/definitions/Source"
          },
          "type": "array"
        }
      },
      "required": [
        "jwks"
      ],
      "type": "object"
    },
    "JwksConf": {
      "additionalProperties": false,
      "properties": {
        "algorithms": {
          "default": null,
          "description": "List of accepted algorithms. Possible values are `HS256`, `HS384`, `HS512`, `ES256`, `ES384`, `RS256`, `RS384`, `RS512`, `PS256`, `PS384`, `PS512`, `EdDSA`",
          "items": {
            "type": "string"
          },
          "nullable": true,
          "type": "array"
        },
        "headers": {
          "description": "List of headers to add to the JWKS request",
          "items": {
            "$ref": "#/definitions/Header",
            "description": "#/definitions/Header"
          },
          "type": "array"
        },
        "issuer": {
          "description": "Expected issuer for tokens verified by that JWKS",
          "nullable": true,
          "type": "string"
        },
        "poll_interval": {
          "default": {
            "nanos": 0,
            "secs": 60
          },
          "description": "Polling interval for each JWKS endpoint in human-readable format; defaults to 60s",
          "type": "string"
        },
        "url": {
          "description": "Retrieve the JWK Set",
          "type": "string"
        }
      },
      "required": [
        "url"
      ],
      "type": "object"
    },
    "ListLength": {
      "oneOf": [
        {
          "description": "The length of the list",
          "enum": [
            "value"
          ],
          "type": "string"
        }
      ]
    },
    "ListenAddr": {
      "anyOf": [
        {
          "description": "Socket address.",
          "type": "string"
        },
        {
          "description": "Unix socket.",
          "type": "string"
        }
      ],
      "description": "Listening address."
    },
    "Logging": {
      "additionalProperties": false,
      "description": "Logging configuration.",
      "properties": {
        "common": {
          "$ref": "#/definitions/LoggingCommon",
          "description": "#/definitions/LoggingCommon"
        },
        "experimental_when_header": {
          "description": "Log configuration to log request and response for subgraphs and supergraph Note that this will be removed when events are implemented.",
          "items": {
            "$ref": "#/definitions/HeaderLoggingCondition",
            "description": "#/definitions/HeaderLoggingCondition"
          },
          "type": "array"
        },
        "stdout": {
          "$ref": "#/definitions/StdOut",
          "description": "#/definitions/StdOut"
        }
      },
      "type": "object"
    },
    "LoggingCommon": {
      "additionalProperties": false,
      "properties": {
        "resource": {
          "additionalProperties": {
            "$ref": "#/definitions/AttributeValue",
            "description": "#/definitions/AttributeValue"
          },
          "default": {},
          "description": "The Open Telemetry resource",
          "type": "object"
        },
        "service_name": {
          "default": null,
          "description": "Set a service.name resource in your metrics",
          "nullable": true,
          "type": "string"
        },
        "service_namespace": {
          "default": null,
          "description": "Set a service.namespace attribute in your metrics",
          "nullable": true,
          "type": "string"
        }
      },
      "type": "object"
    },
    "MetricAggregation": {
      "oneOf": [
        {
          "additionalProperties": false,
          "description": "An aggregation that summarizes a set of measurements as an histogram with explicitly defined buckets.",
          "properties": {
            "histogram": {
              "additionalProperties": false,
              "properties": {
                "buckets": {
                  "items": {
                    "format": "double",
                    "type": "number"
                  },
                  "type": "array"
                }
              },
              "required": [
                "buckets"
              ],
              "type": "object"
            }
          },
          "required": [
            "histogram"
          ],
          "type": "object"
        },
        {
          "description": "Simply drop the metrics matching this view",
          "enum": [
            "drop"
          ],
          "type": "string"
        }
      ]
    },
    "MetricView": {
      "additionalProperties": false,
      "properties": {
        "aggregation": {
          "$ref": "#/definitions/MetricAggregation",
          "description": "#/definitions/MetricAggregation",
          "nullable": true
        },
        "allowed_attribute_keys": {
          "description": "An allow-list of attribute keys that will be preserved for the instrument.\n\nAny attribute recorded for the instrument with a key not in this set will be dropped. If the set is empty, all attributes will be dropped, if `None` all attributes will be kept.",
          "items": {
            "type": "string"
          },
          "nullable": true,
          "type": "array",
          "uniqueItems": true
        },
        "description": {
          "description": "New description to set to the instrument",
          "nullable": true,
          "type": "string"
        },
        "name": {
          "description": "The instrument name you're targeting",
          "type": "string"
        },
        "unit": {
          "description": "New unit to set to the instrument",
          "nullable": true,
          "type": "string"
        }
      },
      "required": [
        "name"
      ],
      "type": "object"
    },
    "Metrics": {
      "additionalProperties": false,
      "description": "Per subgraph configuration for entity caching",
      "properties": {
        "enabled": {
          "default": false,
          "description": "enables metrics evaluating the benefits of entity caching",
          "type": "boolean"
        },
        "separate_per_type": {
          "default": false,
          "description": "Adds the entity type name to attributes. This can greatly increase the cardinality",
          "type": "boolean"
        },
        "ttl": {
          "$ref": "#/definitions/Ttl",
          "description": "#/definitions/Ttl",
          "nullable": true
        }
      },
      "type": "object"
    },
    "Metrics2": {
      "additionalProperties": false,
      "description": "Metrics configuration",
      "properties": {
        "common": {
          "$ref": "#/definitions/MetricsCommon",
          "description": "#/definitions/MetricsCommon"
        },
        "otlp": {
          "$ref": "#/definitions/Config10",
          "description": "#/definitions/Config10"
        },
        "prometheus": {
          "$ref": "#/definitions/Config11",
          "description": "#/definitions/Config11"
        }
      },
      "type": "object"
    },
    "MetricsAttributesConf": {
      "additionalProperties": false,
      "description": "Configuration to add custom attributes/labels on metrics",
      "properties": {
        "subgraph": {
          "$ref": "#/definitions/SubgraphAttributesConf",
          "description": "#/definitions/SubgraphAttributesConf"
        },
        "supergraph": {
          "$ref": "#/definitions/AttributesForwardConf",
          "description": "#/definitions/AttributesForwardConf"
        }
      },
      "type": "object"
    },
    "MetricsCommon": {
      "additionalProperties": false,
      "properties": {
        "attributes": {
          "$ref": "#/definitions/MetricsAttributesConf",
          "description": "#/definitions/MetricsAttributesConf"
        },
        "buckets": {
          "default": [
            0.001,
            0.005,
            0.015,
            0.05,
            0.1,
            0.2,
            0.3,
            0.4,
            0.5,
            1.0,
            5.0,
            10.0
          ],
          "description": "Custom buckets for all histograms",
          "items": {
            "format": "double",
            "type": "number"
          },
          "type": "array"
        },
        "resource": {
          "additionalProperties": {
            "$ref": "#/definitions/AttributeValue",
            "description": "#/definitions/AttributeValue"
          },
          "default": {},
          "description": "The Open Telemetry resource",
          "type": "object"
        },
        "service_name": {
          "default": null,
          "description": "Set a service.name resource in your metrics",
          "nullable": true,
          "type": "string"
        },
        "service_namespace": {
          "default": null,
          "description": "Set a service.namespace attribute in your metrics",
          "nullable": true,
          "type": "string"
        },
        "views": {
          "description": "Views applied on metrics",
          "items": {
            "$ref": "#/definitions/MetricView",
            "description": "#/definitions/MetricView"
          },
          "type": "array"
        }
      },
      "type": "object"
    },
    "Mode": {
      "enum": [
        "measure",
        "enforce"
      ],
      "type": "string"
    },
    "MultipartRequest": {
      "additionalProperties": false,
      "description": "Configuration for a multipart request for file uploads.\n\nThis protocol conforms to [jaydenseric's multipart spec](https://github.com/jaydenseric/graphql-multipart-request-spec)",
      "properties": {
        "enabled": {
          "default": true,
          "description": "Whether to enable the multipart protocol for file uploads (default: true)",
          "type": "boolean"
        },
        "limits": {
          "$ref": "#/definitions/MultipartRequestLimits",
          "description": "#/definitions/MultipartRequestLimits"
        },
        "mode": {
          "$ref": "#/definitions/MultipartRequestMode",
          "description": "#/definitions/MultipartRequestMode"
        }
      },
      "type": "object"
    },
    "MultipartRequestLimits": {
      "additionalProperties": false,
      "description": "Request limits for a multipart request",
      "properties": {
        "max_file_size": {
          "description": "The maximum size of each file, in bytes (default: 5MB)",
          "type": "string"
        },
        "max_files": {
          "description": "The maximum amount of files allowed for a single query (default: 4)",
          "format": "uint",
          "minimum": 0.0,
          "type": "integer"
        }
      },
      "required": [
        "max_file_size",
        "max_files"
      ],
      "type": "object"
    },
    "MultipartRequestMode": {
      "description": "Supported mode for a multipart request",
      "oneOf": [
        {
          "description": "The multipart request will not be loaded into memory and instead will be streamed directly to the subgraph in the order received. This has some limitations, mainly that the query _must_ be able to be streamed directly to the subgraph without buffering.\n\nIn practice, this means that certain queries will fail due to ordering of the files.",
          "enum": [
            "stream"
          ],
          "type": "string"
        }
      ]
    },
    "Operation": {
      "oneOf": [
        {
          "additionalProperties": false,
          "properties": {
            "insert": {
              "$ref": "#/definitions/Insert",
              "description": "#/definitions/Insert"
            }
          },
          "required": [
            "insert"
          ],
          "type": "object"
        },
        {
          "additionalProperties": false,
          "properties": {
            "remove": {
              "$ref": "#/definitions/Remove",
              "description": "#/definitions/Remove"
            }
          },
          "required": [
            "remove"
          ],
          "type": "object"
        },
        {
          "additionalProperties": false,
          "properties": {
            "propagate": {
              "$ref": "#/definitions/Propagate",
              "description": "#/definitions/Propagate"
            }
          },
          "required": [
            "propagate"
          ],
          "type": "object"
        }
      ]
    },
    "OperationKind": {
      "oneOf": [
        {
          "description": "The raw operation kind.",
          "enum": [
            "string"
          ],
          "type": "string"
        }
      ]
    },
    "OperationName": {
      "oneOf": [
        {
          "description": "The raw operation name.",
          "enum": [
            "string"
          ],
          "type": "string"
        },
        {
          "description": "A hash of the operation name.",
          "enum": [
            "hash"
          ],
          "type": "string"
        }
      ]
    },
    "PersistedQueries": {
      "additionalProperties": false,
      "description": "Persisted Queries (PQ) configuration",
      "properties": {
        "enabled": {
          "default": false,
          "description": "Activates Persisted Queries (disabled by default)",
          "type": "boolean"
        },
        "experimental_local_manifests": {
          "default": null,
          "description": "Enables using a local copy of the persisted query manifest to safelist operations",
          "items": {
            "type": "string"
          },
          "nullable": true,
          "type": "array"
        },
        "experimental_prewarm_query_plan_cache": {
          "default": false,
          "description": "Experimental feature to prewarm the query plan cache with persisted queries",
          "type": "boolean"
        },
        "log_unknown": {
          "default": false,
          "description": "Enabling this field configures the router to log any freeform GraphQL request that is not in the persisted query list",
          "type": "boolean"
        },
        "safelist": {
          "$ref": "#/definitions/PersistedQueriesSafelist",
          "description": "#/definitions/PersistedQueriesSafelist"
        }
      },
      "type": "object"
    },
    "PersistedQueriesSafelist": {
      "additionalProperties": false,
      "description": "Persisted Queries (PQ) Safelisting configuration",
      "properties": {
        "enabled": {
          "default": false,
          "description": "Enables using the persisted query list as a safelist (disabled by default)",
          "type": "boolean"
        },
        "require_id": {
          "default": false,
          "description": "Enabling this field configures the router to reject any request that does not include the persisted query ID",
          "type": "boolean"
        }
      },
      "type": "object"
    },
    "Plugins": {
      "additionalProperties": false,
      "properties": {
        "experimental.broken": {
          "$ref": "#/definitions/Config2",
          "description": "#/definitions/Config2"
        },
        "experimental.expose_query_plan": {
          "$ref": "#/definitions/ExposeQueryPlanConfig",
          "description": "#/definitions/ExposeQueryPlanConfig"
        },
        "experimental.record": {
          "$ref": "#/definitions/RecordConfig",
          "description": "#/definitions/RecordConfig"
        },
        "experimental.restricted": {
          "$ref": "#/definitions/Config3",
          "description": "#/definitions/Config3"
        },
        "test.always_fails_to_start": {
          "$ref": "#/definitions/Conf",
          "description": "#/definitions/Conf"
        },
        "test.always_starts_and_stops": {
          "$ref": "#/definitions/Conf",
          "description": "#/definitions/Conf"
        }
      }
    },
    "Propagate": {
      "anyOf": [
        {
          "additionalProperties": false,
          "description": "Propagate header given a header name",
          "properties": {
            "default": {
              "description": "Default value for the header.",
              "nullable": true,
              "type": "string"
            },
            "named": {
              "description": "The source header name",
              "type": "string"
            },
            "rename": {
              "description": "An optional target header name",
              "nullable": true,
              "type": "string"
            }
          },
          "required": [
            "named"
          ],
          "type": "object"
        },
        {
          "additionalProperties": false,
          "description": "Propagate header given a regex to match header name",
          "properties": {
            "matching": {
              "description": "The regex on header name",
              "type": "string"
            }
          },
          "required": [
            "matching"
          ],
          "type": "object"
        }
      ],
      "description": "Propagate header"
    },
    "Propagation": {
      "additionalProperties": false,
      "description": "Configure propagation of traces. In general you won't have to do this as these are automatically configured along with any exporter you configure.",
      "properties": {
        "aws_xray": {
          "default": false,
          "description": "Propagate AWS X-Ray",
          "type": "boolean"
        },
        "baggage": {
          "default": false,
          "description": "Propagate baggage https://www.w3.org/TR/baggage/",
          "type": "boolean"
        },
        "datadog": {
          "default": false,
          "description": "Propagate Datadog",
          "type": "boolean"
        },
        "jaeger": {
          "default": false,
          "description": "Propagate Jaeger",
          "type": "boolean"
        },
        "request": {
          "$ref": "#/definitions/RequestPropagation",
          "description": "#/definitions/RequestPropagation"
        },
        "trace_context": {
          "default": false,
          "description": "Propagate trace context https://www.w3.org/TR/trace-context/",
          "type": "boolean"
        },
        "zipkin": {
          "default": false,
          "description": "Propagate Zipkin",
          "type": "boolean"
        }
      },
      "type": "object"
    },
    "Protocol": {
      "enum": [
        "grpc",
        "http"
      ],
      "type": "string"
    },
    "Query": {
      "oneOf": [
        {
          "description": "The raw query kind.",
          "enum": [
            "string"
          ],
          "type": "string"
        },
        {
          "description": "The query aliases.",
          "enum": [
            "aliases"
          ],
          "type": "string"
        },
        {
          "description": "The query depth.",
          "enum": [
            "depth"
          ],
          "type": "string"
        },
        {
          "description": "The query height.",
          "enum": [
            "height"
          ],
          "type": "string"
        },
        {
          "description": "The query root fields.",
          "enum": [
            "root_fields"
          ],
          "type": "string"
        }
      ]
    },
    "QueryPlanCache": {
      "additionalProperties": false,
      "description": "Cache configuration",
      "properties": {
        "in_memory": {
          "$ref": "#/definitions/InMemoryCache",
          "description": "#/definitions/InMemoryCache"
        },
        "redis": {
          "$ref": "#/definitions/QueryPlanRedisCache",
          "description": "#/definitions/QueryPlanRedisCache",
          "nullable": true
        }
      },
      "type": "object"
    },
    "QueryPlanRedisCache": {
      "additionalProperties": false,
      "description": "Redis cache configuration",
      "properties": {
        "namespace": {
          "description": "namespace used to prefix Redis keys",
          "nullable": true,
          "type": "string"
        },
        "password": {
          "description": "Redis password if not provided in the URLs. This field takes precedence over the password in the URL",
          "nullable": true,
          "type": "string"
        },
        "required_to_start": {
          "default": false,
          "description": "Prevents the router from starting if it cannot connect to Redis",
          "type": "boolean"
        },
        "reset_ttl": {
          "default": true,
          "description": "When a TTL is set on a key, reset it when reading the data from that key",
          "type": "boolean"
        },
        "timeout": {
          "default": null,
          "description": "Redis request timeout (default: 2ms)",
          "nullable": true,
          "type": "string"
        },
        "tls": {
          "$ref": "#/definitions/TlsClient",
          "description": "#/definitions/TlsClient",
          "nullable": true
        },
        "ttl": {
          "default": {
            "nanos": 0,
            "secs": 2592000
          },
          "description": "TTL for entries",
          "nullable": true,
          "type": "string"
        },
        "urls": {
          "description": "List of URLs to the Redis cluster",
          "items": {
            "format": "uri",
            "type": "string"
          },
          "type": "array"
        },
        "username": {
          "description": "Redis username if not provided in the URLs. This field takes precedence over the username in the URL",
          "nullable": true,
          "type": "string"
        }
      },
      "required": [
        "urls"
      ],
      "type": "object"
    },
    "QueryPlannerMode": {
      "description": "Query planner modes.",
      "oneOf": [
        {
          "description": "Use the new Rust-based implementation.\n\nRaises an error at Router startup if the the new planner does not support the schema (such as using legacy Apollo Federation 1)",
          "enum": [
            "new"
          ],
          "type": "string"
        },
        {
          "description": "Use the old JavaScript-based implementation.",
          "enum": [
            "legacy"
          ],
          "type": "string"
        },
        {
          "description": "Use primarily the Javascript-based implementation, but also schedule background jobs to run the Rust implementation and compare results, logging warnings if the implementations disagree.\n\nRaises an error at Router startup if the the new planner does not support the schema (such as using legacy Apollo Federation 1)",
          "enum": [
            "both"
          ],
          "type": "string"
        },
        {
          "description": "Use primarily the Javascript-based implementation, but also schedule on a best-effort basis background jobs to run the Rust implementation and compare results, logging warnings if the implementations disagree.\n\nFalls back to `legacy` with a warning if the the new planner does not support the schema (such as using legacy Apollo Federation 1)",
          "enum": [
            "both_best_effort"
          ],
          "type": "string"
        }
      ]
    },
    "QueryPlanning": {
      "additionalProperties": false,
      "description": "Query planning cache configuration",
      "properties": {
        "cache": {
          "$ref": "#/definitions/QueryPlanCache",
          "description": "#/definitions/QueryPlanCache"
        },
        "experimental_parallelism": {
          "$ref": "#/definitions/AvailableParallelism",
          "description": "#/definitions/AvailableParallelism"
        },
        "experimental_paths_limit": {
          "default": null,
          "description": "Before creating query plans, for each path of fields in the query we compute all the possible options to traverse that path via the subgraphs. Multiple options can arise because fields in the path can be provided by multiple subgraphs, and abstract types (i.e. unions and interfaces) returned by fields sometimes require the query planner to traverse through each constituent object type. The number of options generated in this computation can grow large if the schema or query are sufficiently complex, and that will increase the time spent planning.\n\nThis config allows specifying a per-path limit to the number of options considered. If any path's options exceeds this limit, query planning will abort and the operation will fail.\n\nThe default value is None, which specifies no limit.",
          "format": "uint32",
          "minimum": 0.0,
          "nullable": true,
          "type": "integer"
        },
        "experimental_plans_limit": {
          "default": null,
          "description": "Sets a limit to the number of generated query plans. The planning process generates many different query plans as it explores the graph, and the list can grow large. By using this limit, we prevent that growth and still get a valid query plan, but it may not be the optimal one.\n\nThe default limit is set to 10000, but it may change in the future",
          "format": "uint32",
          "minimum": 0.0,
          "nullable": true,
          "type": "integer"
        },
        "experimental_reuse_query_plans": {
          "default": false,
          "description": "If cache warm up is configured, this will allow the router to keep a query plan created with the old schema, if it determines that the schema update does not affect the corresponding query",
          "type": "boolean"
        },
        "legacy_introspection_caching": {
          "default": true,
          "description": "Activates introspection response caching Historically, the Router has executed introspection queries in the query planner, and cached their response in its cache because they were expensive. This will change soon as introspection will be removed from the query planner. In the meantime, since storing introspection responses can fill up the cache, this option can be used to deactivate it. Default: true",
          "type": "boolean"
        },
        "warmed_up_queries": {
          "default": null,
          "description": "Warms up the cache on reloads by running the query plan over a list of the most used queries (from the in memory cache) Configures the number of queries warmed up. Defaults to 1/3 of the in memory cache",
          "format": "uint",
          "minimum": 0.0,
          "nullable": true,
          "type": "integer"
        }
      },
      "type": "object"
    },
    "RateLimit": {
      "additionalProperties": false,
      "properties": {
        "capacity": {
          "default": 1,
          "description": "Number of log lines allowed in interval per message",
          "format": "uint32",
          "minimum": 0.0,
          "type": "integer"
        },
        "enabled": {
          "default": false,
          "description": "Set to true to limit the rate of log messages",
          "type": "boolean"
        },
        "interval": {
          "default": {
            "nanos": 0,
            "secs": 1
          },
          "description": "Interval for rate limiting",
          "type": "string"
        }
      },
      "type": "object"
    },
    "RateLimitConf": {
      "additionalProperties": false,
      "properties": {
        "capacity": {
          "description": "Number of requests allowed",
          "format": "uint64",
          "minimum": 1.0,
          "type": "integer"
        },
        "interval": {
          "description": "Per interval",
          "type": "string"
        }
      },
      "required": [
        "capacity",
        "interval"
      ],
      "type": "object"
    },
    "RecordConfig": {
      "additionalProperties": false,
      "description": "Request recording configuration.",
      "properties": {
        "enabled": {
          "description": "The recording plugin is disabled by default.",
          "type": "boolean"
        },
        "storage_path": {
          "description": "The path to the directory where recordings will be stored. Defaults to the current working directory.",
          "nullable": true,
          "type": "string"
        }
      },
      "required": [
        "enabled"
      ],
      "type": "object"
    },
    "RedisCache": {
      "additionalProperties": false,
      "description": "Redis cache configuration",
      "properties": {
        "namespace": {
          "description": "namespace used to prefix Redis keys",
          "nullable": true,
          "type": "string"
        },
        "password": {
          "description": "Redis password if not provided in the URLs. This field takes precedence over the password in the URL",
          "nullable": true,
          "type": "string"
        },
        "required_to_start": {
          "default": false,
          "description": "Prevents the router from starting if it cannot connect to Redis",
          "type": "boolean"
        },
        "reset_ttl": {
          "default": true,
          "description": "When a TTL is set on a key, reset it when reading the data from that key",
          "type": "boolean"
        },
        "timeout": {
          "default": null,
          "description": "Redis request timeout (default: 2ms)",
          "nullable": true,
          "type": "string"
        },
        "tls": {
          "$ref": "#/definitions/TlsClient",
          "description": "#/definitions/TlsClient",
          "nullable": true
        },
        "ttl": {
          "default": null,
          "description": "TTL for entries",
          "nullable": true,
          "type": "string"
        },
        "urls": {
          "description": "List of URLs to the Redis cluster",
          "items": {
            "format": "uri",
            "type": "string"
          },
          "type": "array"
        },
        "username": {
          "description": "Redis username if not provided in the URLs. This field takes precedence over the username in the URL",
          "nullable": true,
          "type": "string"
        }
      },
      "required": [
        "urls"
      ],
      "type": "object"
    },
    "Remove": {
      "description": "Remove header",
      "oneOf": [
        {
          "additionalProperties": false,
          "description": "Remove a header given a header name",
          "properties": {
            "named": {
              "description": "Remove a header given a header name",
              "type": "string"
            }
          },
          "required": [
            "named"
          ],
          "type": "object"
        },
        {
          "additionalProperties": false,
          "description": "Remove a header given a regex matching header name",
          "properties": {
            "matching": {
              "description": "Remove a header given a regex matching against the header name",
              "type": "string"
            }
          },
          "required": [
            "matching"
          ],
          "type": "object"
        }
      ]
    },
    "RequestPropagation": {
      "additionalProperties": false,
      "properties": {
        "format": {
          "$ref": "#/definitions/TraceIdFormat",
          "description": "#/definitions/TraceIdFormat"
        },
        "header_name": {
          "description": "Choose the header name to expose trace_id (default: apollo-trace-id)",
          "type": "string"
        }
      },
      "required": [
        "header_name"
      ],
      "type": "object"
    },
    "ResponseStatus": {
      "oneOf": [
        {
          "description": "The http status code.",
          "enum": [
            "code"
          ],
          "type": "string"
        },
        {
          "description": "The http status reason.",
          "enum": [
            "reason"
          ],
          "type": "string"
        }
      ]
    },
    "RetryConfig": {
      "additionalProperties": false,
      "description": "Retry configuration",
      "properties": {
        "min_per_sec": {
          "description": "minimum rate of retries allowed to accomodate clients that have just started issuing requests, or clients that do not issue many requests per window. The default value is 10",
          "format": "uint32",
          "minimum": 0.0,
          "nullable": true,
          "type": "integer"
        },
        "retry_mutations": {
          "description": "allows request retries on mutations. This should only be activated if mutations are idempotent. Disabled by default",
          "nullable": true,
          "type": "boolean"
        },
        "retry_percent": {
          "description": "percentage of calls to deposit that can be retried. This is in addition to any retries allowed for via min_per_sec. Must be between 0 and 1000, default value is 0.2",
          "format": "float",
          "nullable": true,
          "type": "number"
        },
        "ttl": {
          "default": null,
          "description": "how long a single deposit should be considered. Must be between 1 and 60 seconds, default value is 10 seconds",
          "type": "string"
        }
      },
      "type": "object"
    },
    "Router": {
      "additionalProperties": false,
      "description": "Router level (APQ) configuration",
      "properties": {
        "cache": {
          "$ref": "#/definitions/Cache",
          "description": "#/definitions/Cache"
        }
      },
      "type": "object"
    },
    "RouterAttributes": {
      "additionalProperties": false,
      "description": "Common attributes for http server and client. See https://opentelemetry.io/docs/specs/semconv/http/http-spans/#common-attributes",
      "properties": {
        "baggage": {
          "default": null,
          "description": "All key values from trace baggage.",
          "nullable": true,
          "type": "boolean"
        },
        "dd.trace_id": {
          "default": null,
          "description": "The datadog trace ID. This can be output in logs and used to correlate traces in Datadog.",
          "nullable": true,
          "type": "boolean"
        },
        "error.type": {
          "default": null,
          "description": "Describes a class of error the operation ended with. Examples:\n\n* timeout * name_resolution_error * 500\n\nRequirement level: Conditionally Required: If request has ended with an error.",
          "nullable": true,
          "type": "boolean"
        },
        "http.request.body.size": {
          "default": null,
          "description": "The size of the request payload body in bytes. This is the number of bytes transferred excluding headers and is often, but not always, present as the Content-Length header. For requests using transport encoding, this should be the compressed size. Examples:\n\n* 3495\n\nRequirement level: Recommended",
          "nullable": true,
          "type": "boolean"
        },
        "http.request.method": {
          "default": null,
          "description": "HTTP request method. Examples:\n\n* GET * POST * HEAD\n\nRequirement level: Required",
          "nullable": true,
          "type": "boolean"
        },
        "http.response.body.size": {
          "default": null,
          "description": "The size of the response payload body in bytes. This is the number of bytes transferred excluding headers and is often, but not always, present as the Content-Length header. For requests using transport encoding, this should be the compressed size. Examples:\n\n* 3495\n\nRequirement level: Recommended",
          "nullable": true,
          "type": "boolean"
        },
        "http.response.status_code": {
          "default": null,
          "description": "HTTP response status code. Examples:\n\n* 200\n\nRequirement level: Conditionally Required: If and only if one was received/sent.",
          "nullable": true,
          "type": "boolean"
        },
        "http.route": {
          "default": null,
          "description": "The matched route (path template in the format used by the respective server framework). Examples:\n\n* /graphql\n\nRequirement level: Conditionally Required: If and only if it’s available",
          "nullable": true,
          "type": "boolean"
        },
        "network.local.address": {
          "default": null,
          "description": "Local socket address. Useful in case of a multi-IP host. Examples:\n\n* 10.1.2.80 * /tmp/my.sock\n\nRequirement level: Opt-In",
          "nullable": true,
          "type": "boolean"
        },
        "network.local.port": {
          "default": null,
          "description": "Local socket port. Useful in case of a multi-port host. Examples:\n\n* 65123\n\nRequirement level: Opt-In",
          "nullable": true,
          "type": "boolean"
        },
        "network.peer.address": {
          "default": null,
          "description": "Peer address of the network connection - IP address or Unix domain socket name. Examples:\n\n* 10.1.2.80 * /tmp/my.sock\n\nRequirement level: Recommended",
          "nullable": true,
          "type": "boolean"
        },
        "network.peer.port": {
          "default": null,
          "description": "Peer port number of the network connection. Examples:\n\n* 65123\n\nRequirement level: Recommended",
          "nullable": true,
          "type": "boolean"
        },
        "network.protocol.name": {
          "default": null,
          "description": "OSI application layer or non-OSI equivalent. Examples:\n\n* http * spdy\n\nRequirement level: Recommended: if not default (http).",
          "nullable": true,
          "type": "boolean"
        },
        "network.protocol.version": {
          "default": null,
          "description": "Version of the protocol specified in network.protocol.name. Examples:\n\n* 1.0 * 1.1 * 2 * 3\n\nRequirement level: Recommended",
          "nullable": true,
          "type": "boolean"
        },
        "network.transport": {
          "default": null,
          "description": "OSI transport layer. Examples:\n\n* tcp * udp\n\nRequirement level: Conditionally Required",
          "nullable": true,
          "type": "boolean"
        },
        "network.type": {
          "default": null,
          "description": "OSI network layer or non-OSI equivalent. Examples:\n\n* ipv4 * ipv6\n\nRequirement level: Recommended",
          "nullable": true,
          "type": "boolean"
        },
        "server.address": {
          "default": null,
          "description": "Name of the local HTTP server that received the request. Examples:\n\n* example.com * 10.1.2.80 * /tmp/my.sock\n\nRequirement level: Recommended",
          "nullable": true,
          "type": "boolean"
        },
        "server.port": {
          "default": null,
          "description": "Port of the local HTTP server that received the request. Examples:\n\n* 80 * 8080 * 443\n\nRequirement level: Recommended",
          "nullable": true,
          "type": "boolean"
        },
        "trace_id": {
          "default": null,
          "description": "The OpenTelemetry trace ID. This can be output in logs.",
          "nullable": true,
          "type": "boolean"
        },
        "url.path": {
          "default": null,
          "description": "The URI path component Examples:\n\n* /search\n\nRequirement level: Required",
          "nullable": true,
          "type": "boolean"
        },
        "url.query": {
          "default": null,
          "description": "The URI query component Examples:\n\n* q=OpenTelemetry\n\nRequirement level: Conditionally Required: If and only if one was received/sent.",
          "nullable": true,
          "type": "boolean"
        },
        "url.scheme": {
          "default": null,
          "description": "The URI scheme component identifying the used protocol. Examples:\n\n* http * https\n\nRequirement level: Required",
          "nullable": true,
          "type": "boolean"
        },
        "user_agent.original": {
          "default": null,
          "description": "Value of the HTTP User-Agent header sent by the client. Examples:\n\n* CERN-LineMode/2.15 * libwww/2.17b3\n\nRequirement level: Recommended",
          "nullable": true,
          "type": "boolean"
        }
      },
      "type": "object"
    },
    "RouterConf": {
      "additionalProperties": false,
      "properties": {
        "jwt": {
          "$ref": "#/definitions/JWTConf",
          "description": "#/definitions/JWTConf"
        }
      },
      "required": [
        "jwt"
      ],
      "type": "object"
    },
    "RouterEventsConfig": {
      "additionalProperties": false,
      "properties": {
        "error": {
          "$ref": "#/definitions/StandardEventConfig_for_RouterSelector",
          "description": "#/definitions/StandardEventConfig_for_RouterSelector"
        },
        "request": {
          "$ref": "#/definitions/StandardEventConfig_for_RouterSelector",
          "description": "#/definitions/StandardEventConfig_for_RouterSelector"
        },
        "response": {
          "$ref": "#/definitions/StandardEventConfig_for_RouterSelector",
          "description": "#/definitions/StandardEventConfig_for_RouterSelector"
        }
      },
      "type": "object"
    },
    "RouterInstrumentsConfig": {
      "additionalProperties": false,
      "properties": {
        "http.server.active_requests": {
          "$ref": "#/definitions/DefaultedStandardInstrument_for_ActiveRequestsAttributes",
          "description": "#/definitions/DefaultedStandardInstrument_for_ActiveRequestsAttributes"
        },
        "http.server.request.body.size": {
          "$ref": "#/definitions/DefaultedStandardInstrument_for_extendable_attribute_apollo_router::plugins::telemetry::config_new::attributes::RouterAttributes_apollo_router::plugins::telemetry::config_new::selectors::RouterSelector",
          "description": "#/definitions/DefaultedStandardInstrument_for_extendable_attribute_apollo_router::plugins::telemetry::config_new::attributes::RouterAttributes_apollo_router::plugins::telemetry::config_new::selectors::RouterSelector"
        },
        "http.server.request.duration": {
          "$ref": "#/definitions/DefaultedStandardInstrument_for_extendable_attribute_apollo_router::plugins::telemetry::config_new::attributes::RouterAttributes_apollo_router::plugins::telemetry::config_new::selectors::RouterSelector",
          "description": "#/definitions/DefaultedStandardInstrument_for_extendable_attribute_apollo_router::plugins::telemetry::config_new::attributes::RouterAttributes_apollo_router::plugins::telemetry::config_new::selectors::RouterSelector"
        },
        "http.server.response.body.size": {
          "$ref": "#/definitions/DefaultedStandardInstrument_for_extendable_attribute_apollo_router::plugins::telemetry::config_new::attributes::RouterAttributes_apollo_router::plugins::telemetry::config_new::selectors::RouterSelector",
          "description": "#/definitions/DefaultedStandardInstrument_for_extendable_attribute_apollo_router::plugins::telemetry::config_new::attributes::RouterAttributes_apollo_router::plugins::telemetry::config_new::selectors::RouterSelector"
        }
      },
      "type": "object"
    },
    "RouterRequestConf": {
      "additionalProperties": false,
      "description": "What information is passed to a router request/response stage",
      "properties": {
        "body": {
          "default": false,
          "description": "Send the body",
          "type": "boolean"
        },
        "condition": {
          "$ref": "#/definitions/Condition_for_RouterSelector",
          "description": "#/definitions/Condition_for_RouterSelector",
          "nullable": true
        },
        "context": {
          "default": false,
          "description": "Send the context",
          "type": "boolean"
        },
        "headers": {
          "default": false,
          "description": "Send the headers",
          "type": "boolean"
        },
        "method": {
          "default": false,
          "description": "Send the method",
          "type": "boolean"
        },
        "path": {
          "default": false,
          "description": "Send the path",
          "type": "boolean"
        },
        "sdl": {
          "default": false,
          "description": "Send the SDL",
          "type": "boolean"
        }
      },
      "type": "object"
    },
    "RouterResponseConf": {
      "additionalProperties": false,
      "description": "What information is passed to a router request/response stage",
      "properties": {
        "body": {
          "default": false,
          "description": "Send the body",
          "type": "boolean"
        },
        "condition": {
          "$ref": "#/definitions/Condition_for_RouterSelector",
          "description": "#/definitions/Condition_for_RouterSelector",
          "nullable": true
        },
        "context": {
          "default": false,
          "description": "Send the context",
          "type": "boolean"
        },
        "headers": {
          "default": false,
          "description": "Send the headers",
          "type": "boolean"
        },
        "sdl": {
          "default": false,
          "description": "Send the SDL",
          "type": "boolean"
        },
        "status_code": {
          "default": false,
          "description": "Send the HTTP status",
          "type": "boolean"
        }
      },
      "type": "object"
    },
    "RouterSelector": {
      "anyOf": [
        {
          "additionalProperties": false,
          "description": "A header from the request",
          "properties": {
            "default": {
              "$ref": "#/definitions/AttributeValue",
              "description": "#/definitions/AttributeValue",
              "nullable": true
            },
            "request_header": {
              "description": "The name of the request header.",
              "type": "string"
            }
          },
          "required": [
            "request_header"
          ],
          "type": "object"
        },
        {
          "additionalProperties": false,
          "description": "The request method.",
          "properties": {
            "request_method": {
              "description": "The request method enabled or not",
              "type": "boolean"
            }
          },
          "required": [
            "request_method"
          ],
          "type": "object"
        },
        {
          "additionalProperties": false,
          "description": "A header from the response",
          "properties": {
            "default": {
              "$ref": "#/definitions/AttributeValue",
              "description": "#/definitions/AttributeValue",
              "nullable": true
            },
            "response_header": {
              "description": "The name of the request header.",
              "type": "string"
            }
          },
          "required": [
            "response_header"
          ],
          "type": "object"
        },
        {
          "additionalProperties": false,
          "description": "A status from the response",
          "properties": {
            "response_status": {
              "$ref": "#/definitions/ResponseStatus",
              "description": "#/definitions/ResponseStatus"
            }
          },
          "required": [
            "response_status"
          ],
          "type": "object"
        },
        {
          "additionalProperties": false,
          "description": "The trace ID of the request.",
          "properties": {
            "trace_id": {
              "$ref": "#/definitions/TraceIdFormat",
              "description": "#/definitions/TraceIdFormat"
            }
          },
          "required": [
            "trace_id"
          ],
          "type": "object"
        },
        {
          "additionalProperties": false,
          "description": "Apollo Studio operation id",
          "properties": {
            "studio_operation_id": {
              "description": "Apollo Studio operation id",
              "type": "boolean"
            }
          },
          "required": [
            "studio_operation_id"
          ],
          "type": "object"
        },
        {
          "additionalProperties": false,
          "description": "A value from context.",
          "properties": {
            "default": {
              "$ref": "#/definitions/AttributeValue",
              "description": "#/definitions/AttributeValue",
              "nullable": true
            },
            "response_context": {
              "description": "The response context key.",
              "type": "string"
            }
          },
          "required": [
            "response_context"
          ],
          "type": "object"
        },
        {
          "additionalProperties": false,
          "description": "The operation name from the query.",
          "properties": {
            "default": {
              "description": "Optional default value.",
              "nullable": true,
              "type": "string"
            },
            "operation_name": {
              "$ref": "#/definitions/OperationName",
              "description": "#/definitions/OperationName"
            }
          },
          "required": [
            "operation_name"
          ],
          "type": "object"
        },
        {
          "additionalProperties": false,
          "description": "A value from baggage.",
          "properties": {
            "baggage": {
              "description": "The name of the baggage item.",
              "type": "string"
            },
            "default": {
              "$ref": "#/definitions/AttributeValue",
              "description": "#/definitions/AttributeValue",
              "nullable": true
            }
          },
          "required": [
            "baggage"
          ],
          "type": "object"
        },
        {
          "additionalProperties": false,
          "description": "A value from an environment variable.",
          "properties": {
            "default": {
              "description": "Optional default value.",
              "nullable": true,
              "type": "string"
            },
            "env": {
              "description": "The name of the environment variable",
              "type": "string"
            }
          },
          "required": [
            "env"
          ],
          "type": "object"
        },
        {
          "description": "Deprecated, should not be used anymore, use static field instead",
          "type": "string"
        },
        {
          "additionalProperties": false,
          "properties": {
            "static": {
              "$ref": "#/definitions/AttributeValue",
              "description": "#/definitions/AttributeValue"
            }
          },
          "required": [
            "static"
          ],
          "type": "object"
        },
        {
          "additionalProperties": false,
          "properties": {
            "on_graphql_error": {
              "description": "Boolean set to true if the response body contains graphql error",
              "type": "boolean"
            }
          },
          "required": [
            "on_graphql_error"
          ],
          "type": "object"
        },
        {
          "additionalProperties": false,
          "properties": {
            "error": {
              "$ref": "#/definitions/ErrorRepr",
              "description": "#/definitions/ErrorRepr"
            }
          },
          "required": [
            "error"
          ],
          "type": "object"
        }
      ]
    },
    "RouterShaping": {
      "additionalProperties": false,
      "properties": {
        "global_rate_limit": {
          "$ref": "#/definitions/RateLimitConf",
          "description": "#/definitions/RateLimitConf",
          "nullable": true
        },
        "timeout": {
          "default": null,
          "description": "Enable timeout for incoming requests",
          "type": "string"
        }
      },
      "type": "object"
    },
    "RouterSpans": {
      "additionalProperties": false,
      "properties": {
        "attributes": {
          "$ref": "#/definitions/extendable_attribute_apollo_router::plugins::telemetry::config_new::attributes::RouterAttributes_apollo_router::plugins::telemetry::config_new::conditional::Conditional<apollo_router::plugins::telemetry::config_new::selectors::RouterSelector>",
          "description": "#/definitions/extendable_attribute_apollo_router::plugins::telemetry::config_new::attributes::RouterAttributes_apollo_router::plugins::telemetry::config_new::conditional::Conditional<apollo_router::plugins::telemetry::config_new::selectors::RouterSelector>"
        }
      },
      "type": "object"
    },
    "RouterStage": {
      "properties": {
        "request": {
          "$ref": "#/definitions/RouterRequestConf",
          "description": "#/definitions/RouterRequestConf"
        },
        "response": {
          "$ref": "#/definitions/RouterResponseConf",
          "description": "#/definitions/RouterResponseConf"
        }
      },
      "type": "object"
    },
    "RouterValue": {
      "anyOf": [
        {
          "$ref": "#/definitions/Standard",
          "description": "#/definitions/Standard"
        },
        {
          "$ref": "#/definitions/RouterSelector",
          "description": "#/definitions/RouterSelector"
        }
      ]
    },
    "Sampler": {
      "oneOf": [
        {
          "description": "Always sample",
          "enum": [
            "always_on"
          ],
          "type": "string"
        },
        {
          "description": "Never sample",
          "enum": [
            "always_off"
          ],
          "type": "string"
        }
      ]
    },
    "SamplerOption": {
      "anyOf": [
        {
          "description": "Sample a given fraction. Fractions >= 1 will always sample.",
          "format": "double",
          "type": "number"
        },
        {
          "$ref": "#/definitions/Sampler",
          "description": "#/definitions/Sampler"
        }
      ]
    },
    "Sandbox": {
      "additionalProperties": false,
      "description": "Configuration options pertaining to the sandbox page.",
      "properties": {
        "enabled": {
          "default": false,
          "description": "Set to true to enable sandbox",
          "type": "boolean"
        }
      },
      "type": "object"
    },
    "SelectorOrValue_for_GraphQLSelector": {
      "anyOf": [
        {
          "$ref": "#/definitions/AttributeValue",
          "description": "#/definitions/AttributeValue"
        },
        {
          "$ref": "#/definitions/GraphQLSelector",
          "description": "#/definitions/GraphQLSelector"
        }
      ]
    },
    "SelectorOrValue_for_RouterSelector": {
      "anyOf": [
        {
          "$ref": "#/definitions/AttributeValue",
          "description": "#/definitions/AttributeValue"
        },
        {
          "$ref": "#/definitions/RouterSelector",
          "description": "#/definitions/RouterSelector"
        }
      ]
    },
    "SelectorOrValue_for_SubgraphSelector": {
      "anyOf": [
        {
          "$ref": "#/definitions/AttributeValue",
          "description": "#/definitions/AttributeValue"
        },
        {
          "$ref": "#/definitions/SubgraphSelector",
          "description": "#/definitions/SubgraphSelector"
        }
      ]
    },
    "SelectorOrValue_for_SupergraphSelector": {
      "anyOf": [
        {
          "$ref": "#/definitions/AttributeValue",
          "description": "#/definitions/AttributeValue"
        },
        {
          "$ref": "#/definitions/SupergraphSelector",
          "description": "#/definitions/SupergraphSelector"
        }
      ]
    },
    "SocketEndpoint": {
      "type": "string"
    },
    "Source": {
      "oneOf": [
        {
          "additionalProperties": false,
          "properties": {
            "name": {
              "default": "authorization",
              "description": "HTTP header expected to contain JWT",
              "type": "string"
            },
            "type": {
              "enum": [
                "header"
              ],
              "type": "string"
            },
            "value_prefix": {
              "default": "Bearer",
              "description": "Header value prefix",
              "type": "string"
            }
          },
          "required": [
            "type"
          ],
          "type": "object"
        },
        {
          "additionalProperties": false,
          "properties": {
            "name": {
              "description": "Name of the cookie containing the JWT",
              "type": "string"
            },
            "type": {
              "enum": [
                "cookie"
              ],
              "type": "string"
            }
          },
          "required": [
            "name",
            "type"
          ],
          "type": "object"
        }
      ]
    },
    "SourceConfiguration": {
      "additionalProperties": false,
      "description": "Configuration for a `@source` directive",
      "properties": {
        "max_requests_per_operation": {
          "default": null,
          "description": "The maximum number of requests for this source",
          "format": "uint",
          "minimum": 0.0,
          "nullable": true,
          "type": "integer"
        },
        "override_url": {
          "default": null,
          "description": "Override the `@source(http: {baseURL:})`",
          "format": "uri",
          "nullable": true,
          "type": "string"
        }
      },
      "type": "object"
    },
    "SpanMode": {
      "description": "Span mode to create new or deprecated spans",
      "oneOf": [
        {
          "description": "Keep the request span as root span and deprecated attributes. This option will eventually removed.",
          "enum": [
            "deprecated"
          ],
          "type": "string"
        },
        {
          "description": "Use new OpenTelemetry spec compliant span attributes or preserve existing. This will be the default in future.",
          "enum": [
            "spec_compliant"
          ],
          "type": "string"
        }
      ]
    },
    "Spans": {
      "additionalProperties": false,
      "properties": {
        "default_attribute_requirement_level": {
          "$ref": "#/definitions/DefaultAttributeRequirementLevel",
          "description": "#/definitions/DefaultAttributeRequirementLevel"
        },
        "mode": {
          "$ref": "#/definitions/SpanMode",
          "description": "#/definitions/SpanMode"
        },
        "router": {
          "$ref": "#/definitions/RouterSpans",
          "description": "#/definitions/RouterSpans"
        },
        "subgraph": {
          "$ref": "#/definitions/SubgraphSpans",
          "description": "#/definitions/SubgraphSpans"
        },
        "supergraph": {
          "$ref": "#/definitions/SupergraphSpans",
          "description": "#/definitions/SupergraphSpans"
        }
      },
      "type": "object"
    },
    "Standard": {
      "enum": [
        "duration",
        "unit"
      ],
      "type": "string"
    },
    "StandardEventConfig_for_RouterSelector": {
      "anyOf": [
        {
          "$ref": "#/definitions/EventLevel",
          "description": "#/definitions/EventLevel"
        },
        {
          "properties": {
            "condition": {
              "$ref": "#/definitions/Condition_for_RouterSelector",
              "description": "#/definitions/Condition_for_RouterSelector"
            },
            "level": {
              "$ref": "#/definitions/EventLevel",
              "description": "#/definitions/EventLevel"
            }
          },
          "required": [
            "condition",
            "level"
          ],
          "type": "object"
        }
      ]
    },
    "StandardEventConfig_for_SubgraphSelector": {
      "anyOf": [
        {
          "$ref": "#/definitions/EventLevel",
          "description": "#/definitions/EventLevel"
        },
        {
          "properties": {
            "condition": {
              "$ref": "#/definitions/Condition_for_SubgraphSelector",
              "description": "#/definitions/Condition_for_SubgraphSelector"
            },
            "level": {
              "$ref": "#/definitions/EventLevel",
              "description": "#/definitions/EventLevel"
            }
          },
          "required": [
            "condition",
            "level"
          ],
          "type": "object"
        }
      ]
    },
    "StandardEventConfig_for_SupergraphSelector": {
      "anyOf": [
        {
          "$ref": "#/definitions/EventLevel",
          "description": "#/definitions/EventLevel"
        },
        {
          "properties": {
            "condition": {
              "$ref": "#/definitions/Condition_for_SupergraphSelector",
              "description": "#/definitions/Condition_for_SupergraphSelector"
            },
            "level": {
              "$ref": "#/definitions/EventLevel",
              "description": "#/definitions/EventLevel"
            }
          },
          "required": [
            "condition",
            "level"
          ],
          "type": "object"
        }
      ]
    },
    "StandardUnit": {
      "enum": [
        "unit"
      ],
      "type": "string"
    },
    "StdOut": {
      "additionalProperties": false,
      "properties": {
        "enabled": {
          "default": true,
          "description": "Set to true to log to stdout.",
          "type": "boolean"
        },
        "format": {
          "$ref": "#/definitions/logging_format",
          "description": "#/definitions/logging_format"
        },
        "rate_limit": {
          "$ref": "#/definitions/RateLimit",
          "description": "#/definitions/RateLimit"
        },
        "tty_format": {
          "$ref": "#/definitions/logging_format",
          "description": "#/definitions/logging_format",
          "nullable": true
        }
      },
      "type": "object"
    },
    "StrategyConfig": {
      "description": "Algorithm for calculating the cost of an incoming query.",
      "oneOf": [
        {
          "additionalProperties": false,
          "description": "A simple, statically-defined cost mapping for operations and types.\n\nOperation costs: - Mutation: 10 - Query: 0 - Subscription 0\n\nType costs: - Object: 1 - Interface: 1 - Union: 1 - Scalar: 0 - Enum: 0",
          "properties": {
            "static_estimated": {
              "additionalProperties": false,
              "properties": {
                "list_size": {
                  "description": "The assumed length of lists returned by the operation.",
                  "format": "uint32",
                  "minimum": 0.0,
                  "type": "integer"
                },
                "max": {
                  "description": "The maximum cost of a query",
                  "format": "double",
                  "type": "number"
                }
              },
              "required": [
                "list_size",
                "max"
              ],
              "type": "object"
            }
          },
          "required": [
            "static_estimated"
          ],
          "type": "object"
        },
        {
          "additionalProperties": false,
          "properties": {
            "test": {
              "additionalProperties": false,
              "properties": {
                "error": {
                  "$ref": "#/definitions/TestError",
                  "description": "#/definitions/TestError"
                },
                "stage": {
                  "$ref": "#/definitions/TestStage",
                  "description": "#/definitions/TestStage"
                }
              },
              "required": [
                "error",
                "stage"
              ],
              "type": "object"
            }
          },
          "required": [
            "test"
          ],
          "type": "object"
        }
      ]
    },
    "Subgraph": {
      "additionalProperties": false,
      "description": "Per subgraph configuration for entity caching",
      "properties": {
        "enabled": {
          "default": true,
          "description": "activates caching for this subgraph, overrides the global configuration",
          "type": "boolean"
        },
        "invalidation": {
          "$ref": "#/definitions/SubgraphInvalidationConfig",
          "description": "#/definitions/SubgraphInvalidationConfig",
          "nullable": true
        },
        "private_id": {
          "default": null,
          "description": "Context key used to separate cache sections per user",
          "nullable": true,
          "type": "string"
        },
        "redis": {
          "$ref": "#/definitions/RedisCache",
          "description": "#/definitions/RedisCache",
          "nullable": true
        },
        "ttl": {
          "$ref": "#/definitions/Ttl",
          "description": "#/definitions/Ttl",
          "nullable": true
        }
      },
      "type": "object"
    },
    "SubgraphApq": {
      "additionalProperties": false,
      "description": "Subgraph level Automatic Persisted Queries (APQ) configuration",
      "properties": {
        "enabled": {
          "default": false,
          "description": "Enable",
          "type": "boolean"
        }
      },
      "type": "object"
    },
    "SubgraphAttributes": {
      "additionalProperties": false,
      "properties": {
        "subgraph.graphql.document": {
          "default": null,
          "description": "The GraphQL document being executed. Examples:\n\n* `query findBookById { bookById(id: ?) { name } }`\n\nRequirement level: Recommended",
          "nullable": true,
          "type": "boolean"
        },
        "subgraph.graphql.operation.name": {
          "default": null,
          "description": "The name of the operation being executed. Examples:\n\n* findBookById\n\nRequirement level: Recommended",
          "nullable": true,
          "type": "boolean"
        },
        "subgraph.graphql.operation.type": {
          "default": null,
          "description": "The type of the operation being executed. Examples:\n\n* query * subscription * mutation\n\nRequirement level: Recommended",
          "nullable": true,
          "type": "boolean"
        },
        "subgraph.name": {
          "default": null,
          "description": "The name of the subgraph Examples:\n\n* products\n\nRequirement level: Required",
          "nullable": true,
          "type": "boolean"
        }
      },
      "type": "object"
    },
    "SubgraphAttributesConf": {
      "additionalProperties": false,
      "description": "Configuration to add custom attributes/labels on metrics to subgraphs",
      "properties": {
        "all": {
          "$ref": "#/definitions/AttributesForwardConf",
          "description": "#/definitions/AttributesForwardConf"
        },
        "subgraphs": {
          "additionalProperties": {
            "$ref": "#/definitions/AttributesForwardConf",
            "description": "#/definitions/AttributesForwardConf"
          },
          "description": "Attributes per subgraph",
          "type": "object"
        }
      },
      "type": "object"
    },
    "SubgraphConfiguration_for_CommonBatchingConfig": {
      "description": "Configuration options pertaining to the subgraph server component.",
      "properties": {
        "all": {
          "$ref": "#/definitions/CommonBatchingConfig",
          "description": "#/definitions/CommonBatchingConfig"
        },
        "subgraphs": {
          "additionalProperties": {
            "$ref": "#/definitions/CommonBatchingConfig",
            "description": "#/definitions/CommonBatchingConfig"
          },
          "default": {},
          "description": "per subgraph options",
          "type": "object"
        }
      },
      "type": "object"
    },
    "SubgraphConfiguration_for_Subgraph": {
      "description": "Configuration options pertaining to the subgraph server component.",
      "properties": {
        "all": {
          "$ref": "#/definitions/Subgraph",
          "description": "#/definitions/Subgraph"
        },
        "subgraphs": {
          "additionalProperties": {
            "$ref": "#/definitions/Subgraph",
            "description": "#/definitions/Subgraph"
          },
          "default": {},
          "description": "per subgraph options",
          "type": "object"
        }
      },
      "type": "object"
    },
    "SubgraphConfiguration_for_SubgraphApq": {
      "description": "Configuration options pertaining to the subgraph server component.",
      "properties": {
        "all": {
          "$ref": "#/definitions/SubgraphApq",
          "description": "#/definitions/SubgraphApq"
        },
        "subgraphs": {
          "additionalProperties": {
            "$ref": "#/definitions/SubgraphApq",
            "description": "#/definitions/SubgraphApq"
          },
          "default": {},
          "description": "per subgraph options",
          "type": "object"
        }
      },
      "type": "object"
    },
    "SubgraphConfiguration_for_TlsClient": {
      "description": "Configuration options pertaining to the subgraph server component.",
      "properties": {
        "all": {
          "$ref": "#/definitions/TlsClient",
          "description": "#/definitions/TlsClient"
        },
        "subgraphs": {
          "additionalProperties": {
            "$ref": "#/definitions/TlsClient",
            "description": "#/definitions/TlsClient"
          },
          "default": {},
          "description": "per subgraph options",
          "type": "object"
        }
      },
      "type": "object"
    },
    "SubgraphConnectorConfiguration": {
      "additionalProperties": false,
      "description": "Configuration for a connector subgraph",
      "properties": {
        "$config": {
          "additionalProperties": true,
          "default": {},
          "description": "Other values that can be used by connectors via `{$config.<key>}`",
          "type": "object"
        },
        "sources": {
          "additionalProperties": {
            "$ref": "#/definitions/SourceConfiguration",
            "description": "#/definitions/SourceConfiguration"
          },
          "default": {},
          "description": "A map of `@source(name:)` to configuration for that source",
          "type": "object"
        }
      },
      "type": "object"
    },
    "SubgraphErrorConfig": {
      "additionalProperties": false,
      "properties": {
        "all": {
          "$ref": "#/definitions/ErrorConfiguration",
          "description": "#/definitions/ErrorConfiguration"
        },
        "subgraphs": {
          "additionalProperties": {
            "$ref": "#/definitions/ErrorConfiguration",
            "description": "#/definitions/ErrorConfiguration"
          },
          "description": "Handling of errors coming from specified subgraphs",
          "type": "object"
        }
      },
      "type": "object"
    },
    "SubgraphEventsConfig": {
      "additionalProperties": false,
      "properties": {
        "error": {
          "$ref": "#/definitions/StandardEventConfig_for_SubgraphSelector",
          "description": "#/definitions/StandardEventConfig_for_SubgraphSelector"
        },
        "request": {
          "$ref": "#/definitions/StandardEventConfig_for_SubgraphSelector",
          "description": "#/definitions/StandardEventConfig_for_SubgraphSelector"
        },
        "response": {
          "$ref": "#/definitions/StandardEventConfig_for_SubgraphSelector",
          "description": "#/definitions/StandardEventConfig_for_SubgraphSelector"
        }
      },
      "type": "object"
    },
    "SubgraphInstrumentsConfig": {
      "additionalProperties": false,
      "properties": {
        "http.client.request.body.size": {
          "$ref": "#/definitions/DefaultedStandardInstrument_for_extendable_attribute_apollo_router::plugins::telemetry::config_new::attributes::SubgraphAttributes_apollo_router::plugins::telemetry::config_new::selectors::SubgraphSelector",
          "description": "#/definitions/DefaultedStandardInstrument_for_extendable_attribute_apollo_router::plugins::telemetry::config_new::attributes::SubgraphAttributes_apollo_router::plugins::telemetry::config_new::selectors::SubgraphSelector"
        },
        "http.client.request.duration": {
          "$ref": "#/definitions/DefaultedStandardInstrument_for_extendable_attribute_apollo_router::plugins::telemetry::config_new::attributes::SubgraphAttributes_apollo_router::plugins::telemetry::config_new::selectors::SubgraphSelector",
          "description": "#/definitions/DefaultedStandardInstrument_for_extendable_attribute_apollo_router::plugins::telemetry::config_new::attributes::SubgraphAttributes_apollo_router::plugins::telemetry::config_new::selectors::SubgraphSelector"
        },
        "http.client.response.body.size": {
          "$ref": "#/definitions/DefaultedStandardInstrument_for_extendable_attribute_apollo_router::plugins::telemetry::config_new::attributes::SubgraphAttributes_apollo_router::plugins::telemetry::config_new::selectors::SubgraphSelector",
          "description": "#/definitions/DefaultedStandardInstrument_for_extendable_attribute_apollo_router::plugins::telemetry::config_new::attributes::SubgraphAttributes_apollo_router::plugins::telemetry::config_new::selectors::SubgraphSelector"
        }
      },
      "type": "object"
    },
    "SubgraphInvalidationConfig": {
      "additionalProperties": false,
      "properties": {
        "enabled": {
          "default": false,
          "description": "Enable the invalidation",
          "type": "boolean"
        },
        "shared_key": {
          "default": "",
          "description": "Shared key needed to request the invalidation endpoint",
          "type": "string"
        }
      },
      "type": "object"
    },
    "SubgraphPassthroughMode": {
      "additionalProperties": false,
      "properties": {
        "all": {
          "$ref": "#/definitions/WebSocketConfiguration",
          "description": "#/definitions/WebSocketConfiguration",
          "nullable": true
        },
        "subgraphs": {
          "additionalProperties": {
            "$ref": "#/definitions/WebSocketConfiguration",
            "description": "#/definitions/WebSocketConfiguration"
          },
          "default": {},
          "description": "Configuration for specific subgraphs",
          "type": "object"
        }
      },
      "type": "object"
    },
    "SubgraphQuery": {
      "oneOf": [
        {
          "description": "The raw query kind.",
          "enum": [
            "string"
          ],
          "type": "string"
        }
      ]
    },
    "SubgraphRequestConf": {
      "additionalProperties": false,
      "description": "What information is passed to a subgraph request/response stage",
      "properties": {
        "body": {
          "default": false,
          "description": "Send the body",
          "type": "boolean"
        },
        "condition": {
          "$ref": "#/definitions/Condition_for_SubgraphSelector",
          "description": "#/definitions/Condition_for_SubgraphSelector",
          "nullable": true
        },
        "context": {
          "default": false,
          "description": "Send the context",
          "type": "boolean"
        },
        "headers": {
          "default": false,
          "description": "Send the headers",
          "type": "boolean"
        },
        "method": {
          "default": false,
          "description": "Send the method URI",
          "type": "boolean"
        },
        "service_name": {
          "default": false,
          "description": "Send the service name",
          "type": "boolean"
        },
        "uri": {
          "default": false,
          "description": "Send the subgraph URI",
          "type": "boolean"
        }
      },
      "type": "object"
    },
    "SubgraphResponseConf": {
      "additionalProperties": false,
      "description": "What information is passed to a subgraph request/response stage",
      "properties": {
        "body": {
          "default": false,
          "description": "Send the body",
          "type": "boolean"
        },
        "condition": {
          "$ref": "#/definitions/Condition_for_SubgraphSelector",
          "description": "#/definitions/Condition_for_SubgraphSelector",
          "nullable": true
        },
        "context": {
          "default": false,
          "description": "Send the context",
          "type": "boolean"
        },
        "headers": {
          "default": false,
          "description": "Send the headers",
          "type": "boolean"
        },
        "service_name": {
          "default": false,
          "description": "Send the service name",
          "type": "boolean"
        },
        "status_code": {
          "default": false,
          "description": "Send the http status",
          "type": "boolean"
        }
      },
      "type": "object"
    },
    "SubgraphSelector": {
      "anyOf": [
        {
          "additionalProperties": false,
          "properties": {
            "default": {
              "description": "Optional default value.",
              "nullable": true,
              "type": "string"
            },
            "subgraph_operation_name": {
              "$ref": "#/definitions/OperationName",
              "description": "#/definitions/OperationName"
            }
          },
          "required": [
            "subgraph_operation_name"
          ],
          "type": "object"
        },
        {
          "additionalProperties": false,
          "properties": {
            "subgraph_operation_kind": {
              "$ref": "#/definitions/OperationKind",
              "description": "#/definitions/OperationKind"
            }
          },
          "required": [
            "subgraph_operation_kind"
          ],
          "type": "object"
        },
        {
          "additionalProperties": false,
          "properties": {
            "subgraph_name": {
              "description": "The subgraph name",
              "type": "boolean"
            }
          },
          "required": [
            "subgraph_name"
          ],
          "type": "object"
        },
        {
          "additionalProperties": false,
          "properties": {
            "default": {
              "description": "Optional default value.",
              "nullable": true,
              "type": "string"
            },
            "subgraph_query": {
              "$ref": "#/definitions/SubgraphQuery",
              "description": "#/definitions/SubgraphQuery"
            }
          },
          "required": [
            "subgraph_query"
          ],
          "type": "object"
        },
        {
          "additionalProperties": false,
          "properties": {
            "default": {
              "$ref": "#/definitions/AttributeValue",
              "description": "#/definitions/AttributeValue",
              "nullable": true
            },
            "subgraph_query_variable": {
              "description": "The name of a subgraph query variable.",
              "type": "string"
            }
          },
          "required": [
            "subgraph_query_variable"
          ],
          "type": "object"
        },
        {
          "additionalProperties": false,
          "description": "Deprecated, use SubgraphResponseData and SubgraphResponseError instead",
          "properties": {
            "default": {
              "$ref": "#/definitions/AttributeValue",
              "description": "#/definitions/AttributeValue",
              "nullable": true
            },
            "subgraph_response_body": {
              "description": "The subgraph response body json path.",
              "type": "string"
            }
          },
          "required": [
            "subgraph_response_body"
          ],
          "type": "object"
        },
        {
          "additionalProperties": false,
          "properties": {
            "default": {
              "$ref": "#/definitions/AttributeValue",
              "description": "#/definitions/AttributeValue",
              "nullable": true
            },
            "subgraph_response_data": {
              "description": "The subgraph response body json path.",
              "type": "string"
            }
          },
          "required": [
            "subgraph_response_data"
          ],
          "type": "object"
        },
        {
          "additionalProperties": false,
          "properties": {
            "default": {
              "$ref": "#/definitions/AttributeValue",
              "description": "#/definitions/AttributeValue",
              "nullable": true
            },
            "subgraph_response_errors": {
              "description": "The subgraph response body json path.",
              "type": "string"
            }
          },
          "required": [
            "subgraph_response_errors"
          ],
          "type": "object"
        },
        {
          "additionalProperties": false,
          "properties": {
            "default": {
              "description": "Optional default value.",
              "nullable": true,
              "type": "string"
            },
            "subgraph_request_header": {
              "description": "The name of a subgraph request header.",
              "type": "string"
            }
          },
          "required": [
            "subgraph_request_header"
          ],
          "type": "object"
        },
        {
          "additionalProperties": false,
          "properties": {
            "default": {
              "description": "Optional default value.",
              "nullable": true,
              "type": "string"
            },
            "subgraph_response_header": {
              "description": "The name of a subgraph response header.",
              "type": "string"
            }
          },
          "required": [
            "subgraph_response_header"
          ],
          "type": "object"
        },
        {
          "additionalProperties": false,
          "properties": {
            "subgraph_response_status": {
              "$ref": "#/definitions/ResponseStatus",
              "description": "#/definitions/ResponseStatus"
            }
          },
          "required": [
            "subgraph_response_status"
          ],
          "type": "object"
        },
        {
          "additionalProperties": false,
          "properties": {
            "default": {
              "description": "Optional default value.",
              "nullable": true,
              "type": "string"
            },
            "supergraph_operation_name": {
              "$ref": "#/definitions/OperationName",
              "description": "#/definitions/OperationName"
            }
          },
          "required": [
            "supergraph_operation_name"
          ],
          "type": "object"
        },
        {
          "additionalProperties": false,
          "properties": {
            "supergraph_operation_kind": {
              "$ref": "#/definitions/OperationKind",
              "description": "#/definitions/OperationKind"
            }
          },
          "required": [
            "supergraph_operation_kind"
          ],
          "type": "object"
        },
        {
          "additionalProperties": false,
          "properties": {
            "default": {
              "description": "Optional default value.",
              "nullable": true,
              "type": "string"
            },
            "supergraph_query": {
              "$ref": "#/definitions/Query",
              "description": "#/definitions/Query"
            }
          },
          "required": [
            "supergraph_query"
          ],
          "type": "object"
        },
        {
          "additionalProperties": false,
          "properties": {
            "default": {
              "$ref": "#/definitions/AttributeValue",
              "description": "#/definitions/AttributeValue",
              "nullable": true
            },
            "supergraph_query_variable": {
              "description": "The supergraph query variable name.",
              "type": "string"
            }
          },
          "required": [
            "supergraph_query_variable"
          ],
          "type": "object"
        },
        {
          "additionalProperties": false,
          "properties": {
            "default": {
              "description": "Optional default value.",
              "nullable": true,
              "type": "string"
            },
            "supergraph_request_header": {
              "description": "The supergraph request header name.",
              "type": "string"
            }
          },
          "required": [
            "supergraph_request_header"
          ],
          "type": "object"
        },
        {
          "additionalProperties": false,
          "properties": {
            "default": {
              "$ref": "#/definitions/AttributeValue",
              "description": "#/definitions/AttributeValue",
              "nullable": true
            },
            "request_context": {
              "description": "The request context key.",
              "type": "string"
            }
          },
          "required": [
            "request_context"
          ],
          "type": "object"
        },
        {
          "additionalProperties": false,
          "properties": {
            "default": {
              "$ref": "#/definitions/AttributeValue",
              "description": "#/definitions/AttributeValue",
              "nullable": true
            },
            "response_context": {
              "description": "The response context key.",
              "type": "string"
            }
          },
          "required": [
            "response_context"
          ],
          "type": "object"
        },
        {
          "additionalProperties": false,
          "properties": {
            "subgraph_on_graphql_error": {
              "description": "Boolean set to true if the response body contains graphql error",
              "type": "boolean"
            }
          },
          "required": [
            "subgraph_on_graphql_error"
          ],
          "type": "object"
        },
        {
          "additionalProperties": false,
          "properties": {
            "baggage": {
              "description": "The name of the baggage item.",
              "type": "string"
            },
            "default": {
              "$ref": "#/definitions/AttributeValue",
              "description": "#/definitions/AttributeValue",
              "nullable": true
            }
          },
          "required": [
            "baggage"
          ],
          "type": "object"
        },
        {
          "additionalProperties": false,
          "properties": {
            "default": {
              "description": "Optional default value.",
              "nullable": true,
              "type": "string"
            },
            "env": {
              "description": "The name of the environment variable",
              "type": "string"
            }
          },
          "required": [
            "env"
          ],
          "type": "object"
        },
        {
          "description": "Deprecated, should not be used anymore, use static field instead",
          "type": "string"
        },
        {
          "additionalProperties": false,
          "properties": {
            "static": {
              "$ref": "#/definitions/AttributeValue",
              "description": "#/definitions/AttributeValue"
            }
          },
          "required": [
            "static"
          ],
          "type": "object"
        },
        {
          "additionalProperties": false,
          "properties": {
            "error": {
              "$ref": "#/definitions/ErrorRepr",
              "description": "#/definitions/ErrorRepr"
            }
          },
          "required": [
            "error"
          ],
          "type": "object"
        },
        {
          "additionalProperties": false,
          "properties": {
            "cache": {
              "$ref": "#/definitions/CacheKind",
              "description": "#/definitions/CacheKind"
            },
            "entity_type": {
              "$ref": "#/definitions/EntityType",
              "description": "#/definitions/EntityType",
              "nullable": true
            }
          },
          "required": [
            "cache"
          ],
          "type": "object"
        }
      ]
    },
    "SubgraphShaping": {
      "additionalProperties": false,
      "description": "Traffic shaping options",
      "properties": {
        "compression": {
          "$ref": "#/definitions/Compression",
          "description": "#/definitions/Compression",
          "nullable": true
        },
        "deduplicate_query": {
          "description": "Enable query deduplication",
          "nullable": true,
          "type": "boolean"
        },
        "experimental_http2": {
          "$ref": "#/definitions/Http2Config",
          "description": "#/definitions/Http2Config",
          "nullable": true
        },
        "experimental_retry": {
          "$ref": "#/definitions/RetryConfig",
          "description": "#/definitions/RetryConfig",
          "nullable": true
        },
        "global_rate_limit": {
          "$ref": "#/definitions/RateLimitConf",
          "description": "#/definitions/RateLimitConf",
          "nullable": true
        },
        "timeout": {
          "default": null,
          "description": "Enable timeout for incoming requests",
          "type": "string"
        }
      },
      "type": "object"
    },
    "SubgraphSpans": {
      "additionalProperties": false,
      "properties": {
        "attributes": {
          "$ref": "#/definitions/extendable_attribute_apollo_router::plugins::telemetry::config_new::attributes::SubgraphAttributes_apollo_router::plugins::telemetry::config_new::conditional::Conditional<apollo_router::plugins::telemetry::config_new::selectors::SubgraphSelector>",
          "description": "#/definitions/extendable_attribute_apollo_router::plugins::telemetry::config_new::attributes::SubgraphAttributes_apollo_router::plugins::telemetry::config_new::conditional::Conditional<apollo_router::plugins::telemetry::config_new::selectors::SubgraphSelector>"
        }
      },
      "type": "object"
    },
    "SubgraphStage": {
      "additionalProperties": false,
      "description": "What information is passed to a subgraph request/response stage",
      "properties": {
        "request": {
          "$ref": "#/definitions/SubgraphRequestConf",
          "description": "#/definitions/SubgraphRequestConf"
        },
        "response": {
          "$ref": "#/definitions/SubgraphResponseConf",
          "description": "#/definitions/SubgraphResponseConf"
        }
      },
      "type": "object"
    },
    "SubgraphStages": {
      "additionalProperties": false,
      "description": "What information is passed to a subgraph request/response stage",
      "properties": {
        "all": {
          "$ref": "#/definitions/SubgraphStage",
          "description": "#/definitions/SubgraphStage"
        }
      },
      "type": "object"
    },
    "SubgraphValue": {
      "anyOf": [
        {
          "$ref": "#/definitions/Standard",
          "description": "#/definitions/Standard"
        },
        {
          "$ref": "#/definitions/SubgraphSelector",
          "description": "#/definitions/SubgraphSelector"
        }
      ]
    },
    "SubscriptionConfig": {
      "additionalProperties": false,
      "description": "Subscriptions configuration",
      "properties": {
        "enable_deduplication": {
          "default": true,
          "description": "Enable the deduplication of subscription (for example if we detect the exact same request to subgraph we won't open a new websocket to the subgraph in passthrough mode) (default: true)",
          "type": "boolean"
        },
        "enabled": {
          "default": true,
          "description": "Enable subscription",
          "type": "boolean"
        },
        "max_opened_subscriptions": {
          "default": null,
          "description": "This is a limit to only have maximum X opened subscriptions at the same time. By default if it's not set there is no limit.",
          "format": "uint",
          "minimum": 0.0,
          "nullable": true,
          "type": "integer"
        },
        "mode": {
          "$ref": "#/definitions/SubscriptionModeConfig",
          "description": "#/definitions/SubscriptionModeConfig"
        },
        "queue_capacity": {
          "default": null,
          "description": "It represent the capacity of the in memory queue to know how many events we can keep in a buffer",
          "format": "uint",
          "minimum": 0.0,
          "nullable": true,
          "type": "integer"
        }
      },
      "type": "object"
    },
    "SubscriptionModeConfig": {
      "additionalProperties": false,
      "properties": {
        "callback": {
          "$ref": "#/definitions/CallbackMode",
          "description": "#/definitions/CallbackMode",
          "nullable": true
        },
        "passthrough": {
          "$ref": "#/definitions/SubgraphPassthroughMode",
          "description": "#/definitions/SubgraphPassthroughMode",
          "nullable": true
        }
      },
      "type": "object"
    },
    "Supergraph": {
      "additionalProperties": false,
      "description": "Configuration options pertaining to the supergraph server component.",
      "properties": {
        "defer_support": {
          "default": true,
          "description": "Set to false to disable defer support",
          "type": "boolean"
        },
        "early_cancel": {
          "default": false,
          "description": "abort request handling when the client drops the connection. Default: false. When set to true, some parts of the request pipeline like telemetry will not work properly, but request handling will stop immediately when the client connection is closed.",
          "type": "boolean"
        },
        "experimental_log_on_broken_pipe": {
          "default": false,
          "description": "Log a message if the client closes the connection before the response is sent. Default: false.",
          "type": "boolean"
        },
        "experimental_reuse_query_fragments": {
          "default": null,
          "description": "Enable reuse of query fragments Default: depends on the federation version",
          "nullable": true,
          "type": "boolean"
        },
        "generate_query_fragments": {
          "default": false,
          "description": "Enable QP generation of fragments for subgraph requests Default: false",
          "type": "boolean"
        },
        "introspection": {
          "default": false,
          "description": "Enable introspection Default: false",
          "type": "boolean"
        },
        "listen": {
          "$ref": "#/definitions/ListenAddr",
          "description": "#/definitions/ListenAddr"
        },
        "path": {
          "default": "/",
          "description": "The HTTP path on which GraphQL requests will be served. default: \"/\"",
          "type": "string"
        },
        "query_planning": {
          "$ref": "#/definitions/QueryPlanning",
          "description": "#/definitions/QueryPlanning"
        }
      },
      "type": "object"
    },
    "SupergraphAttributes": {
      "additionalProperties": false,
      "description": "Attributes for Cost",
      "properties": {
        "cost.actual": {
          "default": null,
          "description": "The actual cost of the operation using the currently configured cost model",
          "nullable": true,
          "type": "boolean"
        },
        "cost.delta": {
          "default": null,
          "description": "The delta (estimated - actual) cost of the operation using the currently configured cost model",
          "nullable": true,
          "type": "boolean"
        },
        "cost.estimated": {
          "default": null,
          "description": "The estimated cost of the operation using the currently configured cost model",
          "nullable": true,
          "type": "boolean"
        },
        "cost.result": {
          "default": null,
          "description": "The cost result, this is an error code returned by the cost calculation or COST_OK",
          "nullable": true,
          "type": "boolean"
        },
        "graphql.document": {
          "default": null,
          "description": "The GraphQL document being executed. Examples:\n\n* `query findBookById { bookById(id: ?) { name } }`\n\nRequirement level: Recommended",
          "nullable": true,
          "type": "boolean"
        },
        "graphql.operation.name": {
          "default": null,
          "description": "The name of the operation being executed. Examples:\n\n* findBookById\n\nRequirement level: Recommended",
          "nullable": true,
          "type": "boolean"
        },
        "graphql.operation.type": {
          "default": null,
          "description": "The type of the operation being executed. Examples:\n\n* query * subscription * mutation\n\nRequirement level: Recommended",
          "nullable": true,
          "type": "boolean"
        }
      },
      "type": "object"
    },
    "SupergraphEventsConfig": {
      "additionalProperties": false,
      "properties": {
        "error": {
          "$ref": "#/definitions/StandardEventConfig_for_SupergraphSelector",
          "description": "#/definitions/StandardEventConfig_for_SupergraphSelector"
        },
        "request": {
          "$ref": "#/definitions/StandardEventConfig_for_SupergraphSelector",
          "description": "#/definitions/StandardEventConfig_for_SupergraphSelector"
        },
        "response": {
          "$ref": "#/definitions/StandardEventConfig_for_SupergraphSelector",
          "description": "#/definitions/StandardEventConfig_for_SupergraphSelector"
        }
      },
      "type": "object"
    },
    "SupergraphInstrumentsConfig": {
      "additionalProperties": false,
      "properties": {
        "cost.actual": {
          "$ref": "#/definitions/DefaultedStandardInstrument_for_extendable_attribute_apollo_router::plugins::telemetry::config_new::attributes::SupergraphAttributes_apollo_router::plugins::telemetry::config_new::selectors::SupergraphSelector",
          "description": "#/definitions/DefaultedStandardInstrument_for_extendable_attribute_apollo_router::plugins::telemetry::config_new::attributes::SupergraphAttributes_apollo_router::plugins::telemetry::config_new::selectors::SupergraphSelector"
        },
        "cost.delta": {
          "$ref": "#/definitions/DefaultedStandardInstrument_for_extendable_attribute_apollo_router::plugins::telemetry::config_new::attributes::SupergraphAttributes_apollo_router::plugins::telemetry::config_new::selectors::SupergraphSelector",
          "description": "#/definitions/DefaultedStandardInstrument_for_extendable_attribute_apollo_router::plugins::telemetry::config_new::attributes::SupergraphAttributes_apollo_router::plugins::telemetry::config_new::selectors::SupergraphSelector"
        },
        "cost.estimated": {
          "$ref": "#/definitions/DefaultedStandardInstrument_for_extendable_attribute_apollo_router::plugins::telemetry::config_new::attributes::SupergraphAttributes_apollo_router::plugins::telemetry::config_new::selectors::SupergraphSelector",
          "description": "#/definitions/DefaultedStandardInstrument_for_extendable_attribute_apollo_router::plugins::telemetry::config_new::attributes::SupergraphAttributes_apollo_router::plugins::telemetry::config_new::selectors::SupergraphSelector"
        }
      },
      "type": "object"
    },
    "SupergraphRequestConf": {
      "additionalProperties": false,
      "description": "What information is passed to a router request/response stage",
      "properties": {
        "body": {
          "default": false,
          "description": "Send the body",
          "type": "boolean"
        },
        "condition": {
          "$ref": "#/definitions/Condition_for_SupergraphSelector",
          "description": "#/definitions/Condition_for_SupergraphSelector",
          "nullable": true
        },
        "context": {
          "default": false,
          "description": "Send the context",
          "type": "boolean"
        },
        "headers": {
          "default": false,
          "description": "Send the headers",
          "type": "boolean"
        },
        "method": {
          "default": false,
          "description": "Send the method",
          "type": "boolean"
        },
        "sdl": {
          "default": false,
          "description": "Send the SDL",
          "type": "boolean"
        }
      },
      "type": "object"
    },
    "SupergraphResponseConf": {
      "additionalProperties": false,
      "description": "What information is passed to a router request/response stage",
      "properties": {
        "body": {
          "default": false,
          "description": "Send the body",
          "type": "boolean"
        },
        "condition": {
          "$ref": "#/definitions/Condition_for_SupergraphSelector",
          "description": "#/definitions/Condition_for_SupergraphSelector",
          "nullable": true
        },
        "context": {
          "default": false,
          "description": "Send the context",
          "type": "boolean"
        },
        "headers": {
          "default": false,
          "description": "Send the headers",
          "type": "boolean"
        },
        "sdl": {
          "default": false,
          "description": "Send the SDL",
          "type": "boolean"
        },
        "status_code": {
          "default": false,
          "description": "Send the HTTP status",
          "type": "boolean"
        }
      },
      "type": "object"
    },
    "SupergraphSelector": {
      "anyOf": [
        {
          "additionalProperties": false,
          "properties": {
            "default": {
              "description": "Optional default value.",
              "nullable": true,
              "type": "string"
            },
            "operation_name": {
              "$ref": "#/definitions/OperationName",
              "description": "#/definitions/OperationName"
            }
          },
          "required": [
            "operation_name"
          ],
          "type": "object"
        },
        {
          "additionalProperties": false,
          "properties": {
            "operation_kind": {
              "$ref": "#/definitions/OperationKind",
              "description": "#/definitions/OperationKind"
            }
          },
          "required": [
            "operation_kind"
          ],
          "type": "object"
        },
        {
          "additionalProperties": false,
          "properties": {
            "default": {
              "description": "Optional default value.",
              "nullable": true,
              "type": "string"
            },
            "query": {
              "$ref": "#/definitions/Query",
              "description": "#/definitions/Query"
            }
          },
          "required": [
            "query"
          ],
          "type": "object"
        },
        {
          "additionalProperties": false,
          "properties": {
            "default": {
              "$ref": "#/definitions/AttributeValue",
              "description": "#/definitions/AttributeValue",
              "nullable": true
            },
            "query_variable": {
              "description": "The name of a graphql query variable.",
              "type": "string"
            }
          },
          "required": [
            "query_variable"
          ],
          "type": "object"
        },
        {
          "additionalProperties": false,
          "properties": {
            "default": {
              "description": "Optional default value.",
              "nullable": true,
              "type": "string"
            },
            "request_header": {
              "description": "The name of the request header.",
              "type": "string"
            }
          },
          "required": [
            "request_header"
          ],
          "type": "object"
        },
        {
          "additionalProperties": false,
          "properties": {
            "default": {
              "description": "Optional default value.",
              "nullable": true,
              "type": "string"
            },
            "response_header": {
              "description": "The name of the response header.",
              "type": "string"
            }
          },
          "required": [
            "response_header"
          ],
          "type": "object"
        },
        {
          "additionalProperties": false,
          "description": "A status from the response",
          "properties": {
            "response_status": {
              "$ref": "#/definitions/ResponseStatus",
              "description": "#/definitions/ResponseStatus"
            }
          },
          "required": [
            "response_status"
          ],
          "type": "object"
        },
        {
          "additionalProperties": false,
          "properties": {
            "default": {
              "$ref": "#/definitions/AttributeValue",
              "description": "#/definitions/AttributeValue",
              "nullable": true
            },
            "request_context": {
              "description": "The request context key.",
              "type": "string"
            }
          },
          "required": [
            "request_context"
          ],
          "type": "object"
        },
        {
          "additionalProperties": false,
          "properties": {
            "default": {
              "$ref": "#/definitions/AttributeValue",
              "description": "#/definitions/AttributeValue",
              "nullable": true
            },
            "response_context": {
              "description": "The response context key.",
              "type": "string"
            }
          },
          "required": [
            "response_context"
          ],
          "type": "object"
        },
        {
          "additionalProperties": false,
          "properties": {
            "default": {
              "$ref": "#/definitions/AttributeValue",
              "description": "#/definitions/AttributeValue",
              "nullable": true
            },
            "response_data": {
              "description": "The supergraph response body json path of the chunks.",
              "type": "string"
            }
          },
          "required": [
            "response_data"
          ],
          "type": "object"
        },
        {
          "additionalProperties": false,
          "properties": {
            "default": {
              "$ref": "#/definitions/AttributeValue",
              "description": "#/definitions/AttributeValue",
              "nullable": true
            },
            "response_errors": {
              "description": "The supergraph response body json path of the chunks.",
              "type": "string"
            }
          },
          "required": [
            "response_errors"
          ],
          "type": "object"
        },
        {
          "additionalProperties": false,
          "properties": {
            "baggage": {
              "description": "The name of the baggage item.",
              "type": "string"
            },
            "default": {
              "$ref": "#/definitions/AttributeValue",
              "description": "#/definitions/AttributeValue",
              "nullable": true
            }
          },
          "required": [
            "baggage"
          ],
          "type": "object"
        },
        {
          "additionalProperties": false,
          "properties": {
            "default": {
              "description": "Optional default value.",
              "nullable": true,
              "type": "string"
            },
            "env": {
              "description": "The name of the environment variable",
              "type": "string"
            }
          },
          "required": [
            "env"
          ],
          "type": "object"
        },
        {
          "description": "Deprecated, should not be used anymore, use static field instead",
          "type": "string"
        },
        {
          "additionalProperties": false,
          "properties": {
            "static": {
              "$ref": "#/definitions/AttributeValue",
              "description": "#/definitions/AttributeValue"
            }
          },
          "required": [
            "static"
          ],
          "type": "object"
        },
        {
          "additionalProperties": false,
          "properties": {
            "on_graphql_error": {
              "description": "Boolean set to true if the response body contains graphql error",
              "type": "boolean"
            }
          },
          "required": [
            "on_graphql_error"
          ],
          "type": "object"
        },
        {
          "additionalProperties": false,
          "properties": {
            "error": {
              "$ref": "#/definitions/ErrorRepr",
              "description": "#/definitions/ErrorRepr"
            }
          },
          "required": [
            "error"
          ],
          "type": "object"
        },
        {
          "additionalProperties": false,
          "description": "Cost attributes",
          "properties": {
            "cost": {
              "$ref": "#/definitions/CostValue",
              "description": "#/definitions/CostValue"
            }
          },
          "required": [
            "cost"
          ],
          "type": "object"
        },
        {
          "additionalProperties": false,
          "description": "Boolean returning true if it's the primary response and not events like subscription events or deferred responses",
          "properties": {
            "is_primary_response": {
              "description": "Boolean returning true if it's the primary response and not events like subscription events or deferred responses",
              "type": "boolean"
            }
          },
          "required": [
            "is_primary_response"
          ],
          "type": "object"
        }
      ]
    },
    "SupergraphSpans": {
      "additionalProperties": false,
      "properties": {
        "attributes": {
          "$ref": "#/definitions/extendable_attribute_apollo_router::plugins::telemetry::config_new::attributes::SupergraphAttributes_apollo_router::plugins::telemetry::config_new::conditional::Conditional<apollo_router::plugins::telemetry::config_new::selectors::SupergraphSelector>",
          "description": "#/definitions/extendable_attribute_apollo_router::plugins::telemetry::config_new::attributes::SupergraphAttributes_apollo_router::plugins::telemetry::config_new::conditional::Conditional<apollo_router::plugins::telemetry::config_new::selectors::SupergraphSelector>"
        }
      },
      "type": "object"
    },
    "SupergraphStage": {
      "properties": {
        "request": {
          "$ref": "#/definitions/SupergraphRequestConf",
          "description": "#/definitions/SupergraphRequestConf"
        },
        "response": {
          "$ref": "#/definitions/SupergraphResponseConf",
          "description": "#/definitions/SupergraphResponseConf"
        }
      },
      "type": "object"
    },
    "SupergraphValue": {
      "anyOf": [
        {
          "$ref": "#/definitions/Standard",
          "description": "#/definitions/Standard"
        },
        {
          "$ref": "#/definitions/Event_for_SupergraphSelector",
          "description": "#/definitions/Event_for_SupergraphSelector"
        },
        {
          "$ref": "#/definitions/SupergraphSelector",
          "description": "#/definitions/SupergraphSelector"
        }
      ]
    },
    "Temporality": {
      "oneOf": [
        {
          "description": "Export cumulative metrics.",
          "enum": [
            "cumulative"
          ],
          "type": "string"
        },
        {
          "description": "Export delta metrics. `Delta` should be used when exporting to DataDog Agent.",
          "enum": [
            "delta"
          ],
          "type": "string"
        }
      ]
    },
    "TestError": {
      "enum": [
        "estimated_cost_too_expensive",
        "actual_cost_too_expensive"
      ],
      "type": "string"
    },
    "TestStage": {
      "enum": [
        "execution_request",
        "execution_response",
        "subgraph_request",
        "subgraph_response"
      ],
      "type": "string"
    },
    "Tls": {
      "additionalProperties": false,
      "description": "TLS related configuration options.",
      "properties": {
        "subgraph": {
          "$ref": "#/definitions/SubgraphConfiguration_for_TlsClient",
          "description": "#/definitions/SubgraphConfiguration_for_TlsClient"
        },
        "supergraph": {
          "$ref": "#/definitions/TlsSupergraph",
          "description": "#/definitions/TlsSupergraph",
          "nullable": true
        }
      },
      "type": "object"
    },
    "TlsClient": {
      "additionalProperties": false,
      "description": "Configuration options pertaining to the subgraph server component.",
      "properties": {
        "certificate_authorities": {
          "default": null,
          "description": "list of certificate authorities in PEM format",
          "nullable": true,
          "type": "string"
        },
        "client_authentication": {
          "$ref": "#/definitions/TlsClientAuth",
          "description": "#/definitions/TlsClientAuth",
          "nullable": true
        }
      },
      "type": "object"
    },
    "TlsClientAuth": {
      "additionalProperties": false,
      "description": "TLS client authentication",
      "properties": {
        "certificate_chain": {
          "description": "list of certificates in PEM format",
          "type": "string",
          "writeOnly": true
        },
        "key": {
          "description": "key in PEM format",
          "type": "string",
          "writeOnly": true
        }
      },
      "required": [
        "certificate_chain",
        "key"
      ],
      "type": "object"
    },
    "TlsSupergraph": {
      "additionalProperties": false,
      "description": "Configuration options pertaining to the supergraph server component.",
      "properties": {
        "certificate": {
          "description": "server certificate in PEM format",
          "type": "string",
          "writeOnly": true
        },
        "certificate_chain": {
          "description": "list of certificate authorities in PEM format",
          "type": "string",
          "writeOnly": true
        },
        "key": {
          "description": "server key in PEM format",
          "type": "string",
          "writeOnly": true
        }
      },
      "required": [
        "certificate",
        "certificate_chain",
        "key"
      ],
      "type": "object"
    },
    "TraceIdFormat": {
      "oneOf": [
        {
          "description": "Format the Trace ID as a hexadecimal number\n\n(e.g. Trace ID 16 -> 00000000000000000000000000000010)",
          "enum": [
            "hexadecimal"
          ],
          "type": "string"
        },
        {
          "description": "Format the Trace ID as a hexadecimal number\n\n(e.g. Trace ID 16 -> 00000000000000000000000000000010)",
          "enum": [
            "open_telemetry"
          ],
          "type": "string"
        },
        {
          "description": "Format the Trace ID as a decimal number\n\n(e.g. Trace ID 16 -> 16)",
          "enum": [
            "decimal"
          ],
          "type": "string"
        },
        {
          "description": "Datadog",
          "enum": [
            "datadog"
          ],
          "type": "string"
        },
        {
          "description": "UUID format with dashes (eg. 67e55044-10b1-426f-9247-bb680e5fe0c8)",
          "enum": [
            "uuid"
          ],
          "type": "string"
        }
      ]
    },
    "Tracing": {
      "additionalProperties": false,
      "description": "Tracing configuration",
      "properties": {
        "common": {
          "$ref": "#/definitions/TracingCommon",
          "description": "#/definitions/TracingCommon"
        },
        "datadog": {
          "$ref": "#/definitions/Config14",
          "description": "#/definitions/Config14"
        },
        "experimental_response_trace_id": {
          "$ref": "#/definitions/ExposeTraceId",
          "description": "#/definitions/ExposeTraceId"
        },
        "jaeger": {
          "$ref": "#/definitions/Config12",
          "description": "#/definitions/Config12"
        },
        "otlp": {
          "$ref": "#/definitions/Config10",
          "description": "#/definitions/Config10"
        },
        "propagation": {
          "$ref": "#/definitions/Propagation",
          "description": "#/definitions/Propagation"
        },
        "zipkin": {
          "$ref": "#/definitions/Config13",
          "description": "#/definitions/Config13"
        }
      },
      "type": "object"
    },
    "TracingCommon": {
      "additionalProperties": false,
      "properties": {
        "max_attributes_per_event": {
          "default": 128,
          "description": "The maximum attributes per event before discarding",
          "format": "uint32",
          "minimum": 0.0,
          "type": "integer"
        },
        "max_attributes_per_link": {
          "default": 128,
          "description": "The maximum attributes per link before discarding",
          "format": "uint32",
          "minimum": 0.0,
          "type": "integer"
        },
        "max_attributes_per_span": {
          "default": 128,
          "description": "The maximum attributes per span before discarding",
          "format": "uint32",
          "minimum": 0.0,
          "type": "integer"
        },
        "max_events_per_span": {
          "default": 128,
          "description": "The maximum events per span before discarding",
          "format": "uint32",
          "minimum": 0.0,
          "type": "integer"
        },
        "max_links_per_span": {
          "default": 128,
          "description": "The maximum links per span before discarding",
          "format": "uint32",
          "minimum": 0.0,
          "type": "integer"
        },
        "parent_based_sampler": {
          "default": true,
          "description": "Whether to use parent based sampling",
          "type": "boolean"
        },
        "resource": {
          "additionalProperties": {
            "$ref": "#/definitions/AttributeValue",
            "description": "#/definitions/AttributeValue"
          },
          "default": {},
          "description": "The Open Telemetry resource",
          "type": "object"
        },
        "sampler": {
          "$ref": "#/definitions/SamplerOption",
          "description": "#/definitions/SamplerOption"
        },
        "service_name": {
          "default": null,
          "description": "The trace service name",
          "nullable": true,
          "type": "string"
        },
        "service_namespace": {
          "default": null,
          "description": "The trace service namespace",
          "nullable": true,
          "type": "string"
        }
      },
      "type": "object"
    },
    "Ttl": {
      "description": "Per subgraph configuration for entity caching",
      "type": "string"
    },
    "TypeName": {
      "oneOf": [
        {
          "description": "The GraphQL type name",
          "enum": [
            "string"
          ],
          "type": "string"
        }
      ]
    },
    "UriEndpoint": {
      "type": "string"
    },
    "WebSocketConfiguration": {
      "additionalProperties": false,
      "description": "WebSocket configuration for a specific subgraph",
      "properties": {
        "heartbeat_interval": {
          "$ref": "#/definitions/HeartbeatInterval",
          "description": "#/definitions/HeartbeatInterval"
        },
        "path": {
          "default": null,
          "description": "Path on which WebSockets are listening",
          "nullable": true,
          "type": "string"
        },
        "protocol": {
          "$ref": "#/definitions/WebSocketProtocol",
          "description": "#/definitions/WebSocketProtocol"
        }
      },
      "type": "object"
    },
    "WebSocketProtocol": {
      "enum": [
        "graphql_ws",
        "graphql_transport_ws"
      ],
      "type": "string"
    },
    "conditional_attribute_apollo_router::plugins::telemetry::config_new::selectors::RouterSelector": {
      "anyOf": [
        {
          "$ref": "#/definitions/RouterSelector",
          "description": "#/definitions/RouterSelector"
        },
        {
          "properties": {
            "condition": {
              "$ref": "#/definitions/Condition_for_RouterSelector",
              "description": "#/definitions/Condition_for_RouterSelector"
            }
          }
        }
      ]
    },
    "conditional_attribute_apollo_router::plugins::telemetry::config_new::selectors::SubgraphSelector": {
      "anyOf": [
        {
          "$ref": "#/definitions/SubgraphSelector",
          "description": "#/definitions/SubgraphSelector"
        },
        {
          "properties": {
            "condition": {
              "$ref": "#/definitions/Condition_for_SubgraphSelector",
              "description": "#/definitions/Condition_for_SubgraphSelector"
            }
          }
        }
      ]
    },
    "conditional_attribute_apollo_router::plugins::telemetry::config_new::selectors::SupergraphSelector": {
      "anyOf": [
        {
          "$ref": "#/definitions/SupergraphSelector",
          "description": "#/definitions/SupergraphSelector"
        },
        {
          "properties": {
            "condition": {
              "$ref": "#/definitions/Condition_for_SupergraphSelector",
              "description": "#/definitions/Condition_for_SupergraphSelector"
            }
          }
        }
      ]
    },
    "extendable_attribute_apollo_router::plugins::telemetry::config_new::attributes::RouterAttributes_apollo_router::plugins::telemetry::config_new::conditional::Conditional<apollo_router::plugins::telemetry::config_new::selectors::RouterSelector>": {
      "additionalProperties": {
        "$ref": "#/definitions/conditional_attribute_apollo_router::plugins::telemetry::config_new::selectors::RouterSelector",
        "description": "#/definitions/conditional_attribute_apollo_router::plugins::telemetry::config_new::selectors::RouterSelector"
      },
      "description": "Common attributes for http server and client. See https://opentelemetry.io/docs/specs/semconv/http/http-spans/#common-attributes",
      "properties": {
        "baggage": {
          "default": null,
          "description": "All key values from trace baggage.",
          "nullable": true,
          "type": "boolean"
        },
        "dd.trace_id": {
          "default": null,
          "description": "The datadog trace ID. This can be output in logs and used to correlate traces in Datadog.",
          "nullable": true,
          "type": "boolean"
        },
        "error.type": {
          "default": null,
          "description": "Describes a class of error the operation ended with. Examples:\n\n* timeout * name_resolution_error * 500\n\nRequirement level: Conditionally Required: If request has ended with an error.",
          "nullable": true,
          "type": "boolean"
        },
        "http.request.body.size": {
          "default": null,
          "description": "The size of the request payload body in bytes. This is the number of bytes transferred excluding headers and is often, but not always, present as the Content-Length header. For requests using transport encoding, this should be the compressed size. Examples:\n\n* 3495\n\nRequirement level: Recommended",
          "nullable": true,
          "type": "boolean"
        },
        "http.request.method": {
          "default": null,
          "description": "HTTP request method. Examples:\n\n* GET * POST * HEAD\n\nRequirement level: Required",
          "nullable": true,
          "type": "boolean"
        },
        "http.response.body.size": {
          "default": null,
          "description": "The size of the response payload body in bytes. This is the number of bytes transferred excluding headers and is often, but not always, present as the Content-Length header. For requests using transport encoding, this should be the compressed size. Examples:\n\n* 3495\n\nRequirement level: Recommended",
          "nullable": true,
          "type": "boolean"
        },
        "http.response.status_code": {
          "default": null,
          "description": "HTTP response status code. Examples:\n\n* 200\n\nRequirement level: Conditionally Required: If and only if one was received/sent.",
          "nullable": true,
          "type": "boolean"
        },
        "http.route": {
          "default": null,
          "description": "The matched route (path template in the format used by the respective server framework). Examples:\n\n* /graphql\n\nRequirement level: Conditionally Required: If and only if it’s available",
          "nullable": true,
          "type": "boolean"
        },
        "network.local.address": {
          "default": null,
          "description": "Local socket address. Useful in case of a multi-IP host. Examples:\n\n* 10.1.2.80 * /tmp/my.sock\n\nRequirement level: Opt-In",
          "nullable": true,
          "type": "boolean"
        },
        "network.local.port": {
          "default": null,
          "description": "Local socket port. Useful in case of a multi-port host. Examples:\n\n* 65123\n\nRequirement level: Opt-In",
          "nullable": true,
          "type": "boolean"
        },
        "network.peer.address": {
          "default": null,
          "description": "Peer address of the network connection - IP address or Unix domain socket name. Examples:\n\n* 10.1.2.80 * /tmp/my.sock\n\nRequirement level: Recommended",
          "nullable": true,
          "type": "boolean"
        },
        "network.peer.port": {
          "default": null,
          "description": "Peer port number of the network connection. Examples:\n\n* 65123\n\nRequirement level: Recommended",
          "nullable": true,
          "type": "boolean"
        },
        "network.protocol.name": {
          "default": null,
          "description": "OSI application layer or non-OSI equivalent. Examples:\n\n* http * spdy\n\nRequirement level: Recommended: if not default (http).",
          "nullable": true,
          "type": "boolean"
        },
        "network.protocol.version": {
          "default": null,
          "description": "Version of the protocol specified in network.protocol.name. Examples:\n\n* 1.0 * 1.1 * 2 * 3\n\nRequirement level: Recommended",
          "nullable": true,
          "type": "boolean"
        },
        "network.transport": {
          "default": null,
          "description": "OSI transport layer. Examples:\n\n* tcp * udp\n\nRequirement level: Conditionally Required",
          "nullable": true,
          "type": "boolean"
        },
        "network.type": {
          "default": null,
          "description": "OSI network layer or non-OSI equivalent. Examples:\n\n* ipv4 * ipv6\n\nRequirement level: Recommended",
          "nullable": true,
          "type": "boolean"
        },
        "server.address": {
          "default": null,
          "description": "Name of the local HTTP server that received the request. Examples:\n\n* example.com * 10.1.2.80 * /tmp/my.sock\n\nRequirement level: Recommended",
          "nullable": true,
          "type": "boolean"
        },
        "server.port": {
          "default": null,
          "description": "Port of the local HTTP server that received the request. Examples:\n\n* 80 * 8080 * 443\n\nRequirement level: Recommended",
          "nullable": true,
          "type": "boolean"
        },
        "trace_id": {
          "default": null,
          "description": "The OpenTelemetry trace ID. This can be output in logs.",
          "nullable": true,
          "type": "boolean"
        },
        "url.path": {
          "default": null,
          "description": "The URI path component Examples:\n\n* /search\n\nRequirement level: Required",
          "nullable": true,
          "type": "boolean"
        },
        "url.query": {
          "default": null,
          "description": "The URI query component Examples:\n\n* q=OpenTelemetry\n\nRequirement level: Conditionally Required: If and only if one was received/sent.",
          "nullable": true,
          "type": "boolean"
        },
        "url.scheme": {
          "default": null,
          "description": "The URI scheme component identifying the used protocol. Examples:\n\n* http * https\n\nRequirement level: Required",
          "nullable": true,
          "type": "boolean"
        },
        "user_agent.original": {
          "default": null,
          "description": "Value of the HTTP User-Agent header sent by the client. Examples:\n\n* CERN-LineMode/2.15 * libwww/2.17b3\n\nRequirement level: Recommended",
          "nullable": true,
          "type": "boolean"
        }
      },
      "type": "object"
    },
    "extendable_attribute_apollo_router::plugins::telemetry::config_new::attributes::RouterAttributes_apollo_router::plugins::telemetry::config_new::selectors::RouterSelector": {
      "additionalProperties": {
        "$ref": "#/definitions/RouterSelector",
        "description": "#/definitions/RouterSelector"
      },
      "description": "Common attributes for http server and client. See https://opentelemetry.io/docs/specs/semconv/http/http-spans/#common-attributes",
      "properties": {
        "baggage": {
          "default": null,
          "description": "All key values from trace baggage.",
          "nullable": true,
          "type": "boolean"
        },
        "dd.trace_id": {
          "default": null,
          "description": "The datadog trace ID. This can be output in logs and used to correlate traces in Datadog.",
          "nullable": true,
          "type": "boolean"
        },
        "error.type": {
          "default": null,
          "description": "Describes a class of error the operation ended with. Examples:\n\n* timeout * name_resolution_error * 500\n\nRequirement level: Conditionally Required: If request has ended with an error.",
          "nullable": true,
          "type": "boolean"
        },
        "http.request.body.size": {
          "default": null,
          "description": "The size of the request payload body in bytes. This is the number of bytes transferred excluding headers and is often, but not always, present as the Content-Length header. For requests using transport encoding, this should be the compressed size. Examples:\n\n* 3495\n\nRequirement level: Recommended",
          "nullable": true,
          "type": "boolean"
        },
        "http.request.method": {
          "default": null,
          "description": "HTTP request method. Examples:\n\n* GET * POST * HEAD\n\nRequirement level: Required",
          "nullable": true,
          "type": "boolean"
        },
        "http.response.body.size": {
          "default": null,
          "description": "The size of the response payload body in bytes. This is the number of bytes transferred excluding headers and is often, but not always, present as the Content-Length header. For requests using transport encoding, this should be the compressed size. Examples:\n\n* 3495\n\nRequirement level: Recommended",
          "nullable": true,
          "type": "boolean"
        },
        "http.response.status_code": {
          "default": null,
          "description": "HTTP response status code. Examples:\n\n* 200\n\nRequirement level: Conditionally Required: If and only if one was received/sent.",
          "nullable": true,
          "type": "boolean"
        },
        "http.route": {
          "default": null,
          "description": "The matched route (path template in the format used by the respective server framework). Examples:\n\n* /graphql\n\nRequirement level: Conditionally Required: If and only if it’s available",
          "nullable": true,
          "type": "boolean"
        },
        "network.local.address": {
          "default": null,
          "description": "Local socket address. Useful in case of a multi-IP host. Examples:\n\n* 10.1.2.80 * /tmp/my.sock\n\nRequirement level: Opt-In",
          "nullable": true,
          "type": "boolean"
        },
        "network.local.port": {
          "default": null,
          "description": "Local socket port. Useful in case of a multi-port host. Examples:\n\n* 65123\n\nRequirement level: Opt-In",
          "nullable": true,
          "type": "boolean"
        },
        "network.peer.address": {
          "default": null,
          "description": "Peer address of the network connection - IP address or Unix domain socket name. Examples:\n\n* 10.1.2.80 * /tmp/my.sock\n\nRequirement level: Recommended",
          "nullable": true,
          "type": "boolean"
        },
        "network.peer.port": {
          "default": null,
          "description": "Peer port number of the network connection. Examples:\n\n* 65123\n\nRequirement level: Recommended",
          "nullable": true,
          "type": "boolean"
        },
        "network.protocol.name": {
          "default": null,
          "description": "OSI application layer or non-OSI equivalent. Examples:\n\n* http * spdy\n\nRequirement level: Recommended: if not default (http).",
          "nullable": true,
          "type": "boolean"
        },
        "network.protocol.version": {
          "default": null,
          "description": "Version of the protocol specified in network.protocol.name. Examples:\n\n* 1.0 * 1.1 * 2 * 3\n\nRequirement level: Recommended",
          "nullable": true,
          "type": "boolean"
        },
        "network.transport": {
          "default": null,
          "description": "OSI transport layer. Examples:\n\n* tcp * udp\n\nRequirement level: Conditionally Required",
          "nullable": true,
          "type": "boolean"
        },
        "network.type": {
          "default": null,
          "description": "OSI network layer or non-OSI equivalent. Examples:\n\n* ipv4 * ipv6\n\nRequirement level: Recommended",
          "nullable": true,
          "type": "boolean"
        },
        "server.address": {
          "default": null,
          "description": "Name of the local HTTP server that received the request. Examples:\n\n* example.com * 10.1.2.80 * /tmp/my.sock\n\nRequirement level: Recommended",
          "nullable": true,
          "type": "boolean"
        },
        "server.port": {
          "default": null,
          "description": "Port of the local HTTP server that received the request. Examples:\n\n* 80 * 8080 * 443\n\nRequirement level: Recommended",
          "nullable": true,
          "type": "boolean"
        },
        "trace_id": {
          "default": null,
          "description": "The OpenTelemetry trace ID. This can be output in logs.",
          "nullable": true,
          "type": "boolean"
        },
        "url.path": {
          "default": null,
          "description": "The URI path component Examples:\n\n* /search\n\nRequirement level: Required",
          "nullable": true,
          "type": "boolean"
        },
        "url.query": {
          "default": null,
          "description": "The URI query component Examples:\n\n* q=OpenTelemetry\n\nRequirement level: Conditionally Required: If and only if one was received/sent.",
          "nullable": true,
          "type": "boolean"
        },
        "url.scheme": {
          "default": null,
          "description": "The URI scheme component identifying the used protocol. Examples:\n\n* http * https\n\nRequirement level: Required",
          "nullable": true,
          "type": "boolean"
        },
        "user_agent.original": {
          "default": null,
          "description": "Value of the HTTP User-Agent header sent by the client. Examples:\n\n* CERN-LineMode/2.15 * libwww/2.17b3\n\nRequirement level: Recommended",
          "nullable": true,
          "type": "boolean"
        }
      },
      "type": "object"
    },
    "extendable_attribute_apollo_router::plugins::telemetry::config_new::attributes::SubgraphAttributes_apollo_router::plugins::telemetry::config_new::conditional::Conditional<apollo_router::plugins::telemetry::config_new::selectors::SubgraphSelector>": {
      "additionalProperties": {
        "$ref": "#/definitions/conditional_attribute_apollo_router::plugins::telemetry::config_new::selectors::SubgraphSelector",
        "description": "#/definitions/conditional_attribute_apollo_router::plugins::telemetry::config_new::selectors::SubgraphSelector"
      },
      "properties": {
        "subgraph.graphql.document": {
          "default": null,
          "description": "The GraphQL document being executed. Examples:\n\n* `query findBookById { bookById(id: ?) { name } }`\n\nRequirement level: Recommended",
          "nullable": true,
          "type": "boolean"
        },
        "subgraph.graphql.operation.name": {
          "default": null,
          "description": "The name of the operation being executed. Examples:\n\n* findBookById\n\nRequirement level: Recommended",
          "nullable": true,
          "type": "boolean"
        },
        "subgraph.graphql.operation.type": {
          "default": null,
          "description": "The type of the operation being executed. Examples:\n\n* query * subscription * mutation\n\nRequirement level: Recommended",
          "nullable": true,
          "type": "boolean"
        },
        "subgraph.name": {
          "default": null,
          "description": "The name of the subgraph Examples:\n\n* products\n\nRequirement level: Required",
          "nullable": true,
          "type": "boolean"
        }
      },
      "type": "object"
    },
    "extendable_attribute_apollo_router::plugins::telemetry::config_new::attributes::SubgraphAttributes_apollo_router::plugins::telemetry::config_new::selectors::SubgraphSelector": {
      "additionalProperties": {
        "$ref": "#/definitions/SubgraphSelector",
        "description": "#/definitions/SubgraphSelector"
      },
      "properties": {
        "subgraph.graphql.document": {
          "default": null,
          "description": "The GraphQL document being executed. Examples:\n\n* `query findBookById { bookById(id: ?) { name } }`\n\nRequirement level: Recommended",
          "nullable": true,
          "type": "boolean"
        },
        "subgraph.graphql.operation.name": {
          "default": null,
          "description": "The name of the operation being executed. Examples:\n\n* findBookById\n\nRequirement level: Recommended",
          "nullable": true,
          "type": "boolean"
        },
        "subgraph.graphql.operation.type": {
          "default": null,
          "description": "The type of the operation being executed. Examples:\n\n* query * subscription * mutation\n\nRequirement level: Recommended",
          "nullable": true,
          "type": "boolean"
        },
        "subgraph.name": {
          "default": null,
          "description": "The name of the subgraph Examples:\n\n* products\n\nRequirement level: Required",
          "nullable": true,
          "type": "boolean"
        }
      },
      "type": "object"
    },
    "extendable_attribute_apollo_router::plugins::telemetry::config_new::attributes::SupergraphAttributes_apollo_router::plugins::telemetry::config_new::conditional::Conditional<apollo_router::plugins::telemetry::config_new::selectors::SupergraphSelector>": {
      "additionalProperties": {
        "$ref": "#/definitions/conditional_attribute_apollo_router::plugins::telemetry::config_new::selectors::SupergraphSelector",
        "description": "#/definitions/conditional_attribute_apollo_router::plugins::telemetry::config_new::selectors::SupergraphSelector"
      },
      "description": "Attributes for Cost",
      "properties": {
        "cost.actual": {
          "default": null,
          "description": "The actual cost of the operation using the currently configured cost model",
          "nullable": true,
          "type": "boolean"
        },
        "cost.delta": {
          "default": null,
          "description": "The delta (estimated - actual) cost of the operation using the currently configured cost model",
          "nullable": true,
          "type": "boolean"
        },
        "cost.estimated": {
          "default": null,
          "description": "The estimated cost of the operation using the currently configured cost model",
          "nullable": true,
          "type": "boolean"
        },
        "cost.result": {
          "default": null,
          "description": "The cost result, this is an error code returned by the cost calculation or COST_OK",
          "nullable": true,
          "type": "boolean"
        },
        "graphql.document": {
          "default": null,
          "description": "The GraphQL document being executed. Examples:\n\n* `query findBookById { bookById(id: ?) { name } }`\n\nRequirement level: Recommended",
          "nullable": true,
          "type": "boolean"
        },
        "graphql.operation.name": {
          "default": null,
          "description": "The name of the operation being executed. Examples:\n\n* findBookById\n\nRequirement level: Recommended",
          "nullable": true,
          "type": "boolean"
        },
        "graphql.operation.type": {
          "default": null,
          "description": "The type of the operation being executed. Examples:\n\n* query * subscription * mutation\n\nRequirement level: Recommended",
          "nullable": true,
          "type": "boolean"
        }
      },
      "type": "object"
    },
    "extendable_attribute_apollo_router::plugins::telemetry::config_new::attributes::SupergraphAttributes_apollo_router::plugins::telemetry::config_new::selectors::SupergraphSelector": {
      "additionalProperties": {
        "$ref": "#/definitions/SupergraphSelector",
        "description": "#/definitions/SupergraphSelector"
      },
      "description": "Attributes for Cost",
      "properties": {
        "cost.actual": {
          "default": null,
          "description": "The actual cost of the operation using the currently configured cost model",
          "nullable": true,
          "type": "boolean"
        },
        "cost.delta": {
          "default": null,
          "description": "The delta (estimated - actual) cost of the operation using the currently configured cost model",
          "nullable": true,
          "type": "boolean"
        },
        "cost.estimated": {
          "default": null,
          "description": "The estimated cost of the operation using the currently configured cost model",
          "nullable": true,
          "type": "boolean"
        },
        "cost.result": {
          "default": null,
          "description": "The cost result, this is an error code returned by the cost calculation or COST_OK",
          "nullable": true,
          "type": "boolean"
        },
        "graphql.document": {
          "default": null,
          "description": "The GraphQL document being executed. Examples:\n\n* `query findBookById { bookById(id: ?) { name } }`\n\nRequirement level: Recommended",
          "nullable": true,
          "type": "boolean"
        },
        "graphql.operation.name": {
          "default": null,
          "description": "The name of the operation being executed. Examples:\n\n* findBookById\n\nRequirement level: Recommended",
          "nullable": true,
          "type": "boolean"
        },
        "graphql.operation.type": {
          "default": null,
          "description": "The type of the operation being executed. Examples:\n\n* query * subscription * mutation\n\nRequirement level: Recommended",
          "nullable": true,
          "type": "boolean"
        }
      },
      "type": "object"
    },
    "extendable_attribute_apollo_router::plugins::telemetry::config_new::cache::CacheInstrumentsConfig_apollo_router::plugins::telemetry::config_new::instruments::Instrument<apollo_router::plugins::telemetry::config_new::cache::attributes::CacheAttributes,_apollo_router::plugins::telemetry::config_new::selectors::SubgraphSelector,_apollo_router::plugins::telemetry::config_new::selectors::SubgraphValue>": {
      "additionalProperties": {
        "$ref": "#/definitions/Instrument_for_CacheAttributes_and_SubgraphSelector_and_SubgraphValue",
        "description": "#/definitions/Instrument_for_CacheAttributes_and_SubgraphSelector_and_SubgraphValue"
      },
      "properties": {
        "apollo.router.operations.entity.cache": {
          "$ref": "#/definitions/DefaultedStandardInstrument_for_extendable_attribute_apollo_router::plugins::telemetry::config_new::cache::attributes::CacheAttributes_apollo_router::plugins::telemetry::config_new::selectors::SubgraphSelector",
          "description": "#/definitions/DefaultedStandardInstrument_for_extendable_attribute_apollo_router::plugins::telemetry::config_new::cache::attributes::CacheAttributes_apollo_router::plugins::telemetry::config_new::selectors::SubgraphSelector"
        }
      },
      "type": "object"
    },
    "extendable_attribute_apollo_router::plugins::telemetry::config_new::cache::attributes::CacheAttributes_apollo_router::plugins::telemetry::config_new::selectors::SubgraphSelector": {
      "additionalProperties": {
        "$ref": "#/definitions/SubgraphSelector",
        "description": "#/definitions/SubgraphSelector"
      },
      "properties": {
        "entity.type": {
          "default": null,
          "description": "Entity type",
          "nullable": true,
          "type": "boolean"
        }
      },
      "type": "object"
    },
    "extendable_attribute_apollo_router::plugins::telemetry::config_new::events::RouterEventsConfig_apollo_router::plugins::telemetry::config_new::events::Event<apollo_router::plugins::telemetry::config_new::attributes::RouterAttributes,_apollo_router::plugins::telemetry::config_new::selectors::RouterSelector>": {
      "additionalProperties": {
        "$ref": "#/definitions/Event_for_RouterAttributes_and_RouterSelector",
        "description": "#/definitions/Event_for_RouterAttributes_and_RouterSelector"
      },
      "properties": {
        "error": {
          "$ref": "#/definitions/StandardEventConfig_for_RouterSelector",
          "description": "#/definitions/StandardEventConfig_for_RouterSelector"
        },
        "request": {
          "$ref": "#/definitions/StandardEventConfig_for_RouterSelector",
          "description": "#/definitions/StandardEventConfig_for_RouterSelector"
        },
        "response": {
          "$ref": "#/definitions/StandardEventConfig_for_RouterSelector",
          "description": "#/definitions/StandardEventConfig_for_RouterSelector"
        }
      },
      "type": "object"
    },
    "extendable_attribute_apollo_router::plugins::telemetry::config_new::events::SubgraphEventsConfig_apollo_router::plugins::telemetry::config_new::events::Event<apollo_router::plugins::telemetry::config_new::attributes::SubgraphAttributes,_apollo_router::plugins::telemetry::config_new::selectors::SubgraphSelector>": {
      "additionalProperties": {
        "$ref": "#/definitions/Event_for_SubgraphAttributes_and_SubgraphSelector",
        "description": "#/definitions/Event_for_SubgraphAttributes_and_SubgraphSelector"
      },
      "properties": {
        "error": {
          "$ref": "#/definitions/StandardEventConfig_for_SubgraphSelector",
          "description": "#/definitions/StandardEventConfig_for_SubgraphSelector"
        },
        "request": {
          "$ref": "#/definitions/StandardEventConfig_for_SubgraphSelector",
          "description": "#/definitions/StandardEventConfig_for_SubgraphSelector"
        },
        "response": {
          "$ref": "#/definitions/StandardEventConfig_for_SubgraphSelector",
          "description": "#/definitions/StandardEventConfig_for_SubgraphSelector"
        }
      },
      "type": "object"
    },
    "extendable_attribute_apollo_router::plugins::telemetry::config_new::events::SupergraphEventsConfig_apollo_router::plugins::telemetry::config_new::events::Event<apollo_router::plugins::telemetry::config_new::attributes::SupergraphAttributes,_apollo_router::plugins::telemetry::config_new::selectors::SupergraphSelector>": {
      "additionalProperties": {
        "$ref": "#/definitions/Event_for_SupergraphAttributes_and_SupergraphSelector",
        "description": "#/definitions/Event_for_SupergraphAttributes_and_SupergraphSelector"
      },
      "properties": {
        "error": {
          "$ref": "#/definitions/StandardEventConfig_for_SupergraphSelector",
          "description": "#/definitions/StandardEventConfig_for_SupergraphSelector"
        },
        "request": {
          "$ref": "#/definitions/StandardEventConfig_for_SupergraphSelector",
          "description": "#/definitions/StandardEventConfig_for_SupergraphSelector"
        },
        "response": {
          "$ref": "#/definitions/StandardEventConfig_for_SupergraphSelector",
          "description": "#/definitions/StandardEventConfig_for_SupergraphSelector"
        }
      },
      "type": "object"
    },
    "extendable_attribute_apollo_router::plugins::telemetry::config_new::graphql::GraphQLInstrumentsConfig_apollo_router::plugins::telemetry::config_new::instruments::Instrument<apollo_router::plugins::telemetry::config_new::graphql::attributes::GraphQLAttributes,_apollo_router::plugins::telemetry::config_new::graphql::selectors::GraphQLSelector,_apollo_router::plugins::telemetry::config_new::graphql::selectors::GraphQLValue>": {
      "additionalProperties": {
        "$ref": "#/definitions/Instrument_for_GraphQLAttributes_and_GraphQLSelector_and_GraphQLValue",
        "description": "#/definitions/Instrument_for_GraphQLAttributes_and_GraphQLSelector_and_GraphQLValue"
      },
      "properties": {
        "field.execution": {
          "$ref": "#/definitions/DefaultedStandardInstrument_for_extendable_attribute_apollo_router::plugins::telemetry::config_new::graphql::attributes::GraphQLAttributes_apollo_router::plugins::telemetry::config_new::graphql::selectors::GraphQLSelector",
          "description": "#/definitions/DefaultedStandardInstrument_for_extendable_attribute_apollo_router::plugins::telemetry::config_new::graphql::attributes::GraphQLAttributes_apollo_router::plugins::telemetry::config_new::graphql::selectors::GraphQLSelector"
        },
        "list.length": {
          "$ref": "#/definitions/DefaultedStandardInstrument_for_extendable_attribute_apollo_router::plugins::telemetry::config_new::graphql::attributes::GraphQLAttributes_apollo_router::plugins::telemetry::config_new::graphql::selectors::GraphQLSelector",
          "description": "#/definitions/DefaultedStandardInstrument_for_extendable_attribute_apollo_router::plugins::telemetry::config_new::graphql::attributes::GraphQLAttributes_apollo_router::plugins::telemetry::config_new::graphql::selectors::GraphQLSelector"
        }
      },
      "type": "object"
    },
    "extendable_attribute_apollo_router::plugins::telemetry::config_new::graphql::attributes::GraphQLAttributes_apollo_router::plugins::telemetry::config_new::graphql::selectors::GraphQLSelector": {
      "additionalProperties": {
        "$ref": "#/definitions/GraphQLSelector",
        "description": "#/definitions/GraphQLSelector"
      },
      "properties": {
        "graphql.field.name": {
          "default": null,
          "description": "The GraphQL field name",
          "nullable": true,
          "type": "boolean"
        },
        "graphql.field.type": {
          "default": null,
          "description": "The GraphQL field type",
          "nullable": true,
          "type": "boolean"
        },
        "graphql.list.length": {
          "default": null,
          "description": "If the field is a list, the length of the list",
          "nullable": true,
          "type": "boolean"
        },
        "graphql.operation.name": {
          "default": null,
          "description": "The GraphQL operation name",
          "nullable": true,
          "type": "boolean"
        },
        "graphql.type.name": {
          "default": null,
          "description": "The GraphQL type name",
          "nullable": true,
          "type": "boolean"
        }
      },
      "type": "object"
    },
    "extendable_attribute_apollo_router::plugins::telemetry::config_new::instruments::RouterInstrumentsConfig_apollo_router::plugins::telemetry::config_new::instruments::Instrument<apollo_router::plugins::telemetry::config_new::attributes::RouterAttributes,_apollo_router::plugins::telemetry::config_new::selectors::RouterSelector,_apollo_router::plugins::telemetry::config_new::selectors::RouterValue>": {
      "additionalProperties": {
        "$ref": "#/definitions/Instrument_for_RouterAttributes_and_RouterSelector_and_RouterValue",
        "description": "#/definitions/Instrument_for_RouterAttributes_and_RouterSelector_and_RouterValue"
      },
      "properties": {
        "http.server.active_requests": {
          "$ref": "#/definitions/DefaultedStandardInstrument_for_ActiveRequestsAttributes",
          "description": "#/definitions/DefaultedStandardInstrument_for_ActiveRequestsAttributes"
        },
        "http.server.request.body.size": {
          "$ref": "#/definitions/DefaultedStandardInstrument_for_extendable_attribute_apollo_router::plugins::telemetry::config_new::attributes::RouterAttributes_apollo_router::plugins::telemetry::config_new::selectors::RouterSelector",
          "description": "#/definitions/DefaultedStandardInstrument_for_extendable_attribute_apollo_router::plugins::telemetry::config_new::attributes::RouterAttributes_apollo_router::plugins::telemetry::config_new::selectors::RouterSelector"
        },
        "http.server.request.duration": {
          "$ref": "#/definitions/DefaultedStandardInstrument_for_extendable_attribute_apollo_router::plugins::telemetry::config_new::attributes::RouterAttributes_apollo_router::plugins::telemetry::config_new::selectors::RouterSelector",
          "description": "#/definitions/DefaultedStandardInstrument_for_extendable_attribute_apollo_router::plugins::telemetry::config_new::attributes::RouterAttributes_apollo_router::plugins::telemetry::config_new::selectors::RouterSelector"
        },
        "http.server.response.body.size": {
          "$ref": "#/definitions/DefaultedStandardInstrument_for_extendable_attribute_apollo_router::plugins::telemetry::config_new::attributes::RouterAttributes_apollo_router::plugins::telemetry::config_new::selectors::RouterSelector",
          "description": "#/definitions/DefaultedStandardInstrument_for_extendable_attribute_apollo_router::plugins::telemetry::config_new::attributes::RouterAttributes_apollo_router::plugins::telemetry::config_new::selectors::RouterSelector"
        }
      },
      "type": "object"
    },
    "extendable_attribute_apollo_router::plugins::telemetry::config_new::instruments::SubgraphInstrumentsConfig_apollo_router::plugins::telemetry::config_new::instruments::Instrument<apollo_router::plugins::telemetry::config_new::attributes::SubgraphAttributes,_apollo_router::plugins::telemetry::config_new::selectors::SubgraphSelector,_apollo_router::plugins::telemetry::config_new::selectors::SubgraphValue>": {
      "additionalProperties": {
        "$ref": "#/definitions/Instrument_for_SubgraphAttributes_and_SubgraphSelector_and_SubgraphValue",
        "description": "#/definitions/Instrument_for_SubgraphAttributes_and_SubgraphSelector_and_SubgraphValue"
      },
      "properties": {
        "http.client.request.body.size": {
          "$ref": "#/definitions/DefaultedStandardInstrument_for_extendable_attribute_apollo_router::plugins::telemetry::config_new::attributes::SubgraphAttributes_apollo_router::plugins::telemetry::config_new::selectors::SubgraphSelector",
          "description": "#/definitions/DefaultedStandardInstrument_for_extendable_attribute_apollo_router::plugins::telemetry::config_new::attributes::SubgraphAttributes_apollo_router::plugins::telemetry::config_new::selectors::SubgraphSelector"
        },
        "http.client.request.duration": {
          "$ref": "#/definitions/DefaultedStandardInstrument_for_extendable_attribute_apollo_router::plugins::telemetry::config_new::attributes::SubgraphAttributes_apollo_router::plugins::telemetry::config_new::selectors::SubgraphSelector",
          "description": "#/definitions/DefaultedStandardInstrument_for_extendable_attribute_apollo_router::plugins::telemetry::config_new::attributes::SubgraphAttributes_apollo_router::plugins::telemetry::config_new::selectors::SubgraphSelector"
        },
        "http.client.response.body.size": {
          "$ref": "#/definitions/DefaultedStandardInstrument_for_extendable_attribute_apollo_router::plugins::telemetry::config_new::attributes::SubgraphAttributes_apollo_router::plugins::telemetry::config_new::selectors::SubgraphSelector",
          "description": "#/definitions/DefaultedStandardInstrument_for_extendable_attribute_apollo_router::plugins::telemetry::config_new::attributes::SubgraphAttributes_apollo_router::plugins::telemetry::config_new::selectors::SubgraphSelector"
        }
      },
      "type": "object"
    },
    "extendable_attribute_apollo_router::plugins::telemetry::config_new::instruments::SupergraphInstrumentsConfig_apollo_router::plugins::telemetry::config_new::instruments::Instrument<apollo_router::plugins::telemetry::config_new::attributes::SupergraphAttributes,_apollo_router::plugins::telemetry::config_new::selectors::SupergraphSelector,_apollo_router::plugins::telemetry::config_new::selectors::SupergraphValue>": {
      "additionalProperties": {
        "$ref": "#/definitions/Instrument_for_SupergraphAttributes_and_SupergraphSelector_and_SupergraphValue",
        "description": "#/definitions/Instrument_for_SupergraphAttributes_and_SupergraphSelector_and_SupergraphValue"
      },
      "properties": {
        "cost.actual": {
          "$ref": "#/definitions/DefaultedStandardInstrument_for_extendable_attribute_apollo_router::plugins::telemetry::config_new::attributes::SupergraphAttributes_apollo_router::plugins::telemetry::config_new::selectors::SupergraphSelector",
          "description": "#/definitions/DefaultedStandardInstrument_for_extendable_attribute_apollo_router::plugins::telemetry::config_new::attributes::SupergraphAttributes_apollo_router::plugins::telemetry::config_new::selectors::SupergraphSelector"
        },
        "cost.delta": {
          "$ref": "#/definitions/DefaultedStandardInstrument_for_extendable_attribute_apollo_router::plugins::telemetry::config_new::attributes::SupergraphAttributes_apollo_router::plugins::telemetry::config_new::selectors::SupergraphSelector",
          "description": "#/definitions/DefaultedStandardInstrument_for_extendable_attribute_apollo_router::plugins::telemetry::config_new::attributes::SupergraphAttributes_apollo_router::plugins::telemetry::config_new::selectors::SupergraphSelector"
        },
        "cost.estimated": {
          "$ref": "#/definitions/DefaultedStandardInstrument_for_extendable_attribute_apollo_router::plugins::telemetry::config_new::attributes::SupergraphAttributes_apollo_router::plugins::telemetry::config_new::selectors::SupergraphSelector",
          "description": "#/definitions/DefaultedStandardInstrument_for_extendable_attribute_apollo_router::plugins::telemetry::config_new::attributes::SupergraphAttributes_apollo_router::plugins::telemetry::config_new::selectors::SupergraphSelector"
        }
      },
      "type": "object"
    },
    "logging_format": {
      "oneOf": [
        {
          "additionalProperties": false,
          "description": "Tracing subscriber https://docs.rs/tracing-subscriber/latest/tracing_subscriber/fmt/format/struct.Json.html",
          "properties": {
            "json": {
              "additionalProperties": false,
              "properties": {
                "display_current_span": {
                  "default": false,
                  "description": "Include the current span in this log event.",
                  "type": "boolean"
                },
                "display_filename": {
                  "default": false,
                  "description": "Include the filename with the log event.",
                  "type": "boolean"
                },
                "display_level": {
                  "default": true,
                  "description": "Include the level with the log event. (default: true)",
                  "type": "boolean"
                },
                "display_line_number": {
                  "default": false,
                  "description": "Include the line number with the log event.",
                  "type": "boolean"
                },
                "display_resource": {
                  "default": true,
                  "description": "Include the resource with the log event. (default: true)",
                  "type": "boolean"
                },
                "display_span_id": {
                  "default": true,
                  "description": "Include the span id (if any) with the log event. (default: true)",
                  "type": "boolean"
                },
                "display_span_list": {
                  "default": true,
                  "description": "Include all of the containing span information with the log event. (default: true)",
                  "type": "boolean"
                },
                "display_target": {
                  "default": true,
                  "description": "Include the target with the log event. (default: true)",
                  "type": "boolean"
                },
                "display_thread_id": {
                  "default": false,
                  "description": "Include the thread_id with the log event.",
                  "type": "boolean"
                },
                "display_thread_name": {
                  "default": false,
                  "description": "Include the thread_name with the log event.",
                  "type": "boolean"
                },
                "display_timestamp": {
                  "default": true,
                  "description": "Include the timestamp with the log event. (default: true)",
                  "type": "boolean"
                },
                "display_trace_id": {
                  "$ref": "#/definitions/DisplayTraceIdFormat",
                  "description": "#/definitions/DisplayTraceIdFormat"
                },
                "span_attributes": {
                  "default": [],
                  "description": "List of span attributes to attach to the json log object",
                  "items": {
                    "type": "string"
                  },
                  "type": "array",
                  "uniqueItems": true
                }
              },
              "type": "object"
            }
          },
          "required": [
            "json"
          ],
          "type": "object"
        },
        {
          "description": "Tracing subscriber https://docs.rs/tracing-subscriber/latest/tracing_subscriber/fmt/format/struct.Json.html",
          "enum": [
            "json"
          ],
          "type": "string"
        },
        {
          "additionalProperties": false,
          "description": "Tracing subscriber https://docs.rs/tracing-subscriber/latest/tracing_subscriber/fmt/format/struct.Full.html",
          "properties": {
            "text": {
              "additionalProperties": false,
              "properties": {
                "ansi_escape_codes": {
                  "default": true,
                  "description": "Process ansi escapes (default: true)",
                  "type": "boolean"
                },
                "display_current_span": {
                  "default": true,
                  "description": "Include the current span in this log event. (default: true)",
                  "type": "boolean"
                },
                "display_filename": {
                  "default": false,
                  "description": "Include the filename with the log event.",
                  "type": "boolean"
                },
                "display_level": {
                  "default": true,
                  "description": "Include the level with the log event. (default: true)",
                  "type": "boolean"
                },
                "display_line_number": {
                  "default": false,
                  "description": "Include the line number with the log event.",
                  "type": "boolean"
                },
                "display_resource": {
                  "default": false,
                  "description": "Include the resource with the log event.",
                  "type": "boolean"
                },
                "display_service_name": {
                  "default": false,
                  "description": "Include the service name with the log event.",
                  "type": "boolean"
                },
                "display_service_namespace": {
                  "default": false,
                  "description": "Include the service namespace with the log event.",
                  "type": "boolean"
                },
                "display_span_id": {
                  "default": false,
                  "description": "Include the span id (if any) with the log event. (default: false)",
                  "type": "boolean"
                },
                "display_span_list": {
                  "default": true,
                  "description": "Include all of the containing span information with the log event. (default: true)",
                  "type": "boolean"
                },
                "display_target": {
                  "default": false,
                  "description": "Include the target with the log event.",
                  "type": "boolean"
                },
                "display_thread_id": {
                  "default": false,
                  "description": "Include the thread_id with the log event.",
                  "type": "boolean"
                },
                "display_thread_name": {
                  "default": false,
                  "description": "Include the thread_name with the log event.",
                  "type": "boolean"
                },
                "display_timestamp": {
                  "default": true,
                  "description": "Include the timestamp with the log event. (default: true)",
                  "type": "boolean"
                },
                "display_trace_id": {
                  "$ref": "#/definitions/DisplayTraceIdFormat",
                  "description": "#/definitions/DisplayTraceIdFormat"
                }
              },
              "type": "object"
            }
          },
          "required": [
            "text"
          ],
          "type": "object"
        },
        {
          "description": "Tracing subscriber https://docs.rs/tracing-subscriber/latest/tracing_subscriber/fmt/format/struct.Full.html",
          "enum": [
            "text"
          ],
          "type": "string"
        }
      ]
    }
  },
  "description": "The configuration for the router.\n\nCan be created through `serde::Deserialize` from various formats, or inline in Rust code with `serde_json::json!` and `serde_json::from_value`.",
  "properties": {
    "apq": {
      "$ref": "#/definitions/Apq",
      "description": "#/definitions/Apq"
    },
    "authentication": {
      "$ref": "#/definitions/Conf2",
      "description": "#/definitions/Conf2"
    },
    "authorization": {
      "$ref": "#/definitions/Conf3",
      "description": "#/definitions/Conf3"
    },
    "batching": {
      "$ref": "#/definitions/Batching",
      "description": "#/definitions/Batching"
    },
    "coprocessor": {
      "$ref": "#/definitions/Conf4",
      "description": "#/definitions/Conf4"
    },
    "cors": {
      "$ref": "#/definitions/Cors",
      "description": "#/definitions/Cors"
    },
    "csrf": {
      "$ref": "#/definitions/CSRFConfig",
      "description": "#/definitions/CSRFConfig"
    },
    "demand_control": {
      "$ref": "#/definitions/DemandControlConfig",
      "description": "#/definitions/DemandControlConfig"
    },
    "experimental_apollo_metrics_generation_mode": {
      "$ref": "#/definitions/ApolloMetricsGenerationMode",
      "description": "#/definitions/ApolloMetricsGenerationMode"
    },
    "experimental_chaos": {
      "$ref": "#/definitions/Chaos",
      "description": "#/definitions/Chaos"
    },
    "experimental_query_planner_mode": {
      "$ref": "#/definitions/QueryPlannerMode",
      "description": "#/definitions/QueryPlannerMode"
    },
    "experimental_type_conditioned_fetching": {
      "default": false,
      "description": "Type conditioned fetching configuration.",
      "type": "boolean"
    },
    "forbid_mutations": {
      "$ref": "#/definitions/ForbidMutationsConfig",
      "description": "#/definitions/ForbidMutationsConfig"
    },
    "headers": {
      "$ref": "#/definitions/Config5",
      "description": "#/definitions/Config5"
    },
    "health_check": {
      "$ref": "#/definitions/HealthCheck",
      "description": "#/definitions/HealthCheck"
    },
    "homepage": {
      "$ref": "#/definitions/Homepage",
      "description": "#/definitions/Homepage"
    },
    "include_subgraph_errors": {
      "$ref": "#/definitions/Config6",
      "description": "#/definitions/Config6"
    },
    "limits": {
      "$ref": "#/definitions/Config",
      "description": "#/definitions/Config"
    },
    "override_subgraph_url": {
      "$ref": "#/definitions/Conf5",
      "description": "#/definitions/Conf5"
    },
    "persisted_queries": {
      "$ref": "#/definitions/PersistedQueries",
      "description": "#/definitions/PersistedQueries"
    },
    "plugins": {
      "$ref": "#/definitions/Plugins",
      "description": "#/definitions/Plugins"
    },
<<<<<<< HEAD
    "preview_connectors": {
      "$ref": "#/definitions/ConnectorsConfig",
      "description": "#/definitions/ConnectorsConfig"
    },
    "preview_demand_control": {
      "$ref": "#/definitions/DemandControlConfig",
      "description": "#/definitions/DemandControlConfig"
    },
=======
>>>>>>> 0040c322
    "preview_entity_cache": {
      "$ref": "#/definitions/Config7",
      "description": "#/definitions/Config7"
    },
    "preview_file_uploads": {
      "$ref": "#/definitions/FileUploadsConfig",
      "description": "#/definitions/FileUploadsConfig"
    },
    "progressive_override": {
      "$ref": "#/definitions/Config8",
      "description": "#/definitions/Config8"
    },
    "rhai": {
      "$ref": "#/definitions/Conf6",
      "description": "#/definitions/Conf6"
    },
    "sandbox": {
      "$ref": "#/definitions/Sandbox",
      "description": "#/definitions/Sandbox"
    },
    "subscription": {
      "$ref": "#/definitions/SubscriptionConfig",
      "description": "#/definitions/SubscriptionConfig"
    },
    "supergraph": {
      "$ref": "#/definitions/Supergraph",
      "description": "#/definitions/Supergraph"
    },
    "telemetry": {
      "$ref": "#/definitions/Conf7",
      "description": "#/definitions/Conf7"
    },
    "tls": {
      "$ref": "#/definitions/Tls",
      "description": "#/definitions/Tls"
    },
    "traffic_shaping": {
      "$ref": "#/definitions/Config15",
      "description": "#/definitions/Config15"
    }
  },
  "title": "Configuration",
  "type": "object"
}<|MERGE_RESOLUTION|>--- conflicted
+++ resolved
@@ -1807,44 +1807,6 @@
       },
       "type": "object"
     },
-<<<<<<< HEAD
-    "Config9": {
-      "additionalProperties": false,
-      "properties": {
-        "batch_processor": {
-          "$ref": "#/definitions/BatchProcessorConfig",
-          "description": "#/definitions/BatchProcessorConfig"
-        },
-        "enabled": {
-          "description": "Enable otlp",
-          "type": "boolean"
-        },
-        "endpoint": {
-          "$ref": "#/definitions/UriEndpoint",
-          "description": "#/definitions/UriEndpoint"
-        },
-        "grpc": {
-          "$ref": "#/definitions/GrpcExporter",
-          "description": "#/definitions/GrpcExporter"
-        },
-        "http": {
-          "$ref": "#/definitions/HttpExporter",
-          "description": "#/definitions/HttpExporter"
-        },
-        "protocol": {
-          "$ref": "#/definitions/Protocol",
-          "description": "#/definitions/Protocol"
-        },
-        "temporality": {
-          "$ref": "#/definitions/Temporality",
-          "description": "#/definitions/Temporality"
-        }
-      },
-      "required": [
-        "enabled"
-      ],
-      "type": "object"
-    },
     "ConnectorsConfig": {
       "additionalProperties": false,
       "properties": {
@@ -1873,8 +1835,6 @@
       },
       "type": "object"
     },
-=======
->>>>>>> 0040c322
     "ContextForward": {
       "additionalProperties": false,
       "description": "Configuration to forward context values in metric attributes/labels",
@@ -8476,17 +8436,10 @@
       "$ref": "#/definitions/Plugins",
       "description": "#/definitions/Plugins"
     },
-<<<<<<< HEAD
     "preview_connectors": {
       "$ref": "#/definitions/ConnectorsConfig",
       "description": "#/definitions/ConnectorsConfig"
     },
-    "preview_demand_control": {
-      "$ref": "#/definitions/DemandControlConfig",
-      "description": "#/definitions/DemandControlConfig"
-    },
-=======
->>>>>>> 0040c322
     "preview_entity_cache": {
       "$ref": "#/definitions/Config7",
       "description": "#/definitions/Config7"
