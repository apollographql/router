--- conflicted
+++ resolved
@@ -25,62 +25,23 @@
 
 ## 🐛 Fixes
 
-<<<<<<< HEAD
-### Don't send header names to Studio if `send_headers` is `none` ([Issue #2403](https://github.com/apollographql/router/issues/2403))
+### Fix panic in schema parse error reporting ([Issue #2269](https://github.com/apollographql/router/issues/2269))
 
-Before when `send_headers` was set to `none` (like in the following example of configuration) we sent header names with empty header values. Now we don't send anything to Studio.
+In order to support introspection,
+some definitions like `type __Field { … }` are implicitly added to schemas.
+This addition was done by string concatenation at the source level.
+In some cases like unclosed braces, a parse error could be reported at a position
+beyond the size of the original source.
+This would cause a panic because only the unconcatenated string
+is given the the error reporting library `miette`.
 
-```yaml
-telemetry:
-  apollo:
-    send_headers: none
-```
+Instead, the Router now parses introspection types separately
+and “concatenates” definitions at the AST level.
 
-By [@bnjjj](https://github.com/bnjjj) in https://github.com/apollographql/router/pull/2425
+By [@SimonSapin](https://github.com/SimonSapin) in https://github.com/apollographql/router/issues/2448
 
 
-### Specify content type to `application/json` on requests with content-type/accept header missmatch ([Issue #2334](https://github.com/apollographql/router/issues/2334))
-
-When receiving requests with invalid content-type/accept header missmatch (e.g multipart requests) , it now specifies the right `content-type` header.
-
-By [@Meemaw](https://github.com/Meemaw) in https://github.com/apollographql/router/pull/2370
-
-### Fix `APOLLO_USAGE_REPORTING_INGRESS_URL` application when router is run without a configuration file
-
-The env variable `APOLLO_USAGE_REPORTING_INGRESS_URL` was not being applied correctly when the router was being run without a configuration file.
-In addition, defaulting of env variables now directly injects the variable rather than injecting an expansion expression. This means that `APOLLO_ROUTER_CONFIG_ENV_PREFIX` doesn't affect injected defaults.
-
-By [@bryncooke](https://github.com/bryncooke) in https://github.com/apollographql/router/pull/2432
-
-## 🛠 Maintenance
-
-### Remove unused factory traits ([Issue #2180](https://github.com/apollographql/router/pull/2372))
-
-Building the execution and subgraph services had to go through a factory trait before, which is not
-needed anymore since there is only one useful implementation.
-
-By [@Geal](https://github.com/geal) in https://github.com/apollographql/router/pull/2372
-
-### Optimize header propagation plugin's regex matching ([PR #2392](https://github.com/apollographql/router/pull/2392))
-
-We've changed the plugin to reduce the chances of generating memory allocations when applying regex-based header propagation rules.
-
-By [@o0Ignition0o](https://github.com/o0Ignition0o) in https://github.com/apollographql/router/pull/2392
-
 ## 📚 Documentation
-
-### Add documentation to create custom metrics in plugins ([Issue #2294](https://github.com/apollographql/router/issues/2294))
-
-To create your custom metrics in [Prometheus](https://prometheus.io/) you can use the [tracing macros](https://docs.rs/tracing/latest/tracing/index.html#macros) to generate an event. If you observe a specific naming pattern for your event you'll be able to generate your own custom metrics directly in Prometheus.
-
-To publish a new metric, use tracing macros to generate an event that contains one of the following prefixes:
-
-`monotonic_counter.` (non-negative numbers): Used when the counter should only ever increase
-`counter.`: Used when the counter can go up or down
-`value.`: Used for discrete data points (i.e., summing them does not make semantic sense)
-`histogram.`: Used for histograms (takes f64)
-
-By [@bnjjj](https://github.com/bnjjj) in https://github.com/apollographql/router/pull/2417
 
 ### Added documentation for listening on IPv6 ([Issue #1835](https://github.com/apollographql/router/issues/1835))
 
@@ -94,26 +55,3 @@
 
 By [@bryncooke](https://github.com/bryncooke) in https://github.com/apollographql/router/pull/2440
 
-## 🥼 Experimental
-
-### JWT authentication for the router ([Issue #912](https://github.com/apollographql/router/issues/912))
-
-Experimental JWT authentication is now configurable for the router.
-
-Here's a typical sample configuration fragment:
-=======
-### Fix panic in schema parse error reporting ([Issue #2269](https://github.com/apollographql/router/issues/2269))
->>>>>>> b80d6da8
-
-In order to support introspection,
-some definitions like `type __Field { … }` are implicitly added to schemas.
-This addition was done by string concatenation at the source level.
-In some cases like unclosed braces, a parse error could be reported at a position
-beyond the size of the original source.
-This would cause a panic because only the unconcatenated string
-is given the the error reporting library `miette`.
-
-Instead, the Router now parses introspection types separately
-and “concatenates” definitions at the AST level.
-
-By [@SimonSapin](https://github.com/SimonSapin) in https://github.com/apollographql/router/issues/2448