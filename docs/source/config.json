--- conflicted
+++ resolved
@@ -43,14 +43,10 @@
         ],
         "Subgraph protocol: HTTP callback": [
           "/executing-operations/subscription-callback-protocol",
-<<<<<<< HEAD
-          ["enterprise", "preview"]
-=======
           [
             "enterprise",
             "preview"
           ]
->>>>>>> c99dc9d1
         ],
         "Client protocol: HTTP multipart": [
           "/executing-operations/subscription-multipart-protocol",
