--- conflicted
+++ resolved
@@ -194,43 +194,8 @@
 
 #[cfg(test)]
 mod tests {
-<<<<<<< HEAD
+    use super::*;
     use insta::assert_snapshot;
-
-    #[test]
-    fn top_level_hash_is_order_insensitive() {
-        // hash should not vary based on the order that the keys are provided.
-        // NB: this doesn't check any nested arrays, that's done in serde_blake3
-        let data = serde_json_bytes::json!({"hello": "world", "order": "doesn't matter"});
-        let data_obj = data.as_object().unwrap();
-
-        let mut hasher = blake3::Hasher::new();
-        super::hash(&mut hasher, data_obj.iter());
-        let value1 = hasher.finalize();
-
-        let mut hasher = blake3::Hasher::new();
-        super::hash(&mut hasher, data_obj.iter().rev());
-        let value2 = hasher.finalize();
-
-        assert_eq!(value1, value2);
-        assert_snapshot!(value1);
-    }
-
-    #[test]
-    fn nested_hash_is_order_sensitive() {
-        // hash does vary based on the order that the vec values are provided.
-        // NB: I'm not sure if this is intentional, but adding a test for the existing behavior.
-        let data = serde_json_bytes::json!({"nested": ["does", "order", "matter"]});
-        let value1 = super::sort_and_hash_object(data.as_object().unwrap());
-
-        let data = serde_json_bytes::json!({"nested": ["order", "does", "matter"]});
-        let value2 = super::sort_and_hash_object(data.as_object().unwrap());
-
-        assert_ne!(value1, value2);
-        assert_snapshot!(value1);
-        assert_snapshot!(value2);
-=======
-    use super::*;
 
     #[test]
     fn test_hash_additional_data() {
@@ -292,6 +257,39 @@
         );
         // Because it takes the same data from context `all`
         assert_eq!(hashed_data_3, hashed_data_4);
->>>>>>> 90ff5a42
+    }
+
+    #[test]
+    fn top_level_hash_is_order_insensitive() {
+        // hash should not vary based on the order that the keys are provided.
+        // NB: this doesn't check any nested arrays, that's done in serde_blake3
+        let data = serde_json_bytes::json!({"hello": "world", "order": "doesn't matter"});
+        let data_obj = data.as_object().unwrap();
+
+        let mut hasher = blake3::Hasher::new();
+        super::hash(&mut hasher, data_obj.iter());
+        let value1 = hasher.finalize();
+
+        let mut hasher = blake3::Hasher::new();
+        super::hash(&mut hasher, data_obj.iter().rev());
+        let value2 = hasher.finalize();
+
+        assert_eq!(value1, value2);
+        assert_snapshot!(value1);
+    }
+
+    #[test]
+    fn nested_hash_is_order_sensitive() {
+        // hash does vary based on the order that the vec values are provided.
+        // NB: I'm not sure if this is intentional, but adding a test for the existing behavior.
+        let data = serde_json_bytes::json!({"nested": ["does", "order", "matter"]});
+        let value1 = super::sort_and_hash_object(data.as_object().unwrap());
+
+        let data = serde_json_bytes::json!({"nested": ["order", "does", "matter"]});
+        let value2 = super::sort_and_hash_object(data.as_object().unwrap());
+
+        assert_ne!(value1, value2);
+        assert_snapshot!(value1);
+        assert_snapshot!(value2);
     }
 }