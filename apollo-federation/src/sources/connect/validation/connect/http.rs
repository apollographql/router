//! Parsing and validation for `@connect(http:)`

use std::fmt::Display;
use std::str::FromStr;

use apollo_compiler::Name;
use apollo_compiler::Node;
use apollo_compiler::ast::Value;
use http::Uri;
use multi_try::MultiTry;
use shape::Shape;

use crate::sources::connect::HTTPMethod;
use crate::sources::connect::JSONSelection;
use crate::sources::connect::Namespace;
use crate::sources::connect::spec::schema::CONNECT_BODY_ARGUMENT_NAME;
use crate::sources::connect::spec::schema::CONNECT_SOURCE_ARGUMENT_NAME;
use crate::sources::connect::spec::schema::HTTP_ARGUMENT_NAME;
use crate::sources::connect::string_template;
use crate::sources::connect::string_template::Expression;
use crate::sources::connect::string_template::Part;
use crate::sources::connect::string_template::StringTemplate;
use crate::sources::connect::validation::Code;
use crate::sources::connect::validation::Message;
use crate::sources::connect::validation::coordinates::ConnectDirectiveCoordinate;
use crate::sources::connect::validation::coordinates::ConnectHTTPCoordinate;
use crate::sources::connect::validation::coordinates::HttpHeadersCoordinate;
use crate::sources::connect::validation::coordinates::HttpMethodCoordinate;
use crate::sources::connect::validation::expression;
use crate::sources::connect::validation::expression::Context;
use crate::sources::connect::validation::expression::scalars;
use crate::sources::connect::validation::graphql::GraphQLString;
use crate::sources::connect::validation::graphql::SchemaInfo;
use crate::sources::connect::validation::http::headers::Headers;
use crate::sources::connect::validation::http::url::validate_url_scheme;
use crate::sources::connect::validation::source::SourceName;

/// A valid, parsed (but not type-checked) `@connect(http:)`.
///
/// TODO: Use this when creating a `HttpJsonTransport` as well.
pub(super) struct Http<'schema> {
    transport: Transport<'schema>,
    body: Option<Body<'schema>>,
    headers: Headers<'schema>,
}

impl<'schema> Http<'schema> {
    /// Parse the `@connect(http:)` argument and run just enough checks to be able to use the
    /// argument at runtime. More advanced checks are done in [`Self::type_check`].
    ///
    /// Three sub-pieces are always parsed, and the errors from _all_ of those pieces are returned
    /// together in the event of failure:
    /// 1. `http.body` with [`Body::parse`]
    /// 2. `http.headers` with [`Headers::parse`]
    /// 3. `http.<METHOD>` (for example, `http.GET`) with [`Transport::parse`]
    ///
    /// The order these pieces run in doesn't matter and shouldn't affect the output.
    pub(super) fn parse(
        coordinate: ConnectDirectiveCoordinate<'schema>,
        source_name: Option<&'schema SourceName>,
        schema: &'schema SchemaInfo,
    ) -> Result<Self, Vec<Message>> {
        let Some((http_arg, http_arg_node)) = coordinate
            .directive
            .specified_argument_by_name(&HTTP_ARGUMENT_NAME)
            .and_then(|arg| Some((arg.as_object()?, arg)))
        else {
            return Err(vec![Message {
                code: Code::GraphQLError,
                message: format!("{coordinate} must have a `{HTTP_ARGUMENT_NAME}` argument."),
                locations: coordinate
                    .directive
                    .line_column_range(&schema.sources)
                    .into_iter()
                    .collect(),
            }]);
        };

        Body::parse(http_arg, coordinate, schema)
            .map_err(|err| vec![err])
            .and_try(Headers::parse(
                http_arg,
                HttpHeadersCoordinate::Connect {
                    connect: coordinate,
                },
                schema,
            ))
            .and_try(
                Transport::parse(
                    http_arg,
                    ConnectHTTPCoordinate::from(coordinate),
                    http_arg_node,
                    source_name,
                    schema,
                )
                .map_err(|err| vec![err]),
            )
            .map_err(|nested| nested.into_iter().flatten().collect())
            .map(|(body, headers, transport)| Self {
                body,
                headers,
                transport,
            })
    }

    /// Type-check the `@connect(http:)` directive.
    ///
    /// Does things like ensuring that every accessed variable actually exists and that expressions
    /// used in the URL and headers result in scalars.
    ///
    /// TODO: Return some type checking results, like extracted keys?
    pub(super) fn type_check(self, schema: &SchemaInfo) -> Result<(), Vec<Message>> {
        let Self {
            transport,
            body,
            headers,
        } = self;

        let mut errors = Vec::new();
        if let Some(body) = body {
            errors.extend(body.type_check(schema).err());
        }

        errors.extend(headers.type_check(schema).err().into_iter().flatten());
        errors.extend(transport.type_check(schema));

        if errors.is_empty() {
            Ok(())
        } else {
            Err(errors)
        }
    }

    pub(super) fn variables(&self) -> impl Iterator<Item = Namespace> + '_ {
        self.transport
            .url
            .expressions()
            .flat_map(|e| {
                e.expression
                    .variable_references()
                    .map(|var_ref| var_ref.namespace.namespace)
            })
            .chain(self.body.as_ref().into_iter().flat_map(|b| {
                b.selection
                    .variable_references()
                    .map(|var_ref| var_ref.namespace.namespace)
            }))
    }
}

struct Body<'schema> {
    selection: JSONSelection,
    string: GraphQLString<'schema>,
    coordinate: BodyCoordinate<'schema>,
}

impl<'schema> Body<'schema> {
    pub(super) fn parse(
        http_arg: &'schema [(Name, Node<Value>)],
        connect: ConnectDirectiveCoordinate<'schema>,
        schema: &'schema SchemaInfo,
    ) -> Result<Option<Self>, Message> {
        let Some((_, value)) = http_arg
            .iter()
            .find(|(name, _)| name == &CONNECT_BODY_ARGUMENT_NAME)
        else {
            return Ok(None);
        };
        let coordinate = BodyCoordinate { connect };

        // Ensure that the body selection is a valid JSON selection string
        let string = match GraphQLString::new(value, &schema.sources) {
            Ok(selection_str) => selection_str,
            Err(_) => {
                return Err(Message {
                    code: Code::GraphQLError,
                    message: format!("{coordinate} must be a string."),
                    locations: value
                        .line_column_range(&schema.sources)
                        .into_iter()
                        .collect(),
                });
            }
        };
        let selection = match JSONSelection::parse(string.as_str()) {
            Ok(selection) => selection,
            Err(err) => {
                return Err(Message {
                    code: Code::InvalidBody,
                    message: format!("{coordinate} is not valid: {err}"),
                    locations: value
                        .line_column_range(&schema.sources)
                        .into_iter()
                        .collect(),
                });
            }
        };
        if selection.is_empty() {
            return Err(Message {
                code: Code::InvalidBody,
                message: format!("{coordinate} is empty"),
                locations: value
                    .line_column_range(&schema.sources)
                    .into_iter()
                    .collect(),
            });
        }

        Ok(Some(Self {
            selection,
            string,
            coordinate,
        }))
    }

    /// Check that the selection of the body matches the inputs at this location.
    ///
    /// TODO: check keys here?
    pub(super) fn type_check(self, schema: &SchemaInfo) -> Result<(), Message> {
        let Self {
            selection,
            string,
            coordinate,
        } = self;
        expression::validate(
            &Expression {
                expression: selection,
                location: 0..string.as_str().len(),
            },
            &Context::for_connect_request(schema, coordinate.connect, &string, Code::InvalidBody),
            &Shape::unknown([]),
        )
        .map_err(|mut message| {
            message.message = format!("In {coordinate}: {message}", message = message.message);
            message
        })
    }
}

#[derive(Clone, Copy)]
struct BodyCoordinate<'schema> {
    connect: ConnectDirectiveCoordinate<'schema>,
}

impl Display for BodyCoordinate<'_> {
    fn fmt(&self, f: &mut std::fmt::Formatter<'_>) -> std::fmt::Result {
        write!(
            f,
            "`@{connect_directive_name}({HTTP_ARGUMENT_NAME}: {{{CONNECT_BODY_ARGUMENT_NAME}:}})` on `{element}`",
            connect_directive_name = self.connect.directive.name,
            element = self.connect.element
        )
    }
}

/// The `@connect(http.<METHOD>:)` arg
struct Transport<'schema> {
    // TODO: once this is shared with `HttpJsonTransport`, this will be used
    #[allow(dead_code)]
    method: HTTPMethod,
    url: StringTemplate,
    url_string: GraphQLString<'schema>,
    coordinate: HttpMethodCoordinate<'schema>,
}

impl<'schema> Transport<'schema> {
    fn parse(
        http_arg: &'schema [(Name, Node<Value>)],
        coordinate: ConnectHTTPCoordinate<'schema>,
        http_arg_node: &Node<Value>,
        source_name: Option<&SourceName<'schema>>,
        schema: &'schema SchemaInfo<'schema>,
    ) -> Result<Self, Message> {
        let source_map = &schema.sources;
        let mut methods = http_arg
            .iter()
            .filter_map(|(method, value)| {
                HTTPMethod::from_str(method)
                    .ok()
                    .map(|method| (method, value))
            })
            .peekable();

        let Some((method, method_value)) = methods.next() else {
            return Err(Message {
                code: Code::MissingHttpMethod,
                message: format!("{coordinate} must specify an HTTP method."),
                locations: http_arg_node
                    .line_column_range(source_map)
                    .into_iter()
                    .collect(),
            });
        };

        if methods.peek().is_some() {
            let locations = method_value
                .line_column_range(source_map)
                .into_iter()
                .chain(methods.filter_map(|(_, node)| node.line_column_range(source_map)))
                .collect();
            return Err(Message {
                code: Code::MultipleHttpMethods,
                message: format!("{coordinate} cannot specify more than one HTTP method."),
                locations,
            });
        }

        let coordinate = HttpMethodCoordinate {
            connect: coordinate.connect_directive_coordinate,
            method,
            node: method_value,
        };

        let url_string =
            GraphQLString::new(coordinate.node, &schema.sources).map_err(|_| Message {
                code: Code::GraphQLError,
                message: format!("The value for {coordinate} must be a string."),
                locations: coordinate
                    .node
                    .line_column_range(&schema.sources)
                    .into_iter()
                    .collect(),
            })?;
        let url = StringTemplate::from_str(url_string.as_str()).map_err(
            |string_template::Error { message, location }| Message {
                code: Code::InvalidUrl,
                message: format!("In {coordinate}: {message}"),
                locations: url_string
                    .line_col_for_subslice(location, schema)
                    .into_iter()
                    .collect(),
            },
        )?;

        if source_name.is_some() {
            return if url_string.as_str().starts_with("http://")
                || url_string.as_str().starts_with("https://")
            {
                Err(Message {
                    code: Code::AbsoluteConnectUrlWithSource,
                    message: format!(
                        "{coordinate} contains the absolute URL {raw_value} while also specifying a `{CONNECT_SOURCE_ARGUMENT_NAME}`. Either remove the `{CONNECT_SOURCE_ARGUMENT_NAME}` argument or change the URL to be relative.",
                        raw_value = coordinate.node
                    ),
                    locations: coordinate
                        .node
                        .line_column_range(source_map)
                        .into_iter()
                        .collect(),
                })
            } else {
                Ok(Self {
                    method,
                    url,
                    url_string,
                    coordinate,
                })
            };
        } else {
            validate_absolute_connect_url(&url, coordinate, coordinate.node, url_string, schema)?;
        }
        Ok(Self {
            method,
            url,
            url_string,
            coordinate,
        })
    }

    /// Type-check the `@connect(http:<METHOD>:)` directive.
    ///
    /// TODO: Return input shapes for keys instead reparsing for `Connector::resolvable_key` later
    fn type_check(self, schema: &SchemaInfo) -> Vec<Message> {
        let expression_context = Context::for_connect_request(
            schema,
            self.coordinate.connect,
            &self.url_string,
            Code::InvalidUrl,
        );

        let mut messages = Vec::new();
        for expression in self.url.expressions() {
            messages.extend(
                expression::validate(expression, &expression_context, &scalars())
                    .err()
                    .into_iter()
                    .map(|mut err| {
                        err.message = format!(
                            "In {coordinate}: {}",
                            err.message,
                            coordinate = self.coordinate
                        );
                        err
                    }),
            );
        }
        messages
    }
}

/// Additional validation rules when using `@connect` without `source:`
fn validate_absolute_connect_url(
    url: &StringTemplate,
    coordinate: HttpMethodCoordinate,
    value: &Node<Value>,
    str_value: GraphQLString,
    schema: &SchemaInfo,
) -> Result<(), Message> {
    let relative_url_error = || Message {
        code: Code::RelativeConnectUrlWithoutSource,
        message: format!(
            "{coordinate} specifies the relative URL {raw_value}, but no `{CONNECT_SOURCE_ARGUMENT_NAME}` is defined. Either use an absolute URL including scheme (e.g. https://), or add a `@{source_directive_name}`.",
            raw_value = coordinate.node,
            source_directive_name = schema.source_directive_name(),
        ),
        locations: coordinate
            .node
            .line_column_range(&schema.sources)
            .into_iter()
            .collect(),
    };

    let Some(Part::Constant(first)) = url.parts.first() else {
        return Err(relative_url_error());
    };

    let Some((_scheme, without_scheme)) = first.value.split_once("://") else {
        return Err(relative_url_error());
    };

    if url.parts.len() > 1
        && !without_scheme.contains('/')
        && !without_scheme.contains('?')
        && !without_scheme.contains('#')
    {
        return Err(Message {
            code: Code::InvalidUrl,
            message: format!(
<<<<<<< HEAD
                "{coordinate} must not contain dynamic pieces in the domain section (before the first `/`, `?`, or `#`).",
=======
                "{coordinate} must not contain dynamic pieces in the domain section (before the first `/` or `?`).",
>>>>>>> a9287880
            ),
            locations: str_value
                .line_col_for_subslice(first.location.clone(), schema)
                .into_iter()
                .collect(),
        });
    }

<<<<<<< HEAD
    let base_url = Uri::from_str(&first.value).map_err(|err| Message {
=======
    let base_url = Uri::from_str(first.value.trim()).map_err(|err| Message {
>>>>>>> a9287880
        code: Code::InvalidUrl,
        message: format!("In {coordinate}: {err}"),
        locations: str_value
            .line_col_for_subslice(first.location.clone(), schema)
            .into_iter()
            .collect(),
    })?;
    validate_url_scheme(&base_url, coordinate, value, str_value, schema)?;

    Ok(())
}<|MERGE_RESOLUTION|>--- conflicted
+++ resolved
@@ -436,11 +436,7 @@
         return Err(Message {
             code: Code::InvalidUrl,
             message: format!(
-<<<<<<< HEAD
-                "{coordinate} must not contain dynamic pieces in the domain section (before the first `/`, `?`, or `#`).",
-=======
                 "{coordinate} must not contain dynamic pieces in the domain section (before the first `/` or `?`).",
->>>>>>> a9287880
             ),
             locations: str_value
                 .line_col_for_subslice(first.location.clone(), schema)
@@ -449,11 +445,7 @@
         });
     }
 
-<<<<<<< HEAD
-    let base_url = Uri::from_str(&first.value).map_err(|err| Message {
-=======
     let base_url = Uri::from_str(first.value.trim()).map_err(|err| Message {
->>>>>>> a9287880
         code: Code::InvalidUrl,
         message: format!("In {coordinate}: {err}"),
         locations: str_value
