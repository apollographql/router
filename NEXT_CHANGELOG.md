--- conflicted
+++ resolved
@@ -91,8 +91,6 @@
 
 By [@nmoutschen](https://github.com/nmoutschen) in https://github.com/apollographql/router/pull/1593
 
-<<<<<<< HEAD
-=======
 ### Only send one report for a response with deferred responses ([PR #1596](https://github.com/apollographql/router/issues/1596))
 
 deferred responses come as multipart elements, send as individual HTTP response chunks. When a client receives one chunk,
@@ -101,7 +99,6 @@
 
 By [@Geal](https://github.com/Geal) in https://github.com/apollographql/router/pull/1596
 
->>>>>>> d8f4a860
 ## 🛠 Maintenance
 
 
