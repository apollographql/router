use futures::future::ready;
use futures::stream::once;
use futures::StreamExt;
use http::HeaderValue;
use serde_json_bytes::json;
use tower::BoxError;
use tower::ServiceExt as TowerServiceExt;

use crate::layers::ServiceExt;
use crate::plugin::Plugin;
use crate::plugin::PluginInit;
use crate::register_plugin;
use crate::services::execution;
use crate::services::supergraph;

const EXPOSE_QUERY_PLAN_HEADER_NAME: &str = "Apollo-Expose-Query-Plan";
const ENABLE_EXPOSE_QUERY_PLAN_ENV: &str = "APOLLO_EXPOSE_QUERY_PLAN";
const QUERY_PLAN_CONTEXT_KEY: &str = "experimental::expose_query_plan.plan";
const FORMATTED_QUERY_PLAN_CONTEXT_KEY: &str = "experimental::expose_query_plan.formatted_plan";
const ENABLED_CONTEXT_KEY: &str = "experimental::expose_query_plan.enabled";

#[derive(Debug, Clone)]
struct ExposeQueryPlan {
    enabled: bool,
}

#[async_trait::async_trait]
impl Plugin for ExposeQueryPlan {
    type Config = bool;

    async fn new(init: PluginInit<Self::Config>) -> Result<Self, BoxError> {
        Ok(ExposeQueryPlan {
            enabled: init.config
                || std::env::var(ENABLE_EXPOSE_QUERY_PLAN_ENV).as_deref() == Ok("true"),
        })
    }

    fn execution_service(&self, service: execution::BoxService) -> execution::BoxService {
        service
            .map_request(move |req: execution::Request| {
                if req
                    .context
                    .get::<_, bool>(ENABLED_CONTEXT_KEY)
                    .ok()
                    .flatten()
                    .is_some()
                {
                    req.context
                        .insert(QUERY_PLAN_CONTEXT_KEY, req.query_plan.root.clone())
                        .unwrap();
                    req.context
                        .insert(
                            FORMATTED_QUERY_PLAN_CONTEXT_KEY,
                            req.query_plan.formatted_query_plan.clone(),
                        )
                        .unwrap();
                }

                req
            })
            .boxed()
    }

    fn supergraph_service(&self, service: supergraph::BoxService) -> supergraph::BoxService {
        let conf_enabled = self.enabled;
        service
            .map_future_with_request_data(move |req: &supergraph::Request| {
                let is_enabled = conf_enabled && req.supergraph_request.headers().get(EXPOSE_QUERY_PLAN_HEADER_NAME) == Some(&HeaderValue::from_static("true"));
                if is_enabled {
                    req.context.insert(ENABLED_CONTEXT_KEY, true).unwrap();
                }

                is_enabled
            }, move | is_enabled: bool, f| async move {
                let mut res: supergraph::ServiceResult = f.await;

                res = match res {
                    Ok(mut res) => {
                        if is_enabled {
                            let (parts, stream) = res.response.into_parts();
                            let (mut first, rest) = stream.into_future().await;

                            if let Some(first) = &mut first {
                                if let Some(plan) =
                                    res.context.get_json_value(QUERY_PLAN_CONTEXT_KEY)
                                {
                                    first
                                        .extensions
                                        .insert("apolloQueryPlan", json!({ "object": { "kind": "QueryPlan", "node": plan }, "text": res.context.get_json_value(FORMATTED_QUERY_PLAN_CONTEXT_KEY) }));
                                }
                            }
                            res.response = http::Response::from_parts(
                                parts,
                                once(ready(first.unwrap_or_default())).chain(rest).boxed(),
                            );
                        }

                        Ok(res)
                    }
                    Err(err) => Err(err),
                };

                res
            })
            .boxed()
    }
}

register_plugin!("experimental", "expose_query_plan", ExposeQueryPlan);

#[cfg(test)]
mod tests {
    use std::sync::Arc;

    use once_cell::sync::Lazy;
    use serde_json::Value as jValue;
    use serde_json_bytes::ByteString;
    use serde_json_bytes::Value;
    use tower::Service;

    use super::*;
    use crate::graphql::Response;
    use crate::json_ext::Object;
    use crate::plugin::test::MockSubgraph;
    use crate::plugin::DynPlugin;
    use crate::services::PluggableSupergraphServiceBuilder;
    use crate::Schema;

    static EXPECTED_RESPONSE_WITH_QUERY_PLAN: Lazy<Response> = Lazy::new(|| {
        serde_json::from_str(include_str!(
            "../../tests/fixtures/expected_response_with_queryplan.json"
        ))
        .unwrap()
    });
    static EXPECTED_RESPONSE_WITHOUT_QUERY_PLAN: Lazy<Response> = Lazy::new(|| {
        serde_json::from_str(include_str!(
            "../../tests/fixtures/expected_response_without_queryplan.json"
        ))
        .unwrap()
    });

    static VALID_QUERY: &str = r#"query TopProducts($first: Int) { topProducts(first: $first) { upc name reviews { id product { name } author { id name } } } }"#;

    async fn build_mock_supergraph(plugin: Box<dyn DynPlugin>) -> supergraph::BoxService {
        let mut extensions = Object::new();
        extensions.insert("test", Value::String(ByteString::from("value")));

        let account_mocks = vec![
            (
                r#"{"query":"query TopProducts__accounts__3($representations:[_Any!]!){_entities(representations:$representations){...on User{name}}}","operationName":"TopProducts__accounts__3","variables":{"representations":[{"__typename":"User","id":"1"},{"__typename":"User","id":"2"},{"__typename":"User","id":"1"}]}}"#,
                r#"{"data":{"_entities":[{"name":"Ada Lovelace"},{"name":"Alan Turing"},{"name":"Ada Lovelace"}]}}"#
            )
        ].into_iter().map(|(query, response)| (serde_json::from_str(query).unwrap(), serde_json::from_str(response).unwrap())).collect();
        let account_service = MockSubgraph::new(account_mocks);

        let review_mocks = vec![
            (
                r#"{"query":"query TopProducts__reviews__1($representations:[_Any!]!){_entities(representations:$representations){...on Product{reviews{id product{__typename upc}author{__typename id}}}}}","operationName":"TopProducts__reviews__1","variables":{"representations":[{"__typename":"Product","upc":"1"},{"__typename":"Product","upc":"2"}]}}"#,
                r#"{"data":{"_entities":[{"reviews":[{"id":"1","product":{"__typename":"Product","upc":"1"},"author":{"__typename":"User","id":"1"}},{"id":"4","product":{"__typename":"Product","upc":"1"},"author":{"__typename":"User","id":"2"}}]},{"reviews":[{"id":"2","product":{"__typename":"Product","upc":"2"},"author":{"__typename":"User","id":"1"}}]}]}}"#
            )
            ].into_iter().map(|(query, response)| (serde_json::from_str(query).unwrap(), serde_json::from_str(response).unwrap())).collect();
        let review_service = MockSubgraph::new(review_mocks);

        let product_mocks = vec![
            (
                r#"{"query":"query TopProducts__products__0($first:Int){topProducts(first:$first){__typename upc name}}","operationName":"TopProducts__products__0","variables":{"first":2}}"#,
                r#"{"data":{"topProducts":[{"__typename":"Product","upc":"1","name":"Table"},{"__typename":"Product","upc":"2","name":"Couch"}]}}"#
            ),
            (
                r#"{"query":"query TopProducts__products__2($representations:[_Any!]!){_entities(representations:$representations){...on Product{name}}}","operationName":"TopProducts__products__2","variables":{"representations":[{"__typename":"Product","upc":"1"},{"__typename":"Product","upc":"1"},{"__typename":"Product","upc":"2"}]}}"#,
                r#"{"data":{"_entities":[{"name":"Table"},{"name":"Table"},{"name":"Couch"}]}}"#
            )
            ].into_iter().map(|(query, response)| (serde_json::from_str(query).unwrap(), serde_json::from_str(response).unwrap())).collect();

        let product_service = MockSubgraph::new(product_mocks).with_extensions(extensions);

        let schema =
            include_str!("../../../apollo-router-benchmarks/benches/fixtures/supergraph.graphql");
        let schema = Arc::new(Schema::parse(schema, &Default::default()).unwrap());

        let builder = PluggableSupergraphServiceBuilder::new(schema.clone());
        let builder = builder
            .with_dyn_plugin("experimental.expose_query_plan".to_string(), plugin)
            .with_subgraph_service("accounts", account_service.clone())
            .with_subgraph_service("reviews", review_service.clone())
            .with_subgraph_service("products", product_service.clone());

        builder.build().await.expect("should build").make().boxed()
    }

    async fn get_plugin(config: &jValue) -> Box<dyn DynPlugin> {
        crate::plugin::plugins()
            .find(|factory| factory.name == "experimental.expose_query_plan")
            .expect("Plugin not found")
            .create_instance_without_schema(config)
            .await
            .expect("Plugin not created")
    }

    async fn execute_supergraph_test(
        query: &str,
        body: &Response,
        mut supergraph_service: supergraph::BoxService,
    ) {
        let request = supergraph::Request::fake_builder()
            .query(query.to_string())
            .variable("first", 2usize)
            .header(EXPOSE_QUERY_PLAN_HEADER_NAME, "true")
            .build()
            .expect("expecting valid request");

        let response = supergraph_service
            .ready()
            .await
            .unwrap()
            .call(request)
            .await
            .unwrap()
            .next_response()
            .await
            .unwrap();

        assert_eq!(response, *body);
    }

    #[tokio::test]
    async fn it_expose_query_plan() {
        let plugin = get_plugin(&serde_json::json!(true)).await;
        execute_supergraph_test(
            VALID_QUERY,
<<<<<<< HEAD
            &*EXPECTED_RESPONSE_WITH_QUERY_PLAN,
            build_mock_supergraph(plugin).await,
        )
        .await;
        // let's try that again
        let plugin = get_plugin(&serde_json::json!(true)).await;
        execute_supergraph_test(
            VALID_QUERY,
            &*EXPECTED_RESPONSE_WITH_QUERY_PLAN,
            build_mock_supergraph(plugin).await,
        )
        .await;
=======
            &EXPECTED_RESPONSE_WITH_QUERY_PLAN,
            supergraph.clone(),
        )
        .await;
        // let's try that again
        execute_supergraph_test(VALID_QUERY, &EXPECTED_RESPONSE_WITH_QUERY_PLAN, supergraph).await;
>>>>>>> 33cea3a8
    }

    #[tokio::test]
    async fn it_doesnt_expose_query_plan() {
        let plugin = get_plugin(&serde_json::json!(false)).await;
        let supergraph = build_mock_supergraph(plugin).await;
        execute_supergraph_test(
            VALID_QUERY,
            &EXPECTED_RESPONSE_WITHOUT_QUERY_PLAN,
            supergraph,
        )
        .await;
    }
}<|MERGE_RESOLUTION|>--- conflicted
+++ resolved
@@ -228,8 +228,7 @@
         let plugin = get_plugin(&serde_json::json!(true)).await;
         execute_supergraph_test(
             VALID_QUERY,
-<<<<<<< HEAD
-            &*EXPECTED_RESPONSE_WITH_QUERY_PLAN,
+            &EXPECTED_RESPONSE_WITH_QUERY_PLAN,
             build_mock_supergraph(plugin).await,
         )
         .await;
@@ -237,18 +236,10 @@
         let plugin = get_plugin(&serde_json::json!(true)).await;
         execute_supergraph_test(
             VALID_QUERY,
-            &*EXPECTED_RESPONSE_WITH_QUERY_PLAN,
+            &EXPECTED_RESPONSE_WITH_QUERY_PLAN,
             build_mock_supergraph(plugin).await,
         )
         .await;
-=======
-            &EXPECTED_RESPONSE_WITH_QUERY_PLAN,
-            supergraph.clone(),
-        )
-        .await;
-        // let's try that again
-        execute_supergraph_test(VALID_QUERY, &EXPECTED_RESPONSE_WITH_QUERY_PLAN, supergraph).await;
->>>>>>> 33cea3a8
     }
 
     #[tokio::test]
