--- conflicted
+++ resolved
@@ -170,10 +170,7 @@
 #[cfg(test)]
 mod tests {
     use apollo_compiler::Schema;
-<<<<<<< HEAD
-=======
     use insta::assert_debug_snapshot;
->>>>>>> d4190337
 
     use super::*;
     use crate::query_graph::extract_subgraphs_from_supergraph::extract_subgraphs_from_supergraph;
