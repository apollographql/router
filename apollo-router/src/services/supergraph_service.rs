// With regards to ELv2 licensing, this entire file is license key functionality

//! Implements the router phase of the request lifecycle.

use std::sync::Arc;
use std::task::Poll;

use apollo_compiler::ApolloCompiler;
use futures::future::BoxFuture;
use futures::stream::StreamExt;
use futures::TryFutureExt;
use http::StatusCode;
use indexmap::IndexMap;
use multimap::MultiMap;
use router_bridge::planner::Planner;
use tokio::sync::Mutex;
use tower::util::Either;
use tower::BoxError;
use tower::ServiceBuilder;
use tower::ServiceExt;
use tower_service::Service;
use tracing_futures::Instrument;

use super::layers::content_negociation;
use super::layers::query_analysis::QueryAnalysisLayer;
use super::new_service::ServiceFactory;
use super::router::ClientRequestAccepts;
use super::subgraph_service::MakeSubgraphService;
use super::subgraph_service::SubgraphServiceFactory;
use super::ExecutionServiceFactory;
use super::QueryPlannerContent;
use crate::error::CacheResolverError;
use crate::graphql;
use crate::graphql::IntoGraphQLErrors;
#[cfg(test)]
use crate::plugin::test::MockSupergraphService;
use crate::plugin::DynPlugin;
use crate::plugins::telemetry::Telemetry;
use crate::plugins::traffic_shaping::TrafficShaping;
use crate::plugins::traffic_shaping::APOLLO_TRAFFIC_SHAPING;
use crate::query_planner::BridgeQueryPlanner;
use crate::query_planner::CachingQueryPlanner;
use crate::query_planner::QueryPlanResult;
use crate::services::query_planner;
use crate::services::supergraph;
use crate::services::ExecutionRequest;
use crate::services::ExecutionResponse;
use crate::services::QueryPlannerResponse;
use crate::services::SupergraphRequest;
use crate::services::SupergraphResponse;
use crate::spec::Schema;
use crate::Configuration;
use crate::Context;
use crate::Endpoint;
use crate::ListenAddr;

pub(crate) const QUERY_PLANNING_SPAN_NAME: &str = "query_planning";

/// An [`IndexMap`] of available plugins.
pub(crate) type Plugins = IndexMap<String, Box<dyn DynPlugin>>;

/// Containing [`Service`] in the request lifecyle.
#[derive(Clone)]
pub(crate) struct SupergraphService {
    execution_service_factory: ExecutionServiceFactory,
    query_planner_service: CachingQueryPlanner<BridgeQueryPlanner>,
    schema: Arc<Schema>,
}

#[buildstructor::buildstructor]
impl SupergraphService {
    #[builder]
    pub(crate) fn new(
        query_planner_service: CachingQueryPlanner<BridgeQueryPlanner>,
        execution_service_factory: ExecutionServiceFactory,
        schema: Arc<Schema>,
    ) -> Self {
        SupergraphService {
            query_planner_service,
            execution_service_factory,
            schema,
        }
    }
}

impl Service<SupergraphRequest> for SupergraphService {
    type Response = SupergraphResponse;
    type Error = BoxError;
    type Future = BoxFuture<'static, Result<Self::Response, Self::Error>>;

    fn poll_ready(&mut self, cx: &mut std::task::Context<'_>) -> Poll<Result<(), Self::Error>> {
        self.query_planner_service
            .poll_ready(cx)
            .map_err(|err| err.into())
    }

    fn call(&mut self, req: SupergraphRequest) -> Self::Future {
        // Consume our cloned services and allow ownership to be transferred to the async block.
        let clone = self.query_planner_service.clone();

        let planning = std::mem::replace(&mut self.query_planner_service, clone);
        let execution = self.execution_service_factory.create();

        let schema = self.schema.clone();

        let context_cloned = req.context.clone();
        let fut =
            service_call(planning, execution, schema, req).or_else(|error: BoxError| async move {
                let errors = vec![crate::error::Error {
                    message: error.to_string(),
                    extensions: serde_json_bytes::json!({
                        "code": "INTERNAL_SERVER_ERROR",
                    })
                    .as_object()
                    .unwrap()
                    .to_owned(),
                    ..Default::default()
                }];

                Ok(SupergraphResponse::builder()
                    .errors(errors)
                    .status_code(StatusCode::INTERNAL_SERVER_ERROR)
                    .context(context_cloned)
                    .build()
                    .expect("building a response like this should not fail"))
            });

        Box::pin(fut)
    }
}

async fn service_call<ExecutionService>(
    planning: CachingQueryPlanner<BridgeQueryPlanner>,
    execution: ExecutionService,
    schema: Arc<Schema>,
    req: SupergraphRequest,
) -> Result<SupergraphResponse, BoxError>
where
    ExecutionService:
        Service<ExecutionRequest, Response = ExecutionResponse, Error = BoxError> + Send,
{
    let context = req.context;
    let body = req.supergraph_request.body();
    let variables = body.variables.clone();
    let QueryPlannerResponse {
        content,
        context,
        errors,
    } = match plan_query(
        planning,
        req.compiler,
        body.operation_name.clone(),
        context.clone(),
        schema.clone(),
        req.supergraph_request
            .body()
            .query
            .clone()
            .expect("query presence was checked before"),
    )
    .await
    {
        Ok(resp) => resp,
        Err(err) => match err.into_graphql_errors() {
            Ok(gql_errors) => {
                return Ok(SupergraphResponse::builder()
                    .context(context)
                    .errors(gql_errors)
                    .status_code(StatusCode::BAD_REQUEST) // If it's a graphql error we return a status code 400
                    .build()
                    .expect("this response build must not fail"));
            }
            Err(err) => return Err(err.into()),
        },
    };

    if !errors.is_empty() {
        return Ok(SupergraphResponse::builder()
            .context(context)
            .errors(errors)
            .status_code(StatusCode::BAD_REQUEST) // If it's a graphql error we return a status code 400
            .build()
            .expect("this response build must not fail"));
    }

    match content {
        Some(QueryPlannerContent::Introspection { response }) => Ok(
            SupergraphResponse::new_from_graphql_response(*response, context),
        ),
        Some(QueryPlannerContent::IntrospectionDisabled) => {
            let mut response = SupergraphResponse::new_from_graphql_response(
                graphql::Response::builder()
                    .errors(vec![crate::error::Error::builder()
                        .message(String::from("introspection has been disabled"))
                        .extension_code("INTROSPECTION_DISABLED")
                        .build()])
                    .build(),
                context,
            );
            *response.response.status_mut() = StatusCode::BAD_REQUEST;
            Ok(response)
        }

        Some(QueryPlannerContent::Plan { plan }) => {
            let operation_name = body.operation_name.clone();
            let is_deferred = plan.is_deferred(operation_name.as_deref(), &variables);

            let ClientRequestAccepts {
                multipart: accepts_multipart,
                ..
            } = context
                .private_entries
                .lock()
                .get()
                .cloned()
                .unwrap_or_default();

            if is_deferred && !accepts_multipart {
                let mut response = SupergraphResponse::new_from_graphql_response(graphql::Response::builder()
                    .errors(vec![crate::error::Error::builder()
                        .message(String::from("the router received a query with the @defer directive but the client does not accept multipart/mixed HTTP responses. To enable @defer support, add the HTTP header 'Accept: multipart/mixed; deferSpec=20220824'"))
                        .extension_code("DEFER_BAD_HEADER")
                        .build()])
                    .build(), context);
                *response.response.status_mut() = StatusCode::NOT_ACCEPTABLE;
                Ok(response)
            } else if let Some(err) = plan.query.validate_variables(body, &schema).err() {
                let mut res = SupergraphResponse::new_from_graphql_response(err, context);
                *res.response.status_mut() = StatusCode::BAD_REQUEST;
                Ok(res)
            } else {
                let execution_response = execution
                    .oneshot(
                        ExecutionRequest::internal_builder()
                            .supergraph_request(req.supergraph_request)
                            .query_plan(plan.clone())
                            .context(context)
                            .build()
                            .await,
                    )
                    .await?;

                let ExecutionResponse { response, context } = execution_response;

                let (parts, response_stream) = response.into_parts();

                Ok(SupergraphResponse {
                    context,
                    response: http::Response::from_parts(parts, response_stream.boxed()),
                })
            }
        }
        // This should never happen because if we have an empty query plan we should have error in errors vec
        None => Err(BoxError::from("cannot compute a query plan")),
    }
}

async fn plan_query(
    mut planning: CachingQueryPlanner<BridgeQueryPlanner>,
    compiler: Option<Arc<Mutex<ApolloCompiler>>>,
    operation_name: Option<String>,
    context: Context,
    schema: Arc<Schema>,
    query_str: String,
) -> Result<QueryPlannerResponse, CacheResolverError> {
    let compiler = match compiler {
        None =>
        // TODO[igni]: no
        {
            Arc::new(Mutex::new(
                QueryAnalysisLayer::new(schema, Default::default())
                    .await
                    .make_compiler(&query_str)
                    .0,
            ))
        }
        Some(c) => c,
    };

    planning
        .call(
<<<<<<< HEAD
            query_planner::CachingRequest::builder()
                .query(
                    body.query
                        .clone()
                        .expect("the query presence was already checked by a plugin"),
                )
                .and_operation_name(body.operation_name.clone())
=======
            QueryPlannerRequest::builder()
                .query(query_str)
                .and_operation_name(operation_name)
                .compiler(compiler)
>>>>>>> d994a6b8
                .context(context)
                .build(),
        )
        .instrument(tracing::info_span!(
            QUERY_PLANNING_SPAN_NAME,
            "otel.kind" = "INTERNAL"
        ))
        .await
}
/// Builder which generates a plugin pipeline.
///
/// This is at the heart of the delegation of responsibility model for the router. A schema,
/// collection of plugins, collection of subgraph services are assembled to generate a
/// [`tower::util::BoxCloneService`] capable of processing a router request
/// through the entire stack to return a response.
pub(crate) struct PluggableSupergraphServiceBuilder {
    plugins: Plugins,
    subgraph_services: Vec<(String, Arc<dyn MakeSubgraphService>)>,
    configuration: Option<Arc<Configuration>>,
    planner: BridgeQueryPlanner,
}

impl PluggableSupergraphServiceBuilder {
    pub(crate) fn new(planner: BridgeQueryPlanner) -> Self {
        Self {
            plugins: Default::default(),
            subgraph_services: Default::default(),
            configuration: None,
            planner,
        }
    }

    pub(crate) fn with_dyn_plugin(
        mut self,
        plugin_name: String,
        plugin: Box<dyn DynPlugin>,
    ) -> PluggableSupergraphServiceBuilder {
        self.plugins.insert(plugin_name, plugin);
        self
    }

    pub(crate) fn with_subgraph_service<S>(
        mut self,
        name: &str,
        service_maker: S,
    ) -> PluggableSupergraphServiceBuilder
    where
        S: MakeSubgraphService,
    {
        self.subgraph_services
            .push((name.to_string(), Arc::new(service_maker)));
        self
    }

    pub(crate) fn with_configuration(
        mut self,
        configuration: Arc<Configuration>,
    ) -> PluggableSupergraphServiceBuilder {
        self.configuration = Some(configuration);
        self
    }

    pub(crate) async fn build(self) -> Result<SupergraphCreator, crate::error::ServiceBuildError> {
        let configuration = self.configuration.unwrap_or_default();

        let schema = self.planner.schema();
        let query_planner_service = CachingQueryPlanner::new(
            self.planner,
            schema.clone(),
            configuration.clone(),
            IndexMap::new(),
        )
        .await;

        let mut plugins = self.plugins;
        // Activate the telemetry plugin.
        // We must NOT fail to go live with the new router from this point as the telemetry plugin activate interacts with globals.
        for (_, plugin) in plugins.iter_mut() {
            if let Some(telemetry) = plugin.as_any_mut().downcast_mut::<Telemetry>() {
                telemetry.activate();
            }
        }

        let plugins = Arc::new(plugins);

        let subgraph_service_factory = Arc::new(SubgraphServiceFactory::new(
            self.subgraph_services,
            plugins.clone(),
        ));

        Ok(SupergraphCreator {
            query_planner_service,
            subgraph_service_factory,
            schema,
            plugins,
        })
    }
}

/// Factory for creating a RouterService
///
/// Instances of this traits are used by the HTTP server to generate a new
/// RouterService on each request
pub(crate) trait SupergraphFactory:
    ServiceFactory<supergraph::Request, Service = Self::SupergraphService>
    + Clone
    + Send
    + Sync
    + 'static
{
    type SupergraphService: Service<
            supergraph::Request,
            Response = supergraph::Response,
            Error = BoxError,
            Future = Self::Future,
        > + Send;
    type Future: Send;

    fn web_endpoints(&self) -> MultiMap<ListenAddr, Endpoint>;
}

/// A collection of services and data which may be used to create a "router".
#[derive(Clone)]
pub(crate) struct SupergraphCreator {
    query_planner_service: CachingQueryPlanner<BridgeQueryPlanner>,
    subgraph_service_factory: Arc<SubgraphServiceFactory>,
    schema: Arc<Schema>,
    plugins: Arc<Plugins>,
}

pub(crate) trait HasPlugins {
    fn plugins(&self) -> Arc<Plugins>;
}

impl HasPlugins for SupergraphCreator {
    fn plugins(&self) -> Arc<Plugins> {
        self.plugins.clone()
    }
}

pub(crate) trait HasSchema {
    fn schema(&self) -> Arc<Schema>;
}

impl HasSchema for SupergraphCreator {
    fn schema(&self) -> Arc<Schema> {
        Arc::clone(&self.schema)
    }
}

impl ServiceFactory<supergraph::Request> for SupergraphCreator {
    type Service = supergraph::BoxService;
    fn create(&self) -> Self::Service {
        self.make().boxed()
    }
}

impl SupergraphCreator {
    pub(crate) fn make(
        &self,
    ) -> impl Service<
        supergraph::Request,
        Response = supergraph::Response,
        Error = BoxError,
        Future = BoxFuture<'static, supergraph::ServiceResult>,
    > + Send {
        let supergraph_service = SupergraphService::builder()
            .query_planner_service(self.query_planner_service.clone())
            .execution_service_factory(ExecutionServiceFactory {
                schema: self.schema.clone(),
                plugins: self.plugins.clone(),
                subgraph_service_factory: self.subgraph_service_factory.clone(),
            })
            .schema(self.schema.clone())
            .build();

        let supergraph_service = match self
            .plugins
            .iter()
            .find(|i| i.0.as_str() == APOLLO_TRAFFIC_SHAPING)
            .and_then(|plugin| plugin.1.as_any().downcast_ref::<TrafficShaping>())
        {
            Some(shaping) => Either::A(shaping.supergraph_service_internal(supergraph_service)),
            None => Either::B(supergraph_service),
        };

        ServiceBuilder::new()
            .layer(content_negociation::SupergraphLayer::default())
            .service(
                self.plugins
                    .iter()
                    .rev()
                    .fold(supergraph_service.boxed(), |acc, (_, e)| {
                        e.supergraph_service(acc)
                    }),
            )
    }

    pub(crate) async fn cache_keys(&self, count: usize) -> Vec<(String, Option<String>)> {
        self.query_planner_service.cache_keys(count).await
    }

    pub(crate) fn planner(&self) -> Arc<Planner<QueryPlanResult>> {
        self.query_planner_service.planner()
    }

    pub(crate) async fn warm_up_query_planner(
        &mut self,
        query_parser: &QueryAnalysisLayer,
        cache_keys: Vec<(String, Option<String>)>,
    ) {
        self.query_planner_service
            .warm_up(query_parser, cache_keys)
            .await
    }

    /// Create a test service.
    #[cfg(test)]
    pub(crate) async fn for_tests(
        supergraph_service: MockSupergraphService,
    ) -> MockSupergraphCreator {
        MockSupergraphCreator::new(supergraph_service).await
    }
}

#[cfg(test)]
#[derive(Clone)]
pub(crate) struct MockSupergraphCreator {
    supergraph_service: MockSupergraphService,
    plugins: Arc<Plugins>,
    schema: Arc<Schema>,
}

#[cfg(test)]
impl MockSupergraphCreator {
    pub(crate) async fn new(supergraph_service: MockSupergraphService) -> Self {
        let configuration = Configuration::builder().build().unwrap();
        let schema = supergraph_service.schema();
        use crate::router_factory::create_plugins;
        let plugins = Arc::new(
            create_plugins(&configuration, &schema, None)
                .await
                .unwrap()
                .into_iter()
                .collect(),
        );

        Self {
            supergraph_service,
            plugins,
            schema: Arc::clone(&schema),
        }
    }
}

#[cfg(test)]
impl HasPlugins for MockSupergraphCreator {
    fn plugins(&self) -> Arc<Plugins> {
        self.plugins.clone()
    }
}

#[cfg(test)]
impl HasSchema for MockSupergraphCreator {
    fn schema(&self) -> Arc<Schema> {
        self.schema.clone()
    }
}

#[cfg(test)]
impl ServiceFactory<supergraph::Request> for MockSupergraphCreator {
    type Service = supergraph::BoxService;
    fn create(&self) -> Self::Service {
        self.supergraph_service.clone().boxed()
    }
}

#[cfg(test)]
mod tests {

    use super::*;
    use crate::plugin::test::MockSubgraph;
    use crate::services::supergraph;
    use crate::test_harness::MockedSubgraphs;
    use crate::TestHarness;

    const SCHEMA: &str = r#"schema
        @core(feature: "https://specs.apollo.dev/core/v0.1")
        @core(feature: "https://specs.apollo.dev/join/v0.1")
        @core(feature: "https://specs.apollo.dev/inaccessible/v0.1")
         {
        query: Query
   }
   directive @core(feature: String!) repeatable on SCHEMA
   directive @join__field(graph: join__Graph, requires: join__FieldSet, provides: join__FieldSet) on FIELD_DEFINITION
   directive @join__type(graph: join__Graph!, key: join__FieldSet) repeatable on OBJECT | INTERFACE
   directive @join__owner(graph: join__Graph!) on OBJECT | INTERFACE
   directive @join__graph(name: String!, url: String!) on ENUM_VALUE
   directive @inaccessible on OBJECT | FIELD_DEFINITION | INTERFACE | UNION
   scalar join__FieldSet
   enum join__Graph {
       USER @join__graph(name: "user", url: "http://localhost:4001/graphql")
       ORGA @join__graph(name: "orga", url: "http://localhost:4002/graphql")
   }
   type Query {
       currentUser: User @join__field(graph: USER)
   }
   type User
   @join__owner(graph: USER)
   @join__type(graph: ORGA, key: "id")
   @join__type(graph: USER, key: "id"){
       id: ID!
       name: String
       activeOrganization: Organization
   }
   type Organization
   @join__owner(graph: ORGA)
   @join__type(graph: ORGA, key: "id")
   @join__type(graph: USER, key: "id") {
       id: ID
       creatorUser: User
       name: String
       nonNullId: ID!
       suborga: [Organization]
   }"#;

    #[tokio::test]
    async fn nullability_formatting() {
        let subgraphs = MockedSubgraphs([
        ("user", MockSubgraph::builder().with_json(
                serde_json::json!{{"query":"{currentUser{activeOrganization{__typename id}}}"}},
                serde_json::json!{{"data": {"currentUser": { "activeOrganization": null }}}}
            ).build()),
        ("orga", MockSubgraph::default())
    ].into_iter().collect());

        let service = TestHarness::builder()
            .configuration_json(serde_json::json!({"include_subgraph_errors": { "all": true } }))
            .unwrap()
            .schema(SCHEMA)
            .extra_plugin(subgraphs)
            .build_supergraph()
            .await
            .unwrap();

        let request = supergraph::Request::fake_builder()
            .query("query { currentUser { activeOrganization { id creatorUser { name } } } }")
            .context(defer_context())
            // Request building here
            .build()
            .unwrap();
        let response = service
            .oneshot(request)
            .await
            .unwrap()
            .next_response()
            .await
            .unwrap();

        insta::assert_json_snapshot!(response);
    }

    #[tokio::test]
    async fn nullability_bubbling() {
        let subgraphs = MockedSubgraphs([
        ("user", MockSubgraph::builder().with_json(
                serde_json::json!{{"query":"{currentUser{activeOrganization{__typename id}}}"}},
                serde_json::json!{{"data": {"currentUser": { "activeOrganization": {} }}}}
            ).build()),
        ("orga", MockSubgraph::default())
    ].into_iter().collect());

        let service = TestHarness::builder()
            .configuration_json(serde_json::json!({"include_subgraph_errors": { "all": true } }))
            .unwrap()
            .schema(SCHEMA)
            .extra_plugin(subgraphs)
            .build_supergraph()
            .await
            .unwrap();

        let request = supergraph::Request::fake_builder()
            .context(defer_context())
            .query(
                "query { currentUser { activeOrganization { nonNullId creatorUser { name } } } }",
            )
            .build()
            .unwrap();
        let response = service
            .oneshot(request)
            .await
            .unwrap()
            .next_response()
            .await
            .unwrap();

        insta::assert_json_snapshot!(response);
    }

    #[tokio::test]
    async fn errors_on_deferred_responses() {
        let subgraphs = MockedSubgraphs([
        ("user", MockSubgraph::builder().with_json(
                serde_json::json!{{"query":"{currentUser{__typename id}}"}},
                serde_json::json!{{"data": {"currentUser": { "__typename": "User", "id": "0" }}}}
            )
            .with_json(
                serde_json::json!{{
                    "query":"query($representations:[_Any!]!){_entities(representations:$representations){...on User{name}}}",
                    "variables": {
                        "representations":[{"__typename": "User", "id":"0"}]
                    }
                }},
                serde_json::json!{{
                    "data": {
                        "_entities": [{ "suborga": [
                        { "__typename": "User", "name": "AAA"},
                        ] }]
                    },
                    "errors": [
                        {
                            "message": "error user 0",
                            "path": ["_entities", 0],
                        }
                    ]
                    }}
            ).build()),
        ("orga", MockSubgraph::default())
    ].into_iter().collect());

        let service = TestHarness::builder()
            .configuration_json(serde_json::json!({"include_subgraph_errors": { "all": true } }))
            .unwrap()
            .schema(SCHEMA)
            .extra_plugin(subgraphs)
            .build_supergraph()
            .await
            .unwrap();

        let request = supergraph::Request::fake_builder()
            .context(defer_context())
            .query("query { currentUser { id  ...@defer { name } } }")
            .build()
            .unwrap();

        let mut stream = service.oneshot(request).await.unwrap();

        insta::assert_json_snapshot!(stream.next_response().await.unwrap());

        insta::assert_json_snapshot!(stream.next_response().await.unwrap());
    }

    #[tokio::test]
    async fn errors_from_primary_on_deferred_responses() {
        let schema = r#"
        schema
          @link(url: "https://specs.apollo.dev/link/v1.0")
          @link(url: "https://specs.apollo.dev/join/v0.2", for: EXECUTION)
        {
          query: Query
        }

        directive @join__field(graph: join__Graph!, requires: join__FieldSet, provides: join__FieldSet, type: String, external: Boolean, override: String, usedOverridden: Boolean) repeatable on FIELD_DEFINITION | INPUT_FIELD_DEFINITION
        directive @join__graph(name: String!, url: String!) on ENUM_VALUE
        directive @join__implements(graph: join__Graph!, interface: String!) repeatable on OBJECT | INTERFACE
        directive @join__type(graph: join__Graph!, key: join__FieldSet, extension: Boolean! = false, resolvable: Boolean! = true) repeatable on OBJECT | INTERFACE | UNION | ENUM | INPUT_OBJECT | SCALAR
        directive @link(url: String, as: String, for: link__Purpose, import: [link__Import]) repeatable on SCHEMA

        scalar link__Import
        enum link__Purpose {
          SECURITY
          EXECUTION
        }

        type Computer
          @join__type(graph: COMPUTERS)
        {
          id: ID!
          errorField: String
          nonNullErrorField: String!
        }

        scalar join__FieldSet

        enum join__Graph {
          COMPUTERS @join__graph(name: "computers", url: "http://localhost:4001/")
        }


        type Query
          @join__type(graph: COMPUTERS)
        {
          computer(id: ID!): Computer
        }"#;

        let subgraphs = MockedSubgraphs([
        ("computers", MockSubgraph::builder().with_json(
                serde_json::json!{{"query":"{currentUser{__typename id}}"}},
                serde_json::json!{{"data": {"currentUser": { "__typename": "User", "id": "0" }}}}
            )
            .with_json(
                serde_json::json!{{
                    "query":"{computer(id:\"Computer1\"){errorField id}}",
                }},
                serde_json::json!{{
                    "data": {
                        "computer": {
                            "id": "Computer1"
                        }
                    },
                    "errors": [
                        {
                            "message": "Error field",
                            "locations": [
                                {
                                    "line": 1,
                                    "column": 93
                                }
                            ],
                            "path": ["computer","errorField"],
                        }
                    ]
                    }}
            ).build()),
    ].into_iter().collect());

        let service = TestHarness::builder()
            .configuration_json(serde_json::json!({"include_subgraph_errors": { "all": true } }))
            .unwrap()
            .schema(schema)
            .extra_plugin(subgraphs)
            .build_supergraph()
            .await
            .unwrap();

        let request = supergraph::Request::fake_builder()
            .context(defer_context())
            .query(
                r#"query {
                computer(id: "Computer1") {
                  id
                  ...ComputerErrorField @defer
                }
              }
              fragment ComputerErrorField on Computer {
                errorField
              }"#,
            )
            .build()
            .unwrap();

        let mut stream = service.oneshot(request).await.unwrap();

        insta::assert_json_snapshot!(stream.next_response().await.unwrap());

        insta::assert_json_snapshot!(stream.next_response().await.unwrap());
    }

    #[tokio::test]
    async fn deferred_fragment_bounds_nullability() {
        let subgraphs = MockedSubgraphs([
        ("user", MockSubgraph::builder().with_json(
                serde_json::json!{{"query":"{currentUser{activeOrganization{__typename id}}}"}},
                serde_json::json!{{"data": {"currentUser": { "activeOrganization": { "__typename": "Organization", "id": "0" } }}}}
            ).build()),
        ("orga", MockSubgraph::builder().with_json(
            serde_json::json!{{
                "query":"query($representations:[_Any!]!){_entities(representations:$representations){...on Organization{suborga{__typename id}}}}",
                "variables": {
                    "representations":[{"__typename": "Organization", "id":"0"}]
                }
            }},
            serde_json::json!{{
                "data": {
                    "_entities": [{ "suborga": [
                    { "__typename": "Organization", "id": "1"},
                    { "__typename": "Organization", "id": "2"},
                    { "__typename": "Organization", "id": "3"},
                    ] }]
                },
                }}
        )
        .with_json(
            serde_json::json!{{
                "query":"query($representations:[_Any!]!){_entities(representations:$representations){...on Organization{name}}}",
                "variables": {
                    "representations":[
                        {"__typename": "Organization", "id":"1"},
                        {"__typename": "Organization", "id":"2"},
                        {"__typename": "Organization", "id":"3"}

                        ]
                }
            }},
            serde_json::json!{{
                "data": {
                    "_entities": [
                    { "__typename": "Organization", "id": "1"},
                    { "__typename": "Organization", "id": "2", "name": "A"},
                    { "__typename": "Organization", "id": "3"},
                    ]
                },
                "errors": [
                    {
                        "message": "error orga 1",
                        "path": ["_entities", 0],
                    },
                    {
                        "message": "error orga 3",
                        "path": ["_entities", 2],
                    }
                ]
                }}
        ).build())
    ].into_iter().collect());

        let service = TestHarness::builder()
            .configuration_json(serde_json::json!({"include_subgraph_errors": { "all": true } }))
            .unwrap()
            .schema(SCHEMA)
            .extra_plugin(subgraphs)
            .build_supergraph()
            .await
            .unwrap();

        let request = supergraph::Request::fake_builder()
        .context(defer_context())
        .query(
                "query { currentUser { activeOrganization { id  suborga { id ...@defer { nonNullId } } } } }",
            )
            .build()
            .unwrap();

        let mut stream = service.oneshot(request).await.unwrap();

        insta::assert_json_snapshot!(stream.next_response().await.unwrap());

        insta::assert_json_snapshot!(stream.next_response().await.unwrap());
    }

    #[tokio::test]
    async fn errors_on_incremental_responses() {
        let subgraphs = MockedSubgraphs([
        ("user", MockSubgraph::builder().with_json(
                serde_json::json!{{"query":"{currentUser{activeOrganization{__typename id}}}"}},
                serde_json::json!{{"data": {"currentUser": { "activeOrganization": { "__typename": "Organization", "id": "0" } }}}}
            ).build()),
        ("orga", MockSubgraph::builder().with_json(
            serde_json::json!{{
                "query":"query($representations:[_Any!]!){_entities(representations:$representations){...on Organization{suborga{__typename id}}}}",
                "variables": {
                    "representations":[{"__typename": "Organization", "id":"0"}]
                }
            }},
            serde_json::json!{{
                "data": {
                    "_entities": [{ "suborga": [
                    { "__typename": "Organization", "id": "1"},
                    { "__typename": "Organization", "id": "2"},
                    { "__typename": "Organization", "id": "3"},
                    ] }]
                },
                }}
        )
        .with_json(
            serde_json::json!{{
                "query":"query($representations:[_Any!]!){_entities(representations:$representations){...on Organization{name}}}",
                "variables": {
                    "representations":[
                        {"__typename": "Organization", "id":"1"},
                        {"__typename": "Organization", "id":"2"},
                        {"__typename": "Organization", "id":"3"}

                        ]
                }
            }},
            serde_json::json!{{
                "data": {
                    "_entities": [
                    { "__typename": "Organization", "id": "1"},
                    { "__typename": "Organization", "id": "2", "name": "A"},
                    { "__typename": "Organization", "id": "3"},
                    ]
                },
                "errors": [
                    {
                        "message": "error orga 1",
                        "path": ["_entities", 0],
                    },
                    {
                        "message": "error orga 3",
                        "path": ["_entities", 2],
                    }
                ]
                }}
        ).build())
    ].into_iter().collect());

        let service = TestHarness::builder()
            .configuration_json(serde_json::json!({"include_subgraph_errors": { "all": true } }))
            .unwrap()
            .schema(SCHEMA)
            .extra_plugin(subgraphs)
            .build_supergraph()
            .await
            .unwrap();

        let request = supergraph::Request::fake_builder()
        .context(defer_context())
        .query(
                "query { currentUser { activeOrganization { id  suborga { id ...@defer { name } } } } }",
            )
            .build()
            .unwrap();

        let mut stream = service.oneshot(request).await.unwrap();

        insta::assert_json_snapshot!(stream.next_response().await.unwrap());

        insta::assert_json_snapshot!(stream.next_response().await.unwrap());
    }

    #[tokio::test]
    async fn root_typename_with_defer() {
        let subgraphs = MockedSubgraphs([
        ("user", MockSubgraph::builder().with_json(
                serde_json::json!{{"query":"{currentUser{activeOrganization{__typename id}}}"}},
                serde_json::json!{{"data": {"currentUser": { "activeOrganization": { "__typename": "Organization", "id": "0" } }}}}
            ).build()),
        ("orga", MockSubgraph::builder().with_json(
            serde_json::json!{{
                "query":"query($representations:[_Any!]!){_entities(representations:$representations){...on Organization{suborga{__typename id}}}}",
                "variables": {
                    "representations":[{"__typename": "Organization", "id":"0"}]
                }
            }},
            serde_json::json!{{
                "data": {
                    "_entities": [{ "suborga": [
                    { "__typename": "Organization", "id": "1"},
                    { "__typename": "Organization", "id": "2"},
                    { "__typename": "Organization", "id": "3"},
                    ] }]
                },
                }}
        )
        .with_json(
            serde_json::json!{{
                "query":"query($representations:[_Any!]!){_entities(representations:$representations){...on Organization{name}}}",
                "variables": {
                    "representations":[
                        {"__typename": "Organization", "id":"1"},
                        {"__typename": "Organization", "id":"2"},
                        {"__typename": "Organization", "id":"3"}

                        ]
                }
            }},
            serde_json::json!{{
                "data": {
                    "_entities": [
                    { "__typename": "Organization", "id": "1"},
                    { "__typename": "Organization", "id": "2", "name": "A"},
                    { "__typename": "Organization", "id": "3"},
                    ]
                }
                }}
        ).build())
    ].into_iter().collect());

        let service = TestHarness::builder()
            .configuration_json(serde_json::json!({"include_subgraph_errors": { "all": true } }))
            .unwrap()
            .schema(SCHEMA)
            .extra_plugin(subgraphs)
            .build_supergraph()
            .await
            .unwrap();

        let request = supergraph::Request::fake_builder()
            .context(defer_context())
            .query(
                "query { __typename currentUser { activeOrganization { id  suborga { id ...@defer { name } } } } }",
            )
            .build()
            .unwrap();

        let mut stream = service.oneshot(request).await.unwrap();
        let res = stream.next_response().await.unwrap();
        assert_eq!(
            res.data.as_ref().unwrap().get("__typename"),
            Some(&serde_json_bytes::Value::String("Query".into()))
        );
        insta::assert_json_snapshot!(res);

        insta::assert_json_snapshot!(stream.next_response().await.unwrap());
    }

    #[tokio::test]
    async fn root_typename_with_defer_and_empty_first_response() {
        let subgraphs = MockedSubgraphs([
        ("user", MockSubgraph::builder().with_json(
                serde_json::json!{{"query":"{currentUser{activeOrganization{__typename id}}}"}},
                serde_json::json!{{"data": {"currentUser": { "activeOrganization": { "__typename": "Organization", "id": "0" } }}}}
            ).build()),
        ("orga", MockSubgraph::builder().with_json(
            serde_json::json!{{
                "query":"query($representations:[_Any!]!){_entities(representations:$representations){...on Organization{suborga{__typename id}}}}",
                "variables": {
                    "representations":[{"__typename": "Organization", "id":"0"}]
                }
            }},
            serde_json::json!{{
                "data": {
                    "_entities": [{ "suborga": [
                    { "__typename": "Organization", "id": "1"},
                    { "__typename": "Organization", "id": "2"},
                    { "__typename": "Organization", "id": "3"},
                    ] }]
                },
                }}
        )
        .with_json(
            serde_json::json!{{
                "query":"query($representations:[_Any!]!){_entities(representations:$representations){...on Organization{name}}}",
                "variables": {
                    "representations":[
                        {"__typename": "Organization", "id":"1"},
                        {"__typename": "Organization", "id":"2"},
                        {"__typename": "Organization", "id":"3"}

                        ]
                }
            }},
            serde_json::json!{{
                "data": {
                    "_entities": [
                    { "__typename": "Organization", "id": "1"},
                    { "__typename": "Organization", "id": "2", "name": "A"},
                    { "__typename": "Organization", "id": "3"},
                    ]
                }
                }}
        ).build())
    ].into_iter().collect());

        let service = TestHarness::builder()
            .configuration_json(serde_json::json!({"include_subgraph_errors": { "all": true } }))
            .unwrap()
            .schema(SCHEMA)
            .extra_plugin(subgraphs)
            .build_supergraph()
            .await
            .unwrap();

        let request = supergraph::Request::fake_builder()
            .context(defer_context())
            .query(
                "query { __typename ... @defer { currentUser { activeOrganization { id  suborga { id name } } } } }",
            )
            .build()
            .unwrap();

        let mut stream = service.oneshot(request).await.unwrap();
        let res = stream.next_response().await.unwrap();
        assert_eq!(
            res.data.as_ref().unwrap().get("__typename"),
            Some(&serde_json_bytes::Value::String("Query".into()))
        );

        // Must have 2 chunks
        let _ = stream.next_response().await.unwrap();
    }

    #[tokio::test]
    async fn root_typename_with_defer_in_defer() {
        let subgraphs = MockedSubgraphs([
        ("user", MockSubgraph::builder().with_json(
                serde_json::json!{{"query":"{currentUser{activeOrganization{__typename id}}}"}},
                serde_json::json!{{"data": {"currentUser": { "activeOrganization": { "__typename": "Organization", "id": "0" } }}}}
            ).build()),
        ("orga", MockSubgraph::builder().with_json(
            serde_json::json!{{
                "query":"query($representations:[_Any!]!){_entities(representations:$representations){...on Organization{suborga{__typename id name}}}}",
                "variables": {
                    "representations":[{"__typename": "Organization", "id":"0"}]
                }
            }},
            serde_json::json!{{
                "data": {
                    "_entities": [{ "suborga": [
                    { "__typename": "Organization", "id": "1"},
                    { "__typename": "Organization", "id": "2", "name": "A"},
                    { "__typename": "Organization", "id": "3"},
                    ] }]
                },
                }}
        ).build())
    ].into_iter().collect());

        let service = TestHarness::builder()
            .configuration_json(serde_json::json!({"include_subgraph_errors": { "all": true } }))
            .unwrap()
            .schema(SCHEMA)
            .extra_plugin(subgraphs)
            .build_supergraph()
            .await
            .unwrap();

        let request = supergraph::Request::fake_builder()
            .context(defer_context())
            .query(
                "query { ...@defer { __typename currentUser { activeOrganization { id  suborga { id name } } } } }",
            )
            .build()
            .unwrap();

        let mut stream = service.oneshot(request).await.unwrap();
        let _res = stream.next_response().await.unwrap();
        let res = stream.next_response().await.unwrap();
        assert_eq!(
            res.incremental
                .get(0)
                .unwrap()
                .data
                .as_ref()
                .unwrap()
                .get("__typename"),
            Some(&serde_json_bytes::Value::String("Query".into()))
        );
    }

    #[tokio::test]
    async fn query_reconstruction() {
        let schema = r#"schema
    @link(url: "https://specs.apollo.dev/link/v1.0")
    @link(url: "https://specs.apollo.dev/join/v0.2", for: EXECUTION)
    @link(url: "https://specs.apollo.dev/tag/v0.2")
    @link(url: "https://specs.apollo.dev/inaccessible/v0.2", for: SECURITY)
  {
    query: Query
    mutation: Mutation
  }

  directive @inaccessible on FIELD_DEFINITION | OBJECT | INTERFACE | UNION | ARGUMENT_DEFINITION | SCALAR | ENUM | ENUM_VALUE | INPUT_OBJECT | INPUT_FIELD_DEFINITION

  directive @join__field(graph: join__Graph!, requires: join__FieldSet, provides: join__FieldSet, type: String, external: Boolean, override: String, usedOverridden: Boolean) repeatable on FIELD_DEFINITION | INPUT_FIELD_DEFINITION

  directive @join__graph(name: String!, url: String!) on ENUM_VALUE

  directive @join__implements(graph: join__Graph!, interface: String!) repeatable on OBJECT | INTERFACE

  directive @join__type(graph: join__Graph!, key: join__FieldSet, extension: Boolean! = false, resolvable: Boolean! = true) repeatable on OBJECT | INTERFACE | UNION | ENUM | INPUT_OBJECT | SCALAR

  directive @link(url: String, as: String, for: link__Purpose, import: [link__Import]) repeatable on SCHEMA

  directive @tag(name: String!) repeatable on FIELD_DEFINITION | OBJECT | INTERFACE | UNION | ARGUMENT_DEFINITION | SCALAR | ENUM | ENUM_VALUE | INPUT_OBJECT | INPUT_FIELD_DEFINITION

  scalar join__FieldSet

  enum join__Graph {
    PRODUCTS @join__graph(name: "products", url: "http://products:4000/graphql")
    USERS @join__graph(name: "users", url: "http://users:4000/graphql")
  }

  scalar link__Import

  enum link__Purpose {
    SECURITY
    EXECUTION
  }

  type MakePaymentResult
    @join__type(graph: USERS)
  {
    id: ID!
    paymentStatus: PaymentStatus
  }

  type Mutation
    @join__type(graph: USERS)
  {
    makePayment(userId: ID!): MakePaymentResult!
  }


 type PaymentStatus
    @join__type(graph: USERS)
  {
    id: ID!
  }

  type Query
    @join__type(graph: PRODUCTS)
    @join__type(graph: USERS)
  {
    name: String
  }
  "#;

        // this test does not need to generate a valid response, it is only here to check
        // that the router does not panic when reconstructing the query for the deferred part
        let service = TestHarness::builder()
            .configuration_json(serde_json::json!({"include_subgraph_errors": { "all": true } }))
            .unwrap()
            .schema(schema)
            .build_supergraph()
            .await
            .unwrap();

        let request = supergraph::Request::fake_builder()
            .context(defer_context())
            .query(
                r#"mutation ($userId: ID!) {
                    makePayment(userId: $userId) {
                      id
                      ... @defer {
                        paymentStatus {
                          id
                        }
                      }
                    }
                  }"#,
            )
            .build()
            .unwrap();

        let mut stream = service.oneshot(request).await.unwrap();

        insta::assert_json_snapshot!(stream.next_response().await.unwrap());
    }

    // if a deferred response falls under a path that was nullified in the primary response,
    // the deferred response must not be sent
    #[tokio::test]
    async fn filter_nullified_deferred_responses() {
        let subgraphs = MockedSubgraphs([
        ("user", MockSubgraph::builder()
        .with_json(
            serde_json::json!{{"query":"{currentUser{__typename name id}}"}},
            serde_json::json!{{"data": {"currentUser": { "__typename": "User", "name": "Ada", "id": "1" }}}}
        )
        .with_json(
            serde_json::json!{{
                "query":"query($representations:[_Any!]!){_entities(representations:$representations){...on User{activeOrganization{__typename id}}}}",
                "variables": {
                    "representations":[{"__typename": "User", "id":"1"}]
                }
            }},
            serde_json::json!{{
                "data": {
                    "_entities": [
                        {
                            "activeOrganization": {
                                "__typename": "Organization", "id": "2"
                            }
                        }
                    ]
                }
                }})
                .with_json(
                    serde_json::json!{{
                        "query":"query($representations:[_Any!]!){_entities(representations:$representations){...on User{name}}}",
                        "variables": {
                            "representations":[{"__typename": "User", "id":"3"}]
                        }
                    }},
                    serde_json::json!{{
                        "data": {
                            "_entities": [
                                {
                                    "name": "A"
                                }
                            ]
                        }
                        }})
       .build()),
        ("orga", MockSubgraph::builder()
        .with_json(
            serde_json::json!{{
                "query":"query($representations:[_Any!]!){_entities(representations:$representations){...on Organization{creatorUser{__typename id}}}}",
                "variables": {
                    "representations":[{"__typename": "Organization", "id":"2"}]
                }
            }},
            serde_json::json!{{
                "data": {
                    "_entities": [
                        {
                            "creatorUser": {
                                "__typename": "User", "id": "3"
                            }
                        }
                    ]
                }
                }})
                .with_json(
                    serde_json::json!{{
                        "query":"query($representations:[_Any!]!){_entities(representations:$representations){...on Organization{nonNullId}}}",
                        "variables": {
                            "representations":[{"__typename": "Organization", "id":"2"}]
                        }
                    }},
                    serde_json::json!{{
                        "data": {
                            "_entities": [
                                {
                                    "nonNullId": null
                                }
                            ]
                        }
                        }}).build())
    ].into_iter().collect());

        let service = TestHarness::builder()
            .configuration_json(serde_json::json!({"include_subgraph_errors": { "all": true } }))
            .unwrap()
            .schema(SCHEMA)
            .extra_plugin(subgraphs)
            .build_supergraph()
            .await
            .unwrap();

        let request = supergraph::Request::fake_builder()
            .query(
                r#"query {
                currentUser {
                    name
                    ... @defer {
                        activeOrganization {
                            id
                            nonNullId
                            ... @defer {
                                creatorUser {
                                    name
                                }
                            }
                        }
                    }
                }
            }"#,
            )
            .context(defer_context())
            .build()
            .unwrap();
        let mut response = service.oneshot(request).await.unwrap();

        let primary = response.next_response().await.unwrap();
        insta::assert_json_snapshot!(primary);

        let deferred = response.next_response().await.unwrap();
        insta::assert_json_snapshot!(deferred);

        // the last deferred response was replace with an empty response,
        // to still have one containing has_next = false
        let last = response.next_response().await.unwrap();
        insta::assert_json_snapshot!(last);
    }

    #[tokio::test]
    async fn reconstruct_deferred_query_under_interface() {
        let schema = r#"schema
            @link(url: "https://specs.apollo.dev/link/v1.0")
            @link(url: "https://specs.apollo.dev/join/v0.2", for: EXECUTION)
            @link(url: "https://specs.apollo.dev/tag/v0.2")
            @link(url: "https://specs.apollo.dev/inaccessible/v0.2")
            {
                query: Query
            }

            directive @inaccessible on FIELD_DEFINITION | OBJECT | INTERFACE | UNION | ARGUMENT_DEFINITION | SCALAR | ENUM | ENUM_VALUE | INPUT_OBJECT | INPUT_FIELD_DEFINITION
            directive @join__field(graph: join__Graph!, requires: join__FieldSet, provides: join__FieldSet, type: String, external: Boolean, override: String, usedOverridden: Boolean) repeatable on FIELD_DEFINITION | INPUT_FIELD_DEFINITION
            directive @join__graph(name: String!, url: String!) on ENUM_VALUE
            directive @join__implements(graph: join__Graph!, interface: String!) repeatable on OBJECT | INTERFACE
            directive @join__type(graph: join__Graph!, key: join__FieldSet, extension: Boolean! = false, resolvable: Boolean! = true) repeatable on OBJECT | INTERFACE | UNION | ENUM | INPUT_OBJECT | SCALAR
            directive @link(url: String, as: String, for: link__Purpose, import: [link__Import]) repeatable on SCHEMA
            directive @tag(name: String!) repeatable on FIELD_DEFINITION | OBJECT | INTERFACE | UNION | ARGUMENT_DEFINITION | SCALAR | ENUM | ENUM_VALUE | INPUT_OBJECT | INPUT_FIELD_DEFINITION

            scalar join__FieldSet
            enum join__Graph {
                USER @join__graph(name: "user", url: "http://localhost:4000/graphql")
            }
            scalar link__Import
            enum link__Purpose {
                SECURITY
                EXECUTION
            }
            type Query
            @join__type(graph: USER)
            {
            me: Identity @join__field(graph: USER)
            }
            interface Identity
            @join__type(graph: USER)
            {
            id: ID!
            name: String!
            }

            type User implements Identity
                @join__implements(graph: USER, interface: "Identity")
                @join__type(graph: USER, key: "id")
            {
                fullName: String! @join__field(graph: USER)
                id: ID!
                memberships: [UserMembership!]!  @join__field(graph: USER)
                name: String! @join__field(graph: USER)
            }
            type UserMembership
                @join__type(graph: USER)
                @tag(name: "platform-api")
            {
                """The organization that the user belongs to."""
                account: Account!
                """The user's permission level within the organization."""
                permission: UserPermission!
            }
            enum UserPermission
            @join__type(graph: USER)
            {
                USER
                ADMIN
            }
            type Account
            @join__type(graph: USER, key: "id")
            {
                id: ID! @join__field(graph: USER)
                name: String!  @join__field(graph: USER)
            }"#;

        let subgraphs = MockedSubgraphs([
            ("user", MockSubgraph::builder().with_json(
            serde_json::json!{{"query":"{me{__typename ...on User{id fullName memberships{permission account{__typename id}}}}}"}},
            serde_json::json!{{"data": {"me": {
                "__typename": "User",
                "id": 0,
                "fullName": "A",
                "memberships": [
                    {
                        "permission": "USER",
                        "account": {
                            "__typename": "Account",
                            "id": 1
                        }
                    }
                ]
            }}}}
        ) .with_json(
            serde_json::json!{{
                "query":"query($representations:[_Any!]!){_entities(representations:$representations){...on Account{name}}}",
                "variables": {
                    "representations":[
                        {"__typename": "Account", "id": 1}
                    ]
                }
            }},
            serde_json::json!{{
                "data": {
                    "_entities": [
                        { "__typename": "Account", "id": 1, "name": "B"}
                    ]
                }
            }}).build()),
    ].into_iter().collect());

        let service = TestHarness::builder()
            .configuration_json(serde_json::json!({"include_subgraph_errors": { "all": true } }))
            .unwrap()
            .schema(schema)
            .extra_plugin(subgraphs)
            .build_supergraph()
            .await
            .unwrap();

        let request = supergraph::Request::fake_builder()
            .context(defer_context())
            .query(
                r#"query {
                    me {
                      ... on User {
                        id
                        fullName
                        memberships {
                          permission
                          account {
                            ... on Account @defer {
                              name
                            }
                          }
                        }
                      }
                    }
                  }"#,
            )
            .build()
            .unwrap();

        let mut stream = service.oneshot(request).await.unwrap();

        insta::assert_json_snapshot!(stream.next_response().await.unwrap());
        insta::assert_json_snapshot!(stream.next_response().await.unwrap());
    }

    fn defer_context() -> Context {
        let context = Context::new();
        context.private_entries.lock().insert(ClientRequestAccepts {
            multipart: true,
            ..Default::default()
        });

        context
    }

    #[tokio::test]
    async fn interface_object_typename_rewrites() {
        let schema = r#"
            schema
              @link(url: "https://specs.apollo.dev/link/v1.0")
              @link(url: "https://specs.apollo.dev/join/v0.3", for: EXECUTION)
            {
              query: Query
            }

            directive @join__enumValue(graph: join__Graph!) repeatable on ENUM_VALUE
            directive @join__field(graph: join__Graph, requires: join__FieldSet, provides: join__FieldSet, type: String, external: Boolean, override: String, usedOverridden: Boolean) repeatable on FIELD_DEFINITION | INPUT_FIELD_DEFINITION
            directive @join__graph(name: String!, url: String!) on ENUM_VALUE
            directive @join__implements(graph: join__Graph!, interface: String!) repeatable on OBJECT | INTERFACE
            directive @join__type(graph: join__Graph!, key: join__FieldSet, extension: Boolean! = false, resolvable: Boolean! = true, isInterfaceObject: Boolean! = false) repeatable on OBJECT | INTERFACE | UNION | ENUM | INPUT_OBJECT | SCALAR
            directive @join__unionMember(graph: join__Graph!, member: String!) repeatable on UNION
            directive @link(url: String, as: String, for: link__Purpose, import: [link__Import]) repeatable on SCHEMA

            type A implements I
              @join__implements(graph: S1, interface: "I")
              @join__type(graph: S1, key: "id")
            {
              id: ID!
              x: Int
              z: Int
              y: Int @join__field
            }

            type B implements I
              @join__implements(graph: S1, interface: "I")
              @join__type(graph: S1, key: "id")
            {
              id: ID!
              x: Int
              w: Int
              y: Int @join__field
            }

            interface I
              @join__type(graph: S1, key: "id")
              @join__type(graph: S2, key: "id", isInterfaceObject: true)
            {
              id: ID!
              x: Int @join__field(graph: S1)
              y: Int @join__field(graph: S2)
            }

            scalar join__FieldSet

            enum join__Graph {
              S1 @join__graph(name: "S1", url: "s1")
              S2 @join__graph(name: "S2", url: "s2")
            }

            scalar link__Import

            enum link__Purpose {
              SECURITY
              EXECUTION
            }

            type Query
              @join__type(graph: S1)
              @join__type(graph: S2)
            {
              iFromS1: I @join__field(graph: S1)
              iFromS2: I @join__field(graph: S2)
            }
        "#;

        let query = r#"
          {
            iFromS1 {
              ... on A {
                y
              }
            }
          }
        "#;

        let subgraphs = MockedSubgraphs([
            ("S1", MockSubgraph::builder()
                .with_json(
                    serde_json::json! {{
                        "query": "{iFromS1{__typename ...on A{__typename id}}}",
                    }},
                    serde_json::json! {{
                        "data": {"iFromS1":{"__typename":"A","id":"idA"}}
                    }},
                )
                .build()),
            ("S2", MockSubgraph::builder()
                // Note that this query below will only match if the input rewrite in the query plan is handled
                // correctly. Otherwise, the `representations` in the variables will have `__typename = A`
                // instead of `__typename = I`.
                .with_json(
                    serde_json::json! {{
                        "query": "query($representations:[_Any!]!){_entities(representations:$representations){...on I{y}}}",
                        "variables":{"representations":[{"__typename":"I","id":"idA"}]}
                    }},
                    serde_json::json! {{
                        "data": {"_entities":[{"y":42}]}
                    }},
                )
                .build()),
        ].into_iter().collect());

        let service = TestHarness::builder()
            .configuration_json(serde_json::json!({"include_subgraph_errors": { "all": true } }))
            .unwrap()
            .schema(schema)
            .extra_plugin(subgraphs)
            .build_supergraph()
            .await
            .unwrap();

        let request = supergraph::Request::fake_builder()
            .query(query)
            .build()
            .unwrap();

        let mut stream = service.oneshot(request).await.unwrap();
        let response = stream.next_response().await.unwrap();

        assert_eq!(
            serde_json::to_value(&response.data).unwrap(),
            serde_json::json!({ "iFromS1": { "y": 42 } }),
        );
    }

    #[tokio::test]
    async fn interface_object_response_processing() {
        let schema = r#"
          schema
            @link(url: "https://specs.apollo.dev/link/v1.0")
            @link(url: "https://specs.apollo.dev/join/v0.3", for: EXECUTION)
          {
            query: Query
          }

          directive @join__enumValue(graph: join__Graph!) repeatable on ENUM_VALUE
          directive @join__field(graph: join__Graph, requires: join__FieldSet, provides: join__FieldSet, type: String, external: Boolean, override: String, usedOverridden: Boolean) repeatable on FIELD_DEFINITION | INPUT_FIELD_DEFINITION
          directive @join__graph(name: String!, url: String!) on ENUM_VALUE
          directive @join__implements(graph: join__Graph!, interface: String!) repeatable on OBJECT | INTERFACE
          directive @join__type(graph: join__Graph!, key: join__FieldSet, extension: Boolean! = false, resolvable: Boolean! = true, isInterfaceObject: Boolean! = false) repeatable on OBJECT | INTERFACE | UNION | ENUM | INPUT_OBJECT | SCALAR
          directive @join__unionMember(graph: join__Graph!, member: String!) repeatable on UNION
          directive @link(url: String, as: String, for: link__Purpose, import: [link__Import]) repeatable on SCHEMA

          type Book implements Product
            @join__implements(graph: PRODUCTS, interface: "Product")
            @join__type(graph: PRODUCTS, key: "id")
          {
            id: ID!
            description: String
            price: Float
            pages: Int
            reviews: [Review!]! @join__field
          }

          scalar join__FieldSet

          enum join__Graph {
            PRODUCTS @join__graph(name: "products", url: "products")
            REVIEWS @join__graph(name: "reviews", url: "reviews")
          }

          scalar link__Import

          enum link__Purpose {
            SECURITY
            EXECUTION
          }

          type Movie implements Product
            @join__implements(graph: PRODUCTS, interface: "Product")
            @join__type(graph: PRODUCTS, key: "id")
          {
            id: ID!
            description: String
            price: Float
            duration: Int
            reviews: [Review!]! @join__field
          }

          interface Product
            @join__type(graph: PRODUCTS, key: "id")
            @join__type(graph: REVIEWS, key: "id", isInterfaceObject: true)
          {
            id: ID!
            description: String @join__field(graph: PRODUCTS)
            price: Float @join__field(graph: PRODUCTS)
            reviews: [Review!]! @join__field(graph: REVIEWS)
          }

          type Query
            @join__type(graph: PRODUCTS)
            @join__type(graph: REVIEWS)
          {
            products: [Product!]! @join__field(graph: PRODUCTS)
            allReviewedProducts: [Product!]! @join__field(graph: REVIEWS)
            bestRatedProducts(limit: Int): [Product!]! @join__field(graph: REVIEWS)
          }

          type Review
            @join__type(graph: REVIEWS)
          {
            author: String
            text: String
            rating: Int
          }
        "#;

        let query = r#"
          {
            allReviewedProducts {
              id
              price
            }
          }
        "#;

        let subgraphs = MockedSubgraphs([
            ("products", MockSubgraph::builder()
                .with_json(
                    serde_json::json! {{
                        "query": "query($representations:[_Any!]!){_entities(representations:$representations){...on Product{__typename price}}}",
                        "variables": {"representations":[{"__typename":"Product","id":"1"},{"__typename":"Product","id":"2"}]}
                    }},
                    serde_json::json! {{
                        "data": {"_entities":[{"price":12.99},{"price":14.99}]}
                    }},
                )
                .build()),
            ("reviews", MockSubgraph::builder()
                .with_json(
                    serde_json::json! {{
                        "query": "{allReviewedProducts{__typename id}}"
                    }},
                    serde_json::json! {{
                        "data": {"allReviewedProducts":[{"__typename":"Product","id":"1"},{"__typename":"Product","id":"2"}]}
                    }},
                )
                .build()),
        ].into_iter().collect());

        let service = TestHarness::builder()
            .configuration_json(serde_json::json!({"include_subgraph_errors": { "all": true } }))
            .unwrap()
            .schema(schema)
            .extra_plugin(subgraphs)
            .build_supergraph()
            .await
            .unwrap();

        let request = supergraph::Request::fake_builder()
            .query(query)
            .build()
            .unwrap();

        let mut stream = service.oneshot(request).await.unwrap();
        let response = stream.next_response().await.unwrap();
        println!("{response:?}");

        assert_eq!(
            serde_json::to_value(&response.data).unwrap(),
            serde_json::json!({ "allReviewedProducts": [ {"id": "1", "price": 12.99}, {"id": "2", "price": 14.99} ]}),
        );
    }

    #[tokio::test]
    async fn only_query_interface_object_subgraph() {
        // This test has 2 subgraphs, one with an interface and another with that interface
        // declared as an @interfaceObject. It then sends a query that can be entirely
        // fulfilled by the @interfaceObject subgraph (in particular, it doesn't request
        // __typename; if it did, it would force a query on the other subgraph to obtain
        // the actual implementation type).
        // The specificity here is that the final in-memory result will not have a __typename
        // _despite_ being the parent type of that result being an interface. Which is fine
        // since __typename is not requested, and so there is no need to known the actual
        // __typename, but this is something that never happen outside of @interfaceObject
        // (usually, results whose parent type is an abstract type (say an interface) are always
        // queried internally with their __typename). And so this test make sure that the
        // post-processing done by the router on the result handle this correctly.

        let schema = r#"
          schema
            @link(url: "https://specs.apollo.dev/link/v1.0")
            @link(url: "https://specs.apollo.dev/join/v0.3", for: EXECUTION)
          {
            query: Query
          }

          directive @join__enumValue(graph: join__Graph!) repeatable on ENUM_VALUE

          directive @join__field(graph: join__Graph, requires: join__FieldSet, provides: join__FieldSet, type: String, external: Boolean, override: String, usedOverridden: Boolean) repeatable on FIELD_DEFINITION | INPUT_FIELD_DEFINITION

          directive @join__graph(name: String!, url: String!) on ENUM_VALUE

          directive @join__implements(graph: join__Graph!, interface: String!) repeatable on OBJECT | INTERFACE

          directive @join__type(graph: join__Graph!, key: join__FieldSet, extension: Boolean! = false, resolvable: Boolean! = true, isInterfaceObject: Boolean! = false) repeatable on OBJECT | INTERFACE | UNION | ENUM | INPUT_OBJECT | SCALAR

          directive @join__unionMember(graph: join__Graph!, member: String!) repeatable on UNION

          directive @link(url: String, as: String, for: link__Purpose, import: [link__Import]) repeatable on SCHEMA

          type A implements I
            @join__implements(graph: S1, interface: "I")
            @join__type(graph: S1, key: "id")
          {
            id: ID!
            x: Int
            z: Int
            y: Int @join__field
          }

          type B implements I
            @join__implements(graph: S1, interface: "I")
            @join__type(graph: S1, key: "id")
          {
            id: ID!
            x: Int
            w: Int
            y: Int @join__field
          }

          interface I
            @join__type(graph: S1, key: "id")
            @join__type(graph: S2, key: "id", isInterfaceObject: true)
          {
            id: ID!
            x: Int @join__field(graph: S1)
            y: Int @join__field(graph: S2)
          }

          scalar join__FieldSet

          enum join__Graph {
            S1 @join__graph(name: "S1", url: "S1")
            S2 @join__graph(name: "S2", url: "S2")
          }

          scalar link__Import

          enum link__Purpose {
            SECURITY
            EXECUTION
          }

          type Query
            @join__type(graph: S1)
            @join__type(graph: S2)
          {
            iFromS1: I @join__field(graph: S1)
            iFromS2: I @join__field(graph: S2)
          }
        "#;

        let query = r#"
          {
            iFromS2 {
              y
            }
          }
        "#;

        let subgraphs = MockedSubgraphs(
            [
                (
                    "S1",
                    MockSubgraph::builder()
                        // This test makes no queries to S1, only to S2
                        .build(),
                ),
                (
                    "S2",
                    MockSubgraph::builder()
                        .with_json(
                            serde_json::json! {{
                                "query": "{iFromS2{y}}",
                            }},
                            serde_json::json! {{
                                "data": {"iFromS2":{"y":20}}
                            }},
                        )
                        .build(),
                ),
            ]
            .into_iter()
            .collect(),
        );

        let service = TestHarness::builder()
            .configuration_json(serde_json::json!({"include_subgraph_errors": { "all": true } }))
            .unwrap()
            .schema(schema)
            .extra_plugin(subgraphs)
            .build_supergraph()
            .await
            .unwrap();

        let request = supergraph::Request::fake_builder()
            .query(query)
            .build()
            .unwrap();

        let mut stream = service.oneshot(request).await.unwrap();
        let response = stream.next_response().await.unwrap();

        assert_eq!(
            serde_json::to_value(&response.data).unwrap(),
            serde_json::json!({ "iFromS2": { "y": 20 } }),
        );
    }

    #[tokio::test]
    async fn aliased_subgraph_data_rewrites_on_root_fetch() {
        let schema = r#"
          schema
            @link(url: "https://specs.apollo.dev/link/v1.0")
            @link(url: "https://specs.apollo.dev/join/v0.3", for: EXECUTION)
          {
            query: Query
          }

          directive @join__enumValue(graph: join__Graph!) repeatable on ENUM_VALUE
          directive @join__field(graph: join__Graph, requires: join__FieldSet, provides: join__FieldSet, type: String, external: Boolean, override: String, usedOverridden: Boolean) repeatable on FIELD_DEFINITION | INPUT_FIELD_DEFINITION
          directive @join__graph(name: String!, url: String!) on ENUM_VALUE
          directive @join__implements(graph: join__Graph!, interface: String!) repeatable on OBJECT | INTERFACE
          directive @join__type(graph: join__Graph!, key: join__FieldSet, extension: Boolean! = false, resolvable: Boolean! = true, isInterfaceObject: Boolean! = false) repeatable on OBJECT | INTERFACE | UNION | ENUM | INPUT_OBJECT | SCALAR
          directive @join__unionMember(graph: join__Graph!, member: String!) repeatable on UNION
          directive @link(url: String, as: String, for: link__Purpose, import: [link__Import]) repeatable on SCHEMA

          type A implements U
            @join__implements(graph: S1, interface: "U")
            @join__type(graph: S1, key: "g")
            @join__type(graph: S2, key: "g")
          {
            f: String @join__field(graph: S1, external: true) @join__field(graph: S2)
            g: String
          }

          type B implements U
            @join__implements(graph: S1, interface: "U")
            @join__type(graph: S1, key: "g")
            @join__type(graph: S2, key: "g")
          {
            f: String @join__field(graph: S1, external: true) @join__field(graph: S2)
            g: Int
          }

          scalar join__FieldSet

          enum join__Graph {
            S1 @join__graph(name: "S1", url: "s1")
            S2 @join__graph(name: "S2", url: "s2")
          }

          scalar link__Import

          enum link__Purpose {
            SECURITY
            EXECUTION
          }

          type Query
            @join__type(graph: S1)
            @join__type(graph: S2)
          {
            us: [U] @join__field(graph: S1)
          }

          interface U
            @join__type(graph: S1)
          {
            f: String
          }
        "#;

        let query = r#"
          {
            us {
              f
            }
          }
        "#;

        let subgraphs = MockedSubgraphs([
            ("S1", MockSubgraph::builder()
                .with_json(
                    serde_json::json! {{
                        "query": "{us{__typename ...on A{__typename g}...on B{__typename g__alias_0:g}}}",
                    }},
                    serde_json::json! {{
                        "data": {"us":[{"__typename":"A","g":"foo"},{"__typename":"B","g__alias_0":1}]},
                    }},
                )
                .build()),
            ("S2", MockSubgraph::builder()
                .with_json(
                    // Note that the query below will only match if the output rewrite in the query plan is handled
                    // correctly. Otherwise, the `representations` in the variables will not be able to find the
                    // field `g` for the `B` object, since it was returned as `g__alias_0` on the initial subgraph
                    // query above.
                    serde_json::json! {{
                        "query": "query($representations:[_Any!]!){_entities(representations:$representations){...on A{f}...on B{f}}}",
                        "variables":{"representations":[{"__typename":"A","g":"foo"},{"__typename":"B","g":1}]}
                    }},
                    serde_json::json! {{
                        "data": {"_entities":[{"f":"fA"},{"f":"fB"}]}
                    }},
                )
                .build()),
        ].into_iter().collect());

        let service = TestHarness::builder()
            .configuration_json(serde_json::json!({"include_subgraph_errors": { "all": true } }))
            .unwrap()
            .schema(schema)
            .extra_plugin(subgraphs)
            .build_supergraph()
            .await
            .unwrap();

        let request = supergraph::Request::fake_builder()
            .query(query)
            .build()
            .unwrap();

        let mut stream = service.oneshot(request).await.unwrap();
        let response = stream.next_response().await.unwrap();

        assert_eq!(
            serde_json::to_value(&response.data).unwrap(),
            serde_json::json!({"us": [{"f": "fA"}, {"f": "fB"}]}),
        );
    }

    #[tokio::test]
    async fn aliased_subgraph_data_rewrites_on_non_root_fetch() {
        let schema = r#"
          schema
            @link(url: "https://specs.apollo.dev/link/v1.0")
            @link(url: "https://specs.apollo.dev/join/v0.3", for: EXECUTION)
          {
            query: Query
          }

          directive @join__enumValue(graph: join__Graph!) repeatable on ENUM_VALUE
          directive @join__field(graph: join__Graph, requires: join__FieldSet, provides: join__FieldSet, type: String, external: Boolean, override: String, usedOverridden: Boolean) repeatable on FIELD_DEFINITION | INPUT_FIELD_DEFINITION
          directive @join__graph(name: String!, url: String!) on ENUM_VALUE
          directive @join__implements(graph: join__Graph!, interface: String!) repeatable on OBJECT | INTERFACE
          directive @join__type(graph: join__Graph!, key: join__FieldSet, extension: Boolean! = false, resolvable: Boolean! = true, isInterfaceObject: Boolean! = false) repeatable on OBJECT | INTERFACE | UNION | ENUM | INPUT_OBJECT | SCALAR
          directive @join__unionMember(graph: join__Graph!, member: String!) repeatable on UNION
          directive @link(url: String, as: String, for: link__Purpose, import: [link__Import]) repeatable on SCHEMA
          type A implements U
            @join__implements(graph: S1, interface: "U")
            @join__type(graph: S1, key: "g")
            @join__type(graph: S2, key: "g")
          {
            f: String @join__field(graph: S1, external: true) @join__field(graph: S2)
            g: String
          }

          type B implements U
            @join__implements(graph: S1, interface: "U")
            @join__type(graph: S1, key: "g")
            @join__type(graph: S2, key: "g")
          {
            f: String @join__field(graph: S1, external: true) @join__field(graph: S2)
            g: Int
          }

          scalar join__FieldSet

          enum join__Graph {
            S1 @join__graph(name: "S1", url: "s1")
            S2 @join__graph(name: "S2", url: "s2")
          }

          scalar link__Import

          enum link__Purpose {
            SECURITY
            EXECUTION
          }

          type Query
            @join__type(graph: S1)
            @join__type(graph: S2)
          {
            t: T @join__field(graph: S2)
          }

          type T
            @join__type(graph: S1, key: "id")
            @join__type(graph: S2, key: "id")
          {
            id: ID!
            us: [U] @join__field(graph: S1)
          }

          interface U
            @join__type(graph: S1)
          {
            f: String
          }
        "#;

        let query = r#"
          {
            t {
              us {
                f
              }
            }
          }
        "#;

        let subgraphs = MockedSubgraphs([
            ("S1", MockSubgraph::builder()
                .with_json(
                    serde_json::json! {{
                        "query": "query($representations:[_Any!]!){_entities(representations:$representations){...on T{us{__typename ...on A{__typename g}...on B{__typename g__alias_0:g}}}}}",
                        "variables":{"representations":[{"__typename":"T","id":"0"}]}
                    }},
                    serde_json::json! {{
                        "data": {"_entities":[{"us":[{"__typename":"A","g":"foo"},{"__typename":"B","g__alias_0":1}]}]},
                    }},
                )
                .build()),
            ("S2", MockSubgraph::builder()
                .with_json(
                    serde_json::json! {{
                        "query": "{t{__typename id}}",
                    }},
                    serde_json::json! {{
                        "data": {"t":{"__typename":"T","id":"0"}},
                    }},
                )
                // Note that this query will only match if the output rewrite in the query plan is handled correctly. Otherwise,
                // the `representations` in the variables will not be able to find the field `g` for the `B` object, since it was
                // returned as `g__alias_0` on the (non-root) S1 query above.
                .with_json(
                    serde_json::json! {{
                        "query": "query($representations:[_Any!]!){_entities(representations:$representations){...on A{f}...on B{f}}}",
                        "variables":{"representations":[{"__typename":"A","g":"foo"},{"__typename":"B","g":1}]}
                    }},
                    serde_json::json! {{
                        "data": {"_entities":[{"f":"fA"},{"f":"fB"}]}
                    }},
                )
                .build()),
        ].into_iter().collect());

        let service = TestHarness::builder()
            .configuration_json(serde_json::json!({"include_subgraph_errors": { "all": true } }))
            .unwrap()
            .schema(schema)
            .extra_plugin(subgraphs)
            .build_supergraph()
            .await
            .unwrap();

        let request = supergraph::Request::fake_builder()
            .query(query)
            .build()
            .unwrap();

        let mut stream = service.oneshot(request).await.unwrap();
        let response = stream.next_response().await.unwrap();

        assert_eq!(
            serde_json::to_value(&response.data).unwrap(),
            serde_json::json!({"t": {"us": [{"f": "fA"}, {"f": "fB"}]}}),
        );
    }

    #[tokio::test]
    async fn errors_on_nullified_paths() {
        let schema = r#"
          schema
            @link(url: "https://specs.apollo.dev/link/v1.0")
            @link(url: "https://specs.apollo.dev/join/v0.3", for: EXECUTION)
          {
            query: Query
          }

          directive @join__enumValue(graph: join__Graph!) repeatable on ENUM_VALUE
          directive @join__field(graph: join__Graph, requires: join__FieldSet, provides: join__FieldSet, type: String, external: Boolean, override: String, usedOverridden: Boolean) repeatable on FIELD_DEFINITION | INPUT_FIELD_DEFINITION
          directive @join__graph(name: String!, url: String!) on ENUM_VALUE
          directive @join__implements(graph: join__Graph!, interface: String!) repeatable on OBJECT | INTERFACE
          directive @join__type(graph: join__Graph!, key: join__FieldSet, extension: Boolean! = false, resolvable: Boolean! = true, isInterfaceObject: Boolean! = false) repeatable on OBJECT | INTERFACE | UNION | ENUM | INPUT_OBJECT | SCALAR
          directive @join__unionMember(graph: join__Graph!, member: String!) repeatable on UNION
          directive @join__owner(graph: join__Graph!) on OBJECT | INTERFACE
          directive @link(url: String, as: String, for: link__Purpose, import: [link__Import]) repeatable on SCHEMA

          scalar join__FieldSet

          enum join__Graph {
            S1 @join__graph(name: "S1", url: "s1")
            S2 @join__graph(name: "S2", url: "s2")
          }

          scalar link__Import

          enum link__Purpose {
            SECURITY
            EXECUTION
          }

          type Query
          {
            foo: Foo! @join__field(graph: S1)
          }

          type Foo
            @join__owner(graph: S1)
            @join__type(graph: S1)
          {
            id: ID! @join__field(graph: S1)
            bar: Bar! @join__field(graph: S1)
          }

          type Bar
          @join__owner(graph: S1)
          @join__type(graph: S1, key: "id")
          @join__type(graph: S2, key: "id") {
            id: ID! @join__field(graph: S1) @join__field(graph: S2)
            something: String @join__field(graph: S2)
          }
        "#;

        let query = r#"
          query Query {
            foo {
              id
              bar {
                id
                something
              }
            }
          }
        "#;

        let subgraphs = MockedSubgraphs([
        ("S1", MockSubgraph::builder().with_json(
                serde_json::json!{{"query":"query Query__S1__0{foo{id bar{__typename id}}}", "operationName": "Query__S1__0"}},
                serde_json::json!{{"data": {
                    "foo": {
                        "id": 1,
                        "bar": {
                            "__typename": "Bar",
                            "id": 2
                        }
                    }
                }}}
            )
          .build()),
        ("S2", MockSubgraph::builder()  .with_json(
            serde_json::json!{{
                "query":"query Query__S2__1($representations:[_Any!]!){_entities(representations:$representations){...on Bar{something}}}",
                "operationName": "Query__S2__1",
                "variables": {
                    "representations":[{"__typename": "Bar", "id": 2}]
                }
            }},
            serde_json::json!{{
                "data": {
                  "_entities": [
                    null
                  ]
                },
                "errors": [
                  {
                    "message": "Could not fetch bar",
                    "path": [
                      "_entities"
                    ],
                    "extensions": {
                      "code": "NOT_FOUND"
                    }
                  }
                ],
              }}
        ).build())
    ].into_iter().collect());

        let service = TestHarness::builder()
            .configuration_json(serde_json::json!({"include_subgraph_errors": { "all": true } }))
            .unwrap()
            .schema(schema)
            .extra_plugin(subgraphs)
            .build_supergraph()
            .await
            .unwrap();

        let request = supergraph::Request::fake_builder()
            .context(defer_context())
            .query(query)
            .build()
            .unwrap();

        let mut stream = service.oneshot(request).await.unwrap();

        insta::assert_json_snapshot!(stream.next_response().await.unwrap());
    }
}<|MERGE_RESOLUTION|>--- conflicted
+++ resolved
@@ -279,20 +279,10 @@
 
     planning
         .call(
-<<<<<<< HEAD
             query_planner::CachingRequest::builder()
-                .query(
-                    body.query
-                        .clone()
-                        .expect("the query presence was already checked by a plugin"),
-                )
-                .and_operation_name(body.operation_name.clone())
-=======
-            QueryPlannerRequest::builder()
                 .query(query_str)
                 .and_operation_name(operation_name)
                 .compiler(compiler)
->>>>>>> d994a6b8
                 .context(context)
                 .build(),
         )
