--- conflicted
+++ resolved
@@ -62,12 +62,9 @@
 use crate::plugin::PluginPrivate;
 use crate::plugins::authorization::CacheKeyMetadata;
 use crate::plugins::mock_subgraphs::execution::input_coercion::coerce_argument_values;
-<<<<<<< HEAD
 use crate::plugins::response_cache::ErrorCode;
+use crate::plugins::response_cache::metrics;
 use crate::plugins::telemetry::span_ext::SpanMarkError;
-=======
-use crate::plugins::response_cache::metrics;
->>>>>>> 5ab4c73b
 use crate::query_planner::OperationKind;
 use crate::services::subgraph;
 use crate::services::supergraph;
@@ -654,6 +651,7 @@
             invalidation,
             subgraph_enums: Arc::new(get_subgraph_enums(&supergraph_schema)),
             supergraph_schema,
+            _expired_data_count_task_aborts: Default::default(),
         })
     }
 
