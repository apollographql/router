// Analyze a QueryPlan and compute its overall response shape

use apollo_compiler::executable::Name;
use itertools::Itertools;

use super::response_shape::Clause;
use super::response_shape::Literal;
use super::response_shape::NormalizedTypeCondition;
use super::response_shape::PossibleDefinitions;
use super::response_shape::ResponseShape;
use super::response_shape::compute_response_shape_for_entity_fetch_operation;
use super::response_shape::compute_response_shape_for_operation;
use crate::FederationError;
use crate::SingleFederationError;
use crate::bail;
use crate::query_plan::ConditionNode;
use crate::query_plan::DeferNode;
use crate::query_plan::FetchDataPathElement;
use crate::query_plan::FetchDataRewrite;
use crate::query_plan::FetchNode;
use crate::query_plan::FlattenNode;
use crate::query_plan::ParallelNode;
use crate::query_plan::PlanNode;
use crate::query_plan::QueryPlan;
use crate::query_plan::SequenceNode;
use crate::query_plan::TopLevelPlanNode;
use crate::schema::ValidFederationSchema;
use crate::schema::position::ObjectTypeDefinitionPosition;

//==================================================================================================
// ResponseShape extra methods to support query plan analysis

impl ResponseShape {
    /// Simplify the boolean conditions in the response shape so that there are no redundant
    /// conditions on fields by removing conditions that are also present on an ancestor field.
    fn simplify_boolean_conditions(&self) -> Self {
        self.inner_simplify_boolean_conditions(&Clause::default())
    }

    fn inner_simplify_boolean_conditions(&self, inherited_clause: &Clause) -> Self {
        let mut result = ResponseShape::new(self.default_type_condition().clone());
        for (key, defs) in self.iter() {
            let mut updated_defs = PossibleDefinitions::default();
            for (type_cond, defs_per_type_cond) in defs.iter() {
                let updated_variants =
                    defs_per_type_cond
                        .conditional_variants()
                        .iter()
                        .filter_map(|variant| {
                            let new_clause = variant.boolean_clause().clone();
                            inherited_clause.concatenate_and_simplify(&new_clause).map(
                                |(inherited_clause, field_clause)| {
                                    let sub_rs =
                                        variant.sub_selection_response_shape().as_ref().map(|rs| {
                                            rs.inner_simplify_boolean_conditions(&inherited_clause)
                                        });
                                    variant.with_updated_fields(field_clause, sub_rs)
                                },
                            )
                        });
                let updated_defs_per_type_cond = defs_per_type_cond
                    .with_updated_conditional_variants(updated_variants.collect());
                updated_defs.insert(type_cond.clone(), updated_defs_per_type_cond);
            }
            result.insert(key.clone(), updated_defs);
        }
        result
    }

    /// concatenate `added_clause` to each field's boolean condition (only at the top level)
    /// then simplify the boolean conditions below the top-level.
    fn concatenate_and_simplify_boolean_conditions(
        &self,
        inherited_clause: &Clause,
        added_clause: &Clause,
    ) -> Self {
        let mut result = ResponseShape::new(self.default_type_condition().clone());
        for (key, defs) in self.iter() {
            let mut updated_defs = PossibleDefinitions::default();
            for (type_cond, defs_per_type_cond) in defs.iter() {
                let updated_variants =
                    defs_per_type_cond
                        .conditional_variants()
                        .iter()
                        .filter_map(|variant| {
                            let new_clause = if added_clause.is_always_true() {
                                variant.boolean_clause().clone()
                            } else {
                                variant.boolean_clause().concatenate(added_clause)?
                            };
                            inherited_clause.concatenate_and_simplify(&new_clause).map(
                                |(inherited_clause, field_clause)| {
                                    let sub_rs =
                                        variant.sub_selection_response_shape().as_ref().map(|rs| {
                                            rs.inner_simplify_boolean_conditions(&inherited_clause)
                                        });
                                    variant.with_updated_fields(field_clause, sub_rs)
                                },
                            )
                        });
                let updated_defs_per_type_cond = defs_per_type_cond
                    .with_updated_conditional_variants(updated_variants.collect());
                updated_defs.insert(type_cond.clone(), updated_defs_per_type_cond);
            }
            result.insert(key.clone(), updated_defs);
        }
        result
    }

    /// Add a new condition to a ResponseShape.
    /// - This method is intended for the top-level response shape.
    fn add_boolean_conditions(&self, literals: &[Literal]) -> Self {
        let added_clause = Clause::from_literals(literals);
        self.concatenate_and_simplify_boolean_conditions(&Clause::default(), &added_clause)
    }
}

//==================================================================================================
// Interpretation of QueryPlan
// - `interpret_*_node` functions returns the response shape that will be fetched by the node,
//   including its sub-nodes.
// - They take the `state` parameter that represents everything that has been fetched so far,
//   which is used to check the soundness property of the query plan.

fn format_federation_error(e: FederationError) -> String {
    match e {
        FederationError::SingleFederationError(e) => match e {
            SingleFederationError::Internal { message } => message,
            _ => e.to_string(),
        },
        _ => e.to_string(),
    }
}

pub fn interpret_query_plan(
    schema: &ValidFederationSchema,
    root_type: &Name,
    plan: &QueryPlan,
) -> Result<ResponseShape, String> {
    let state = ResponseShape::new(root_type.clone());
    let Some(plan_node) = &plan.node else {
        // empty plan
        return Ok(state);
    };
    interpret_top_level_plan_node(schema, &state, plan_node)
}

fn interpret_top_level_plan_node(
    schema: &ValidFederationSchema,
    state: &ResponseShape,
    node: &TopLevelPlanNode,
) -> Result<ResponseShape, String> {
    let conditions = vec![];
    match node {
        TopLevelPlanNode::Fetch(fetch) => interpret_fetch_node(schema, state, &conditions, fetch),
        TopLevelPlanNode::Sequence(sequence) => {
            interpret_sequence_node(schema, state, &conditions, sequence)
        }
        TopLevelPlanNode::Parallel(parallel) => {
            interpret_parallel_node(schema, state, &conditions, parallel)
        }
        TopLevelPlanNode::Flatten(flatten) => {
            interpret_flatten_node(schema, state, &conditions, flatten)
        }
        TopLevelPlanNode::Condition(condition) => {
            interpret_condition_node(schema, state, &conditions, condition)
        }
        TopLevelPlanNode::Defer(defer) => interpret_defer_node(schema, state, &conditions, defer),
        TopLevelPlanNode::Subscription(subscription) => {
            interpret_subscription_node(schema, state, &conditions, subscription)
        }
    }
}

/// `conditions` are accumulated conditions to be applied at each fetch node's response shape.
fn interpret_plan_node(
    schema: &ValidFederationSchema,
    state: &ResponseShape,
    conditions: &[Literal],
    node: &PlanNode,
) -> Result<ResponseShape, String> {
    match node {
        PlanNode::Fetch(fetch) => interpret_fetch_node(schema, state, conditions, fetch),
        PlanNode::Sequence(sequence) => {
            interpret_sequence_node(schema, state, conditions, sequence)
        }
        PlanNode::Parallel(parallel) => {
            interpret_parallel_node(schema, state, conditions, parallel)
        }
        PlanNode::Flatten(flatten) => interpret_flatten_node(schema, state, conditions, flatten),
        PlanNode::Condition(condition) => {
            interpret_condition_node(schema, state, conditions, condition)
        }
        PlanNode::Defer(defer) => interpret_defer_node(schema, state, conditions, defer),
    }
}

// `type_filter`: The type condition to apply to the response shape.
// - This is from the previous path elements.
// - It can be empty if there is no type conditions.
// - Also, multiple type conditions can be accumulated (meaning the conjunction of them).
fn rename_at_path(
    schema: &ValidFederationSchema,
    response: &ResponseShape,
    mut type_filter: Vec<Name>,
    path: &[FetchDataPathElement],
    new_name: Name,
) -> Result<ResponseShape, String> {
    let Some((first, rest)) = path.split_first() else {
        return Err("rename_at_path: unexpected empty path".to_string());
    };
    match first {
        FetchDataPathElement::Key(name, _conditions) => {
            if _conditions.is_some() {
                return Err("rename_at_path: unexpected key conditions".to_string());
            }
            let Some(defs) = response.get(name) else {
                // If the response doesn't have the named key, skip it and return the same response.
                return Ok(response.clone());
            };
            let rename_here = rest.is_empty();
            // Compute the normalized type condition for the type filter.
            let type_filter = if let Some((first_type, rest_of_types)) = type_filter.split_first() {
                let Some(mut type_condition) =
                    NormalizedTypeCondition::from_type_name(first_type.clone(), schema)
                        .map_err(format_federation_error)?
                else {
                    return Err(format!(
                        "rename_at_path: unexpected empty type condition: {first_type}"
                    ));
                };
                for type_name in rest_of_types {
                    let Some(updated) = type_condition
                        .add_type_name(type_name.clone(), schema)
                        .map_err(format_federation_error)?
                    else {
                        return Err(format!(
                            "rename_at_path: inconsistent type conditions: {type_filter:?}"
                        ));
                    };
                    type_condition = updated;
                }
                Some(type_condition)
            } else {
                None
            };
            // Apply renaming in every matching sub-response.
            let mut updated_defs = PossibleDefinitions::default(); // for the old name
            let mut target_defs = PossibleDefinitions::default(); // for the new name
            for (type_cond, defs_per_type_cond) in defs.iter() {
                if let Some(type_filter) = &type_filter {
                    if !type_filter.implies(type_cond) {
                        // Not applicable => same as before
                        updated_defs.insert(type_cond.clone(), defs_per_type_cond.clone());
                        continue;
                    }
                }
                if rename_here {
                    // move all definitions to the target_defs
                    target_defs.insert(type_cond.clone(), defs_per_type_cond.clone());
                    continue;
                }

                // otherwise, rename in the sub-response
                let updated_variants =
                    defs_per_type_cond
                        .conditional_variants()
                        .iter()
                        .map(|variant| {
                            let Some(sub_state) = variant.sub_selection_response_shape() else {
                                return Err(format!(
                                    "No sub-selection at path: {}",
                                    path.iter().join(".")
                                ));
                            };
                            let updated_sub_state = rename_at_path(
                                schema,
                                sub_state,
                                Default::default(), // new type filter
                                rest,
                                new_name.clone(),
                            )?;
                            Ok(
                                variant
                                    .with_updated_sub_selection_response_shape(updated_sub_state),
                            )
                        });
                let updated_variants: Result<Vec<_>, _> = updated_variants.collect();
                let updated_variants = updated_variants?;
                let updated_defs_per_type_cond =
                    defs_per_type_cond.with_updated_conditional_variants(updated_variants);
                updated_defs.insert(type_cond.clone(), updated_defs_per_type_cond);
            }
            let mut result = response.clone();
            result.insert(name.clone(), updated_defs);
            if rename_here {
                // also, update the new response key
                let prev_defs = result.get(&new_name);
                match prev_defs {
                    None => {
                        result.insert(new_name, target_defs);
                    }
                    Some(prev_defs) => {
                        let mut merged_defs = prev_defs.clone();
                        for (type_cond, defs_per_type_cond) in target_defs.iter() {
                            let existed =
                                merged_defs.insert(type_cond.clone(), defs_per_type_cond.clone());
                            if existed {
                                return Err(format!(
                                    "rename_at_path: new name/type already exists: {new_name} on {type_cond}"
                                ));
                            }
                        }
                        result.insert(new_name, merged_defs);
                    }
                }
            }
            Ok(result)
        }
        FetchDataPathElement::AnyIndex(_conditions) => {
            Err("rename_at_path: unexpected AnyIndex path element".to_string())
        }
        FetchDataPathElement::TypenameEquals(type_name) => {
            type_filter.push(type_name.clone());
            rename_at_path(schema, response, type_filter, rest, new_name)
        }
        FetchDataPathElement::Parent => {
            Err("rename_at_path: unexpected parent path element".to_string())
        }
    }
}

fn apply_rewrites(
    schema: &ValidFederationSchema,
    response: &ResponseShape,
    rewrite: &FetchDataRewrite,
) -> Result<ResponseShape, String> {
    match rewrite {
        FetchDataRewrite::ValueSetter(_) => {
            Err("apply_rewrites: unexpected value setter".to_string())
        }
        FetchDataRewrite::KeyRenamer(renamer) => rename_at_path(
            schema,
            response,
            Default::default(), // new type filter
            &renamer.path,
            renamer.rename_key_to.clone(),
        ),
    }
}

fn interpret_fetch_node(
    schema: &ValidFederationSchema,
    _state: &ResponseShape,
    conditions: &[Literal],
    fetch: &FetchNode,
) -> Result<ResponseShape, String> {
    let mut result = if !fetch.requires.is_empty() {
        // TODO: check requires
<<<<<<< HEAD
        compute_response_shape_for_entity_fetch_operation(
            fetch
                .operation_document
                .as_parsed()
                .map_err(|e| e.to_string())?,
            schema,
        )
        .map(|rs| rs.add_boolean_conditions(conditions))
    } else {
        compute_response_shape_for_operation(
            fetch
                .operation_document
                .as_parsed()
                .map_err(|e| e.to_string())?,
            schema,
        )
        .map(|rs| rs.add_boolean_conditions(conditions))
=======
        // Response shapes per entity selection
        let response_shapes =
            compute_response_shape_for_entity_fetch_operation(&fetch.operation_document, schema)
                .map_err(|e| {
                    format!(
                        "Failed to compute the response shape from fetch node: {}\nnode: {fetch}",
                        format_federation_error(e),
                    )
                })?;

        // Compute the merged result from the individual entity response shapes.
        merge_response_shapes(response_shapes.iter()).map_err(|e| {
            format!(
                "Failed to merge response shapes in fetch node: {}\nnode: {fetch}",
                format_federation_error(e),
            )
        })
    } else {
        compute_response_shape_for_operation(&fetch.operation_document, schema).map_err(|e| {
            format!(
                "Failed to compute the response shape from fetch node: {}\nnode: {fetch}",
                format_federation_error(e),
            )
        })
>>>>>>> 67c2097a
    }
    .map(|rs| rs.add_boolean_conditions(conditions))?;
    for rewrite in &fetch.output_rewrites {
        result = apply_rewrites(schema, &result, rewrite)?;
    }
    Ok(result)
}

fn merge_response_shapes<'a>(
    mut iter: impl Iterator<Item = &'a ResponseShape>,
) -> Result<ResponseShape, FederationError> {
    let Some(first) = iter.next() else {
        bail!("No response shapes to merge")
    };
    let mut result = first.clone();
    for rs in iter {
        result.merge_with(rs)?;
    }
    Ok(result)
}

/// Add a literal to the conditions
fn append_literal(conditions: &[Literal], literal: Literal) -> Vec<Literal> {
    let mut result = conditions.to_vec();
    result.push(literal);
    result
}

fn interpret_condition_node(
    schema: &ValidFederationSchema,
    state: &ResponseShape,
    conditions: &[Literal],
    condition: &ConditionNode,
) -> Result<ResponseShape, String> {
    let condition_variable = &condition.condition_variable;
    match (&condition.if_clause, &condition.else_clause) {
        (None, None) => Err("Condition node must have either if or else clause".to_string()),
        (Some(if_clause), None) => {
            let literal = Literal::Pos(condition_variable.clone());
            let sub_conditions = append_literal(conditions, literal);
            Ok(interpret_plan_node(
                schema,
                state,
                &sub_conditions,
                if_clause,
            )?)
        }
        (None, Some(else_clause)) => {
            let literal = Literal::Neg(condition_variable.clone());
            let sub_conditions = append_literal(conditions, literal);
            Ok(interpret_plan_node(
                schema,
                state,
                &sub_conditions,
                else_clause,
            )?)
        }
        (Some(if_clause), Some(else_clause)) => {
            let lit_pos = Literal::Pos(condition_variable.clone());
            let lit_neg = Literal::Neg(condition_variable.clone());
            let sub_conditions_pos = append_literal(conditions, lit_pos);
            let sub_conditions_neg = append_literal(conditions, lit_neg);
            let if_val = interpret_plan_node(schema, state, &sub_conditions_pos, if_clause)?;
            let else_val = interpret_plan_node(schema, state, &sub_conditions_neg, else_clause)?;
            let mut result = if_val;
            result.merge_with(&else_val).map_err(|e| {
                format!("Failed to merge response shapes from then and else clauses:\n{e}",)
            })?;
            Ok(result)
        }
    }
}

/// The inner recursive part of `interpret_flatten_node`.
fn interpret_plan_node_at_path(
    schema: &ValidFederationSchema,
    state: &ResponseShape,
    conditions: &[Literal],
    type_condition: Option<&Vec<Name>>,
    path: &[FetchDataPathElement],
    node: &PlanNode,
) -> Result<Option<ResponseShape>, String> {
    let Some((first, rest)) = path.split_first() else {
        return Ok(Some(interpret_plan_node(schema, state, conditions, node)?));
    };
    match first {
        FetchDataPathElement::Key(response_key, next_type_condition) => {
            let Some(state_defs) = state.get(response_key) else {
                // If some sub-states don't have the key, skip them and return None.
                return Ok(None);
            };
            let response_defs = interpret_plan_node_for_matching_conditions(
                schema,
                state_defs,
                type_condition,
                conditions,
                next_type_condition,
                rest,
                node,
            )?;
            if response_defs.is_empty() {
                // No state definitions match the given condition => return None
                return Ok(None);
            }
            let mut response_shape = ResponseShape::new(state.default_type_condition().clone());
            response_shape.insert(response_key.clone(), response_defs);
            Ok(Some(response_shape))
        }
        FetchDataPathElement::AnyIndex(next_type_condition) => {
            if type_condition.is_some() {
                return Err("flatten: unexpected multiple type conditions".to_string());
            }
            let type_condition = next_type_condition.as_ref();
            interpret_plan_node_at_path(schema, state, conditions, type_condition, rest, node)
        }
        FetchDataPathElement::TypenameEquals(_type_name) => {
            Err("flatten: unexpected TypenameEquals variant".to_string())
        }
        FetchDataPathElement::Parent => Err("flatten: unexpected Parent variant".to_string()),
    }
}

/// Interpret the plan node for all matching conditions.
/// Returns a collection of definitions by the type and Boolean conditions.
fn interpret_plan_node_for_matching_conditions(
    schema: &ValidFederationSchema,
    state_defs: &PossibleDefinitions,
    type_condition: Option<&Vec<Name>>,
    boolean_conditions: &[Literal],
    next_type_condition: &Option<Vec<Name>>,
    next_path: &[FetchDataPathElement],
    node: &PlanNode,
) -> Result<PossibleDefinitions, String> {
    // Note: `next_type_condition` is applied to the next key down the path.
    let filter_type_cond = normalize_type_condition(schema, &type_condition)?;
    let mut response_defs = PossibleDefinitions::default();
    for (type_cond, defs_per_type_cond) in state_defs.iter() {
        if let Some(filter_type_cond) = &filter_type_cond {
            if !filter_type_cond.implies(type_cond) {
                // Not applicable => skip
                continue;
            }
        }
        let response_variants =
            defs_per_type_cond
                .conditional_variants()
                .iter()
                .filter_map(|variant| {
                    let Some(sub_state) = variant.sub_selection_response_shape() else {
                        return Some(Err(format!("No sub-selection for variant: {variant}")));
                    };
                    let sub_rs = interpret_plan_node_at_path(
                        schema,
                        sub_state,
                        boolean_conditions,
                        next_type_condition.as_ref(),
                        next_path,
                        node,
                    );
                    match sub_rs {
                        Err(e) => Some(Err(e)),
                        Ok(sub_rs) => sub_rs.map(|sub_rs| {
                            Ok(variant.with_updated_sub_selection_response_shape(sub_rs))
                        }),
                    }
                });
        let response_variants: Result<Vec<_>, _> = response_variants.collect();
        let response_variants = response_variants?;
        if !response_variants.is_empty() {
            let response_defs_per_type_cond =
                defs_per_type_cond.with_updated_conditional_variants(response_variants);
            response_defs.insert(type_cond.clone(), response_defs_per_type_cond);
        }
    }
    Ok(response_defs)
}

fn normalize_type_condition(
    schema: &ValidFederationSchema,
    type_condition: &Option<&Vec<Name>>,
) -> Result<Option<NormalizedTypeCondition>, String> {
    let Some(type_condition) = type_condition else {
        return Ok(None);
    };
    let obj_types: Result<Vec<_>, _> = type_condition
        .iter()
        .map(|name| {
            let ty: ObjectTypeDefinitionPosition = schema.get_type(name.clone())?.try_into()?;
            Ok(ty)
        })
        .collect();
    let obj_types = obj_types.map_err(format_federation_error)?;
    let result = NormalizedTypeCondition::from_object_types(obj_types.into_iter())
        .map_err(format_federation_error)?;
    Ok(Some(result))
}

fn interpret_flatten_node(
    schema: &ValidFederationSchema,
    state: &ResponseShape,
    conditions: &[Literal],
    flatten: &FlattenNode,
) -> Result<ResponseShape, String> {
    let response_shape = interpret_plan_node_at_path(
        schema,
        state,
        conditions,
        None, // no type condition at the top level
        &flatten.path,
        &flatten.node,
    )?;
    let Some(response_shape) = response_shape else {
        // `flatten.path` is addressing a non-existing response object.
        // Ideally, this should not happen, but QP may try to fetch infeasible selections.
        // TODO: Report this as a over-fetching later.
        return Ok(ResponseShape::new(state.default_type_condition().clone()));
    };
    Ok(response_shape.simplify_boolean_conditions())
}

fn interpret_sequence_node(
    schema: &ValidFederationSchema,
    state: &ResponseShape,
    conditions: &[Literal],
    sequence: &SequenceNode,
) -> Result<ResponseShape, String> {
    let mut state = state.clone();
    let mut response_shape = ResponseShape::new(state.default_type_condition().clone());
    for node in &sequence.nodes {
        let node_rs = interpret_plan_node(schema, &state, conditions, node)?;

        // Update both state and response_shape
        state.merge_with(&node_rs).map_err(|e| {
            format!(
                "Failed to merge state in sequence node: {e}\
                 node: {node}",
            )
        })?;
        response_shape.merge_with(&node_rs).map_err(|e| {
            format!(
                "Failed to merge response shapes in sequence node: {e}\
                 node: {node}"
            )
        })?;
    }
    Ok(response_shape)
}

fn interpret_parallel_node(
    schema: &ValidFederationSchema,
    state: &ResponseShape,
    conditions: &[Literal],
    parallel: &ParallelNode,
) -> Result<ResponseShape, String> {
    let mut response_shape = ResponseShape::new(state.default_type_condition().clone());
    for node in &parallel.nodes {
        // Note: Use the same original state for each parallel node
        let node_rs = interpret_plan_node(schema, state, conditions, node)?;
        response_shape.merge_with(&node_rs).map_err(|e| {
            format!(
                "Failed to merge response shapes in parallel node: {e}\
                 node: {node}"
            )
        })?;
    }
    Ok(response_shape)
}

fn interpret_defer_node(
    schema: &ValidFederationSchema,
    state: &ResponseShape,
    conditions: &[Literal],
    defer: &DeferNode,
) -> Result<ResponseShape, String> {
    let mut response_shape;
    let mut state = state.clone();
    if let Some(primary_node) = &defer.primary.node {
        response_shape = interpret_plan_node(schema, &state, conditions, primary_node)?;
        // Update the `state` after the primary node
        state.merge_with(&response_shape).map_err(|e| {
            format!(
                "Failed to merge state in defer node: {e}\
                 state: {state}\
                 primary node response shape: {response_shape}",
            )
        })?;
    } else {
        response_shape = ResponseShape::new(state.default_type_condition().clone());
    }

    // interpret the deferred nodes and merge their response shapes.
    for defer_block in &defer.deferred {
        let Some(node) = &defer_block.node else {
            // Nothing to do => skip
            continue;
        };
        // Note: Use the same state (after the primary) for each deferred node
        let defer_rs = interpret_plan_node(schema, &state, conditions, node)?;
        response_shape.merge_with(&defer_rs).map_err(|e| {
            format!(
                "Failed to merge response shapes in deferred node: {e}\
                 previous response_shape: {response_shape}\
                 deferred block response shape: {defer_rs}",
            )
        })?;
    }
    Ok(response_shape)
}

fn interpret_subscription_node(
    schema: &ValidFederationSchema,
    state: &ResponseShape,
    conditions: &[Literal],
    subscription: &crate::query_plan::SubscriptionNode,
) -> Result<ResponseShape, String> {
    let mut response_shape =
        interpret_fetch_node(schema, state, conditions, &subscription.primary)?;
    if let Some(rest) = &subscription.rest {
        let mut state = state.clone();
        state.merge_with(&response_shape).map_err(|e| {
            format!(
                "Failed to merge state in subscription node: {e}\
                 state: {state}\
                 primary response shape: {response_shape}",
            )
        })?;
        let rest_rs = interpret_plan_node(schema, &state, conditions, rest)?;
        response_shape.merge_with(&rest_rs).map_err(|e| {
            format!(
                "Failed to merge response shapes in subscription node: {e}\
                 previous response shape: {response_shape}\
                 rest response shape: {rest_rs}",
            )
        })?;
    }
    Ok(response_shape)
}<|MERGE_RESOLUTION|>--- conflicted
+++ resolved
@@ -355,30 +355,14 @@
     conditions: &[Literal],
     fetch: &FetchNode,
 ) -> Result<ResponseShape, String> {
+    let operation_doc = fetch.operation_document
+        .as_parsed()
+        .map_err(|e| e.to_string())?;
     let mut result = if !fetch.requires.is_empty() {
         // TODO: check requires
-<<<<<<< HEAD
-        compute_response_shape_for_entity_fetch_operation(
-            fetch
-                .operation_document
-                .as_parsed()
-                .map_err(|e| e.to_string())?,
-            schema,
-        )
-        .map(|rs| rs.add_boolean_conditions(conditions))
-    } else {
-        compute_response_shape_for_operation(
-            fetch
-                .operation_document
-                .as_parsed()
-                .map_err(|e| e.to_string())?,
-            schema,
-        )
-        .map(|rs| rs.add_boolean_conditions(conditions))
-=======
         // Response shapes per entity selection
         let response_shapes =
-            compute_response_shape_for_entity_fetch_operation(&fetch.operation_document, schema)
+            compute_response_shape_for_entity_fetch_operation(&operation_doc, schema)
                 .map_err(|e| {
                     format!(
                         "Failed to compute the response shape from fetch node: {}\nnode: {fetch}",
@@ -394,13 +378,12 @@
             )
         })
     } else {
-        compute_response_shape_for_operation(&fetch.operation_document, schema).map_err(|e| {
+        compute_response_shape_for_operation(&operation_doc, schema).map_err(|e| {
             format!(
                 "Failed to compute the response shape from fetch node: {}\nnode: {fetch}",
                 format_federation_error(e),
             )
         })
->>>>>>> 67c2097a
     }
     .map(|rs| rs.add_boolean_conditions(conditions))?;
     for rewrite in &fetch.output_rewrites {
