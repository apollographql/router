--- conflicted
+++ resolved
@@ -184,12 +184,7 @@
     "stream",
 ] }
 # note: this dependency should _always_ be pinned, prefix the version with an `=`
-<<<<<<< HEAD
-router-bridge = { git = "https://github.com/apollographql/federation-rs", branch = "main" }
-#router-bridge = "=0.5.14+v2.6.3"
-=======
 router-bridge = "=0.5.16+v2.7.1"
->>>>>>> 875a0530
 rust-embed = "8.1.0"
 rustls = "0.21.10"
 rustls-pemfile = "1.0.4"
