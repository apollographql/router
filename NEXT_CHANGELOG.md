--- conflicted
+++ resolved
@@ -25,18 +25,9 @@
 
 # [x.x.x] (unreleased) - 2022-mm-dd
 
-<<<<<<< HEAD
-## 🛠 Maintenance
 
-### Update docker-compose and Dockerfiles now that the submodules have been removed ([PR #1950](https://github.com/apollographql/router/pull/1950))
+## ❗ BREAKING ❗
 
-We recently removed git submodules dependency, but we didn't update the global and the fuzzer `docker-compose.yml`.
-
-This PR adds new Dockerfiles and updates `docker-compose.yml` so we can run integration tests and the fuzzer without needing to clone and set up the federation and fed2-demo repositories.
-
-By [@o0Ignition0o](https://github.com/o0Ignition0o) in https://github.com/apollographql/router/pull/1950
-=======
-## ❗ BREAKING ❗
 ## 🚀 Features
 ## 🐛 Fixes
 
@@ -51,4 +42,13 @@
 It was incorrectly removed in a previous pull request.
 
 By [@Geal](https://github.com/Geal) in https://github.com/apollographql/router/pull/1910
->>>>>>> 992bf50e
+
+## 🛠 Maintenance
+
+### Update docker-compose and Dockerfiles now that the submodules have been removed ([PR #1950](https://github.com/apollographql/router/pull/1950))
+
+We recently removed git submodules dependency, but we didn't update the global and the fuzzer `docker-compose.yml`.
+
+This PR adds new Dockerfiles and updates `docker-compose.yml` so we can run integration tests and the fuzzer without needing to clone and set up the federation and fed2-demo repositories.
+
+By [@o0Ignition0o](https://github.com/o0Ignition0o) in https://github.com/apollographql/router/pull/1950