---
title: Configuring the Apollo Router
subtitle: With environment variables, command-line options, and YAML file configuration
description: Learn how to configure the Apollo Router with environment variables, command-line options and commands, and YAML configuration files.
---

import RedisTLS from '../../shared/redis-tls.mdx'

Learn how to customize the behavior of your Apollo Router with environment variables, command-line commands and options, and YAML file configuration.

## Environment variables

If you're using the Apollo Router with [managed federation](/federation/managed-federation/overview/) and GraphOS, set these environment variables in the startup command:

```bash
APOLLO_KEY="..." APOLLO_GRAPH_REF="..." ./router
```

<table class="field-table api-ref">
  <thead>
    <tr>
      <th>Environment Variable</th>
      <th>Description</th>
    </tr>
  </thead>

<tbody>
<tr class="required">
<td style="min-width: 150px;">

##### `APOLLO_GRAPH_REF`

</td>
<td>

The graph ref for the GraphOS graph and variant that the router fetches its supergraph schema from (e.g., `docs-example-graph@staging`).

**Required** when using [managed federation](/federation/managed-federation/overview/), except when using an [offline license](#--license) to run the router.

</td>
</tr>
<tr class="required">
<td style="min-width: 150px;">

##### `APOLLO_KEY`

</td>
<td>

The [graph API key](/graphos/api-keys/#graph-api-keys) that the router should use to authenticate with GraphOS when fetching its supergraph schema.

**Required** when using [managed federation](/federation/managed-federation/overview/), except when using an [offline license](#--license) to run the router.

</td>
</tr>

<tr>
</tr>
</tbody>
</table>

## Command-line options

After [installing the Apollo Router](../quickstart/) in your current working directory, you can run the Apollo Router with the following example command:

```bash
./router --config router.yaml --supergraph supergraph-schema.graphql
```

This reference lists and describes the options supported by the `router` binary. Where indicated, some of these options can also be provided via an environment variable. If an option is provided _both_ ways, the command-line value takes precedence.

<table class="field-table api-ref">
  <thead>
    <tr>
      <th>Option / Environment Variable</th>
      <th>Description</th>
    </tr>
  </thead>

<tbody>

<tr class="required">
<td>

##### `-s` / `--supergraph`

`APOLLO_ROUTER_SUPERGRAPH_PATH`, `APOLLO_ROUTER_SUPERGRAPH_URLS`

</td>
<td>

The Apollo Router's [supergraph schema](/federation/federated-types/overview/#supergraph-schema). Specified by absolute or relative path (`-s` / `--supergraph <supergraph_path>`, or `APOLLO_ROUTER_SUPERGRAPH_PATH`), or a comma-separated list of URLs (`APOLLO_ROUTER_SUPERGRAPH_URLS`).

> &#x1F4A1; Avoid embedding tokens in `APOLLO_ROUTER_SUPERGRAPH_URLS` because the URLs may appear in log messages. 

Setting this option disables polling from Apollo Uplink to fetch the latest supergraph schema.

To learn how to compose your supergraph schema with the Rover CLI, see the [Federation quickstart](/federation/quickstart/local-composition/).

**Required** if you are _not_ using managed federation. If you _are_ using managed federation, you may need to set this option when following [advanced deployment workflows](/federation/managed-federation/deployment/#advanced-deployment-workflows).

</td>
</tr>

<tr>
<td style="min-width: 150px;">

##### `-c` / `--config`

`APOLLO_ROUTER_CONFIG_PATH`

</td>
<td>

The absolute or relative path to the router's optional [YAML configuration file](#yaml-config-file).

</td>
</tr>

<tr>
<td style="min-width: 150px;">

##### `--dev`

</td>
<td>

⚠️ **Do not set this option in production!**

If set, the Apollo Router runs in dev mode to help with local development.

[Learn more about dev mode.](#dev-mode-defaults)

</td>
</tr>

<tr>
<td style="min-width: 150px;">

##### `--hr` / `--hot-reload`

`APOLLO_ROUTER_HOT_RELOAD`

</td>
<td>

If set, the router watches for changes to its configuration file and any supergraph file passed with `--supergraph` and reloads them automatically without downtime.  This setting only affects local files provided to the router.  The supergraph and configuration provided from GraphOS via Launches (and delivered via Uplink) are _always_ loaded automatically, regardless of this setting.

</td>
</tr>

<tr>
<td style="min-width: 150px;">

##### `--log`

`APOLLO_ROUTER_LOG`

</td>
<td>

The log level, indicating the _most_ severe log message type to include. In ascending order of verbosity, can be one of: `off`, `error`, `warn`, `info`, `debug`, or `trace`.

The default value is `info`.

</td>
</tr>

<tr>
<td style="min-width: 150px;">

##### `--license`

`APOLLO_ROUTER_LICENSE_PATH`, `APOLLO_ROUTER_LICENSE`

</td>
<td>

An offline GraphOS Enterprise license. Enables Enterprise router features when disconnected from GraphOS.

An offline license is specified either as an absolute or relative path to a license file (`--license <license_path>` or `APOLLO_ROUTER_LICENSE_PATH`), or as the stringified contents of a license (`APOLLO_ROUTER_LICENSE`).

When not set, the router retrieves an Enterprise license [from GraphOS via Apollo Uplink](../enterprise-features/#the-enterprise-license).

For information about fetching an offline license and configuring the router, see [Offline Enterprise license](../enterprise-features/#offline-enterprise-license).

</td>
</tr>

<tr>
<td style="min-width: 150px;">

##### `--apollo-uplink-endpoints`

`APOLLO_UPLINK_ENDPOINTS`

</td>
<td>

If using [managed federation](/federation/managed-federation/overview/), the Apollo Uplink URL(s) that the router should poll to fetch its latest configuration. Almost all managed router instances should _omit_ this option to use the default set of Uplink URLs.

If you specify multiple URLs, separate them with commas (no whitespace).

For default behavior and possible values, see [Apollo Uplink](/federation/managed-federation/uplink/).

</td>
</tr>
<tr>
<td style="min-width: 150px;">

##### `--apollo-uplink-poll-interval`

`APOLLO_UPLINK_POLL_INTERVAL`

</td>
<td>

The amount of time between polls to Apollo Uplink.

The default value is `10s` (ten seconds), which is also the minimum allowed value.

</td>
</tr>

<tr>
<td style="min-width: 150px;">

##### `--apollo-uplink-timeout`

`APOLLO_UPLINK_TIMEOUT`

</td>
<td>

The request timeout for each poll sent to Apollo Uplink.

The default value is `30s` (thirty seconds).

</td>
</tr>

<tr>
<td style="min-width: 150px;">

##### `--anonymous-telemetry-disabled`

`APOLLO_TELEMETRY_DISABLED`

</td>
<td>

If set, disables sending anonymous usage information to Apollo.

</td>
</tr>

<tr>
<td>

##### `--listen`

`APOLLO_ROUTER_LISTEN_ADDRESS`

</td>
<td>

If set, the listen address of the router.

</td>
</tr>


<tr>
<td>

##### `-V` / `--version`

</td>
<td>

If set, the router prints its version number, then exits.

</td>
</tr>

<tr>
<td style="min-width: 150px;">

##### `--schema`

</td>
<td>

**Deprecated**—use [`./router config schema`](#configuration-awareness-in-your-text-editor) instead.

If set, the router prints a JSON schema representation of its full supported configuration format, then exits.

</td>
</tr>

</tbody>
</table>

### Dev mode defaults

<Caution>

**Do not set the `--dev` option in production.** If you want to replicate any specific dev mode functionality in production, instead make the corresponding modifications to your [YAML config file](#yaml-config-file).

</Caution>

Setting the [`--dev`](#--dev) flag is equivalent to running `./router --hot-reload` with the following configuration options:

```yaml
sandbox:
  enabled: true
homepage:
  enabled: false
supergraph:
  introspection: true
include_subgraph_errors:
  all: true
plugins:
  # Enable with the header, Apollo-Expose-Query-Plan: true
  experimental.expose_query_plan: true
```

## `config` subcommands

The Apollo Router provides a set of subcommands for interacting with its configuration. You run these subcommands with the following syntax:

```
./router config schema
./router config upgrade <path-to-config-file.yaml>
```

<table class="field-table api-ref">
  <thead>
    <tr>
      <th>Subcommand</th>
      <th>Description</th>
    </tr>
  </thead>

<tbody>

<tr>
<td>

##### `schema`

</td>
<td>

Prints a JSON schema representation of the router's full supported configuration format.

Use this schema to enable [configuration awareness in your text editor](#configuration-awareness-in-your-text-editor).

</td>
</tr>

<tr>
<td>

##### `upgrade`

</td>
<td>

Takes a config file created for a _previous_ version of the Apollo Router and outputs the corresponding configuration for the _current_ version.

For details, see [Upgrading your router configuration](#upgrading-your-router-configuration).

</td>
</tr>

</tbody>
</table>

## YAML config file

The Apollo Router takes an optional YAML configuration file as input via the [`--config`](#-c----config) option:

```bash
./router --config router.yaml
```

This file enables you to customize numerous aspects of your router's behavior, covered in the subsections below.

If you pass the [`--hot-reload`](#--hr----hot-reload) flag to the `router` command, your router automatically restarts whenever changes are made to its configuration file.

<Tip>

Enable your text editor to validate the format and content of your router YAML configuration file by [configuring it with the router's configuration schema](#configuration-awareness-in-your-text-editor).

</Tip>

### Listen address

By default, the Apollo Router starts an HTTP server that listens on `127.0.0.1:4000`. You can specify a different address by setting `supergraph.listen`:

#### IPv4

```yaml title="router.yaml"
supergraph:
  # The socket address and port to listen on
  listen: 127.0.0.1:4000
```

#### IPv6

```yaml title="router.yaml"
supergraph:
  # The socket address and port to listen on.
  # Note that this must be quoted to avoid interpretation as an array in YAML.
  listen: '[::1]:4000'
```

#### Unix socket

<Note>

Listening on a Unix socket is not supported on Windows.

</Note>

```yaml title="router_unix.yaml"
supergraph:
  # Absolute path to a Unix socket
  listen: /tmp/router.sock
```

### Endpoint path

By default, the router starts an HTTP server that exposes a `POST`/`GET` endpoint at path `/`.

You can specify a different path by setting `supergraph.path`:

```yaml title="router.yaml"
supergraph:
  # The path for GraphQL execution
  # (Defaults to /)
  path: /graphql
```

The path must start with `/`.

Path parameters and wildcards are supported. For example:

- `/:my_dynamic_prefix/graphql` matches both `/my_project_a/graphql` and `/my_project_b/graphql`.
- `/graphql/*` matches `/graphql/my_project_a` and `/graphql/my_project_b`.
- `/g*` matches `/graphql`, `/gateway` and `/graphql/api`.

<Note>

The router does _not_ support wildcards in the _middle_ of a path (e.g., `/*/graphql`). Instead, use a path parameter (e.g., `/:parameter/graphql`).

</Note>

### Introspection

By default, the router does _not_ resolve introspection queries. You can enable introspection like so:

```yaml title="router.yaml"
# Do not enable introspection in production!
supergraph:
  introspection: true
```

### Debugging

- To configure logging, see [Logging in the Apollo Router](./telemetry/exporters/logging/overview).

- To configure the inclusion of subgraph errors, see [Subgraph error inclusion](./subgraph-error-inclusion).

### Landing pages

The Apollo Router can serve any of the following landing pages to browsers that visit its [endpoint path](#endpoint-path):

- A basic landing page that displays an example query `curl` command (default)

    ```yaml title="router.yaml"
    # This is the default behavior. You don't need to include this config.
    homepage:
      enabled: true
    ```

- _No_ landing page

    ```yaml title="router.yaml"
    homepage:
      enabled: false
    ```

- [Apollo Sandbox](/graphos/explorer/sandbox), which enables you to explore your schema and compose operations against it using the Explorer

    Note the additional configuration required to use Sandbox:

    ```yaml title="router.yaml"
    sandbox:
      enabled: true

    # Sandbox uses introspection to obtain your router's schema.
    supergraph:
      introspection: true

    # Sandbox requires the default landing page to be disabled.
    homepage:
      enabled: false
    ```

    <Caution>

    **Do not enable Sandbox in production.** Sandbox requires enabling introspection, which is strongly discouraged in production environments.

    </Caution>

### Subgraph routing URLs

By default, the Apollo Router obtains the routing URL for each of your subgraphs from the composed supergraph schema you provide it. In most cases, no additional configuration is required. The URL can use HTTP and HTTPS for network access to subgraph, or have the following shape for Unix sockets usage: `unix:///path/to/subgraph.sock`

However, if you _do_ need to override a particular subgraph's routing URL (for example, to handle changing network topography), you can do so with the `override_subgraph_url` option:

```yaml
override_subgraph_url:
  organizations: http://localhost:8080
  accounts: "${env.ACCOUNTS_SUBGRAPH_HOST_URL}"
```

In this example, the `organizations` subgraph URL is overridden to point to `http://localhost:8080`, and the  `accounts` subgraph URL is overridden to point to a new URL using [variable expansion](#variable-expansion). The URL specified in the supergraph schema is ignored.

Any subgraphs that are _omitted_ from `override_subgraph_url` continue to use the routing URL specified in the supergraph schema.

If you need to override the subgraph URL at runtime on a per-request basis, you can use [request customizations](../customizations/overview/#request-path) in the `SubgraphService` layer.

### Caching

By default, the Apollo Router stores the following data in its in-memory cache to improve performance:

- Generated query plans
- Automatic persisted queries (APQ)
- Introspection responses

You can configure certain caching behaviors for generated query plans and APQ (but not introspection responses). For details, see [In-memory caching in the Apollo Router](./in-memory-caching/).

**If you have a GraphOS Enterprise plan:** 
- You can configure a Redis-backed _distributed_ cache that enables multiple router instances to share cached values. For details, see [Distributed caching in the Apollo Router](./distributed-caching/).
- You can configure a Redis-backed _entity_ cache that enables a client query to retrieve cached entity data split between subgraph reponses. For details, see [Subgraph entity caching in the Apollo Router](./entity-caching/).

<MinVersion version="1.44.0">

### Query planner pools

</MinVersion>

<ExperimentalFeature appendText="And join the [GitHub discussion about query planner pools](https://github.com/apollographql/router/discussions/4917)."
/>

You can improve the performance of the router's query planner by configuring parallelized query planning.

By default, the query planner plans one operation at a time. It plans one operation to completion before planning the next one. This serial planning can be problematic when an operation takes a long time to plan and consequently blocks the query planner from working on other operations.

To resolve such blocking scenarios, you can enable parallel query planning. Configure it in `router.yaml` with `supergraph.query_planning.experimental_parallelism`:

```yaml title="router.yaml"
supergraph:
  query_planning:
    experimental_parallelism: auto # number of available cpus 
```

The value of `experimental_parallelism` is the number of query planners in the router's _query planner pool_. A query planner pool is a preallocated set of query planners from which the router can use to plan operations. The total number of pools is the maximum number of query planners that can run in parallel and therefore the maximum number of operations that can be worked on simultaneously. 

Valid values of `experimental_parallelism`:
- Any integer starting from `1`
- The special value `auto`, which sets the number of query planners equal to the number of available CPUs on the router's host machine

The default value of `experimental_parallelism` is `1`.

In practice, you should tune `experimental_parallelism` based on metrics and benchmarks gathered from your router.

<<<<<<< HEAD
<MinVersion version="1.51.0">

### Introspection response caching

Introspection responses are generated by the query planner for now, so they are expensive to execute and the router stores them in its query planner cache. Unfortunately, they can fill up the cache, so until we move out introspection execution, there is an option to deactivate response caching.

```yaml title="router.yaml"
supergraph:
  query_planning:
    legacy_introspection_caching: true
```

</MinVersion>

=======
>>>>>>> bf66e7ab
<MinVersion version="1.49.0">

### Enhanced operation signature normalization

</MinVersion>

<ExperimentalFeature />

Beginning in v1.49.0, the router supports enhanced operation signature normalization.
Apollo's legacy operation signature algorithm removes information about certain fields, such as input objects and aliases.
This removal means some operations may have the same normalized signature though they are distinct operations.

Enhanced normalization incorporates [input types](#input-types) and [aliases](#aliases) in signature generation.
It also includes other improvements that make it more likely that two operations that only vary slightly have the same signature.

Configure enhanced operation signature normalization in `router.yaml` with the `telemetry.apollo.experimental_apollo_signature_normalization_algorithm` option:

```yaml title="router.yaml"
telemetry: 
  apollo:
    experimental_apollo_signature_normalization_algorithm: enhanced # Default is legacy
```

Once you enable this configuration, operations with enhanced signatures might appear with different operation IDs than they did previously in GraphOS Studio.

#### Input types

Enhanced signatures include input object type shapes, while still redacting any actual values.
Legacy signatures [replace input object type with `{}`](/graphos/metrics/operation-signatures/#1-transform-in-line-argument-values).

Given the following example operation:

```graphql showLineNumbers=false
query InlineInputTypeQuery {
  inputTypeQuery(
    input: { 
      inputString: "foo", 
      inputInt: 42, 
      inputBoolean: null, 
      nestedType: { someFloat: 4.2 }, 
      enumInput: SOME_VALUE_1, 
      nestedTypeList: [ { someFloat: 4.2, someNullableFloat: null } ], 
      listInput: [1, 2, 3] 
    }
  ) {
    enumResponse
  }
}
```

The legacy normalization algorithm generates the following signature:

```graphql showLineNumbers=false
query InlineInputTypeQuery {
  inputTypeQuery(input: {}) {
    enumResponse
  }
}
```

The enhanced normalization algorithm generates the following signature:

```graphql {3-11} showLineNumbers=false
query InlineInputTypeQuery {
  inputTypeQuery(
    input: {
      inputString: "", 
      inputInt: 0, 
      inputBoolean: null, 
      nestedType: {someFloat: 0}, 
      enumInput: SOME_VALUE_1, 
      nestedTypeList: [{someFloat: 0, someNullableFloat: null}], 
      listInput: []
    }
  ) {
      enumResponse
  }
}
```

#### Aliases

Enhanced signatures include any field aliases used in an operation.
Legacy signatures [remove aliases completely](/graphos/metrics/operation-signatures/#field-aliases), meaning the signature may be invalid if the same field was used with multiple aliases.

Given the following example operation:

```graphql showLineNumbers=false
query AliasedQuery {
  noInputQuery {
    interfaceAlias1: interfaceResponse {
      sharedField
    }
    interfaceAlias2: interfaceResponse {
      ... on InterfaceImplementation1 {
        implementation1Field
      }
      ... on InterfaceImplementation2 {
        implementation2Field
      }
    }
    inputFieldAlias1: objectTypeWithInputField(boolInput: true) {
      stringField
    }
    inputFieldAlias2: objectTypeWithInputField(boolInput: false) {
      intField
    }
  }
}
```

The legacy normalization algorithm generates the following signature:

```graphql showLineNumbers=false
query AliasedQuery {
  noInputQuery {
    interfaceResponse {
      sharedField
    }
    interfaceResponse {
      ... on InterfaceImplementation1 {
        implementation1Field
      }
      ... on InterfaceImplementation2 {
        implementation2Field
      }
    }
    objectTypeWithInputField(boolInput: true) {
      stringField
    }
    objectTypeWithInputField(boolInput: false) {
      intField
    }
  }
}
```

The enhanced normalization algorithm generates the following signature:

```graphql showLineNumbers=false
query AliasedQuery {
  noInputQuery {
    interfaceAlias1: interfaceResponse {
      sharedField
    }
    interfaceAlias2: interfaceResponse {
      ... on InterfaceImplementation1 {
        implementation1Field
      }
      ... on InterfaceImplementation2 {
        implementation2Field
      }
    }
    inputFieldAlias1: objectTypeWithInputField(boolInput: true) {
      stringField
    }
    inputFieldAlias2: objectTypeWithInputField(boolInput: false) {
      intField
    }
  }
}
```

<MinVersion version="1.50.0">

### Extended reference reporting

</MinVersion>

<ExperimentalFeature />

<EnterpriseFeature linkWithAnchor="https://www.apollographql.com/pricing#graphos-router" />

Beginning in v1.50.0, you can configure the router to report enum and input object references for enhanced insights and operation checks.
Apollo's legacy reference reporting doesn't include data about enum values and input object fields, meaning you can't view enum and input object field usage in GraphOS Studio.
Legacy reporting can also cause [inaccurate operation checks](#enhanced-operation-checks).

Configure extended reference reporting in `router.yaml` with the `telemetry.apollo.experimental_apollo_metrics_reference_mode` option like so:

```yaml title="router.yaml"
telemetry: 
  apollo:
    experimental_apollo_metrics_reference_mode: extended # Default is legacy
```
#### Configuration effect timing

Once you configure extended reference reporting, you can view enum value and input field usage alongside object [field usage in GraphOS Studio](/graphos/metrics/field-usage) for all subsequent operations.

Configuring extended reference reporting automatically turns on [enhanced operation checks](#enhanced-operation-checks), though you won't see an immediate change in your operations check behavior.

This delay is because operation checks rely on historical operation data.
To ensure sufficient data to distinguish between genuinely unused values and those simply not reported in legacy data, enhanced checks require some operations with extended reference reporting turned on.

#### Enhanced operation checks

Thanks to extended reference reporting, operation checks can more accurately flag issues for changes to enum values and input object fields. See the comparison table below for differences between standard operation checks based on legacy reference reporting and enhanced checks based on extended reference reporting.

<table class="field-table api-ref">
<tr>
<th style="min-width: 100px;"></th>
<th style="min-width: 200px;">
Standard Check Behavior<br/>
(Legacy reference reporting)
</th>
<th>
Enhanced Check Behavior<br/>
(Extended reference reporting)
</th>
</tr>
<tr>
<td>

##### Enum value removal

</td>
<td>Removing any enum values is considered a breaking change if any operations use the enum.</td>
<td>Removing enum values is only a breaking change if historical operations use the specific enum value(s) that were removed.</td>
</tr>
<tr>
<td>

##### Default argument changes for input object fields

</td>

<td>Changing or removing a default argument is generally considered a breaking change, but changing or removing default values for input object fields isn't.</td>
<td>

Changing or removing default values for input object fields is considered a breaking change.
You can [configure checks to ignore default values changes](/graphos/delivery/schema-checks/#ignored-conditions-settings).

</td>
</tr>
<tr>
<td>

##### Nullable input object field removal
</td>
<td>Removing a nullable input object field is always considered a breaking change.</td>
<td>Removing a nullable input object field is only considered a breaking change if the nullable field is present in historical operations. If the nullable field is always omitted in historical operations, its removal isn't considered a breaking change.</td>
</tr>
<tr>
<td>

##### Changing nullable input object fields to non-nullable

</td>
<td>Changing a nullable input object field to non-nullable is considered a breaking change.</td>
<td>Changing a nullable input object field to non-nullable is only considered a breaking change if the field had a <code>null</code> value in historical operations. If the field was always a non-null value in historical operations, changing it to non-nullable isn't considered a breaking change.</td>
</tr>
</table>

<Note>

You won't see an immediate change in checks behavior when you first turn on extended reference reporting.
[Learn more.](#configuration-effect-timing)

</Note>

### Safelisting with persisted queries

You can enhance your graph's security by maintaining a persisted query list (PQL), an operation safelist made by your first-party apps. As opposed to automatic persisted queries (APQ) where operations are automatically cached, operations must be preregistered to the PQL. Once configured, the router checks incoming requests against the PQL.

See [Safelisting with persisted queries](./persisted-queries) for more information.

### HTTP header rules

See [Sending HTTP headers to subgraphs](./header-propagation/).

### Traffic shaping

To configure the shape of traffic between clients, routers, and subgraphs, see [Traffic shaping in the Apollo Router](./traffic-shaping).

### Cross-Origin Resource Sharing (CORS)

See [Configuring CORS in the Apollo Router](./cors).

### Defer support

See [Apollo Router support for `@defer`](../executing-operations/defer-support/#disabling-defer).

### Query batching support

See [Apollo Router's _experimental_ support for query batching](../executing-operations/query-batching).

### Subscription support

See [GraphQL subscriptions in the Apollo Router](../executing-operations/subscription-support/#router-setup).

### Authorization support

- To configure authorization directives, see [Authorization directives](./authorization/#authorization-directives).

- To configure the authorization plugin, see [Configuration options](./authorization/#configuration-options).

### JWT authentication

To enable and configure JWT authentication, see [JWT authentication in the Apollo Router](./authn-jwt).

### Cross-site request forgery (CSRF) prevention

To configure CSRF prevention, see [CSRF prevention in the Apollo Router](./csrf).

### Subgraph authentication

To configure subgraph authentication with AWS SigV4, see a [configuration example](./authn-subgraph/#configuration-example).

### External coprocessing

See [External coprocessing in the Apollo Router](../customizations/coprocessor/).

### Telemetry and monitoring

The Apollo Router supports standard and custom instrumentation to collect telemetry data from its request and response processing pipeline to produce logs, metrics and traces to export.

See the [Apollo Router telemetry overview](./telemetry/overview).

### TLS

The Apollo Router supports TLS to authenticate and encrypt communications, both on the client side and the subgraph side. It works automatically on the subgraph side if the subgraph URL starts with `https://`.

TLS support is configured in the `tls` section, under the `supergraph` key for the client side, and the `subgraph` key for the subgraph side, with configuration possible for all subgraphs and overriding per subgraph.

The list of supported TLS versions and algorithms is static, it cannot be configured.

Supported TLS versions:
* TLS 1.2
* TLS 1.3

Supported cipher suites:
* TLS13_AES_256_GCM_SHA384
* TLS13_AES_128_GCM_SHA256
* TLS13_CHACHA20_POLY1305_SHA256
* TLS_ECDHE_ECDSA_WITH_AES_256_GCM_SHA384
* TLS_ECDHE_ECDSA_WITH_AES_128_GCM_SHA256
* TLS_ECDHE_ECDSA_WITH_CHACHA20_POLY1305_SHA256
* TLS_ECDHE_RSA_WITH_AES_256_GCM_SHA384
* TLS_ECDHE_RSA_WITH_AES_128_GCM_SHA256
* TLS_ECDHE_RSA_WITH_CHACHA20_POLY1305_SHA256

Supported key exchange groups:
* X25519
* SECP256R1
* SECP384R1

#### TLS termination

Clients can connect to the router directly over HTTPS, without terminating TLS in an intermediary. You can  configure this in the `tls` configuration section:

```yaml
tls:
  supergraph:
    certificate: ${file./path/to/certificate.pem}
    certificate_chain: ${file./path/to/certificate_chain.pem}
    key: ${file./path/to/key.pem}
```

To set the file paths in your configuration with Unix-style expansion, you can follow the examples in the [variable expansion](#variable-expansion) guide. 

The router expects the file referenced in the `certificate_chain` value to be a combination of several PEM certificates concatenated together into a single file (as is commonplace with Apache TLS configuration).

#### Overriding certificate authorities for subgraphs

The router verifies TLS connections to subgraphs using the list of certificate authorities the system provides. You can override this list with a combination of global and per-subgraph settings:

```yaml
tls:
  subgraph:
    # Use these certificate authorities unless overridden per-subgraph
    all:
      certificate_authorities: "${file./path/to/ca.crt}"
    # Override global setting for individual subgraphs
    subgraphs:
      products:
        certificate_authorities: "${file./path/to/product_ca.crt}"
```

The router expects the file referenced in the `certificate_chain` value to be a combination of several PEM certificates concatenated together into a single file (as is commonplace with Apache TLS configuration).

You can only configure these certificates via the router's configuration since using `SSL_CERT_FILE` also overrides certificates for sending telemetry and communicating with Apollo Uplink.

If the subgraph is presenting a self-signed certificate, it must be generated with the proper file extension and with `basicConstraints` disabled. You can generate it with the following command line command from a certificate signing request, in this example, `server.csr`:

```
openssl x509 -req -in server.csr -signkey server.key -out server.crt -extfile v3.ext
```

You can generate a `v3.ext` extension file like so:

```
subjectKeyIdentifier   = hash
authorityKeyIdentifier = keyid:always,issuer:always
# this has to be disabled
# basicConstraints       = CA:TRUE
keyUsage               = digitalSignature, nonRepudiation, keyEncipherment, dataEncipherment, keyAgreement, keyCertSign
subjectAltName         = DNS:local.apollo.dev
issuerAltName          = issuer:copy
```

<Note>

Make sure to change the `subjectAltName` field to the subgraph's name.

</Note>

This produces the file as `server.crt` which can be used in `certificate_authorities`.

#### TLS client authentication for subgraph requests

The router supports mutual TLS authentication (mTLS) with the subgraphs. This means that it can authenticate itself to the subgraph using a certificate chain and a cryptographic key. It can be configured as follows:

```yaml
tls:
  subgraph:
    # Use these certificates and key unless overridden per-subgraph
    all:
      client_authentication:
        certificate_chain: ${file./path/to/certificate_chain.pem}
        key: ${file./path/to/key.pem}
    # Override global setting for individual subgraphs
    subgraphs:
      products:
        client_authentication:
          certificate_chain: ${file./path/to/certificate_chain.pem}
          key: ${file./path/to/key.pem}
```

#### Redis TLS configuration

<RedisTLS />

### Request limits

The Apollo Router supports enforcing three types of request limits for enhanced security:

- Network-based limits
- Lexical, parser-based limits
- Semantic, operation-based limits (this is an [Enterprise feature](../enterprise-features/))

The router rejects any request that violates at least one of these limits.

```yaml title="router.yaml"
limits:
  # Network-based limits
  http_max_request_bytes: 2000000 # Default value: 2 MB

  # Parser-based limits
  parser_max_tokens: 15000 # Default value
  parser_max_recursion: 500 # Default value

  # Operation-based limits (Enterprise only)
  max_depth: 100
  max_height: 200
  max_aliases: 30
  max_root_fields: 20
```

#### Operation-based limits (Enterprise only)

See [this article](./operation-limits/).

#### Network-based limits

##### `http_max_request_bytes`

Limits the amount of data read from the network for the body of HTTP requests,
to protect against unbounded memory consumption.
This limit is checked before JSON parsing.
Both the GraphQL document and associated variables count toward it.

The default value is `2000000` bytes, 2 MB.

Before increasing this limit significantly consider testing performance
in an environment similar to your production, especially if some clients are untrusted.
Many concurrent large requests could cause the Router to run out of memory.

#### Parser-based limits

##### `parser_max_tokens`

Limits the number of tokens a query document can include. This counts _all_ tokens, including both [lexical and ignored tokens](https://spec.graphql.org/October2021/#sec-Language.Source-Text.Lexical-Tokens).

The default value is `15000`.

##### `parser_max_recursion`

Limits the deepest level of recursion allowed by the router's GraphQL parser to prevent stack overflows. This corresponds to the deepest nesting level of any single GraphQL operation or fragment defined in a query document.

The default value is `500`.

In the example below, the `GetProducts` operation has a recursion of three, and the `ProductVariation` fragment has a recursion of two. Therefore, the _max_ recursion of the query document is three.

```graphql
query GetProducts {
  allProducts { #1
    ...productVariation
    delivery { #2
      fastestDelivery #3
    }
  }
}

fragment ProductVariation on Product {
  variation { #1
    name #2
  }
}
```

Note that the router calculates the recursion depth for each operation and fragment _separately_.  Even if a fragment is included in an operation, that fragment's recursion depth does not contribute to the _operation's_ recursion depth.

<Note>

In versions of the Apollo Router prior to 1.17, this limit was defined via the config option `experimental_parser_recursion_limit`.

</Note>

### Demand control

See [Demand Control](../executing-operations/demand-control) to learn how to analyze the cost of operations and to reject requests with operations that exceed customizable cost limits. 

### Early cancel

Up until [Apollo Router 1.43.1](https://github.com/apollographql/router/releases/tag/v1.43.1), when the client closed the connection without waiting for the response, the entire request was cancelled and did not go through the entire pipeline. Since this causes issues with request monitoring, the Router introduced a new behaviour in 1.43.1. Now, the entire pipeline is executed if the request is detected as cancelled, but subgraph requests are not actually done. The response will be reported with the `499` status code, but not actually sent to the client.
To go back to the previous behaviour of immediately cancelling the request, the following configuration can be used:

```yaml
supergraph:
  early_cancel: true
```

Additionally, since 1.43.1, the Apollo Router can show a log when it detects that the client canceled the request. This log can be activated with:

```yaml title="router.yaml"
supergraph:
  experimental_log_on_broken_pipe: true
```


### Plugins

You can customize the Apollo Router's behavior with [plugins](../customizations/overview). Each plugin can have its own section in the configuration file with arbitrary values:

```yaml {4,8} title="example-plugin-router.yaml"
plugins:
  example.plugin:
    var1: "hello"
    var2: 1
```

### Variable expansion

You can reference variables directly in your YAML config file. This is useful for referencing secrets without including them in the file.

Currently, the Apollo Router supports expansion of environment variables and file paths. Corresponding variables are prefixed with `env.` and `file.`, respectively.

The router uses Unix-style expansion. Here are some examples:

- `${env.ENV_VAR_NAME}` expands to the value of environment variable `ENV_VAR_NAME`.
- `${env.ENV_VAR_NAME:-some_default}` expands to the value of environment variable `ENV_VAR_NAME`, or falls back to the value `some_default` if the environment variable is not defined.
- `${file.a.txt}` expands to the contents of the file `a.txt`.
- `${file.a.txt:-some_default}` expands to the contents of the file `a.txt`, or falls back to the value `some_default` if the file does not exist.

Variable expansions are valid only for YAML _values_, not keys:

<!-- TODO: Add back doc config validation when https://github.com/apollographql/router/issues/1374 is fixed -->
```yaml
supergraph:
  listen: "${env.MY_LISTEN_ADDRESS}" #highlight-line
example:
  password: "${env.MY_PASSWORD}" #highlight-line
```

### Fragment reuse and generation

By default, the Apollo Router will attempt to reuse fragments from the original query while forming subgraph requests. This behavior can be disabled by setting the option to `false`:

```yaml
supergraph:
  experimental_reuse_query_fragments: false
```

Alternatively, the Apollo Router can be configured to _generate_ fragments for subgraph requests. When set to `true`, the Apollo Router will extract _inline fragments only_ into fragment definitions before sending queries to subgraphs. This can significantly reduce the size of the query sent to subgraphs, but may increase the time it takes for planning. Note that this option and `experimental_reuse_query_fragments` are mutually exclusive; if both are explicitly set to `true`, `generate_query_fragments` will take precedence.

```yaml
supergraph:
  generate_query_fragments: true
```

### Reusing configuration

You can reuse parts of your configuration file in multiple places using standard YAML aliasing syntax:

```yaml title="router.yaml"
headers:
  subgraphs:
    products:
      request:
        - insert: &insert_custom_header
            name: "custom-header"
            value: "something"
    reviews:
      request:
        - insert: *insert_custom_header
```

Here, the `name` and `value` entries under `&insert_custom_header` are reused under `*insert_custom_header`.

## Configuration awareness in your text editor

The Apollo Router can generate a JSON schema for config validation in your text editor. This schema helps you format the YAML file correctly and also provides content assist.

Generate the schema with the following command:

```bash
./router config schema > configuration_schema.json
```

After you generate the schema, configure your text editor. Here are the instructions for some commonly used editors:

- [Visual Studio Code](https://code.visualstudio.com/docs/languages/json#_json-schemas-and-settings)
- [Emacs](https://emacs-lsp.github.io/lsp-mode/page/lsp-yaml)
- [IntelliJ](https://www.jetbrains.com/help/idea/json.html#ws_json_using_schemas)
- [Sublime](https://github.com/sublimelsp/LSP-yaml)
- [Vim](https://github.com/Quramy/vison)

## Upgrading your router configuration

New releases of the Apollo Router might introduce breaking changes to the [YAML config file's](#yaml-config-file) expected format, usually to extend existing functionality or improve usability.

**If you run a new version of your router with a configuration file that it no longer supports:**

1. The router emits a warning on startup.
2. The router attempts to translate your provided configuration to the new expected format.
    - If the translation succeeds without errors, the router starts up as usual.
    - If the translation fails, the router terminates.

If you encounter this warning, you can use the `router config upgrade` command to see the new expected format for your existing configuration file:

```bash
./router config upgrade <path_to_config.yaml>
```

You can also view a diff of exactly which changes are necessary to upgrade your existing configuration file:

```bash
./router config upgrade --diff <path_to_config.yaml>
```

## Related topics

* [Checklist for configuring the router for production](/technotes/TN0008-production-readiness-checklist/#apollo-router)<|MERGE_RESOLUTION|>--- conflicted
+++ resolved
@@ -578,7 +578,6 @@
 
 In practice, you should tune `experimental_parallelism` based on metrics and benchmarks gathered from your router.
 
-<<<<<<< HEAD
 <MinVersion version="1.51.0">
 
 ### Introspection response caching
@@ -593,8 +592,6 @@
 
 </MinVersion>
 
-=======
->>>>>>> bf66e7ab
 <MinVersion version="1.49.0">
 
 ### Enhanced operation signature normalization
