--- conflicted
+++ resolved
@@ -663,10 +663,7 @@
             max_requests: None,
             request_variables: Default::default(),
             response_variables: Default::default(),
-<<<<<<< HEAD
-=======
             batch_settings: None,
->>>>>>> df593628
             request_headers: Default::default(),
             response_headers: Default::default(),
         });
@@ -775,10 +772,7 @@
             max_requests: None,
             request_variables: Default::default(),
             response_variables: Default::default(),
-<<<<<<< HEAD
-=======
             batch_settings: None,
->>>>>>> df593628
             request_headers: Default::default(),
             response_headers: Default::default(),
         });
@@ -894,10 +888,7 @@
             max_requests: None,
             request_variables: Default::default(),
             response_variables: Default::default(),
-<<<<<<< HEAD
-=======
             batch_settings: None,
->>>>>>> df593628
             request_headers: Default::default(),
             response_headers: Default::default(),
         });
@@ -1020,10 +1011,7 @@
             max_requests: None,
             request_variables: Default::default(),
             response_variables: Default::default(),
-<<<<<<< HEAD
-=======
             batch_settings: None,
->>>>>>> df593628
             request_headers: Default::default(),
             response_headers: Default::default(),
         });
@@ -1148,10 +1136,7 @@
             max_requests: None,
             request_variables: Default::default(),
             response_variables: Default::default(),
-<<<<<<< HEAD
-=======
             batch_settings: None,
->>>>>>> df593628
             request_headers: Default::default(),
             response_headers: Default::default(),
         });
@@ -1415,10 +1400,7 @@
             config: Default::default(),
             max_requests: None,
             request_variables: Default::default(),
-<<<<<<< HEAD
-=======
             batch_settings: None,
->>>>>>> df593628
             response_variables: selection
                 .variable_references()
                 .map(|var_ref| var_ref.namespace.namespace)
