//! Logic for loading configuration in to an object model
use std::fmt;
use std::io;
use std::io::BufReader;
use std::iter;
use std::net::IpAddr;
use std::net::SocketAddr;
use std::num::NonZeroUsize;
use std::str::FromStr;
use std::sync::Arc;
use std::time::Duration;

use derivative::Derivative;
use displaydoc::Display;
use itertools::Itertools;
use once_cell::sync::Lazy;
pub(crate) use persisted_queries::PersistedQueries;
#[cfg(test)]
pub(crate) use persisted_queries::PersistedQueriesSafelist;
use regex::Regex;
use rustls::Certificate;
use rustls::PrivateKey;
use rustls::ServerConfig;
use rustls_pemfile::certs;
use rustls_pemfile::read_one;
use rustls_pemfile::Item;
use schemars::gen::SchemaGenerator;
use schemars::schema::ObjectValidation;
use schemars::schema::Schema;
use schemars::schema::SchemaObject;
use schemars::JsonSchema;
use serde::Deserialize;
use serde::Deserializer;
use serde::Serialize;
use serde_json::Map;
use serde_json::Value;
use thiserror::Error;

use self::cors::Cors;
use self::expansion::Expansion;
pub(crate) use self::experimental::Discussed;
pub(crate) use self::schema::generate_config_schema;
pub(crate) use self::schema::generate_upgrade;
use self::subgraph::SubgraphConfiguration;
use crate::cache::DEFAULT_CACHE_CAPACITY;
use crate::configuration::schema::Mode;
use crate::graphql;
use crate::notification::Notify;
use crate::plugin::plugins;
use crate::plugins::subscription::SubscriptionConfig;
use crate::plugins::subscription::APOLLO_SUBSCRIPTION_PLUGIN;
use crate::plugins::subscription::APOLLO_SUBSCRIPTION_PLUGIN_NAME;
use crate::uplink::UplinkConfig;
use crate::ApolloRouterError;

pub(crate) mod cors;
pub(crate) mod expansion;
mod experimental;
pub(crate) mod metrics;
mod persisted_queries;
mod schema;
pub(crate) mod subgraph;
#[cfg(test)]
mod tests;
mod upgrade;
mod yaml;

// TODO: Talk it through with the teams
static HEARTBEAT_TIMEOUT_DURATION_SECONDS: u64 = 15;

static SUPERGRAPH_ENDPOINT_REGEX: Lazy<Regex> = Lazy::new(|| {
    Regex::new(r"(?P<first_path>.*/)(?P<sub_path>.+)\*$")
        .expect("this regex to check the path is valid")
});

/// Configuration error.
#[derive(Debug, Error, Display)]
#[non_exhaustive]
pub enum ConfigurationError {
    /// could not expand variable: {key}, {cause}
    CannotExpandVariable { key: String, cause: String },
    /// could not expand variable: {key}. Variables must be prefixed with one of '{supported_modes}' followed by '.' e.g. 'env.'
    UnknownExpansionMode {
        key: String,
        supported_modes: String,
    },
    /// unknown plugin {0}
    PluginUnknown(String),
    /// plugin {plugin} could not be configured: {error}
    PluginConfiguration { plugin: String, error: String },
    /// {message}: {error}
    InvalidConfiguration {
        message: &'static str,
        error: String,
    },
    /// could not deserialize configuration: {0}
    DeserializeConfigError(serde_json::Error),

    /// APOLLO_ROUTER_CONFIG_SUPPORTED_MODES must be of the format env,file,... Possible modes are 'env' and 'file'.
    InvalidExpansionModeConfig,

    /// could not migrate configuration: {error}.
    MigrationFailure { error: String },

    /// could not load certificate authorities: {error}
    CertificateAuthorities { error: String },
}

/// The configuration for the router.
///
/// Can be created through `serde::Deserialize` from various formats,
/// or inline in Rust code with `serde_json::json!` and `serde_json::from_value`.
#[derive(Clone, Derivative, Serialize, JsonSchema)]
#[derivative(Debug)]
// We can't put a global #[serde(default)] here because of the Default implementation using `from_str` which use deserialize
pub struct Configuration {
    /// The raw configuration string.
    #[serde(skip)]
    pub(crate) validated_yaml: Option<Value>,

    /// Health check configuration
    #[serde(default)]
    pub(crate) health_check: HealthCheck,

    /// Sandbox configuration
    #[serde(default)]
    pub(crate) sandbox: Sandbox,

    /// Homepage configuration
    #[serde(default)]
    pub(crate) homepage: Homepage,

    /// Configuration for the supergraph
    #[serde(default)]
    pub(crate) supergraph: Supergraph,

    /// Cross origin request headers.
    #[serde(default)]
    pub(crate) cors: Cors,

    #[serde(default)]
    pub(crate) tls: Tls,

    /// Configures automatic persisted queries
    #[serde(default)]
    pub(crate) apq: Apq,

    /// Configures managed persisted queries
    #[serde(default)]
    pub persisted_queries: PersistedQueries,

    /// Configuration for operation limits, parser limits, HTTP limits, etc.
    #[serde(default)]
    pub(crate) limits: Limits,

    /// Configuration for chaos testing, trying to reproduce bugs that require uncommon conditions.
    /// You probably don’t want this in production!
    #[serde(default)]
    pub(crate) experimental_chaos: Chaos,

    /// Set the API schema generation implementation to use.
    #[serde(default)]
    pub(crate) experimental_api_schema_generation_mode: ApiSchemaMode,

    /// Set the Apollo usage report signature and referenced field generation implementation to use.
    #[serde(default)]
    pub(crate) experimental_apollo_metrics_generation_mode: ApolloMetricsGenerationMode,

    /// Set the query planner implementation to use.
    #[serde(default)]
    pub(crate) experimental_query_planner_mode: QueryPlannerMode,

    /// Plugin configuration
    #[serde(default)]
    pub(crate) plugins: UserPlugins,

    /// Built-in plugin configuration. Built in plugins are pushed to the top level of config.
    #[serde(default)]
    #[serde(flatten)]
    pub(crate) apollo_plugins: ApolloPlugins,

    /// Uplink configuration.
    #[serde(skip)]
    pub uplink: Option<UplinkConfig>,

    #[serde(default, skip_serializing, skip_deserializing)]
    pub(crate) notify: Notify<String, graphql::Response>,

    /// Batching configuration.
    #[serde(default)]
    pub(crate) batching: Batching,

    /// Type conditioned fetching configuration.
    #[serde(default)]
    pub(crate) experimental_type_conditioned_fetching: bool,
}

impl PartialEq for Configuration {
    fn eq(&self, other: &Self) -> bool {
        self.validated_yaml == other.validated_yaml
    }
}

/// API schema generation modes.
#[derive(Clone, PartialEq, Eq, Default, Derivative, Serialize, Deserialize, JsonSchema)]
#[derivative(Debug)]
#[serde(rename_all = "lowercase")]
pub(crate) enum ApiSchemaMode {
    /// Use the new Rust-based implementation.
    New,
    /// Use the old JavaScript-based implementation.
    Legacy,
    /// Use Rust-based and Javascript-based implementations side by side, logging warnings if the
    /// implementations disagree.
    #[default]
    Both,
}

/// Apollo usage report signature and referenced field generation modes.
#[derive(Clone, PartialEq, Eq, Default, Derivative, Serialize, Deserialize, JsonSchema)]
#[derivative(Debug)]
#[serde(rename_all = "lowercase")]
pub(crate) enum ApolloMetricsGenerationMode {
    /// Use the new Rust-based implementation.
    New,
    /// Use the old JavaScript-based implementation.
    Legacy,
    /// Use Rust-based and Javascript-based implementations side by side, logging warnings if the
    /// implementations disagree.
    #[default]
    Both,
}

/// Query planner modes.
#[derive(Clone, PartialEq, Eq, Default, Derivative, Serialize, Deserialize, JsonSchema)]
#[derivative(Debug)]
#[serde(rename_all = "lowercase")]
pub(crate) enum QueryPlannerMode {
    /// Use the new Rust-based implementation.
    New,
    /// Use the old JavaScript-based implementation.
    #[default]
    Legacy,
    /// Use Rust-based and Javascript-based implementations side by side, logging warnings if the
    /// implementations disagree.
    Both,
}

impl<'de> serde::Deserialize<'de> for Configuration {
    fn deserialize<D>(deserializer: D) -> Result<Self, D::Error>
    where
        D: serde::Deserializer<'de>,
    {
        // This intermediate structure will allow us to deserialize a Configuration
        // yet still exercise the Configuration validation function
        #[derive(Deserialize, Default)]
        #[serde(default)]
        struct AdHocConfiguration {
            health_check: HealthCheck,
            sandbox: Sandbox,
            homepage: Homepage,
            supergraph: Supergraph,
            cors: Cors,
            plugins: UserPlugins,
            #[serde(flatten)]
            apollo_plugins: ApolloPlugins,
            tls: Tls,
            apq: Apq,
            persisted_queries: PersistedQueries,
            limits: Limits,
            experimental_chaos: Chaos,
            batching: Batching,
            experimental_type_conditioned_fetching: bool,
            experimental_apollo_metrics_generation_mode: ApolloMetricsGenerationMode,
            experimental_api_schema_generation_mode: ApiSchemaMode,
            experimental_query_planner_mode: QueryPlannerMode,
        }
        let ad_hoc: AdHocConfiguration = serde::Deserialize::deserialize(deserializer)?;

<<<<<<< HEAD
        Configuration::builder()
            .health_check(ad_hoc.health_check)
            .sandbox(ad_hoc.sandbox)
            .homepage(ad_hoc.homepage)
            .supergraph(ad_hoc.supergraph)
            .cors(ad_hoc.cors)
            .plugins(ad_hoc.plugins.plugins.unwrap_or_default())
            .apollo_plugins(ad_hoc.apollo_plugins.plugins)
            .tls(ad_hoc.tls)
            .apq(ad_hoc.apq)
            .persisted_query(ad_hoc.persisted_queries)
            .operation_limits(ad_hoc.limits)
            .chaos(ad_hoc.experimental_chaos)
            .uplink(ad_hoc.uplink)
            .experimental_type_conditioned_fetching(ad_hoc.experimental_type_conditioned_fetching)
            .batching(ad_hoc.batching)
            .experimental_apollo_metrics_generation_mode(
                ad_hoc.experimental_apollo_metrics_generation_mode,
            )
            .build()
            .map_err(|e| serde::de::Error::custom(e.to_string()))
=======
        let notify = Configuration::notify(&ad_hoc.apollo_plugins.plugins)
            .map_err(|e| serde::de::Error::custom(e.to_string()))?;

        // Use a struct literal instead of a builder to ensure this is exhaustive
        Configuration {
            health_check: ad_hoc.health_check,
            sandbox: ad_hoc.sandbox,
            homepage: ad_hoc.homepage,
            supergraph: ad_hoc.supergraph,
            cors: ad_hoc.cors,
            tls: ad_hoc.tls,
            apq: ad_hoc.apq,
            persisted_queries: ad_hoc.persisted_queries,
            limits: ad_hoc.limits,
            experimental_chaos: ad_hoc.experimental_chaos,
            experimental_api_schema_generation_mode: ad_hoc.experimental_api_schema_generation_mode,
            experimental_apollo_metrics_generation_mode: ad_hoc
                .experimental_apollo_metrics_generation_mode,
            experimental_query_planner_mode: ad_hoc.experimental_query_planner_mode,
            plugins: ad_hoc.plugins,
            apollo_plugins: ad_hoc.apollo_plugins,
            batching: ad_hoc.batching,

            // serde(skip)
            notify,
            uplink: None,
            validated_yaml: None,
        }
        .validate()
        .map_err(|e| serde::de::Error::custom(e.to_string()))
>>>>>>> 44389d83
    }
}

pub(crate) const APOLLO_PLUGIN_PREFIX: &str = "apollo.";

fn default_graphql_listen() -> ListenAddr {
    SocketAddr::from_str("127.0.0.1:4000").unwrap().into()
}

#[cfg(test)]
fn test_listen() -> ListenAddr {
    SocketAddr::from_str("127.0.0.1:0").unwrap().into()
}

#[cfg(test)]
#[buildstructor::buildstructor]
impl Configuration {
    #[builder]
    pub(crate) fn new(
        supergraph: Option<Supergraph>,
        health_check: Option<HealthCheck>,
        sandbox: Option<Sandbox>,
        homepage: Option<Homepage>,
        cors: Option<Cors>,
        plugins: Map<String, Value>,
        apollo_plugins: Map<String, Value>,
        tls: Option<Tls>,
        apq: Option<Apq>,
        persisted_query: Option<PersistedQueries>,
        operation_limits: Option<Limits>,
        chaos: Option<Chaos>,
        uplink: Option<UplinkConfig>,
        experimental_api_schema_generation_mode: Option<ApiSchemaMode>,
        experimental_type_conditioned_fetching: Option<bool>,
        batching: Option<Batching>,
        experimental_apollo_metrics_generation_mode: Option<ApolloMetricsGenerationMode>,
        experimental_query_planner_mode: Option<QueryPlannerMode>,
    ) -> Result<Self, ConfigurationError> {
        let notify = Self::notify(&apollo_plugins)?;

        let conf = Self {
            validated_yaml: Default::default(),
            supergraph: supergraph.unwrap_or_default(),
            health_check: health_check.unwrap_or_default(),
            sandbox: sandbox.unwrap_or_default(),
            homepage: homepage.unwrap_or_default(),
            cors: cors.unwrap_or_default(),
            apq: apq.unwrap_or_default(),
            persisted_queries: persisted_query.unwrap_or_default(),
            limits: operation_limits.unwrap_or_default(),
            experimental_chaos: chaos.unwrap_or_default(),
            experimental_api_schema_generation_mode: experimental_api_schema_generation_mode
                .unwrap_or_default(),
            experimental_apollo_metrics_generation_mode:
                experimental_apollo_metrics_generation_mode.unwrap_or_default(),
            experimental_query_planner_mode: experimental_query_planner_mode.unwrap_or_default(),
            plugins: UserPlugins {
                plugins: Some(plugins),
            },
            apollo_plugins: ApolloPlugins {
                plugins: apollo_plugins,
            },
            tls: tls.unwrap_or_default(),
            uplink,
            batching: batching.unwrap_or_default(),
<<<<<<< HEAD
            #[cfg(test)]
            notify: notify.unwrap_or_default(),
            #[cfg(not(test))]
            notify: notify.map(|n| n.set_queue_size(notify_queue_cap))
                .unwrap_or_else(|| Notify::builder().and_queue_size(notify_queue_cap).ttl(Duration::from_secs(HEARTBEAT_TIMEOUT_DURATION_SECONDS)).router_broadcasts(Arc::new(RouterBroadcasts::new())).heartbeat_error_message(graphql::Response::builder().errors(vec![graphql::Error::builder().message("the connection has been closed because it hasn't heartbeat for a while").extension_code("SUBSCRIPTION_HEARTBEAT_ERROR").build()]).build()).build()),
            experimental_type_conditioned_fetching: experimental_type_conditioned_fetching.unwrap_or_default(),
=======
            notify,
>>>>>>> 44389d83
        };

        conf.validate()
    }
}

impl Configuration {
    fn notify(
        apollo_plugins: &Map<String, Value>,
    ) -> Result<Notify<String, graphql::Response>, ConfigurationError> {
        if cfg!(test) {
            return Ok(Notify::for_tests());
        }
        let notify_queue_cap = match apollo_plugins.get(APOLLO_SUBSCRIPTION_PLUGIN_NAME) {
            Some(plugin_conf) => {
                let conf = serde_json::from_value::<SubscriptionConfig>(plugin_conf.clone())
                    .map_err(|err| ConfigurationError::PluginConfiguration {
                        plugin: APOLLO_SUBSCRIPTION_PLUGIN.to_string(),
                        error: format!("{err:?}"),
                    })?;
                conf.queue_capacity
            }
            None => None,
        };
        Ok(Notify::builder()
            .and_queue_size(notify_queue_cap)
            .ttl(Duration::from_secs(HEARTBEAT_TIMEOUT_DURATION_SECONDS))
            .heartbeat_error_message(
                graphql::Response::builder()
                .errors(vec![
                    graphql::Error::builder()
                    .message("the connection has been closed because it hasn't heartbeat for a while")
                    .extension_code("SUBSCRIPTION_HEARTBEAT_ERROR")
                    .build()
                ])
                .build()
            ).build())
    }
}

impl Default for Configuration {
    fn default() -> Self {
        // We want to trigger all defaulting logic so don't use the raw builder.
        Configuration::from_str("").expect("default configuration must be valid")
    }
}

#[cfg(test)]
#[buildstructor::buildstructor]
impl Configuration {
    #[builder]
    pub(crate) fn fake_new(
        supergraph: Option<Supergraph>,
        health_check: Option<HealthCheck>,
        sandbox: Option<Sandbox>,
        homepage: Option<Homepage>,
        cors: Option<Cors>,
        plugins: Map<String, Value>,
        apollo_plugins: Map<String, Value>,
        tls: Option<Tls>,
        notify: Option<Notify<String, graphql::Response>>,
        apq: Option<Apq>,
        persisted_query: Option<PersistedQueries>,
        operation_limits: Option<Limits>,
        chaos: Option<Chaos>,
        uplink: Option<UplinkConfig>,
        batching: Option<Batching>,
        experimental_api_schema_generation_mode: Option<ApiSchemaMode>,
        experimental_type_conditioned_fetching: Option<bool>,
        experimental_apollo_metrics_generation_mode: Option<ApolloMetricsGenerationMode>,
        experimental_query_planner_mode: Option<QueryPlannerMode>,
    ) -> Result<Self, ConfigurationError> {
        let configuration = Self {
            validated_yaml: Default::default(),
            supergraph: supergraph.unwrap_or_else(|| Supergraph::fake_builder().build()),
            health_check: health_check.unwrap_or_else(|| HealthCheck::fake_builder().build()),
            sandbox: sandbox.unwrap_or_else(|| Sandbox::fake_builder().build()),
            homepage: homepage.unwrap_or_else(|| Homepage::fake_builder().build()),
            cors: cors.unwrap_or_default(),
            limits: operation_limits.unwrap_or_default(),
            experimental_chaos: chaos.unwrap_or_default(),
            experimental_api_schema_generation_mode: experimental_api_schema_generation_mode
                .unwrap_or_default(),
            experimental_apollo_metrics_generation_mode:
                experimental_apollo_metrics_generation_mode.unwrap_or_default(),
            experimental_query_planner_mode: experimental_query_planner_mode.unwrap_or_default(),
            plugins: UserPlugins {
                plugins: Some(plugins),
            },
            apollo_plugins: ApolloPlugins {
                plugins: apollo_plugins,
            },
            tls: tls.unwrap_or_default(),
            notify: notify.unwrap_or_default(),
            apq: apq.unwrap_or_default(),
            persisted_queries: persisted_query.unwrap_or_default(),
            uplink,
            experimental_type_conditioned_fetching: experimental_type_conditioned_fetching
                .unwrap_or_default(),
            batching: batching.unwrap_or_default(),
        };

        configuration.validate()
    }
}

impl Configuration {
    pub(crate) fn validate(self) -> Result<Self, ConfigurationError> {
        // Sandbox and Homepage cannot be both enabled
        if self.sandbox.enabled && self.homepage.enabled {
            return Err(ConfigurationError::InvalidConfiguration {
                message: "sandbox and homepage cannot be enabled at the same time",
                error: "disable the homepage if you want to enable sandbox".to_string(),
            });
        }
        // Sandbox needs Introspection to be enabled
        if self.sandbox.enabled && !self.supergraph.introspection {
            return Err(ConfigurationError::InvalidConfiguration {
                message: "sandbox requires introspection",
                error: "sandbox needs introspection to be enabled".to_string(),
            });
        }
        if !self.supergraph.path.starts_with('/') {
            return Err(ConfigurationError::InvalidConfiguration {
            message: "invalid 'server.graphql_path' configuration",
            error: format!(
                "'{}' is invalid, it must be an absolute path and start with '/', you should try with '/{}'",
                self.supergraph.path,
                self.supergraph.path
            ),
        });
        }
        if self.supergraph.path.ends_with('*')
            && !self.supergraph.path.ends_with("/*")
            && !SUPERGRAPH_ENDPOINT_REGEX.is_match(&self.supergraph.path)
        {
            return Err(ConfigurationError::InvalidConfiguration {
                message: "invalid 'server.graphql_path' configuration",
                error: format!(
                    "'{}' is invalid, you can only set a wildcard after a '/'",
                    self.supergraph.path
                ),
            });
        }
        if self.supergraph.path.contains("/*/") {
            return Err(
                ConfigurationError::InvalidConfiguration {
                    message: "invalid 'server.graphql_path' configuration",
                    error: format!(
                        "'{}' is invalid, if you need to set a path like '/*/graphql' then specify it as a path parameter with a name, for example '/:my_project_key/graphql'",
                        self.supergraph.path
                    ),
                },
            );
        }

        // PQs.
        if self.persisted_queries.enabled {
            if self.persisted_queries.safelist.enabled && self.apq.enabled {
                return Err(ConfigurationError::InvalidConfiguration {
                    message: "apqs must be disabled to enable safelisting",
                    error: "either set persisted_queries.safelist.enabled: false or apq.enabled: false in your router yaml configuration".into()
                });
            } else if !self.persisted_queries.safelist.enabled
                && self.persisted_queries.safelist.require_id
            {
                return Err(ConfigurationError::InvalidConfiguration {
                    message: "safelist must be enabled to require IDs",
                    error: "either set persisted_queries.safelist.enabled: true or persisted_queries.safelist.require_id: false in your router yaml configuration".into()
                });
            }
        } else {
            // If the feature isn't enabled, sub-features shouldn't be.
            if self.persisted_queries.safelist.enabled {
                return Err(ConfigurationError::InvalidConfiguration {
                    message: "persisted queries must be enabled to enable safelisting",
                    error: "either set persisted_queries.safelist.enabled: false or persisted_queries.enabled: true in your router yaml configuration".into()
                });
            } else if self.persisted_queries.log_unknown {
                return Err(ConfigurationError::InvalidConfiguration {
                    message: "persisted queries must be enabled to enable logging unknown operations",
                    error: "either set persisted_queries.log_unknown: false or persisted_queries.enabled: true in your router yaml configuration".into()
                });
            }
        }

        if self.experimental_query_planner_mode == QueryPlannerMode::New
            && self.experimental_apollo_metrics_generation_mode != ApolloMetricsGenerationMode::New
        {
            return Err(ConfigurationError::InvalidConfiguration {
                message: "`experimental_query_planner_mode: new` requires `experimental_apollo_metrics_generation_mode: new`",
                error: "either change to some other query planner mode, or change to new metrics generation".into()
            });
        }

        Ok(self)
    }
}

/// Parse configuration from a string in YAML syntax
impl FromStr for Configuration {
    type Err = ConfigurationError;

    fn from_str(s: &str) -> Result<Self, Self::Err> {
        schema::validate_yaml_configuration(s, Expansion::default()?, Mode::Upgrade)?.validate()
    }
}

fn gen_schema(plugins: schemars::Map<String, Schema>) -> Schema {
    let plugins_object = SchemaObject {
        object: Some(Box::new(ObjectValidation {
            properties: plugins,
            additional_properties: Option::Some(Box::new(Schema::Bool(false))),
            ..Default::default()
        })),
        ..Default::default()
    };

    Schema::Object(plugins_object)
}

/// Plugins provided by Apollo.
///
/// These plugins are processed prior to user plugins. Also, their configuration
/// is "hoisted" to the top level of the config rather than being processed
/// under "plugins" as for user plugins.
#[derive(Clone, Debug, Default, Deserialize, Serialize)]
#[serde(transparent)]
pub(crate) struct ApolloPlugins {
    pub(crate) plugins: Map<String, Value>,
}

impl JsonSchema for ApolloPlugins {
    fn schema_name() -> String {
        stringify!(Plugins).to_string()
    }

    fn json_schema(gen: &mut SchemaGenerator) -> Schema {
        // This is a manual implementation of Plugins schema to allow plugins that have been registered at
        // compile time to be picked up.

        let plugins = crate::plugin::plugins()
            .sorted_by_key(|factory| factory.name.clone())
            .filter(|factory| factory.name.starts_with(APOLLO_PLUGIN_PREFIX))
            .map(|factory| {
                (
                    factory.name[APOLLO_PLUGIN_PREFIX.len()..].to_string(),
                    factory.create_schema(gen),
                )
            })
            .collect::<schemars::Map<String, Schema>>();
        gen_schema(plugins)
    }
}

/// Plugins provided by a user.
///
/// These plugins are compiled into a router by and their configuration is performed
/// under the "plugins" section.
#[derive(Clone, Debug, Default, Deserialize, Serialize)]
#[serde(transparent)]
pub(crate) struct UserPlugins {
    pub(crate) plugins: Option<Map<String, Value>>,
}

impl JsonSchema for UserPlugins {
    fn schema_name() -> String {
        stringify!(Plugins).to_string()
    }

    fn json_schema(gen: &mut SchemaGenerator) -> Schema {
        // This is a manual implementation of Plugins schema to allow plugins that have been registered at
        // compile time to be picked up.

        let plugins = crate::plugin::plugins()
            .sorted_by_key(|factory| factory.name.clone())
            .filter(|factory| !factory.name.starts_with(APOLLO_PLUGIN_PREFIX))
            .map(|factory| (factory.name.to_string(), factory.create_schema(gen)))
            .collect::<schemars::Map<String, Schema>>();
        gen_schema(plugins)
    }
}

/// Configuration options pertaining to the supergraph server component.
#[derive(Debug, Clone, Deserialize, Serialize, JsonSchema)]
#[serde(deny_unknown_fields)]
#[serde(default)]
pub(crate) struct Supergraph {
    /// The socket address and port to listen on
    /// Defaults to 127.0.0.1:4000
    pub(crate) listen: ListenAddr,

    /// The HTTP path on which GraphQL requests will be served.
    /// default: "/"
    pub(crate) path: String,

    /// Enable introspection
    /// Default: false
    pub(crate) introspection: bool,

    /// Enable reuse of query fragments
    /// Default: depends on the federation version
    #[serde(rename = "experimental_reuse_query_fragments")]
    pub(crate) reuse_query_fragments: Option<bool>,

    /// Enable QP generation of fragments for subgraph requests
    /// Default: false
    pub(crate) generate_query_fragments: bool,

    /// Set to false to disable defer support
    pub(crate) defer_support: bool,

    /// Query planning options
    pub(crate) query_planning: QueryPlanning,

    /// abort request handling when the client drops the connection.
    /// Default: false.
    /// When set to true, some parts of the request pipeline like telemetry will not work properly,
    /// but request handling will stop immediately when the client connection is closed.
    pub(crate) early_cancel: bool,

    /// Log a message if the client closes the connection before the response is sent.
    /// Default: false.
    pub(crate) experimental_log_on_broken_pipe: bool,
}

#[derive(Debug, Copy, Clone, PartialEq, Eq, Deserialize, Serialize, JsonSchema)]
#[serde(rename_all = "snake_case", untagged)]
pub(crate) enum AvailableParallelism {
    Auto(Auto),
    Fixed(NonZeroUsize),
}

#[derive(Debug, Copy, Clone, PartialEq, Eq, Deserialize, Serialize, JsonSchema)]
#[serde(rename_all = "snake_case")]
pub(crate) enum Auto {
    Auto,
}

impl Default for AvailableParallelism {
    fn default() -> Self {
        Self::Fixed(NonZeroUsize::new(1).expect("cannot fail"))
    }
}

fn default_defer_support() -> bool {
    true
}

#[buildstructor::buildstructor]
impl Supergraph {
    #[builder]
    pub(crate) fn new(
        listen: Option<ListenAddr>,
        path: Option<String>,
        introspection: Option<bool>,
        defer_support: Option<bool>,
        query_planning: Option<QueryPlanning>,
        reuse_query_fragments: Option<bool>,
        generate_query_fragments: Option<bool>,
        early_cancel: Option<bool>,
        experimental_log_on_broken_pipe: Option<bool>,
    ) -> Self {
        Self {
            listen: listen.unwrap_or_else(default_graphql_listen),
            path: path.unwrap_or_else(default_graphql_path),
            introspection: introspection.unwrap_or_else(default_graphql_introspection),
            defer_support: defer_support.unwrap_or_else(default_defer_support),
            query_planning: query_planning.unwrap_or_default(),
            reuse_query_fragments: generate_query_fragments.and_then(|v|
                if v {
                    if reuse_query_fragments.is_some_and(|v| v) {
                        // warn the user that both are enabled and it's overridden
                        tracing::warn!("Both 'generate_query_fragments' and 'experimental_reuse_query_fragments' are explicitly enabled, 'experimental_reuse_query_fragments' will be overridden to false");
                    }
                    Some(false)
                } else { reuse_query_fragments }
            ),
            generate_query_fragments: generate_query_fragments.unwrap_or_default(),
            early_cancel: early_cancel.unwrap_or_default(),
            experimental_log_on_broken_pipe: experimental_log_on_broken_pipe.unwrap_or_default(),
        }
    }
}

#[cfg(test)]
#[buildstructor::buildstructor]
impl Supergraph {
    #[builder]
    pub(crate) fn fake_new(
        listen: Option<ListenAddr>,
        path: Option<String>,
        introspection: Option<bool>,
        defer_support: Option<bool>,
        query_planning: Option<QueryPlanning>,
        reuse_query_fragments: Option<bool>,
        generate_query_fragments: Option<bool>,
        early_cancel: Option<bool>,
        experimental_log_on_broken_pipe: Option<bool>,
    ) -> Self {
        Self {
            listen: listen.unwrap_or_else(test_listen),
            path: path.unwrap_or_else(default_graphql_path),
            introspection: introspection.unwrap_or_else(default_graphql_introspection),
            defer_support: defer_support.unwrap_or_else(default_defer_support),
            query_planning: query_planning.unwrap_or_default(),
            reuse_query_fragments: generate_query_fragments.and_then(|v|
                if v {
                    if reuse_query_fragments.is_some_and(|v| v) {
                        // warn the user that both are enabled and it's overridden
                        tracing::warn!("Both 'generate_query_fragments' and 'experimental_reuse_query_fragments' are explicitly enabled, 'experimental_reuse_query_fragments' will be overridden to false");
                    }
                    Some(false)
                } else { reuse_query_fragments }
            ),
            generate_query_fragments: generate_query_fragments.unwrap_or_default(),
            early_cancel: early_cancel.unwrap_or_default(),
            experimental_log_on_broken_pipe: experimental_log_on_broken_pipe.unwrap_or_default(),
        }
    }
}

impl Default for Supergraph {
    fn default() -> Self {
        Self::builder().build()
    }
}

impl Supergraph {
    /// To sanitize the path for axum router
    pub(crate) fn sanitized_path(&self) -> String {
        let mut path = self.path.clone();
        if self.path.ends_with("/*") {
            // Needed for axum (check the axum docs for more information about wildcards https://docs.rs/axum/latest/axum/struct.Router.html#wildcards)
            path = format!("{}router_extra_path", self.path);
        } else if SUPERGRAPH_ENDPOINT_REGEX.is_match(&self.path) {
            let new_path = SUPERGRAPH_ENDPOINT_REGEX
                .replace(&self.path, "${first_path}${sub_path}:supergraph_route");
            path = new_path.to_string();
        }

        path
    }
}

/// Configuration for operation limits, parser limits, HTTP limits, etc.
#[derive(Debug, Clone, Deserialize, Serialize, JsonSchema)]
#[serde(deny_unknown_fields, default)]
pub(crate) struct Limits {
    /// If set, requests with operations deeper than this maximum
    /// are rejected with a HTTP 400 Bad Request response and GraphQL error with
    /// `"extensions": {"code": "MAX_DEPTH_LIMIT"}`
    ///
    /// Counts depth of an operation, looking at its selection sets,
    /// including fields in fragments and inline fragments. The following
    /// example has a depth of 3.
    ///
    /// ```graphql
    /// query getProduct {
    ///   book { # 1
    ///     ...bookDetails
    ///   }
    /// }
    ///
    /// fragment bookDetails on Book {
    ///   details { # 2
    ///     ... on ProductDetailsBook {
    ///       country # 3
    ///     }
    ///   }
    /// }
    /// ```
    pub(crate) max_depth: Option<u32>,

    /// If set, requests with operations higher than this maximum
    /// are rejected with a HTTP 400 Bad Request response and GraphQL error with
    /// `"extensions": {"code": "MAX_DEPTH_LIMIT"}`
    ///
    /// Height is based on simple merging of fields using the same name or alias,
    /// but only within the same selection set.
    /// For example `name` here is only counted once and the query has height 3, not 4:
    ///
    /// ```graphql
    /// query {
    ///     name { first }
    ///     name { last }
    /// }
    /// ```
    ///
    /// This may change in a future version of Apollo Router to do
    /// [full field merging across fragments][merging] instead.
    ///
    /// [merging]: https://spec.graphql.org/October2021/#sec-Field-Selection-Merging]
    pub(crate) max_height: Option<u32>,

    /// If set, requests with operations with more root fields than this maximum
    /// are rejected with a HTTP 400 Bad Request response and GraphQL error with
    /// `"extensions": {"code": "MAX_ROOT_FIELDS_LIMIT"}`
    ///
    /// This limit counts only the top level fields in a selection set,
    /// including fragments and inline fragments.
    pub(crate) max_root_fields: Option<u32>,

    /// If set, requests with operations with more aliases than this maximum
    /// are rejected with a HTTP 400 Bad Request response and GraphQL error with
    /// `"extensions": {"code": "MAX_ALIASES_LIMIT"}`
    pub(crate) max_aliases: Option<u32>,

    /// If set to true (which is the default is dev mode),
    /// requests that exceed a `max_*` limit are *not* rejected.
    /// Instead they are executed normally, and a warning is logged.
    pub(crate) warn_only: bool,

    /// Limit recursion in the GraphQL parser to protect against stack overflow.
    /// default: 500
    pub(crate) parser_max_recursion: usize,

    /// Limit the number of tokens the GraphQL parser processes before aborting.
    pub(crate) parser_max_tokens: usize,

    /// Limit the size of incoming HTTP requests read from the network,
    /// to protect against running out of memory. Default: 2000000 (2 MB)
    pub(crate) http_max_request_bytes: usize,
}

impl Default for Limits {
    fn default() -> Self {
        Self {
            // These limits are opt-in
            max_depth: None,
            max_height: None,
            max_root_fields: None,
            max_aliases: None,
            warn_only: false,
            http_max_request_bytes: 2_000_000,
            parser_max_tokens: 15_000,

            // This is `apollo-parser`’s default, which protects against stack overflow
            // but is still very high for "reasonable" queries.
            // https://github.com/apollographql/apollo-rs/blob/apollo-parser%400.7.3/crates/apollo-parser/src/parser/mod.rs#L93-L104
            parser_max_recursion: 500,
        }
    }
}

/// Router level (APQ) configuration
#[derive(Debug, Clone, Deserialize, Serialize, JsonSchema, Default)]
#[serde(deny_unknown_fields)]
pub(crate) struct Router {
    #[serde(default)]
    pub(crate) cache: Cache,
}

/// Automatic Persisted Queries (APQ) configuration
#[derive(Debug, Clone, Deserialize, Serialize, JsonSchema)]
#[serde(deny_unknown_fields, default)]
pub(crate) struct Apq {
    /// Activates Automatic Persisted Queries (enabled by default)
    pub(crate) enabled: bool,

    pub(crate) router: Router,

    pub(crate) subgraph: SubgraphConfiguration<SubgraphApq>,
}

#[cfg(test)]
#[buildstructor::buildstructor]
impl Apq {
    #[builder]
    pub(crate) fn fake_new(enabled: Option<bool>) -> Self {
        Self {
            enabled: enabled.unwrap_or_else(default_apq),
            ..Default::default()
        }
    }
}

/// Subgraph level Automatic Persisted Queries (APQ) configuration
#[derive(Debug, Clone, Default, Deserialize, Serialize, JsonSchema)]
#[serde(deny_unknown_fields, default)]
pub(crate) struct SubgraphApq {
    /// Enable
    pub(crate) enabled: bool,
}

fn default_apq() -> bool {
    true
}

impl Default for Apq {
    fn default() -> Self {
        Self {
            enabled: default_apq(),
            router: Default::default(),
            subgraph: Default::default(),
        }
    }
}

/// Query planning cache configuration
#[derive(Debug, Clone, Default, Deserialize, Serialize, JsonSchema)]
#[serde(deny_unknown_fields, default)]
pub(crate) struct QueryPlanning {
    /// Cache configuration
    pub(crate) cache: QueryPlanCache,
    /// Warms up the cache on reloads by running the query plan over
    /// a list of the most used queries (from the in memory cache)
    /// Configures the number of queries warmed up. Defaults to 1/3 of
    /// the in memory cache
    #[serde(default)]
    pub(crate) warmed_up_queries: Option<usize>,

    /// Sets a limit to the number of generated query plans.
    /// The planning process generates many different query plans as it
    /// explores the graph, and the list can grow large. By using this
    /// limit, we prevent that growth and still get a valid query plan,
    /// but it may not be the optimal one.
    ///
    /// The default limit is set to 10000, but it may change in the future
    pub(crate) experimental_plans_limit: Option<u32>,

    /// Before creating query plans, for each path of fields in the query we compute all the
    /// possible options to traverse that path via the subgraphs. Multiple options can arise because
    /// fields in the path can be provided by multiple subgraphs, and abstract types (i.e. unions
    /// and interfaces) returned by fields sometimes require the query planner to traverse through
    /// each constituent object type. The number of options generated in this computation can grow
    /// large if the schema or query are sufficiently complex, and that will increase the time spent
    /// planning.
    ///
    /// This config allows specifying a per-path limit to the number of options considered. If any
    /// path's options exceeds this limit, query planning will abort and the operation will fail.
    ///
    /// The default value is None, which specifies no limit.
    pub(crate) experimental_paths_limit: Option<u32>,

    /// If cache warm up is configured, this will allow the router to keep a query plan created with
    /// the old schema, if it determines that the schema update does not affect the corresponding query
    pub(crate) experimental_reuse_query_plans: bool,

    /// Set the size of a pool of workers to enable query planning parallelism.
    /// Default: 1.
    pub(crate) experimental_parallelism: AvailableParallelism,
}

impl QueryPlanning {
    pub(crate) fn experimental_query_planner_parallelism(&self) -> io::Result<NonZeroUsize> {
        match self.experimental_parallelism {
            AvailableParallelism::Auto(Auto::Auto) => std::thread::available_parallelism(),
            AvailableParallelism::Fixed(n) => Ok(n),
        }
    }
}

/// Cache configuration
#[derive(Debug, Clone, Default, Deserialize, Serialize, JsonSchema)]
#[serde(deny_unknown_fields, default)]
pub(crate) struct QueryPlanCache {
    /// Configures the in memory cache (always active)
    pub(crate) in_memory: InMemoryCache,
    /// Configures and activates the Redis cache
    pub(crate) redis: Option<QueryPlanRedisCache>,
}

#[derive(Debug, Clone, Deserialize, Serialize, JsonSchema)]
#[serde(deny_unknown_fields)]
/// Redis cache configuration
pub(crate) struct QueryPlanRedisCache {
    /// List of URLs to the Redis cluster
    pub(crate) urls: Vec<url::Url>,

    /// Redis username if not provided in the URLs. This field takes precedence over the username in the URL
    pub(crate) username: Option<String>,
    /// Redis password if not provided in the URLs. This field takes precedence over the password in the URL
    pub(crate) password: Option<String>,

    #[serde(deserialize_with = "humantime_serde::deserialize", default)]
    #[schemars(with = "Option<String>", default)]
    /// Redis request timeout (default: 2ms)
    pub(crate) timeout: Option<Duration>,

    #[serde(
        deserialize_with = "humantime_serde::deserialize",
        default = "default_query_plan_cache_ttl"
    )]
    #[schemars(with = "Option<String>", default = "default_query_plan_cache_ttl")]
    /// TTL for entries
    pub(crate) ttl: Duration,

    /// namespace used to prefix Redis keys
    pub(crate) namespace: Option<String>,

    #[serde(default)]
    /// TLS client configuration
    pub(crate) tls: Option<TlsClient>,

    #[serde(default = "default_required_to_start")]
    /// Prevents the router from starting if it cannot connect to Redis
    pub(crate) required_to_start: bool,

    #[serde(default = "default_reset_ttl")]
    /// When a TTL is set on a key, reset it when reading the data from that key
    pub(crate) reset_ttl: bool,
}

fn default_query_plan_cache_ttl() -> Duration {
    // Default TTL set to 30 days
    Duration::from_secs(86400 * 30)
}

/// Cache configuration
#[derive(Debug, Clone, Default, Deserialize, Serialize, JsonSchema)]
#[serde(deny_unknown_fields, default)]
pub(crate) struct Cache {
    /// Configures the in memory cache (always active)
    pub(crate) in_memory: InMemoryCache,
    /// Configures and activates the Redis cache
    pub(crate) redis: Option<RedisCache>,
}

impl From<QueryPlanCache> for Cache {
    fn from(value: QueryPlanCache) -> Self {
        Cache {
            in_memory: value.in_memory,
            redis: value.redis.map(Into::into),
        }
    }
}

#[derive(Debug, Clone, Deserialize, Serialize, JsonSchema)]
#[serde(deny_unknown_fields)]
/// In memory cache configuration
pub(crate) struct InMemoryCache {
    /// Number of entries in the Least Recently Used cache
    pub(crate) limit: NonZeroUsize,
}

impl Default for InMemoryCache {
    fn default() -> Self {
        Self {
            limit: DEFAULT_CACHE_CAPACITY,
        }
    }
}

#[derive(Debug, Clone, Deserialize, Serialize, JsonSchema)]
#[serde(deny_unknown_fields)]
/// Redis cache configuration
pub(crate) struct RedisCache {
    /// List of URLs to the Redis cluster
    pub(crate) urls: Vec<url::Url>,

    /// Redis username if not provided in the URLs. This field takes precedence over the username in the URL
    pub(crate) username: Option<String>,
    /// Redis password if not provided in the URLs. This field takes precedence over the password in the URL
    pub(crate) password: Option<String>,

    #[serde(deserialize_with = "humantime_serde::deserialize", default)]
    #[schemars(with = "Option<String>", default)]
    /// Redis request timeout (default: 2ms)
    pub(crate) timeout: Option<Duration>,

    #[serde(deserialize_with = "humantime_serde::deserialize", default)]
    #[schemars(with = "Option<String>", default)]
    /// TTL for entries
    pub(crate) ttl: Option<Duration>,

    /// namespace used to prefix Redis keys
    pub(crate) namespace: Option<String>,

    #[serde(default)]
    /// TLS client configuration
    pub(crate) tls: Option<TlsClient>,

    #[serde(default = "default_required_to_start")]
    /// Prevents the router from starting if it cannot connect to Redis
    pub(crate) required_to_start: bool,

    #[serde(default = "default_reset_ttl")]
    /// When a TTL is set on a key, reset it when reading the data from that key
    pub(crate) reset_ttl: bool,
}

fn default_required_to_start() -> bool {
    false
}

impl From<QueryPlanRedisCache> for RedisCache {
    fn from(value: QueryPlanRedisCache) -> Self {
        RedisCache {
            urls: value.urls,
            username: value.username,
            password: value.password,
            timeout: value.timeout,
            ttl: Some(value.ttl),
            namespace: value.namespace,
            tls: value.tls,
            required_to_start: value.required_to_start,
            reset_ttl: value.reset_ttl,
        }
    }
}

fn default_reset_ttl() -> bool {
    true
}

/// TLS related configuration options.
#[derive(Debug, Clone, Default, Deserialize, Serialize, JsonSchema)]
#[serde(deny_unknown_fields)]
#[serde(default)]
pub(crate) struct Tls {
    /// TLS server configuration
    ///
    /// this will affect the GraphQL endpoint and any other endpoint targeting the same listen address
    pub(crate) supergraph: Option<TlsSupergraph>,
    pub(crate) subgraph: SubgraphConfiguration<TlsClient>,
}

/// Configuration options pertaining to the supergraph server component.
#[derive(Debug, Clone, Deserialize, Serialize, JsonSchema)]
#[serde(deny_unknown_fields)]
pub(crate) struct TlsSupergraph {
    /// server certificate in PEM format
    #[serde(deserialize_with = "deserialize_certificate", skip_serializing)]
    #[schemars(with = "String")]
    pub(crate) certificate: Certificate,
    /// server key in PEM format
    #[serde(deserialize_with = "deserialize_key", skip_serializing)]
    #[schemars(with = "String")]
    pub(crate) key: PrivateKey,
    /// list of certificate authorities in PEM format
    #[serde(deserialize_with = "deserialize_certificate_chain", skip_serializing)]
    #[schemars(with = "String")]
    pub(crate) certificate_chain: Vec<Certificate>,
}

impl TlsSupergraph {
    pub(crate) fn tls_config(&self) -> Result<Arc<rustls::ServerConfig>, ApolloRouterError> {
        let mut certificates = vec![self.certificate.clone()];
        certificates.extend(self.certificate_chain.iter().cloned());

        let mut config = ServerConfig::builder()
            .with_safe_defaults()
            .with_no_client_auth()
            .with_single_cert(certificates, self.key.clone())
            .map_err(ApolloRouterError::Rustls)?;
        config.alpn_protocols = vec![b"h2".to_vec(), b"http/1.1".to_vec()];

        Ok(Arc::new(config))
    }
}

fn deserialize_certificate<'de, D>(deserializer: D) -> Result<Certificate, D::Error>
where
    D: Deserializer<'de>,
{
    let data = String::deserialize(deserializer)?;

    load_certs(&data)
        .map_err(serde::de::Error::custom)
        .and_then(|mut certs| {
            if certs.len() > 1 {
                Err(serde::de::Error::custom("expected exactly one certificate"))
            } else {
                certs
                    .pop()
                    .ok_or(serde::de::Error::custom("expected exactly one certificate"))
            }
        })
}

fn deserialize_certificate_chain<'de, D>(deserializer: D) -> Result<Vec<Certificate>, D::Error>
where
    D: Deserializer<'de>,
{
    let data = String::deserialize(deserializer)?;

    load_certs(&data).map_err(serde::de::Error::custom)
}

fn deserialize_key<'de, D>(deserializer: D) -> Result<PrivateKey, D::Error>
where
    D: Deserializer<'de>,
{
    let data = String::deserialize(deserializer)?;

    load_key(&data).map_err(serde::de::Error::custom)
}

pub(crate) fn load_certs(data: &str) -> io::Result<Vec<Certificate>> {
    certs(&mut BufReader::new(data.as_bytes()))
        .map_err(|_| io::Error::new(io::ErrorKind::InvalidInput, "invalid cert"))
        .map(|mut certs| certs.drain(..).map(Certificate).collect())
}

pub(crate) fn load_key(data: &str) -> io::Result<PrivateKey> {
    let mut reader = BufReader::new(data.as_bytes());
    let mut key_iterator = iter::from_fn(|| read_one(&mut reader).transpose());

    let private_key = match key_iterator.next() {
        Some(Ok(Item::RSAKey(key))) => PrivateKey(key),
        Some(Ok(Item::PKCS8Key(key))) => PrivateKey(key),
        Some(Ok(Item::ECKey(key))) => PrivateKey(key),
        Some(Err(e)) => {
            return Err(io::Error::new(
                io::ErrorKind::InvalidInput,
                format!("could not parse the key: {e}"),
            ))
        }
        Some(_) => {
            return Err(io::Error::new(
                io::ErrorKind::InvalidInput,
                "expected a private key",
            ))
        }
        None => {
            return Err(io::Error::new(
                io::ErrorKind::InvalidInput,
                "could not find a private key",
            ))
        }
    };

    if key_iterator.next().is_some() {
        return Err(io::Error::new(
            io::ErrorKind::InvalidInput,
            "expected exactly one private key",
        ));
    }
    Ok(private_key)
}

/// Configuration options pertaining to the subgraph server component.
#[derive(Debug, Clone, Deserialize, Serialize, JsonSchema)]
#[serde(deny_unknown_fields)]
#[serde(default)]
pub(crate) struct TlsClient {
    /// list of certificate authorities in PEM format
    pub(crate) certificate_authorities: Option<String>,
    /// client certificate authentication
    pub(crate) client_authentication: Option<TlsClientAuth>,
}

#[buildstructor::buildstructor]
impl TlsClient {
    #[builder]
    pub(crate) fn new(
        certificate_authorities: Option<String>,
        client_authentication: Option<TlsClientAuth>,
    ) -> Self {
        Self {
            certificate_authorities,
            client_authentication,
        }
    }
}

impl Default for TlsClient {
    fn default() -> Self {
        Self::builder().build()
    }
}

/// TLS client authentication
#[derive(Debug, Clone, Deserialize, Serialize, JsonSchema)]
#[serde(deny_unknown_fields)]
pub(crate) struct TlsClientAuth {
    /// list of certificates in PEM format
    #[serde(deserialize_with = "deserialize_certificate_chain", skip_serializing)]
    #[schemars(with = "String")]
    pub(crate) certificate_chain: Vec<Certificate>,
    /// key in PEM format
    #[serde(deserialize_with = "deserialize_key", skip_serializing)]
    #[schemars(with = "String")]
    pub(crate) key: PrivateKey,
}

/// Configuration options pertaining to the sandbox page.
#[derive(Debug, Clone, Deserialize, Serialize, JsonSchema)]
#[serde(deny_unknown_fields)]
#[serde(default)]
pub(crate) struct Sandbox {
    /// Set to true to enable sandbox
    pub(crate) enabled: bool,
}

fn default_sandbox() -> bool {
    false
}

#[buildstructor::buildstructor]
impl Sandbox {
    #[builder]
    pub(crate) fn new(enabled: Option<bool>) -> Self {
        Self {
            enabled: enabled.unwrap_or_else(default_sandbox),
        }
    }
}

#[cfg(test)]
#[buildstructor::buildstructor]
impl Sandbox {
    #[builder]
    pub(crate) fn fake_new(enabled: Option<bool>) -> Self {
        Self {
            enabled: enabled.unwrap_or_else(default_sandbox),
        }
    }
}

impl Default for Sandbox {
    fn default() -> Self {
        Self::builder().build()
    }
}

/// Configuration options pertaining to the home page.
#[derive(Debug, Clone, Deserialize, Serialize, JsonSchema)]
#[serde(deny_unknown_fields)]
#[serde(default)]
pub(crate) struct Homepage {
    /// Set to false to disable the homepage
    pub(crate) enabled: bool,
    /// Graph reference
    /// This will allow you to redirect from the Apollo Router landing page back to Apollo Studio Explorer
    pub(crate) graph_ref: Option<String>,
}

fn default_homepage() -> bool {
    true
}

#[buildstructor::buildstructor]
impl Homepage {
    #[builder]
    pub(crate) fn new(enabled: Option<bool>) -> Self {
        Self {
            enabled: enabled.unwrap_or_else(default_homepage),
            graph_ref: None,
        }
    }
}

#[cfg(test)]
#[buildstructor::buildstructor]
impl Homepage {
    #[builder]
    pub(crate) fn fake_new(enabled: Option<bool>) -> Self {
        Self {
            enabled: enabled.unwrap_or_else(default_homepage),
            graph_ref: None,
        }
    }
}

impl Default for Homepage {
    fn default() -> Self {
        Self::builder().enabled(default_homepage()).build()
    }
}

/// Configuration options pertaining to the http server component.
#[derive(Debug, Clone, Deserialize, Serialize, JsonSchema)]
#[serde(deny_unknown_fields)]
#[serde(default)]
pub(crate) struct HealthCheck {
    /// The socket address and port to listen on
    /// Defaults to 127.0.0.1:8088
    pub(crate) listen: ListenAddr,

    /// Set to false to disable the health check
    pub(crate) enabled: bool,

    /// Optionally set a custom healthcheck path
    /// Defaults to /health
    pub(crate) path: String,
}

fn default_health_check_listen() -> ListenAddr {
    SocketAddr::from_str("127.0.0.1:8088").unwrap().into()
}

fn default_health_check_enabled() -> bool {
    true
}

fn default_health_check_path() -> String {
    "/health".to_string()
}

#[buildstructor::buildstructor]
impl HealthCheck {
    #[builder]
    pub(crate) fn new(
        listen: Option<ListenAddr>,
        enabled: Option<bool>,
        path: Option<String>,
    ) -> Self {
        let mut path = path.unwrap_or_else(default_health_check_path);
        if !path.starts_with('/') {
            path = format!("/{path}").to_string();
        }

        Self {
            listen: listen.unwrap_or_else(default_health_check_listen),
            enabled: enabled.unwrap_or_else(default_health_check_enabled),
            path,
        }
    }
}

#[cfg(test)]
#[buildstructor::buildstructor]
impl HealthCheck {
    #[builder]
    pub(crate) fn fake_new(
        listen: Option<ListenAddr>,
        enabled: Option<bool>,
        path: Option<String>,
    ) -> Self {
        let mut path = path.unwrap_or_else(default_health_check_path);
        if !path.starts_with('/') {
            path = format!("/{path}");
        }

        Self {
            listen: listen.unwrap_or_else(test_listen),
            enabled: enabled.unwrap_or_else(default_health_check_enabled),
            path,
        }
    }
}

impl Default for HealthCheck {
    fn default() -> Self {
        Self::builder().build()
    }
}

/// Configuration for chaos testing, trying to reproduce bugs that require uncommon conditions.
/// You probably don’t want this in production!
#[derive(Debug, Clone, Default, Deserialize, Serialize, JsonSchema)]
#[serde(deny_unknown_fields)]
#[serde(default)]
pub(crate) struct Chaos {
    /// Force a hot reload of the Router (as if the schema or configuration had changed)
    /// at a regular time interval.
    #[serde(with = "humantime_serde")]
    #[schemars(with = "Option<String>")]
    pub(crate) force_reload: Option<std::time::Duration>,
}

/// Listening address.
#[derive(Debug, Clone, PartialEq, Eq, Hash, Deserialize, Serialize, JsonSchema)]
#[serde(untagged)]
pub enum ListenAddr {
    /// Socket address.
    SocketAddr(SocketAddr),
    /// Unix socket.
    #[cfg(unix)]
    UnixSocket(std::path::PathBuf),
}

impl ListenAddr {
    pub(crate) fn ip_and_port(&self) -> Option<(IpAddr, u16)> {
        #[cfg_attr(not(unix), allow(irrefutable_let_patterns))]
        if let Self::SocketAddr(addr) = self {
            Some((addr.ip(), addr.port()))
        } else {
            None
        }
    }
}

impl From<SocketAddr> for ListenAddr {
    fn from(addr: SocketAddr) -> Self {
        Self::SocketAddr(addr)
    }
}

#[allow(clippy::from_over_into)]
impl Into<serde_json::Value> for ListenAddr {
    fn into(self) -> serde_json::Value {
        match self {
            // It avoids to prefix with `http://` when serializing and relying on the Display impl.
            // Otherwise, it's converted to a `UnixSocket` in any case.
            Self::SocketAddr(addr) => serde_json::Value::String(addr.to_string()),
            #[cfg(unix)]
            Self::UnixSocket(path) => serde_json::Value::String(
                path.as_os_str()
                    .to_str()
                    .expect("unsupported non-UTF-8 path")
                    .to_string(),
            ),
        }
    }
}

#[cfg(unix)]
impl From<tokio_util::either::Either<std::net::SocketAddr, tokio::net::unix::SocketAddr>>
    for ListenAddr
{
    fn from(
        addr: tokio_util::either::Either<std::net::SocketAddr, tokio::net::unix::SocketAddr>,
    ) -> Self {
        match addr {
            tokio_util::either::Either::Left(addr) => Self::SocketAddr(addr),
            tokio_util::either::Either::Right(addr) => Self::UnixSocket(
                addr.as_pathname()
                    .map(ToOwned::to_owned)
                    .unwrap_or_default(),
            ),
        }
    }
}

impl fmt::Display for ListenAddr {
    fn fmt(&self, f: &mut fmt::Formatter) -> fmt::Result {
        match self {
            Self::SocketAddr(addr) => write!(f, "http://{addr}"),
            #[cfg(unix)]
            Self::UnixSocket(path) => write!(f, "{}", path.display()),
        }
    }
}

fn default_graphql_path() -> String {
    String::from("/")
}

fn default_graphql_introspection() -> bool {
    false
}

#[derive(Clone, Debug, Default, Error, Display, Serialize, Deserialize, JsonSchema)]
#[serde(deny_unknown_fields, rename_all = "snake_case")]
pub(crate) enum BatchingMode {
    /// batch_http_link
    #[default]
    BatchHttpLink,
}

/// Configuration for Batching
#[derive(Debug, Clone, Default, Deserialize, Serialize, JsonSchema)]
#[serde(deny_unknown_fields)]
pub(crate) struct Batching {
    /// Activates Batching (disabled by default)
    #[serde(default)]
    pub(crate) enabled: bool,

    /// Batching mode
    pub(crate) mode: BatchingMode,

    /// Subgraph options for batching
    pub(crate) subgraph: Option<SubgraphConfiguration<CommonBatchingConfig>>,
}

/// Common options for configuring subgraph batching
#[derive(Debug, Clone, Default, Deserialize, Serialize, JsonSchema)]
pub(crate) struct CommonBatchingConfig {
    /// Whether this batching config should be enabled
    pub(crate) enabled: bool,
}

impl Batching {
    // Check if we should enable batching for a particular subgraph (service_name)
    pub(crate) fn batch_include(&self, service_name: &str) -> bool {
        match &self.subgraph {
            Some(subgraph_batching_config) => {
                // Override by checking if all is enabled
                if subgraph_batching_config.all.enabled {
                    // If it is, require:
                    // - no subgraph entry OR
                    // - an enabled subgraph entry
                    subgraph_batching_config
                        .subgraphs
                        .get(service_name)
                        .map_or(true, |x| x.enabled)
                } else {
                    // If it isn't, require:
                    // - an enabled subgraph entry
                    subgraph_batching_config
                        .subgraphs
                        .get(service_name)
                        .is_some_and(|x| x.enabled)
                }
            }
            None => false,
        }
    }
}<|MERGE_RESOLUTION|>--- conflicted
+++ resolved
@@ -277,29 +277,6 @@
         }
         let ad_hoc: AdHocConfiguration = serde::Deserialize::deserialize(deserializer)?;
 
-<<<<<<< HEAD
-        Configuration::builder()
-            .health_check(ad_hoc.health_check)
-            .sandbox(ad_hoc.sandbox)
-            .homepage(ad_hoc.homepage)
-            .supergraph(ad_hoc.supergraph)
-            .cors(ad_hoc.cors)
-            .plugins(ad_hoc.plugins.plugins.unwrap_or_default())
-            .apollo_plugins(ad_hoc.apollo_plugins.plugins)
-            .tls(ad_hoc.tls)
-            .apq(ad_hoc.apq)
-            .persisted_query(ad_hoc.persisted_queries)
-            .operation_limits(ad_hoc.limits)
-            .chaos(ad_hoc.experimental_chaos)
-            .uplink(ad_hoc.uplink)
-            .experimental_type_conditioned_fetching(ad_hoc.experimental_type_conditioned_fetching)
-            .batching(ad_hoc.batching)
-            .experimental_apollo_metrics_generation_mode(
-                ad_hoc.experimental_apollo_metrics_generation_mode,
-            )
-            .build()
-            .map_err(|e| serde::de::Error::custom(e.to_string()))
-=======
         let notify = Configuration::notify(&ad_hoc.apollo_plugins.plugins)
             .map_err(|e| serde::de::Error::custom(e.to_string()))?;
 
@@ -318,6 +295,7 @@
             experimental_api_schema_generation_mode: ad_hoc.experimental_api_schema_generation_mode,
             experimental_apollo_metrics_generation_mode: ad_hoc
                 .experimental_apollo_metrics_generation_mode,
+            experimental_type_conditioned_fetching: ad_hoc.experimental_type_conditioned_fetching,
             experimental_query_planner_mode: ad_hoc.experimental_query_planner_mode,
             plugins: ad_hoc.plugins,
             apollo_plugins: ad_hoc.apollo_plugins,
@@ -330,7 +308,6 @@
         }
         .validate()
         .map_err(|e| serde::de::Error::custom(e.to_string()))
->>>>>>> 44389d83
     }
 }
 
@@ -396,16 +373,9 @@
             tls: tls.unwrap_or_default(),
             uplink,
             batching: batching.unwrap_or_default(),
-<<<<<<< HEAD
-            #[cfg(test)]
-            notify: notify.unwrap_or_default(),
-            #[cfg(not(test))]
-            notify: notify.map(|n| n.set_queue_size(notify_queue_cap))
-                .unwrap_or_else(|| Notify::builder().and_queue_size(notify_queue_cap).ttl(Duration::from_secs(HEARTBEAT_TIMEOUT_DURATION_SECONDS)).router_broadcasts(Arc::new(RouterBroadcasts::new())).heartbeat_error_message(graphql::Response::builder().errors(vec![graphql::Error::builder().message("the connection has been closed because it hasn't heartbeat for a while").extension_code("SUBSCRIPTION_HEARTBEAT_ERROR").build()]).build()).build()),
-            experimental_type_conditioned_fetching: experimental_type_conditioned_fetching.unwrap_or_default(),
-=======
+            experimental_type_conditioned_fetching: experimental_type_conditioned_fetching
+                .unwrap_or_default(),
             notify,
->>>>>>> 44389d83
         };
 
         conf.validate()
