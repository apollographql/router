[package]
name = "apollo-router"
version = "0.1.0-preview.2"
authors = ["Apollo Graph, Inc. <packages@apollographql.com>"]
edition = "2021"
license-file = "./LICENSE"
publish = false

[[bin]]
name = "router"
path = "src/main.rs"

[dependencies]
anyhow = "1.0.55"
apollo-parser = { git = "https://github.com/apollographql/apollo-rs.git", rev = "e707e0f78f41ace1c3ecfe69bc10f4144ffbf7ac" }
apollo-router-core = { path = "../apollo-router-core" }
apollo-uplink = { path = "../uplink" }
async-trait = "0.1.53"
atty = "0.2.14"
bytes = "1.1.0"
derivative = "2.2.0"
derive_more = "0.99.17"
directories = "4.0.1"
displaydoc = "0.2"
envmnt = "0.9.1"
futures = { version = "0.3.21", features = ["thread-pool"] }
hotwatch = "0.4.6"
http = "0.2.6"
humantime = "2.1.0"
humantime-serde = "1.0.1"
hyper = { version = "0.14.18", features = ["server"] }
itertools = "0.10.3"
once_cell = "1.9.0"
<<<<<<< HEAD
opentelemetry = { version = "0.17.0", features = ["rt-tokio", "serialize"] }
opentelemetry-datadog = {version="0.5.0", features=["reqwest-client"]}
opentelemetry-http = "0.6.0"
=======
opentelemetry = { version = "0.17.0", features = ["rt-tokio", "serialize", "metrics"] }
>>>>>>> e1bdbaa2
opentelemetry-jaeger = { version = "0.16.0", features = [
    "collector_client",
    "reqwest_collector_client",
    "rt-tokio",
] }
opentelemetry-otlp = { version = "0.10.0", default-features = false, features = [
<<<<<<< HEAD
    "tonic",
    "tonic-build",
    "prost",
    "tls",
    "http-proto"
] }
opentelemetry-semantic-conventions = "0.9.0"
opentelemetry-zipkin = "0.15.0"
=======
    "serialize",
    "metrics"
], optional = true }
opentelemetry-prometheus = "0.10.0"
prometheus = "0.13"
>>>>>>> e1bdbaa2
prost-types = "0.9.0"
regex = "1.5.4"
reqwest = { version = "0.11.10", default-features = false, features = ["rustls-tls", "json", "stream"] }
schemars = { version = "0.8.8", features = ["url"] }
serde = { version = "1.0.136", features = ["derive", "rc"] }
serde_json_bytes = { version = "0.2.0", features = ["preserve_order"] }
serde_json = { version = "1.0.79", features = ["preserve_order"] }
serde_yaml = "0.8.23"
startup = "0.1.1"
static_assertions = "1.1.0"
clap = { version = "3.1.3", features = ["env", "derive"] }
thiserror = "1.0.30"
tokio = { version = "1.17.0", features = ["full"] }
tokio-util = { version = "0.7.1", features = ["net", "codec"] }
tonic = { version = "0.6.2", features = ["transport", "tls"] }
tower = { version = "0.4.12", features = ["full"] }
tower-http = { version = "0.2.5", features = ["trace"] }
tower-service = "0.3.1"
tracing = "0.1.32"
tracing-core = "0.1.24"
tracing-opentelemetry = "0.17.2"
tracing-subscriber = { version = "0.3.10", features = ["env-filter", "json"] }
typed-builder = "0.10.0"
url = { version = "2.2.2", features = ["serde"] }
apollo-spaceport = { path = "../apollo-spaceport" }
warp = { version = "0.3.2", default-features = false, features = [
    "compression",
] }
rhai = { version = "1.5.0", features = ["sync", "serde", "internals"] }
libc = "0.2.121"

[dev-dependencies]
insta = "1.12.0"
maplit = "1.0.2"
mockall = "0.11.0"
reqwest = { version = "0.11.10", default-features = false, features = ["json", "stream"] }
tempfile = "3.3.0"
test-log = { version = "0.2.10", default-features = false, features = [
    "trace",
] }
test-span = "0.3"
tower-test = "0.4.0"
tracing-subscriber = { version = "0.3", default-features = false, features = [
    "env-filter",
    "fmt",
] }
uuid = { version = "0.8.2", features = ["serde", "v4"] }
url = "2.2.2"
[[test]]
name = "integration_tests"
path = "tests/integration_tests.rs"<|MERGE_RESOLUTION|>--- conflicted
+++ resolved
@@ -31,35 +31,26 @@
 hyper = { version = "0.14.18", features = ["server"] }
 itertools = "0.10.3"
 once_cell = "1.9.0"
-<<<<<<< HEAD
-opentelemetry = { version = "0.17.0", features = ["rt-tokio", "serialize"] }
+opentelemetry = { version = "0.17.0", features = ["rt-tokio", "serialize", "metrics"] }
 opentelemetry-datadog = {version="0.5.0", features=["reqwest-client"]}
 opentelemetry-http = "0.6.0"
-=======
-opentelemetry = { version = "0.17.0", features = ["rt-tokio", "serialize", "metrics"] }
->>>>>>> e1bdbaa2
 opentelemetry-jaeger = { version = "0.16.0", features = [
     "collector_client",
     "reqwest_collector_client",
     "rt-tokio",
 ] }
 opentelemetry-otlp = { version = "0.10.0", default-features = false, features = [
-<<<<<<< HEAD
     "tonic",
     "tonic-build",
     "prost",
     "tls",
-    "http-proto"
+    "http-proto",
+    "metrics",
 ] }
 opentelemetry-semantic-conventions = "0.9.0"
 opentelemetry-zipkin = "0.15.0"
-=======
-    "serialize",
-    "metrics"
-], optional = true }
 opentelemetry-prometheus = "0.10.0"
 prometheus = "0.13"
->>>>>>> e1bdbaa2
 prost-types = "0.9.0"
 regex = "1.5.4"
 reqwest = { version = "0.11.10", default-features = false, features = ["rustls-tls", "json", "stream"] }
