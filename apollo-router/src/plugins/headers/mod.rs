--- conflicted
+++ resolved
@@ -1525,12 +1525,9 @@
             max_requests: None,
             request_variables: Default::default(),
             response_variables: Default::default(),
-<<<<<<< HEAD
             batch_settings: None,
-=======
             request_headers: Default::default(),
             response_headers: Default::default(),
->>>>>>> 92f9efdf
         };
         let key = ResponseKey::RootField {
             name: "hello".to_string(),
@@ -1617,12 +1614,9 @@
             max_requests: None,
             request_variables: Default::default(),
             response_variables: Default::default(),
-<<<<<<< HEAD
             batch_settings: None,
-=======
             request_headers: Default::default(),
             response_headers: Default::default(),
->>>>>>> 92f9efdf
         };
         let key = ResponseKey::RootField {
             name: "hello".to_string(),
