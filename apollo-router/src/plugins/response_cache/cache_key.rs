//! Describe primary cache key for both root fields and entities
use std::fmt::Write;

use itertools::Itertools;
use serde::Serialize;
use serde_json_bytes::ByteString;
use serde_json_bytes::Map;
use serde_json_bytes::Value;

use super::plugin::RESPONSE_CACHE_VERSION;
use crate::Context;
use crate::graphql;
use crate::json_ext::Object;
use crate::plugins::authorization::CacheKeyMetadata;
use crate::plugins::response_cache::plugin::CONTEXT_CACHE_KEY;
use crate::plugins::response_cache::plugin::REPRESENTATIONS;
use crate::plugins::response_cache::serde_blake3::Blake3Serializer;
use crate::spec::QueryHash;

/// Cache key for root field
pub(super) struct PrimaryCacheKeyRoot<'a> {
    pub(super) subgraph_name: &'a str,
    pub(super) graphql_type: &'a str,
    pub(super) subgraph_query_hash: &'a QueryHash,
    pub(super) body: &'a graphql::Request,
    pub(super) context: &'a Context,
    pub(super) auth_cache_key_metadata: &'a CacheKeyMetadata,
    pub(super) private_id: Option<&'a str>,
}

impl<'a> PrimaryCacheKeyRoot<'a> {
    pub(super) fn hash(&self) -> String {
        let Self {
            subgraph_name,
            graphql_type,
            subgraph_query_hash,
            body,
            context,
            auth_cache_key_metadata,
            private_id,
        } = self;

        let query_hash = hash_query(subgraph_query_hash);
        let additional_data_hash = hash_additional_data(body, context, auth_cache_key_metadata);

        // - response cache version: current version of the hash
        // - subgraph name: subgraph name
        // - entity type: entity type
        // - query hash: specific query and operation name
        // - additional data: separate cache entries depending on info like authorization status
        let mut key = format!(
            "version:{RESPONSE_CACHE_VERSION}:subgraph:{subgraph_name}:type:{graphql_type}:hash:{query_hash}:data:{additional_data_hash}"
        );
        if let Some(private_id) = private_id {
            let _ = write!(&mut key, ":{private_id}");
        }

        key
    }
}

/// Cache key for an entity
pub(super) struct PrimaryCacheKeyEntity<'a> {
    pub(super) subgraph_name: &'a str,
    pub(super) entity_type: &'a str,
    pub(super) representation: &'a Map<ByteString, Value>,
    /// NB: hashed before insertion into this struct, so that the hashed representation can be reused for all entities in this query
    pub(super) subgraph_query_hash: &'a str,
    pub(super) additional_data_hash: &'a str,
    pub(super) private_id: Option<&'a str>,
}

impl<'a> PrimaryCacheKeyEntity<'a> {
    pub(super) fn hash(&mut self) -> String {
        let Self {
            subgraph_name,
            entity_type,
            subgraph_query_hash,
            additional_data_hash,
            private_id,
            representation,
        } = self;

        let hashed_representation = if representation.is_empty() {
            String::new()
        } else {
            sort_and_hash_object(representation)
        };
<<<<<<< HEAD
        let hashed_entity_key = sort_and_hash_object(entity_key);
=======
>>>>>>> e1e846a0

        // - response cache version: current version of the hash
        // - subgraph name: caching is done per subgraph
        // - type: can invalidate all instances of a type
        // - representation: representation variable value
        // - query hash: invalidate the entry for a specific query and operation name
        // - additional data: separate cache entries depending on info like authorization status
        let mut key = format!(
            "version:{RESPONSE_CACHE_VERSION}:subgraph:{subgraph_name}:type:{entity_type}:representation:{hashed_representation}:hash:{subgraph_query_hash}:data:{additional_data_hash}"
        );

        if let Some(private_id) = private_id {
            let _ = write!(&mut key, ":{private_id}");
        }

        key
    }
}

/// Hash subgraph query
pub(super) fn hash_query(query_hash: &QueryHash) -> String {
    let mut digest = blake3::Hasher::new();
    digest.update(query_hash.as_bytes());
    digest.update(&[0u8; 1][..]);

    digest.finalize().to_hex().to_string()
}

pub(super) fn hash_additional_data(
    body: &graphql::Request,
    context: &Context,
    cache_key: &CacheKeyMetadata,
) -> String {
    let mut hasher = blake3::Hasher::new();

    let repr_key = ByteString::from(REPRESENTATIONS);
    hash(
        &mut hasher,
        body.variables
            .iter()
            .filter(|(key, _value)| key != &&repr_key),
    );

    cache_key
        .serialize(Blake3Serializer::new(&mut hasher))
        .expect("this serializer doesn't throw any errors; qed");

    if let Ok(Some(cache_data)) = context.get::<&str, Object>(CONTEXT_CACHE_KEY) {
        if let Some(v) = cache_data.get("all") {
            v.serialize(Blake3Serializer::new(&mut hasher))
                .expect("this serializer doesn't throw any errors; qed");
        }
        if let Some(v) = body
            .operation_name
            .as_ref()
            .and_then(|op| cache_data.get(op.as_str()))
        {
            v.serialize(Blake3Serializer::new(&mut hasher))
                .expect("this serializer doesn't throw any errors; qed");
        }
    }

    hasher.finalize().to_hex().to_string()
}

// Order-insensitive structural hash of a map, ie a representation or entity key
fn sort_and_hash_object(object: &Map<ByteString, Value>) -> String {
    let mut digest = blake3::Hasher::new();
    hash(&mut digest, object.iter());
    digest.finalize().to_hex().to_string()
}

/// Hashes elements of a serde_json_bytes::Value::Object when yielded via `map.iter()`.
fn hash<'a, I>(state: &mut blake3::Hasher, fields: I)
where
    I: Iterator<Item = (&'a ByteString, &'a Value)>,
{
    fields.sorted_by(|a, b| a.0.cmp(b.0)).for_each(|(k, v)| {
        state.update(k.as_str().as_bytes());
        state.update(":".as_bytes());
        match v {
            Value::Object(obj) => {
                state.update("{".as_bytes());
                hash(state, obj.iter());
                state.update("}".as_bytes());
            }
            Value::String(s) => {
                state.update(s.as_str().as_bytes());
            }
            _ => {
                state.update(serde_json::to_string(v).unwrap().as_bytes());
            }
        }
    });
<<<<<<< HEAD
}

#[cfg(test)]
mod tests {
    use insta::assert_snapshot;

    #[test]
    fn top_level_hash_is_order_insensitive() {
        // hash should not vary based on the order that the keys are provided.
        // NB: this doesn't check any nested arrays, that's done in serde_blake3
        let data = serde_json_bytes::json!({"hello": "world", "order": "doesn't matter"});
        let data_obj = data.as_object().unwrap();

        let mut hasher = blake3::Hasher::new();
        super::hash(&mut hasher, data_obj.iter());
        let value1 = hasher.finalize();

        let mut hasher = blake3::Hasher::new();
        super::hash(&mut hasher, data_obj.iter().rev());
        let value2 = hasher.finalize();

        assert_eq!(value1, value2);
        assert_snapshot!(value1);
    }

    #[test]
    fn nested_hash_is_order_sensitive() {
        // hash does vary based on the order that the vec values are provided.
        // NB: I'm not sure if this is intentional, but adding a test for the existing behavior.
        let data = serde_json_bytes::json!({"nested": ["does", "order", "matter"]});
        let value1 = super::sort_and_hash_object(data.as_object().unwrap());

        let data = serde_json_bytes::json!({"nested": ["order", "does", "matter"]});
        let value2 = super::sort_and_hash_object(data.as_object().unwrap());

        assert_ne!(value1, value2);
        assert_snapshot!(value1);
        assert_snapshot!(value2);
    }
=======
>>>>>>> e1e846a0
}<|MERGE_RESOLUTION|>--- conflicted
+++ resolved
@@ -86,10 +86,6 @@
         } else {
             sort_and_hash_object(representation)
         };
-<<<<<<< HEAD
-        let hashed_entity_key = sort_and_hash_object(entity_key);
-=======
->>>>>>> e1e846a0
 
         // - response cache version: current version of the hash
         // - subgraph name: caching is done per subgraph
@@ -184,7 +180,6 @@
             }
         }
     });
-<<<<<<< HEAD
 }
 
 #[cfg(test)]
@@ -224,6 +219,4 @@
         assert_snapshot!(value1);
         assert_snapshot!(value2);
     }
-=======
->>>>>>> e1e846a0
 }