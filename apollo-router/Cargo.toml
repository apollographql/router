--- conflicted
+++ resolved
@@ -53,6 +53,7 @@
 async-trait = "0.1.64"
 atty = "0.2.14"
 axum = { version = "0.6.4", features = ["headers", "json", "original-uri"] }
+backtrace = "0.3.67"
 base64 = "0.20.0"
 buildstructor = "0.5.1"
 bytes = "1.2.1"
@@ -222,7 +223,6 @@
 ] }
 similar-asserts = "1.4.2"
 tempfile = "3.3.0"
-test-binary = "2.0.0"
 test-log = { version = "0.2.11", default-features = false, features = [
     "trace",
 ] }
@@ -238,12 +238,6 @@
 tracing-test = "0.2.2"
 walkdir = "2.3.2"
 wiremock = "0.5.17"
-<<<<<<< HEAD
-
-[target.'cfg(target_os = "linux")'.dev-dependencies]
-rstack = { version = "0.3.2", features = ["dw"], default-features = false }
-=======
->>>>>>> 260920be
 
 [build-dependencies]
 tonic-build = "0.8.4"
