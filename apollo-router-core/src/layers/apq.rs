//!  (A)utomatic (P)ersisted (Q)ueries cache.
//!
//!  For more information on APQ see:
//!  <https://www.apollographql.com/docs/apollo-server/performance/apq/>

use std::ops::ControlFlow;

use crate::{checkpoint::CheckpointService, RouterRequest, RouterResponse};
use moka::sync::Cache;
use serde::Deserialize;
use serde_json_bytes::{json, Value};
use sha2::{Digest, Sha256};
use tower::{BoxError, Layer, Service};

/// A persisted query.
#[derive(Deserialize, Clone, Debug)]
pub struct PersistedQuery {
    pub version: u8,
    #[serde(rename = "sha256Hash")]
    pub sha256hash: String,
}

/// [`Layer`] for APQ implementation.
#[derive(Clone)]
pub struct APQLayer {
    cache: Cache<Vec<u8>, String>,
}

impl APQLayer {
    pub fn with_cache(cache: Cache<Vec<u8>, String>) -> Self {
        Self { cache }
    }
}

impl Default for APQLayer {
    fn default() -> Self {
        Self::with_cache(Cache::new(512))
    }
}

impl<S> Layer<S> for APQLayer
where
    S: Service<RouterRequest, Response = RouterResponse> + Send + 'static,
    <S as Service<RouterRequest>>::Future: Send + 'static,
    <S as Service<RouterRequest>>::Error: Into<BoxError> + Send + 'static,
{
    type Service = CheckpointService<S, RouterRequest>;

    fn layer(&self, service: S) -> Self::Service {
        let cache = self.cache.clone();
        CheckpointService::new(
            move |mut req| {
                let maybe_query_hash: Option<Vec<u8>> = req
                    .originating_request
                    .body()
                    .extensions
                    .get("persistedQuery")
                    .and_then(|value| {
                        serde_json_bytes::from_value::<PersistedQuery>(value.clone()).ok()
                    })
                    .and_then(|persisted_query| {
                        hex::decode(persisted_query.sha256hash.as_bytes()).ok()
                    });

                let body_query = req.originating_request.body().query.clone();

                match (maybe_query_hash, body_query) {
                    (Some(query_hash), Some(query)) => {
                        if query_matches_hash(query.as_str(), query_hash.as_slice()) {
                            tracing::trace!("apq: cache insert");
                            cache.insert(query_hash, query);
                        } else {
                            tracing::warn!(
                                "apq: graphql request doesn't match provided sha256Hash"
                            );
                        }
                        Ok(ControlFlow::Continue(req))
                    }
                    (Some(apq_hash), _) => {
                        if let Some(cached_query) = cache.get(&apq_hash) {
                            tracing::trace!("apq: cache hit");
                            req.originating_request.body_mut().query = Some(cached_query);
                            Ok(ControlFlow::Continue(req))
                        } else {
                            tracing::trace!("apq: cache miss");
                            let errors = vec![crate::Error {
                                message: "PersistedQueryNotFound".to_string(),
                                locations: Default::default(),
                                path: Default::default(),
                                extensions: serde_json_bytes::from_value(json!({
                                      "code": "PERSISTED_QUERY_NOT_FOUND",
                                      "exception": {
                                      "stacktrace": [
                                          "PersistedQueryNotFoundError: PersistedQueryNotFound",
                                      ],
                                  },
                                }))
                                .unwrap(),
                            }];
                            let res = RouterResponse::builder()
                                .data(Value::default())
                                .errors(errors)
                                .context(req.context)
                                .build()
                                .expect("response is valid");

                            Ok(ControlFlow::Break(res))
                        }
                    }
                    _ => Ok(ControlFlow::Continue(req)),
                }
            },
            service,
        )
    }
}
fn query_matches_hash(query: &str, hash: &[u8]) -> bool {
    let mut digest = Sha256::new();
    digest.update(query.as_bytes());
    hash == digest.finalize().as_slice()
}

#[cfg(test)]
mod apq_tests {
    use super::*;
    use crate::{plugin::utils::test::MockRouterService, Context, ResponseBody};
    use serde_json_bytes::json;
    use std::borrow::Cow;
    use std::collections::HashMap;
    use tower::ServiceExt;

    #[tokio::test]
    async fn it_works() {
        let hash = Cow::from("ecf4edb46db40b5132295c0291d62fb65d6759a9eedfa4d5d612dd5ec54a6b38");
        let hash2 = hash.clone();
        let hash3 = hash.clone();

        let expected_apq_miss_error = crate::Error {
            message: "PersistedQueryNotFound".to_string(),
            locations: Default::default(),
            path: Default::default(),
            extensions: serde_json_bytes::from_value(json!({
                  "code": "PERSISTED_QUERY_NOT_FOUND",
                  "exception": {
                  "stacktrace": [
                      "PersistedQueryNotFoundError: PersistedQueryNotFound",
                  ],
              },
            }))
            .unwrap(),
        };

        let mut mock_service = MockRouterService::new();
        // the first one should have lead to an APQ error
        // claiming the server doesn't have a query string for a given hash
        // it should have not been forwarded to our mock service

        // the second one should have the right APQ header and the full query string
        mock_service.expect_call().times(1).returning(move |req| {
            let body = req.originating_request.body();

            let as_json = body.extensions.get("persistedQuery").unwrap();

            let persisted_query: PersistedQuery =
                serde_json_bytes::from_value(as_json.clone()).unwrap();

            assert_eq!(persisted_query.sha256hash, hash2);

            assert!(body.query.is_some());

            Ok(RouterResponse::fake_builder()
                .build()
                .expect("expecting valid request"))
        });
        mock_service
            // the last one should have the right APQ header and the full query string
            // even though the query string wasn't provided by the client
            .expect_call()
            .times(1)
            .returning(move |req| {
                let body = req.originating_request.body();
                let as_json = body.extensions.get("persistedQuery").unwrap();

                let persisted_query: PersistedQuery =
                    serde_json_bytes::from_value(as_json.clone()).unwrap();

                assert_eq!(persisted_query.sha256hash, hash3);

                assert!(body.query.is_some());

                let hash = hex::decode(hash3.as_bytes()).unwrap();

                assert!(query_matches_hash(
                    body.query.clone().unwrap().as_str(),
                    hash.as_slice()
                ));

                Ok(RouterResponse::fake_builder()
                    .build()
                    .expect("expecting valid request"))
            });

        let mock = mock_service.build();

        let mut service_stack = APQLayer::default().layer(mock);

        let extensions = HashMap::from([(
            "persistedQuery".to_string(),
            json!({
                "version" : 1,
                "sha256Hash" : "ecf4edb46db40b5132295c0291d62fb65d6759a9eedfa4d5d612dd5ec54a6b38"
            }),
        )]);

        let hash_only = RouterRequest::fake_builder()
            .extensions(extensions.clone())
            .build()
            .expect("expecting valid request");

        let second_hash_only = RouterRequest::fake_builder()
            .extensions(extensions.clone())
            .build()
            .expect("expecting valid request");

        let with_query = RouterRequest::fake_builder()
            .extensions(extensions)
            .query("{__typename}".to_string())
            .build()
            .expect("expecting valid request");

        let services = service_stack.ready().await.unwrap();
        let apq_error = services.call(hash_only).await.unwrap();

        assert_error_matches(&expected_apq_miss_error, apq_error);

        let services = services.ready().await.unwrap();
        services.call(with_query).await.unwrap();

        let services = services.ready().await.unwrap();
        services.call(second_hash_only).await.unwrap();
    }

    #[tokio::test]
    async fn it_doesnt_update_the_cache_if_the_hash_is_not_valid() {
        let hash = Cow::from("ecf4edb46db40b5132295c0291d62fb65d6759a9eedfa4d5d612dd5ec54a6b36");
        let hash2 = hash.clone();

        let expected_apq_miss_error = crate::Error {
            message: "PersistedQueryNotFound".to_string(),
            locations: Default::default(),
            path: Default::default(),
            extensions: serde_json_bytes::from_value(json!({
                  "code": "PERSISTED_QUERY_NOT_FOUND",
                  "exception": {
                  "stacktrace": [
                      "PersistedQueryNotFoundError: PersistedQueryNotFound",
                  ],
              },
            }))
            .unwrap(),
        };

        let mut mock_service_builder = MockRouterService::new();
        // the first one should have lead to an APQ error
        // claiming the server doesn't have a query string for a given hash
        // it should have not been forwarded to our mock service

        // the second one should have the right APQ header and the full query string
        mock_service_builder
            .expect_call()
            .times(1)
            .returning(move |req| {
                let body = req.originating_request.body();
                let as_json = body.extensions.get("persistedQuery").unwrap();

                let persisted_query: PersistedQuery =
                    serde_json_bytes::from_value(as_json.clone()).unwrap();

                assert_eq!(persisted_query.sha256hash, hash2);

                assert!(body.query.is_some());

                Ok(RouterResponse::fake_builder()
                    .build()
                    .expect("expecting valid request"))
            });

<<<<<<< HEAD
        // the last call should be an APQ error.
        // the provided hash was wrong, so the query wasn't inserted into the cache.
=======
                assert_eq!(persisted_query.sha256hash, hash3);

                assert!(body.query.is_some());

                let hash = hex::decode(hash3.as_bytes()).unwrap();

                assert!(!query_matches_hash(
                    body.query.clone().unwrap_or_default().as_str(),
                    hash.as_slice()
                ));

                Ok(RouterResponse::fake_builder()
                    .build()
                    .expect("expecting valid request"))
            });
>>>>>>> 80eb0199

        let mock_service = mock_service_builder.build();

        let mut service_stack = APQLayer::default().layer(mock_service);

        let extensions = HashMap::from([(
            "persistedQuery".to_string(),
            json!({
                "version" : 1,
                "sha256Hash" : "ecf4edb46db40b5132295c0291d62fb65d6759a9eedfa4d5d612dd5ec54a6b36"
            }),
        )]);

        let request_builder = RouterRequest::fake_builder().extensions(extensions.clone());

        let hash_only = request_builder
            .context(Context::new())
            .build()
            .expect("expecting valid request");

        let request_builder = RouterRequest::fake_builder().extensions(extensions.clone());

        let second_hash_only = request_builder
            .context(Context::new())
            .build()
            .expect("expecting valid request");

        let request_builder = RouterRequest::fake_builder().extensions(extensions);

        let with_query = request_builder
            .query("{__typename}".to_string())
            .context(Context::new())
            .build()
            .expect("expecting valid request");

        let services = service_stack.ready().await.unwrap();
        // This apq call will miss the APQ cache
        let apq_error = services.call(hash_only).await.unwrap();

        assert_error_matches(&expected_apq_miss_error, apq_error);

        // sha256 is wrong, apq insert won't happen
        let services = services.ready().await.unwrap();
        services.call(with_query).await.unwrap();

        let services = services.ready().await.unwrap();

        // apq insert failed, this call will miss
        let second_apq_error = services.call(second_hash_only).await.unwrap();

        assert_error_matches(&expected_apq_miss_error, second_apq_error);
    }

    fn assert_error_matches(expected_error: &crate::Error, res: crate::RouterResponse) {
        if let ResponseBody::GraphQL(graphql_response) = res.response.body() {
            assert_eq!(&graphql_response.errors[0], expected_error);
        } else {
            panic!("expected a graphql response");
        }
    }
}<|MERGE_RESOLUTION|>--- conflicted
+++ resolved
@@ -285,26 +285,8 @@
                     .expect("expecting valid request"))
             });
 
-<<<<<<< HEAD
         // the last call should be an APQ error.
         // the provided hash was wrong, so the query wasn't inserted into the cache.
-=======
-                assert_eq!(persisted_query.sha256hash, hash3);
-
-                assert!(body.query.is_some());
-
-                let hash = hex::decode(hash3.as_bytes()).unwrap();
-
-                assert!(!query_matches_hash(
-                    body.query.clone().unwrap_or_default().as_str(),
-                    hash.as_slice()
-                ));
-
-                Ok(RouterResponse::fake_builder()
-                    .build()
-                    .expect("expecting valid request"))
-            });
->>>>>>> 80eb0199
 
         let mock_service = mock_service_builder.build();
 
