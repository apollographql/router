--- conflicted
+++ resolved
@@ -26,7 +26,6 @@
 
 # [0.9.5] (unreleased) - 2022-mm-dd
 ## ❗ BREAKING ❗
-<<<<<<< HEAD
 
 ### Rhai plugin `request.sub_headers` renamed to `request.sub.headers` [PR #1261](https://github.com/apollographql/router/pull/1261)
 
@@ -45,10 +44,7 @@
 
 By [@garypen](https://github.com/garypen) in https://github.com/apollographql/router/pull/1261
 
-## 🚀 Features ( :rocket: )
-=======
 ## 🚀 Features
->>>>>>> 9417e9cb
 
 ### Add support of multiple uplink URLs [PR #1210](https://github.com/apollographql/router/pull/1210)
 Add support of multiple uplink URLs with a comma-separated list in `APOLLO_UPLINK_ENDPOINTS` and for `--apollo-uplink-endpoints`
