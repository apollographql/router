--- conflicted
+++ resolved
@@ -1885,20 +1885,7 @@
     let mut subgraph_schemas = HashMap::default();
     subgraph_schemas.insert(
         "X".to_owned(),
-<<<<<<< HEAD
         query_planner::fetch::SubgraphSchema::new(subgraph_schema),
-=======
-        query_planner::fetch::SubgraphSchema {
-            implementers_map: subgraph_schema.implementers_map(),
-            schema: Arc::new(subgraph_schema),
-        },
-    );
-    let result = Arc::make_mut(&mut plan.root)
-        .init_parsed_operations_and_hash_subqueries(&subgraph_schemas, "");
-    assert_eq!(
-        result.unwrap_err().to_string(),
-        r#"[1:3] Cannot query field "invalid" on type "Query"."#
->>>>>>> 25dc5bd2
     );
     // Run the plan initialization code to make sure it doesn't panic.
     let _result =
