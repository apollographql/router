--- conflicted
+++ resolved
@@ -402,7 +402,6 @@
 }
 
 #[tokio::test(flavor = "multi_thread")]
-<<<<<<< HEAD
 async fn persisted_queries() {
     use hyper::header::HeaderValue;
     use serde_json::json;
@@ -534,8 +533,6 @@
 }
 
 #[tokio::test(flavor = "multi_thread")]
-=======
->>>>>>> ccc036b7
 async fn missing_variables() {
     let request = supergraph::Request::fake_builder()
         .query(
