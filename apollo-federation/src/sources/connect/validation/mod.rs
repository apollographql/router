--- conflicted
+++ resolved
@@ -74,11 +74,7 @@
 
 use crate::link::Import;
 use crate::link::Link;
-<<<<<<< HEAD
-use crate::sources::connect::spec::schema::CONNECT_SOURCE_ARGUMENT_NAME;
 use crate::sources::connect::spec::schema::HTTP_ARGUMENT_NAME;
-=======
->>>>>>> d1220507
 use crate::sources::connect::spec::schema::SOURCE_BASE_URL_ARGUMENT_NAME;
 use crate::sources::connect::spec::schema::SOURCE_DIRECTIVE_NAME_IN_SPEC;
 use crate::sources::connect::spec::schema::SOURCE_NAME_ARGUMENT_NAME;
@@ -273,210 +269,6 @@
     directive: Component<Directive>,
 }
 
-<<<<<<< HEAD
-/// Make sure that any `@connect` directives on object fields are valid, and that all fields
-/// are resolvable by some combination of `@connect` directives.
-fn validate_object_fields(
-    object: &Node<ObjectType>,
-    schema: &Schema,
-    connect_directive_name: &Name,
-    source_directive_name: &Name,
-    source_names: &[SourceName],
-) -> Vec<Message> {
-    let source_map = &schema.sources;
-    let is_subscription = schema
-        .schema_definition
-        .subscription
-        .as_ref()
-        .is_some_and(|sub| sub.name == object.name);
-    if is_subscription {
-        return vec![Message {
-            code: Code::SubscriptionInConnectors,
-            message: format!(
-                "A subscription root type is not supported when using `@{connect_directive_name}`."
-            ),
-            locations: Location::from_node(object.location(), source_map)
-                .into_iter()
-                .collect(),
-        }];
-    }
-    let object_category = if schema
-        .schema_definition
-        .query
-        .as_ref()
-        .is_some_and(|query| query.name == object.name)
-    {
-        ObjectCategory::Query
-    } else {
-        ObjectCategory::Other
-    };
-    object
-        .fields
-        .values()
-        .flat_map(|field| {
-            validate_field(
-                field,
-                object_category,
-                source_names,
-                object,
-                connect_directive_name,
-                source_directive_name,
-                schema,
-            )
-        })
-        .collect()
-}
-
-fn validate_field(
-    field: &Component<FieldDefinition>,
-    category: ObjectCategory,
-    source_names: &[SourceName],
-    object: &Node<ObjectType>,
-    connect_directive_name: &Name,
-    source_directive_name: &Name,
-    schema: &Schema,
-) -> Vec<Message> {
-    let source_map = &schema.sources;
-    let mut errors = Vec::new();
-    let Some(connect_directive) = field
-        .directives
-        .iter()
-        .find(|directive| directive.name == *connect_directive_name)
-    else {
-        if category == ObjectCategory::Query {
-            errors.push(Message {
-                code: Code::QueryFieldMissingConnect,
-                message: format!(
-                    "The field `{object_name}.{field}` has no `@{connect_directive_name}` directive.",
-                    field = field.name,
-                    object_name = object.name,
-                ),
-                locations: Location::from_node(field.location(), source_map)
-                    .into_iter()
-                    .collect(),
-            });
-        }
-        return errors;
-    };
-
-    errors.extend(validate_selection(field, connect_directive, object, schema));
-
-    errors.extend(validate_entity_arg(
-        field,
-        connect_directive,
-        object,
-        schema,
-        source_map,
-        category,
-    ));
-
-    let Some((http_arg, http_arg_location)) = connect_directive
-        .argument_by_name(&HTTP_ARGUMENT_NAME)
-        .and_then(|arg| Some((arg.as_object()?, arg.location())))
-    else {
-        errors.push(Message {
-            code: Code::GraphQLError,
-            message: format!(
-                "{coordinate} must have a `{HTTP_ARGUMENT_NAME}` argument.",
-                coordinate =
-                    connect_directive_coordinate(connect_directive_name, object, &field.name),
-            ),
-            locations: Location::from_node(connect_directive.location(), source_map)
-                .into_iter()
-                .collect(),
-        });
-        return errors;
-    };
-
-    let http_methods: Vec<_> = get_http_methods_arg(http_arg);
-
-    errors.extend(validate_http_method_arg(
-        &http_methods,
-        connect_directive_http_coordinate(connect_directive_name, object, &field.name),
-        http_arg_location,
-        source_map,
-    ));
-
-    let http_arg_url = http_methods.first().map(|(http_method, url)| {
-        (
-            url,
-            connect_directive_url_coordinate(
-                connect_directive_name,
-                http_method,
-                object,
-                &field.name,
-            ),
-        )
-    });
-
-    if let Some(source_name) = connect_directive
-        .arguments
-        .iter()
-        .find(|arg| arg.name == CONNECT_SOURCE_ARGUMENT_NAME)
-    {
-        errors.extend(validate_source_name_arg(
-            &field.name,
-            &object.name,
-            source_name,
-            source_map,
-            source_names,
-            source_directive_name,
-            &connect_directive.name,
-        ));
-
-        if let Some((url, url_coordinate)) = http_arg_url {
-            if parse_url(url, &url_coordinate, source_map).is_ok() {
-                errors.push(Message {
-                    code: Code::AbsoluteConnectUrlWithSource,
-                    message: format!(
-                        "{url_coordinate} contains the absolute URL {url} while also specifying a `{CONNECT_SOURCE_ARGUMENT_NAME}`. Either remove the `{CONNECT_SOURCE_ARGUMENT_NAME}` argument or change the URL to a path.",
-                    ),
-                    locations: Location::from_node(url.location(), source_map)
-                        .into_iter()
-                        .collect(),
-                });
-            }
-        }
-    } else if let Some((url, url_coordinate)) = http_arg_url {
-        if let Some(err) = parse_url(url, &url_coordinate, source_map).err() {
-            // Attempt to detect if they were using a relative path without a source, no way to be perfect with this
-            if url
-                .as_str()
-                .is_some_and(|url| url.starts_with('/') || url.ends_with('/'))
-            {
-                errors.push(Message {
-                    code: Code::RelativeConnectUrlWithoutSource,
-                    message: format!(
-                        "{url_coordinate} specifies the relative URL {url}, but no `{CONNECT_SOURCE_ARGUMENT_NAME}` is defined. Either use an absolute URL, or add a `@{source_directive_name}`."),
-                    locations: Location::from_node(url.location(), source_map).into_iter().collect()
-                });
-            } else {
-                errors.push(err);
-            }
-        }
-    }
-
-    if let Some(headers) = get_http_headers_arg(http_arg) {
-        errors.extend(validate_headers_arg(
-            connect_directive_name,
-            headers,
-            source_map,
-            Some(&object.name),
-            Some(&field.name),
-        ));
-    }
-
-    errors
-}
-
-#[derive(Clone, Copy, Debug, Eq, PartialEq)]
-enum ObjectCategory {
-    Query,
-    Other,
-}
-
-=======
->>>>>>> d1220507
 fn parse_url(value: &Node<Value>, coordinate: &str, sources: &SourceMap) -> Result<Url, Message> {
     let str_value = require_value_is_str(value, coordinate, sources)?;
     let url = Url::parse(str_value).map_err(|inner| Message {
