--- conflicted
+++ resolved
@@ -344,40 +344,7 @@
                     .extensions()
                     .with_lock(|lock| lock.get::<SupergraphEventResponse>().cloned());
                 match supergraph_response_event {
-<<<<<<< HEAD
                     Some(supergraph_response_event) => {
-                        let mut attrs = HashMap::with_capacity(4);
-                        attrs.insert(
-                            "http.response.headers".to_string(),
-                            format!("{:?}", parts.headers),
-                        );
-                        attrs.insert(
-                            "http.response.status".to_string(),
-                            format!("{}", parts.status),
-                        );
-                        attrs.insert(
-                            "http.response.version".to_string(),
-                            format!("{:?}", parts.version),
-                        );
-                        let ctx = context.clone();
-                        let response_stream = Box::pin(response_stream.inspect(move |resp| {
-                            if let Some(condition) = supergraph_response_event.0.condition() {
-                                if !condition.lock().evaluate_event_response(resp, &ctx) {
-                                    return;
-                                }
-                            }
-                            attrs.insert(
-                                "http.response.body".to_string(),
-                                serde_json::to_string(resp).unwrap_or_default(),
-                            );
-                            log_event(
-                                supergraph_response_event.0.level(),
-                                "supergraph.response",
-                                attrs.clone(),
-                                "",
-                            );
-=======
-                    Some(level) => {
                         let mut attrs = Vec::with_capacity(4);
                         attrs.push(KeyValue::new(
                             Key::from_static_str("http.response.headers"),
@@ -391,15 +358,25 @@
                             Key::from_static_str("http.response.version"),
                             opentelemetry::Value::String(format!("{:?}", parts.version).into()),
                         ));
+                        let ctx = context.clone();
                         let response_stream = Box::pin(response_stream.inspect(move |resp| {
+                            if let Some(condition) = supergraph_response_event.0.condition() {
+                                if !condition.lock().evaluate_event_response(resp, &ctx) {
+                                    return;
+                                }
+                            }
                             attrs.push(KeyValue::new(
                                 Key::from_static_str("http.response.body"),
                                 opentelemetry::Value::String(
                                     serde_json::to_string(resp).unwrap_or_default().into(),
                                 ),
                             ));
-                            log_event(level.0, "supergraph.response", attrs.clone(), "");
->>>>>>> 08a77323
+                            log_event(
+                                supergraph_response_event.0.level(),
+                                "supergraph.response",
+                                attrs.clone(),
+                                "",
+                            );
                         }));
 
                         Ok(SupergraphResponse {
