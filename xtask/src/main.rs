--- conflicted
+++ resolved
@@ -24,12 +24,9 @@
     /// Locally run all the checks required before a release.
     All(commands::All),
 
-<<<<<<< HEAD
     /// Produce or consume changesets
     Changeset(commands::changeset::Command),
 
-=======
->>>>>>> cacf393b
     /// Check the code for licence and security compliance.
     CheckCompliance(commands::Compliance),
 
