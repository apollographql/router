use std::collections::HashMap;
use std::collections::HashSet;
use std::fmt::Write as _;
use std::iter;
use std::ops::Deref;
use std::sync::atomic::AtomicU64;
use std::sync::Arc;
use std::sync::OnceLock;

use apollo_compiler::ast::Argument;
use apollo_compiler::ast::Directive;
use apollo_compiler::ast::OperationType;
use apollo_compiler::ast::Type;
use apollo_compiler::collections::IndexMap;
use apollo_compiler::collections::IndexSet;
use apollo_compiler::executable;
use apollo_compiler::executable::VariableDefinition;
use apollo_compiler::name;
use apollo_compiler::schema;
use apollo_compiler::Name;
use apollo_compiler::Node;
use itertools::Itertools;
use multimap::MultiMap;
use petgraph::stable_graph::EdgeIndex;
use petgraph::stable_graph::NodeIndex;
use petgraph::stable_graph::StableDiGraph;
use petgraph::visit::EdgeRef;
use petgraph::visit::IntoNodeReferences;
use serde::Serialize;

use super::query_planner::SubgraphOperationCompression;
use crate::error::FederationError;
use crate::error::SingleFederationError;
use crate::link::graphql_definition::DeferDirectiveArguments;
use crate::operation::ArgumentList;
use crate::operation::ContainmentOptions;
use crate::operation::DirectiveList;
use crate::operation::Field;
use crate::operation::FieldData;
use crate::operation::InlineFragment;
use crate::operation::InlineFragmentData;
use crate::operation::InlineFragmentSelection;
use crate::operation::Operation;
use crate::operation::Selection;
use crate::operation::SelectionId;
use crate::operation::SelectionMap;
use crate::operation::SelectionSet;
use crate::operation::VariableCollector;
use crate::operation::TYPENAME_FIELD;
use crate::query_graph::extract_subgraphs_from_supergraph::FEDERATION_REPRESENTATIONS_ARGUMENTS_NAME;
use crate::query_graph::extract_subgraphs_from_supergraph::FEDERATION_REPRESENTATIONS_VAR_NAME;
use crate::query_graph::graph_path::concat_op_paths;
use crate::query_graph::graph_path::concat_paths_in_parents;
use crate::query_graph::graph_path::OpGraphPathContext;
use crate::query_graph::graph_path::OpGraphPathTrigger;
use crate::query_graph::graph_path::OpPath;
use crate::query_graph::graph_path::OpPathElement;
use crate::query_graph::path_tree::OpPathTree;
use crate::query_graph::path_tree::PathTreeChild;
use crate::query_graph::QueryGraph;
use crate::query_graph::QueryGraphEdgeTransition;
use crate::query_graph::QueryGraphNodeType;
use crate::query_plan::conditions::remove_conditions_from_selection_set;
use crate::query_plan::conditions::remove_unneeded_top_level_fragment_directives;
use crate::query_plan::conditions::Conditions;
use crate::query_plan::fetch_dependency_graph_processor::FetchDependencyGraphProcessor;
use crate::query_plan::FetchDataPathElement;
use crate::query_plan::FetchDataRewrite;
use crate::query_plan::FetchDataValueSetter;
use crate::query_plan::QueryPlanCost;
use crate::schema::position::CompositeTypeDefinitionPosition;
use crate::schema::position::FieldDefinitionPosition;
use crate::schema::position::ObjectTypeDefinitionPosition;
use crate::schema::position::OutputTypeDefinitionPosition;
use crate::schema::position::SchemaRootDefinitionKind;
use crate::schema::position::TypeDefinitionPosition;
use crate::schema::ValidFederationSchema;
use crate::subgraph::spec::ANY_SCALAR_NAME;
use crate::subgraph::spec::ENTITIES_QUERY;
use crate::utils::logging::snapshot;

/// Represents the value of a `@defer(label:)` argument.
type DeferRef = String;

/// Map of defer labels to nodes of the fetch dependency graph.
type DeferredNodes = multimap::MultiMap<DeferRef, NodeIndex<u32>>;

/// Represents a subgraph fetch of a query plan.
// PORT_NOTE: The JS codebase called this `FetchGroup`, but this naming didn't make it apparent that
// this was a node in a fetch dependency graph, so we've renamed it accordingly.
//
// The JS codebase additionally has a property named `subgraphAndMergeAtKey` that was used as a
// precomputed map key, but this isn't necessary in Rust since we can use `PartialEq`/`Eq`/`Hash`.
#[derive(Debug, Clone, Serialize)]
pub(crate) struct FetchDependencyGraphNode {
    /// The subgraph this fetch is queried against.
    pub(crate) subgraph_name: Arc<str>,
    /// Which root operation kind the fetch should have.
    root_kind: SchemaRootDefinitionKind,
    /// The parent type of the fetch's selection set. For fetches against the root, this is the
    /// subgraph's root operation type for the corresponding root kind, but for entity fetches this
    /// will be the subgraph's entity union type.
    parent_type: CompositeTypeDefinitionPosition,
    /// The selection set to be fetched from the subgraph, along with memoized conditions.
    selection_set: FetchSelectionSet,
    /// Whether this fetch uses the federation `_entities` field and correspondingly is against the
    /// subgraph's entity union type (sometimes called a "key" fetch).
    is_entity_fetch: bool,
    /// The inputs to be passed into `_entities` field, if this is an entity fetch.
    inputs: Option<Arc<FetchInputs>>,
    /// Input rewrites for query plan execution to perform prior to executing the fetch.
    input_rewrites: Arc<Vec<Arc<FetchDataRewrite>>>,
    /// As query plan execution runs, it accumulates fetch data into a response object. This is the
    /// path at which to merge in the data for this particular fetch.
    merge_at: Option<Vec<FetchDataPathElement>>,
    /// The fetch ID generation, if one is necessary (used when handling `@defer`).
    ///
    /// This can be treated as an Option using `OnceLock::get()`.
    #[serde(skip)]
    id: OnceLock<u64>,
    /// The label of the `@defer` block this fetch appears in, if any.
    defer_ref: Option<DeferRef>,
    /// The cached computation of this fetch's cost, if it's been done already.
    cached_cost: Option<QueryPlanCost>,
    /// Set in some code paths to indicate that the selection set of the node should not be
    /// optimized away even if it "looks" useless.
    must_preserve_selection_set: bool,
    /// If true, then we skip an expensive computation during `is_useless()`. (This partially
    /// caches that computation.)
    is_known_useful: bool,
}

/// Safely generate IDs for fetch dependency nodes without mutable access.
#[derive(Debug)]
struct FetchIdGenerator {
    next: AtomicU64,
}
impl FetchIdGenerator {
    /// Create an ID generator, starting at the given value.
    pub fn new(start_at: u64) -> Self {
        Self {
            next: AtomicU64::new(start_at),
        }
    }

    /// Generate a new ID for a fetch dependency node.
    pub fn next_id(&self) -> u64 {
        self.next.fetch_add(1, std::sync::atomic::Ordering::Relaxed)
    }
}

impl Clone for FetchIdGenerator {
    fn clone(&self) -> Self {
        Self {
            next: AtomicU64::new(self.next.load(std::sync::atomic::Ordering::Relaxed)),
        }
    }
}

#[derive(Debug, Clone, Serialize)]
pub(crate) struct FetchSelectionSet {
    /// The selection set to be fetched from the subgraph.
    pub(crate) selection_set: Arc<SelectionSet>,
    /// The conditions determining whether the fetch should be executed (which must be recomputed
    /// from the selection set when it changes).
    pub(crate) conditions: Conditions,
}

// PORT_NOTE: The JS codebase additionally has a property `onUpdateCallback`. This was only ever
// used to update `isKnownUseful` in `FetchGroup`, and it's easier to handle this there than try
// to pass in a callback in Rust.
#[derive(Debug, Clone, PartialEq, Eq, Serialize)]
pub(crate) struct FetchInputs {
    /// The selection sets to be used as input to `_entities`, separated per parent type.
    selection_sets_per_parent_type: IndexMap<CompositeTypeDefinitionPosition, Arc<SelectionSet>>,
    /// The supergraph schema (primarily used for validation of added selection sets).
    #[serde(skip)]
    supergraph_schema: ValidFederationSchema,
}

/// Represents a dependency between two subgraph fetches, namely that the tail/child depends on the
/// head/parent executing first.
#[derive(Debug, Clone, Serialize)]
pub(crate) struct FetchDependencyGraphEdge {
    /// The operation path of the tail/child _relative_ to the head/parent. This information is
    /// maintained in case we want/need to merge nodes into each other. This can roughly be thought
    /// of similarly to `merge_at` in the child, but is relative to the start of the parent. It can
    /// be `None`, which either means we don't know the relative path, or that the concept of a
    /// relative path doesn't make sense in this context. E.g. there is case where a child's
    /// `merge_at` can be shorter than its parent's, in which case the `path` (which is essentially
    /// `child.merge_at - parent.merge_at`), does not make sense (or rather, it's negative, which we
    /// cannot represent). The gist is that `None` for the `path` means that no assumption should be
    /// made, and that any merge logic using said path should bail.
    path: Option<Arc<OpPath>>,
}

type FetchDependencyGraphPetgraph =
    StableDiGraph<Arc<FetchDependencyGraphNode>, Arc<FetchDependencyGraphEdge>>;

/// A directed acyclic graph (DAG) of fetches (a.k.a. fetch groups) and their dependencies.
///
/// In the graph, two fetches are connected if one of them (the parent/head) must be performed
/// strictly before the other one (the child/tail).
#[derive(Debug, Clone, Serialize)]
pub(crate) struct FetchDependencyGraph {
    /// The supergraph schema that generated the federated query graph.
    #[serde(skip)]
    supergraph_schema: ValidFederationSchema,
    /// The federated query graph that generated the fetches. (This also contains the subgraph
    /// schemas.)
    #[serde(skip)]
    federated_query_graph: Arc<QueryGraph>,
    /// The nodes/edges of the fetch dependency graph. Note that this must be a stable graph since
    /// we remove nodes/edges during optimizations.
    graph: FetchDependencyGraphPetgraph,
    /// The root nodes by subgraph name, representing the fetches against root operation types of
    /// the subgraphs.
    root_nodes_by_subgraph: IndexMap<Arc<str>, NodeIndex>,
    /// Tracks metadata about deferred blocks and their dependencies on one another.
    // TODO(@TylerBloom): Since defer is not supported yet. Once it is, having this field in the
    // serialized output will be needed.
    #[serde(skip)]
    pub(crate) defer_tracking: DeferTracking,
    /// The initial fetch ID generation (used when handling `@defer`).
    starting_id_generation: u64,
    /// The current fetch ID generation (used when handling `@defer`).
    #[serde(skip)]
    fetch_id_generation: FetchIdGenerator,
    /// Whether this fetch dependency graph has undergone a transitive reduction.
    is_reduced: bool,
    /// Whether this fetch dependency graph has undergone optimization (e.g. transitive reduction,
    /// removing empty/useless fetches, merging fetches with the same subgraph/path).
    is_optimized: bool,
}

// TODO: Write docstrings
#[derive(Debug, Clone)]
pub(crate) struct DeferTracking {
    pub(crate) top_level_deferred: IndexSet<DeferRef>,
    pub(crate) deferred: IndexMap<DeferRef, DeferredInfo>,
    pub(crate) primary_selection: Option<SelectionSet>,
}

// TODO: Write docstrings
// TODO(@goto-bus-stop): this does not seem like it should be cloned around
#[derive(Debug, Clone)]
pub(crate) struct DeferredInfo {
    pub(crate) label: DeferRef,
    pub(crate) path: FetchDependencyGraphNodePath,
    pub(crate) sub_selection: SelectionSet,
    pub(crate) deferred: IndexSet<DeferRef>,
    pub(crate) dependencies: IndexSet<DeferRef>,
}

// TODO: Write docstrings
#[derive(Debug, Clone, Default)]
pub(crate) struct FetchDependencyGraphNodePath {
    pub(crate) full_path: Arc<OpPath>,
    path_in_node: Arc<OpPath>,
    response_path: Vec<FetchDataPathElement>,
}

#[derive(Debug, Clone)]
pub(crate) struct DeferContext {
    current_defer_ref: Option<DeferRef>,
    path_to_defer_parent: Arc<OpPath>,
    active_defer_ref: Option<DeferRef>,
    is_part_of_query: bool,
}

/// Used in `FetchDependencyGraph` to store, for a given node, information about one of its parent.
/// Namely, this structure stores:
/// 1. the actual parent node index, and
/// 2. the path of the node for which this is a "parent relation" into said parent (`path_in_parent`). This information
///    is maintained for the case where we want/need to merge nodes into each other. One can roughly think of
///    this as similar to a `mergeAt`, but that is relative to the start of `group`. It can be `None`, which
///    either mean we don't know that path or that this simply doesn't make sense (there is case where a child `mergeAt` can
///    be shorter than its parent's, in which case the `path`, which is essentially `child-mergeAt - parent-mergeAt`, does
///    not make sense (or rather, it's negative, which we cannot represent)). Tl;dr, `None` for the `path` means that
///    should make no assumption and bail on any merging that uses said path.
// PORT_NOTE: In JS this uses reference equality, not structural equality, so maybe we should just
// do pointer comparisons?
#[derive(Debug, Clone, PartialEq)]
struct ParentRelation {
    parent_node_id: NodeIndex,
    path_in_parent: Option<Arc<OpPath>>,
}

/// UnhandledNode is used while processing fetch nodes in dependency order to track nodes for which
/// one of the parents has been processed/handled but which has other parents.
// PORT_NOTE: In JS this was a tuple
#[derive(Debug)]
struct UnhandledNode {
    /// The unhandled node.
    node: NodeIndex,
    /// The parents that still need to be processed before the node can be.
    unhandled_parents: Vec<ParentRelation>,
}

impl std::fmt::Display for UnhandledNode {
    fn fmt(&self, f: &mut std::fmt::Formatter<'_>) -> std::fmt::Result {
        write!(f, "{} (missing: [", self.node.index(),)?;
        for (i, unhandled) in self.unhandled_parents.iter().enumerate() {
            if i > 0 {
                write!(f, ", ")?;
            }
            write!(f, "{}", unhandled.parent_node_id.index())?;
        }
        write!(f, "])")
    }
}

/// Used during the processing of fetch nodes in dependency order.
#[derive(Debug)]
struct ProcessingState {
    /// Nodes that can be handled (because all their parents/dependencies have been processed before).
    // TODO(@goto-bus-stop): Seems like this should be an IndexSet, since every `.push()` first
    // checks if the element is unique.
    pub next: Vec<NodeIndex>,
    /// Nodes that needs some parents/dependencies to be processed first before they can be themselves.
    /// Note that we make sure that this never hold node with no "edges".
    pub unhandled: Vec<UnhandledNode>,
}

impl DeferContext {
    fn after_subgraph_jump(&self) -> Self {
        Self {
            active_defer_ref: self.current_defer_ref.clone(),
            // Clone the rest as-is
            current_defer_ref: self.current_defer_ref.clone(),
            path_to_defer_parent: self.path_to_defer_parent.clone(),
            is_part_of_query: self.is_part_of_query,
        }
    }
}

impl Default for DeferContext {
    fn default() -> Self {
        Self {
            current_defer_ref: None,
            path_to_defer_parent: Default::default(),
            active_defer_ref: None,
            is_part_of_query: true,
        }
    }
}

impl ProcessingState {
    pub fn empty() -> Self {
        Self {
            next: vec![],
            unhandled: vec![],
        }
    }

    pub fn of_ready_nodes(nodes: Vec<NodeIndex>) -> Self {
        Self {
            next: nodes,
            unhandled: vec![],
        }
    }

    // PORT_NOTE: `forChildrenOfProcessedNode` is moved into the FetchDependencyGraph
    // structure as `create_state_for_children_of_processed_node`, because it needs access to the
    // graph.

    pub fn merge_with(self, other: ProcessingState) -> ProcessingState {
        let mut next = self.next;
        for g in other.next {
            if !next.contains(&g) {
                next.push(g);
            }
        }

        let mut unhandled = vec![];
        let mut that_unhandled = other.unhandled;

        fn merge_remains_and_remove_if_found(
            node_index: NodeIndex,
            mut in_edges: Vec<ParentRelation>,
            other_nodes: &mut Vec<UnhandledNode>,
        ) -> Vec<ParentRelation> {
            let Some((other_index, other_node)) = other_nodes
                .iter()
                .enumerate()
                .find(|(_index, other)| other.node == node_index)
            else {
                return in_edges;
            };

            // The uhandled are the one that are unhandled on both side.
            in_edges.retain(|e| other_node.unhandled_parents.contains(e));
            other_nodes.remove(other_index);
            in_edges
        }

        for node in self.unhandled {
            let new_edges = merge_remains_and_remove_if_found(
                node.node,
                node.unhandled_parents,
                &mut that_unhandled,
            );
            if new_edges.is_empty() {
                if !next.contains(&node.node) {
                    next.push(node.node)
                }
            } else {
                unhandled.push(UnhandledNode {
                    node: node.node,
                    unhandled_parents: new_edges,
                });
            }
        }

        // Anything remaining in `thatUnhandled` are nodes that were not in `self` at all.
        unhandled.extend(that_unhandled);

        ProcessingState { next, unhandled }
    }

    pub fn update_for_processed_nodes(self, processed: &[NodeIndex]) -> ProcessingState {
        let mut next = self.next;
        let mut unhandled = vec![];
        for UnhandledNode {
            node: g,
            unhandled_parents: mut edges,
        } in self.unhandled
        {
            // Remove any of the processed nodes from the unhandled edges of that node.
            // And if there is no remaining edge, that node can be handled.
            edges.retain(|edge| !processed.contains(&edge.parent_node_id));
            if edges.is_empty() {
                if !next.contains(&g) {
                    next.push(g);
                }
            } else {
                unhandled.push(UnhandledNode {
                    node: g,
                    unhandled_parents: edges,
                });
            }
        }
        ProcessingState { next, unhandled }
    }
}

impl FetchDependencyGraphNodePath {
    fn for_new_key_fetch(&self, new_context: Arc<OpPath>) -> Self {
        Self {
            full_path: self.full_path.clone(),
            path_in_node: new_context,
            response_path: self.response_path.clone(),
        }
    }

    fn add(
        &self,
        element: Arc<OpPathElement>,
    ) -> Result<FetchDependencyGraphNodePath, FederationError> {
        Ok(Self {
            response_path: self.updated_response_path(&element)?,
            full_path: Arc::new(self.full_path.with_pushed(element.clone())),
            path_in_node: Arc::new(self.path_in_node.with_pushed(element)),
        })
    }

    fn updated_response_path(
        &self,
        element: &OpPathElement,
    ) -> Result<Vec<FetchDataPathElement>, FederationError> {
        let mut new_path = self.response_path.clone();
        if let OpPathElement::Field(field) = element {
            new_path.push(FetchDataPathElement::Key(field.response_name()));
            // TODO: is there a simpler we to find a field’s type from `&Field`?
            let mut type_ = &field.field_position.get(field.schema.schema())?.ty;
            loop {
                match type_ {
                    schema::Type::Named(_) | schema::Type::NonNullNamed(_) => break,
                    schema::Type::List(inner) | schema::Type::NonNullList(inner) => {
                        new_path.push(FetchDataPathElement::AnyIndex);
                        type_ = inner
                    }
                }
            }
        };
        Ok(new_path)
    }
}

/// If the `iter` yields a single element, return it. Else return `None`.
fn iter_into_single_item<T>(mut iter: impl Iterator<Item = T>) -> Option<T> {
    let item = iter.next()?;
    if iter.next().is_none() {
        Some(item)
    } else {
        None
    }
}

impl FetchDependencyGraph {
    pub(crate) fn new(
        supergraph_schema: ValidFederationSchema,
        federated_query_graph: Arc<QueryGraph>,
        root_type_for_defer: Option<CompositeTypeDefinitionPosition>,
        starting_id_generation: u64,
    ) -> Self {
        Self {
            defer_tracking: DeferTracking::empty(&supergraph_schema, root_type_for_defer),
            supergraph_schema,
            federated_query_graph,
            graph: Default::default(),
            root_nodes_by_subgraph: Default::default(),
            starting_id_generation,
            fetch_id_generation: FetchIdGenerator::new(starting_id_generation),
            is_reduced: false,
            is_optimized: false,
        }
    }

    pub(crate) fn next_fetch_id(&self) -> u64 {
        self.fetch_id_generation.next_id()
    }

    pub(crate) fn root_node_by_subgraph_iter(
        &self,
    ) -> impl Iterator<Item = (&Arc<str>, &NodeIndex)> {
        self.root_nodes_by_subgraph.iter()
    }

    /// Must be called every time the "shape" of the graph is modified
    /// to know that the graph may not be minimal/optimized anymore.
    fn on_modification(&mut self) {
        self.is_reduced = false;
        self.is_optimized = false;
    }

    pub(crate) fn get_or_create_root_node(
        &mut self,
        subgraph_name: &Arc<str>,
        root_kind: SchemaRootDefinitionKind,
        parent_type: CompositeTypeDefinitionPosition,
    ) -> Result<NodeIndex, FederationError> {
        if let Some(node) = self.root_nodes_by_subgraph.get(subgraph_name) {
            return Ok(*node);
        }
        let node = self.new_node(
            subgraph_name.clone(),
            parent_type,
            /* has_inputs: */ false,
            root_kind,
            None,
            None,
        )?;
        self.root_nodes_by_subgraph
            .insert(subgraph_name.clone(), node);
        Ok(node)
    }

    fn new_root_type_node(
        &mut self,
        subgraph_name: Arc<str>,
        root_kind: SchemaRootDefinitionKind,
        parent_type: &ObjectTypeDefinitionPosition,
        merge_at: Option<Vec<FetchDataPathElement>>,
        defer_ref: Option<DeferRef>,
    ) -> Result<NodeIndex, FederationError> {
        let has_inputs = false;
        self.new_node(
            subgraph_name,
            parent_type.clone().into(),
            has_inputs,
            root_kind,
            merge_at,
            defer_ref,
        )
    }

    pub(crate) fn new_node(
        &mut self,
        subgraph_name: Arc<str>,
        parent_type: CompositeTypeDefinitionPosition,
        has_inputs: bool,
        root_kind: SchemaRootDefinitionKind,
        merge_at: Option<Vec<FetchDataPathElement>>,
        defer_ref: Option<DeferRef>,
    ) -> Result<NodeIndex, FederationError> {
        let subgraph_schema = self
            .federated_query_graph
            .schema_by_source(&subgraph_name)?
            .clone();
        self.on_modification();
        Ok(self.graph.add_node(Arc::new(FetchDependencyGraphNode {
            subgraph_name,
            root_kind,
            selection_set: FetchSelectionSet::empty(subgraph_schema, parent_type.clone())?,
            parent_type,
            is_entity_fetch: has_inputs,
            inputs: has_inputs
                .then(|| Arc::new(FetchInputs::empty(self.supergraph_schema.clone()))),
            input_rewrites: Default::default(),
            merge_at,
            id: OnceLock::new(),
            defer_ref,
            cached_cost: None,
            must_preserve_selection_set: false,
            is_known_useful: false,
        })))
    }

    pub(crate) fn node_weight(
        &self,
        node: NodeIndex,
    ) -> Result<&Arc<FetchDependencyGraphNode>, FederationError> {
        self.graph
            .node_weight(node)
            .ok_or_else(|| FederationError::internal("Node unexpectedly missing"))
    }

    /// Does not take `&mut self` so that other fields can be mutated while this borrow lasts
    fn node_weight_mut(
        graph: &mut FetchDependencyGraphPetgraph,
        node: NodeIndex,
    ) -> Result<&mut FetchDependencyGraphNode, FederationError> {
        Ok(Arc::make_mut(graph.node_weight_mut(node).ok_or_else(
            || FederationError::internal("Node unexpectedly missing".to_owned()),
        )?))
    }

    pub(crate) fn edge_weight(
        &self,
        edge: EdgeIndex,
    ) -> Result<&Arc<FetchDependencyGraphEdge>, FederationError> {
        self.graph
            .edge_weight(edge)
            .ok_or_else(|| FederationError::internal("Edge unexpectedly missing".to_owned()))
    }

    /// Does not take `&mut self` so that other fields can be mutated while this borrow lasts
    fn edge_weight_mut(
        graph: &mut FetchDependencyGraphPetgraph,
        edge: EdgeIndex,
    ) -> Result<&mut FetchDependencyGraphEdge, FederationError> {
        Ok(Arc::make_mut(graph.edge_weight_mut(edge).ok_or_else(
            || FederationError::internal("Edge unexpectedly missing"),
        )?))
    }

    fn get_or_create_key_node(
        &mut self,
        subgraph_name: &Arc<str>,
        merge_at: &[FetchDataPathElement],
        type_: &CompositeTypeDefinitionPosition,
        parent: ParentRelation,
        conditions_nodes: &IndexSet<NodeIndex>,
        defer_ref: Option<&DeferRef>,
    ) -> Result<NodeIndex, FederationError> {
        // Let's look if we can reuse a node we have, that is an existing child of the parent that:
        // 1. is for the same subgraph
        // 2. has the same merge_at
        // 3. is for the same entity type (we don't reuse nodes for different entities just yet,
        //    as this can create unecessary dependencies that gets in the way of some optimizations;
        //    the final optimizations in `reduceAndOptimize` will however later merge nodes
        //    on the same subgraph and mergeAt when possible).
        // 4. is not part of our conditions or our conditions ancestors
        //    (meaning that we annot reuse a node if it fetches something we take as input).
        // 5. is part of the same "defer" grouping
        // 6. has the same path in parents (here again, we _will_ eventually merge fetches
        //    for which this is not true later in `reduceAndOptimize`, but for now,
        //    keeping nodes separated when they have a different path in their parent
        //    allows to keep that "path in parent" more precisely,
        //    which is important for some case of @requires).
        for existing_id in
            FetchDependencyGraph::sorted_nodes(self.children_of(parent.parent_node_id))
        {
            let existing = self.node_weight(existing_id)?;
            // we compare the subgraph names last because on average it improves performance
            if existing.merge_at.as_deref() == Some(merge_at)
                && existing
                    .selection_set
                    .selection_set
                    .selections
                    .values()
                    .all(|selection| {
                        matches!(
                            selection,
                            Selection::InlineFragment(fragment)
                            if fragment.casted_type() == type_
                        )
                    })
                && !self.is_in_nodes_or_their_ancestors(existing_id, conditions_nodes)
                && self
                    .parents_relations_of(existing_id)
                    .find(|rel| rel.parent_node_id == parent.parent_node_id)
                    .and_then(|rel| rel.path_in_parent)
                    == parent.path_in_parent
                && existing.defer_ref.as_ref() == defer_ref
                && existing.subgraph_name == *subgraph_name
            {
                return Ok(existing_id);
            }
        }
        let new_node = self.new_key_node(subgraph_name, merge_at.to_vec(), defer_ref.cloned())?;
        self.add_parent(new_node, parent);
        Ok(new_node)
    }

    fn new_key_node(
        &mut self,
        subgraph_name: &Arc<str>,
        merge_at: Vec<FetchDataPathElement>,
        defer_ref: Option<DeferRef>,
    ) -> Result<NodeIndex, FederationError> {
        let entity_type = self
            .federated_query_graph
            .schema_by_source(subgraph_name)?
            .entity_type()?
            .ok_or_else(|| {
                FederationError::internal(format!(
                    "Subgraph `{subgraph_name}` has no entities defined"
                ))
            })?;

        self.new_node(
            subgraph_name.clone(),
            entity_type.into(),
            /* has_inputs: */ true,
            SchemaRootDefinitionKind::Query,
            Some(merge_at),
            defer_ref,
        )
    }

    /// Adds another node as a parent of `child`,
    /// meaning that this fetch should happen after the provided one.
    /// Assumption: The parent node is not a descendant of the child.
    fn add_parent(&mut self, child_id: NodeIndex, parent_relation: ParentRelation) {
        let ParentRelation {
            parent_node_id,
            path_in_parent,
        } = parent_relation;
        if self.graph.contains_edge(parent_node_id, child_id) {
            return;
        }
        assert!(
            !self.is_descendant_of(parent_node_id, child_id),
            "Node {parent_node_id:?} is a descendant of {child_id:?}: \
             adding it as parent would create a cycle"
        );
        self.on_modification();
        self.graph.add_edge(
            parent_node_id,
            child_id,
            Arc::new(FetchDependencyGraphEdge {
                path: path_in_parent.clone(),
            }),
        );
    }

    fn copy_inputs(
        &mut self,
        node_id: NodeIndex,
        other_id: NodeIndex,
    ) -> Result<(), FederationError> {
        let (node, other_node) = self.graph.index_twice_mut(node_id, other_id);
        Arc::make_mut(node).copy_inputs(other_node)
    }

    /// Returns true if `needle` is either part of `haystack`, or is one of their ancestors
    /// (potentially recursively).
    fn is_in_nodes_or_their_ancestors(
        &self,
        needle: NodeIndex,
        haystack: &IndexSet<NodeIndex>,
    ) -> bool {
        if haystack.contains(&needle) {
            return true;
        }

        // No risk of inifite loop as the graph is acyclic:
        let mut to_check = haystack.clone();
        while let Some(next) = to_check.pop() {
            for parent in self.parents_of(next) {
                if parent == needle {
                    return true;
                }
                to_check.insert(parent);
            }
        }
        false
    }

    fn is_parent_of(&self, node_id: NodeIndex, maybe_child_id: NodeIndex) -> bool {
        self.parents_of(maybe_child_id).any(|id| id == node_id)
    }

    fn is_child_of(&self, node_id: NodeIndex, maybe_parent_id: NodeIndex) -> bool {
        self.parent_relation(node_id, maybe_parent_id).is_some()
    }

    fn is_descendant_of(&self, node_id: NodeIndex, maybe_ancestor_id: NodeIndex) -> bool {
        petgraph::algo::has_path_connecting(&self.graph, maybe_ancestor_id, node_id, None)
    }

    /// Returns whether `node_id` is both a child of `maybe_parent_id` but also if we can show that the
    /// dependency between the nodes is "artificial" in the sense that this node inputs do not truly
    /// depend on anything `maybe_parent` fetches and `maybe_parent` is not a top level selection.
    fn is_child_of_with_artificial_dependency(
        &self,
        node_id: NodeIndex,
        maybe_parent_id: NodeIndex,
    ) -> Result<bool, FederationError> {
        let maybe_parent = self.node_weight(maybe_parent_id)?;
        if maybe_parent.is_top_level() {
            return Ok(false);
        }

        // To be a child with an artificial dependency, it needs to be a child first, and the "path in parent" should be known.
        let Some(relation) = self.parent_relation(node_id, maybe_parent_id) else {
            return Ok(false);
        };
        let Some(path_in_parent) = relation.path_in_parent else {
            return Ok(false);
        };

        let node = self.node_weight(node_id)?;
        // Then, if we have no inputs, we know we don't depend on anything from the parent no matter what.
        let Some(node_inputs) = &node.inputs else {
            return Ok(true);
        };

        // If we do have inputs, then we first look at the path to `maybe_parent` which needs to be
        // "essentially empty". "essentially" is because path can sometimes have some leading fragment(s)
        // and those are fine to ignore. But if the path has some fields, then this implies that the inputs
        // of `node` are based on something at a deeper level than those of `maybe_parent`, and the "contains"
        // comparison we do below would not make sense.
        if path_in_parent
            .0
            .iter()
            .any(|p| matches!(**p, OpPathElement::Field(_)))
        {
            return Ok(false);
        }

        // In theory, the most general test we could have here is to check if `node.inputs` "intersects"
        // `maybe_parent.selection. As if it doesn't, we know our inputs don't depend on anything the
        // parent fetches. However, selection set intersection is a bit tricky to implement (due to fragments,
        // it would be a bit of code to do not-too-inefficiently, but both fragments and alias makes the
        // definition of what the intersection we'd need here fairly subtle), and getting it wrong could
        // make us generate incorrect query plans. Adding to that, the current known cases for this method
        // being useful happens to be when `node.inputs` and `maybe_parent.inputs` are the same. Now, checking
        // inputs is a bit weaker, in the sense that the input could be different and yet the child node
        // not depend on anything the parent fetches, but it is "sufficient", in that if the inputs of the
        // parent includes entirely the child inputs, then we know nothing the child needs can be fetched
        // by the parent (or rather, if it does, it's useless). Anyway, checking inputs inclusion is easier
        // to do so we rely on this for now. If we run into examples where this happens to general non-optimal
        // query plan, we can decide then to optimize further and implement a proper intersections.
        let Some(parent_inputs) = &maybe_parent.inputs else {
            return Ok(false);
        };
        Ok(parent_inputs.contains(node_inputs))
    }

    fn children_of(&self, node_id: NodeIndex) -> impl Iterator<Item = NodeIndex> + '_ {
        self.graph
            .neighbors_directed(node_id, petgraph::Direction::Outgoing)
    }

    fn parent_relation(
        &self,
        node_id: NodeIndex,
        maybe_parent_id: NodeIndex,
    ) -> Option<ParentRelation> {
        self.parents_relations_of(node_id)
            .find(|p| p.parent_node_id == maybe_parent_id)
    }

    fn parents_of(&self, node_id: NodeIndex) -> impl Iterator<Item = NodeIndex> + '_ {
        self.graph
            .neighbors_directed(node_id, petgraph::Direction::Incoming)
    }

    fn parents_relations_of(
        &self,
        node_id: NodeIndex,
    ) -> impl Iterator<Item = ParentRelation> + '_ {
        self.graph
            .edges_directed(node_id, petgraph::Direction::Incoming)
            .map(|edge| ParentRelation {
                parent_node_id: edge.source(),
                path_in_parent: edge.weight().path.clone(),
            })
    }

    /// By default, petgraph iterates over the nodes in the order of their node indices, but if
    /// we retrieve node iterator based on the edges (e.g. children of/parents of), then resulting
    /// iteration order is unspecified. In practice, it appears that edges are iterated in the
    /// *reverse* iteration order.
    ///
    /// Since this behavior can affect the query plans, we can use this method to explicitly sort
    /// the iterator to ensure we consistently follow the node index order.
    ///
    /// NOTE: In JS implementation, whenever we remove/merge nodes, we always shift left remaining
    /// nodes so there are no gaps in the node IDs and the newly created nodes are always created
    /// with the largest IDs. RS implementation has different behavior - whenever nodes are removed,
    /// their IDs are later reused by petgraph so we no longer have guarantee that node with the
    /// largest ID is the last node that was created. Due to the above, sorting by node IDs may still
    /// result in different iteration order than the JS code, but in practice might be enough to
    /// ensure correct plans.
    fn sorted_nodes<'graph>(
        nodes: impl Iterator<Item = NodeIndex> + 'graph,
    ) -> impl Iterator<Item = NodeIndex> + 'graph {
        nodes.sorted_by_key(|n| n.index())
    }

    fn type_for_fetch_inputs(
        &self,
        type_name: &Name,
    ) -> Result<CompositeTypeDefinitionPosition, FederationError> {
        Ok(self
            .supergraph_schema
            .get_type(type_name.clone())?
            .try_into()?)
    }

    /// Find redundant edges coming out of a node. See `remove_redundant_edges`. This method assumes
    /// that the underlying graph does not have any cycles between nodes.
    ///
    /// PORT NOTE: JS implementation performs in-place removal of edges when finding the redundant
    /// edges. In RS implementation we first collect the edges and then remove them. This has a side
    /// effect that if we ever end up with a cycle in a graph (which is an invalid state), this method
    /// may result in infinite loop.
    fn collect_redundant_edges(&self, node_index: NodeIndex, acc: &mut HashSet<EdgeIndex>) {
        let mut stack = vec![];
        for start_index in self.children_of(node_index) {
            stack.extend(self.children_of(start_index));
            while let Some(v) = stack.pop() {
                for edge in self.graph.edges_connecting(node_index, v) {
                    acc.insert(edge.id());
                }
                stack.extend(self.children_of(v));
            }
        }
    }

    /// Do a transitive reduction for edges coming out of the given node.
    ///
    /// If any deeply nested child of this node has an edge to any direct child of this node, the
    /// direct child is removed, as we know it is also reachable through the deeply nested route.
    fn remove_redundant_edges(&mut self, node_index: NodeIndex) {
        let mut redundant_edges = HashSet::new();
        self.collect_redundant_edges(node_index, &mut redundant_edges);

        if !redundant_edges.is_empty() {
            self.on_modification();
        }
        for edge in redundant_edges {
            self.graph.remove_edge(edge);
        }
    }

    fn remove_node(&mut self, node_index: NodeIndex) {
        self.on_modification();
        self.graph.remove_node(node_index);
    }

    /// Retain nodes that satisfy the given predicate and remove the rest.
    /// - Calls `on_modification` if necessary.
    fn retain_nodes(&mut self, predicate: impl Fn(&NodeIndex) -> bool) {
        // PORT_NOTE: We let `petgraph` to handle the removal of the edges as well, while the JS
        //            version has more code to do that itself.
        let node_count_before = self.graph.node_count();
        self.graph
            .retain_nodes(|_, node_index| predicate(&node_index));
        if self.graph.node_count() < node_count_before {
            // PORT_NOTE: There are several different places that call `onModification` in JS. Here we
            //            call it just once, but it should be ok, since the function is idempotent.
            self.on_modification();
        }
    }

    /// - Calls `on_modification` if necessary.
    fn remove_child_edge(&mut self, node_index: NodeIndex, child_index: NodeIndex) {
        if !self.is_parent_of(node_index, child_index) {
            return;
        }

        self.on_modification();
        let edges_to_remove: Vec<EdgeIndex> = self
            .graph
            .edges_connecting(node_index, child_index)
            .map(|edge| edge.id())
            .collect();
        for edge in edges_to_remove {
            self.graph.remove_edge(edge);
        }
    }

    /// Do a transitive reduction (https://en.wikipedia.org/wiki/Transitive_reduction) of the graph
    /// We keep it simple and do a DFS from each vertex. The complexity is not amazing, but dependency
    /// graphs between fetch nodes will almost surely never be huge and query planning performance
    /// is not paramount so this is almost surely "good enough".
    fn reduce(&mut self) {
        if self.is_reduced {
            return;
        }

        // Two phases for mutability reasons: first all redundant edges coming out of all nodes are
        // collected and then they are all removed.
        let mut redundant_edges = HashSet::new();
        for node_index in self.graph.node_indices() {
            self.collect_redundant_edges(node_index, &mut redundant_edges);
        }

        // PORT_NOTE: JS version calls `FetchGroup.removeChild`, which calls onModification.
        if !redundant_edges.is_empty() {
            self.on_modification();
        }
        for edge in redundant_edges {
            self.graph.remove_edge(edge);
        }

        self.is_reduced = true;
    }

    /// Reduce the graph (see `reduce`) and then do a some additional traversals to optimize for:
    ///  1) fetches with no selection: this can happen when we have a require if the only field requested
    ///     was the one with the require and that forced some dependencies. Those fetch should have
    ///     no dependents and we can just remove them.
    ///  2) fetches that are made in parallel to the same subgraph and the same path, and merge those.
    fn reduce_and_optimize(&mut self) -> Result<(), FederationError> {
        if self.is_optimized {
            return Ok(());
        }

        self.reduce();

        self.remove_empty_nodes();

        self.remove_useless_nodes()?;

        self.merge_child_fetches_for_same_subgraph_and_path()?;

        self.merge_fetches_to_same_subgraph_and_same_inputs()?;

        self.is_optimized = true;
        Ok(())
    }

    fn is_root_node(&self, node_index: NodeIndex, node: &FetchDependencyGraphNode) -> bool {
        self.root_nodes_by_subgraph
            .get(&node.subgraph_name)
            .is_some_and(|root_node_id| *root_node_id == node_index)
    }

    /// - Calls `on_modification` if necessary.
    fn remove_empty_nodes(&mut self) {
        // Note: usually, empty nodes are due to temporary nodes created during the handling of
        // @require and note needed. There is a special case with @defer however whereby everything
        // in a query is deferred (not very useful in practice, but not disallowed by the spec),
        // and in that case we will end up with an empty root node. In that case, we don't remove
        // that node, but instead will recognize that case when processing nodes later.

        let is_removable = |node_index: NodeIndex, node: &FetchDependencyGraphNode| {
            node.selection_set.selection_set.selections.is_empty()
                && !self.is_root_node(node_index, node)
        };
        let to_remove: HashSet<NodeIndex> = self
            .graph
            .node_references()
            .filter_map(|(node_index, node)| is_removable(node_index, node).then_some(node_index))
            .collect();

        if to_remove.is_empty() {
            return; // unchanged
        }
        self.retain_nodes(|node_index| !to_remove.contains(node_index));
    }

    /// - Calls `on_modification` if necessary.
    fn remove_useless_nodes(&mut self) -> Result<(), FederationError> {
        let root_nodes: Vec<_> = self.root_node_by_subgraph_iter().map(|(_, i)| *i).collect();
        for node_index in root_nodes {
            self.remove_useless_nodes_bottom_up(node_index)?;
        }
        Ok(())
    }

    /// Recursively collect removable useless nodes from the bottom up.
    /// - Calls `on_modification` if necessary.
    fn remove_useless_nodes_bottom_up(
        &mut self,
        node_index: NodeIndex,
    ) -> Result<(), FederationError> {
        // Recursively remove children first, which could make the current node removable.
        for child in self.children_of(node_index).collect::<Vec<_>>() {
            self.remove_useless_nodes_bottom_up(child)?;
        }

        let node = self.node_weight(node_index)?;
        if !self.is_useless_node(node_index, node)? {
            // Record the result of `self.is_useless_node(...)` (if negative).
            let mut_node = Self::node_weight_mut(&mut self.graph, node_index)?;
            mut_node.is_known_useful = true;
            return Ok(()); // not removable
        }

        // In general, removing a node is a bit tricky because we need to deal with
        // the fact that the node can have multiple parents, and we don't have the
        // "path in parent" in all cases. To keep thing relatively easily, we only
        // handle the following cases (other cases will remain non-optimal, but
        // hopefully this handle all the cases we care about in practice):
        //   1. if the node has no children. In which case we can just remove it with
        //      no ceremony.
        //   2. if the node has only a single parent and we have a path to that
        //      parent.

        let has_no_children = {
            let mut children_iter = self.children_of(node_index);
            children_iter.next().is_none()
        };
        if has_no_children {
            self.remove_node(node_index);
            return Ok(());
        }

        let (parent_node_id, path_in_parent) = {
            let mut parents_iter = self.parents_relations_of(node_index);
            let Some(ParentRelation {
                parent_node_id,
                path_in_parent,
            }) = parents_iter.next()
            else {
                // orphan node (can't happen) => ignore (don't bother to remove)
                return Ok(());
            };

            if parents_iter.next().is_some() {
                // More than one parents => not removable
                return Ok(());
            }
            let Some(path_in_parent) = &path_in_parent else {
                // Parent has no path to this node => not removable
                return Ok(());
            };
            (parent_node_id, path_in_parent.clone())
        };
        self.remove_useless_child(parent_node_id, node_index, &path_in_parent);
        Ok(())
    }

    /// `child_path` must be the path in the ParentRelation of `node_id` to `child_id`.
    /// - Calls `on_modification`
    fn remove_useless_child(
        &mut self,
        node_id: NodeIndex,
        child_id: NodeIndex,
        child_path: &Arc<OpPath>,
    ) {
        self.on_modification();
        // Removing the child means attaching all of its children to its parent.
        self.relocate_children_on_merged_in(node_id, child_id, child_path);
        self.remove_node(child_id);
    }

    /// If everything fetched by a node is already part of its inputs, we already have all the data
    /// and there is no need to do the fetch.
    // PORT_NOTE: The JS version memoize the result on the node itself in this function. The Rust version
    // memoize in the `remove_useless_nodes_bottom_up` function.
    fn is_useless_node(
        &self,
        node_index: NodeIndex,
        node: &FetchDependencyGraphNode,
    ) -> Result<bool, FederationError> {
        if node.is_known_useful || node.must_preserve_selection_set {
            return Ok(false);
        }
        let Some(self_inputs) = node.inputs.as_ref() else {
            return Ok(false);
        };

        // Some helper functions

        let try_get_type_condition = |selection: &Selection| match selection {
            Selection::FragmentSpread(fragment) => {
                Some(fragment.spread.type_condition_position.clone())
            }

            Selection::InlineFragment(inline) => {
                inline.inline_fragment.type_condition_position.clone()
            }

            _ => None,
        };

        let get_subgraph_schema = |subgraph_name: &Arc<str>| {
            self.federated_query_graph
                .schema_by_source(subgraph_name)
                .cloned()
        };

        // For nodes that fetches from an @interfaceObject, we can sometimes have something like
        //   { ... on Book { id } } => { ... on Product { id } }
        // where `Book` is an implementation of interface `Product`.
        // And that is because while only "books" are concerned by this fetch, the `Book` type is
        // unknown of the queried subgraph (in that example, it defines `Product` as an
        // @interfaceObject) and so we have to "cast" into `Product` instead of `Book`.
        // But the fetch above _is_ useless, it does only fetch its inputs, and we wouldn't catch
        // this if we do a raw inclusion check of `selection` into `inputs`
        //
        // We only care about this problem at the top-level of the selections however, so we do
        // that top-level check manually (instead of just calling
        // `this.inputs.contains(this.selection)`) but fallback on `contains` for anything deeper.

        let condition_in_supergraph_if_interface_object = |selection: &Selection| {
            let Some(condition) = try_get_type_condition(selection) else {
                return Ok(None);
            };

            if condition.is_object_type() {
                let Ok(condition_in_supergraph) = self
                    .supergraph_schema
                    .get_type(condition.type_name().clone())
                else {
                    // Note that we're checking the true supergraph, not the API schema, so even
                    // @inaccessible types will be found.
                    let condition_name = condition.type_name();
                    return Err(FederationError::internal(format!(
                        "Type {condition_name} should exists in the supergraph"
                    )));
                };
                match condition_in_supergraph {
                    TypeDefinitionPosition::Interface(interface_type) => Ok(Some(interface_type)),
                    _ => Ok(None),
                }
            } else {
                Ok(None)
            }
        };

        // This condition is specific to the case where we're resolving the _concrete_
        // `__typename` field of an interface when coming from an interfaceObject type.
        // i.e. { ... on Product { __typename id }} => { ... on Product { __typename} }
        // This is usually useless at a glance, but in this case we need to actually
        // keep this since this is our only path to resolving the concrete `__typename`.
        let is_interface_type_condition_on_interface_object = |selection: &Selection| {
            let Some(condition) = try_get_type_condition(selection) else {
                return Ok::<_, FederationError>(false);
            };
            if condition.is_interface_type() {
                // Lastly, we just need to check that we're coming from a subgraph
                // that has the type as an interface object in its schema.
                Ok(self
                    .parents_of(node_index)
                    .map(|p| {
                        let p_node = self.node_weight(p)?;
                        let p_subgraph_name = &p_node.subgraph_name;
                        let p_subgraph_schema = get_subgraph_schema(p_subgraph_name)?;
                        let Ok(type_in_parent) =
                            p_subgraph_schema.get_type(condition.type_name().clone())
                        else {
                            return Ok(false);
                        };
                        p_subgraph_schema.is_interface_object_type(type_in_parent)
                    })
                    .process_results(|mut iter| iter.any(|b| b))?)
            } else {
                Ok(false)
            }
        };

        let input_selections: Vec<&Selection> = self_inputs
            .selection_sets_per_parent_type
            .values()
            .flat_map(|s| s.selections.values())
            .collect();
        // Checks that every selection is contained in the input selections.
        node.selection_set
            .selection_set
            .iter()
            .try_fold(true, |acc, selection| {
                // Skip if we encountered a false before.
                // TODO: This `try_fold` is not short-circuiting. We could improve this later.
                if !acc {
                    return Ok(false);
                }

                // If we're coming from an interfaceObject _to_ an interface, we're "resolving" the
                // concrete type of the interface and don't want to treat this as useless.
                if is_interface_type_condition_on_interface_object(selection)? {
                    return Ok(false);
                }

                let condition_in_supergraph =
                    condition_in_supergraph_if_interface_object(selection)?;
                let Some(condition_in_supergraph) = condition_in_supergraph else {
                    // We're not in the @interfaceObject case described above. We just check that
                    // an input selection contains the one we check.
                    return Ok(input_selections
                        .iter()
                        .any(|input| input.contains(selection)));
                };

                let impl_type_names: HashSet<_> = self
                    .supergraph_schema
                    .possible_runtime_types(condition_in_supergraph.clone().into())?
                    .iter()
                    .map(|t| t.type_name.clone())
                    .collect();
                // Find all the input selections that selects object for this interface, that is
                // selection on either the interface directly or on one of it's implementation type
                // (we keep both kind separate).
                let mut interface_input_selections: Vec<&Selection> = Vec::new();
                let mut implementation_input_selections: Vec<&Selection> = Vec::new();
                for input_selection in input_selections.iter() {
                    let Some(type_condition) = try_get_type_condition(input_selection) else {
                        return Err(FederationError::internal(format!(
                            "Unexpected input selection {input_selection} on {}",
                            node.display(node_index)
                        )));
                    };
                    if *type_condition.type_name() == condition_in_supergraph.type_name {
                        interface_input_selections.push(input_selection);
                    } else if impl_type_names.contains(type_condition.type_name()) {
                        implementation_input_selections.push(input_selection);
                    }
                }

                let Some(sub_selection_set) = selection.selection_set() else {
                    // we're only here if `conditionInSupergraphIfInterfaceObject` returned something,
                    // we imply that selection is a fragment selection and so has a sub-selectionSet.
                    return Err(FederationError::internal(format!(
                        "Expected a sub-selection set on {selection}"
                    )));
                };

                // If there is some selections on the interface, then the selection needs to be
                // contained in those. Otherwise, if there is implementation selections, it must be
                // contained in _each_ of them (we shouldn't have the case where there is neither
                // interface nor implementation selections, but we just return false if that's the
                // case as a "safe" default).
                if !interface_input_selections.is_empty() {
                    Ok(interface_input_selections.iter().any(|input| {
                        let Some(input_selection_set) = input.selection_set() else {
                            return false;
                        };
                        input_selection_set.contains(sub_selection_set)
                    }))
                } else if !implementation_input_selections.is_empty() {
                    Ok(interface_input_selections.iter().all(|input| {
                        let Some(input_selection_set) = input.selection_set() else {
                            return false;
                        };
                        input_selection_set.contains(sub_selection_set)
                    }))
                } else {
                    Ok(false)
                }
            })
    }

    /// - Calls `on_modification` if necessary.
    fn merge_child_fetches_for_same_subgraph_and_path(&mut self) -> Result<(), FederationError> {
        let root_nodes: Vec<_> = self.root_node_by_subgraph_iter().map(|(_, i)| *i).collect();
        for node_index in root_nodes {
            self.recursive_merge_child_fetches_for_same_subgraph_and_path(node_index)?;
        }
        Ok(()) // done
    }

    /// Recursively merge child fetches top-down
    /// - Calls `on_modification` if necessary.
    fn recursive_merge_child_fetches_for_same_subgraph_and_path(
        &mut self,
        node_index: NodeIndex,
    ) -> Result<(), FederationError> {
        // We're traversing the `self.graph` in DFS order and mutate it top-down.
        // - Assuming the graph is a DAG and has no cycle.
        let children_nodes: Vec<_> = self.children_of(node_index).collect();
        if children_nodes.len() > 1 {
            // We iterate on all pairs of children and merge those siblings that can be merged
            // together.
            // We will have two indices `i` and `j` such that `i < j`. When we merge `i` and `j`,
            // `i`-th node will be merged into `j`-th node and skip the rest of `j` iteration,
            // since `i` is dead and we are no longer looking for another node to merge `i` into.
            //
            // PORT_NOTE: The JS version merges `j` into `i` instead of `i` into `j`, relying on
            // the `merge_sibling_in` would shrink `children_nodes` dynamically. I found it easier
            // to reason about it the other way around by incrementing `i` when it's merged into
            // `j` without modifying `children_nodes`.
            for (i, i_node_index) in children_nodes.iter().cloned().enumerate() {
                for (_j, j_node_index) in children_nodes.iter().cloned().enumerate().skip(i + 1) {
                    if self.can_merge_sibling_in(j_node_index, i_node_index)? {
                        // Merge node `i` into node `j`.
                        // In theory, we can merge in any direction. But, we merge i into j,
                        // so `j` can be visited again in the outer loop.
                        self.merge_sibling_in(j_node_index, i_node_index)?;

                        // We're working on a minimal graph (we've done a transitive reduction
                        // beforehand) and we need to keep the graph minimal as post-reduce steps
                        // (the `process` method) rely on it. But merging 2 nodes _can_ break
                        // minimality.
                        // Say we have:
                        //   0 ------
                        //            \
                        //             4
                        //   1 -- 3 --/
                        // and we merge nodes 0 and 1 (and let's call the result "2"), then we now
                        // have:
                        //      ------
                        //     /       \
                        //   2 <-- 3 -- 4
                        // which is not minimal.
                        //
                        // So to fix it, we just re-run our dfs removal from that merged edge
                        // (which is probably a tad overkill in theory, but for the reasons
                        // mentioned on `reduce`, this is most likely a non-issue in practice).
                        //
                        // Note that this DFS can only affect the descendants of `j` (its children
                        // and recursively so), so it does not affect our current iteration.
                        self.remove_redundant_edges(j_node_index);

                        break; // skip the rest of `j`'s iteration
                    }
                }
            }
        }

        // Now we recurse to the sub-nodes.
        // Note: `children_nodes` above may contain invalid nodes at this point.
        //       So, we need to re-collect the children nodes after the merge.
        let children_nodes_after_merge: Vec<_> = self.children_of(node_index).collect();
        for c in children_nodes_after_merge {
            self.recursive_merge_child_fetches_for_same_subgraph_and_path(c)?;
        }

        Ok(())
    }

    fn merge_fetches_to_same_subgraph_and_same_inputs(&mut self) -> Result<(), FederationError> {
        // Sometimes, the query will directly query some fields that are also requirements for some
        // other queried fields, and because there is complex dependencies involved, we won't be
        // able to easily realize that we're doing the same fetch to a subgraph twice in 2
        // different places (once for the user query, once for the require). For an example of this
        // happening, see the test called 'handles diamond-shaped dependencies' in
        // `buildPlan.test.ts` Of course, doing so is always inefficient and so this method ensures
        // we merge such fetches.
        // In practice, this method merges any 2 fetches that are to the same subgraph and same
        // mergeAt, and have the exact same inputs.

        // To find which nodes are to the same subgraph and mergeAt somewhat efficiently, we
        // generate a simple string key from each node subgraph name and mergeAt. We do "sanitize"
        // subgraph name, but have no worries for `mergeAt` since it contains either number of
        // field names, and the later is restricted by graphQL so as to not be an issue.
        let mut by_subgraphs = MultiMap::new();
        for node_index in self.graph.node_indices() {
            let node = self.node_weight(node_index)?;
            // We exclude nodes without inputs because that's what we look for. In practice, this
            // mostly just exclude root nodes, which we don't really want to bother with anyway.
            let Some(key) = node.subgraph_and_merge_at_key() else {
                continue;
            };
            by_subgraphs.insert(key, node_index);
        }

        for (_key, nodes) in by_subgraphs {
            // In most cases `nodes` is going be a single element, so skip the trivial case.
            if nodes.len() < 2 {
                continue;
            }

            // Create disjoint sets of the nodes.
            // buckets: an array where each entry is a "bucket" of groups that can all be merge together.
            let mut buckets: Vec<(NodeIndex, Vec<NodeIndex>)> = Vec::new();
            let has_equal_inputs = |a: NodeIndex, b: NodeIndex| {
                let a_node = self.node_weight(a)?;
                let b_node = self.node_weight(b)?;
                if a_node.defer_ref != b_node.defer_ref {
                    return Ok::<_, FederationError>(false);
                }
                match (&a_node.inputs, &b_node.inputs) {
                    (Some(a), Some(b)) => Ok(a.equals(b)),
                    (None, None) => Ok(true),
                    _ => Ok(false),
                }
            };
            'outer: for node in nodes {
                // see if there is an existing bucket for this node
                for (bucket_head, bucket) in &mut buckets {
                    if has_equal_inputs(*bucket_head, node)? {
                        bucket.push(node);
                        continue 'outer;
                    }
                }
                // No existing bucket found, create a new one.
                buckets.push((node, vec![node]));
            }

            // Merge items in each bucket
            for (_, bucket) in buckets {
                let Some((head, rest)) = bucket.split_first() else {
                    // There is only merging to be done if there is at least one more.
                    continue;
                };

                // We pick the head for the group and merge all others into it. Note that which
                // group we choose shouldn't matter since the merging preserves all the
                // dependencies of each group (both parents and children).
                for node in rest {
                    self.merge_in_with_all_dependencies(*head, *node)?;
                }
            }
        }
        // We may have merged nodes and broke the graph minimality in doing so, so we re-reduce to
        // make sure. Note that if we did no modification to the graph, calling `reduce` is cheap
        // (the `is_reduced` variable will still be `true`).
        self.reduce();
        Ok(()) // done
    }

    fn extract_children_and_deferred_dependencies(
        &mut self,
        node_index: NodeIndex,
    ) -> Result<(Vec<NodeIndex>, DeferredNodes), FederationError> {
        let mut children = vec![];
        let mut deferred_nodes = DeferredNodes::new();

        let mut defer_dependencies = vec![];

        let node_children = self
            .graph
            .neighbors_directed(node_index, petgraph::Direction::Outgoing);
        let node = self.node_weight(node_index)?;
        for child_index in node_children {
            let child = self.node_weight(child_index)?;
            if node.defer_ref == child.defer_ref {
                children.push(child_index);
            } else {
                let parent_defer_ref = node.defer_ref.as_ref().unwrap();
                let Some(child_defer_ref) = &child.defer_ref else {
                    panic!("{} has defer_ref `{parent_defer_ref}`, so its child {} cannot have a top-level defer_ref.",
                           node.display(node_index),
                           child.display(child_index),
                    );
                };

                if !node.selection_set.selection_set.selections.is_empty() {
                    let id = *node.id.get_or_init(|| self.fetch_id_generation.next_id());
                    defer_dependencies.push((child_defer_ref.clone(), format!("{id}")));
                }
                deferred_nodes.insert(child_defer_ref.clone(), child_index);
            }
        }

        for (defer_ref, dependency) in defer_dependencies {
            self.defer_tracking.add_dependency(&defer_ref, dependency);
        }

        Ok((children, deferred_nodes))
    }

    fn create_state_for_children_of_processed_node(
        &self,
        processed_index: NodeIndex,
        children: impl IntoIterator<Item = NodeIndex>,
    ) -> ProcessingState {
        let mut next = vec![];
        let mut unhandled = vec![];
        for c in children {
            let num_parents = self.parents_of(c).count();
            if num_parents == 1 {
                // The parent we have processed is the only one parent of that child; we can handle the children
                next.push(c)
            } else {
                let parents = self
                    .parents_relations_of(c)
                    .filter(|parent| parent.parent_node_id != processed_index)
                    .collect();
                unhandled.push(UnhandledNode {
                    node: c,
                    unhandled_parents: parents,
                });
            }
        }
        ProcessingState { next, unhandled }
    }

    fn process_node<TProcessed, TDeferred>(
        &mut self,
        processor: &mut impl FetchDependencyGraphProcessor<TProcessed, TDeferred>,
        node_index: NodeIndex,
        handled_conditions: Conditions,
    ) -> Result<(TProcessed, DeferredNodes, ProcessingState), FederationError> {
        let (children, deferred_nodes) =
            self.extract_children_and_deferred_dependencies(node_index)?;

        let node = self
            .graph
            .node_weight_mut(node_index)
            .ok_or_else(|| FederationError::internal("Node unexpectedly missing"))?;
        let conditions = handled_conditions.update_with(&node.selection_set.conditions);
        let new_handled_conditions = conditions.clone().merge(handled_conditions);

        let processed = processor.on_node(
            &self.federated_query_graph,
            Arc::make_mut(node),
            &new_handled_conditions,
        )?;
        if children.is_empty() {
            return Ok((
                processor.on_conditions(&conditions, processed),
                deferred_nodes,
                ProcessingState::empty(),
            ));
        }

        let state = self.create_state_for_children_of_processed_node(node_index, children);
        if state.next.is_empty() {
            Ok((
                processor.on_conditions(&conditions, processed),
                deferred_nodes,
                state,
            ))
        } else {
            // We process the ready children as if they were parallel roots (they are from `processed`
            // in a way), and then just add process at the beginning of the sequence.
            let (main_sequence, all_deferred_nodes, new_state) = self.process_root_main_nodes(
                processor,
                state,
                true,
                &deferred_nodes,
                new_handled_conditions,
            )?;

            let reduced_sequence =
                processor.reduce_sequence(std::iter::once(processed).chain(main_sequence));
            Ok((
                processor.on_conditions(&conditions, reduced_sequence),
                all_deferred_nodes,
                new_state,
            ))
        }
    }

    fn process_nodes<TProcessed, TDeferred>(
        &mut self,
        processor: &mut impl FetchDependencyGraphProcessor<TProcessed, TDeferred>,
        state: ProcessingState,
        process_in_parallel: bool,
        handled_conditions: Conditions,
    ) -> Result<(TProcessed, DeferredNodes, ProcessingState), FederationError> {
        let mut processed_nodes = vec![];
        let mut all_deferred_nodes = DeferredNodes::new();
        let mut new_state = ProcessingState {
            next: Default::default(),
            unhandled: state.unhandled,
        };
        for node_index in &state.next {
            let (main, deferred_nodes, state_after_node) =
                self.process_node(processor, *node_index, handled_conditions.clone())?;
            processed_nodes.push(main);
            all_deferred_nodes.extend(deferred_nodes);
            new_state = new_state.merge_with(state_after_node);
        }

        // Note that `new_state` is the merged result of everything after each individual node (anything that was _only_ depending
        // on it), but the fact that nodes themselves (`state.next`) have been handled has not necessarily be taking into
        // account yet, so we do it below. Also note that this must be done outside of the `for` loop above, because any
        // node that dependend on multiple of the input nodes of this function must not be handled _within_ this function
        // but rather after it, and this is what ensures it.
        let processed = if process_in_parallel {
            processor.reduce_parallel(processed_nodes)
        } else {
            processor.reduce_sequence(processed_nodes)
        };
        Ok((
            processed,
            all_deferred_nodes,
            new_state.update_for_processed_nodes(&state.next),
        ))
    }

    /// Process the "main" (non-deferred) nodes starting at the provided roots. The deferred nodes are collected
    /// by this method but not otherwise processed.
    fn process_root_main_nodes<TProcessed, TDeferred>(
        &mut self,
        processor: &mut impl FetchDependencyGraphProcessor<TProcessed, TDeferred>,
        mut state: ProcessingState,
        roots_are_parallel: bool,
        initial_deferred_nodes: &DeferredNodes,
        handled_conditions: Conditions,
    ) -> Result<(Vec<TProcessed>, DeferredNodes, ProcessingState), FederationError> {
        let mut main_sequence = vec![];
        let mut all_deferred_nodes = initial_deferred_nodes.clone();
        let mut process_in_parallel = roots_are_parallel;
        while !state.next.is_empty() {
            let (processed, deferred_nodes, new_state) = self.process_nodes(
                processor,
                state,
                process_in_parallel,
                handled_conditions.clone(),
            )?;
            // After the root nodes, handled on the first iteration, we can process everything in parallel.
            process_in_parallel = true;
            main_sequence.push(processed);
            state = new_state;
            all_deferred_nodes.extend(deferred_nodes);
        }

        Ok((main_sequence, all_deferred_nodes, state))
    }

    fn process_root_nodes<TProcessed, TDeferred>(
        &mut self,
        processor: &mut impl FetchDependencyGraphProcessor<TProcessed, TDeferred>,
        root_nodes: Vec<NodeIndex>,
        roots_are_parallel: bool,
        current_defer_ref: Option<&str>,
        other_defer_nodes: Option<&DeferredNodes>,
        handled_conditions: Conditions,
    ) -> Result<(Vec<TProcessed>, Vec<TDeferred>), FederationError> {
        let (main_sequence, deferred_nodes, new_state) = self.process_root_main_nodes(
            processor,
            ProcessingState::of_ready_nodes(root_nodes),
            roots_are_parallel,
            &Default::default(),
            handled_conditions.clone(),
        )?;
        assert!(
            new_state.next.is_empty(),
            "Should not have left some ready nodes, but got {:?}",
            new_state.next
        );
        assert!(
            new_state.unhandled.is_empty(),
            "Root nodes should have no remaining nodes unhandled, but got: [{}]",
            new_state
                .unhandled
                .iter()
                .map(|unhandled| unhandled.to_string())
                .collect::<Vec<_>>()
                .join(", "),
        );
        let mut all_deferred_nodes = other_defer_nodes.cloned().unwrap_or_default();
        all_deferred_nodes.extend(deferred_nodes);

        // We're going to handle all `@defer`s at our "current" level (eg. at the top level, that's all the non-nested @defer),
        // and the "starting" node for those defers, if any, are in `all_deferred_nodes`. However, `all_deferred_nodes`
        // can actually contain defer nodes that are for "deeper" levels of @defer-nesting, and that is because
        // sometimes the key we need to resume a nested @defer is the same as for the current @defer (or put another way,
        // a @defer B may be nested inside @defer A "in the query", but be such that we don't need anything fetched within
        // the deferred part of A to start the deferred part of B).
        // Long story short, we first collect the nodes from `all_deferred_nodes` that are _not_ in our current level, if
        // any, and pass those to the recursive call below so they can be use a their proper level of nesting.
        let defers_in_current = self.defer_tracking.defers_in_parent(current_defer_ref);
        let handled_defers_in_current = defers_in_current
            .iter()
            .map(|info| info.label.clone())
            .collect::<HashSet<_>>();
        let unhandled_defer_nodes = all_deferred_nodes
            .keys()
            .filter(|label| !handled_defers_in_current.contains(*label))
            .map(|label| {
                (
                    label.clone(),
                    all_deferred_nodes.get_vec(label).cloned().unwrap(),
                )
            })
            .collect::<DeferredNodes>();
        let unhandled_defer_node = if unhandled_defer_nodes.is_empty() {
            None
        } else {
            Some(unhandled_defer_nodes)
        };

        // We now iterate on every @defer of said "current level". Note in particular that we may not be able to truly defer
        // anything for some of those @defer due the limitations of what can be done at the query planner level. However, we
        // still create `DeferNode` and `DeferredNode` in those case so that the execution can at least defer the sending of
        // the response back (future handling of defer-passthrough will also piggy-back on this).
        let mut all_deferred: Vec<TDeferred> = vec![];
        // TODO(@goto-bus-stop): this clone looks expensive and could be avoided with a refactor
        // See also PORT_NOTE in `.defers_in_parent()`.
        let defers_in_current = defers_in_current.into_iter().cloned().collect::<Vec<_>>();
        for defer in defers_in_current {
            let nodes = all_deferred_nodes
                .get_vec(&defer.label)
                .cloned()
                .unwrap_or_default();
            let (main_sequence_of_defer, deferred_of_defer) = self.process_root_nodes(
                processor,
                nodes,
                true,
                Some(&defer.label),
                unhandled_defer_node.as_ref(),
                handled_conditions.clone(),
            )?;
            let main_reduced = processor.reduce_sequence(main_sequence_of_defer);
            let processed = if deferred_of_defer.is_empty() {
                main_reduced
            } else {
                processor.reduce_defer(main_reduced, &defer.sub_selection, deferred_of_defer)?
            };
            all_deferred.push(processor.reduce_deferred(&defer, processed)?);
        }
        Ok((main_sequence, all_deferred))
    }

    /// Processes the "plan" represented by this query graph using the provided `processor`.
    ///
    /// Returns a main part and a (potentially empty) deferred part.
    pub(crate) fn process<TProcessed, TDeferred>(
        &mut self,
        mut processor: impl FetchDependencyGraphProcessor<TProcessed, TDeferred>,
        root_kind: SchemaRootDefinitionKind,
    ) -> Result<(TProcessed, Vec<TDeferred>), FederationError> {
        self.reduce_and_optimize()?;

        let (main_sequence, deferred) = self.process_root_nodes(
            &mut processor,
            self.root_nodes_by_subgraph.values().cloned().collect(),
            root_kind == SchemaRootDefinitionKind::Query,
            None,
            None,
            Conditions::Boolean(true),
        )?;

        // Note that the return of `process_root_nodes` should always be reduced as a sequence, regardless of `root_kind`.
        // For queries, it just happens in that the majority of cases, `main_sequence` will be an array of a single element
        // and that single element will be a parallel node of the actual roots. But there is some special cases where some
        // while the roots are started in parallel, the overall plan shape is something like:
        //   Root1 \
        //          -> Other
        //   Root2 /
        // And so it is a sequence, even if the roots will be queried in parallel.
        Ok((processor.reduce_sequence(main_sequence), deferred))
    }

    fn can_merge_child_in(
        &self,
        node_id: NodeIndex,
        child_id: NodeIndex,
    ) -> Result<bool, FederationError> {
        let node = self.node_weight(node_id)?;
        let child = self.node_weight(child_id)?;
        let parent_relation = self.parent_relation(child_id, node_id);

        // we compare the subgraph names last because on average it improves performance
        Ok(parent_relation.is_some_and(|r| r.path_in_parent.is_some())
            && node.defer_ref == child.defer_ref
            && node.subgraph_name == child.subgraph_name)
    }

    /// We only allow merging sibling on the same subgraph, same "merge_at" and when the common parent is their only parent:
    /// - there is no reason merging siblings of different subgraphs could ever make sense.
    /// - same "merge_at" paths ensures that we can merge the inputs and selections without having to worry about those
    ///   not being at the same level (hence the empty path in the call to `merge_in_internal` below). In theory, we could
    ///   relax this when we have the "path in parent" for both sibling, and if `sibling_to_merge` is "deeper" than `this`,
    ///   we could still merge it in using the appropriate path. We don't use this yet, but if this get in the way of
    ///   some query plan optimisation, we may have to do so.
    /// - only handling a single parent could be expanded on later, but we don't need it yet so we focus on the simpler case.
    fn can_merge_sibling_in(
        &self,
        node_id: NodeIndex,
        sibling_id: NodeIndex,
    ) -> Result<bool, FederationError> {
        let node = self.node_weight(node_id)?;
        let sibling = self.node_weight(sibling_id)?;

        let own_parents_iter = self
            .graph
            .edges_directed(node_id, petgraph::Direction::Incoming);
        let Some(own_parent_id) = iter_into_single_item(own_parents_iter).map(|node| node.source())
        else {
            return Ok(false);
        };

        let sibling_parents_iter = self
            .graph
            .edges_directed(sibling_id, petgraph::Direction::Incoming);
        let Some(sibling_parent_id) =
            iter_into_single_item(sibling_parents_iter).map(|node| node.source())
        else {
            return Ok(false);
        };

        // we compare the subgraph names last because on average it improves performance
        Ok(node.merge_at == sibling.merge_at
            && own_parent_id == sibling_parent_id
            && node.defer_ref == sibling.defer_ref
            && node.subgraph_name == sibling.subgraph_name)
    }

    fn can_merge_grand_child_in(
        &self,
        node_id: NodeIndex,
        grand_child_id: NodeIndex,
    ) -> Result<bool, FederationError> {
        let grand_child_parent_relations: Vec<ParentRelation> =
            self.parents_relations_of(grand_child_id).collect();
        if grand_child_parent_relations.len() != 1 {
            return Ok(false);
        }

        let node = self.node_weight(node_id)?;
        let grand_child = self.node_weight(grand_child_id)?;
        let grand_child_parent_parent_relation =
            self.parent_relation(grand_child_parent_relations[0].parent_node_id, node_id);

        let (Some(node_inputs), Some(grand_child_inputs)) = (&node.inputs, &grand_child.inputs)
        else {
            return Ok(false);
        };

        // we compare the subgraph names last because on average it improves performance
        Ok(grand_child_parent_relations[0].path_in_parent.is_some()
            && grand_child_parent_parent_relation.is_some_and(|r| r.path_in_parent.is_some())
            && node.merge_at == grand_child.merge_at
            && node_inputs.contains(grand_child_inputs)
            && node.defer_ref == grand_child.defer_ref
            && node.subgraph_name == grand_child.subgraph_name)
    }

    /// Merges a child of parent node into it.
    ///
    /// Note that it is up to the caller to know that doing such merging is reasonable in the first place, which
    /// generally means knowing that 1) `child.inputs` are included in `parent.inputs` and 2) all of `child.selection`
    /// can safely be queried on the `parent.subgraphName` subgraph.
    ///
    /// Arguments:
    /// * parent_id - parent node ID
    /// * child_id - a node that must be a `child` of this parent, and for which the 'path in parent' (for given parent) is
    ///   known. The `can_merge_child_in` method can be used to ensure that `child` meets those requirement.
    fn merge_child_in(
        &mut self,
        node_id: NodeIndex,
        child_id: NodeIndex,
    ) -> Result<(), FederationError> {
        let Some(relation_to_child) = self.parent_relation(child_id, node_id) else {
            return Err(FederationError::internal(format!(
                "Cannot merge {} into {}: the former is not a child of the latter",
                child_id.index(),
                node_id.index()
            )));
        };
        let Some(child_path_in_this) = relation_to_child.path_in_parent else {
            return Err(FederationError::internal(format!(
                "Cannot merge {} into {}: the path of the former into the latter is unknown",
                child_id.index(),
                node_id.index()
            )));
        };
        self.merge_in_internal(node_id, child_id, &child_path_in_this, false)
    }

    /// Merges a grand child of `this` group into it.
    ///
    /// Note that it is up to the caller to know that doing such merging is reasonable in the first place, which
    /// generally means knowing that 1) `grandChild.inputs` are included in `this.inputs` and 2) all of `grandChild.selection`
    /// can safely be queried on the `this.subgraphName` subgraph (the later of which is trivially true if `this` and
    /// `grandChild` are on the same subgraph and same mergeAt).
    ///
    /// @param grandChild - a group that must be a "grand child" (a child of a child) of `this`, and for which the
    ///   'path in parent' is know for _both_ the grand child to tis parent and that parent to `this`. The `canMergeGrandChildIn`
    ///     method can be used to ensure that `grandChild` meets those requirement.
    fn merge_grand_child_in(
        &mut self,
        node_id: NodeIndex,
        grand_child_id: NodeIndex,
    ) -> Result<(), FederationError> {
        let grand_child_parents: Vec<ParentRelation> =
            self.parents_relations_of(grand_child_id).collect();
        if grand_child_parents.len() != 1 {
            return Err(FederationError::internal(format!(
                "Cannot merge {} as it has multiple parents []",
                grand_child_id.index()
            )));
        }
        let Some(grand_child_grand_parent) =
            self.parent_relation(grand_child_parents[0].parent_node_id, node_id)
        else {
            // assert(gcGrandParent, () => `Cannot merge ${grandChild} into ${this}: the former parent (${gcParent.group}) is not a child of the latter`);
            return Err(FederationError::internal(format!(
                "Cannot merge {} into {}: the former parent {} is not a child of the latter",
                grand_child_id.index(),
                node_id.index(),
                grand_child_parents[0].parent_node_id.index()
            )));
        };
        let (Some(grand_child_parent_path), Some(grand_child_grand_parent_path)) = (
            grand_child_parents[0].path_in_parent.clone(),
            grand_child_grand_parent.path_in_parent,
        ) else {
            // assert(gcParent.path && gcGrandParent.path, () => `Cannot merge ${grandChild} into ${this}: some paths in parents are unknown`);
            return Err(FederationError::internal(format!(
                "Cannot merge {} into {}: some paths in parents are unknown",
                grand_child_id.index(),
                node_id.index()
            )));
        };

        let concatenated_path =
            concat_op_paths(&grand_child_grand_parent_path, &grand_child_parent_path);
        self.merge_in_internal(node_id, grand_child_id, &concatenated_path, false)
    }

    fn merge_sibling_in(
        &mut self,
        node_id: NodeIndex,
        sibling_id: NodeIndex,
    ) -> Result<(), FederationError> {
        let (node, sibling) = self.graph.index_twice_mut(node_id, sibling_id);
        let mutable_node = Arc::make_mut(node);

        mutable_node.copy_inputs(sibling)?;
        self.merge_in_internal(node_id, sibling_id, &OpPath::default(), false)?;

        Ok(())
    }

    fn merge_in_internal(
        &mut self,
        node_id: NodeIndex,
        merged_id: NodeIndex,
        path: &OpPath,
        merge_parent_dependencies: bool,
    ) -> Result<(), FederationError> {
        let (node, merged) = self.graph.index_twice_mut(node_id, merged_id);
        if merged.is_top_level() {
            return Err(FederationError::internal(
                "Shouldn't remove top level nodes",
            ));
        }

        let mutable_node = Arc::make_mut(node);
        if merged.must_preserve_selection_set {
            mutable_node.must_preserve_selection_set = true;
        }

        if path.is_empty() {
            mutable_node
                .selection_set
                .add_selections(&merged.selection_set.selection_set)?;
        } else {
            // The merged nodes might have some @include/@skip at top-level that are already part of the path. If so,
            // we clean things up a bit.
            let merged_selection_set = remove_unneeded_top_level_fragment_directives(
                &merged.selection_set.selection_set,
                &path.conditional_directives(),
            )?;
            mutable_node
                .selection_set
                .add_at_path(path, Some(&Arc::new(merged_selection_set)))?;
        }

        self.on_modification();
        self.relocate_children_on_merged_in(node_id, merged_id, path);
        if merge_parent_dependencies {
            self.relocate_parents_on_merged_in(node_id, merged_id);
        }

        self.remove_node(merged_id);
        Ok(())
    }

    /// Merges `merged_id` into `node_id`, without knowing the dependencies between those two nodes.
    /// - Both `node_id` and `merged_id` must be in the same subgraph and have the same `merge_at`.
    // Note that it is up to the caller to know if such merging is desirable. In particular, if
    // both nodes have completely different inputs, merging them, which also merges their
    // dependencies, might not be judicious for the optimality of the query plan.
    // Assumptions:
    // - node_id's defer_ref == merged_id's defer_ref
    // - node_id's subgraph_name == merged_id's subgraph_name
    // - node_id's merge_at == merged_id's merge_at
    fn merge_in_with_all_dependencies(
        &mut self,
        node_id: NodeIndex,
        merged_id: NodeIndex,
    ) -> Result<(), FederationError> {
        self.copy_inputs(node_id, merged_id)?;
        self.merge_in_internal(
            node_id,
            merged_id,
            &OpPath::default(),
            /*merge_parent_dependencies*/ true,
        )
    }

    fn relocate_children_on_merged_in(
        &mut self,
        node_id: NodeIndex,
        merged_id: NodeIndex,
        path_in_this: &OpPath,
    ) {
        let mut new_parent_relations = HashMap::new();
        for child_id in self.children_of(merged_id) {
            // This could already be a child of `this`. Typically, we can have case where we have:
            //     1
            //   /  \
            // 0     3
            //   \  /
            //     2
            // and we can merge siblings 2 into 1.
            if self.is_parent_of(node_id, child_id) {
                continue;
            }

            let path_in_merged = self
                .parent_relation(child_id, merged_id)
                .and_then(|r| r.path_in_parent);
            let concatenated_paths =
                concat_paths_in_parents(&Some(Arc::new(path_in_this.clone())), &path_in_merged);
            new_parent_relations.insert(
                child_id,
                ParentRelation {
                    parent_node_id: node_id,
                    path_in_parent: concatenated_paths,
                },
            );
        }
        for (child_id, new_parent) in new_parent_relations {
            self.add_parent(child_id, new_parent);
        }
    }

    fn relocate_parents_on_merged_in(&mut self, node_id: NodeIndex, merged_id: NodeIndex) {
        let mut new_parent_relations = Vec::new();
        for parent in self.parents_relations_of(merged_id) {
            // If the parent of the merged is already a parent of ours, don't re-create the already existing relationship.
            if self.is_parent_of(parent.parent_node_id, node_id) {
                continue;
            }

            // Further, if the parent is a descendant of `this`, we also should ignore that relationship, because
            // adding it a parent of `this` would create a cycle. And assuming this method is called properly,
            // that when `merged` can genuinely be safely merged into `this`, then this just mean the `parent` -> `merged`
            // relationship was unnecessary after all (which can happen given how groups are generated).
            if self.is_descendant_of(parent.parent_node_id, node_id) {
                continue;
            }
            new_parent_relations.push(parent.clone());
        }
        for new_parent in new_parent_relations {
            self.add_parent(node_id, new_parent);
        }
    }

    fn remove_inputs_from_selection(&mut self, node_id: NodeIndex) -> Result<(), FederationError> {
        let node = FetchDependencyGraph::node_weight_mut(&mut self.graph, node_id)?;
        node.remove_inputs_from_selection()?;
        Ok(())
    }

    fn is_node_unneeded(
        &self,
        node_id: NodeIndex,
        parent_relation: &ParentRelation,
    ) -> Result<bool, FederationError> {
        let node = self.node_weight(node_id)?;
        let parent = self.node_weight(parent_relation.parent_node_id)?;
        let Some(parent_op_path) = &parent_relation.path_in_parent else {
            return Ok(false);
        };
        let type_at_path = self.type_at_path(
            &parent.selection_set.selection_set.type_position,
            &parent.selection_set.selection_set.schema,
            parent_op_path,
        )?;
        let new_node_is_unneeded = node
            .selection_set
            .selection_set
            .can_rebase_on(&type_at_path, &parent.selection_set.selection_set.schema)?;
        Ok(new_node_is_unneeded)
    }

    fn type_at_path(
        &self,
        parent_type: &CompositeTypeDefinitionPosition,
        schema: &ValidFederationSchema,
        path: &Arc<OpPath>,
    ) -> Result<CompositeTypeDefinitionPosition, FederationError> {
        let mut type_ = parent_type.clone();
        for element in path.0.iter() {
            match &**element {
                OpPathElement::Field(field) => {
                    let field_position = type_.field(field.name().clone())?;
                    let field_definition = field_position.get(schema.schema())?;
                    let field_type = field_definition.ty.inner_named_type();
                    type_ = schema
                        .get_type(field_type.clone())?
                        .try_into()
                        .map_or_else(
                            |_| {
                                Err(FederationError::internal(format!(
                                    "Invalid call from {} starting at {}: {} is not composite",
                                    path, parent_type, field_position
                                )))
                            },
                            Ok,
                        )?;
                }
                OpPathElement::InlineFragment(fragment) => {
                    if let Some(type_condition_position) = &fragment.type_condition_position {
                        type_ = schema
                            .get_type(type_condition_position.type_name().clone())?
                            .try_into()
                            .map_or_else(
                                |_| {
                                    Err(FederationError::internal(format!(
                                        "Invalid call from {} starting at {}: {} is not composite",
                                        path, parent_type, type_condition_position
                                    )))
                                },
                                Ok,
                            )?;
                    } else {
                        continue;
                    }
                }
            }
        }
        Ok(type_)
    }
}

impl std::fmt::Display for FetchDependencyGraph {
    /// Displays the relationship between subgraph fetches.
    fn fmt(&self, f: &mut std::fmt::Formatter<'_>) -> std::fmt::Result {
        fn fmt_node(
            g: &FetchDependencyGraph,
            node_id: NodeIndex,
            f: &mut std::fmt::Formatter<'_>,
            indent: usize,
        ) -> std::fmt::Result {
            let Ok(node) = g.node_weight(node_id) else {
                return Ok(());
            };
            for _ in 0..indent {
                write!(f, "  ")?;
            }
            write!(f, "{} <- ", node.display(node_id))?;
            for (i, child_id) in g.children_of(node_id).enumerate() {
                if i > 0 {
                    f.write_str(", ")?;
                }

                let Ok(child) = g.node_weight(child_id) else {
                    continue;
                };
                write!(f, "{}", child.subgraph_name)?;
            }

            if g.children_of(node_id).next().is_some() {
                f.write_char('\n')?;
            }

            for child_id in g.children_of(node_id) {
                fmt_node(g, child_id, f, indent + 1)?;
                f.write_char('\n')?;
            }
            Ok(())
        }

        for (i, &node_id) in self.root_nodes_by_subgraph.values().enumerate() {
            if i > 0 {
                f.write_char('\n')?;
            }
            fmt_node(self, node_id, f, 0)?;
        }
        Ok(())
    }
}

impl FetchDependencyGraphNode {
    pub(crate) fn selection_set_mut(&mut self) -> &mut FetchSelectionSet {
        self.cached_cost = None;
        &mut self.selection_set
    }

    fn add_inputs(
        &mut self,
        selection: &SelectionSet,
        rewrites: impl IntoIterator<Item = Arc<FetchDataRewrite>>,
    ) -> Result<(), FederationError> {
        let inputs = self
            .inputs
            .get_or_insert_with(|| Arc::new(FetchInputs::empty(selection.schema.clone())));
        Arc::make_mut(inputs).add(selection)?;
        self.on_inputs_updated();
        Arc::make_mut(&mut self.input_rewrites).extend(rewrites);
        Ok(())
    }

    fn copy_inputs(&mut self, other: &FetchDependencyGraphNode) -> Result<(), FederationError> {
        if let Some(other_inputs) = other.inputs.clone() {
            let inputs = self.inputs.get_or_insert_with(|| {
                Arc::new(FetchInputs::empty(other_inputs.supergraph_schema.clone()))
            });
            Arc::make_mut(inputs).add_all(&other_inputs)?;
            self.on_inputs_updated();

            let input_rewrites = Arc::make_mut(&mut self.input_rewrites);
            for rewrite in other.input_rewrites.iter() {
                input_rewrites.push(rewrite.clone());
            }
        }
        Ok(())
    }

    fn remove_inputs_from_selection(&mut self) -> Result<(), FederationError> {
        let fetch_selection_set = &mut self.selection_set;
        if let Some(inputs) = &mut self.inputs {
            self.cached_cost = None;
            for (_, selection) in &inputs.selection_sets_per_parent_type {
                fetch_selection_set.selection_set =
                    Arc::new(fetch_selection_set.selection_set.minus(selection)?);
            }
        }
        Ok(())
    }

    fn is_top_level(&self) -> bool {
        self.merge_at.is_none()
    }

    // PORT_NOTE: This corresponds to the `GroupInputs.onUpdateCallback` in the JS codebase.
    //            The callback is an optional value that is set only if the `inputs` is non-null
    //            in the `FetchGroup` constructor.
    //            In Rust version, the `self.inputs` is checked every time the `inputs` is updated,
    //            assuming `self.inputs` won't be changed from None to Some in the middle of its
    //            lifetime.
    fn on_inputs_updated(&mut self) {
        if self.inputs.is_some() {
            // (Original comment from the JS codebase with a minor adjustment for Rust version):
            // We're trying to avoid the full recomputation of `is_useless` when we're already
            // shown that the node is known useful (if it is shown useless, the node is removed,
            // so we're not caching that result but it's ok). And `is_useless` basically checks if
            // `inputs.contains(selection)`, so if a group is shown useful, it means that there
            // is some selections not in the inputs, but as long as we add to selections (and we
            // never remove from selections), then this won't change. Only changing inputs may
            // require some recomputation.
            self.is_known_useful = false;
        }
    }

    pub(crate) fn cost(&mut self) -> Result<QueryPlanCost, FederationError> {
        if self.cached_cost.is_none() {
            self.cached_cost = Some(self.selection_set.selection_set.cost(1.0)?)
        }
        Ok(self.cached_cost.unwrap())
    }

    pub(crate) fn to_plan_node(
        &self,
        query_graph: &QueryGraph,
        handled_conditions: &Conditions,
        variable_definitions: &[Node<VariableDefinition>],
<<<<<<< HEAD
        operation_directives: &DirectiveList,
        fragments: Option<&mut RebasedFragments>,
=======
        operation_directives: &Arc<DirectiveList>,
        operation_compression: &mut SubgraphOperationCompression,
>>>>>>> 31a99d7a
        operation_name: Option<Name>,
    ) -> Result<Option<super::PlanNode>, FederationError> {
        if self.selection_set.selection_set.selections.is_empty() {
            return Ok(None);
        }
        let (selection, output_rewrites) =
            self.finalize_selection(variable_definitions, handled_conditions)?;
        let input_nodes = self
            .inputs
            .as_ref()
            .map(|inputs| {
                inputs.to_selection_set_nodes(
                    variable_definitions,
                    handled_conditions,
                    &self.parent_type,
                )
            })
            .transpose()?;
        let subgraph_schema = query_graph.schema_by_source(&self.subgraph_name)?;

        // Narrow down the variable definitions to only the ones used in the subgraph operation.
        let variable_definitions = {
            let mut collector = VariableCollector::new();
            collector.visit_directive_list(operation_directives);
            collector.visit_selection_set(&selection);
            let used_variables = collector.into_inner();

            variable_definitions
                .iter()
                .filter(|variable| used_variables.contains(&variable.name))
                .cloned()
                .collect::<Vec<_>>()
        };
        let variable_usages = {
            let mut list = variable_definitions
                .iter()
                .map(|var_def| var_def.name.clone())
                .collect::<Vec<_>>();
            list.sort();
            list
        };

        let operation = if self.is_entity_fetch {
            operation_for_entities_fetch(
                subgraph_schema,
                selection,
                variable_definitions,
                operation_directives,
                &operation_name,
            )?
        } else {
            operation_for_query_fetch(
                subgraph_schema,
                self.root_kind,
                selection,
                variable_definitions,
                operation_directives,
                &operation_name,
            )?
        };
        let operation =
            operation_compression.compress(&self.subgraph_name, subgraph_schema, operation)?;
        let operation_document = operation.try_into()?;

        let node = super::PlanNode::Fetch(Box::new(super::FetchNode {
            subgraph_name: self.subgraph_name.clone(),
            id: self.id.get().copied(),
            variable_usages,
            requires: input_nodes
                .as_ref()
                .map(executable::SelectionSet::try_from)
                .transpose()?
                .map(|selection_set| selection_set.selections),
            operation_document,
            operation_name,
            operation_kind: self.root_kind.into(),
            input_rewrites: self.input_rewrites.clone(),
            output_rewrites,
            context_rewrites: Default::default(),
        }));

        Ok(Some(if let Some(path) = self.merge_at.clone() {
            super::PlanNode::Flatten(super::FlattenNode {
                path,
                node: Box::new(node),
            })
        } else {
            node
        }))
    }

    // - `self.selection_set` must be fragment-spread-free.
    fn finalize_selection(
        &self,
        variable_definitions: &[Node<VariableDefinition>],
        handled_conditions: &Conditions,
    ) -> Result<(SelectionSet, Vec<Arc<FetchDataRewrite>>), FederationError> {
        // Finalizing the selection involves the following:
        // 1. removing any @include/@skip that are not necessary
        //    because they are already handled earlier in the query plan
        //    by some `ConditionNode`.
        // 2. adding __typename to all abstract types.
        //    This is because any follow-up fetch may need
        //    to select some of the entities fetched by this node,
        //    and so we need to have the __typename of those.
        // 3. checking if some selection violates
        //    `https://spec.graphql.org/draft/#FieldsInSetCanMerge()`:
        //    while the original query we plan for will never violate this,
        //    because the planner adds some additional fields to the query
        //    (due to @key and @requires) and because type-explosion changes the query,
        //    we could have violation of this.
        //    If that is the case, we introduce aliases to the selection to make it valid,
        //    and then generate a rewrite on the output of the fetch
        //    so that data aliased this way is rewritten back to the original/proper response name.
        let selection_without_conditions = remove_conditions_from_selection_set(
            &self.selection_set.selection_set,
            handled_conditions,
        )?;
        let selection_with_typenames =
            selection_without_conditions.add_typename_field_for_abstract_types(None)?;

        let (updated_selection, output_rewrites) =
            selection_with_typenames.add_aliases_for_non_merging_fields()?;

        updated_selection.validate(variable_definitions)?;
        Ok((updated_selection, output_rewrites))
    }

    /// Return a concise display for this node. The node index in the graph
    /// must be passed in externally.
    fn display(&self, index: NodeIndex) -> impl std::fmt::Display + '_ {
        use std::fmt;
        use std::fmt::Display;
        use std::fmt::Formatter;

        struct DisplayList<'a, T: Display>(&'a [T]);
        impl<T: Display> Display for DisplayList<'_, T> {
            fn fmt(&self, f: &mut Formatter<'_>) -> fmt::Result {
                let mut iter = self.0.iter();
                if let Some(x) = iter.next() {
                    write!(f, "{x}")?;
                }
                for x in iter {
                    write!(f, "::{x}")?;
                }
                Ok(())
            }
        }

        struct FetchDependencyNodeDisplay<'a> {
            node: &'a FetchDependencyGraphNode,
            index: NodeIndex,
        }

        impl Display for FetchDependencyNodeDisplay<'_> {
            fn fmt(&self, f: &mut Formatter<'_>) -> fmt::Result {
                write!(f, "[{}]", self.index.index())?;
                if self.node.defer_ref.is_some() {
                    write!(f, "(deferred)")?;
                }
                if let Some(&id) = self.node.id.get() {
                    write!(f, "{{id: {id}}}")?;
                }

                write!(f, " {}", self.node.subgraph_name)?;

                match (self.node.merge_at.as_deref(), self.node.inputs.as_deref()) {
                    (Some(merge_at), Some(inputs)) => {
                        write!(
                            f,
                            // @(path::to::*::field)[{input1,input2} => { id }]
                            "@({})[{} => {}]",
                            DisplayList(merge_at),
                            inputs,
                            self.node.selection_set.selection_set
                        )?;
                    }
                    (Some(merge_at), None) => {
                        write!(
                            f,
                            // @(path::to::*::field)[{} => { id }]
                            "@({})[{{}} => {}]",
                            DisplayList(merge_at),
                            self.node.selection_set.selection_set
                        )?;
                    }
                    (None, _) => {
                        // [{ id }]
                        write!(f, "[{}]", self.node.selection_set.selection_set)?;
                    }
                }

                Ok(())
            }
        }

        FetchDependencyNodeDisplay { node: self, index }
    }

    // PORT_NOTE: In JS version, this value is memoized on the node struct.
    fn subgraph_and_merge_at_key(&self) -> Option<String> {
        // PORT_NOTE: In JS version, this hash value is defined as below.
        // ```
        // hasInputs ? `${toValidGraphQLName(subgraphName)}-${mergeAt?.join('::') ?? ''}` : undefined,
        // ```
        // TODO: We could use a numeric hash key in Rust, instead of a string key as done in JS.
        self.inputs.as_ref()?;
        let subgraph_name = &self.subgraph_name;
        let merge_at_str = match self.merge_at {
            Some(ref merge_at) => merge_at
                .iter()
                .map(|m| m.to_string())
                .collect::<Vec<_>>()
                .join("::"),
            None => "".to_string(),
        };
        Some(format!("{subgraph_name}-{merge_at_str}"))
    }
}

fn operation_for_entities_fetch(
    subgraph_schema: &ValidFederationSchema,
    selection_set: SelectionSet,
    mut variable_definitions: Vec<Node<VariableDefinition>>,
    operation_directives: &DirectiveList,
    operation_name: &Option<Name>,
) -> Result<Operation, FederationError> {
    variable_definitions.insert(0, representations_variable_definition(subgraph_schema)?);

    let query_type_name = subgraph_schema.schema().root_operation(OperationType::Query).ok_or_else(||
    SingleFederationError::InvalidSubgraph {
        message: "Subgraphs should always have a query root (they should at least provides _entities)".to_string()
    })?;

    let query_type = match subgraph_schema.get_type(query_type_name.clone())? {
        crate::schema::position::TypeDefinitionPosition::Object(o) => o,
        _ => {
            return Err(SingleFederationError::InvalidSubgraph {
                message: "the root query type must be an object".to_string(),
            }
            .into())
        }
    };

    if !query_type
        .get(subgraph_schema.schema())?
        .fields
        .contains_key(&ENTITIES_QUERY)
    {
        return Err(SingleFederationError::InvalidSubgraph {
            message: "Subgraphs should always have the _entities field".to_string(),
        }
        .into());
    }

    let entities = FieldDefinitionPosition::Object(query_type.field(ENTITIES_QUERY.clone()));

    let entities_call = Selection::from_element(
        OpPathElement::Field(Field::new(FieldData {
            schema: subgraph_schema.clone(),
            field_position: entities,
            alias: None,
            arguments: ArgumentList::one((
                FEDERATION_REPRESENTATIONS_ARGUMENTS_NAME,
                executable::Value::Variable(FEDERATION_REPRESENTATIONS_VAR_NAME),
            )),
            directives: Default::default(),
            sibling_typename: None,
        })),
        Some(selection_set),
    )?;

    let type_position: CompositeTypeDefinitionPosition = subgraph_schema
        .get_type(query_type_name.clone())?
        .try_into()?;

    let mut map = SelectionMap::new();
    map.insert(entities_call);

    let selection_set = SelectionSet {
        schema: subgraph_schema.clone(),
        type_position,
        selections: Arc::new(map),
    };

    Ok(Operation {
        schema: subgraph_schema.clone(),
        root_kind: SchemaRootDefinitionKind::Query,
        name: operation_name.clone(),
        variables: Arc::new(variable_definitions),
        directives: operation_directives.clone(),
        selection_set,
        named_fragments: Default::default(),
    })
}

fn operation_for_query_fetch(
    subgraph_schema: &ValidFederationSchema,
    root_kind: SchemaRootDefinitionKind,
    selection_set: SelectionSet,
    variable_definitions: Vec<Node<VariableDefinition>>,
    operation_directives: &DirectiveList,
    operation_name: &Option<Name>,
) -> Result<Operation, FederationError> {
    Ok(Operation {
        schema: subgraph_schema.clone(),
        root_kind,
        name: operation_name.clone(),
        variables: Arc::new(variable_definitions),
        directives: operation_directives.clone(),
        selection_set,
        named_fragments: Default::default(),
    })
}

fn representations_variable_definition(
    schema: &ValidFederationSchema,
) -> Result<Node<VariableDefinition>, FederationError> {
    let _metadata = schema
        .metadata()
        .ok_or_else(|| FederationError::internal("Expected schema to be a federation subgraph"))?;

    let any_name = schema.federation_type_name_in_schema(ANY_SCALAR_NAME)?;

    Ok(VariableDefinition {
        name: FEDERATION_REPRESENTATIONS_VAR_NAME,
        ty: Type::Named(any_name).non_null().list().non_null().into(),
        default_value: None,
        directives: Default::default(),
    }
    .into())
}

impl SelectionSet {
    pub(crate) fn cost(&self, depth: QueryPlanCost) -> Result<QueryPlanCost, FederationError> {
        // The cost is essentially the number of elements in the selection,
        // but we make deep element cost a tiny bit more,
        // mostly to make things a tad more deterministic
        // (typically, if we have an interface with a single implementation,
        // then we can have a choice between a query plan that type-explode a field of the interface
        // and one that doesn't, and both will be almost identical,
        // except that the type-exploded field will be a different depth;
        // by favoring lesser depth in that case, we favor not type-exploding).
        self.selections.values().try_fold(0.0, |sum, selection| {
            let subselections = match selection {
                Selection::Field(field) => field.selection_set.as_ref(),
                Selection::InlineFragment(inline) => Some(&inline.selection_set),
                Selection::FragmentSpread(_) => {
                    return Err(FederationError::internal(
                        "unexpected fragment spread in FetchDependencyGraphNode",
                    ))
                }
            };
            let subselections_cost = if let Some(selection_set) = subselections {
                selection_set.cost(depth + 1.0)?
            } else {
                0.0
            };
            Ok(sum + depth + subselections_cost)
        })
    }
}

impl FetchSelectionSet {
    pub(crate) fn empty(
        schema: ValidFederationSchema,
        type_position: CompositeTypeDefinitionPosition,
    ) -> Result<Self, FederationError> {
        let selection_set = Arc::new(SelectionSet::empty(schema, type_position));
        let conditions = selection_set.conditions()?;
        Ok(Self {
            conditions,
            selection_set,
        })
    }

    fn add_at_path(
        &mut self,
        path_in_node: &OpPath,
        selection_set: Option<&Arc<SelectionSet>>,
    ) -> Result<(), FederationError> {
        Arc::make_mut(&mut self.selection_set).add_at_path(path_in_node, selection_set)?;
        // TODO: when calling this multiple times, maybe only re-compute conditions at the end?
        // Or make it lazily-initialized and computed on demand?
        self.conditions = self.selection_set.conditions()?;
        Ok(())
    }

    fn add_selections(&mut self, selection_set: &Arc<SelectionSet>) -> Result<(), FederationError> {
        Arc::make_mut(&mut self.selection_set).add_selection_set(selection_set)?;
        Ok(())
    }
}

impl FetchInputs {
    pub(crate) fn empty(supergraph_schema: ValidFederationSchema) -> Self {
        Self {
            selection_sets_per_parent_type: Default::default(),
            supergraph_schema,
        }
    }

    fn add(&mut self, selection: &SelectionSet) -> Result<(), FederationError> {
        assert_eq!(
            selection.schema, self.supergraph_schema,
            "Inputs selections must be based on the supergraph schema"
        );
        let type_selections = self
            .selection_sets_per_parent_type
            .entry(selection.type_position.clone())
            .or_insert_with(|| {
                Arc::new(SelectionSet::empty(
                    selection.schema.clone(),
                    selection.type_position.clone(),
                ))
            });
        Arc::make_mut(type_selections).add_local_selection_set(selection)
        // PORT_NOTE: `onUpdateCallback` call is moved to `FetchDependencyGraphNode::on_inputs_updated`.
    }

    fn add_all(&mut self, other: &Self) -> Result<(), FederationError> {
        for selections in other.selection_sets_per_parent_type.values() {
            self.add(selections)?;
        }
        Ok(())
    }

    fn contains(&self, other: &Self) -> bool {
        for (parent_type, other_selection) in &other.selection_sets_per_parent_type {
            let Some(this_selection) = self.selection_sets_per_parent_type.get(parent_type) else {
                return false;
            };
            if !this_selection.contains(other_selection) {
                return false;
            }
        }
        true
    }

    fn equals(&self, other: &Self) -> bool {
        if self.selection_sets_per_parent_type.len() != other.selection_sets_per_parent_type.len() {
            return false;
        }

        // For all parent types in `self`, its selection set is equal to that of the `other`.
        // Since they have the same # of parent types, the other way around should also hold.
        for (parent_type, self_selections) in &self.selection_sets_per_parent_type {
            let Some(other_selections) = other.selection_sets_per_parent_type.get(parent_type)
            else {
                return false;
            };
            if !self_selections
                .containment(other_selections, ContainmentOptions::default())
                .is_equal()
            {
                return false;
            }
            // so far so good
        }
        // all clear
        true
    }

    fn to_selection_set_nodes(
        &self,
        variable_definitions: &[Node<VariableDefinition>],
        handled_conditions: &Conditions,
        type_position: &CompositeTypeDefinitionPosition,
    ) -> Result<SelectionSet, FederationError> {
        let mut selections = SelectionMap::new();
        for selection_set in self.selection_sets_per_parent_type.values() {
            let selection_set =
                remove_conditions_from_selection_set(selection_set, handled_conditions)?;
            // Making sure we're not generating something invalid.
            selection_set.validate(variable_definitions)?;
            selections.extend_ref(&selection_set.selections)
        }
        Ok(SelectionSet {
            schema: self.supergraph_schema.clone(),
            type_position: type_position.clone(),
            selections: Arc::new(selections),
        })
    }
}

impl std::fmt::Display for FetchInputs {
    fn fmt(&self, f: &mut std::fmt::Formatter<'_>) -> std::fmt::Result {
        match self.selection_sets_per_parent_type.len() {
            0 => f.write_str("{}"),
            1 => write!(
                f,
                "{}",
                // We can safely unwrap because we know the len >= 1.
                self.selection_sets_per_parent_type.values().next().unwrap()
            ),
            2.. => {
                write!(f, "[")?;
                let mut iter = self.selection_sets_per_parent_type.values();
                // We can safely unwrap because we know the len >= 1.
                write!(f, "{}", iter.next().unwrap())?;
                for x in iter {
                    write!(f, ",{}", x)?;
                }
                write!(f, "]")
            }
        }
    }
}

impl DeferTracking {
    fn empty(
        schema: &ValidFederationSchema,
        root_type_for_defer: Option<CompositeTypeDefinitionPosition>,
    ) -> Self {
        Self {
            top_level_deferred: Default::default(),
            deferred: Default::default(),
            primary_selection: root_type_for_defer
                .map(|type_position| SelectionSet::empty(schema.clone(), type_position)),
        }
    }

    fn register_defer(
        &mut self,
        defer_context: &DeferContext,
        defer_args: &DeferDirectiveArguments,
        path: FetchDependencyGraphNodePath,
        parent_type: CompositeTypeDefinitionPosition,
    ) -> Result<(), FederationError> {
        // Having the primary selection undefined means that @defer handling is actually disabled, so there's no need to track anything.
        let Some(primary_selection) = self.primary_selection.as_mut() else {
            return Ok(());
        };

        let label = defer_args
            .label
            .as_ref()
            .expect("All @defer should have been labeled at this point");
        let _deferred_block = self.deferred.entry(label.clone()).or_insert_with(|| {
            DeferredInfo::empty(
                primary_selection.schema.clone(),
                label.clone(),
                path,
                parent_type.clone(),
            )
        });

        if let Some(parent_ref) = &defer_context.current_defer_ref {
            let Some(parent_info) = self.deferred.get_mut(parent_ref) else {
                panic!("Cannot find info for parent {parent_ref} or {label}");
            };

            parent_info.deferred.insert(label.clone());
            parent_info
                .sub_selection
                .add_at_path(&defer_context.path_to_defer_parent, None)
        } else {
            self.top_level_deferred.insert(label.clone());
            primary_selection.add_at_path(&defer_context.path_to_defer_parent, None)
        }
    }

    fn update_subselection(
        &mut self,
        defer_context: &DeferContext,
        selection_set: Option<&Arc<SelectionSet>>,
    ) -> Result<(), FederationError> {
        if !defer_context.is_part_of_query {
            return Ok(());
        }
        let Some(primary_selection) = &mut self.primary_selection else {
            return Ok(());
        };
        if let Some(parent_ref) = &defer_context.current_defer_ref {
            self.deferred[parent_ref]
                .sub_selection
                .add_at_path(&defer_context.path_to_defer_parent, selection_set)
        } else {
            primary_selection.add_at_path(&defer_context.path_to_defer_parent, selection_set)
        }
    }

    fn add_dependency(&mut self, label: &str, id_dependency: DeferRef) {
        let info = self
            .deferred
            .get_mut(label)
            .expect("Cannot find info for label");
        info.dependencies.insert(id_dependency);
    }

    // PORT_NOTE: this probably should just return labels and not the whole DeferredInfo
    // to make it a bit easier to work with, since at the usage site, the return value
    // is iterated over while also mutating the fetch dependency graph, which is mutually exclusive
    // with holding a reference to a DeferredInfo. For now we just clone the return value when
    // necessary.
    fn defers_in_parent<'s>(&'s self, parent_ref: Option<&str>) -> Vec<&'s DeferredInfo> {
        let labels = match parent_ref {
            Some(parent_ref) => {
                let Some(info) = self.deferred.get(parent_ref) else {
                    return vec![];
                };
                &info.deferred
            }
            None => &self.top_level_deferred,
        };

        labels
            .iter()
            .map(|label| {
                self.deferred
                    .get(label)
                    .expect("referenced defer label without existing info")
            })
            .collect()
    }
}

impl DeferredInfo {
    fn empty(
        schema: ValidFederationSchema,
        label: DeferRef,
        path: FetchDependencyGraphNodePath,
        parent_type: CompositeTypeDefinitionPosition,
    ) -> Self {
        Self {
            label,
            path,
            sub_selection: SelectionSet::empty(schema, parent_type),
            deferred: Default::default(),
            dependencies: Default::default(),
        }
    }
}

struct ComputeNodesStackItem<'a> {
    tree: &'a OpPathTree,
    node_id: NodeIndex,
    node_path: FetchDependencyGraphNodePath,
    context: &'a OpGraphPathContext,
    defer_context: DeferContext,
}

#[cfg_attr(
    feature = "snapshot_tracing",
    tracing::instrument(skip_all, level = "trace")
)]
pub(crate) fn compute_nodes_for_tree(
    dependency_graph: &mut FetchDependencyGraph,
    initial_tree: &OpPathTree,
    initial_node_id: NodeIndex,
    initial_node_path: FetchDependencyGraphNodePath,
    initial_defer_context: DeferContext,
    initial_conditions: &OpGraphPathContext,
) -> Result<IndexSet<NodeIndex>, FederationError> {
    snapshot!(
        "OpPathTree",
        serde_json_bytes::json!(initial_tree.to_string()).to_string(),
        "path_tree"
    );
    let mut stack = vec![ComputeNodesStackItem {
        tree: initial_tree,
        node_id: initial_node_id,
        node_path: initial_node_path,
        context: initial_conditions,
        defer_context: initial_defer_context,
    }];
    let mut created_nodes = IndexSet::default();
    while let Some(stack_item) = stack.pop() {
        let node =
            FetchDependencyGraph::node_weight_mut(&mut dependency_graph.graph, stack_item.node_id)?;
        for selection_set in &stack_item.tree.local_selection_sets {
            node.selection_set_mut()
                .add_at_path(&stack_item.node_path.path_in_node, Some(selection_set))?;
            dependency_graph
                .defer_tracking
                .update_subselection(&stack_item.defer_context, Some(selection_set))?;
        }
        if stack_item.tree.is_leaf() {
            node.selection_set_mut()
                .add_at_path(&stack_item.node_path.path_in_node, None)?;
            dependency_graph
                .defer_tracking
                .update_subselection(&stack_item.defer_context, None)?;
            continue;
        }
        // We want to preserve the order of the elements in the child,
        // but the stack will reverse everything,
        // so we iterate in reverse order to counter-balance it.
        for child in stack_item.tree.childs.iter().rev() {
            match &*child.trigger {
                OpGraphPathTrigger::Context(new_context) => {
                    // The only 3 cases where we can take edge not "driven" by an operation is either:
                    // * when we resolve a key
                    // * resolve a query (switch subgraphs because the query root type is the type of a field)
                    // * or at the root of subgraph graph.
                    // The latter case has already be handled the beginning of
                    // `QueryPlanningTraversal::updated_dependency_graph` so only the 2 former remains.
                    let Some(edge_id) = child.edge else {
                        return Err(FederationError::internal(format!(
                            "Unexpected 'null' edge with no trigger at {:?}",
                            stack_item.node_path
                        )));
                    };
                    let edge = stack_item.tree.graph.edge_weight(edge_id)?;
                    match edge.transition {
                        QueryGraphEdgeTransition::KeyResolution => {
                            stack.push(compute_nodes_for_key_resolution(
                                dependency_graph,
                                &stack_item,
                                child,
                                edge_id,
                                new_context,
                                &mut created_nodes,
                            )?);
                        }
                        QueryGraphEdgeTransition::RootTypeResolution { root_kind } => {
                            stack.push(compute_nodes_for_root_type_resolution(
                                dependency_graph,
                                &stack_item,
                                child,
                                edge_id,
                                edge,
                                root_kind,
                                new_context,
                            )?);
                        }
                        _ => {
                            return Err(FederationError::internal(format!(
                                "Unexpected non-collecting edge {edge}"
                            )))
                        }
                    }
                }
                OpGraphPathTrigger::OpPathElement(operation) => {
                    stack.push(compute_nodes_for_op_path_element(
                        dependency_graph,
                        &stack_item,
                        child,
                        operation,
                        &mut created_nodes,
                    )?);
                }
            }
        }
    }
    snapshot!(dependency_graph, "updated_dependency_graph");
    Ok(created_nodes)
}

#[cfg_attr(
    feature = "snapshot_tracing",
    tracing::instrument(skip_all, level = "trace")
)]
fn compute_nodes_for_key_resolution<'a>(
    dependency_graph: &mut FetchDependencyGraph,
    stack_item: &ComputeNodesStackItem<'a>,
    child: &'a PathTreeChild<OpGraphPathTrigger, Option<EdgeIndex>>,
    edge_id: EdgeIndex,
    new_context: &'a OpGraphPathContext,
    created_nodes: &mut IndexSet<NodeIndex>,
) -> Result<ComputeNodesStackItem<'a>, FederationError> {
    let edge = stack_item.tree.graph.edge_weight(edge_id)?;
    let Some(conditions) = &child.conditions else {
        return Err(FederationError::internal(format!(
            "Key edge {edge:?} should have some conditions paths",
        )));
    };
    // First, we need to ensure we fetch the conditions from the current node.
    let conditions_nodes = compute_nodes_for_tree(
        dependency_graph,
        conditions,
        stack_item.node_id,
        stack_item.node_path.clone(),
        stack_item.defer_context.clone(),
        &Default::default(),
    )?;
    created_nodes.extend(conditions_nodes.iter().copied());
    // Then we can "take the edge", creating a new node.
    // That node depends on the condition ones.
    let (source_id, dest_id) = stack_item.tree.graph.edge_endpoints(edge_id)?;
    let source = stack_item.tree.graph.node_weight(source_id)?;
    let dest = stack_item.tree.graph.node_weight(dest_id)?;
    // We shouldn't have a key on a non-composite type
    let source_type: CompositeTypeDefinitionPosition = source.type_.clone().try_into()?;
    let source_schema: ValidFederationSchema = dependency_graph
        .federated_query_graph
        .schema_by_source(&source.source)?
        .clone();
    let dest_type: CompositeTypeDefinitionPosition = dest.type_.clone().try_into()?;
    let dest_schema: ValidFederationSchema = dependency_graph
        .federated_query_graph
        .schema_by_source(&dest.source)?
        .clone();
    let path_in_parent = &stack_item.node_path.path_in_node;
    let updated_defer_context = stack_item.defer_context.after_subgraph_jump();
    // Note that we use the name of `dest_type` for the inputs parent type, which can seem strange,
    // but the reason is that we have 2 kind of cases:
    //  - either source_type == dest_type, which is the case for an object entity key,
    //    or for a key from an @interfaceObject to an interface key.
    //  - or source_type !== dest_type,
    //    and that means the source is an implementation type X of some interface I,
    //    and dest_type is an @interfaceObject corresponding to I.
    //    But in that case, using I as base for the inputs is a bit more flexible
    //    as it ensure that if the query uses multiple such key for multiple implementations
    //    (so, key from X to I, and then Y to I), then the same fetch is properly reused.
    //    Note that it is ok to do so since
    //    1) inputs are based on the supergraph schema, so I is going to exist there and
    //    2) we wrap the input selection properly against `source_type` below anyway.
    let new_node_id = dependency_graph.get_or_create_key_node(
        &dest.source,
        &stack_item.node_path.response_path,
        &dest_type,
        ParentRelation {
            parent_node_id: stack_item.node_id,
            path_in_parent: Some(Arc::clone(path_in_parent)),
        },
        &conditions_nodes,
        updated_defer_context.active_defer_ref.as_ref(),
    )?;
    created_nodes.insert(new_node_id);
    for condition_node in conditions_nodes {
        // If `condition_node` parent is `node_id`,
        // that is the same as `new_node_id` current parent,
        // then we can infer the path of `new_node_id` into that condition node
        // by looking at the paths of each to their common parent.
        // But otherwise, we cannot have a proper "path in parent".
        let mut path = None;
        let mut iter = dependency_graph.parents_relations_of(condition_node);
        if let (Some(condition_node_parent), None) = (iter.next(), iter.next()) {
            // There is exactly one parent
            if condition_node_parent.parent_node_id == stack_item.node_id {
                if let Some(condition_path) = condition_node_parent.path_in_parent {
                    path = condition_path.strip_prefix(path_in_parent).map(Arc::new)
                }
            }
        }
        drop(iter);
        dependency_graph.add_parent(
            new_node_id,
            ParentRelation {
                parent_node_id: condition_node,
                path_in_parent: path,
            },
        )
    }
    // Note that inputs must be based on the supergraph schema, not any particular subgraph,
    // since sometimes key conditions are fetched from multiple subgraphs
    // (and so no one subgraph has a type definition with all the proper fields,
    // only the supergraph does).
    let input_type = dependency_graph.type_for_fetch_inputs(source_type.type_name())?;
    let mut input_selections = SelectionSet::for_composite_type(
        dependency_graph.supergraph_schema.clone(),
        input_type.clone(),
    );
    let Some(edge_conditions) = &edge.conditions else {
        // PORT_NOTE: TypeScript `computeGroupsForTree()` has a non-null assertion here
        return Err(FederationError::internal(
            "missing expected edge conditions",
        ));
    };
    input_selections.add_selection_set(edge_conditions)?;

    let new_node = FetchDependencyGraph::node_weight_mut(&mut dependency_graph.graph, new_node_id)?;
    new_node.add_inputs(
        &wrap_input_selections(
            &dependency_graph.supergraph_schema,
            &input_type,
            input_selections,
            new_context,
        ),
        compute_input_rewrites_on_key_fetch(input_type.type_name(), &dest_type, &dest_schema)?
            .into_iter()
            .flatten(),
    )?;

    // We also ensure to get the __typename of the current type in the "original" node.
    let node =
        FetchDependencyGraph::node_weight_mut(&mut dependency_graph.graph, stack_item.node_id)?;
    let typename_field = Arc::new(OpPathElement::Field(Field::new_introspection_typename(
        &source_schema,
        &source_type,
        None,
    )));
    let typename_path = stack_item
        .node_path
        .path_in_node
        .with_pushed(typename_field);
    node.selection_set_mut().add_at_path(&typename_path, None)?;
    Ok(ComputeNodesStackItem {
        tree: &child.tree,
        node_id: new_node_id,
        node_path: stack_item
            .node_path
            .for_new_key_fetch(create_fetch_initial_path(
                &dependency_graph.supergraph_schema,
                &dest_type,
                new_context,
            )?),
        context: new_context,
        defer_context: updated_defer_context,
    })
}

#[cfg_attr(
    feature = "snapshot_tracing",
    tracing::instrument(skip_all, level = "trace")
)]
fn compute_nodes_for_root_type_resolution<'a>(
    dependency_graph: &mut FetchDependencyGraph,
    stack_item: &ComputeNodesStackItem<'_>,
    child: &'a Arc<PathTreeChild<OpGraphPathTrigger, Option<EdgeIndex>>>,
    edge_id: EdgeIndex,
    edge: &crate::query_graph::QueryGraphEdge,
    root_kind: SchemaRootDefinitionKind,
    new_context: &'a OpGraphPathContext,
) -> Result<ComputeNodesStackItem<'a>, FederationError> {
    if child.conditions.is_some() {
        return Err(FederationError::internal(format!(
            "Root type resolution edge {edge} should not have conditions"
        )));
    }
    let (source_id, dest_id) = stack_item.tree.graph.edge_endpoints(edge_id)?;
    let source = stack_item.tree.graph.node_weight(source_id)?;
    let dest = stack_item.tree.graph.node_weight(dest_id)?;
    let source_type: ObjectTypeDefinitionPosition = source.type_.clone().try_into()?;
    let source_schema: ValidFederationSchema = dependency_graph
        .federated_query_graph
        .schema_by_source(&source.source)?
        .clone();
    let dest_type: ObjectTypeDefinitionPosition = dest.type_.clone().try_into()?;
    let root_operation_type = dependency_graph
        .federated_query_graph
        .schema_by_source(&dest.source)?
        .schema()
        .root_operation(root_kind.into());
    if root_operation_type != Some(&dest_type.type_name) {
        return Err(FederationError::internal(format!(
            "Expected {dest_type} to be the root {root_kind} type, \
             but that is {root_operation_type:?}"
        )));
    }

    // Usually, we get here because a field (say `q`) has query root type as type,
    // and the field queried for that root type is on another subgraph.
    // When that happens, it means that on the original subgraph
    // we may not have added _any_ subselection for type `q`
    // and that would make the query to the original subgraph invalid.
    // To avoid this, we request the __typename field.
    // One exception however is if we're at the "top" of the current node
    // (`path_in_node.is_empty()`, which is a corner case but can happen with @defer
    // when everything in a query is deferred):
    // in that case, there is no point in adding __typename
    // because if we don't add any other selection, the node will be empty
    // and we've rather detect that and remove the node entirely later.
    let node =
        FetchDependencyGraph::node_weight_mut(&mut dependency_graph.graph, stack_item.node_id)?;
    if !stack_item.node_path.path_in_node.is_empty() {
        let typename_field = Arc::new(OpPathElement::Field(Field::new_introspection_typename(
            &source_schema,
            &source_type.into(),
            None,
        )));
        let typename_path = stack_item
            .node_path
            .path_in_node
            .with_pushed(typename_field);
        node.selection_set_mut().add_at_path(&typename_path, None)?;
    }

    // We take the edge, creating a new node.
    // Note that we always create a new node because this corresponds to jumping subgraph
    // after a field returned the query root type,
    // and we want to preserve this ordering somewhat (debatable, possibly).
    let updated_defer_context = stack_item.defer_context.after_subgraph_jump();
    let new_node_id = dependency_graph.new_root_type_node(
        dest.source.clone(),
        root_kind,
        &dest_type,
        Some(stack_item.node_path.response_path.clone()),
        updated_defer_context.active_defer_ref.clone(),
    )?;
    dependency_graph.add_parent(
        new_node_id,
        ParentRelation {
            parent_node_id: stack_item.node_id,
            path_in_parent: Some(Arc::clone(&stack_item.node_path.path_in_node)),
        },
    );
    Ok(ComputeNodesStackItem {
        tree: &child.tree,
        node_id: new_node_id,
        node_path: stack_item
            .node_path
            .for_new_key_fetch(create_fetch_initial_path(
                &dependency_graph.supergraph_schema,
                &dest_type.into(),
                new_context,
            )?),

        context: new_context,
        defer_context: updated_defer_context,
    })
}

#[cfg_attr(feature = "snapshot_tracing", tracing::instrument(skip_all, level = "trace", fields(label = operation.to_string())))]
fn compute_nodes_for_op_path_element<'a>(
    dependency_graph: &mut FetchDependencyGraph,
    stack_item: &ComputeNodesStackItem<'a>,
    child: &'a Arc<PathTreeChild<OpGraphPathTrigger, Option<EdgeIndex>>>,
    operation: &OpPathElement,
    created_nodes: &mut IndexSet<NodeIndex>,
) -> Result<ComputeNodesStackItem<'a>, FederationError> {
    let Some(edge_id) = child.edge else {
        // A null edge means that the operation does nothing
        // but may contain directives to preserve.
        // If it does contains directives, we look for @defer in particular.
        // If we find it, this means that we should change our current node
        // to one for the defer in question.
        let (updated_operation, updated_defer_context) = extract_defer_from_operation(
            dependency_graph,
            operation,
            &stack_item.defer_context,
            &stack_item.node_path,
        )?;
        // We've now removed any @defer.
        // If the operation contains other directives or a non-trivial type condition,
        // we need to preserve it and so we add operation.
        // Otherwise, we just skip it as a minor optimization (it makes the subgraph query
        // slighly smaller and on complex queries, it might also deduplicate similar selections).
        return Ok(ComputeNodesStackItem {
            tree: &child.tree,
            node_id: stack_item.node_id,
            node_path: match updated_operation {
                Some(op) if !op.directives().is_empty() => {
                    stack_item.node_path.add(Arc::new(op))?
                }
                _ => stack_item.node_path.clone(),
            },
            context: stack_item.context,
            defer_context: updated_defer_context,
        });
    };
    let (source_id, dest_id) = stack_item.tree.graph.edge_endpoints(edge_id)?;
    let source = stack_item.tree.graph.node_weight(source_id)?;
    let dest = stack_item.tree.graph.node_weight(dest_id)?;
    if source.source != dest.source {
        return Err(FederationError::internal(format!(
            "Collecting edge {edge_id:?} for {operation:?} \
                                 should not change the underlying subgraph"
        )));
    }

    // We have a operation element, field or inline fragment.
    // We first check if it's been "tagged" to remember that __typename must be queried.
    // See the comment on the `optimize_sibling_typenames()` method to see why this exists.
    if let Some(sibling_typename) = operation.sibling_typename() {
        // We need to add the query __typename for the current type in the current node.
        let typename_field = Arc::new(OpPathElement::Field(Field::new_introspection_typename(
            operation.schema(),
            &operation.parent_type_position(),
            sibling_typename.alias().cloned(),
        )));
        let typename_path = stack_item
            .node_path
            .path_in_node
            .with_pushed(typename_field.clone());
        let node =
            FetchDependencyGraph::node_weight_mut(&mut dependency_graph.graph, stack_item.node_id)?;
        node.selection_set_mut().add_at_path(&typename_path, None)?;
        dependency_graph.defer_tracking.update_subselection(
            &DeferContext {
                path_to_defer_parent: Arc::new(
                    stack_item
                        .defer_context
                        .path_to_defer_parent
                        .with_pushed(typename_field),
                ),
                ..stack_item.defer_context.clone()
            },
            None,
        )?
    }
    let Ok((Some(updated_operation), updated_defer_context)) = extract_defer_from_operation(
        dependency_graph,
        operation,
        &stack_item.defer_context,
        &stack_item.node_path,
    ) else {
        return Err(FederationError::internal(format!(
            "Extracting @defer from {operation:?} should not have resulted in no operation"
        )));
    };
    let mut updated = ComputeNodesStackItem {
        tree: &child.tree,
        node_id: stack_item.node_id,
        node_path: stack_item.node_path.clone(),
        context: stack_item.context,
        defer_context: updated_defer_context,
    };
    if let Some(conditions) = &child.conditions {
        // We have @requires or some other dependency to create nodes for.
        let (required_node_id, require_path) = handle_requires(
            dependency_graph,
            edge_id,
            conditions,
            (stack_item.node_id, &stack_item.node_path),
            stack_item.context,
            &updated.defer_context,
            created_nodes,
        )?;
        updated.node_id = required_node_id;
        updated.node_path = require_path;
    }
    if let OpPathElement::Field(field) = &updated_operation {
        if *field.name() == TYPENAME_FIELD {
            // Because of the optimization done in `QueryPlanner.optimizeSiblingTypenames`,
            // we will rarely get an explicit `__typename` edge here.
            // But one case where it can happen is where an @interfaceObject was involved,
            // and we had to force jumping to another subgraph for getting the "true" `__typename`.
            // However, this case can sometimes lead to fetch dependency node
            // that only exists for that `__typename` resolution and that "looks" useless.
            // That is, we could have a fetch dependency node that looks like:
            // ```
            //   Fetch(service: "Subgraph2") {
            //     {
            //       ... on I {
            //         __typename
            //         id
            //       }
            //     } =>
            //     {
            //       ... on I {
            //         __typename
            //       }
            //     }
            //   }
            // ```
            // but the trick is that the `__typename` in the input
            // will be the name of the interface itself (`I` in this case)
            // but the one return after the fetch will the name of the actual implementation
            // (some implementation of `I`).
            // *But* we later have optimizations that would remove such a node,
            // on the node that the output is included in the input,
            // which is in general the right thing to do
            // (and genuinely ensure that some useless nodes created when handling
            // complex @require gets eliminated).
            // So we "protect" the node in this case to ensure
            // that later optimization doesn't kick in in this case.
            let updated_node = FetchDependencyGraph::node_weight_mut(
                &mut dependency_graph.graph,
                updated.node_id,
            )?;
            updated_node.must_preserve_selection_set = true
        }
    }
    let edge = child.tree.graph.edge_weight(edge_id)?;
    if let QueryGraphEdgeTransition::InterfaceObjectFakeDownCast { .. } = &edge.transition {
        // We shouldn't add the operation "as is" as it's a down-cast but we're "faking it".
        // However, if the operation has directives, we should preserve that.
        let OpPathElement::InlineFragment(inline) = updated_operation else {
            return Err(FederationError::internal(format!(
                "Unexpected operation {updated_operation} for edge {edge}"
            )));
        };
        if !inline.directives.is_empty() {
            // We want to keep the directives, but we clear the condition
            // since it's to a type that doesn't exists in the subgraph we're currently in.
            updated.node_path = updated
                .node_path
                .add(Arc::new(inline.with_updated_type_condition(None).into()))?;
        }
    } else {
        updated.node_path = updated.node_path.add(Arc::new(updated_operation))?;
    }
    Ok(updated)
}

/// A helper function to wrap the `initial` value with nested conditions from `context`.
fn wrap_selection_with_type_and_conditions<T>(
    supergraph_schema: &ValidFederationSchema,
    wrapping_type: &CompositeTypeDefinitionPosition,
    context: &OpGraphPathContext,
    initial: T,
    mut wrap_in_fragment: impl FnMut(InlineFragment, T) -> T,
) -> T {
    // PORT_NOTE: `unwrap` is used below, but the JS version asserts in `FragmentElement`'s constructor
    // as well. However, there was a comment that we should add some validation, which is restated below.
    // TODO: remove the `unwrap` with proper error handling, and ensure we have some intersection
    // between the wrapping_type type and the new type condition.
    let type_condition: CompositeTypeDefinitionPosition = supergraph_schema
        .get_type(wrapping_type.type_name().clone())
        .unwrap()
        .try_into()
        .unwrap();

    if context.is_empty() {
        // PORT_NOTE: JS code looks for type condition in the wrapping type's schema based on
        // the name of wrapping type. Not sure why.
        return wrap_in_fragment(
            InlineFragment::new(InlineFragmentData {
                schema: supergraph_schema.clone(),
                parent_type_position: wrapping_type.clone(),
                type_condition_position: Some(type_condition.clone()),
                directives: Default::default(), // None
                selection_id: SelectionId::new(),
            }),
            initial,
        );
    }

    // We wrap type-casts around `initial` value along with @include/@skip directive.
    // Note that we use the same type condition on all nested fragments. However,
    // except for the first one, we could well also use fragments with no type condition.
    // The reason we do the former is mostly to preserve the older behavior, but the latter
    // would technically produce slightly smaller query plans.
    // TODO: Next major revision may consider changing this as stated above.
    context.iter().fold(initial, |acc, cond| {
        let directive = Directive {
            name: cond.kind.name(),
            arguments: vec![Argument {
                name: name!("if"),
                value: cond.value.clone().into(),
            }
            .into()],
        };
        wrap_in_fragment(
            InlineFragment::new(InlineFragmentData {
                schema: supergraph_schema.clone(),
                parent_type_position: wrapping_type.clone(),
                type_condition_position: Some(type_condition.clone()),
                directives: [directive].into_iter().collect(),
                selection_id: SelectionId::new(),
            }),
            acc,
        )
    })
}

fn wrap_input_selections(
    supergraph_schema: &ValidFederationSchema,
    wrapping_type: &CompositeTypeDefinitionPosition,
    selections: SelectionSet,
    context: &OpGraphPathContext,
) -> SelectionSet {
    wrap_selection_with_type_and_conditions(
        supergraph_schema,
        wrapping_type,
        context,
        selections,
        |fragment, sub_selections| {
            /* creates a new selection set of the form:
               {
                   ... on <fragment's parent type> {
                       <sub_selections>
                   }
               }
            */
            let parent_type_position = fragment.parent_type_position.clone();
            let selection = InlineFragmentSelection::new(fragment, sub_selections);
            SelectionSet::from_selection(parent_type_position, selection.into())
        },
    )
}

fn create_fetch_initial_path(
    supergraph_schema: &ValidFederationSchema,
    dest_type: &CompositeTypeDefinitionPosition,
    context: &OpGraphPathContext,
) -> Result<Arc<OpPath>, FederationError> {
    // We make sure that all `OperationPath` are based on the supergraph as `OperationPath` is
    // really about path on the input query/overall supergraph data (most other places already do
    // this as the elements added to the operation path are from the input query, but this is
    // an exception when we create an element from an type that may/usually will not be from the
    // supergraph). Doing this make sure we can rely on things like checking subtyping between
    // the types of a given path.
    let rebased_type: CompositeTypeDefinitionPosition = supergraph_schema
        .get_type(dest_type.type_name().clone())?
        .try_into()?;
    Ok(Arc::new(wrap_selection_with_type_and_conditions(
        supergraph_schema,
        &rebased_type,
        context,
        Default::default(),
        |fragment, sub_path| {
            // Return an OpPath of the form: [<fragment>, ...<sub_path>]
            let front = vec![Arc::new(fragment.into())];
            OpPath(front.into_iter().chain(sub_path.0).collect())
        },
    )))
}

fn compute_input_rewrites_on_key_fetch(
    input_type_name: &Name,
    dest_type: &CompositeTypeDefinitionPosition,
    dest_schema: &ValidFederationSchema,
) -> Result<Option<Vec<Arc<FetchDataRewrite>>>, FederationError> {
    // When we send a fetch to a subgraph, the inputs __typename must essentially match `dest_type`
    // so the proper __resolveReference is called. If `dest_type` is a "normal" object type, that's
    // going to be fine by default, but if `dest_type` is an interface in the supergraph (meaning
    // that it is either an interface or an interface object), then the underlying object might
    // have a __typename that is the concrete implementation type of the object, and we need to
    // rewrite it.
    if dest_type.is_interface_type()
        || dest_schema.is_interface_object_type(dest_type.clone().into())?
    {
        // rewrite path: [ ... on <input_type_name>, __typename ]
        let type_cond = FetchDataPathElement::TypenameEquals(input_type_name.clone());
        let typename_field_elem = FetchDataPathElement::Key(TYPENAME_FIELD);
        let rewrite = FetchDataRewrite::ValueSetter(FetchDataValueSetter {
            path: vec![type_cond, typename_field_elem],
            set_value_to: dest_type.type_name().to_string().into(),
        });
        Ok(Some(vec![Arc::new(rewrite)]))
    } else {
        Ok(None)
    }
}

/// Returns an updated pair of (`operation`, `defer_context`) after the `defer` directive removed.
/// - The updated operation can be `None`, if operation is no longer necessary.
fn extract_defer_from_operation(
    dependency_graph: &mut FetchDependencyGraph,
    operation: &OpPathElement,
    defer_context: &DeferContext,
    node_path: &FetchDependencyGraphNodePath,
) -> Result<(Option<OpPathElement>, DeferContext), FederationError> {
    let defer_args = operation.defer_directive_args();
    let Some(defer_args) = defer_args else {
        let updated_path_to_defer_parent = defer_context
            .path_to_defer_parent
            .with_pushed(operation.clone().into());
        let updated_context = DeferContext {
            path_to_defer_parent: updated_path_to_defer_parent.into(),
            // Following fields are identical to those of `defer_context`.
            current_defer_ref: defer_context.current_defer_ref.clone(),
            active_defer_ref: defer_context.active_defer_ref.clone(),
            is_part_of_query: defer_context.is_part_of_query,
        };
        return Ok((Some(operation.clone()), updated_context));
    };

    let updated_defer_ref = defer_args.label.as_ref().ok_or_else(||
        // PORT_NOTE: The original TypeScript code has an assertion here.
        FederationError::internal(
                    "All defers should have a label at this point",
                ))?;
    let updated_operation = operation.without_defer();
    let updated_path_to_defer_parent = match updated_operation {
        None => Default::default(), // empty OpPath
        Some(ref updated_operation) => OpPath(vec![Arc::new(updated_operation.clone())]),
    };

    dependency_graph.defer_tracking.register_defer(
        defer_context,
        &defer_args,
        node_path.clone(),
        operation.parent_type_position(),
    )?;

    let updated_context = DeferContext {
        current_defer_ref: Some(updated_defer_ref.into()),
        path_to_defer_parent: updated_path_to_defer_parent.into(),
        // Following fields are identical to those of `defer_context`.
        active_defer_ref: defer_context.active_defer_ref.clone(),
        is_part_of_query: defer_context.is_part_of_query,
    };
    Ok((updated_operation, updated_context))
}

fn handle_requires(
    dependency_graph: &mut FetchDependencyGraph,
    query_graph_edge_id: EdgeIndex,
    requires_conditions: &OpPathTree,
    (fetch_node_id, fetch_node_path): (NodeIndex, &FetchDependencyGraphNodePath),
    context: &OpGraphPathContext,
    defer_context: &DeferContext,
    created_nodes: &mut IndexSet<NodeIndex>,
) -> Result<(NodeIndex, FetchDependencyGraphNodePath), FederationError> {
    // @requires should be on an entity type, and we only support object types right now
    let head = dependency_graph
        .federated_query_graph
        .edge_head_weight(query_graph_edge_id)?;
    let entity_type_schema = dependency_graph
        .federated_query_graph
        .schema_by_source(&head.source)?
        .clone();
    let QueryGraphNodeType::SchemaType(OutputTypeDefinitionPosition::Object(entity_type_position)) =
        head.type_.clone()
    else {
        return Err(FederationError::internal(
            "@requires applied on non-entity object type",
        ));
    };

    // In many cases, we can optimize @requires by merging the requirement to previously existing nodes. However,
    // we only do this when the current node has only a single parent (it's hard to reason about it otherwise).
    // But the current node could have multiple parents due to the graph lacking minimality, and we don't want that
    // to needlessly prevent us from this optimization. So we do a graph reduction first (which effectively
    // just eliminate unnecessary edges). To illustrate, we could be in a case like:
    //    1
    //  /  \
    // 0 --- 2
    // with current node 2. And while the node currently has 2 parents, the `reduce` step will ensure
    // the edge `0 --- 2` is removed (since the dependency of 2 on 0 is already provide transitively through 1).
    dependency_graph.reduce();

    let single_parent = iter_into_single_item(dependency_graph.parents_relations_of(fetch_node_id));
    // In general, we should do like for an edge, and create a new node _for the current subgraph_
    // that depends on the created_nodes and have the created nodes depend on the current one.
    // However, we can be more efficient in general (and this is expected by the user) because
    // required fields will usually come just after a key edge (at the top of a fetch node).
    // In that case (when the path is only type_casts), we can put the created nodes directly
    // as dependency of the current node, avoiding creation of a new one. Additionally, if the
    // node we're coming from is our "direct parent", we can merge it to said direct parent (which
    // effectively means that the parent node will collect the provides before taking the edge
    // to our current node).
    if single_parent.is_some() && fetch_node_path.path_in_node.has_only_fragments() {
        // Should do `if let` but it requires extra indentation.
        let parent = single_parent.unwrap();

        // We start by computing the nodes for the conditions. We do this using a copy of the current
        // node (with only the inputs) as that allows to modify this copy without modifying `node`.
        let fetch_node = dependency_graph.node_weight(fetch_node_id)?;
        let subgraph_name = fetch_node.subgraph_name.clone();
        let Some(merge_at) = fetch_node.merge_at.clone() else {
            return Err(FederationError::internal(format!(
                "Fetch node {} merge_at_path is required but was missing",
                fetch_node_id.index()
            )));
        };
        let defer_ref = fetch_node.defer_ref.clone();
        let new_node_id =
            dependency_graph.new_key_node(&subgraph_name, merge_at, defer_ref.clone())?;
        dependency_graph.add_parent(new_node_id, parent.clone());
        dependency_graph.copy_inputs(new_node_id, fetch_node_id)?;

        let newly_created_node_ids = compute_nodes_for_tree(
            dependency_graph,
            requires_conditions,
            new_node_id,
            fetch_node_path.clone(),
            defer_context_for_conditions(defer_context),
            &OpGraphPathContext::default(),
        )?;
        if newly_created_node_ids.is_empty() {
            // All conditions were local. Just merge the newly created node back into the current node (we didn't need it)
            // and continue.
            if !dependency_graph.can_merge_sibling_in(fetch_node_id, new_node_id)? {
                return Err(FederationError::internal(format!(
                    "We should be able to merge {} into {} by construction",
                    new_node_id.index(),
                    fetch_node_id.index()
                )));
            }
            dependency_graph.merge_sibling_in(fetch_node_id, new_node_id)?;
            return Ok((fetch_node_id, fetch_node_path.clone()));
        }

        // We know the @requires needs `newly_created_node_ids`. We do want to know however if any of the conditions was
        // fetched from our `new_node`. If not, then this means that the `newly_created_node_ids` don't really depend on
        // the current `node` and can be dependencies of the parent (or even merged into this parent).
        //
        // So we want to know if anything in `new_node` selection cannot be fetched directly from the parent.
        // For that, we first remove any of `new_node` inputs from its selection: in most case, `new_node`
        // will just contain the key needed to jump back to its parent, and those would usually be the same
        // as the inputs. And since by definition we know `new_node`'s inputs are already fetched, we
        // know they are not things that we need. Then, we check if what remains (often empty) can be
        // directly fetched from the parent. If it can, then we can just merge `new_node` into that parent.
        // Otherwise, we will have to "keep it".
        // Note: it is to be sure this test is not polluted by other things in `node` that we created `new_node`.
        dependency_graph.remove_inputs_from_selection(new_node_id)?;

        let new_node_is_not_needed = dependency_graph.is_node_unneeded(new_node_id, &parent)?;
        let mut unmerged_node_ids: Vec<NodeIndex> = Vec::new();
        if new_node_is_not_needed {
            // Up to this point, `new_node` had no parent, so let's first merge `new_node` to the parent, thus "rooting"
            // its children to it. Note that we just checked that `new_node` selection was just its inputs, so
            // we know that merging it to the parent is mostly a no-op from that POV, except maybe for requesting
            // a few additional `__typename` we didn't before (due to the exclusion of `__typename` in the `new_node_is_unneeded` check)
            dependency_graph.merge_child_in(parent.parent_node_id, new_node_id)?;

            // Now, all created groups are going to be descendant of `parentGroup`. But some of them may actually be
            // mergeable into it.
            for created_node_id in newly_created_node_ids {
                // Note that `created_node_id` may not be a direct child of `parent_node_id`, but `can_merge_child_in` just return `false` in
                // that case, yielding the behaviour we want (not trying to merge it in).
                if dependency_graph.can_merge_child_in(parent.parent_node_id, created_node_id)? {
                    dependency_graph.merge_child_in(parent.parent_node_id, created_node_id)?;
                } else {
                    unmerged_node_ids.push(created_node_id);

                    // `created_node_id` cannot be merged into `parent_node_id`, which may typically be because they are not to the same
                    // subgraph. However, while `created_node_id` currently depend on `parent_node_id` (directly or indirectly), that
                    // dependency just come from the fact that `parent_node_id` is the parent of the node whose @requires we're
                    // dealing with. And in practice, it could well be that some of the fetches needed for that require don't
                    // really depend on anything that parent fetches and could be done in parallel with it. If we detect that
                    // this is the case for `created_node_id`, we can move it "up the chain of dependency".
                    let mut current_parent = parent.clone();
                    while dependency_graph.is_child_of_with_artificial_dependency(
                        created_node_id,
                        current_parent.parent_node_id,
                    )? {
                        dependency_graph
                            .remove_child_edge(current_parent.parent_node_id, created_node_id);

                        let grand_parents: Vec<ParentRelation> = dependency_graph
                            .parents_relations_of(current_parent.parent_node_id)
                            .collect();
                        if grand_parents.is_empty() {
                            return Err(FederationError::internal(format!(
                                "Fetch node {} is not top-level, so it should have parents",
                                current_parent.parent_node_id.index()
                            )));
                        }
                        for grand_parent_relation in &grand_parents {
                            dependency_graph.add_parent(
                                created_node_id,
                                ParentRelation {
                                    parent_node_id: grand_parent_relation.parent_node_id,
                                    path_in_parent: concat_paths_in_parents(
                                        &grand_parent_relation.path_in_parent,
                                        &current_parent.path_in_parent,
                                    ),
                                },
                            )
                        }
                        // If we have more than 1 "grand parent", let's stop there as it would get more complicated
                        // and that's probably not needed. Otherwise, we can check if `created_node_id` may be able to move even
                        // further up.
                        if grand_parents.len() == 1 {
                            current_parent = grand_parents[0].clone();
                        } else {
                            break;
                        }
                    }
                }
            }
        } else {
            // We cannot merge `new_node_id` to the parent, either because there it fetches some things necessary to the
            // @requires, or because we had more than one parent and don't know how to handle this (unsure if the later
            // can actually happen at this point tbh (?)). But there is no reason not to merge `new_node_id` back to `fetch_node_id`
            // so we do that first.
            if !dependency_graph.can_merge_sibling_in(fetch_node_id, new_node_id)? {
                return Err(FederationError::internal(format!(
                    "We should be able to merge {} into {} by construction",
                    new_node_id.index(),
                    fetch_node_id.index()
                )));
            };
            dependency_graph.merge_sibling_in(fetch_node_id, new_node_id)?;

            // The created node depend on `fetch_node` and the dependency cannot be moved to the parent in
            // this case. However, we might still be able to merge some created nodes directly in the
            // parent. But for this to be true, we should essentially make sure that the dependency
            // on `node` is not a "true" dependency. That is, if the created node inputs are the same
            // as `node` inputs (and said created node is the same subgraph as the parent of
            // `node`, then it means we depend only on values that are already in the parent and
            // can merge the node).
            if parent.path_in_parent.is_some() {
                for created_node_id in newly_created_node_ids {
                    if dependency_graph
                        .can_merge_grand_child_in(parent.parent_node_id, created_node_id)?
                    {
                        dependency_graph
                            .merge_grand_child_in(parent.parent_node_id, created_node_id)?;
                    } else {
                        unmerged_node_ids.push(created_node_id);
                    }
                }
            }
        }

        // If we've merged all the created nodes, then all the "requires" are handled _before_ we get to the
        // current node, so we can "continue" with the current node.
        if unmerged_node_ids.is_empty() {
            // We still need to add the stuffs we require though (but `node` already has a key in its inputs,
            // we don't need one).
            let inputs = inputs_for_require(
                dependency_graph,
                entity_type_position.clone(),
                entity_type_schema,
                query_graph_edge_id,
                context,
                false,
            )?
            .0;
            let fetch_node =
                FetchDependencyGraph::node_weight_mut(&mut dependency_graph.graph, fetch_node_id)?;
            fetch_node.add_inputs(&inputs, iter::empty())?;
            return Ok((fetch_node_id, fetch_node_path.clone()));
        }

        // If we get here, it means that @require needs the information from `unmerged_nodes` (plus whatever has
        // been merged before) _and_ those rely on some information from the current `fetch_node` (if they hadn't, we
        // would have been able to merge `new_node` to `fetch_node`'s parent). So the group we should return, which
        // is the node where the "post-@require" fields will be added, needs to be a new node that depends
        // on all those `unmerged_nodes`.
        let post_require_node_id = dependency_graph.new_key_node(
            &subgraph_name,
            fetch_node_path.response_path.clone(),
            defer_ref,
        )?;
        // Note that `post_require_node` cannot generally be merged in any of the `unmerged_nodes` and we don't provide a `path`.
        for unmerged_node_id in &unmerged_node_ids {
            dependency_graph.add_parent(
                post_require_node_id,
                ParentRelation {
                    parent_node_id: *unmerged_node_id,
                    path_in_parent: None,
                },
            );
        }
        // That node also need, in general, to depend on the current `fetch_node`. That said, if we detected that the @require
        // didn't need anything of said `node` (if `new_node_is_unneeded`), then we can depend on the parent instead.
        if new_node_is_not_needed {
            dependency_graph.add_parent(post_require_node_id, parent.clone());
        } else {
            dependency_graph.add_parent(
                post_require_node_id,
                ParentRelation {
                    parent_node_id: fetch_node_id,
                    path_in_parent: Some(Arc::new(OpPath::default())),
                },
            )
        }

        // Note(Sylvain): I'm not 100% sure about this assert in the sense that while I cannot think of a case where `parent.path_in_parent` wouldn't
        // exist, the code paths are complex enough that I'm not able to prove this easily and could easily be missing something. That said,
        // we need the path here, so this will have to do for now, and if this ever breaks in practice, we'll at least have an example to
        // guide us toward improving/fixing.
        let Some(parent_path) = &parent.path_in_parent else {
            return Err(FederationError::internal(format!(
                "Missing path_in_parent for @require on {} with group {} and parent {}",
                query_graph_edge_id.index(),
                fetch_node_id.index(),
                parent.parent_node_id.index()
            )));
        };
        let path_for_parent = path_for_parent(
            dependency_graph,
            fetch_node_path,
            parent.parent_node_id,
            parent_path,
        )?;
        add_post_require_inputs(
            dependency_graph,
            &path_for_parent,
            &entity_type_schema,
            entity_type_position.clone(),
            query_graph_edge_id,
            context,
            parent.parent_node_id,
            post_require_node_id,
        )?;
        created_nodes.extend(unmerged_node_ids);
        created_nodes.insert(post_require_node_id);
        let initial_fetch_path = create_fetch_initial_path(
            &dependency_graph.supergraph_schema,
            &entity_type_position.clone().into(),
            context,
        )?;
        let new_path = fetch_node_path.for_new_key_fetch(initial_fetch_path);
        Ok((post_require_node_id, new_path))
    } else {
        // We're in the somewhat simpler case where a @require happens somewhere in the middle of a subgraph query (so, not
        // just after having jumped to that subgraph). In that case, there isn't tons of optimisation we can do: we have to
        // see what satisfying the @require necessitate, and if it needs anything from another subgraph, we have to stop the
        // current subgraph fetch there, get the requirements from other subgraphs, and then resume the query of that particular subgraph.
        let new_created_nodes = compute_nodes_for_tree(
            dependency_graph,
            requires_conditions,
            fetch_node_id,
            fetch_node_path.clone(),
            defer_context_for_conditions(defer_context),
            &OpGraphPathContext::default(),
        )?;
        // If we didn't create any node, that means the whole condition was fetched from the current node
        // and we're good.
        if new_created_nodes.is_empty() {
            return Ok((fetch_node_id, fetch_node_path.clone()));
        }

        // We need to create a new name, on the same subgraph `group`, where we resume fetching the field for
        // which we handle the @requires _after_ we've dealt with the `requires_conditions_nodes`.
        // Note that we know the conditions will include a key for our node so we can resume properly.
        let fetch_node = dependency_graph.node_weight(fetch_node_id)?;
        let target_subgraph = fetch_node.subgraph_name.clone();
        let defer_ref = fetch_node.defer_ref.clone();
        let new_node_id = dependency_graph.new_key_node(
            &target_subgraph,
            fetch_node_path.response_path.clone(),
            defer_ref,
        )?;
        let new_node = dependency_graph.node_weight(new_node_id)?;
        let merge_at = new_node.merge_at.clone();
        let parent_type = new_node.parent_type.clone();
        for created_node_id in &new_created_nodes {
            let created_node = dependency_graph.node_weight(*created_node_id)?;
            // Usually, computing the path of our new group into the created groups
            // is not entirely trivial, but there is at least the relatively common
            // case where the 2 groups we look at have:
            // 1) the same `mergeAt`, and
            // 2) the same parentType; in that case, we can basically infer those 2
            //    groups apply at the same "place" and so the "path in parent" is
            //    empty. TODO: it should probably be possible to generalize this by
            //    checking the `mergeAt` plus analyzing the selection but that
            //    warrants some reflection...
            let new_path =
                if merge_at == created_node.merge_at && parent_type == created_node.parent_type {
                    Some(Arc::new(OpPath::default()))
                } else {
                    None
                };
            let new_parent_relation = ParentRelation {
                parent_node_id: *created_node_id,
                path_in_parent: new_path,
            };
            dependency_graph.add_parent(new_node_id, new_parent_relation);
        }

        add_post_require_inputs(
            dependency_graph,
            fetch_node_path,
            &entity_type_schema,
            entity_type_position.clone(),
            query_graph_edge_id,
            context,
            fetch_node_id,
            new_node_id,
        )?;
        created_nodes.extend(new_created_nodes);
        created_nodes.insert(new_node_id);
        let initial_fetch_path = create_fetch_initial_path(
            &dependency_graph.supergraph_schema,
            &entity_type_position.clone().into(),
            context,
        )?;
        let new_path = fetch_node_path.for_new_key_fetch(initial_fetch_path);
        Ok((new_node_id, new_path))
    }
}

fn defer_context_for_conditions(base_context: &DeferContext) -> DeferContext {
    let mut context = base_context.clone();
    context.is_part_of_query = false;
    context.current_defer_ref = base_context.active_defer_ref.clone();
    context
}

fn inputs_for_require(
    fetch_dependency_graph: &mut FetchDependencyGraph,
    entity_type_position: ObjectTypeDefinitionPosition,
    entity_type_schema: ValidFederationSchema,
    query_graph_edge_id: EdgeIndex,
    context: &OpGraphPathContext,
    include_key_inputs: bool,
) -> Result<(SelectionSet, Option<SelectionSet>), FederationError> {
    // This method is actually called for to handle conditions of @requires, but also to fetch `__typename` in the
    // case of "fake downcast on an @interfaceObject". In that later case, once we fetched that `__typename`,
    // we want to wrap the input into the "downcasted" type, not the @interfaceObject one, so that we don't end
    // up querying some fields in the @interfaceObject subgraph for entities that we know won't match a type
    // condition of the query.
    let edge = fetch_dependency_graph
        .federated_query_graph
        .edge_weight(query_graph_edge_id)?;
    let (is_interface_object_down_cast, input_type_name) = match &edge.transition {
        QueryGraphEdgeTransition::InterfaceObjectFakeDownCast { to_type_name, .. } => {
            (true, to_type_name.clone())
        }
        _ => (false, entity_type_position.type_name.clone()),
    };

    let Some(edge_conditions) = &edge.conditions else {
        return Err(FederationError::internal(
            "Missing edge conditions for @requires",
        ));
    };

    let input_type: CompositeTypeDefinitionPosition = fetch_dependency_graph
        .supergraph_schema
        .get_type(input_type_name.clone())?
        .try_into()
        .map_or_else(
            |_| {
                Err(FederationError::internal(format!(
                    "Type {} should exist in the supergraph and be a composite type",
                    &input_type_name
                )))
            },
            Ok,
        )?;
    let mut full_selection_set = SelectionSet::for_composite_type(
        fetch_dependency_graph.supergraph_schema.clone(),
        input_type.clone(),
    );

    // JS PORT NOTE: we are manipulating selection sets in place which means we need to rebase new
    // elements before they can be merged. This is different from JS implementation which relied on
    // selection set "updates" to capture changes and apply them all at once (with rebasing) when
    // generating final selection set.
    full_selection_set.add_selection_set(edge_conditions)?;
    if include_key_inputs {
        let Some(key_condition) = fetch_dependency_graph
            .federated_query_graph
            .locally_satisfiable_key(query_graph_edge_id)?
        else {
            return Err(FederationError::internal(format!(
                "Due to @requires, validation should have required a key to be present for {}",
                query_graph_edge_id.index()
            )));
        };
        if is_interface_object_down_cast {
            // This means that conditions parents are on the @interfaceObject type, but we actually want to select only the
            // `input_type_name` implementation, the `merge_in` below will try to add fields from the interface to one of the
            // implementing type. Which `merge_in` usually let us do as that's safe, but because `key_condition` are on
            // the @interfaceObject subgraph, the type there is not an interface. To work around this, we "rebase" the
            // condition on the supergraph type (which is an interface) first, which lets the `mergeIn` work.
            let supergraph_intf_type: CompositeTypeDefinitionPosition = fetch_dependency_graph
                .supergraph_schema
                .get_type(entity_type_position.type_name.clone())?
                .try_into()?;
            if !supergraph_intf_type.is_interface_type() {
                return Err(FederationError::internal(format!(
                    "Type {} should be an interface in the supergraph",
                    entity_type_position.type_name
                )));
            };
            full_selection_set.add_selection_set(&key_condition)?;
        } else {
            full_selection_set.add_selection_set(&key_condition)?;
        }

        // Note that `key_inputs` are used to ensure those input are fetch on the original group, the one having `edge`. In
        // the case of an @interfaceObject downcast, that's the subgraph with said @interfaceObject, so in that case we
        // should just use `entity_type` (that @interfaceObject type), not input type which will be an implementation the
        // subgraph does not know in that particular case.
        let mut key_inputs =
            SelectionSet::for_composite_type(entity_type_schema, entity_type_position.into());
        key_inputs.add_selection_set(&key_condition)?;

        Ok((
            wrap_input_selections(
                &fetch_dependency_graph.supergraph_schema,
                &input_type,
                full_selection_set,
                context,
            ),
            Some(key_inputs),
        ))
    } else {
        Ok((
            wrap_input_selections(
                &fetch_dependency_graph.supergraph_schema,
                &input_type,
                full_selection_set,
                context,
            ),
            None,
        ))
    }
}

// Yes, many arguments, but this is an internal function with no obvious grouping
#[allow(clippy::too_many_arguments)]
fn add_post_require_inputs(
    dependency_graph: &mut FetchDependencyGraph,
    require_node_path: &FetchDependencyGraphNodePath,
    entity_type_schema: &ValidFederationSchema,
    entity_type_position: ObjectTypeDefinitionPosition,
    query_graph_edge_id: EdgeIndex,
    context: &OpGraphPathContext,
    pre_require_node_id: NodeIndex,
    post_require_node_id: NodeIndex,
) -> Result<(), FederationError> {
    let (inputs, key_inputs) = inputs_for_require(
        dependency_graph,
        entity_type_position.clone(),
        entity_type_schema.clone(),
        query_graph_edge_id,
        context,
        true,
    )?;
    // Note that `compute_input_rewrites_on_key_fetch` will return `None` in general, but if `entity_type_position` is an interface/interface object,
    // then we need those rewrites to ensure the underlying fetch is valid.
    let input_rewrites = compute_input_rewrites_on_key_fetch(
        &entity_type_position.type_name.clone(),
        &entity_type_position.into(),
        entity_type_schema,
    )?;
    let post_require_node =
        FetchDependencyGraph::node_weight_mut(&mut dependency_graph.graph, post_require_node_id)?;
    post_require_node.add_inputs(&inputs, input_rewrites.into_iter().flatten())?;
    if let Some(key_inputs) = key_inputs {
        // It could be the key used to resume fetching after the @requires is already fetched in the original node, but we cannot
        // guarantee it, so we add it now (and if it was already selected, this is a no-op).
        let pre_require_node = FetchDependencyGraph::node_weight_mut(
            &mut dependency_graph.graph,
            pre_require_node_id,
        )?;
        pre_require_node
            .selection_set
            .add_at_path(&require_node_path.path_in_node, Some(&Arc::new(key_inputs)))?;
    }
    Ok(())
}

fn path_for_parent(
    dependency_graph: &FetchDependencyGraph,
    path: &FetchDependencyGraphNodePath,
    parent_node_id: NodeIndex,
    parent_path: &Arc<OpPath>,
) -> Result<FetchDependencyGraphNodePath, FederationError> {
    let parent_node = dependency_graph.node_weight(parent_node_id)?;
    let parent_schema = dependency_graph
        .federated_query_graph
        .schema_by_source(&parent_node.subgraph_name.clone())?;

    // The node referred by `path` may have types that do not exist in the node "parent", so we filter
    // out any type conditions on those. This typically happens jumping to a group that use an @interfaceObject
    // from a (parent) node that does not know the corresponding interface but has some of the type that
    // implements it (in the supergraph).
    let filtered_path = path.path_in_node.filter_on_schema(parent_schema);
    let final_path = concat_op_paths(parent_path.deref(), &filtered_path);
    Ok(FetchDependencyGraphNodePath {
        full_path: path.full_path.clone(),
        path_in_node: Arc::new(final_path),
        response_path: path.response_path.clone(),
    })
}<|MERGE_RESOLUTION|>--- conflicted
+++ resolved
@@ -2353,13 +2353,8 @@
         query_graph: &QueryGraph,
         handled_conditions: &Conditions,
         variable_definitions: &[Node<VariableDefinition>],
-<<<<<<< HEAD
         operation_directives: &DirectiveList,
-        fragments: Option<&mut RebasedFragments>,
-=======
-        operation_directives: &Arc<DirectiveList>,
         operation_compression: &mut SubgraphOperationCompression,
->>>>>>> 31a99d7a
         operation_name: Option<Name>,
     ) -> Result<Option<super::PlanNode>, FederationError> {
         if self.selection_set.selection_set.selections.is_empty() {
