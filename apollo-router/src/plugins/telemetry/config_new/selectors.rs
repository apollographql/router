use access_json::JSONQuery;
use derivative::Derivative;
use opentelemetry_api::Value;
use schemars::JsonSchema;
use serde::Deserialize;
use serde_json_bytes::path::JsonPathInst;
use serde_json_bytes::ByteString;
use sha2::Digest;

use crate::context::CONTAINS_GRAPHQL_ERROR;
use crate::context::OPERATION_KIND;
use crate::context::OPERATION_NAME;
use crate::plugin::serde::deserialize_json_query;
use crate::plugin::serde::deserialize_jsonpath;
use crate::plugins::demand_control::CostContext;
use crate::plugins::telemetry::config::AttributeValue;
use crate::plugins::telemetry::config_new::cost::CostValue;
use crate::plugins::telemetry::config_new::get_baggage;
use crate::plugins::telemetry::config_new::instruments::Event;
use crate::plugins::telemetry::config_new::instruments::InstrumentValue;
use crate::plugins::telemetry::config_new::instruments::Standard;
use crate::plugins::telemetry::config_new::trace_id;
use crate::plugins::telemetry::config_new::DatadogId;
use crate::plugins::telemetry::config_new::Selector;
use crate::plugins::telemetry::config_new::ToOtelValue;
use crate::query_planner::APOLLO_OPERATION_ID;
use crate::services::router;
use crate::services::subgraph;
use crate::services::supergraph;
use crate::services::FIRST_EVENT_CONTEXT_KEY;
use crate::spec::operation_limits::OperationLimits;
use crate::Context;

#[derive(Deserialize, JsonSchema, Clone, Debug, PartialEq)]
#[serde(deny_unknown_fields, rename_all = "snake_case")]
pub(crate) enum TraceIdFormat {
    /// Open Telemetry trace ID, a hex string.
    OpenTelemetry,
    /// Datadog trace ID, a u64.
    Datadog,
}

#[derive(Deserialize, JsonSchema, Clone, Debug, PartialEq)]
#[serde(deny_unknown_fields, rename_all = "snake_case")]
pub(crate) enum OperationName {
    /// The raw operation name.
    String,
    /// A hash of the operation name.
    Hash,
}

#[allow(dead_code)]
#[derive(Deserialize, JsonSchema, Clone, Debug, PartialEq)]
#[serde(deny_unknown_fields, rename_all = "snake_case")]
pub(crate) enum ErrorRepr {
    // /// The error code if available
    // Code,
    /// The error reason
    Reason,
}

#[derive(Deserialize, JsonSchema, Clone, Debug, PartialEq)]
#[serde(deny_unknown_fields, rename_all = "snake_case")]
pub(crate) enum Query {
    /// The raw query kind.
    String,
    /// The query aliases.
    Aliases,
    /// The query depth.
    Depth,
    /// The query height.
    Height,
    /// The query root fields.
    RootFields,
}

#[derive(Deserialize, JsonSchema, Clone, Debug, PartialEq)]
#[serde(deny_unknown_fields, rename_all = "snake_case")]
pub(crate) enum SubgraphQuery {
    /// The raw query kind.
    String,
}

#[derive(Deserialize, JsonSchema, Clone, Debug, PartialEq)]
#[serde(deny_unknown_fields, rename_all = "snake_case")]
pub(crate) enum ResponseStatus {
    /// The http status code.
    Code,
    /// The http status reason.
    Reason,
}

#[derive(Deserialize, JsonSchema, Clone, Debug, PartialEq)]
#[serde(deny_unknown_fields, rename_all = "snake_case")]
pub(crate) enum OperationKind {
    /// The raw operation kind.
    String,
}

#[derive(Deserialize, JsonSchema, Clone, Debug)]
#[serde(deny_unknown_fields, rename_all = "snake_case", untagged)]
pub(crate) enum RouterValue {
    Standard(Standard),
    Custom(RouterSelector),
}

impl From<&RouterValue> for InstrumentValue<RouterSelector> {
    fn from(value: &RouterValue) -> Self {
        match value {
            RouterValue::Standard(standard) => InstrumentValue::Standard(standard.clone()),
            RouterValue::Custom(selector) => InstrumentValue::Custom(selector.clone()),
        }
    }
}

#[derive(Deserialize, JsonSchema, Clone, Debug, PartialEq)]
#[serde(deny_unknown_fields, untagged)]
pub(crate) enum RouterSelector {
    /// A header from the request
    RequestHeader {
        /// The name of the request header.
        request_header: String,
        #[serde(skip)]
        #[allow(dead_code)]
        /// Optional redaction pattern.
        redact: Option<String>,
        /// Optional default value.
        default: Option<AttributeValue>,
    },
    /// The request method.
    RequestMethod {
        /// The request method enabled or not
        request_method: bool,
    },
    /// A header from the response
    ResponseHeader {
        /// The name of the request header.
        response_header: String,
        #[serde(skip)]
        #[allow(dead_code)]
        /// Optional redaction pattern.
        redact: Option<String>,
        /// Optional default value.
        default: Option<AttributeValue>,
    },
    /// A status from the response
    ResponseStatus {
        /// The http response status code.
        response_status: ResponseStatus,
    },
    /// The trace ID of the request.
    TraceId {
        /// The format of the trace ID.
        trace_id: TraceIdFormat,
    },
    /// Apollo Studio operation id
    StudioOperationId {
        /// Apollo Studio operation id
        studio_operation_id: bool,
    },
    /// A value from context.
    ResponseContext {
        /// The response context key.
        response_context: String,
        #[serde(skip)]
        #[allow(dead_code)]
        /// Optional redaction pattern.
        redact: Option<String>,
        /// Optional default value.
        default: Option<AttributeValue>,
    },
    /// The operation name from the query.
    OperationName {
        /// The operation name from the query.
        operation_name: OperationName,
        #[serde(skip)]
        #[allow(dead_code)]
        /// Optional redaction pattern.
        redact: Option<String>,
        /// Optional default value.
        default: Option<String>,
    },
    /// A value from baggage.
    Baggage {
        /// The name of the baggage item.
        baggage: String,
        #[serde(skip)]
        #[allow(dead_code)]
        /// Optional redaction pattern.
        redact: Option<String>,
        /// Optional default value.
        default: Option<AttributeValue>,
    },
    /// A value from an environment variable.
    Env {
        /// The name of the environment variable
        env: String,
        #[serde(skip)]
        #[allow(dead_code)]
        /// Optional redaction pattern.
        redact: Option<String>,
        /// Optional default value.
        default: Option<String>,
    },
    /// Deprecated, should not be used anymore, use static field instead
    Static(String),
    StaticField {
        /// A static value
        r#static: AttributeValue,
    },
    OnGraphQLError {
        /// Boolean set to true if the response body contains graphql error
        on_graphql_error: bool,
    },
    Error {
        #[allow(dead_code)]
        /// Critical error if it happens
        error: ErrorRepr,
    },
}

#[derive(Deserialize, JsonSchema, Clone, Debug)]
#[serde(deny_unknown_fields, rename_all = "snake_case", untagged)]
pub(crate) enum SupergraphValue {
    Standard(Standard),
    Event(Event<SupergraphSelector>),
    Custom(SupergraphSelector),
}

#[derive(Deserialize, JsonSchema, Clone, Debug)]
#[serde(deny_unknown_fields, rename_all = "snake_case")]
pub(crate) enum EventHolder {
    EventCustom(SupergraphSelector),
}

impl From<&SupergraphValue> for InstrumentValue<SupergraphSelector> {
    fn from(value: &SupergraphValue) -> Self {
        match value {
            SupergraphValue::Standard(s) => InstrumentValue::Standard(s.clone()),
            SupergraphValue::Custom(selector) => InstrumentValue::Custom(selector.clone()),
            SupergraphValue::Event(e) => InstrumentValue::Chunked(e.clone()),
        }
    }
}

#[derive(Deserialize, JsonSchema, Clone, Derivative)]
#[serde(deny_unknown_fields, untagged)]
#[derivative(Debug, PartialEq)]
pub(crate) enum SupergraphSelector {
    OperationName {
        /// The operation name from the query.
        operation_name: OperationName,
        #[serde(skip)]
        #[allow(dead_code)]
        /// Optional redaction pattern.
        redact: Option<String>,
        /// Optional default value.
        default: Option<String>,
    },
    OperationKind {
        /// The operation kind from the query (query|mutation|subscription).
        // Allow dead code is required because there is only one variant in OperationKind and we need to avoid the dead code warning.
        #[allow(dead_code)]
        operation_kind: OperationKind,
    },
    Query {
        /// The graphql query.
        query: Query,
        #[serde(skip)]
        #[allow(dead_code)]
        /// Optional redaction pattern.
        redact: Option<String>,
        /// Optional default value.
        default: Option<String>,
    },
    QueryVariable {
        /// The name of a graphql query variable.
        query_variable: String,
        #[serde(skip)]
        #[allow(dead_code)]
        /// Optional redaction pattern.
        redact: Option<String>,
        /// Optional default value.
        default: Option<AttributeValue>,
    },
    RequestHeader {
        /// The name of the request header.
        request_header: String,
        #[serde(skip)]
        #[allow(dead_code)]
        /// Optional redaction pattern.
        redact: Option<String>,
        /// Optional default value.
        default: Option<String>,
    },
    ResponseHeader {
        /// The name of the response header.
        response_header: String,
        #[serde(skip)]
        #[allow(dead_code)]
        /// Optional redaction pattern.
        redact: Option<String>,
        /// Optional default value.
        default: Option<String>,
    },
    /// A status from the response
    ResponseStatus {
        /// The http response status code.
        response_status: ResponseStatus,
    },
    RequestContext {
        /// The request context key.
        request_context: String,
        #[serde(skip)]
        #[allow(dead_code)]
        /// Optional redaction pattern.
        redact: Option<String>,
        /// Optional default value.
        default: Option<AttributeValue>,
    },
    ResponseContext {
        /// The response context key.
        response_context: String,
        #[serde(skip)]
        #[allow(dead_code)]
        /// Optional redaction pattern.
        redact: Option<String>,
        /// Optional default value.
        default: Option<AttributeValue>,
    },
    ResponseData {
        /// The supergraph response body json path of the chunks.
        #[schemars(with = "String")]
        #[derivative(Debug = "ignore", PartialEq = "ignore")]
        #[serde(deserialize_with = "deserialize_jsonpath")]
        response_data: JsonPathInst,
        #[serde(skip)]
        #[allow(dead_code)]
        /// Optional redaction pattern.
        redact: Option<String>,
        /// Optional default value.
        default: Option<AttributeValue>,
    },
    ResponseErrors {
        /// The supergraph response body json path of the chunks.
        #[schemars(with = "String")]
        #[derivative(Debug = "ignore", PartialEq = "ignore")]
        #[serde(deserialize_with = "deserialize_jsonpath")]
        response_errors: JsonPathInst,
        #[serde(skip)]
        #[allow(dead_code)]
        /// Optional redaction pattern.
        redact: Option<String>,
        /// Optional default value.
        default: Option<AttributeValue>,
    },
    Baggage {
        /// The name of the baggage item.
        baggage: String,
        #[serde(skip)]
        #[allow(dead_code)]
        /// Optional redaction pattern.
        redact: Option<String>,
        /// Optional default value.
        default: Option<AttributeValue>,
    },
    Env {
        /// The name of the environment variable
        env: String,
        #[serde(skip)]
        #[allow(dead_code)]
        /// Optional redaction pattern.
        redact: Option<String>,
        /// Optional default value.
        default: Option<String>,
    },
    /// Deprecated, should not be used anymore, use static field instead
    Static(String),
    StaticField {
        /// A static value
        r#static: AttributeValue,
    },
    OnGraphQLError {
        /// Boolean set to true if the response body contains graphql error
        on_graphql_error: bool,
    },
    Error {
        #[allow(dead_code)]
        /// Critical error if it happens
        error: ErrorRepr,
    },
    /// Cost attributes
    Cost {
        /// The cost value to select, one of: estimated, actual, delta.
        cost: CostValue,
    },
    /// Boolean returning true if it's the primary response and not events like subscription events or deferred responses
    IsPrimaryResponse {
        /// Boolean returning true if it's the primary response and not events like subscription events or deferred responses
        is_primary_response: bool,
    },
}

#[derive(Deserialize, JsonSchema, Clone, Debug)]
#[serde(deny_unknown_fields, rename_all = "snake_case", untagged)]
pub(crate) enum SubgraphValue {
    Standard(Standard),
    Custom(SubgraphSelector),
}

impl From<&SubgraphValue> for InstrumentValue<SubgraphSelector> {
    fn from(value: &SubgraphValue) -> Self {
        match value {
            SubgraphValue::Standard(s) => InstrumentValue::Standard(s.clone()),
            SubgraphValue::Custom(selector) => InstrumentValue::Custom(selector.clone()),
        }
    }
}

#[derive(Deserialize, JsonSchema, Clone, Derivative)]
#[serde(deny_unknown_fields, rename_all = "snake_case", untagged)]
#[derivative(Debug, PartialEq)]
pub(crate) enum SubgraphSelector {
    SubgraphOperationName {
        /// The operation name from the subgraph query.
        subgraph_operation_name: OperationName,
        #[serde(skip)]
        #[allow(dead_code)]
        /// Optional redaction pattern.
        redact: Option<String>,
        /// Optional default value.
        default: Option<String>,
    },
    SubgraphOperationKind {
        /// The kind of the subgraph operation (query|mutation|subscription).
        // Allow dead code is required because there is only one variant in OperationKind and we need to avoid the dead code warning.
        #[allow(dead_code)]
        subgraph_operation_kind: OperationKind,
    },
    SubgraphQuery {
        /// The graphql query to the subgraph.
        subgraph_query: SubgraphQuery,
        #[serde(skip)]
        #[allow(dead_code)]
        /// Optional redaction pattern.
        redact: Option<String>,
        /// Optional default value.
        default: Option<String>,
    },
    SubgraphQueryVariable {
        /// The name of a subgraph query variable.
        subgraph_query_variable: String,
        #[serde(skip)]
        #[allow(dead_code)]
        /// Optional redaction pattern.
        redact: Option<String>,
        /// Optional default value.
        default: Option<AttributeValue>,
    },
    /// Deprecated, use SubgraphResponseData and SubgraphResponseError instead
    SubgraphResponseBody {
        /// The subgraph response body json path.
        #[schemars(with = "String")]
        #[serde(deserialize_with = "deserialize_json_query")]
        subgraph_response_body: JSONQuery,
        #[serde(skip)]
        #[allow(dead_code)]
        /// Optional redaction pattern.
        redact: Option<String>,
        /// Optional default value.
        default: Option<AttributeValue>,
    },
    SubgraphResponseData {
        /// The subgraph response body json path.
        #[schemars(with = "String")]
        #[derivative(Debug = "ignore", PartialEq = "ignore")]
        #[serde(deserialize_with = "deserialize_jsonpath")]
        subgraph_response_data: JsonPathInst,
        #[serde(skip)]
        #[allow(dead_code)]
        /// Optional redaction pattern.
        redact: Option<String>,
        /// Optional default value.
        default: Option<AttributeValue>,
    },
    SubgraphResponseErrors {
        /// The subgraph response body json path.
        #[schemars(with = "String")]
        #[derivative(Debug = "ignore", PartialEq = "ignore")]
        #[serde(deserialize_with = "deserialize_jsonpath")]
        subgraph_response_errors: JsonPathInst,
        #[serde(skip)]
        #[allow(dead_code)]
        /// Optional redaction pattern.
        redact: Option<String>,
        /// Optional default value.
        default: Option<AttributeValue>,
    },
    SubgraphRequestHeader {
        /// The name of a subgraph request header.
        subgraph_request_header: String,
        #[serde(skip)]
        #[allow(dead_code)]
        /// Optional redaction pattern.
        redact: Option<String>,
        /// Optional default value.
        default: Option<String>,
    },
    SubgraphResponseHeader {
        /// The name of a subgraph response header.
        subgraph_response_header: String,
        #[serde(skip)]
        #[allow(dead_code)]
        /// Optional redaction pattern.
        redact: Option<String>,
        /// Optional default value.
        default: Option<String>,
    },
    SubgraphResponseStatus {
        /// The subgraph http response status code.
        subgraph_response_status: ResponseStatus,
    },
    SupergraphOperationName {
        /// The supergraph query operation name.
        supergraph_operation_name: OperationName,
        #[serde(skip)]
        #[allow(dead_code)]
        /// Optional redaction pattern.
        redact: Option<String>,
        /// Optional default value.
        default: Option<String>,
    },
    SupergraphOperationKind {
        /// The supergraph query operation kind (query|mutation|subscription).
        // Allow dead code is required because there is only one variant in OperationKind and we need to avoid the dead code warning.
        #[allow(dead_code)]
        supergraph_operation_kind: OperationKind,
    },
    SupergraphQuery {
        /// The supergraph query to the subgraph.
        supergraph_query: Query,
        #[serde(skip)]
        #[allow(dead_code)]
        /// Optional redaction pattern.
        redact: Option<String>,
        /// Optional default value.
        default: Option<String>,
    },
    SupergraphQueryVariable {
        /// The supergraph query variable name.
        supergraph_query_variable: String,
        #[serde(skip)]
        #[allow(dead_code)]
        /// Optional redaction pattern.
        redact: Option<String>,
        /// Optional default value.
        default: Option<AttributeValue>,
    },
    SupergraphRequestHeader {
        /// The supergraph request header name.
        supergraph_request_header: String,
        #[serde(skip)]
        #[allow(dead_code)]
        /// Optional redaction pattern.
        redact: Option<String>,
        /// Optional default value.
        default: Option<String>,
    },
    RequestContext {
        /// The request context key.
        request_context: String,
        #[serde(skip)]
        #[allow(dead_code)]
        /// Optional redaction pattern.
        redact: Option<String>,
        /// Optional default value.
        default: Option<AttributeValue>,
    },
    ResponseContext {
        /// The response context key.
        response_context: String,
        #[serde(skip)]
        #[allow(dead_code)]
        /// Optional redaction pattern.
        redact: Option<String>,
        /// Optional default value.
        default: Option<AttributeValue>,
    },
    Baggage {
        /// The name of the baggage item.
        baggage: String,
        #[serde(skip)]
        #[allow(dead_code)]
        /// Optional redaction pattern.
        redact: Option<String>,
        /// Optional default value.
        default: Option<AttributeValue>,
    },
    Env {
        /// The name of the environment variable
        env: String,
        #[serde(skip)]
        #[allow(dead_code)]
        /// Optional redaction pattern.
        redact: Option<String>,
        /// Optional default value.
        default: Option<String>,
    },
    /// Deprecated, should not be used anymore, use static field instead
    Static(String),
    StaticField {
        /// A static value
        r#static: AttributeValue,
    },
    Error {
        #[allow(dead_code)]
        /// Critical error if it happens
        error: ErrorRepr,
    },
}

impl Selector for RouterSelector {
    type Request = router::Request;
    type Response = router::Response;
    type EventResponse = ();

    fn on_request(&self, request: &router::Request) -> Option<opentelemetry::Value> {
        match self {
            RouterSelector::RequestMethod { request_method } if *request_method => {
                Some(request.router_request.method().to_string().into())
            }
            RouterSelector::RequestHeader {
                request_header,
                default,
                ..
            } => request
                .router_request
                .headers()
                .get(request_header)
                .and_then(|h| Some(h.to_str().ok()?.to_string().into()))
                .or_else(|| default.maybe_to_otel_value()),
            RouterSelector::Env { env, default, .. } => std::env::var(env)
                .ok()
                .or_else(|| default.clone())
                .map(opentelemetry::Value::from),
            RouterSelector::TraceId {
                trace_id: trace_id_format,
            } => trace_id().map(|id| {
                match trace_id_format {
                    TraceIdFormat::OpenTelemetry => id.to_string(),
                    TraceIdFormat::Datadog => id.to_datadog(),
                }
                .into()
            }),
            RouterSelector::Baggage {
                baggage, default, ..
            } => get_baggage(baggage).or_else(|| default.maybe_to_otel_value()),
            RouterSelector::Static(val) => Some(val.clone().into()),
            RouterSelector::StaticField { r#static } => Some(r#static.clone().into()),
            // Related to Response
            _ => None,
        }
    }

    fn on_response(&self, response: &router::Response) -> Option<opentelemetry::Value> {
        match self {
            RouterSelector::ResponseHeader {
                response_header,
                default,
                ..
            } => response
                .response
                .headers()
                .get(response_header)
                .and_then(|h| Some(h.to_str().ok()?.to_string().into()))
                .or_else(|| default.maybe_to_otel_value()),
            RouterSelector::ResponseStatus { response_status } => match response_status {
                ResponseStatus::Code => Some(opentelemetry::Value::I64(
                    response.response.status().as_u16() as i64,
                )),
                ResponseStatus::Reason => response
                    .response
                    .status()
                    .canonical_reason()
                    .map(|reason| reason.to_string().into()),
            },
            RouterSelector::ResponseContext {
                response_context,
                default,
                ..
            } => response
                .context
                .get_json_value(response_context)
                .as_ref()
                .and_then(|v| v.maybe_to_otel_value())
                .or_else(|| default.maybe_to_otel_value()),
            RouterSelector::OperationName {
                operation_name,
                default,
                ..
            } => {
                let op_name = response.context.get(OPERATION_NAME).ok().flatten();
                match operation_name {
                    OperationName::String => op_name.or_else(|| default.clone()),
                    OperationName::Hash => op_name.or_else(|| default.clone()).map(|op_name| {
                        let mut hasher = sha2::Sha256::new();
                        hasher.update(op_name.as_bytes());
                        let result = hasher.finalize();
                        hex::encode(result)
                    }),
                }
                .map(opentelemetry::Value::from)
            }
            RouterSelector::Baggage {
                baggage, default, ..
            } => get_baggage(baggage).or_else(|| default.maybe_to_otel_value()),
            RouterSelector::OnGraphQLError { on_graphql_error } if *on_graphql_error => {
                if response.context.get_json_value(CONTAINS_GRAPHQL_ERROR)
                    == Some(serde_json_bytes::Value::Bool(true))
                {
                    Some(opentelemetry::Value::Bool(true))
                } else {
                    None
                }
            }
            RouterSelector::Static(val) => Some(val.clone().into()),
            RouterSelector::StaticField { r#static } => Some(r#static.clone().into()),
            RouterSelector::StudioOperationId {
                studio_operation_id,
            } if *studio_operation_id => response
                .context
                .get::<_, String>(APOLLO_OPERATION_ID)
                .ok()
                .flatten()
                .map(opentelemetry::Value::from),
            _ => None,
        }
    }

    fn on_error(&self, error: &tower::BoxError, ctx: &Context) -> Option<opentelemetry::Value> {
        match self {
            RouterSelector::Error { .. } => Some(error.to_string().into()),
            RouterSelector::Static(val) => Some(val.clone().into()),
            RouterSelector::StaticField { r#static } => Some(r#static.clone().into()),
            RouterSelector::ResponseContext {
                response_context,
                default,
                ..
            } => ctx
                .get_json_value(response_context)
                .as_ref()
                .and_then(|v| v.maybe_to_otel_value())
                .or_else(|| default.maybe_to_otel_value()),
            RouterSelector::OperationName {
                operation_name,
                default,
                ..
            } => {
                let op_name = ctx.get(OPERATION_NAME).ok().flatten();
                match operation_name {
                    OperationName::String => op_name.or_else(|| default.clone()),
                    OperationName::Hash => op_name.or_else(|| default.clone()).map(|op_name| {
                        let mut hasher = sha2::Sha256::new();
                        hasher.update(op_name.as_bytes());
                        let result = hasher.finalize();
                        hex::encode(result)
                    }),
                }
                .map(opentelemetry::Value::from)
            }
            _ => None,
        }
    }

    fn on_drop(&self) -> Option<Value> {
        match self {
            RouterSelector::Static(val) => Some(val.clone().into()),
            RouterSelector::StaticField { r#static } => Some(r#static.clone().into()),
            _ => None,
        }
    }
}

impl Selector for SupergraphSelector {
    type Request = supergraph::Request;
    type Response = supergraph::Response;
    type EventResponse = crate::graphql::Response;

    fn on_request(&self, request: &supergraph::Request) -> Option<opentelemetry::Value> {
        match self {
            SupergraphSelector::OperationName {
                operation_name,
                default,
                ..
            } => {
                let op_name = request.context.get(OPERATION_NAME).ok().flatten();
                match operation_name {
                    OperationName::String => op_name.or_else(|| default.clone()),
                    OperationName::Hash => op_name.or_else(|| default.clone()).map(|op_name| {
                        let mut hasher = sha2::Sha256::new();
                        hasher.update(op_name.as_bytes());
                        let result = hasher.finalize();
                        hex::encode(result)
                    }),
                }
                .map(opentelemetry::Value::from)
            }
            SupergraphSelector::OperationKind { .. } => request
                .context
                .get::<_, String>(OPERATION_KIND)
                .ok()
                .flatten()
                .map(opentelemetry::Value::from),

            SupergraphSelector::Query { default, .. } => request
                .supergraph_request
                .body()
                .query
                .clone()
                .or_else(|| default.clone())
                .map(opentelemetry::Value::from),
            SupergraphSelector::RequestHeader {
                request_header,
                default,
                ..
            } => request
                .supergraph_request
                .headers()
                .get(request_header)
                .and_then(|h| Some(h.to_str().ok()?.to_string()))
                .or_else(|| default.clone())
                .map(opentelemetry::Value::from),
            SupergraphSelector::QueryVariable {
                query_variable,
                default,
                ..
            } => request
                .supergraph_request
                .body()
                .variables
                .get(&ByteString::from(query_variable.as_str()))
                .and_then(|v| v.maybe_to_otel_value())
                .or_else(|| default.maybe_to_otel_value()),
            SupergraphSelector::RequestContext {
                request_context,
                default,
                ..
            } => request
                .context
                .get::<_, serde_json_bytes::Value>(request_context)
                .ok()
                .flatten()
                .as_ref()
                .and_then(|v| v.maybe_to_otel_value())
                .or_else(|| default.maybe_to_otel_value()),
            SupergraphSelector::Baggage {
                baggage, default, ..
            } => get_baggage(baggage).or_else(|| default.maybe_to_otel_value()),

            SupergraphSelector::Env { env, default, .. } => std::env::var(env)
                .ok()
                .or_else(|| default.clone())
                .map(opentelemetry::Value::from),
            SupergraphSelector::Static(val) => Some(val.clone().into()),
            SupergraphSelector::StaticField { r#static } => Some(r#static.clone().into()),
            // For response
            _ => None,
        }
    }

    fn on_response(&self, response: &supergraph::Response) -> Option<opentelemetry::Value> {
        match self {
            SupergraphSelector::Query { query, .. } => {
                let limits_opt = response
                    .context
                    .extensions()
                    .with_lock(|lock| lock.get::<OperationLimits<u32>>().cloned());
                match query {
                    Query::Aliases => {
                        limits_opt.map(|limits| opentelemetry::Value::I64(limits.aliases as i64))
                    }
                    Query::Depth => {
                        limits_opt.map(|limits| opentelemetry::Value::I64(limits.depth as i64))
                    }
                    Query::Height => {
                        limits_opt.map(|limits| opentelemetry::Value::I64(limits.height as i64))
                    }
                    Query::RootFields => limits_opt
                        .map(|limits| opentelemetry::Value::I64(limits.root_fields as i64)),
                    Query::String => None,
                }
            }
            SupergraphSelector::ResponseHeader {
                response_header,
                default,
                ..
            } => response
                .response
                .headers()
                .get(response_header)
                .and_then(|h| Some(h.to_str().ok()?.to_string()))
                .or_else(|| default.clone())
                .map(opentelemetry::Value::from),
            SupergraphSelector::ResponseStatus { response_status } => match response_status {
                ResponseStatus::Code => Some(opentelemetry::Value::I64(
                    response.response.status().as_u16() as i64,
                )),
                ResponseStatus::Reason => response
                    .response
                    .status()
                    .canonical_reason()
                    .map(|reason| reason.to_string().into()),
            },
            SupergraphSelector::ResponseContext {
                response_context,
                default,
                ..
            } => response
                .context
                .get_json_value(response_context)
                .as_ref()
                .and_then(|v| v.maybe_to_otel_value())
                .or_else(|| default.maybe_to_otel_value()),
            SupergraphSelector::OnGraphQLError { on_graphql_error } if *on_graphql_error => {
                if response.context.get_json_value(CONTAINS_GRAPHQL_ERROR)
                    == Some(serde_json_bytes::Value::Bool(true))
                {
                    Some(opentelemetry::Value::Bool(true))
                } else {
                    None
                }
            }
            SupergraphSelector::OperationName {
                operation_name,
                default,
                ..
            } => {
                let op_name = response.context.get(OPERATION_NAME).ok().flatten();
                match operation_name {
                    OperationName::String => op_name.or_else(|| default.clone()),
                    OperationName::Hash => op_name.or_else(|| default.clone()).map(|op_name| {
                        let mut hasher = sha2::Sha256::new();
                        hasher.update(op_name.as_bytes());
                        let result = hasher.finalize();
                        hex::encode(result)
                    }),
                }
                .map(opentelemetry::Value::from)
            }
            SupergraphSelector::OperationKind { .. } => response
                .context
                .get::<_, String>(OPERATION_KIND)
                .ok()
                .flatten()
                .map(opentelemetry::Value::from),
            SupergraphSelector::IsPrimaryResponse {
                is_primary_response: is_primary,
            } if *is_primary => Some(true.into()),
            SupergraphSelector::Static(val) => Some(val.clone().into()),
            SupergraphSelector::StaticField { r#static } => Some(r#static.clone().into()),
            // For request
            _ => None,
        }
    }

    fn on_response_event(
        &self,
        response: &Self::EventResponse,
        ctx: &Context,
    ) -> Option<opentelemetry::Value> {
        match self {
            SupergraphSelector::ResponseData {
                response_data,
                default,
                ..
            } => if let Some(data) = &response.data {
                let val = response_data.find(data);
                val.maybe_to_otel_value()
            } else {
                None
            }
            .or_else(|| default.maybe_to_otel_value()),
            SupergraphSelector::ResponseErrors {
                response_errors,
                default,
                ..
            } => {
                let errors = response.errors.clone();
                let data: serde_json_bytes::Value = serde_json_bytes::to_value(errors).ok()?;
                let val = response_errors.find(&data);

                val.maybe_to_otel_value()
            }
            .or_else(|| default.maybe_to_otel_value()),
            SupergraphSelector::Cost { cost } => ctx.extensions().with_lock(|lock| {
                lock.get::<CostContext>().map(|cost_result| match cost {
                    CostValue::Estimated => cost_result.estimated.into(),
                    CostValue::Actual => cost_result.actual.into(),
                    CostValue::Delta => cost_result.delta().into(),
                    CostValue::Result => cost_result.result.into(),
                })
            }),
            SupergraphSelector::OnGraphQLError { on_graphql_error } if *on_graphql_error => {
                if ctx.get_json_value(CONTAINS_GRAPHQL_ERROR)
                    == Some(serde_json_bytes::Value::Bool(true))
                {
                    Some(opentelemetry::Value::Bool(true))
                } else {
                    None
                }
            }
<<<<<<< HEAD
            SupergraphSelector::OperationName {
                operation_name,
                default,
                ..
            } => {
                let op_name = ctx.get(OPERATION_NAME).ok().flatten();
                match operation_name {
                    OperationName::String => op_name.or_else(|| default.clone()),
                    OperationName::Hash => op_name.or_else(|| default.clone()).map(|op_name| {
                        let mut hasher = sha2::Sha256::new();
                        hasher.update(op_name.as_bytes());
                        let result = hasher.finalize();
                        hex::encode(result)
                    }),
                }
                .map(opentelemetry::Value::from)
            }
            SupergraphSelector::OperationKind { .. } => ctx
                .get::<_, String>(OPERATION_KIND)
                .ok()
                .flatten()
                .map(opentelemetry::Value::from),
            SupergraphSelector::IsPrimaryResponse {
                is_primary_response: is_primary,
            } if *is_primary => Some(opentelemetry::Value::Bool(
                ctx.get_json_value(FIRST_EVENT_CONTEXT_KEY)
                    == Some(serde_json_bytes::Value::Bool(true)),
            )),
=======
            SupergraphSelector::ResponseContext {
                response_context,
                default,
                ..
            } => ctx
                .get_json_value(response_context)
                .as_ref()
                .and_then(|v| v.maybe_to_otel_value())
                .or_else(|| default.maybe_to_otel_value()),
>>>>>>> bc0f8a93
            SupergraphSelector::Static(val) => Some(val.clone().into()),
            SupergraphSelector::StaticField { r#static } => Some(r#static.clone().into()),
            _ => None,
        }
    }

    fn on_error(&self, error: &tower::BoxError, ctx: &Context) -> Option<opentelemetry::Value> {
        match self {
            SupergraphSelector::OperationName {
                operation_name,
                default,
                ..
            } => {
                let op_name = ctx.get(OPERATION_NAME).ok().flatten();
                match operation_name {
                    OperationName::String => op_name.or_else(|| default.clone()),
                    OperationName::Hash => op_name.or_else(|| default.clone()).map(|op_name| {
                        let mut hasher = sha2::Sha256::new();
                        hasher.update(op_name.as_bytes());
                        let result = hasher.finalize();
                        hex::encode(result)
                    }),
                }
                .map(opentelemetry::Value::from)
            }
            SupergraphSelector::OperationKind { .. } => ctx
                .get::<_, String>(OPERATION_KIND)
                .ok()
                .flatten()
                .map(opentelemetry::Value::from),
            SupergraphSelector::Query { query, .. } => {
                let limits_opt = ctx
                    .extensions()
                    .with_lock(|lock| lock.get::<OperationLimits<u32>>().cloned());
                match query {
                    Query::Aliases => {
                        limits_opt.map(|limits| opentelemetry::Value::I64(limits.aliases as i64))
                    }
                    Query::Depth => {
                        limits_opt.map(|limits| opentelemetry::Value::I64(limits.depth as i64))
                    }
                    Query::Height => {
                        limits_opt.map(|limits| opentelemetry::Value::I64(limits.height as i64))
                    }
                    Query::RootFields => limits_opt
                        .map(|limits| opentelemetry::Value::I64(limits.root_fields as i64)),
                    Query::String => None,
                }
            }
            SupergraphSelector::Error { .. } => Some(error.to_string().into()),
            SupergraphSelector::Static(val) => Some(val.clone().into()),
            SupergraphSelector::StaticField { r#static } => Some(r#static.clone().into()),
            SupergraphSelector::ResponseContext {
                response_context,
                default,
                ..
            } => ctx
                .get_json_value(response_context)
                .as_ref()
                .and_then(|v| v.maybe_to_otel_value())
                .or_else(|| default.maybe_to_otel_value()),
            SupergraphSelector::IsPrimaryResponse {
                is_primary_response: is_primary,
            } if *is_primary => Some(opentelemetry::Value::Bool(
                ctx.get_json_value(FIRST_EVENT_CONTEXT_KEY)
                    == Some(serde_json_bytes::Value::Bool(true)),
            )),
            _ => None,
        }
    }

    fn on_drop(&self) -> Option<Value> {
        match self {
            SupergraphSelector::Static(val) => Some(val.clone().into()),
            SupergraphSelector::StaticField { r#static } => Some(r#static.clone().into()),
            _ => None,
        }
    }
}

impl Selector for SubgraphSelector {
    type Request = subgraph::Request;
    type Response = subgraph::Response;
    type EventResponse = ();

    fn on_request(&self, request: &subgraph::Request) -> Option<opentelemetry::Value> {
        match self {
            SubgraphSelector::SubgraphOperationName {
                subgraph_operation_name,
                default,
                ..
            } => {
                let op_name = request.subgraph_request.body().operation_name.clone();
                match subgraph_operation_name {
                    OperationName::String => op_name.or_else(|| default.clone()),
                    OperationName::Hash => op_name.or_else(|| default.clone()).map(|op_name| {
                        let mut hasher = sha2::Sha256::new();
                        hasher.update(op_name.as_bytes());
                        let result = hasher.finalize();
                        hex::encode(result)
                    }),
                }
                .map(opentelemetry::Value::from)
            }
            SubgraphSelector::SupergraphOperationName {
                supergraph_operation_name,
                default,
                ..
            } => {
                let op_name = request.context.get(OPERATION_NAME).ok().flatten();
                match supergraph_operation_name {
                    OperationName::String => op_name.or_else(|| default.clone()),
                    OperationName::Hash => op_name.or_else(|| default.clone()).map(|op_name| {
                        let mut hasher = sha2::Sha256::new();
                        hasher.update(op_name.as_bytes());
                        let result = hasher.finalize();
                        hex::encode(result)
                    }),
                }
                .map(opentelemetry::Value::from)
            }
            SubgraphSelector::SubgraphOperationKind { .. } => request
                .context
                .get::<_, String>(OPERATION_KIND)
                .ok()
                .flatten()
                .map(opentelemetry::Value::from),
            SubgraphSelector::SupergraphOperationKind { .. } => request
                .context
                .get::<_, String>(OPERATION_KIND)
                .ok()
                .flatten()
                .map(opentelemetry::Value::from),

            SubgraphSelector::SupergraphQuery {
                default,
                supergraph_query,
                ..
            } => {
                let limits_opt = request
                    .context
                    .extensions()
                    .with_lock(|lock| lock.get::<OperationLimits<u32>>().cloned());
                match supergraph_query {
                    Query::Aliases => {
                        limits_opt.map(|limits| opentelemetry::Value::I64(limits.aliases as i64))
                    }
                    Query::Depth => {
                        limits_opt.map(|limits| opentelemetry::Value::I64(limits.depth as i64))
                    }
                    Query::Height => {
                        limits_opt.map(|limits| opentelemetry::Value::I64(limits.height as i64))
                    }
                    Query::RootFields => limits_opt
                        .map(|limits| opentelemetry::Value::I64(limits.root_fields as i64)),
                    Query::String => request
                        .supergraph_request
                        .body()
                        .query
                        .clone()
                        .or_else(|| default.clone())
                        .map(opentelemetry::Value::from),
                }
            }
            SubgraphSelector::SubgraphQuery { default, .. } => request
                .subgraph_request
                .body()
                .query
                .clone()
                .or_else(|| default.clone())
                .map(opentelemetry::Value::from),
            SubgraphSelector::SubgraphQueryVariable {
                subgraph_query_variable,
                default,
                ..
            } => request
                .subgraph_request
                .body()
                .variables
                .get(&ByteString::from(subgraph_query_variable.as_str()))
                .and_then(|v| v.maybe_to_otel_value())
                .or_else(|| default.maybe_to_otel_value()),

            SubgraphSelector::SupergraphQueryVariable {
                supergraph_query_variable,
                default,
                ..
            } => request
                .supergraph_request
                .body()
                .variables
                .get(&ByteString::from(supergraph_query_variable.as_str()))
                .and_then(|v| v.maybe_to_otel_value())
                .or_else(|| default.maybe_to_otel_value()),
            SubgraphSelector::SubgraphRequestHeader {
                subgraph_request_header,
                default,
                ..
            } => request
                .subgraph_request
                .headers()
                .get(subgraph_request_header)
                .and_then(|h| Some(h.to_str().ok()?.to_string()))
                .or_else(|| default.clone())
                .map(opentelemetry::Value::from),
            SubgraphSelector::SupergraphRequestHeader {
                supergraph_request_header,
                default,
                ..
            } => request
                .supergraph_request
                .headers()
                .get(supergraph_request_header)
                .and_then(|h| Some(h.to_str().ok()?.to_string()))
                .or_else(|| default.clone())
                .map(opentelemetry::Value::from),
            SubgraphSelector::RequestContext {
                request_context,
                default,
                ..
            } => request
                .context
                .get::<_, serde_json_bytes::Value>(request_context)
                .ok()
                .flatten()
                .as_ref()
                .and_then(|v| v.maybe_to_otel_value())
                .or_else(|| default.maybe_to_otel_value()),
            SubgraphSelector::Baggage {
                baggage: baggage_name,
                default,
                ..
            } => get_baggage(baggage_name).or_else(|| default.maybe_to_otel_value()),

            SubgraphSelector::Env { env, default, .. } => std::env::var(env)
                .ok()
                .or_else(|| default.clone())
                .map(opentelemetry::Value::from),
            SubgraphSelector::Static(val) => Some(val.clone().into()),
            SubgraphSelector::StaticField { r#static } => Some(r#static.clone().into()),

            // For response
            _ => None,
        }
    }

    fn on_response(&self, response: &subgraph::Response) -> Option<opentelemetry::Value> {
        match self {
            SubgraphSelector::SubgraphResponseHeader {
                subgraph_response_header,
                default,
                ..
            } => response
                .response
                .headers()
                .get(subgraph_response_header)
                .and_then(|h| Some(h.to_str().ok()?.to_string()))
                .or_else(|| default.clone())
                .map(opentelemetry::Value::from),
            SubgraphSelector::SubgraphResponseStatus {
                subgraph_response_status: response_status,
            } => match response_status {
                ResponseStatus::Code => Some(opentelemetry::Value::I64(
                    response.response.status().as_u16() as i64,
                )),
                ResponseStatus::Reason => response
                    .response
                    .status()
                    .canonical_reason()
                    .map(|reason| reason.into()),
            },
            SubgraphSelector::SubgraphResponseBody {
                subgraph_response_body,
                default,
                ..
            } => subgraph_response_body
                .execute(response.response.body())
                .ok()
                .flatten()
                .as_ref()
                .and_then(|v| v.maybe_to_otel_value())
                .or_else(|| default.maybe_to_otel_value()),
            SubgraphSelector::SubgraphResponseData {
                subgraph_response_data,
                default,
                ..
            } => if let Some(data) = &response.response.body().data {
                let val = subgraph_response_data.find(data);

                val.maybe_to_otel_value()
            } else {
                None
            }
            .or_else(|| default.maybe_to_otel_value()),
            SubgraphSelector::SubgraphResponseErrors {
                subgraph_response_errors: subgraph_response_error,
                default,
                ..
            } => {
                let errors = response.response.body().errors.clone();
                let data: serde_json_bytes::Value = serde_json_bytes::to_value(errors).ok()?;

                let val = subgraph_response_error.find(&data);

                val.maybe_to_otel_value()
            }
            .or_else(|| default.maybe_to_otel_value()),
            SubgraphSelector::ResponseContext {
                response_context,
                default,
                ..
            } => response
                .context
                .get_json_value(response_context)
                .as_ref()
                .and_then(|v| v.maybe_to_otel_value())
                .or_else(|| default.maybe_to_otel_value()),
            SubgraphSelector::Static(val) => Some(val.clone().into()),
            SubgraphSelector::StaticField { r#static } => Some(r#static.clone().into()),
            // For request
            _ => None,
        }
    }

    fn on_error(&self, error: &tower::BoxError, ctx: &Context) -> Option<opentelemetry::Value> {
        match self {
            SubgraphSelector::Error { .. } => Some(error.to_string().into()),
            SubgraphSelector::Static(val) => Some(val.clone().into()),
            SubgraphSelector::StaticField { r#static } => Some(r#static.clone().into()),
            SubgraphSelector::ResponseContext {
                response_context,
                default,
                ..
            } => ctx
                .get_json_value(response_context)
                .as_ref()
                .and_then(|v| v.maybe_to_otel_value())
                .or_else(|| default.maybe_to_otel_value()),
            _ => None,
        }
    }

    fn on_drop(&self) -> Option<Value> {
        match self {
            SubgraphSelector::Static(val) => Some(val.clone().into()),
            SubgraphSelector::StaticField { r#static } => Some(r#static.clone().into()),
            _ => None,
        }
    }
}

#[cfg(test)]
mod test {
    use std::str::FromStr;
    use std::sync::Arc;

    use http::StatusCode;
    use opentelemetry::baggage::BaggageExt;
    use opentelemetry::trace::SpanContext;
    use opentelemetry::trace::SpanId;
    use opentelemetry::trace::TraceContextExt;
    use opentelemetry::trace::TraceFlags;
    use opentelemetry::trace::TraceId;
    use opentelemetry::trace::TraceState;
    use opentelemetry::Context;
    use opentelemetry::KeyValue;
    use opentelemetry_api::StringValue;
    use serde_json::json;
    use serde_json_bytes::path::JsonPathInst;
    use tower::BoxError;
    use tracing::span;
    use tracing::subscriber;
    use tracing_subscriber::layer::SubscriberExt;

    use crate::context::OPERATION_KIND;
    use crate::context::OPERATION_NAME;
    use crate::graphql;
    use crate::plugins::telemetry::config::AttributeValue;
    use crate::plugins::telemetry::config_new::selectors::OperationKind;
    use crate::plugins::telemetry::config_new::selectors::OperationName;
    use crate::plugins::telemetry::config_new::selectors::Query;
    use crate::plugins::telemetry::config_new::selectors::ResponseStatus;
    use crate::plugins::telemetry::config_new::selectors::RouterSelector;
    use crate::plugins::telemetry::config_new::selectors::SubgraphQuery;
    use crate::plugins::telemetry::config_new::selectors::SubgraphSelector;
    use crate::plugins::telemetry::config_new::selectors::SupergraphSelector;
    use crate::plugins::telemetry::config_new::selectors::TraceIdFormat;
    use crate::plugins::telemetry::config_new::Selector;
    use crate::plugins::telemetry::otel;
    use crate::query_planner::APOLLO_OPERATION_ID;
    use crate::spec::operation_limits::OperationLimits;

    #[test]
    fn router_static() {
        let selector = RouterSelector::Static("test_static".to_string());
        assert_eq!(
            selector
                .on_request(
                    &crate::services::RouterRequest::fake_builder()
                        .build()
                        .unwrap()
                )
                .unwrap(),
            "test_static".into()
        );
        assert_eq!(selector.on_drop().unwrap(), "test_static".into());
    }

    #[test]
    fn router_static_field() {
        let selector = RouterSelector::StaticField {
            r#static: "test_static".to_string().into(),
        };
        assert_eq!(
            selector
                .on_request(
                    &crate::services::RouterRequest::fake_builder()
                        .build()
                        .unwrap()
                )
                .unwrap(),
            "test_static".into()
        );
        assert_eq!(selector.on_drop().unwrap(), "test_static".into());
    }

    #[test]
    fn router_request_header() {
        let selector = RouterSelector::RequestHeader {
            request_header: "header_key".to_string(),
            redact: None,
            default: Some("defaulted".into()),
        };
        assert_eq!(
            selector
                .on_request(
                    &crate::services::RouterRequest::fake_builder()
                        .header("header_key", "header_value")
                        .build()
                        .unwrap()
                )
                .unwrap(),
            "header_value".into()
        );

        assert_eq!(
            selector
                .on_request(
                    &crate::services::RouterRequest::fake_builder()
                        .build()
                        .unwrap()
                )
                .unwrap(),
            "defaulted".into()
        );

        assert_eq!(
            selector.on_response(
                &crate::services::RouterResponse::fake_builder()
                    .context(crate::context::Context::default())
                    .header("header_key", "header_value")
                    .data(json!({}))
                    .build()
                    .unwrap()
            ),
            None
        );
    }
    #[test]
    fn router_response_header() {
        let selector = RouterSelector::ResponseHeader {
            response_header: "header_key".to_string(),
            redact: None,
            default: Some("defaulted".into()),
        };
        assert_eq!(
            selector
                .on_response(
                    &crate::services::RouterResponse::fake_builder()
                        .header("header_key", "header_value")
                        .build()
                        .unwrap()
                )
                .unwrap(),
            "header_value".into()
        );

        assert_eq!(
            selector
                .on_response(
                    &crate::services::RouterResponse::fake_builder()
                        .build()
                        .unwrap()
                )
                .unwrap(),
            "defaulted".into()
        );

        assert_eq!(
            selector.on_request(
                &crate::services::RouterRequest::fake_builder()
                    .header("header_key", "header_value")
                    .build()
                    .unwrap()
            ),
            None
        );
    }

    #[test]
    fn supergraph_request_header() {
        let selector = SupergraphSelector::RequestHeader {
            request_header: "header_key".to_string(),
            redact: None,
            default: Some("defaulted".into()),
        };
        assert_eq!(
            selector
                .on_request(
                    &crate::services::SupergraphRequest::fake_builder()
                        .header("header_key", "header_value")
                        .build()
                        .unwrap()
                )
                .unwrap(),
            "header_value".into()
        );

        assert_eq!(
            selector
                .on_request(
                    &crate::services::SupergraphRequest::fake_builder()
                        .build()
                        .unwrap()
                )
                .unwrap(),
            "defaulted".into()
        );

        assert_eq!(
            selector.on_response(
                &crate::services::SupergraphResponse::fake_builder()
                    .header("header_key", "header_value")
                    .build()
                    .unwrap()
            ),
            None
        );
    }

    #[test]
    fn supergraph_static() {
        let selector = SupergraphSelector::Static("test_static".to_string());
        assert_eq!(
            selector
                .on_request(
                    &crate::services::SupergraphRequest::fake_builder()
                        .build()
                        .unwrap()
                )
                .unwrap(),
            "test_static".into()
        );
        assert_eq!(selector.on_drop().unwrap(), "test_static".into());
    }

    #[test]
    fn supergraph_static_field() {
        let selector = SupergraphSelector::StaticField {
            r#static: "test_static".to_string().into(),
        };
        assert_eq!(
            selector
                .on_request(
                    &crate::services::SupergraphRequest::fake_builder()
                        .build()
                        .unwrap()
                )
                .unwrap(),
            "test_static".into()
        );
        assert_eq!(selector.on_drop().unwrap(), "test_static".into());
    }

    #[test]
    fn supergraph_response_header() {
        let selector = SupergraphSelector::ResponseHeader {
            response_header: "header_key".to_string(),
            redact: None,
            default: Some("defaulted".into()),
        };
        assert_eq!(
            selector
                .on_response(
                    &crate::services::SupergraphResponse::fake_builder()
                        .header("header_key", "header_value")
                        .build()
                        .unwrap()
                )
                .unwrap(),
            "header_value".into()
        );

        assert_eq!(
            selector
                .on_response(
                    &crate::services::SupergraphResponse::fake_builder()
                        .build()
                        .unwrap()
                )
                .unwrap(),
            "defaulted".into()
        );

        assert_eq!(
            selector.on_request(
                &crate::services::SupergraphRequest::fake_builder()
                    .header("header_key", "header_value")
                    .build()
                    .unwrap()
            ),
            None
        );
    }

    #[test]
    fn subgraph_static() {
        let selector = SubgraphSelector::Static("test_static".to_string());
        assert_eq!(
            selector
                .on_request(
                    &crate::services::SubgraphRequest::fake_builder()
                        .supergraph_request(Arc::new(
                            http::Request::builder()
                                .body(graphql::Request::builder().build())
                                .unwrap()
                        ))
                        .build()
                )
                .unwrap(),
            "test_static".into()
        );
        assert_eq!(selector.on_drop().unwrap(), "test_static".into());
    }

    #[test]
    fn subgraph_static_field() {
        let selector = SubgraphSelector::StaticField {
            r#static: "test_static".to_string().into(),
        };
        assert_eq!(
            selector
                .on_request(
                    &crate::services::SubgraphRequest::fake_builder()
                        .supergraph_request(Arc::new(
                            http::Request::builder()
                                .body(graphql::Request::builder().build())
                                .unwrap()
                        ))
                        .build()
                )
                .unwrap(),
            "test_static".into()
        );
        assert_eq!(selector.on_drop().unwrap(), "test_static".into());
    }

    #[test]
    fn subgraph_supergraph_request_header() {
        let selector = SubgraphSelector::SupergraphRequestHeader {
            supergraph_request_header: "header_key".to_string(),
            redact: None,
            default: Some("defaulted".into()),
        };
        assert_eq!(
            selector
                .on_request(
                    &crate::services::SubgraphRequest::fake_builder()
                        .supergraph_request(Arc::new(
                            http::Request::builder()
                                .header("header_key", "header_value")
                                .body(graphql::Request::builder().build())
                                .unwrap()
                        ))
                        .build()
                )
                .unwrap(),
            "header_value".into()
        );

        assert_eq!(
            selector
                .on_request(&crate::services::SubgraphRequest::fake_builder().build())
                .unwrap(),
            "defaulted".into()
        );

        assert_eq!(
            selector.on_response(
                &crate::services::SubgraphResponse::fake2_builder()
                    .header("header_key", "header_value")
                    .build()
                    .unwrap()
            ),
            None
        );
    }

    #[test]
    fn subgraph_subgraph_request_header() {
        let selector = SubgraphSelector::SubgraphRequestHeader {
            subgraph_request_header: "header_key".to_string(),
            redact: None,
            default: Some("defaulted".into()),
        };
        assert_eq!(
            selector
                .on_request(
                    &crate::services::SubgraphRequest::fake_builder()
                        .subgraph_request(
                            http::Request::builder()
                                .header("header_key", "header_value")
                                .body(graphql::Request::fake_builder().build())
                                .unwrap()
                        )
                        .build()
                )
                .unwrap(),
            "header_value".into()
        );

        assert_eq!(
            selector
                .on_request(&crate::services::SubgraphRequest::fake_builder().build())
                .unwrap(),
            "defaulted".into()
        );

        assert_eq!(
            selector.on_response(
                &crate::services::SubgraphResponse::fake2_builder()
                    .header("header_key", "header_value")
                    .build()
                    .unwrap()
            ),
            None
        );
    }

    #[test]
    fn subgraph_subgraph_response_header() {
        let selector = SubgraphSelector::SubgraphResponseHeader {
            subgraph_response_header: "header_key".to_string(),
            redact: None,
            default: Some("defaulted".into()),
        };
        assert_eq!(
            selector
                .on_response(
                    &crate::services::SubgraphResponse::fake2_builder()
                        .header("header_key", "header_value")
                        .build()
                        .unwrap()
                )
                .unwrap(),
            "header_value".into()
        );

        assert_eq!(
            selector
                .on_response(
                    &crate::services::SubgraphResponse::fake2_builder()
                        .build()
                        .unwrap()
                )
                .unwrap(),
            "defaulted".into()
        );

        assert_eq!(
            selector.on_request(
                &crate::services::SubgraphRequest::fake_builder()
                    .subgraph_request(
                        http::Request::builder()
                            .header("header_key", "header_value")
                            .body(graphql::Request::fake_builder().build())
                            .unwrap()
                    )
                    .build()
            ),
            None
        );
    }

    #[test]
    fn router_response_context() {
        let selector = RouterSelector::ResponseContext {
            response_context: "context_key".to_string(),
            redact: None,
            default: Some("defaulted".into()),
        };
        let context = crate::context::Context::new();
        let _ = context.insert("context_key".to_string(), "context_value".to_string());
        assert_eq!(
            selector
                .on_response(
                    &crate::services::RouterResponse::fake_builder()
                        .context(context.clone())
                        .build()
                        .unwrap()
                )
                .unwrap(),
            "context_value".into()
        );

        assert_eq!(
            selector
                .on_error(&BoxError::from(String::from("my error")), &context)
                .unwrap(),
            "context_value".into()
        );

        assert_eq!(
            selector
                .on_response(
                    &crate::services::RouterResponse::fake_builder()
                        .build()
                        .unwrap()
                )
                .unwrap(),
            "defaulted".into()
        );
        assert_eq!(
            selector.on_request(
                &crate::services::RouterRequest::fake_builder()
                    .context(context)
                    .build()
                    .unwrap()
            ),
            None
        );
    }

    #[test]
    fn supergraph_request_context() {
        let selector = SupergraphSelector::RequestContext {
            request_context: "context_key".to_string(),
            redact: None,
            default: Some("defaulted".into()),
        };
        let context = crate::context::Context::new();
        let _ = context.insert("context_key".to_string(), "context_value".to_string());
        assert_eq!(
            selector
                .on_request(
                    &crate::services::SupergraphRequest::fake_builder()
                        .context(context.clone())
                        .build()
                        .unwrap()
                )
                .unwrap(),
            "context_value".into()
        );

        assert_eq!(
            selector
                .on_request(
                    &crate::services::SupergraphRequest::fake_builder()
                        .build()
                        .unwrap()
                )
                .unwrap(),
            "defaulted".into()
        );
        assert_eq!(
            selector.on_response(
                &crate::services::SupergraphResponse::fake_builder()
                    .context(context)
                    .build()
                    .unwrap()
            ),
            None
        );
    }

    #[test]
    fn supergraph_response_context() {
        let selector = SupergraphSelector::ResponseContext {
            response_context: "context_key".to_string(),
            redact: None,
            default: Some("defaulted".into()),
        };
        let context = crate::context::Context::new();
        let _ = context.insert("context_key".to_string(), "context_value".to_string());
        assert_eq!(
            selector
                .on_response(
                    &crate::services::SupergraphResponse::fake_builder()
                        .context(context.clone())
                        .build()
                        .unwrap()
                )
                .unwrap(),
            "context_value".into()
        );

        assert_eq!(
            selector
                .on_error(&BoxError::from(String::from("my error")), &context)
                .unwrap(),
            "context_value".into()
        );

        assert_eq!(
            selector
                .on_response(
                    &crate::services::SupergraphResponse::fake_builder()
                        .build()
                        .unwrap()
                )
                .unwrap(),
            "defaulted".into()
        );
        assert_eq!(
            selector.on_request(
                &crate::services::SupergraphRequest::fake_builder()
                    .context(context)
                    .build()
                    .unwrap()
            ),
            None
        );
    }

    #[test]
    fn subgraph_request_context() {
        let selector = SubgraphSelector::RequestContext {
            request_context: "context_key".to_string(),
            redact: None,
            default: Some("defaulted".into()),
        };
        let context = crate::context::Context::new();
        let _ = context.insert("context_key".to_string(), "context_value".to_string());
        assert_eq!(
            selector
                .on_request(
                    &crate::services::SubgraphRequest::fake_builder()
                        .context(context.clone())
                        .build()
                )
                .unwrap(),
            "context_value".into()
        );

        assert_eq!(
            selector
                .on_request(&crate::services::SubgraphRequest::fake_builder().build())
                .unwrap(),
            "defaulted".into()
        );
        assert_eq!(
            selector.on_response(
                &crate::services::SubgraphResponse::fake2_builder()
                    .context(context)
                    .build()
                    .unwrap()
            ),
            None
        );
    }

    #[test]
    fn subgraph_response_context() {
        let selector = SubgraphSelector::ResponseContext {
            response_context: "context_key".to_string(),
            redact: None,
            default: Some("defaulted".into()),
        };
        let context = crate::context::Context::new();
        let _ = context.insert("context_key".to_string(), "context_value".to_string());
        assert_eq!(
            selector
                .on_response(
                    &crate::services::SubgraphResponse::fake2_builder()
                        .context(context.clone())
                        .build()
                        .unwrap()
                )
                .unwrap(),
            "context_value".into()
        );

        assert_eq!(
            selector
                .on_error(&BoxError::from(String::from("my error")), &context)
                .unwrap(),
            "context_value".into()
        );

        assert_eq!(
            selector
                .on_response(
                    &crate::services::SubgraphResponse::fake2_builder()
                        .build()
                        .unwrap()
                )
                .unwrap(),
            "defaulted".into()
        );

        assert_eq!(
            selector.on_request(
                &crate::services::SubgraphRequest::fake_builder()
                    .context(context)
                    .build()
            ),
            None
        );
    }

    #[test]
    fn router_baggage() {
        let subscriber = tracing_subscriber::registry().with(otel::layer());
        subscriber::with_default(subscriber, || {
            let selector = RouterSelector::Baggage {
                baggage: "baggage_key".to_string(),
                redact: None,
                default: Some("defaulted".into()),
            };
            let span_context = SpanContext::new(
                TraceId::from_u128(42),
                SpanId::from_u64(42),
                // Make sure it's sampled if not, it won't create anything at the otel layer
                TraceFlags::default().with_sampled(true),
                false,
                TraceState::default(),
            );
            let _context_guard = Context::new()
                .with_remote_span_context(span_context)
                .with_baggage(vec![KeyValue::new("baggage_key", "baggage_value")])
                .attach();
            assert_eq!(
                selector
                    .on_request(
                        &crate::services::RouterRequest::fake_builder()
                            .build()
                            .unwrap(),
                    )
                    .unwrap(),
                "defaulted".into()
            );

            let span = span!(tracing::Level::INFO, "test");
            let _guard = span.enter();
            assert_eq!(
                selector
                    .on_request(
                        &crate::services::RouterRequest::fake_builder()
                            .build()
                            .unwrap(),
                    )
                    .unwrap(),
                "baggage_value".into()
            );
        });
    }

    #[test]
    fn supergraph_baggage() {
        let subscriber = tracing_subscriber::registry().with(otel::layer());
        subscriber::with_default(subscriber, || {
            let selector = SupergraphSelector::Baggage {
                baggage: "baggage_key".to_string(),
                redact: None,
                default: Some("defaulted".into()),
            };
            let span_context = SpanContext::new(
                TraceId::from_u128(42),
                SpanId::from_u64(42),
                // Make sure it's sampled if not, it won't create anything at the otel layer
                TraceFlags::default().with_sampled(true),
                false,
                TraceState::default(),
            );
            assert_eq!(
                selector
                    .on_request(
                        &crate::services::SupergraphRequest::fake_builder()
                            .build()
                            .unwrap(),
                    )
                    .unwrap(),
                "defaulted".into()
            );
            let _outer_guard = Context::new()
                .with_remote_span_context(span_context)
                .with_baggage(vec![KeyValue::new("baggage_key", "baggage_value")])
                .attach();
            let span = span!(tracing::Level::INFO, "test");
            let _guard = span.enter();

            assert_eq!(
                selector
                    .on_request(
                        &crate::services::SupergraphRequest::fake_builder()
                            .build()
                            .unwrap(),
                    )
                    .unwrap(),
                "baggage_value".into()
            );
        });
    }

    #[test]
    fn subgraph_baggage() {
        let subscriber = tracing_subscriber::registry().with(otel::layer());
        subscriber::with_default(subscriber, || {
            let selector = SubgraphSelector::Baggage {
                baggage: "baggage_key".to_string(),
                redact: None,
                default: Some("defaulted".into()),
            };
            let span_context = SpanContext::new(
                TraceId::from_u128(42),
                SpanId::from_u64(42),
                // Make sure it's sampled if not, it won't create anything at the otel layer
                TraceFlags::default().with_sampled(true),
                false,
                TraceState::default(),
            );
            assert_eq!(
                selector
                    .on_request(&crate::services::SubgraphRequest::fake_builder().build())
                    .unwrap(),
                "defaulted".into()
            );
            let _outer_guard = Context::new()
                .with_baggage(vec![KeyValue::new("baggage_key", "baggage_value")])
                .with_remote_span_context(span_context)
                .attach();

            let span = span!(tracing::Level::INFO, "test");
            let _guard = span.enter();

            assert_eq!(
                selector
                    .on_request(&crate::services::SubgraphRequest::fake_builder().build())
                    .unwrap(),
                "baggage_value".into()
            );
        });
    }

    #[test]
    fn router_trace_id() {
        let subscriber = tracing_subscriber::registry().with(otel::layer());
        subscriber::with_default(subscriber, || {
            let selector = RouterSelector::TraceId {
                trace_id: TraceIdFormat::OpenTelemetry,
            };
            assert_eq!(
                selector.on_request(
                    &crate::services::RouterRequest::fake_builder()
                        .build()
                        .unwrap(),
                ),
                None
            );

            let span_context = SpanContext::new(
                TraceId::from_u128(42),
                SpanId::from_u64(42),
                TraceFlags::default().with_sampled(true),
                false,
                TraceState::default(),
            );
            let _context = Context::current()
                .with_remote_span_context(span_context)
                .attach();
            let span = span!(tracing::Level::INFO, "test");
            let _guard = span.enter();

            assert_eq!(
                selector
                    .on_request(
                        &crate::services::RouterRequest::fake_builder()
                            .build()
                            .unwrap(),
                    )
                    .unwrap(),
                "0000000000000000000000000000002a".into()
            );

            let selector = RouterSelector::TraceId {
                trace_id: TraceIdFormat::Datadog,
            };

            assert_eq!(
                selector
                    .on_request(
                        &crate::services::RouterRequest::fake_builder()
                            .build()
                            .unwrap(),
                    )
                    .unwrap(),
                opentelemetry::Value::String("42".into())
            );
        });
    }

    #[test]
    fn test_router_studio_trace_id() {
        let selector = RouterSelector::StudioOperationId {
            studio_operation_id: true,
        };
        let ctx = crate::Context::new();
        let _ = ctx.insert(APOLLO_OPERATION_ID, "42".to_string()).unwrap();

        assert_eq!(
            selector
                .on_response(
                    &crate::services::RouterResponse::fake_builder()
                        .context(ctx)
                        .build()
                        .unwrap(),
                )
                .unwrap(),
            opentelemetry::Value::String("42".into())
        );
    }

    #[test]
    fn router_env() {
        let selector = RouterSelector::Env {
            env: "SELECTOR_ENV_VARIABLE".to_string(),
            redact: None,
            default: Some("defaulted".to_string()),
        };
        assert_eq!(
            selector.on_request(
                &crate::services::RouterRequest::fake_builder()
                    .build()
                    .unwrap(),
            ),
            Some("defaulted".into())
        );
        // Env set
        std::env::set_var("SELECTOR_ENV_VARIABLE", "env_value");

        assert_eq!(
            selector.on_request(
                &crate::services::RouterRequest::fake_builder()
                    .build()
                    .unwrap(),
            ),
            Some("env_value".into())
        );
    }

    #[test]
    fn router_operation_name_string() {
        let selector = RouterSelector::OperationName {
            operation_name: OperationName::String,
            redact: None,
            default: Some("defaulted".to_string()),
        };
        let context = crate::context::Context::new();
        assert_eq!(
            selector.on_response(
                &crate::services::RouterResponse::fake_builder()
                    .context(context.clone())
                    .build()
                    .unwrap(),
            ),
            Some("defaulted".into())
        );
        let _ = context.insert(OPERATION_NAME, "topProducts".to_string());
        assert_eq!(
            selector.on_response(
                &crate::services::RouterResponse::fake_builder()
                    .context(context.clone())
                    .build()
                    .unwrap(),
            ),
            Some("topProducts".into())
        );
        assert_eq!(
            selector.on_error(&BoxError::from(String::from("my error")), &context),
            Some("topProducts".into())
        );
    }

    #[test]
    fn supergraph_env() {
        let selector = SupergraphSelector::Env {
            env: "SELECTOR_SUPERGRAPH_ENV_VARIABLE".to_string(),
            redact: None,
            default: Some("defaulted".to_string()),
        };
        assert_eq!(
            selector.on_request(
                &crate::services::SupergraphRequest::fake_builder()
                    .build()
                    .unwrap(),
            ),
            Some("defaulted".into())
        );
        // Env set
        std::env::set_var("SELECTOR_SUPERGRAPH_ENV_VARIABLE", "env_value");

        assert_eq!(
            selector.on_request(
                &crate::services::SupergraphRequest::fake_builder()
                    .build()
                    .unwrap(),
            ),
            Some("env_value".into())
        );
        std::env::remove_var("SELECTOR_SUPERGRAPH_ENV_VARIABLE");
    }

    #[test]
    fn subgraph_env() {
        let selector = SubgraphSelector::Env {
            env: "SELECTOR_SUBGRAPH_ENV_VARIABLE".to_string(),
            redact: None,
            default: Some("defaulted".to_string()),
        };
        assert_eq!(
            selector.on_request(&crate::services::SubgraphRequest::fake_builder().build()),
            Some("defaulted".into())
        );
        // Env set
        std::env::set_var("SELECTOR_SUBGRAPH_ENV_VARIABLE", "env_value");

        assert_eq!(
            selector.on_request(&crate::services::SubgraphRequest::fake_builder().build()),
            Some("env_value".into())
        );
        std::env::remove_var("SELECTOR_SUBGRAPH_ENV_VARIABLE");
    }

    #[test]
    fn supergraph_operation_kind() {
        let selector = SupergraphSelector::OperationKind {
            operation_kind: OperationKind::String,
        };
        let context = crate::context::Context::new();
        let _ = context.insert(OPERATION_KIND, "query".to_string());
        // For now operation kind is contained in context
        assert_eq!(
            selector.on_request(
                &crate::services::SupergraphRequest::fake_builder()
                    .context(context)
                    .build()
                    .unwrap(),
            ),
            Some("query".into())
        );
    }

    #[test]
    fn subgraph_operation_kind() {
        let selector = SubgraphSelector::SupergraphOperationKind {
            supergraph_operation_kind: OperationKind::String,
        };
        let context = crate::context::Context::new();
        let _ = context.insert(OPERATION_KIND, "query".to_string());
        // For now operation kind is contained in context
        assert_eq!(
            selector.on_request(
                &crate::services::SubgraphRequest::fake_builder()
                    .context(context)
                    .build(),
            ),
            Some("query".into())
        );
    }

    #[test]
    fn supergraph_operation_name_string() {
        let selector = SupergraphSelector::OperationName {
            operation_name: OperationName::String,
            redact: None,
            default: Some("defaulted".to_string()),
        };
        let context = crate::context::Context::new();
        assert_eq!(
            selector.on_request(
                &crate::services::SupergraphRequest::fake_builder()
                    .context(context.clone())
                    .build()
                    .unwrap(),
            ),
            Some("defaulted".into())
        );
        let _ = context.insert(OPERATION_NAME, "topProducts".to_string());
        // For now operation kind is contained in context
        assert_eq!(
            selector.on_request(
                &crate::services::SupergraphRequest::fake_builder()
                    .context(context)
                    .build()
                    .unwrap(),
            ),
            Some("topProducts".into())
        );
    }

    #[test]
    fn subgraph_supergraph_operation_name_string() {
        let selector = SubgraphSelector::SupergraphOperationName {
            supergraph_operation_name: OperationName::String,
            redact: None,
            default: Some("defaulted".to_string()),
        };
        let context = crate::context::Context::new();
        assert_eq!(
            selector.on_request(
                &crate::services::SubgraphRequest::fake_builder()
                    .context(context.clone())
                    .build(),
            ),
            Some("defaulted".into())
        );
        let _ = context.insert(OPERATION_NAME, "topProducts".to_string());
        // For now operation kind is contained in context
        assert_eq!(
            selector.on_request(
                &crate::services::SubgraphRequest::fake_builder()
                    .context(context)
                    .build(),
            ),
            Some("topProducts".into())
        );
    }

    #[test]
    fn subgraph_subgraph_operation_name_string() {
        let selector = SubgraphSelector::SubgraphOperationName {
            subgraph_operation_name: OperationName::String,
            redact: None,
            default: Some("defaulted".to_string()),
        };
        assert_eq!(
            selector.on_request(&crate::services::SubgraphRequest::fake_builder().build(),),
            Some("defaulted".into())
        );
        assert_eq!(
            selector.on_request(
                &crate::services::SubgraphRequest::fake_builder()
                    .subgraph_request(
                        ::http::Request::builder()
                            .uri("http://localhost/graphql")
                            .body(
                                graphql::Request::fake_builder()
                                    .operation_name("topProducts")
                                    .build()
                            )
                            .unwrap()
                    )
                    .build(),
            ),
            Some("topProducts".into())
        );
    }

    #[test]
    fn supergraph_operation_name_hash() {
        let selector = SupergraphSelector::OperationName {
            operation_name: OperationName::Hash,
            redact: None,
            default: Some("defaulted".to_string()),
        };
        let context = crate::context::Context::new();
        assert_eq!(
            selector.on_request(
                &crate::services::SupergraphRequest::fake_builder()
                    .context(context.clone())
                    .build()
                    .unwrap(),
            ),
            Some("96294f50edb8f006f6b0a2dadae50d3c521e9841d07d6395d91060c8ccfed7f0".into())
        );

        let _ = context.insert(OPERATION_NAME, "topProducts".to_string());
        assert_eq!(
            selector.on_request(
                &crate::services::SupergraphRequest::fake_builder()
                    .context(context)
                    .build()
                    .unwrap(),
            ),
            Some("bd141fca26094be97c30afd42e9fc84755b252e7052d8c992358319246bd555a".into())
        );
    }

    #[test]
    fn subgraph_supergraph_operation_name_hash() {
        let selector = SubgraphSelector::SupergraphOperationName {
            supergraph_operation_name: OperationName::Hash,
            redact: None,
            default: Some("defaulted".to_string()),
        };
        let context = crate::context::Context::new();
        assert_eq!(
            selector.on_request(
                &crate::services::SubgraphRequest::fake_builder()
                    .context(context.clone())
                    .build(),
            ),
            Some("96294f50edb8f006f6b0a2dadae50d3c521e9841d07d6395d91060c8ccfed7f0".into())
        );

        let _ = context.insert(OPERATION_NAME, "topProducts".to_string());
        assert_eq!(
            selector.on_request(
                &crate::services::SubgraphRequest::fake_builder()
                    .context(context)
                    .build(),
            ),
            Some("bd141fca26094be97c30afd42e9fc84755b252e7052d8c992358319246bd555a".into())
        );
    }

    #[test]
    fn subgraph_subgraph_operation_name_hash() {
        let selector = SubgraphSelector::SubgraphOperationName {
            subgraph_operation_name: OperationName::Hash,
            redact: None,
            default: Some("defaulted".to_string()),
        };
        assert_eq!(
            selector.on_request(&crate::services::SubgraphRequest::fake_builder().build()),
            Some("96294f50edb8f006f6b0a2dadae50d3c521e9841d07d6395d91060c8ccfed7f0".into())
        );

        assert_eq!(
            selector.on_request(
                &crate::services::SubgraphRequest::fake_builder()
                    .subgraph_request(
                        ::http::Request::builder()
                            .uri("http://localhost/graphql")
                            .body(
                                graphql::Request::fake_builder()
                                    .operation_name("topProducts")
                                    .build()
                            )
                            .unwrap()
                    )
                    .build()
            ),
            Some("bd141fca26094be97c30afd42e9fc84755b252e7052d8c992358319246bd555a".into())
        );
    }

    #[test]
    fn supergraph_query() {
        let selector = SupergraphSelector::Query {
            query: Query::String,
            redact: None,
            default: Some("default".to_string()),
        };
        assert_eq!(
            selector.on_request(
                &crate::services::SupergraphRequest::fake_builder()
                    .query("topProducts{name}")
                    .build()
                    .unwrap(),
            ),
            Some("topProducts{name}".into())
        );

        assert_eq!(
            selector.on_request(
                &crate::services::SupergraphRequest::fake_builder()
                    .build()
                    .unwrap(),
            ),
            Some("default".into())
        );
    }

    fn create_select_and_context(query: Query) -> (SupergraphSelector, crate::Context) {
        let selector = SupergraphSelector::Query {
            query,
            redact: None,
            default: Some("default".to_string()),
        };
        let limits = OperationLimits {
            aliases: 1,
            depth: 2,
            height: 3,
            root_fields: 4,
        };
        let context = crate::Context::new();
        context
            .extensions()
            .with_lock(|mut lock| lock.insert::<OperationLimits<u32>>(limits));
        (selector, context)
    }

    #[test]
    fn supergraph_query_aliases() {
        let (selector, context) = create_select_and_context(Query::Aliases);
        assert_eq!(
            selector
                .on_response(
                    &crate::services::SupergraphResponse::fake_builder()
                        .context(context)
                        .build()
                        .unwrap()
                )
                .unwrap(),
            1.into()
        );
    }

    #[test]
    fn supergraph_query_depth() {
        let (selector, context) = create_select_and_context(Query::Depth);
        assert_eq!(
            selector
                .on_response(
                    &crate::services::SupergraphResponse::fake_builder()
                        .context(context)
                        .build()
                        .unwrap()
                )
                .unwrap(),
            2.into()
        );
    }

    #[test]
    fn supergraph_query_height() {
        let (selector, context) = create_select_and_context(Query::Height);
        assert_eq!(
            selector
                .on_response(
                    &crate::services::SupergraphResponse::fake_builder()
                        .context(context)
                        .build()
                        .unwrap()
                )
                .unwrap(),
            3.into()
        );
    }

    #[test]
    fn supergraph_query_root_fields() {
        let (selector, context) = create_select_and_context(Query::RootFields);
        assert_eq!(
            selector
                .on_response(
                    &crate::services::SupergraphResponse::fake_builder()
                        .context(context)
                        .build()
                        .unwrap()
                )
                .unwrap(),
            4.into()
        );
    }

    #[test]
    fn subgraph_supergraph_query() {
        let selector = SubgraphSelector::SupergraphQuery {
            supergraph_query: Query::String,
            redact: None,
            default: Some("default".to_string()),
        };
        assert_eq!(
            selector.on_request(
                &crate::services::SubgraphRequest::fake_builder()
                    .supergraph_request(Arc::new(
                        http::Request::builder()
                            .body(
                                graphql::Request::fake_builder()
                                    .query("topProducts{name}")
                                    .build()
                            )
                            .unwrap()
                    ))
                    .build(),
            ),
            Some("topProducts{name}".into())
        );

        assert_eq!(
            selector.on_request(&crate::services::SubgraphRequest::fake_builder().build(),),
            Some("default".into())
        );
    }

    #[test]
    fn subgraph_subgraph_query() {
        let selector = SubgraphSelector::SubgraphQuery {
            subgraph_query: SubgraphQuery::String,
            redact: None,
            default: Some("default".to_string()),
        };
        assert_eq!(
            selector.on_request(
                &crate::services::SubgraphRequest::fake_builder()
                    .subgraph_request(
                        http::Request::builder()
                            .body(
                                graphql::Request::fake_builder()
                                    .query("topProducts{name}")
                                    .build()
                            )
                            .unwrap()
                    )
                    .build(),
            ),
            Some("topProducts{name}".into())
        );

        assert_eq!(
            selector.on_request(&crate::services::SubgraphRequest::fake_builder().build(),),
            Some("default".into())
        );
    }

    #[test]
    fn router_response_status_code() {
        let selector = RouterSelector::ResponseStatus {
            response_status: ResponseStatus::Code,
        };
        assert_eq!(
            selector
                .on_response(
                    &crate::services::RouterResponse::fake_builder()
                        .status_code(StatusCode::NO_CONTENT)
                        .build()
                        .unwrap()
                )
                .unwrap(),
            opentelemetry::Value::I64(204)
        );
    }

    #[test]
    fn subgraph_subgraph_response_status_code() {
        let selector = SubgraphSelector::SubgraphResponseStatus {
            subgraph_response_status: ResponseStatus::Code,
        };
        assert_eq!(
            selector
                .on_response(
                    &crate::services::SubgraphResponse::fake_builder()
                        .status_code(StatusCode::NO_CONTENT)
                        .build()
                )
                .unwrap(),
            opentelemetry::Value::I64(204)
        );
    }

    #[test]
    fn subgraph_subgraph_response_data() {
        let selector = SubgraphSelector::SubgraphResponseData {
            subgraph_response_data: JsonPathInst::from_str("$.hello").unwrap(),
            redact: None,
            default: None,
        };
        assert_eq!(
            selector
                .on_response(
                    &crate::services::SubgraphResponse::fake_builder()
                        .data(serde_json_bytes::json!({
                            "hello": "bonjour"
                        }))
                        .build()
                )
                .unwrap(),
            opentelemetry::Value::String("bonjour".into())
        );

        assert_eq!(
            selector
                .on_response(
                    &crate::services::SubgraphResponse::fake_builder()
                        .data(serde_json_bytes::json!({
                            "hello": ["bonjour", "hello", "ciao"]
                        }))
                        .build()
                )
                .unwrap(),
            opentelemetry::Value::Array(
                vec![
                    StringValue::from("bonjour"),
                    StringValue::from("hello"),
                    StringValue::from("ciao")
                ]
                .into()
            )
        );

        assert!(selector
            .on_response(
                &crate::services::SubgraphResponse::fake_builder()
                    .data(serde_json_bytes::json!({
                        "hi": ["bonjour", "hello", "ciao"]
                    }))
                    .build()
            )
            .is_none());

        let selector = SubgraphSelector::SubgraphResponseData {
            subgraph_response_data: JsonPathInst::from_str("$.hello.*.greeting").unwrap(),
            redact: None,
            default: None,
        };
        assert_eq!(
            selector
                .on_response(
                    &crate::services::SubgraphResponse::fake_builder()
                        .data(serde_json_bytes::json!({
                            "hello": {
                                "french": {
                                    "greeting": "bonjour"
                                },
                                "english": {
                                    "greeting": "hello"
                                },
                                "italian": {
                                    "greeting": "ciao"
                                }
                            }
                        }))
                        .build()
                )
                .unwrap(),
            opentelemetry::Value::Array(
                vec![
                    StringValue::from("bonjour"),
                    StringValue::from("hello"),
                    StringValue::from("ciao")
                ]
                .into()
            )
        );
    }

    #[test]
    fn router_response_status_reason() {
        let selector = RouterSelector::ResponseStatus {
            response_status: ResponseStatus::Reason,
        };
        assert_eq!(
            selector
                .on_response(
                    &crate::services::RouterResponse::fake_builder()
                        .status_code(StatusCode::NO_CONTENT)
                        .build()
                        .unwrap()
                )
                .unwrap(),
            "No Content".into()
        );
    }

    #[test]
    fn subgraph_subgraph_response_status_reason() {
        let selector = SubgraphSelector::SubgraphResponseStatus {
            subgraph_response_status: ResponseStatus::Reason,
        };
        assert_eq!(
            selector
                .on_response(
                    &crate::services::SubgraphResponse::fake_builder()
                        .status_code(StatusCode::NO_CONTENT)
                        .build()
                )
                .unwrap(),
            "No Content".into()
        );
    }

    #[test]
    fn supergraph_query_variable() {
        let selector = SupergraphSelector::QueryVariable {
            query_variable: "key".to_string(),
            redact: None,
            default: Some(AttributeValue::String("default".to_string())),
        };
        assert_eq!(
            selector.on_request(
                &crate::services::SupergraphRequest::fake_builder()
                    .variable("key", "value")
                    .build()
                    .unwrap(),
            ),
            Some("value".into())
        );

        assert_eq!(
            selector.on_request(
                &crate::services::SupergraphRequest::fake_builder()
                    .build()
                    .unwrap(),
            ),
            Some("default".into())
        );
    }

    #[test]
    fn subgraph_supergraph_query_variable() {
        let selector = SubgraphSelector::SupergraphQueryVariable {
            supergraph_query_variable: "key".to_string(),
            redact: None,
            default: Some(AttributeValue::String("default".to_string())),
        };
        assert_eq!(
            selector.on_request(
                &crate::services::SubgraphRequest::fake_builder()
                    .supergraph_request(Arc::new(
                        http::Request::builder()
                            .body(
                                graphql::Request::fake_builder()
                                    .variable("key", "value")
                                    .build()
                            )
                            .unwrap()
                    ))
                    .build(),
            ),
            Some("value".into())
        );

        assert_eq!(
            selector.on_request(&crate::services::SubgraphRequest::fake_builder().build(),),
            Some("default".into())
        );
    }

    #[test]
    fn subgraph_subgraph_query_variable() {
        let selector = SubgraphSelector::SubgraphQueryVariable {
            subgraph_query_variable: "key".to_string(),
            redact: None,
            default: Some("default".into()),
        };
        assert_eq!(
            selector.on_request(
                &crate::services::SubgraphRequest::fake_builder()
                    .subgraph_request(
                        http::Request::builder()
                            .body(
                                graphql::Request::fake_builder()
                                    .variable("key", "value")
                                    .build()
                            )
                            .unwrap()
                    )
                    .build(),
            ),
            Some("value".into())
        );

        assert_eq!(
            selector.on_request(&crate::services::SubgraphRequest::fake_builder().build(),),
            Some("default".into())
        );
    }
}<|MERGE_RESOLUTION|>--- conflicted
+++ resolved
@@ -1009,7 +1009,6 @@
                     None
                 }
             }
-<<<<<<< HEAD
             SupergraphSelector::OperationName {
                 operation_name,
                 default,
@@ -1038,7 +1037,6 @@
                 ctx.get_json_value(FIRST_EVENT_CONTEXT_KEY)
                     == Some(serde_json_bytes::Value::Bool(true)),
             )),
-=======
             SupergraphSelector::ResponseContext {
                 response_context,
                 default,
@@ -1048,7 +1046,6 @@
                 .as_ref()
                 .and_then(|v| v.maybe_to_otel_value())
                 .or_else(|| default.maybe_to_otel_value()),
->>>>>>> bc0f8a93
             SupergraphSelector::Static(val) => Some(val.clone().into()),
             SupergraphSelector::StaticField { r#static } => Some(r#static.clone().into()),
             _ => None,
