use std::collections::HashSet;
use std::iter::Iterator;
use std::sync::Arc;

use apollo_compiler::collections::IndexMap;
use apollo_federation::sources::connect::ApplyTo;
use apollo_federation::sources::connect::HeaderSource;
use apollo_federation::sources::connect::HttpJsonTransport;
use displaydoc::Display;
use http::header::ACCEPT;
use http::header::ACCEPT_ENCODING;
use http::header::CONNECTION;
use http::header::CONTENT_ENCODING;
use http::header::CONTENT_LENGTH;
use http::header::CONTENT_TYPE;
use http::header::HOST;
use http::header::PROXY_AUTHENTICATE;
use http::header::PROXY_AUTHORIZATION;
use http::header::TE;
use http::header::TRAILER;
use http::header::TRANSFER_ENCODING;
use http::header::UPGRADE;
use http::HeaderMap;
use http::HeaderName;
use http::HeaderValue;
use lazy_static::lazy_static;
use percent_encoding::percent_decode_str;
use serde_json_bytes::json;
use serde_json_bytes::ByteString;
use serde_json_bytes::Map;
use serde_json_bytes::Value;
use thiserror::Error;
use url::Url;

use crate::plugins::connectors::plugin::ConnectorContext;
use crate::plugins::connectors::plugin::SelectionData;
use crate::services::connect;
use crate::services::router::body::RouterBody;

static KEEP_ALIVE: HeaderName = HeaderName::from_static("keep-alive");

// Copied from plugins::headers
// Headers from https://datatracker.ietf.org/doc/html/rfc2616#section-13.5.1
// These are not propagated by default using a regex match as they will not make sense for the
// second hop.
// In addition, because our requests are not regular proxy requests content-type, content-length
// and host are also in the exclude list.
lazy_static! {
    static ref RESERVED_HEADERS: Arc<HashSet<&'static HeaderName>> = Arc::new(HashSet::from([
        &CONNECTION,
        &PROXY_AUTHENTICATE,
        &PROXY_AUTHORIZATION,
        &TE,
        &TRAILER,
        &TRANSFER_ENCODING,
        &UPGRADE,
        &CONTENT_LENGTH,
        &CONTENT_TYPE,
        &CONTENT_ENCODING,
        &HOST,
        &ACCEPT,
        &ACCEPT_ENCODING,
        &KEEP_ALIVE,
    ]));
}

pub(crate) fn make_request(
    transport: &HttpJsonTransport,
    inputs: IndexMap<String, Value>,
    original_request: &connect::Request,
    debug: &mut Option<ConnectorContext>,
) -> Result<http::Request<RouterBody>, HttpJsonTransportError> {
    let uri =
        make_uri(transport, &inputs).map_err(HttpJsonTransportError::ConnectorDirectiveError)?;

    let (json_body, body, apply_to_errors) = if let Some(ref selection) = transport.body {
        let (json_body, apply_to_errors) = selection.apply_with_vars(&json!({}), &inputs);
        let body = if let Some(json_body) = json_body.as_ref() {
            hyper::Body::from(serde_json::to_vec(json_body)?)
        } else {
            hyper::Body::empty()
        };
        (json_body, body, apply_to_errors)
    } else {
        (None, hyper::Body::empty(), vec![])
    };

    let mut request = http::Request::builder()
        .method(transport.method.as_str())
<<<<<<< HEAD
        .uri(uri.as_str())
=======
        .uri(make_uri(transport, &inputs)?.as_str())
>>>>>>> 67dd6b49
        .header("content-type", "application/json")
        .body(body.into())
        .map_err(HttpJsonTransportError::InvalidNewRequest)?;

    add_headers(
        &mut request,
        original_request.supergraph_request.headers(),
        &transport.headers,
    );

    if let Some(ref mut debug) = debug {
        debug.push_request(
            &request,
            json_body.as_ref(),
            transport.body.as_ref().map(|body| SelectionData {
                source: body.to_string(),
                transformed: body.to_string(),
                result: json_body.clone(),
                errors: apply_to_errors,
            }),
        );
    }

    Ok(request)
}

<<<<<<< HEAD
fn make_uri(
    transport: &HttpJsonTransport,
    inputs: &IndexMap<String, Value>,
) -> Result<Url, ConnectorDirectiveError> {
    let flat_inputs = flatten_keys(inputs);
    let path = transport
        .path_template
        .generate_path(&flat_inputs)
        .map_err(ConnectorDirectiveError::PathGenerationError)?;
    append_path(Url::parse(transport.base_url.as_ref()).unwrap(), &path)
=======
fn make_uri(transport: &HttpJsonTransport, inputs: &Value) -> Result<Url, HttpJsonTransportError> {
    let flat_inputs = flatten_keys(inputs);
    let generated = transport
        .connect_template
        .generate(&flat_inputs)
        .map_err(HttpJsonTransportError::TemplateGenerationError)?;
    if let Some(source_url) = transport.source_url.as_ref() {
        append_path(
            Url::parse(source_url).map_err(HttpJsonTransportError::InvalidUrl)?,
            &generated,
        )
    } else {
        Url::parse(&generated).map_err(HttpJsonTransportError::InvalidUrl)
    }
>>>>>>> 67dd6b49
}

/// Append a path and query to a URI. Uses the path from base URI (but will discard the query).
/// Expects the path to start with "/".
fn append_path(base_uri: Url, path: &str) -> Result<Url, HttpJsonTransportError> {
    // we will need to work on path segments, and on query parameters.
    // the first thing we need to do is parse the path so we have APIs to reason with both:
    let path_uri: Url = Url::options()
        .base_url(Some(&base_uri))
        .parse(path)
        .map_err(HttpJsonTransportError::InvalidPath)?;
    // get query parameters from both base_uri and path
    let base_uri_query_pairs =
        (!base_uri.query().unwrap_or_default().is_empty()).then(|| base_uri.query_pairs());
    let path_uri_query_pairs =
        (!path_uri.query().unwrap_or_default().is_empty()).then(|| path_uri.query_pairs());

    let mut res = base_uri.clone();

    // append segments
    {
        // Path segments being none indicates the base_uri cannot be a base URL.
        // This means the schema is invalid.
        let base_segments = base_uri
            .path_segments()
            .ok_or(HttpJsonTransportError::InvalidUrl(
                url::ParseError::RelativeUrlWithCannotBeABaseBase,
            ))?
            .filter(|segment| !segment.is_empty());

        let path_segments = path_uri
            .path_segments()
            .ok_or(HttpJsonTransportError::InvalidPath(
                url::ParseError::RelativeUrlWithCannotBeABaseBase,
            ))?
            .filter(|segment| !segment.is_empty())
            // parsing encodes the segments, so we need to decode them before adding them
            .map(|segment| percent_decode_str(segment).decode_utf8().unwrap());

        // Ok this one is a bit tricky.
        // Here we're trying to only append segments that are not empty, to avoid `//`
        res.path_segments_mut()
            .map_err(|_| {
                HttpJsonTransportError::InvalidUrl(
                    url::ParseError::RelativeUrlWithCannotBeABaseBase,
                )
            })?
            .clear()
            .extend(base_segments)
            .extend(path_segments);
    }
    // Calling clear on query_pairs will cause a `?` to be appended.
    // We only want to do it if necessary
    if base_uri_query_pairs.is_some() || path_uri_query_pairs.is_some() {
        res.query_pairs_mut().clear();
    }
    if let Some(pairs) = base_uri_query_pairs {
        res.query_pairs_mut().extend_pairs(pairs);
    }
    if let Some(pairs) = path_uri_query_pairs {
        res.query_pairs_mut().extend_pairs(pairs);
    }

    Ok(res)
}

<<<<<<< HEAD
// URLPathTemplate expects a map with flat dot-delimited keys.
fn flatten_keys(inputs: &IndexMap<String, Value>) -> Map<ByteString, Value> {
=======
// URLTemplate expects a map with flat dot-delimited keys.
fn flatten_keys(inputs: &Value) -> serde_json_bytes::Map<ByteString, Value> {
>>>>>>> 67dd6b49
    let mut flat = serde_json_bytes::Map::new();
    for (key, value) in inputs {
        flatten_keys_recursive(value, &mut flat, key.clone());
    }
    flat
}

fn flatten_keys_recursive(inputs: &Value, flat: &mut Map<ByteString, Value>, prefix: String) {
    match inputs {
        Value::Object(map) => {
            for (key, value) in map {
                let new_prefix = format!(
                    "{prefix}.{key}",
                    prefix = prefix.as_str(),
                    key = key.as_str()
                );
                flatten_keys_recursive(value, flat, new_prefix);
            }
        }
        _ => {
            flat.insert(prefix, inputs.clone());
        }
    }
}

#[allow(clippy::mutable_key_type)] // HeaderName is internally mutable, but safe to use in maps
fn add_headers<T>(
    request: &mut http::Request<T>,
    incoming_supergraph_headers: &HeaderMap<HeaderValue>,
    config: &IndexMap<HeaderName, HeaderSource>,
) {
    let headers = request.headers_mut();
    for (header_name, header_source) in config {
        match header_source {
            HeaderSource::From(from) => {
                if RESERVED_HEADERS.contains(&header_name) {
                    tracing::warn!(
                        "Header '{}' is reserved and will not be propagated",
                        header_name
                    );
                } else {
                    let values = incoming_supergraph_headers.get_all(from);
                    let mut propagated = false;
                    for value in values {
                        headers.append(header_name.clone(), value.clone());
                        propagated = true;
                    }
                    if !propagated {
                        tracing::warn!("Header '{}' not found in incoming request", header_name);
                    }
                }
            }
            HeaderSource::Value(value) => match HeaderValue::from_str(value) {
                Ok(value) => {
                    headers.append(header_name, value);
                }
                Err(err) => {
                    tracing::error!("Invalid header value '{}': {:?}", value, err);
                }
            },
        }
    }
}

#[derive(Error, Display, Debug)]
pub(crate) enum HttpJsonTransportError {
    /// Error building URI: {0:?}
    NewUriError(#[from] Option<http::uri::InvalidUri>),
    /// Could not generate HTTP request: {0}
    InvalidNewRequest(#[source] http::Error),
    /// Could not serialize body: {0}
    BodySerialization(#[from] serde_json::Error),
<<<<<<< HEAD
    /// Invalid connector directive. This error should have been caught earlier: {0}
    ConnectorDirectiveError(#[source] ConnectorDirectiveError),
=======
    /// Invalid arguments
    InvalidArguments(String),
    /// Error building URI: {0:?}
    InvalidUrl(url::ParseError),
    /// Error building URI: {0:?}
    InvalidPath(url::ParseError),
    /// Could not generate path from inputs: {0}
    TemplateGenerationError(String),
>>>>>>> 67dd6b49
}

#[cfg(test)]
mod tests {
    use apollo_federation::sources::connect::HeaderSource;
    use http::header::CONTENT_ENCODING;
    use http::HeaderMap;
    use http::HeaderValue;
    use serde_json_bytes::json;

    use super::*;
    use crate::plugins::connectors::http_json_transport::add_headers;

    #[test]
    fn append_path_test() {
        assert_eq!(
            super::append_path("https://localhost:8080/v1".parse().unwrap(), "/hello/42")
                .unwrap()
                .as_str(),
            "https://localhost:8080/v1/hello/42"
        );
    }

    #[test]
    fn append_path_test_with_trailing_slash() {
        assert_eq!(
            super::append_path("https://localhost:8080/".parse().unwrap(), "/hello/42")
                .unwrap()
                .as_str(),
            "https://localhost:8080/hello/42"
        );
    }

    #[test]
    fn append_path_test_with_trailing_slash_and_base_path() {
        assert_eq!(
            super::append_path("https://localhost:8080/v1/".parse().unwrap(), "/hello/42")
                .unwrap()
                .as_str(),
            "https://localhost:8080/v1/hello/42"
        );
    }
    #[test]
    fn append_path_test_with_and_base_path_and_params() {
        assert_eq!(
            super::append_path(
                "https://localhost:8080/v1?foo=bar".parse().unwrap(),
                "/hello/42"
            )
            .unwrap()
            .as_str(),
            "https://localhost:8080/v1/hello/42?foo=bar"
        );
    }
    #[test]
    fn append_path_test_with_and_base_path_and_trailing_slash_and_params() {
        assert_eq!(
            super::append_path(
                "https://localhost:8080/v1/?foo=bar".parse().unwrap(),
                "/hello/42"
            )
            .unwrap()
            .as_str(),
            "https://localhost:8080/v1/hello/42?foo=bar"
        );
    }

    #[test]
    fn append_path_test_with_encoded_characters() {
        assert_eq!(
            super::append_path(
                "https://localhost:8080/v1".parse().unwrap(),
                "/users/user%3A1" // must be authored encoded
            )
            .unwrap()
            .as_str(),
            "https://localhost:8080/v1/users/user:1"
        );
    }

    #[test]
    fn test_headers_to_add_no_directives() {
        let incoming_supergraph_headers: HeaderMap<HeaderValue> = vec![
            ("x-rename".parse().unwrap(), "renamed".parse().unwrap()),
            ("x-rename".parse().unwrap(), "also-renamed".parse().unwrap()),
            ("x-ignore".parse().unwrap(), "ignored".parse().unwrap()),
            (CONTENT_ENCODING, "gzip".parse().unwrap()),
        ]
        .into_iter()
        .collect();

        let mut request = http::Request::builder().body(hyper::Body::empty()).unwrap();
        add_headers(
            &mut request,
            &incoming_supergraph_headers,
            &IndexMap::with_hasher(Default::default()),
        );
        assert!(request.headers().is_empty());
    }

    #[test]
    fn test_headers_to_add_with_config() {
        let incoming_supergraph_headers: HeaderMap<HeaderValue> = vec![
            ("x-rename".parse().unwrap(), "renamed".parse().unwrap()),
            ("x-rename".parse().unwrap(), "also-renamed".parse().unwrap()),
            ("x-ignore".parse().unwrap(), "ignored".parse().unwrap()),
            (CONTENT_ENCODING, "gzip".parse().unwrap()),
        ]
        .into_iter()
        .collect();

        #[allow(clippy::mutable_key_type)]
        let mut config = IndexMap::with_hasher(Default::default());
        config.insert(
            "x-new-name".parse().unwrap(),
            HeaderSource::From("x-rename".parse().unwrap()),
        );
        config.insert(
            "x-insert".parse().unwrap(),
            HeaderSource::Value("inserted".to_string()),
        );

        let mut request = http::Request::builder().body(hyper::Body::empty()).unwrap();
        add_headers(&mut request, &incoming_supergraph_headers, &config);
        let result = request.headers();
        assert_eq!(result.len(), 3);
        assert_eq!(result.get("x-new-name"), Some(&"renamed".parse().unwrap()));
        assert_eq!(result.get("x-insert"), Some(&"inserted".parse().unwrap()));
    }

    #[test]
    fn test_flatten_keys() {
        let mut inputs = IndexMap::with_hasher(Default::default());
        inputs.insert("a".to_string(), json!(1));
        inputs.insert(
            "b".to_string(),
            json!({
                    "c": 2,
                    "d": {
                        "e": 3
                    }
            }),
        );
        let flat = flatten_keys(&inputs);
        assert_eq!(
            flat,
            json!({
                "a": 1,
                "b.c": 2,
                "b.d.e": 3
            })
            .as_object()
            .unwrap()
            .clone()
        );
    }
}<|MERGE_RESOLUTION|>--- conflicted
+++ resolved
@@ -70,8 +70,7 @@
     original_request: &connect::Request,
     debug: &mut Option<ConnectorContext>,
 ) -> Result<http::Request<RouterBody>, HttpJsonTransportError> {
-    let uri =
-        make_uri(transport, &inputs).map_err(HttpJsonTransportError::ConnectorDirectiveError)?;
+    let uri = make_uri(transport, &inputs)?;
 
     let (json_body, body, apply_to_errors) = if let Some(ref selection) = transport.body {
         let (json_body, apply_to_errors) = selection.apply_with_vars(&json!({}), &inputs);
@@ -87,11 +86,7 @@
 
     let mut request = http::Request::builder()
         .method(transport.method.as_str())
-<<<<<<< HEAD
         .uri(uri.as_str())
-=======
-        .uri(make_uri(transport, &inputs)?.as_str())
->>>>>>> 67dd6b49
         .header("content-type", "application/json")
         .body(body.into())
         .map_err(HttpJsonTransportError::InvalidNewRequest)?;
@@ -118,19 +113,10 @@
     Ok(request)
 }
 
-<<<<<<< HEAD
 fn make_uri(
     transport: &HttpJsonTransport,
     inputs: &IndexMap<String, Value>,
-) -> Result<Url, ConnectorDirectiveError> {
-    let flat_inputs = flatten_keys(inputs);
-    let path = transport
-        .path_template
-        .generate_path(&flat_inputs)
-        .map_err(ConnectorDirectiveError::PathGenerationError)?;
-    append_path(Url::parse(transport.base_url.as_ref()).unwrap(), &path)
-=======
-fn make_uri(transport: &HttpJsonTransport, inputs: &Value) -> Result<Url, HttpJsonTransportError> {
+) -> Result<Url, HttpJsonTransportError> {
     let flat_inputs = flatten_keys(inputs);
     let generated = transport
         .connect_template
@@ -144,7 +130,6 @@
     } else {
         Url::parse(&generated).map_err(HttpJsonTransportError::InvalidUrl)
     }
->>>>>>> 67dd6b49
 }
 
 /// Append a path and query to a URI. Uses the path from base URI (but will discard the query).
@@ -211,13 +196,8 @@
     Ok(res)
 }
 
-<<<<<<< HEAD
-// URLPathTemplate expects a map with flat dot-delimited keys.
+// URLTemplate expects a map with flat dot-delimited keys.
 fn flatten_keys(inputs: &IndexMap<String, Value>) -> Map<ByteString, Value> {
-=======
-// URLTemplate expects a map with flat dot-delimited keys.
-fn flatten_keys(inputs: &Value) -> serde_json_bytes::Map<ByteString, Value> {
->>>>>>> 67dd6b49
     let mut flat = serde_json_bytes::Map::new();
     for (key, value) in inputs {
         flatten_keys_recursive(value, &mut flat, key.clone());
@@ -290,19 +270,12 @@
     InvalidNewRequest(#[source] http::Error),
     /// Could not serialize body: {0}
     BodySerialization(#[from] serde_json::Error),
-<<<<<<< HEAD
-    /// Invalid connector directive. This error should have been caught earlier: {0}
-    ConnectorDirectiveError(#[source] ConnectorDirectiveError),
-=======
-    /// Invalid arguments
-    InvalidArguments(String),
     /// Error building URI: {0:?}
     InvalidUrl(url::ParseError),
     /// Error building URI: {0:?}
     InvalidPath(url::ParseError),
     /// Could not generate path from inputs: {0}
     TemplateGenerationError(String),
->>>>>>> 67dd6b49
 }
 
 #[cfg(test)]
