--- conflicted
+++ resolved
@@ -44,7 +44,6 @@
 
 ## 🐛 Fixes
 
-<<<<<<< HEAD
 ### Return an error on duplicate keys in configuration ([Issue #1428](https://github.com/apollographql/router/issues/1428))
 
 If you have duplicated keys in your yaml configuration like this:
@@ -64,7 +63,7 @@
 `ERROR duplicated keys detected in your yaml configuration: 'telemetry.tracing'`
 
 By [@bnjjj](https://github.com/bnjjj) in https://github.com/apollographql/router/pull/2270
-=======
+
 ### Return root `__typename` in first chunk of defer response when first response is empty ([Issue #1922](https://github.com/apollographql/router/issues/1922))
 
 With this query:
@@ -118,7 +117,6 @@
 Using APQs, any '+' characters would be replaced by spaces in variables, breaking for instance datetimes with timezone info.
 
 By [@neominik](https://github.com/neominik) in https://github.com/apollographql/router/pull/2249
->>>>>>> 4633b372
 
 ## 🛠 Maintenance
 
@@ -128,10 +126,6 @@
 
 By [@bnjjj](https://github.com/bnjjj) in https://github.com/apollographql/router/pull/2178
 
-<<<<<<< HEAD
-## 📚 Documentation
-## 🥼 Experimental
-=======
 ## 🥼 Experimental
 
 ### Introduce a `router_service` ([Issue #1496](https://github.com/apollographql/router/issues/1496))
@@ -165,5 +159,4 @@
           context: true
 ```
 
-By [@garypen](https://github.com/garypen) in https://github.com/apollographql/router/pull/2229
->>>>>>> 4633b372
+By [@garypen](https://github.com/garypen) in https://github.com/apollographql/router/pull/2229