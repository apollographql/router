# Changelog for the next release

All notable changes to Router will be documented in this file.

This project adheres to [Semantic Versioning](https://semver.org/spec/v2.0.0.html).

<!-- <THIS IS AN EXAMPLE, DO NOT REMOVE>

# [x.x.x] (unreleased) - 2022-mm-dd
> Important: X breaking changes below, indicated by **❗ BREAKING ❗**
## ❗ BREAKING ❗
## 🚀 Features
## 🐛 Fixes
## 🛠 Maintenance
## 📚 Documentation
## 🥼 Experimental

## Example section entry format

### Headline ([Issue #ISSUE_NUMBER](https://github.com/apollographql/router/issues/ISSUE_NUMBER))

Description! And a link to a [reference](http://url)

By [@USERNAME](https://github.com/USERNAME) in https://github.com/apollographql/router/pull/PULL_NUMBER
-->

# [1.8.0] (unreleased) - 2022-mm-dd

## ❗ BREAKING ❗

### Remove timeout from otlp exporter ([Issue #2337](https://github.com/apollographql/router/issues/2337))

`batch_processor` configuration contains timeout, so the existing timeout property has been removed from the parent configuration element.

Before:
```yaml
telemetry:
  tracing:
    otlp:
      timeout: 5s
```
After:
```yaml
telemetry:
  tracing:
    otlp:
      batch_processor:
        timeout: 5s
```

By [@bryncooke](https://github.com/bryncooke) in https://github.com/apollographql/router/pull/2338

## 🚀 Features

### Add cache hit/miss metrics ([Issue #1985](https://github.com/apollographql/router/issues/1985))

Add several metrics around the cache.
Each cache metrics it contains `kind` attribute to know what kind of cache it was (`query planner`, `apq`, `introspection`)
and the `storage` attribute to know where the cache is coming from.

`apollo_router_cache_hit_count` to know when it hits the cache.

`apollo_router_cache_miss_count` to know when it misses the cache.

`apollo_router_cache_hit_time` to know how much time it takes when it hits the cache.

`apollo_router_cache_miss_time` to know how much time it takes when it misses the cache.

Example
```
# TYPE apollo_router_cache_hit_count counter
apollo_router_cache_hit_count{kind="query planner",new_test="my_version",service_name="apollo-router",storage="memory"} 2
# TYPE apollo_router_cache_hit_time histogram
apollo_router_cache_hit_time_bucket{kind="query planner",service_name="apollo-router",storage="memory",le="0.001"} 2
apollo_router_cache_hit_time_bucket{kind="query planner",service_name="apollo-router",storage="memory",le="0.005"} 2
apollo_router_cache_hit_time_bucket{kind="query planner",service_name="apollo-router",storage="memory",le="0.015"} 2
apollo_router_cache_hit_time_bucket{kind="query planner",service_name="apollo-router",storage="memory",le="0.05"} 2
apollo_router_cache_hit_time_bucket{kind="query planner",service_name="apollo-router",storage="memory",le="0.1"} 2
apollo_router_cache_hit_time_bucket{kind="query planner",service_name="apollo-router",storage="memory",le="0.2"} 2
apollo_router_cache_hit_time_bucket{kind="query planner",service_name="apollo-router",storage="memory",le="0.3"} 2
apollo_router_cache_hit_time_bucket{kind="query planner",service_name="apollo-router",storage="memory",le="0.4"} 2
apollo_router_cache_hit_time_bucket{kind="query planner",service_name="apollo-router",storage="memory",le="0.5"} 2
apollo_router_cache_hit_time_bucket{kind="query planner",service_name="apollo-router",storage="memory",le="1"} 2
apollo_router_cache_hit_time_bucket{kind="query planner",service_name="apollo-router",storage="memory",le="5"} 2
apollo_router_cache_hit_time_bucket{kind="query planner",service_name="apollo-router",storage="memory",le="10"} 2
apollo_router_cache_hit_time_bucket{kind="query planner",service_name="apollo-router",storage="memory",le="+Inf"} 2
apollo_router_cache_hit_time_sum{kind="query planner",service_name="apollo-router",storage="memory"} 0.000236782
apollo_router_cache_hit_time_count{kind="query planner",service_name="apollo-router",storage="memory"} 2
# HELP apollo_router_cache_miss_count apollo_router_cache_miss_count
# TYPE apollo_router_cache_miss_count counter
apollo_router_cache_miss_count{kind="query planner",service_name="apollo-router",storage="memory"} 1
# HELP apollo_router_cache_miss_time apollo_router_cache_miss_time
# TYPE apollo_router_cache_miss_time histogram
apollo_router_cache_miss_time_bucket{kind="query planner",service_name="apollo-router",storage="memory",le="0.001"} 1
apollo_router_cache_miss_time_bucket{kind="query planner",service_name="apollo-router",storage="memory",le="0.005"} 1
apollo_router_cache_miss_time_bucket{kind="query planner",service_name="apollo-router",storage="memory",le="0.015"} 1
apollo_router_cache_miss_time_bucket{kind="query planner",service_name="apollo-router",storage="memory",le="0.05"} 1
apollo_router_cache_miss_time_bucket{kind="query planner",service_name="apollo-router",storage="memory",le="0.1"} 1
apollo_router_cache_miss_time_bucket{kind="query planner",service_name="apollo-router",storage="memory",le="0.2"} 1
apollo_router_cache_miss_time_bucket{kind="query planner",service_name="apollo-router",storage="memory",le="0.3"} 1
apollo_router_cache_miss_time_bucket{kind="query planner",service_name="apollo-router",storage="memory",le="0.4"} 1
apollo_router_cache_miss_time_bucket{kind="query planner",service_name="apollo-router",storage="memory",le="0.5"} 1
apollo_router_cache_miss_time_bucket{kind="query planner",service_name="apollo-router",storage="memory",le="1"} 1
apollo_router_cache_miss_time_bucket{kind="query planner",service_name="apollo-router",storage="memory",le="5"} 1
apollo_router_cache_miss_time_bucket{kind="query planner",service_name="apollo-router",storage="memory",le="10"} 1
apollo_router_cache_miss_time_bucket{kind="query planner",service_name="apollo-router",storage="memory",le="+Inf"} 1
apollo_router_cache_miss_time_sum{kind="query planner",service_name="apollo-router",storage="memory"} 0.000186783
apollo_router_cache_miss_time_count{kind="query planner",service_name="apollo-router",storage="memory"} 1
```

By [@bnjjj](https://github.com/bnjjj) in https://github.com/apollographql/router/pull/2327

### Add support for single instance Redis ([Issue #2300](https://github.com/apollographql/router/issues/2300))

For `experimental_cache` with redis caching it now works with only a single Redis instance if you provide only one URL.

By [@bnjjj](https://github.com/bnjjj) in https://github.com/apollographql/router/pull/2310

## 🐛 Fixes

<<<<<<< HEAD
### Correctly handle aliased __typename ([Issue #2330](https://github.com/apollographql/router/issues/2330))

If you aliased a `__typename` like in this example query:

```graphql
{
  myproducts: products {
       total
       __typename
  }
  _0___typename: __typename
}
```

Before this fix, `_0___typename` was set to `null`. Thanks to this fix it returns `"Query"`.

By [@bnjjj](https://github.com/bnjjj) in https://github.com/apollographql/router/pull/2357
=======
### Change the default value of `apollo.field_level_instrumentation_sampler` ([Issue #2339](https://github.com/apollographql/router/issues/2339))

Change the default value of `apollo.field_level_instrumentation_sampler` to `always_off` instead of `0.01`

By [@bnjjj](https://github.com/bnjjj) in https://github.com/apollographql/router/pull/2356
>>>>>>> cddfe876

### `subgraph_request` span is set as the parent of traces coming from subgraphs ([Issue #2344](https://github.com/apollographql/router/issues/2344))

Before this fix, the context injected in headers to subgraphs was wrong, it was not the right parent span id.

By [@bnjjj](https://github.com/bnjjj) in https://github.com/apollographql/router/pull/2345


## 🛠 Maintenance

### Simplify telemetry config code ([Issue #2337](https://github.com/apollographql/router/issues/2337))

This brings the telemetry plugin configuration closer to standards recommended in the [yaml design guidance](dev-docs/yaml-design-guidance.md).

By [@bryncooke](https://github.com/bryncooke) in https://github.com/apollographql/router/pull/2338

### Upgrade the clap version in scaffold template ([Issue #2165](https://github.com/apollographql/router/issues/2165))

Upgrade clap deps version to the right one to be able to create new scaffolded plugins thanks to xtask.

By [@bnjjj](https://github.com/bnjjj) in https://github.com/apollographql/router/pull/2343

### Upgrade axum to `0.6.1` ([PR #2303](https://github.com/apollographql/router/pull/2303))

For more details about the new axum release, please read the [changelog](https://github.com/tokio-rs/axum/releases/tag/axum-v0.6.0)

By [@bnjjj](https://github.com/bnjjj) in https://github.com/apollographql/router/pull/2303

### Specify content type to `application/json` when it throws an invalid GraphQL request error ([Issue #2320](https://github.com/apollographql/router/issues/2320))

When throwing a `INVALID_GRAPHQL_REQUEST` error, it now specifies the right `content-type` header.

By [@bnjjj](https://github.com/bnjjj) in https://github.com/apollographql/router/pull/2321

### Move APQ and EnsureQueryPresence in the router service ([PR #2296](https://github.com/apollographql/router/pull/2296))

Moving APQ from the axum level to the supergraph service reintroduced a `Buffer` in the service pipeline.
Now the APQ and`EnsureQueryPresence ` layers are part of the router service, to remove that `Buffer`.

By [@Geal](https://github.com/geal) in https://github.com/apollographql/router/pull/2296

### Refactor yaml validation error reports ([Issue #2180](https://github.com/apollographql/router/issues/2180))

YAML configuration file validation prints a report of the errors it encountered, but that report was missing some
information, and had small mistakes around alignment and pointing out the right line.

By [@Geal](https://github.com/geal) in https://github.com/apollographql/router/pull/2347<|MERGE_RESOLUTION|>--- conflicted
+++ resolved
@@ -118,7 +118,6 @@
 
 ## 🐛 Fixes
 
-<<<<<<< HEAD
 ### Correctly handle aliased __typename ([Issue #2330](https://github.com/apollographql/router/issues/2330))
 
 If you aliased a `__typename` like in this example query:
@@ -136,13 +135,12 @@
 Before this fix, `_0___typename` was set to `null`. Thanks to this fix it returns `"Query"`.
 
 By [@bnjjj](https://github.com/bnjjj) in https://github.com/apollographql/router/pull/2357
-=======
+
 ### Change the default value of `apollo.field_level_instrumentation_sampler` ([Issue #2339](https://github.com/apollographql/router/issues/2339))
 
 Change the default value of `apollo.field_level_instrumentation_sampler` to `always_off` instead of `0.01`
 
 By [@bnjjj](https://github.com/bnjjj) in https://github.com/apollographql/router/pull/2356
->>>>>>> cddfe876
 
 ### `subgraph_request` span is set as the parent of traces coming from subgraphs ([Issue #2344](https://github.com/apollographql/router/issues/2344))
 
