// With regards to ELv2 licensing, this entire file is license key functionality
use std::sync::Arc;

<<<<<<< HEAD
=======
use axum::response::IntoResponse;
use futures::stream::BoxStream;
use http::StatusCode;
use multimap::MultiMap;
>>>>>>> f81203fa
use serde_json::Map;
use serde_json::Value;
use tower::service_fn;
use tower::BoxError;
use tower::ServiceExt;
use tower_service::Service;

use crate::configuration::Configuration;
use crate::configuration::ConfigurationError;
use crate::graphql;
use crate::plugin::DynPlugin;
use crate::plugin::Handler;
use crate::services::new_service::NewService;
use crate::services::RouterCreator;
use crate::services::SubgraphService;
use crate::transport;
use crate::ListenAddr;
use crate::PluggableSupergraphServiceBuilder;
use crate::Schema;

#[derive(Clone)]
pub struct Endpoint {
    path: String,
    // Plugins need to be Send + Sync
    // BoxCloneService isn't enough
    handler: Handler,
}

impl std::fmt::Debug for Endpoint {
    fn fmt(&self, f: &mut std::fmt::Formatter<'_>) -> std::fmt::Result {
        f.debug_struct("Endpoint")
            .field("path", &self.path)
            .finish()
    }
}

impl Endpoint {
    pub fn new(path: String, handler: transport::BoxService) -> Self {
        Self {
            path,
            handler: Handler::new(handler),
        }
    }
    pub(crate) fn into_router(self) -> axum::Router {
        let handler = move |req: http::Request<hyper::Body>| {
            let endpoint = self.handler.clone();
            async move {
                Ok(endpoint
                    .oneshot(req)
                    .await
                    .map_err(|e| (StatusCode::INTERNAL_SERVER_ERROR, e.to_string()))
                    .into_response())
            }
        };
        axum::Router::new().route(self.path.as_str(), service_fn(handler))
    }
}
/// Factory for creating a SupergraphService
///
/// Instances of this traits are used by the HTTP server to generate a new
/// SupergraphService on each request
pub(crate) trait SupergraphServiceFactory:
    NewService<http::Request<graphql::Request>, Service = Self::SupergraphService>
    + Clone
    + Send
    + Sync
    + 'static
{
    type SupergraphService: Service<
            http::Request<graphql::Request>,
            Response = http::Response<graphql::ResponseStream>,
            Error = BoxError,
            Future = Self::Future,
        > + Send;
    type Future: Send;

    fn web_endpoints(&self) -> MultiMap<ListenAddr, Endpoint>;
}

/// Factory for creating a SupergraphServiceFactory
///
/// Instances of this traits are used by the StateMachine to generate a new
/// SupergraphServiceFactory from configuration when it changes
#[async_trait::async_trait]
pub(crate) trait SupergraphServiceConfigurator: Send + Sync + 'static {
    type SupergraphServiceFactory: SupergraphServiceFactory;

    async fn create<'a>(
        &'a mut self,
        configuration: Arc<Configuration>,
        schema: Arc<crate::Schema>,
        previous_router: Option<&'a Self::SupergraphServiceFactory>,
        extra_plugins: Option<Vec<(String, Box<dyn DynPlugin>)>>,
    ) -> Result<Self::SupergraphServiceFactory, BoxError>;
}

/// Main implementation of the SupergraphService factory, supporting the extensions system
#[derive(Default)]
pub(crate) struct YamlSupergraphServiceFactory;

#[async_trait::async_trait]
impl SupergraphServiceConfigurator for YamlSupergraphServiceFactory {
    type SupergraphServiceFactory = RouterCreator;

    async fn create<'a>(
        &'a mut self,
        configuration: Arc<Configuration>,
        schema: Arc<Schema>,
        _previous_router: Option<&'a Self::SupergraphServiceFactory>,
        extra_plugins: Option<Vec<(String, Box<dyn DynPlugin>)>>,
    ) -> Result<Self::SupergraphServiceFactory, BoxError> {
        // Process the plugins.
        let plugins = create_plugins(&configuration, &schema, extra_plugins).await?;

        let mut builder = PluggableSupergraphServiceBuilder::new(schema.clone());
        builder = builder.with_configuration(configuration);

        for (name, _) in schema.subgraphs() {
            builder = builder.with_subgraph_service(name, SubgraphService::new(name));
        }

        for (plugin_name, plugin) in plugins {
            builder = builder.with_dyn_plugin(plugin_name, plugin);
        }

        // We're good to go with the new service.
        let pluggable_router_service = builder.build().await?;

        Ok(pluggable_router_service)
    }
}

/// test only helper method to create a router factory in integration tests
///
/// not meant to be used directly
pub async fn create_test_service_factory_from_yaml(schema: &str, configuration: &str) {
    let config: Configuration = serde_yaml::from_str(configuration).unwrap();

    let schema: Schema = Schema::parse(schema, &Default::default()).unwrap();

    let service = YamlSupergraphServiceFactory::default()
        .create(Arc::new(config), Arc::new(schema), None, None)
        .await;
    assert_eq!(
        service.map(|_| ()).unwrap_err().to_string().as_str(),
        r#"couldn't build Router Service: couldn't instantiate query planner; invalid schema: schema validation errors: Error extracting subgraphs from the supergraph: this might be due to errors in subgraphs that were mistakenly ignored by federation 0.x versions but are rejected by federation 2.
Please try composing your subgraphs with federation 2: this should help precisely pinpoint the problems and, once fixed, generate a correct federation 2 supergraph.

Details:
Error: Cannot find type "Review" in subgraph "products"
caused by
"#
    );
}

async fn create_plugins(
    configuration: &Configuration,
    schema: &Schema,
    extra_plugins: Option<Vec<(String, Box<dyn DynPlugin>)>>,
) -> Result<Vec<(String, Box<dyn DynPlugin>)>, BoxError> {
    // List of mandatory plugins. Ordering is important!!
    let mandatory_plugins = vec![
        "experimental.include_subgraph_errors",
        "apollo.csrf",
        "apollo.telemetry",
    ];

    let mut errors = Vec::new();
    let plugin_registry = crate::plugin::plugins();
    let mut plugin_instances = Vec::new();
    let extra = extra_plugins.unwrap_or_default();

    for (name, mut configuration) in configuration.plugins().into_iter() {
        if extra.iter().any(|(n, _)| *n == name) {
            // An instance of this plugin was already added through TestHarness::extra_plugin
            continue;
        }

        match plugin_registry.get(name.as_str()) {
            Some(factory) => {
                tracing::debug!(
                    "creating plugin: '{}' with configuration:\n{:#}",
                    name,
                    configuration
                );
                if name == "apollo.telemetry" {
                    inject_schema_id(schema, &mut configuration);
                }
                // expand any env variables in the config before processing.
                match factory
                    .create_instance(&configuration, schema.as_string().clone())
                    .await
                {
                    Ok(plugin) => {
                        plugin_instances.push((name, plugin));
                    }
                    Err(err) => errors.push(ConfigurationError::PluginConfiguration {
                        plugin: name,
                        error: err.to_string(),
                    }),
                }
            }
            None => errors.push(ConfigurationError::PluginUnknown(name)),
        }
    }
    plugin_instances.extend(extra);

    // At this point we've processed all of the plugins that were provided in configuration.
    // We now need to do process our list of mandatory plugins:
    //  - If a mandatory plugin is already in the list, then it must be re-located
    //    to its mandatory location
    //  - If it is missing, it must be added at its mandatory location

    for (desired_position, name) in mandatory_plugins.iter().enumerate() {
        let position_maybe = plugin_instances.iter().position(|(x, _)| x == name);
        match position_maybe {
            Some(actual_position) => {
                // Found it, re-locate if required.
                if actual_position != desired_position {
                    let temp = plugin_instances.remove(actual_position);
                    plugin_instances.insert(desired_position, temp);
                }
            }
            None => {
                // Didn't find it, insert
                match plugin_registry.get(*name) {
                    // Create an instance
                    Some(factory) => {
                        // Create default (empty) config
                        let mut config = Value::Object(Map::new());
                        // The apollo.telemetry" plugin isn't happy with empty config, so we
                        // give it some. If any of the other mandatory plugins need special
                        // treatment, then we'll have to perform it here.
                        // This is *required* by the telemetry module or it will fail...
                        if *name == "apollo.telemetry" {
                            inject_schema_id(schema, &mut config);
                        }
                        match factory
                            .create_instance(&config, schema.as_string().clone())
                            .await
                        {
                            Ok(plugin) => {
                                plugin_instances
                                    .insert(desired_position, (name.to_string(), plugin));
                            }
                            Err(err) => errors.push(ConfigurationError::PluginConfiguration {
                                plugin: name.to_string(),
                                error: err.to_string(),
                            }),
                        }
                    }
                    None => errors.push(ConfigurationError::PluginUnknown(name.to_string())),
                }
            }
        }
    }

    let plugin_details = plugin_instances
        .iter()
        .map(|(name, plugin)| (name, plugin.name()))
        .collect::<Vec<(&String, &str)>>();
    tracing::info!(?plugin_details, "list of plugins");

    if !errors.is_empty() {
        for error in &errors {
            tracing::error!("{:#}", error);
        }

        Err(BoxError::from(
            errors
                .into_iter()
                .map(|e| e.to_string())
                .collect::<Vec<String>>()
                .join("\n"),
        ))
    } else {
        Ok(plugin_instances)
    }
}

fn inject_schema_id(schema: &Schema, configuration: &mut Value) {
    if configuration.get("apollo").is_none() {
        if let Some(telemetry) = configuration.as_object_mut() {
            telemetry.insert("apollo".to_string(), Value::Object(Default::default()));
        }
    }

    if let (Some(schema_id), Some(apollo)) = (
        &schema.api_schema().schema_id,
        configuration.get_mut("apollo"),
    ) {
        if let Some(apollo) = apollo.as_object_mut() {
            apollo.insert(
                "schema_id".to_string(),
                Value::String(schema_id.to_string()),
            );
        }
    }
}

#[cfg(test)]
mod test {
    use std::error::Error;
    use std::fmt;
    use std::sync::Arc;

    use schemars::JsonSchema;
    use serde::Deserialize;
    use serde_json::json;
    use tower_http::BoxError;

    use crate::configuration::Configuration;
    use crate::plugin::Plugin;
    use crate::plugin::PluginInit;
    use crate::register_plugin;
    use crate::router_factory::inject_schema_id;
    use crate::router_factory::SupergraphServiceConfigurator;
    use crate::router_factory::YamlSupergraphServiceFactory;
    use crate::Schema;

    #[derive(Debug)]
    struct PluginError;

    impl fmt::Display for PluginError {
        fn fmt(&self, f: &mut fmt::Formatter<'_>) -> fmt::Result {
            write!(f, "PluginError")
        }
    }

    impl Error for PluginError {}

    // Always starts and stops plugin

    #[derive(Debug)]
    struct AlwaysStartsAndStopsPlugin {}

    #[derive(Debug, Default, Deserialize, JsonSchema)]
    struct Conf {
        name: String,
    }

    #[async_trait::async_trait]
    impl Plugin for AlwaysStartsAndStopsPlugin {
        type Config = Conf;

        async fn new(init: PluginInit<Self::Config>) -> Result<Self, BoxError> {
            tracing::debug!("{}", init.config.name);
            Ok(AlwaysStartsAndStopsPlugin {})
        }
    }

    register_plugin!(
        "apollo.test",
        "always_starts_and_stops",
        AlwaysStartsAndStopsPlugin
    );

    // Always fails to start plugin

    #[derive(Debug)]
    struct AlwaysFailsToStartPlugin {}

    #[async_trait::async_trait]
    impl Plugin for AlwaysFailsToStartPlugin {
        type Config = Conf;

        async fn new(init: PluginInit<Self::Config>) -> Result<Self, BoxError> {
            tracing::debug!("{}", init.config.name);
            Err(BoxError::from("Error"))
        }
    }

    register_plugin!(
        "apollo.test",
        "always_fails_to_start",
        AlwaysFailsToStartPlugin
    );

    #[tokio::test]
    async fn test_yaml_no_extras() {
        let config = Configuration::builder().build();
        let service = create_service(config).await;
        assert!(service.is_ok())
    }

    #[tokio::test]
    async fn test_yaml_plugins_always_starts_and_stops() {
        let config: Configuration = serde_yaml::from_str(
            r#"
            plugins:
                apollo.test.always_starts_and_stops:
                    name: albert
        "#,
        )
        .unwrap();
        let service = create_service(config).await;
        assert!(service.is_ok())
    }

    #[tokio::test]
    async fn test_yaml_plugins_always_fails_to_start() {
        let config: Configuration = serde_yaml::from_str(
            r#"
            plugins:
                apollo.test.always_fails_to_start:
                    name: albert
        "#,
        )
        .unwrap();
        let service = create_service(config).await;
        assert!(service.is_err())
    }

    #[tokio::test]
    async fn test_yaml_plugins_combo_start_and_fail() {
        let config: Configuration = serde_yaml::from_str(
            r#"
            plugins:
                apollo.test.always_starts_and_stops:
                    name: albert
                apollo.test.always_fails_to_start:
                    name: albert
        "#,
        )
        .unwrap();
        let service = create_service(config).await;
        assert!(service.is_err())
    }

    async fn create_service(config: Configuration) -> Result<(), BoxError> {
        let schema = include_str!("testdata/supergraph.graphql");
        let schema = Schema::parse(schema, &config).unwrap();

        let service = YamlSupergraphServiceFactory::default()
            .create(Arc::new(config), Arc::new(schema), None, None)
            .await;
        service.map(|_| ())
    }

    #[test]
    fn test_inject_schema_id() {
        let schema = include_str!("testdata/starstuff@current.graphql");
        let schema = Schema::parse(schema, &Default::default()).unwrap();
        let mut config = json!({});
        inject_schema_id(&schema, &mut config);
        let config =
            serde_json::from_value::<crate::plugins::telemetry::config::Conf>(config).unwrap();
        assert_eq!(
            &config.apollo.unwrap().schema_id,
            "ba573b479c8b3fa273f439b26b9eda700152341d897f18090d52cd073b15f909"
        );
    }
}<|MERGE_RESOLUTION|>--- conflicted
+++ resolved
@@ -1,13 +1,9 @@
 // With regards to ELv2 licensing, this entire file is license key functionality
 use std::sync::Arc;
 
-<<<<<<< HEAD
-=======
 use axum::response::IntoResponse;
-use futures::stream::BoxStream;
 use http::StatusCode;
 use multimap::MultiMap;
->>>>>>> f81203fa
 use serde_json::Map;
 use serde_json::Value;
 use tower::service_fn;
