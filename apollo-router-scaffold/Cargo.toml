[package]
name = "apollo-router-scaffold"
version = "1.6.0"
authors = ["Apollo Graph, Inc. <packages@apollographql.com>"]
edition = "2021"
license = "Elastic-2.0"
publish = false

[dependencies]
anyhow = "1.0.66"
<<<<<<< HEAD
clap = { version = "4.0.29", features = ["derive"] }
cargo-scaffold = { version = "0.8.6", default-features = false }
=======
clap = { version = "3.2.23", features = ["derive"] }
cargo-scaffold = { version = "0.8.7", default-features = false }
>>>>>>> ff18bb2e
regex = "1"
str_inflector = "0.12.0"
toml = "0.5.9"
[dev-dependencies]
tempfile = "3.3.0"
copy_dir = "0.1.2"<|MERGE_RESOLUTION|>--- conflicted
+++ resolved
@@ -8,13 +8,8 @@
 
 [dependencies]
 anyhow = "1.0.66"
-<<<<<<< HEAD
 clap = { version = "4.0.29", features = ["derive"] }
-cargo-scaffold = { version = "0.8.6", default-features = false }
-=======
-clap = { version = "3.2.23", features = ["derive"] }
 cargo-scaffold = { version = "0.8.7", default-features = false }
->>>>>>> ff18bb2e
 regex = "1"
 str_inflector = "0.12.0"
 toml = "0.5.9"
