# Changelog for the next release

All notable changes to Router will be documented in this file.

This project adheres to [Semantic Versioning](https://semver.org/spec/v2.0.0.html).

<!-- <THIS IS AN EXAMPLE, DO NOT REMOVE>

# [x.x.x] (unreleased) - 2022-mm-dd
> Important: X breaking changes below, indicated by **❗ BREAKING ❗**
## ❗ BREAKING ❗
## 🚀 Features ( :rocket: )
## 🐛 Fixes ( :bug: )
## 🛠 Maintenance ( :hammer_and_wrench: )
## 📚 Documentation ( :books: )
## 🐛 Fixes ( :bug: )

## Example section entry format

### **Headline** ([PR #PR_NUMBER](https://github.com/apollographql/router/pull/PR_NUMBER))

Description! And a link to a [reference](http://url)
-->

# [0.9.3] (unreleased) - 2022-mm-dd

## ❗ BREAKING ❗

## 🚀 Features

<<<<<<< HEAD
### rhai Context::upsert() supported with example [PR #1136](https://github.com/apollographql/router/pull/1136)
Rhai plugins can now interact with Context::upsert(). We provide an example (rhai-surrogate-cache-key) to illustrate its use.
=======
- **Measure APQ cache hits and registers** ([PR #1117](https://github.com/apollographql/router/pull/1117))

  The APQ layer will now report cache hits and misses to Apollo Studio if telemetry is configured
>>>>>>> eeef38ec

## 🐛 Fixes

- **Prevent memory leaks when tasks are cancelled** [PR #767](https://github.com/apollographql/router/pull/767)

  Cancelling a request could put the router in an unresponsive state where the deduplication layer or cache would make subgraph requests hang.

## 🛠 Maintenance
### Unpin schemars version [#1074](https://github.com/apollographql/router/issues/1074)
The Schemars 0.8.9 caused compile errors due to it validating default types.
This change has however been rolled back upstream.
We can now safely depend on schemars 0.8.10.

## 📚 Documentation

## 🐛 Fixes<|MERGE_RESOLUTION|>--- conflicted
+++ resolved
@@ -28,14 +28,13 @@
 
 ## 🚀 Features
 
-<<<<<<< HEAD
 ### rhai Context::upsert() supported with example [PR #1136](https://github.com/apollographql/router/pull/1136)
-Rhai plugins can now interact with Context::upsert(). We provide an example (rhai-surrogate-cache-key) to illustrate its use.
-=======
-- **Measure APQ cache hits and registers** ([PR #1117](https://github.com/apollographql/router/pull/1117))
+
+  Rhai plugins can now interact with Context::upsert(). We provide an example (rhai-surrogate-cache-key) to illustrate its use.
+
+### Measure APQ cache hits and registers ([PR #1117](https://github.com/apollographql/router/pull/1117))
 
   The APQ layer will now report cache hits and misses to Apollo Studio if telemetry is configured
->>>>>>> eeef38ec
 
 ## 🐛 Fixes
 
