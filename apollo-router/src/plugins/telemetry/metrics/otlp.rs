use http::Uri;
use opentelemetry_otlp::WithExportConfig;
use opentelemetry_otlp::WithHttpConfig;
use opentelemetry_otlp::WithTonicConfig;
use opentelemetry_sdk::metrics::Instrument;
use opentelemetry_sdk::metrics::PeriodicReader;
<<<<<<< HEAD
use opentelemetry_sdk::metrics::StreamBuilder;
use tonic::metadata::MetadataMap;
use tower::BoxError;

use crate::plugins::telemetry::config::MetricsCommon;
use crate::plugins::telemetry::metrics::MetricsBuilder;
use crate::plugins::telemetry::metrics::MetricsConfigurator;
use crate::plugins::telemetry::otlp::Protocol;
use crate::plugins::telemetry::otlp::TelemetryDataKind;
use crate::plugins::telemetry::otlp::process_endpoint;
=======
use opentelemetry_sdk::runtime;
use tower::BoxError;

use crate::metrics::aggregation::MeterProviderType;
use crate::plugins::telemetry::config::Conf;
use crate::plugins::telemetry::error_handler::NamedMetricsExporter;
use crate::plugins::telemetry::metrics::CustomAggregationSelector;
use crate::plugins::telemetry::otlp::TelemetryDataKind;
use crate::plugins::telemetry::reload::metrics::MetricsBuilder;
use crate::plugins::telemetry::reload::metrics::MetricsConfigurator;
>>>>>>> 84439adf

impl MetricsConfigurator for super::super::otlp::Config {
    fn config(conf: &Conf) -> &Self {
        &conf.exporters.metrics.otlp
    }

    fn is_enabled(&self) -> bool {
        self.enabled
    }

<<<<<<< HEAD
    fn apply(
        &self,
        mut builder: MetricsBuilder,
        metrics_config: &MetricsCommon,
    ) -> Result<MetricsBuilder, BoxError> {
        if !self.enabled {
            return Ok(builder);
        }
        let kind = TelemetryDataKind::Metrics;
        let exporter = match self.protocol {
            Protocol::Grpc => {
                let endpoint_opt = process_endpoint(&self.endpoint, &kind, &self.protocol)?;
                // Figure out if we need to set tls config for our exporter
                let tls_config_opt = if let Some(endpoint) = &endpoint_opt {
                    if !endpoint.is_empty() {
                        let tls_url = Uri::try_from(endpoint)?;
                        Some(self.grpc.clone().to_tls_config(&tls_url)?)
                    } else {
                        None
                    }
                } else {
                    None
                };

                let mut exporter_builder = opentelemetry_otlp::MetricExporter::builder()
                    .with_tonic()
                    .with_protocol(opentelemetry_otlp::Protocol::Grpc)
                    .with_timeout(self.batch_processor.max_export_timeout)
                    .with_metadata(MetadataMap::from_headers(self.grpc.metadata.clone()));

                if let Some(endpoint) = endpoint_opt {
                    exporter_builder = exporter_builder.with_endpoint(endpoint);
                }
                if let Some(tls_config) = tls_config_opt {
                    exporter_builder = exporter_builder.with_tls_config(tls_config);
                }

                exporter_builder.build()?
            }
            Protocol::Http => {
                let endpoint_opt = process_endpoint(&self.endpoint, &kind, &self.protocol)?;
                let headers = self.http.headers.clone();
                let mut exporter = opentelemetry_otlp::HttpExporterBuilder::default()
                    .with_protocol(opentelemetry_otlp::Protocol::Grpc)
                    .with_timeout(self.batch_processor.max_export_timeout)
                    .with_headers(headers);
                if let Some(endpoint) = endpoint_opt {
                    exporter = exporter.with_endpoint(endpoint);
                }
                let temporality = match self.temporality {
                    crate::plugins::telemetry::otlp::Temporality::Cumulative => {
                        opentelemetry_sdk::metrics::Temporality::Cumulative
                    }
                    crate::plugins::telemetry::otlp::Temporality::Delta => {
                        opentelemetry_sdk::metrics::Temporality::Delta
                    }
                };
                exporter.build_metrics_exporter(temporality)?
            }
        };

        builder.public_meter_provider_builder = builder.public_meter_provider_builder.with_reader(
            PeriodicReader::builder(exporter)
=======
    fn configure(&self, builder: &mut MetricsBuilder) -> Result<(), BoxError> {
        let exporter_builder: MetricsExporterBuilder = self.exporter(TelemetryDataKind::Metrics)?;
        let exporter = exporter_builder.build_metrics_exporter(
            (&self.temporality).into(),
            Box::new(
                CustomAggregationSelector::builder()
                    .boundaries(builder.metrics_common().buckets.clone())
                    .build(),
            ),
        )?;

        let named_exporter = NamedMetricsExporter::new(exporter, "otlp");
        builder.with_reader(
            MeterProviderType::Public,
            PeriodicReader::builder(named_exporter, runtime::Tokio)
>>>>>>> 84439adf
                .with_interval(self.batch_processor.scheduled_delay)
                .build(),
        );
<<<<<<< HEAD
        for metric_view in metrics_config.views.clone() {
            let view = move |i: &Instrument| {
                let stream_builder: Result<StreamBuilder, String> = metric_view.clone().try_into();
                if i.name() == metric_view.name {
                    match stream_builder {
                        Ok(stream_builder) => stream_builder.build().ok(),
                        Err(_) => None,
                    }
                } else {
                    None
                }
            };
            builder.public_meter_provider_builder =
                builder.public_meter_provider_builder.with_view(view);
        }
        Ok(builder)
=======

        Ok(())
>>>>>>> 84439adf
    }
}<|MERGE_RESOLUTION|>--- conflicted
+++ resolved
@@ -2,31 +2,18 @@
 use opentelemetry_otlp::WithExportConfig;
 use opentelemetry_otlp::WithHttpConfig;
 use opentelemetry_otlp::WithTonicConfig;
-use opentelemetry_sdk::metrics::Instrument;
 use opentelemetry_sdk::metrics::PeriodicReader;
-<<<<<<< HEAD
-use opentelemetry_sdk::metrics::StreamBuilder;
 use tonic::metadata::MetadataMap;
 use tower::BoxError;
 
-use crate::plugins::telemetry::config::MetricsCommon;
-use crate::plugins::telemetry::metrics::MetricsBuilder;
-use crate::plugins::telemetry::metrics::MetricsConfigurator;
-use crate::plugins::telemetry::otlp::Protocol;
 use crate::plugins::telemetry::otlp::TelemetryDataKind;
-use crate::plugins::telemetry::otlp::process_endpoint;
-=======
-use opentelemetry_sdk::runtime;
-use tower::BoxError;
-
 use crate::metrics::aggregation::MeterProviderType;
 use crate::plugins::telemetry::config::Conf;
 use crate::plugins::telemetry::error_handler::NamedMetricsExporter;
+use crate::plugins::telemetry::otlp::Protocol;
 use crate::plugins::telemetry::metrics::CustomAggregationSelector;
-use crate::plugins::telemetry::otlp::TelemetryDataKind;
 use crate::plugins::telemetry::reload::metrics::MetricsBuilder;
 use crate::plugins::telemetry::reload::metrics::MetricsConfigurator;
->>>>>>> 84439adf
 
 impl MetricsConfigurator for super::super::otlp::Config {
     fn config(conf: &Conf) -> &Self {
@@ -37,15 +24,7 @@
         self.enabled
     }
 
-<<<<<<< HEAD
-    fn apply(
-        &self,
-        mut builder: MetricsBuilder,
-        metrics_config: &MetricsCommon,
-    ) -> Result<MetricsBuilder, BoxError> {
-        if !self.enabled {
-            return Ok(builder);
-        }
+    fn configure(&self, builder: &mut MetricsBuilder) -> Result<(), BoxError> {
         let kind = TelemetryDataKind::Metrics;
         let exporter = match self.protocol {
             Protocol::Grpc => {
@@ -99,48 +78,14 @@
             }
         };
 
+        let named_exporter = NamedMetricsExporter::new(exporter, "otlp");
         builder.public_meter_provider_builder = builder.public_meter_provider_builder.with_reader(
-            PeriodicReader::builder(exporter)
-=======
-    fn configure(&self, builder: &mut MetricsBuilder) -> Result<(), BoxError> {
-        let exporter_builder: MetricsExporterBuilder = self.exporter(TelemetryDataKind::Metrics)?;
-        let exporter = exporter_builder.build_metrics_exporter(
-            (&self.temporality).into(),
-            Box::new(
-                CustomAggregationSelector::builder()
-                    .boundaries(builder.metrics_common().buckets.clone())
-                    .build(),
-            ),
-        )?;
-
-        let named_exporter = NamedMetricsExporter::new(exporter, "otlp");
-        builder.with_reader(
             MeterProviderType::Public,
-            PeriodicReader::builder(named_exporter, runtime::Tokio)
->>>>>>> 84439adf
+            PeriodicReader::builder(named_exporter)
                 .with_interval(self.batch_processor.scheduled_delay)
                 .build(),
         );
-<<<<<<< HEAD
-        for metric_view in metrics_config.views.clone() {
-            let view = move |i: &Instrument| {
-                let stream_builder: Result<StreamBuilder, String> = metric_view.clone().try_into();
-                if i.name() == metric_view.name {
-                    match stream_builder {
-                        Ok(stream_builder) => stream_builder.build().ok(),
-                        Err(_) => None,
-                    }
-                } else {
-                    None
-                }
-            };
-            builder.public_meter_provider_builder =
-                builder.public_meter_provider_builder.with_view(view);
-        }
-        Ok(builder)
-=======
 
         Ok(())
->>>>>>> 84439adf
     }
 }