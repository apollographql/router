use apollo_router::services::router::body::from_bytes;
use apollo_router::services::supergraph;
use http::HeaderValue;
use http::Method;
use serde_json::Value;
use serde_json::json;
use sqlx::Connection;
use sqlx::PgConnection;
use sqlx::prelude::FromRow;
use tower::BoxError;
use tower::ServiceExt;

use crate::integration::common::graph_os_enabled;
use crate::integration::response_cache::namespace;

#[derive(FromRow)]
struct Record {
    data: String,
}

macro_rules! check_cache_key {
    ($cache_key: expr, $conn: expr) => {
        let mut record = None;
        // Because insert is async
        for _ in 0..10 {
            if let Ok(resp) = sqlx::query_as!(
                Record,
                "SELECT data FROM cache WHERE cache_key = $1",
                $cache_key
            )
            .fetch_one(&mut $conn)
            .await
            {
                record = Some(resp);
                break;
            }
        }
        match record {
            Some(s) => {
                let v: Value = serde_json::from_str(&s.data).unwrap();
                insta::assert_json_snapshot!(v);
            }
            None => panic!("cannot get cache key {}", $cache_key),
        }
    };
}

#[tokio::test(flavor = "multi_thread")]
async fn entity_cache_basic() -> Result<(), BoxError> {
    if !graph_os_enabled() {
        return Ok(());
    }
    let namespace = namespace();

    let mut conn = PgConnection::connect("postgres://127.0.0.1").await?;
    sqlx::migrate!().run(&mut conn).await.unwrap();
    let subgraphs = serde_json::json!({
        "products": {
            "query": {"topProducts": [{
                "__typename": "Product",
                "upc": "1",
                "name": "chair"
            },
            {
                "__typename": "Product",
                "upc": "2",
                "name": "table"
            },
            {
                "__typename": "Product",
                "upc": "3",
                "name": "plate"
            }]},
            "headers": {"cache-control": "public"},
        },
        "reviews": {
            "entities": [{
                "__typename": "Product",
                "upc": "1",
                "reviews": [{
                    "__typename": "Review",
                    "body": "I can sit on it",
                }]
            },
            {
                "__typename": "Product",
                "upc": "2",
                "reviews": [{
                    "__typename": "Review",
                    "body": "I can sit on it",
                }, {
                    "__typename": "Review",
                    "body": "I can sit on it2",
                }]
            },
            {
                "__typename": "Product",
                "upc": "3",
                "reviews": [{
                    "__typename": "Review",
                    "body": "I can sit on it",
                }, {
                    "__typename": "Review",
                    "body": "I can sit on it2",
                }, {
                    "__typename": "Review",
                    "body": "I can sit on it3",
                }]
            }],
            "headers": {"cache-control": "public"},
        }
    });
    let supergraph = apollo_router::TestHarness::builder()
        .configuration_json(json!({
            "experimental_response_cache": {
                "enabled": true,
                "debug": true,
                "invalidation": {
                    "listen": "127.0.0.1:4000",
                    "path": "/invalidation"
                },
                "subgraph": {
                    "all": {
                        "enabled": true,
                        "postgres": {
                            "url": "postgres://127.0.0.1",
                            "namespace": namespace,
                            "pool_size": 3
                        },
                    },
                    "subgraphs": {
                        "products": {
                            "enabled": true,
                            "ttl": "60s"
                        },
                        "reviews": {
                            "enabled": true,
                            "ttl": "10s"
                        }
                    }
                }
            },
            "include_subgraph_errors": {
                "all": true
            },
            "experimental_mock_subgraphs": subgraphs.clone()
        }))
        .unwrap()
        .schema(include_str!("../fixtures/supergraph-auth.graphql"))
        .build_supergraph()
        .await
        .unwrap();

    let request = supergraph::Request::fake_builder()
        .query(r#"{ topProducts { name reviews { body } } }"#)
        .method(Method::POST)
        .header("apollo-cache-debugging", "true")
        .build()
        .unwrap();

    let response = supergraph
        .oneshot(request)
        .await
        .unwrap()
        .next_response()
        .await
        .unwrap();
    insta::assert_json_snapshot!(response, {
        ".extensions.apolloCacheDebugging.data[].cacheControl.created" => 0
    });

<<<<<<< HEAD
    let cache_key = format!(
        "{namespace}-version:1.0:subgraph:products:type:Query:hash:6422a4ef561035dd94b357026091b72dca07429196aed0342e9e32cc1d48a13f:data:d9d84a3c7ffc27b0190a671212f3740e5b8478e84e23825830e97822e25cf05c"
    );

    check_cache_key!(&cache_key, conn);

    let cache_key = format!(
        "{namespace}-version:1.0:subgraph:reviews:type:Product:entity:72bafad9ffe61307806863b13856470e429e0cf332c99e5b735224fb0b1436f7:representation::hash:3cede4e233486ac841993dd8fc0662ef375351481eeffa8e989008901300a693:data:d9d84a3c7ffc27b0190a671212f3740e5b8478e84e23825830e97822e25cf05c"
    );
    check_cache_key!(&cache_key, conn);

=======
>>>>>>> 1f97eb62
    let supergraph = apollo_router::TestHarness::builder()
        .configuration_json(json!({
            "experimental_response_cache": {
                "enabled": true,
                "debug": true,
                "invalidation": {
                    "listen": "127.0.0.1:4000",
                    "path": "/invalidation"
                },
                "subgraph": {
                    "all": {
                        "enabled": false,
                        "postgres": {
                            "url": "postgres://127.0.0.1",
                            "namespace": namespace,
                        },
                    },
                    "subgraphs": {
                        "products": {
                            "enabled": true,
                            "ttl": "60s"
                        },
                        "reviews": {
                            "enabled": true,
                            "ttl": "10s"
                        }
                    }
                }
            },
            "include_subgraph_errors": {
                "all": true
            },
            "experimental_mock_subgraphs": subgraphs.clone()
        }))
        .unwrap()
        .schema(include_str!("../fixtures/supergraph-auth.graphql"))
        .build_supergraph()
        .await
        .unwrap();

    let request = supergraph::Request::fake_builder()
        .query(r#"{ topProducts(first: 2) { name reviews { body } } }"#)
        .header("apollo-cache-debugging", "true")
        .method(Method::POST)
        .build()
        .unwrap();

    let response = supergraph
        .oneshot(request)
        .await
        .unwrap()
        .next_response()
        .await
        .unwrap();
    insta::assert_json_snapshot!(response, {
        ".extensions.apolloCacheDebugging.data[].cacheControl.created" => 0
    });

    let cache_key = format!(
        "{namespace}-version:1.0:subgraph:reviews:type:Product:entity:080fc430afd3fb953a05525a6a00999226c34436466eff7ace1d33d004adaae3:representation::hash:3cede4e233486ac841993dd8fc0662ef375351481eeffa8e989008901300a693:data:d9d84a3c7ffc27b0190a671212f3740e5b8478e84e23825830e97822e25cf05c"
    );
    check_cache_key!(&cache_key, conn);

    const SECRET_SHARED_KEY: &str = "supersecret";
    let http_service = apollo_router::TestHarness::builder()
        .configuration_json(json!({
            "experimental_response_cache": {
                "enabled": true,
                "invalidation": {
                    "listen": "127.0.0.1:4000",
                    "path": "/invalidation"
                },
                "subgraph": {
                    "all": {
                        "enabled": true,
                        "postgres": {
                            "url": "postgres://127.0.0.1",
                            "namespace": namespace,
                        },
                        "invalidation": {
                            "enabled": true,
                            "shared_key": SECRET_SHARED_KEY
                        }
                    },
                    "subgraphs": {
                        "products": {
                            "enabled": true,
                            "ttl": "60s",
                            "invalidation": {
                                "enabled": true,
                                "shared_key": SECRET_SHARED_KEY
                            }
                        },
                        "reviews": {
                            "enabled": true,
                            "ttl": "10s",
                            "invalidation": {
                                "enabled": true,
                                "shared_key": SECRET_SHARED_KEY
                            }
                        }
                    }
                }
            },
            "include_subgraph_errors": {
                "all": true
            },
            "experimental_mock_subgraphs": subgraphs.clone()
        }))
        .unwrap()
        .schema(include_str!("../fixtures/supergraph-auth.graphql"))
        .build_http_service()
        .await
        .unwrap();

    let request = http::Request::builder()
        .uri("http://127.0.0.1:4000/invalidation")
        .method(http::Method::POST)
        .header(
            http::header::CONTENT_TYPE,
            HeaderValue::from_static("application/json"),
        )
        .header(
            http::header::AUTHORIZATION,
            HeaderValue::from_static(SECRET_SHARED_KEY),
        )
        .body(from_bytes(
            serde_json::to_vec(&vec![json!({
                "subgraph": "reviews",
                "kind": "type",
                "type": "Product"
            })])
            .unwrap(),
        ))
        .unwrap();
    let response = http_service.oneshot(request).await.unwrap();
    let response_status = response.status();
    let mut resp: serde_json::Value = serde_json::from_str(
        &apollo_router::services::router::body::into_string(response.into_body())
            .await
            .unwrap(),
    )
    .unwrap();

    assert_eq!(
        resp.as_object_mut()
            .unwrap()
            .get("count")
            .unwrap()
            .as_u64()
            .unwrap(),
        3u64
    );
    assert!(response_status.is_success());

    // This should be in error because we invalidated this entity
    let cache_key = format!(
        "{namespace}-version:1.0:subgraph:reviews:type:Product:entity:080fc430afd3fb953a05525a6a00999226c34436466eff7ace1d33d004adaae3:representation::hash:b9b8a9c94830cf56329ec2db7d7728881a6ba19cc1587710473e732e775a5870:data:d9d84a3c7ffc27b0190a671212f3740e5b8478e84e23825830e97822e25cf05c"
    );
    assert!(
        sqlx::query_as!(
            Record,
            "SELECT data FROM cache WHERE cache_key = $1",
            cache_key
        )
        .fetch_one(&mut conn)
        .await
        .is_err()
    );
    // This entry should still be in redis because we didn't invalidate this entry
    let cache_key = format!(
        "{namespace}-version:1.0:subgraph:products:type:Query:hash:6422a4ef561035dd94b357026091b72dca07429196aed0342e9e32cc1d48a13f:data:d9d84a3c7ffc27b0190a671212f3740e5b8478e84e23825830e97822e25cf05c"
    );
    assert!(
        sqlx::query_as!(
            Record,
            "SELECT data FROM cache WHERE cache_key = $1",
            cache_key
        )
        .fetch_one(&mut conn)
        .await
        .is_ok()
    );

    Ok(())
}

#[tokio::test(flavor = "multi_thread")]
async fn entity_cache_with_nested_field_set() -> Result<(), BoxError> {
    if !graph_os_enabled() {
        return Ok(());
    }
    let namespace = namespace();
    let schema = include_str!("../../src/testdata/supergraph_nested_fields.graphql");

    let mut conn = PgConnection::connect("postgres://127.0.0.1").await?;
    sqlx::migrate!().run(&mut conn).await.unwrap();

    let subgraphs = serde_json::json!({
        "products": {
            "query": {"allProducts": [{
                "id": "1",
                "name": "Test",
                "sku": "150",
                "createdBy": { "__typename": "User", "email": "test@test.com", "country": {"a": "France"} }
            }]},
            "headers": {"cache-control": "public"},
        },
        "users": {
            "entities": [{
                "__typename": "User",
                "email": "test@test.com",
                "name": "test",
                "country": {
                    "a": "France"
                }
            }],
            "headers": {"cache-control": "public"},
        }
    });

    let supergraph = apollo_router::TestHarness::builder()
        .configuration_json(json!({
            "experimental_response_cache": {
                "enabled": true,
                "invalidation": {
                    "listen": "127.0.0.1:4000",
                    "path": "/invalidation"
                },
                "subgraph": {
                    "all": {
                        "enabled": true,
                        "postgres": {
                            "url": "postgres://127.0.0.1",
                            "namespace": namespace,
                            "pool_size": 3
                        },
                    }
                }
            },
            "include_subgraph_errors": {
                "all": true
            },
            "experimental_mock_subgraphs": subgraphs.clone()
        }))
        .unwrap()
        .schema(schema)
        .build_supergraph()
        .await
        .unwrap();
    let query = "query { allProducts { name createdBy { name country { a } } } }";

    let request = supergraph::Request::fake_builder()
        .query(query)
        .method(Method::POST)
        .build()
        .unwrap();

    let response = supergraph
        .oneshot(request)
        .await
        .unwrap()
        .next_response()
        .await
        .unwrap();
    insta::assert_json_snapshot!(response);

    let cache_key = format!(
        "{namespace}-version:1.0:subgraph:products:type:Query:hash:6173063a04125ecfdaf77111980dc68921dded7813208fdf1d7d38dfbb959627:data:d9d84a3c7ffc27b0190a671212f3740e5b8478e84e23825830e97822e25cf05c"
    );
    check_cache_key!(&cache_key, conn);

    let cache_key = format!(
        "{namespace}-version:1.0:subgraph:users:type:User:entity:210e26346d676046faa9fb55d459273a43e5b5397a1a056f179a3521dc5643aa:representation:7cd02a08f4ea96f0affa123d5d3f56abca20e6014e060fe5594d210c00f64b27:hash:2820563c632c1ab498e06030084acf95c97e62afba71a3d4b7c5e81a11cb4d13:data:d9d84a3c7ffc27b0190a671212f3740e5b8478e84e23825830e97822e25cf05c"
    );
    check_cache_key!(&cache_key, conn);

    let supergraph = apollo_router::TestHarness::builder()
        .configuration_json(json!({
            "experimental_response_cache": {
                "enabled": true,
                "invalidation": {
                    "listen": "127.0.0.1:4000",
                    "path": "/invalidation"
                },
                "subgraph": {
                    "all": {
                        "enabled": false,
                        "postgres": {
                            "url": "postgres://127.0.0.1",
                            "namespace": namespace,
                        },
                    },
                    "subgraphs": {
                        "products": {
                            "enabled": true,
                            "ttl": "60s"
                        },
                        "reviews": {
                            "enabled": true,
                            "ttl": "10s"
                        }
                    }
                }
            },
            "include_subgraph_errors": {
                "all": true
            },
            "experimental_mock_subgraphs": subgraphs.clone()
        }))
        .unwrap()
        .schema(schema)
        .build_supergraph()
        .await
        .unwrap();

    let request = supergraph::Request::fake_builder()
        .query(query)
        .method(Method::POST)
        .build()
        .unwrap();

    let response = supergraph
        .oneshot(request)
        .await
        .unwrap()
        .next_response()
        .await
        .unwrap();
    insta::assert_json_snapshot!(response);

    let cache_key = format!(
        "{namespace}-version:1.0:subgraph:users:type:User:entity:210e26346d676046faa9fb55d459273a43e5b5397a1a056f179a3521dc5643aa:representation:7cd02a08f4ea96f0affa123d5d3f56abca20e6014e060fe5594d210c00f64b27:hash:2820563c632c1ab498e06030084acf95c97e62afba71a3d4b7c5e81a11cb4d13:data:d9d84a3c7ffc27b0190a671212f3740e5b8478e84e23825830e97822e25cf05c"
    );
    check_cache_key!(&cache_key, conn);

    const SECRET_SHARED_KEY: &str = "supersecret";
    let http_service = apollo_router::TestHarness::builder()
        .configuration_json(json!({
            "experimental_response_cache": {
                "enabled": true,
                "invalidation": {
                    "listen": "127.0.0.1:4000",
                    "path": "/invalidation"
                },
                "subgraph": {
                    "all": {
                        "enabled": true,
                        "postgres": {
                            "url": "postgres://127.0.0.1",
                            "namespace": namespace,
                        },
                        "invalidation": {
                            "enabled": true,
                            "shared_key": SECRET_SHARED_KEY
                        }
                    },
                    "subgraphs": {
                        "products": {
                            "enabled": true,
                            "ttl": "60s",
                            "invalidation": {
                                "enabled": true,
                                "shared_key": SECRET_SHARED_KEY
                            }
                        },
                        "reviews": {
                            "enabled": true,
                            "ttl": "10s",
                            "invalidation": {
                                "enabled": true,
                                "shared_key": SECRET_SHARED_KEY
                            }
                        }
                    }
                }
            },
            "include_subgraph_errors": {
                "all": true
            },
            "experimental_mock_subgraphs": subgraphs.clone()
        }))
        .unwrap()
        .schema(schema)
        .build_http_service()
        .await
        .unwrap();

    let request = http::Request::builder()
        .uri("http://127.0.0.1:4000/invalidation")
        .method(http::Method::POST)
        .header(
            http::header::CONTENT_TYPE,
            HeaderValue::from_static("application/json"),
        )
        .header(
            http::header::AUTHORIZATION,
            HeaderValue::from_static(SECRET_SHARED_KEY),
        )
        .body(from_bytes(
            serde_json::to_vec(&vec![json!({
                "subgraph": "users",
                "kind": "type",
                "type": "User"
            })])
            .unwrap(),
        ))
        .unwrap();
    let response = http_service.oneshot(request).await.unwrap();
    let response_status = response.status();
    let mut resp: serde_json::Value = serde_json::from_str(
        &apollo_router::services::router::body::into_string(response.into_body())
            .await
            .unwrap(),
    )
    .unwrap();

    assert_eq!(
        resp.as_object_mut()
            .unwrap()
            .get("count")
            .unwrap()
            .as_u64()
            .unwrap(),
        1u64
    );
    assert!(response_status.is_success());

    // This should be in error because we invalidated this entity
    let cache_key = format!(
        "{namespace}-version:1.0:subgraph:users:type:User:entity:210e26346d676046faa9fb55d459273a43e5b5397a1a056f179a3521dc5643aa:representation:7cd02a08f4ea96f0affa123d5d3f56abca20e6014e060fe5594d210c00f64b27:hash:cfc5f467f767710804724ff6a05c3f63297328cd8283316adb25f5642e1439ad:data:d9d84a3c7ffc27b0190a671212f3740e5b8478e84e23825830e97822e25cf05c"
    );
    assert!(
        sqlx::query_as!(
            Record,
            "SELECT data FROM cache WHERE cache_key = $1",
            cache_key
        )
        .fetch_one(&mut conn)
        .await
        .is_err()
    );

    // This entry should still be in redis because we didn't invalidate this entry
    let cache_key = format!(
        "{namespace}-version:1.0:subgraph:products:type:Query:hash:6173063a04125ecfdaf77111980dc68921dded7813208fdf1d7d38dfbb959627:data:d9d84a3c7ffc27b0190a671212f3740e5b8478e84e23825830e97822e25cf05c"
    );
    assert!(
        sqlx::query_as!(
            Record,
            "SELECT data FROM cache WHERE cache_key = $1",
            cache_key
        )
        .fetch_one(&mut conn)
        .await
        .is_ok()
    );

    Ok(())
}<|MERGE_RESOLUTION|>--- conflicted
+++ resolved
@@ -169,7 +169,6 @@
         ".extensions.apolloCacheDebugging.data[].cacheControl.created" => 0
     });
 
-<<<<<<< HEAD
     let cache_key = format!(
         "{namespace}-version:1.0:subgraph:products:type:Query:hash:6422a4ef561035dd94b357026091b72dca07429196aed0342e9e32cc1d48a13f:data:d9d84a3c7ffc27b0190a671212f3740e5b8478e84e23825830e97822e25cf05c"
     );
@@ -181,8 +180,6 @@
     );
     check_cache_key!(&cache_key, conn);
 
-=======
->>>>>>> 1f97eb62
     let supergraph = apollo_router::TestHarness::builder()
         .configuration_json(json!({
             "experimental_response_cache": {
