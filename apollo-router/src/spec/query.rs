--- conflicted
+++ resolved
@@ -146,20 +146,6 @@
                                 errors: Vec::new(),
                                 nullified: Vec::new(),
                             };
-<<<<<<< HEAD
-=======
-                            // Detect if root __typename is asked in the original query (the qp doesn't put root __typename in subselections)
-                            // cf https://github.com/apollographql/router/issues/1677
-                            let operation_kind_if_root_typename = self
-                                .operation
-                                .selection_set
-                                .iter()
-                                .any(|f| f.is_typename_field())
-                                .then(|| *self.operation.kind());
-                            if let Some(operation_kind) = operation_kind_if_root_typename {
-                                output.insert(TYPENAME, operation_kind.default_type_name().into());
-                            }
->>>>>>> 09bd110f
 
                             response.data = Some(
                                 match self.apply_root_selection_set(
@@ -239,27 +225,7 @@
                 }
             }
             Some(Value::Null) => {
-<<<<<<< HEAD
                 response.data = Some(Value::Null);
-=======
-                // Detect if root __typename is asked in the original query (the qp doesn't put root __typename in subselections)
-                // cf https://github.com/apollographql/router/issues/1677
-                let operation_kind_if_root_typename = self
-                    .operation
-                    .selection_set
-                    .iter()
-                    .any(|f| f.is_typename_field())
-                    .then(|| *self.operation.kind());
-                response.data = match operation_kind_if_root_typename {
-                    Some(operation_kind) => {
-                        let mut output = Object::default();
-                        output.insert(TYPENAME, operation_kind.default_type_name().into());
-                        Some(output.into())
-                    }
-                    None => Some(Value::default()),
-                };
-
->>>>>>> 09bd110f
                 return vec![];
             }
             _ => {
