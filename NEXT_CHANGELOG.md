# Changelog for the next release

All notable changes to Router will be documented in this file.

This project adheres to [Semantic Versioning](https://semver.org/spec/v2.0.0.html).

<!-- <THIS IS AN EXAMPLE, DO NOT REMOVE>

# [x.x.x] (unreleased) - 2022-mm-dd
> Important: X breaking changes below, indicated by **❗ BREAKING ❗**
## ❗ BREAKING ❗

### Unified supergraph and execution response types

`apollo_router::services::supergraph::Response` and 
`apollo_router::services::execution::Response` were two structs with identical fields
and almost-identical methods.
The main difference was that builders were fallible for the former but not the latter.

They are now the same type (with one location a `type` alias of the other), with fallible builders.
Callers may need to add either a operator `?` (in plugins) or an `.unwrap()` call (in tests).

```diff
 let response = execution::Response::builder()
     .error(error)
     .status_code(StatusCode::BAD_REQUEST)
     .context(req.context)
-    .build();
+    .build()?;
```

By [@SimonSapin](https://github.com/SimonSapin)

## 🚀 Features

### New plugin helper: `map_first_graphql_response`

In supergraph and execution services, the service response contains
not just one GraphQL response but a stream of them,
in order to support features such as `@defer`.

This new method of `ServiceExt` and `ServiceBuilderExt` in `apollo_router::layers`
wraps a service and calls a `callback` when the first GraphQL response
in the stream returned by the inner service becomes available.
The callback can then access the HTTP parts (headers, status code, etc)
or the first GraphQL response before returning them.

See the doc-comments in `apollo-router/src/layers/mod.rs` for more.

By [@SimonSapin](https://github.com/SimonSapin)

## 🐛 Fixes
## 🛠 Maintenance
## 📚 Documentation

## Example section entry format

### Headline ([Issue #ISSUE_NUMBER](https://github.com/apollographql/router/issues/ISSUE_NUMBER))

Description! And a link to a [reference](http://url)

By [@USERNAME](https://github.com/USERNAME) in https://github.com/apollographql/router/pull/PULL_NUMBER
-->

# [x.x.x] (unreleased) - 2022-mm-dd
## ❗ BREAKING ❗

The Router's Prometheus interface is now exposed at `127.0.0.1:9090/metrics`, rather than `http://0.0.0.0:4000/plugins/apollo.telemetry/prometheus`.  This should be both more secure and also more generally compatible with the default settings that Prometheus expects (which also uses port `9090` and just `/metrics` as its defaults).

To expose to a non-localhost interface, it is necessary to explicitly opt-into binding to a socket address of `0.0.0.0:9090` (i.e., all interfaces on port 9090) or a specific available interface (e.g., `192.168.4.1`) on the host.

Have a look at the Features section to learn how to customize the listen address and the path

## 🚀 Features

### Allow users to customize the prometheus endpoint URL ([#1645](https://github.com/apollographql/router/issues/1645))

You can now customize the prometheus endpoint URL in your yml configuration:

```yml
telemetry:
  metrics:
    prometheus:
      listen: 127.0.0.1:9090 # default
      path: /metrics # default
      enabled: true
```

By [@o0Ignition0o](https://github.com/@o0Ignition0o) in https://github.com/apollographql/router/pull/1654


## 🐛 Fixes

<<<<<<< HEAD
### Fix metrics duration for router request ([#1705](https://github.com/apollographql/router/issues/1705))

With the introduction of `BoxStream` for defer we introduced a bug when computing http request duration metrics. Sometimes we didn't wait for the first response in the `BoxStream`.

By [@bnjjj](https://github.com/bnjjj) in https://github.com/apollographql/router/pull/1705

### Fix telemetry propagation with headers ([#1701](https://github.com/apollographql/router/issues/1701))
=======
### Numerous fixes to preview `@defer` query planning ([Issue #1698](https://github.com/apollographql/router/issues/1698))

Updated to [Federation `2.1.2-alpha.0`](https://github.com/apollographql/federation/pull/2132) which brings in a number of fixes for the preview `@defer` support.  These fixes include:
>>>>>>> 3293da17

 - [Empty selection set produced with @defer'd query `federation#2123`](https://github.com/apollographql/federation/issues/2123)
 - [Include directive with operation argument errors out in Fed 2.1 `federation#2124`](https://github.com/apollographql/federation/issues/2124)
 - [query plan sequencing affected with __typename in fragment `federation#2128`](https://github.com/apollographql/federation/issues/2128)
 - [Router Returns Error if __typename Omitted `router#1668`](https://github.com/apollographql/router/issues/1668)

By [@abernix](https://github.com/abernix) in https://github.com/apollographql/router/pull/1711

## 🛠 Maintenance
## 📚 Documentation<|MERGE_RESOLUTION|>--- conflicted
+++ resolved
@@ -91,19 +91,15 @@
 
 ## 🐛 Fixes
 
-<<<<<<< HEAD
 ### Fix metrics duration for router request ([#1705](https://github.com/apollographql/router/issues/1705))
 
 With the introduction of `BoxStream` for defer we introduced a bug when computing http request duration metrics. Sometimes we didn't wait for the first response in the `BoxStream`.
 
 By [@bnjjj](https://github.com/bnjjj) in https://github.com/apollographql/router/pull/1705
 
-### Fix telemetry propagation with headers ([#1701](https://github.com/apollographql/router/issues/1701))
-=======
 ### Numerous fixes to preview `@defer` query planning ([Issue #1698](https://github.com/apollographql/router/issues/1698))
 
 Updated to [Federation `2.1.2-alpha.0`](https://github.com/apollographql/federation/pull/2132) which brings in a number of fixes for the preview `@defer` support.  These fixes include:
->>>>>>> 3293da17
 
  - [Empty selection set produced with @defer'd query `federation#2123`](https://github.com/apollographql/federation/issues/2123)
  - [Include directive with operation argument errors out in Fed 2.1 `federation#2124`](https://github.com/apollographql/federation/issues/2124)
