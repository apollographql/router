---
source: apollo-federation/src/sources/connect/expand/tests/mod.rs
expression: connectors.by_service_name
input_file: apollo-federation/src/sources/connect/expand/tests/schemas/expand/interface-object.graphql
---
{
    "connectors_Itf_e_0": Connector {
        id: ConnectId {
            label: "connectors.json http: GET /itfs/{$this.id}/e",
            subgraph_name: "connectors",
            source_name: Some(
                "json",
            ),
            directive: Field(
                ObjectOrInterfaceFieldDirectivePosition {
                    field: Object(Itf.e),
                    directive_name: "connect",
                    directive_index: 0,
                },
            ),
        },
        transport: HttpJsonTransport {
<<<<<<< HEAD
            source_uri: Some(
=======
            source_url: Some(
>>>>>>> 346d01d2
                http://localhost:4001/,
            ),
            connect_template: StringTemplate {
                parts: [
                    Constant(
                        Constant {
                            value: "/itfs/",
                            location: 0..6,
                        },
                    ),
                    Expression(
                        Expression {
                            expression: Path(
                                PathSelection {
                                    path: WithRange {
                                        node: Var(
                                            WithRange {
                                                node: $this,
                                                range: Some(
                                                    0..5,
                                                ),
                                            },
                                            WithRange {
                                                node: Key(
                                                    WithRange {
                                                        node: Field(
                                                            "id",
                                                        ),
                                                        range: Some(
                                                            6..8,
                                                        ),
                                                    },
                                                    WithRange {
                                                        node: Empty,
                                                        range: Some(
                                                            8..8,
                                                        ),
                                                    },
                                                ),
                                                range: Some(
                                                    5..8,
                                                ),
                                            },
                                        ),
                                        range: Some(
                                            0..8,
                                        ),
                                    },
                                },
                            ),
                            location: 7..15,
                        },
                    ),
                    Constant(
                        Constant {
                            value: "/e",
                            location: 16..18,
                        },
                    ),
                ],
            },
            method: Get,
            headers: {},
            body: None,
        },
        selection: Path(
            PathSelection {
                path: WithRange {
                    node: Var(
                        WithRange {
                            node: $,
                            range: Some(
                                0..1,
                            ),
                        },
                        WithRange {
                            node: Empty,
                            range: Some(
                                1..1,
                            ),
                        },
                    ),
                    range: Some(
                        0..1,
                    ),
                },
            },
        ),
        config: None,
        max_requests: None,
        entity_resolver: Some(
            Implicit,
        ),
        spec: V0_1,
        request_variables: {
            $this,
        },
        response_variables: {},
        request_headers: {},
        response_headers: {},
        batch_settings: Some(
            ConnectorBatchSettings {
                max_size: None,
            },
        ),
    },
    "connectors_Query_itfs_0": Connector {
        id: ConnectId {
            label: "connectors.json http: GET /itfs",
            subgraph_name: "connectors",
            source_name: Some(
                "json",
            ),
            directive: Field(
                ObjectOrInterfaceFieldDirectivePosition {
                    field: Object(Query.itfs),
                    directive_name: "connect",
                    directive_index: 0,
                },
            ),
        },
        transport: HttpJsonTransport {
<<<<<<< HEAD
            source_uri: Some(
=======
            source_url: Some(
>>>>>>> 346d01d2
                http://localhost:4001/,
            ),
            connect_template: StringTemplate {
                parts: [
                    Constant(
                        Constant {
                            value: "/itfs",
                            location: 0..5,
                        },
                    ),
                ],
            },
            method: Get,
            headers: {},
            body: None,
        },
        selection: Named(
            SubSelection {
                selections: [
                    Field(
                        None,
                        WithRange {
                            node: Field(
                                "id",
                            ),
                            range: Some(
                                0..2,
                            ),
                        },
                        None,
                    ),
                    Field(
                        None,
                        WithRange {
                            node: Field(
                                "c",
                            ),
                            range: Some(
                                3..4,
                            ),
                        },
                        None,
                    ),
                ],
                range: Some(
                    0..4,
                ),
            },
        ),
        config: None,
        max_requests: None,
        entity_resolver: None,
        spec: V0_1,
        request_variables: {},
        response_variables: {},
        request_headers: {},
        response_headers: {},
        batch_settings: Some(
            ConnectorBatchSettings {
                max_size: None,
            },
        ),
    },
    "connectors_Query_itf_0": Connector {
        id: ConnectId {
            label: "connectors.json http: GET /itfs/{$args.id}",
            subgraph_name: "connectors",
            source_name: Some(
                "json",
            ),
            directive: Field(
                ObjectOrInterfaceFieldDirectivePosition {
                    field: Object(Query.itf),
                    directive_name: "connect",
                    directive_index: 0,
                },
            ),
        },
        transport: HttpJsonTransport {
<<<<<<< HEAD
            source_uri: Some(
=======
            source_url: Some(
>>>>>>> 346d01d2
                http://localhost:4001/,
            ),
            connect_template: StringTemplate {
                parts: [
                    Constant(
                        Constant {
                            value: "/itfs/",
                            location: 0..6,
                        },
                    ),
                    Expression(
                        Expression {
                            expression: Path(
                                PathSelection {
                                    path: WithRange {
                                        node: Var(
                                            WithRange {
                                                node: $args,
                                                range: Some(
                                                    0..5,
                                                ),
                                            },
                                            WithRange {
                                                node: Key(
                                                    WithRange {
                                                        node: Field(
                                                            "id",
                                                        ),
                                                        range: Some(
                                                            6..8,
                                                        ),
                                                    },
                                                    WithRange {
                                                        node: Empty,
                                                        range: Some(
                                                            8..8,
                                                        ),
                                                    },
                                                ),
                                                range: Some(
                                                    5..8,
                                                ),
                                            },
                                        ),
                                        range: Some(
                                            0..8,
                                        ),
                                    },
                                },
                            ),
                            location: 7..15,
                        },
                    ),
                ],
            },
            method: Get,
            headers: {},
            body: None,
        },
        selection: Named(
            SubSelection {
                selections: [
                    Field(
                        None,
                        WithRange {
                            node: Field(
                                "id",
                            ),
                            range: Some(
                                0..2,
                            ),
                        },
                        None,
                    ),
                    Field(
                        None,
                        WithRange {
                            node: Field(
                                "c",
                            ),
                            range: Some(
                                3..4,
                            ),
                        },
                        None,
                    ),
                    Field(
                        None,
                        WithRange {
                            node: Field(
                                "d",
                            ),
                            range: Some(
                                5..6,
                            ),
                        },
                        None,
                    ),
                ],
                range: Some(
                    0..6,
                ),
            },
        ),
        config: None,
        max_requests: None,
        entity_resolver: Some(
            Explicit,
        ),
        spec: V0_1,
        request_variables: {
            $args,
        },
        response_variables: {},
        request_headers: {},
        response_headers: {},
        batch_settings: Some(
            ConnectorBatchSettings {
                max_size: None,
            },
        ),
    },
}<|MERGE_RESOLUTION|>--- conflicted
+++ resolved
@@ -20,11 +20,7 @@
             ),
         },
         transport: HttpJsonTransport {
-<<<<<<< HEAD
-            source_uri: Some(
-=======
             source_url: Some(
->>>>>>> 346d01d2
                 http://localhost:4001/,
             ),
             connect_template: StringTemplate {
@@ -147,11 +143,7 @@
             ),
         },
         transport: HttpJsonTransport {
-<<<<<<< HEAD
-            source_uri: Some(
-=======
             source_url: Some(
->>>>>>> 346d01d2
                 http://localhost:4001/,
             ),
             connect_template: StringTemplate {
@@ -231,11 +223,7 @@
             ),
         },
         transport: HttpJsonTransport {
-<<<<<<< HEAD
-            source_uri: Some(
-=======
             source_url: Some(
->>>>>>> 346d01d2
                 http://localhost:4001/,
             ),
             connect_template: StringTemplate {
