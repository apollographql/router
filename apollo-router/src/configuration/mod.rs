--- conflicted
+++ resolved
@@ -334,11 +334,7 @@
         experimental_api_schema_generation_mode: Option<ApiSchemaMode>,
         batching: Option<Batching>,
         experimental_apollo_metrics_generation_mode: Option<ApolloMetricsGenerationMode>,
-<<<<<<< HEAD
         experimental_query_planner_mode: Option<QueryPlannerMode>,
-        experimental_batching: Option<Batching>,
-=======
->>>>>>> ab069ef2
     ) -> Result<Self, ConfigurationError> {
         #[cfg(not(test))]
         let notify_queue_cap = match apollo_plugins.get(APOLLO_SUBSCRIPTION_PLUGIN_NAME) {
