--- conflicted
+++ resolved
@@ -145,11 +145,7 @@
 fn add_headers(
     mut request: http::request::Builder,
     incoming_supergraph_headers: &HeaderMap<HeaderValue>,
-<<<<<<< HEAD
-    config: &IndexMap<HeaderName, (HeaderSource, OriginatingDirective)>,
-=======
     config: &[Header],
->>>>>>> 1a135bf8
     inputs: &IndexMap<String, Value>,
 ) -> (
     http::request::Builder,
@@ -159,13 +155,8 @@
     let mut content_type = None;
     let mut warnings = Vec::new();
 
-<<<<<<< HEAD
-    for (header_name, (header_source, originating_directive)) in config {
-        match header_source {
-=======
     for header in config {
         match &header.source {
->>>>>>> 1a135bf8
             HeaderSource::From(from) => {
                 let values = incoming_supergraph_headers.get_all(from);
                 let mut propagated = false;
@@ -178,7 +169,6 @@
                 }
             }
             HeaderSource::Value(value) => match value.interpolate(inputs) {
-<<<<<<< HEAD
                 Ok((value, apply_to_errors)) => {
                     request = request.header(header_name, value.clone());
                     warnings.extend(
@@ -202,10 +192,6 @@
                     );
 
                     if header_name == CONTENT_TYPE {
-=======
-                Ok(value) => {
-                    if header.name == CONTENT_TYPE {
->>>>>>> 1a135bf8
                         content_type = Some(value.clone());
                     }
 
@@ -289,24 +275,6 @@
         .into_iter()
         .collect();
 
-<<<<<<< HEAD
-        #[allow(clippy::mutable_key_type)]
-        let mut config = IndexMap::with_hasher(Default::default());
-        config.insert(
-            "x-new-name".parse().unwrap(),
-            (
-                HeaderSource::From("x-rename".parse().unwrap()),
-                OriginatingDirective::Source,
-            ),
-        );
-        config.insert(
-            "x-insert".parse().unwrap(),
-            (
-                HeaderSource::Value("inserted".parse().unwrap()),
-                OriginatingDirective::Connect,
-            ),
-        );
-=======
         let config = vec![
             Header::from_values(
                 "x-new-name".parse().unwrap(),
@@ -317,7 +285,6 @@
                 HeaderSource::Value("inserted".parse().unwrap()),
             ),
         ];
->>>>>>> 1a135bf8
 
         let request = http::Request::builder();
         let (request, ..) = add_headers(
@@ -398,16 +365,8 @@
         vars.insert("$args".to_string(), json!({ "a": 42 }));
         let headers = vec![Header::from_values(
             "content-type".parse().unwrap(),
-<<<<<<< HEAD
-            (
-                HeaderSource::Value("application/x-www-form-urlencoded".parse().unwrap()),
-                OriginatingDirective::Connect,
-            ),
-        );
-=======
             HeaderSource::Value("application/x-www-form-urlencoded".parse().unwrap()),
         )];
->>>>>>> 1a135bf8
 
         let req = super::make_request(
             &HttpJsonTransport {
