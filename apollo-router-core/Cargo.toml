[package]
name = "apollo-router-core"
version = "0.1.0-alpha.5"
authors = ["Apollo Graph, Inc. <packages@apollographql.com>"]
edition = "2021"
license-file = "./LICENSE"
publish = false

[features]
# Prevents the query execution to continue if any error occurs while fetching
# the data of a subgraph. This is useful in development as you want to be
# alerted early when something is wrong instead of receiving an invalid result.
failfast = []
service_mock = ["mockall", "paste", "tower-test"]

[dependencies]
apollo-parser = "0.2.2"
async-trait = "0.1.52"
atty = "0.2.14"
bytes = "1.1.0"
derivative = "2.2.0"
displaydoc = "0.2"
<<<<<<< HEAD
futures = "0.3.19"
hex = "0.4.3"
=======
futures = "0.3.21"
>>>>>>> 620b9e36
http = "0.2.6"
include_dir = "0.7.2"
lru = "0.7.2"
miette = { version = "3.3.0", features = ["fancy"] }
<<<<<<< HEAD
mockall = { version = "0.11.0", optional = true }
moka = { version = "0.6.1", features = ["future", "futures-util"] }
once_cell = "1.9.0"
paste = { version = "1.0.6", optional = true }
=======
mockall = "0.11.0"
moka = { version = "0.6.1", features = ["future", "futures-util"] }
once_cell = "1.9.0"
paste = "1.0.6"
>>>>>>> 620b9e36
reqwest = { version = "0.11.9", features = ["json", "stream"] }
reqwest-middleware = "0.1.3"
reqwest-tracing = { version = "0.2", features = ["opentelemetry_0_16"] }
router-bridge = { git = "https://github.com/apollographql/federation-rs.git", rev = "135a2c506c87e2b9eea47e2905383268e8d8d757" }
serde = { version = "1.0.136", features = ["derive", "rc"] }
<<<<<<< HEAD
serde_json = { version = "1.0.78", features = ["preserve_order"] }
serde_json_bytes = { version = "0.2.0", features = ["preserve_order"] }
serde_urlencoded = "0.7.1"
sha2 = "0.10.1"
=======
serde_json = { version = "1.0.79", features = ["preserve_order"] }
serde_json_bytes = { version = "0.2.0", features = ["preserve_order"] }
serde_urlencoded = "0.7.1"
>>>>>>> 620b9e36
static_assertions = "1.1.0"
thiserror = "1.0.30"
tokio = { version = "1.16.1", features = ["rt", "sync"] }
tower = { version = "0.4.11", features = ["util", "buffer"] }
tower-service = "0.3.1"
<<<<<<< HEAD
tower-test = { version = "0.4.0", optional = true }
=======
tower-test = "0.4.0"
>>>>>>> 620b9e36
tracing = "0.1.30"
tracing-futures = "0.2.5"
typed-builder = "0.9.1"
url = "2.2.2"
urlencoding = "2.1.0"

[dev-dependencies]
insta = "1.12.0"
mockall = "0.11.0"
static_assertions = "1"
test-log = { version = "0.2.8", default-features = false, features = ["trace"] }
tokio = { version = "1", features = ["full"] }
tracing-subscriber = { version = "0.3", default-features = false, features = [
    "env-filter",
    "fmt",
] }
apollo-router-core = { path = ".", features = ["service_mock"] }<|MERGE_RESOLUTION|>--- conflicted
+++ resolved
@@ -11,7 +11,6 @@
 # the data of a subgraph. This is useful in development as you want to be
 # alerted early when something is wrong instead of receiving an invalid result.
 failfast = []
-service_mock = ["mockall", "paste", "tower-test"]
 
 [dependencies]
 apollo-parser = "0.2.2"
@@ -20,52 +19,31 @@
 bytes = "1.1.0"
 derivative = "2.2.0"
 displaydoc = "0.2"
-<<<<<<< HEAD
-futures = "0.3.19"
+futures = "0.3.21"
 hex = "0.4.3"
-=======
-futures = "0.3.21"
->>>>>>> 620b9e36
 http = "0.2.6"
 include_dir = "0.7.2"
 lru = "0.7.2"
 miette = { version = "3.3.0", features = ["fancy"] }
-<<<<<<< HEAD
-mockall = { version = "0.11.0", optional = true }
-moka = { version = "0.6.1", features = ["future", "futures-util"] }
-once_cell = "1.9.0"
-paste = { version = "1.0.6", optional = true }
-=======
 mockall = "0.11.0"
 moka = { version = "0.6.1", features = ["future", "futures-util"] }
 once_cell = "1.9.0"
 paste = "1.0.6"
->>>>>>> 620b9e36
 reqwest = { version = "0.11.9", features = ["json", "stream"] }
 reqwest-middleware = "0.1.3"
 reqwest-tracing = { version = "0.2", features = ["opentelemetry_0_16"] }
 router-bridge = { git = "https://github.com/apollographql/federation-rs.git", rev = "135a2c506c87e2b9eea47e2905383268e8d8d757" }
 serde = { version = "1.0.136", features = ["derive", "rc"] }
-<<<<<<< HEAD
-serde_json = { version = "1.0.78", features = ["preserve_order"] }
+serde_json = { version = "1.0.79", features = ["preserve_order"] }
 serde_json_bytes = { version = "0.2.0", features = ["preserve_order"] }
 serde_urlencoded = "0.7.1"
 sha2 = "0.10.1"
-=======
-serde_json = { version = "1.0.79", features = ["preserve_order"] }
-serde_json_bytes = { version = "0.2.0", features = ["preserve_order"] }
-serde_urlencoded = "0.7.1"
->>>>>>> 620b9e36
 static_assertions = "1.1.0"
 thiserror = "1.0.30"
 tokio = { version = "1.16.1", features = ["rt", "sync"] }
 tower = { version = "0.4.11", features = ["util", "buffer"] }
 tower-service = "0.3.1"
-<<<<<<< HEAD
-tower-test = { version = "0.4.0", optional = true }
-=======
 tower-test = "0.4.0"
->>>>>>> 620b9e36
 tracing = "0.1.30"
 tracing-futures = "0.2.5"
 typed-builder = "0.9.1"
@@ -81,5 +59,4 @@
 tracing-subscriber = { version = "0.3", default-features = false, features = [
     "env-filter",
     "fmt",
-] }
-apollo-router-core = { path = ".", features = ["service_mock"] }+] }