# Changelog for the next release

All notable changes to Router will be documented in this file.

This project adheres to [Semantic Versioning](https://semver.org/spec/v2.0.0.html).

<!-- <THIS IS AN EXAMPLE, DO NOT REMOVE>

# [x.x.x] (unreleased) - 2022-mm-dd
> Important: X breaking changes below, indicated by **❗ BREAKING ❗**
## ❗ BREAKING ❗
## 🚀 Features
## 🐛 Fixes
## 🛠 Maintenance
## 📚 Documentation

## Example section entry format

### Headline ([Issue #ISSUE_NUMBER](https://github.com/apollographql/router/issues/ISSUE_NUMBER))

Description! And a link to a [reference](http://url)

By [@USERNAME](https://github.com/USERNAME) in https://github.com/apollographql/router/pull/PULL_NUMBER
-->

# [x.x.x] (unreleased) - 2022-mm-dd
## ❗ BREAKING ❗
### Fix naming inconsistency of telemetry.metrics.common.attributes.router ([Issue #2076](https://github.com/apollographql/router/issues/2076))

Mirroring the rest of the config `router` should be `supergraph`

```yaml
telemetry:
  metrics:
    common:
      attributes:
        router: # old
```
becomes
```yaml
telemetry:
  metrics:
    common:
      attributes:
        supergraph: # new
```

By [@bryncooke](https://github.com/bryncooke) in https://github.com/apollographql/router/pull/2116

### CLI structure changes ([Issue #2123](https://github.com/apollographql/router/issues/2123))

As the Router gains functionality the limitations of the current CLI structure are becoming apparent.

There is now a separate subcommand for config related operations:
* `config`
  * `schema` - Output the configuration schema
  * `upgrade` - Upgrade the configuration with optional diff support.

`router --schema` has been deprecated and users should move to `router config schema`.

## 🚀 Features

### Provide multi-arch (amd64/arm64) Docker images for the Router ([Issue #1932](https://github.com/apollographql/router/pull/2138))

From the next release, our Docker images will be multi-arch.

By [@garypen](https://github.com/garypen) in https://github.com/apollographql/router/pull/2138

### Add a supergraph configmap option to the helm chart ([PR #2119](https://github.com/apollographql/router/pull/2119))

Adds the capability to create a configmap containing your supergraph schema. Here's an example of how you could make use of this from your values.yaml and with the `helm` install command.

```yaml
extraEnvVars:
  - name: APOLLO_ROUTER_SUPERGRAPH_PATH
    value: /data/supergraph-schema.graphql

extraVolumeMounts:
  - name: supergraph-schema
    mountPath: /data
    readOnly: true

extraVolumes:
  - name: supergraph-schema
    configMap:
      name: "{{ .Release.Name }}-supergraph"
      items:
        - key: supergraph-schema.graphql
          path: supergraph-schema.graphql
```

With that values.yaml content, and with your supergraph schema in a file name supergraph-schema.graphql, you can execute:

```
helm upgrade --install --create-namespace --namespace router-test --set-file supergraphFile=supergraph-schema.graphql router-test oci://ghcr.io/apollographql/helm-charts/router --version 1.0.0-rc.9 --values values.yaml
```

By [@garypen](https://github.com/garypen) in https://github.com/apollographql/router/pull/2119

### Configuration upgrades ([Issue #2123](https://github.com/apollographql/router/issues/2123))

Occasionally we will make changes to the Router yaml configuration format.
When starting the Router if the configuration can be upgraded it will do so automatically and display a warning:

```
2022-11-22T14:01:46.884897Z  WARN router configuration contains deprecated options: 

  1. telemetry.tracing.trace_config.attributes.router has been renamed to 'supergraph' for consistency

These will become errors in the future. Run `router config upgrade <path_to_router.yaml>` to see a suggested upgraded configuration.
```

Note: If a configuration has errors after upgrading then the configuration will not be upgraded automatically.

From the CLI users can run:
* `router config upgrade <path_to_router.yaml>` to output configuration that has been upgraded to match the latest config format.
* `router config upgrade --diff <path_to_router.yaml>` to output a diff e.g.
```
 telemetry:
   apollo:
     client_name_header: apollographql-client-name
   metrics:
     common:
       attributes:
-        router:
+        supergraph:
           request:
             header:
             - named: "1" # foo
```

There are situations where comments and whitespace are not preserved. This may be improved in future.

By [@bryncooke](https://github.com/bryncooke) in https://github.com/apollographql/router/pull/2116


## 🐛 Fixes

<<<<<<< HEAD
### handle mutations containing @defer ([Issue #2099](https://github.com/apollographql/router/issues/2099))

The Router generates partial query shapes corresponding to the primary and deferred responses,
to validate the data sent back to the client. Those query shapes were invalid for mutations.

By [@Geal](https://github.com/Geal) in https://github.com/apollographql/router/pull/2102
=======
### Improve errors when subgraph returns non-GraphQL response with a non-2xx status code ([Issue #2117](https://github.com/apollographql/router/issues/2117))

The error response will now contain the status code and status name. Example: `HTTP fetch failed from 'my-service': 401 Unauthorized`

By [@col](https://github.com/col) in https://github.com/apollographql/router/pull/2118
>>>>>>> 655689a1

## 🛠 Maintenance
## 📚 Documentation

### update documentation to reflect new examples structure ([Issue #2095](https://github.com/apollographql/router/pull/2133))

We recently updated the examples directory structure. This fixes the documentation links to the examples. It also makes clear that rhai subgraph fields are read-only, since they are shared resources.

By [@garypen](https://github.com/garypen) in https://github.com/apollographql/router/pull/2133
<|MERGE_RESOLUTION|>--- conflicted
+++ resolved
@@ -136,20 +136,18 @@
 
 ## 🐛 Fixes
 
-<<<<<<< HEAD
+### Improve errors when subgraph returns non-GraphQL response with a non-2xx status code ([Issue #2117](https://github.com/apollographql/router/issues/2117))
+
+The error response will now contain the status code and status name. Example: `HTTP fetch failed from 'my-service': 401 Unauthorized`
+
+By [@col](https://github.com/col) in https://github.com/apollographql/router/pull/2118
+
 ### handle mutations containing @defer ([Issue #2099](https://github.com/apollographql/router/issues/2099))
 
 The Router generates partial query shapes corresponding to the primary and deferred responses,
 to validate the data sent back to the client. Those query shapes were invalid for mutations.
 
 By [@Geal](https://github.com/Geal) in https://github.com/apollographql/router/pull/2102
-=======
-### Improve errors when subgraph returns non-GraphQL response with a non-2xx status code ([Issue #2117](https://github.com/apollographql/router/issues/2117))
-
-The error response will now contain the status code and status name. Example: `HTTP fetch failed from 'my-service': 401 Unauthorized`
-
-By [@col](https://github.com/col) in https://github.com/apollographql/router/pull/2118
->>>>>>> 655689a1
 
 ## 🛠 Maintenance
 ## 📚 Documentation
