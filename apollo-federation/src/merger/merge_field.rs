--- conflicted
+++ resolved
@@ -293,17 +293,11 @@
 
             self.validate_external_fields(&field_sources, &field_dest, all_types_equal)?;
         }
-<<<<<<< HEAD
-        self.add_join_field(sources, dest);
-        self.add_join_directive_directives(sources, dest)?;
-=======
-
         // Create a default merge context for basic field merging
         // (advanced override scenarios would provide a more sophisticated context)
         let merge_context = FieldMergeContext::default();
         self.add_join_field(sources, dest, all_types_equal, &merge_context)?;
-        self.add_join_directive_directives(sources, dest);
->>>>>>> bc0c0126
+        self.add_join_directive_directives(sources, dest)?;
         Ok(())
     }
 
