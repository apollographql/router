--- conflicted
+++ resolved
@@ -20,15 +20,11 @@
     },
     "errors": [
       {
-<<<<<<< HEAD
         "message": "couldn't find mock for query {\"query\":\"query($representations: [_Any!]!) { _entities(representations: $representations) { ... on Product { reviews { __typename id product { __typename upc } } } } }\",\"variables\":{\"representations\":[{\"__typename\":\"Product\",\"upc\":\"1\"},{\"__typename\":\"Product\",\"upc\":\"2\"}]}}",
-=======
-        "message": "couldn't find mock for query {\"query\":\"query TopProducts__reviews__1($representations:[_Any!]!){_entities(representations:$representations){...on Product{reviews{__typename id product{__typename upc}}}}}\",\"operationName\":\"TopProducts__reviews__1\",\"variables\":{\"representations\":[{\"__typename\":\"Product\",\"upc\":\"1\"},{\"__typename\":\"Product\",\"upc\":\"2\"}]}}",
         "path": [
           "topProducts",
           "@"
         ],
->>>>>>> 0040c322
         "extensions": {
           "code": "FETCH_ERROR"
         }
