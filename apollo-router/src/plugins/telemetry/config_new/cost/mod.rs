use std::collections::HashMap;
use std::sync::Arc;

use opentelemetry::metrics::MeterProvider;
use opentelemetry_api::Key;
use opentelemetry_api::KeyValue;
use parking_lot::Mutex;
use schemars::JsonSchema;
use serde::Deserialize;
use tower::BoxError;

use super::attributes::StandardAttribute;
use super::instruments::Increment;
use super::instruments::StaticInstrument;
use crate::metrics;
use crate::plugins::telemetry::config::AttributeValue;
use crate::plugins::telemetry::config_new::attributes::SupergraphAttributes;
use crate::plugins::telemetry::config_new::conditions::Condition;
use crate::plugins::telemetry::config_new::extendable::Extendable;
use crate::plugins::telemetry::config_new::instruments::CustomHistogram;
use crate::plugins::telemetry::config_new::instruments::CustomHistogramInner;
use crate::plugins::telemetry::config_new::instruments::DefaultedStandardInstrument;
use crate::plugins::telemetry::config_new::instruments::Instrumented;
use crate::plugins::telemetry::config_new::selectors::SupergraphSelector;
use crate::plugins::telemetry::config_new::Selectors;
use crate::services::supergraph;
use crate::services::supergraph::Request;
use crate::services::supergraph::Response;
use crate::Context;

pub(crate) const APOLLO_PRIVATE_COST_ESTIMATED: Key =
    Key::from_static_str("apollo_private.cost.estimated");
pub(crate) const APOLLO_PRIVATE_COST_ACTUAL: Key =
    Key::from_static_str("apollo_private.cost.actual");
pub(crate) const APOLLO_PRIVATE_COST_STRATEGY: Key =
    Key::from_static_str("apollo_private.cost.strategy");
pub(crate) const APOLLO_PRIVATE_COST_RESULT: Key =
    Key::from_static_str("apollo_private.cost.result");

static COST_ESTIMATED: &str = "cost.estimated";
static COST_ACTUAL: &str = "cost.actual";
static COST_DELTA: &str = "cost.delta";

/// Attributes for Cost
#[derive(Deserialize, JsonSchema, Clone, Default, Debug, PartialEq)]
#[serde(deny_unknown_fields, default)]
pub(crate) struct SupergraphCostAttributes {
    /// The estimated cost of the operation using the currently configured cost model
    #[serde(rename = "cost.estimated")]
    cost_estimated: Option<StandardAttribute>,
    /// The actual cost of the operation using the currently configured cost model
    #[serde(rename = "cost.actual")]
    cost_actual: Option<StandardAttribute>,
    /// The delta (estimated - actual) cost of the operation using the currently configured cost model
    #[serde(rename = "cost.delta")]
    cost_delta: Option<StandardAttribute>,
    /// The cost result, this is an error code returned by the cost calculation or COST_OK
    #[serde(rename = "cost.result")]
    cost_result: Option<StandardAttribute>,
}

impl Selectors for SupergraphCostAttributes {
    type Request = supergraph::Request;
    type Response = supergraph::Response;
    type EventResponse = crate::graphql::Response;

    fn on_request(&self, _request: &Self::Request) -> Vec<KeyValue> {
        Vec::default()
    }

    fn on_response(&self, _response: &Self::Response) -> Vec<KeyValue> {
        Vec::default()
    }

    fn on_error(&self, _error: &BoxError, _ctx: &Context) -> Vec<KeyValue> {
        Vec::default()
    }

    fn on_response_event(&self, _response: &Self::EventResponse, ctx: &Context) -> Vec<KeyValue> {
        let mut attrs = Vec::with_capacity(4);
<<<<<<< HEAD
        if let (Some(true), Ok(Some(cost))) = (self.cost_estimated, ctx.get_estimated_cost()) {
            attrs.push(KeyValue::new("cost.estimated", cost));
        }
        if let (Some(true), Ok(Some(cost))) = (self.cost_actual, ctx.get_actual_cost()) {
            attrs.push(KeyValue::new("cost.actual", cost));
        }
        if let (Some(true), Ok(Some(delta))) = (self.cost_delta, ctx.get_cost_delta()) {
            attrs.push(KeyValue::new("cost.delta", delta));
        }
        if let (Some(true), Ok(Some(result))) = (self.cost_result, ctx.get_cost_result()) {
            attrs.push(KeyValue::new("cost.result", result));
=======
        let cost_result = ctx
            .extensions()
            .with_lock(|lock| lock.get::<CostContext>().cloned());
        if let Some(cost_result) = cost_result {
            if let Some(key) = self
                .cost_estimated
                .as_ref()
                .and_then(|a| a.key(Key::from_static_str("cost.estimated")))
            {
                attrs.push(KeyValue::new(key, cost_result.estimated));
            }
            if let Some(key) = self
                .cost_actual
                .as_ref()
                .and_then(|a| a.key(Key::from_static_str("cost.actual")))
            {
                attrs.push(KeyValue::new(key, cost_result.actual));
            }
            if let Some(key) = self
                .cost_delta
                .as_ref()
                .and_then(|a| a.key(Key::from_static_str("cost.delta")))
            {
                attrs.push(KeyValue::new(key, cost_result.delta()));
            }
            if let Some(key) = self
                .cost_result
                .as_ref()
                .and_then(|a| a.key(Key::from_static_str("cost.result")))
            {
                attrs.push(KeyValue::new(key, cost_result.result));
            }
>>>>>>> 1dab3601
        }
        attrs
    }
}

#[derive(Deserialize, JsonSchema, Clone, Default, Debug)]
#[serde(deny_unknown_fields, default)]
pub(crate) struct CostInstrumentsConfig {
    /// A histogram of the estimated cost of the operation using the currently configured cost model
    #[serde(rename = "cost.estimated")]
    pub(crate) cost_estimated:
        DefaultedStandardInstrument<Extendable<SupergraphAttributes, SupergraphSelector>>,
    /// A histogram of the actual cost of the operation using the currently configured cost model
    #[serde(rename = "cost.actual")]
    pub(crate) cost_actual:
        DefaultedStandardInstrument<Extendable<SupergraphAttributes, SupergraphSelector>>,
    /// A histogram of the delta between the estimated and actual cost of the operation using the currently configured cost model
    #[serde(rename = "cost.delta")]
    pub(crate) cost_delta:
        DefaultedStandardInstrument<Extendable<SupergraphAttributes, SupergraphSelector>>,
}

impl CostInstrumentsConfig {
    pub(crate) fn new_static_instruments(&self) -> HashMap<String, StaticInstrument> {
        let meter = metrics::meter_provider()
            .meter(crate::plugins::telemetry::config_new::instruments::METER_NAME);

        [(
            COST_ESTIMATED.to_string(),
            StaticInstrument::Histogram(meter.f64_histogram(COST_ESTIMATED).with_description("Estimated cost of the operation using the currently configured cost model").init()),
        ),(
            COST_ACTUAL.to_string(),
            StaticInstrument::Histogram(meter.f64_histogram(COST_ACTUAL).with_description("Actual cost of the operation using the currently configured cost model").init()),
        ),(
            COST_DELTA.to_string(),
            StaticInstrument::Histogram(meter.f64_histogram(COST_DELTA).with_description("Delta between the estimated and actual cost of the operation using the currently configured cost model").init()),
        )]
        .into_iter()
        .collect()
    }

    pub(crate) fn to_instruments(
        &self,
        static_instruments: Arc<HashMap<String, StaticInstrument>>,
    ) -> CostInstruments {
        let cost_estimated = self.cost_estimated.is_enabled().then(|| {
            Self::histogram(
                COST_ESTIMATED,
                &self.cost_estimated,
                SupergraphSelector::Cost {
                    cost: CostValue::Estimated,
                },
                &static_instruments,
            )
        });

        let cost_actual = self.cost_actual.is_enabled().then(|| {
            Self::histogram(
                COST_ACTUAL,
                &self.cost_actual,
                SupergraphSelector::Cost {
                    cost: CostValue::Actual,
                },
                &static_instruments,
            )
        });

        let cost_delta = self.cost_delta.is_enabled().then(|| {
            Self::histogram(
                COST_DELTA,
                &self.cost_delta,
                SupergraphSelector::Cost {
                    cost: CostValue::Delta,
                },
                &static_instruments,
            )
        });
        CostInstruments {
            cost_estimated,
            cost_actual,
            cost_delta,
        }
    }

    fn histogram(
        name: &'static str,
        config: &DefaultedStandardInstrument<Extendable<SupergraphAttributes, SupergraphSelector>>,
        selector: SupergraphSelector,
        static_instruments: &Arc<HashMap<String, StaticInstrument>>,
    ) -> CustomHistogram<Request, Response, SupergraphAttributes, SupergraphSelector> {
        let mut nb_attributes = 0;
        let selectors = match config {
            DefaultedStandardInstrument::Bool(_) | DefaultedStandardInstrument::Unset => None,
            DefaultedStandardInstrument::Extendable { attributes } => {
                nb_attributes = attributes.custom.len();
                Some(attributes.clone())
            }
        };

        CustomHistogram {
            inner: Mutex::new(CustomHistogramInner {
                increment: Increment::EventCustom(None),
                condition: Condition::True,
                histogram: Some(
                    static_instruments
                        .get(name)
                        .expect("cannot get static instrument for cost; this should not happen")
                        .as_histogram()
                        .expect("cannot convert instrument to histogram for cost; this should not happen").clone(),
                ),
                attributes: Vec::with_capacity(nb_attributes),
                selector: Some(Arc::new(selector)),
                selectors,
                updated: false,
            }),
        }
    }
}

/// Instruments for cost
#[derive(Default)]
pub(crate) struct CostInstruments {
    /// A histogram of the estimated cost of the operation using the currently configured cost model
    cost_estimated: Option<
        CustomHistogram<
            supergraph::Request,
            supergraph::Response,
            SupergraphAttributes,
            SupergraphSelector,
        >,
    >,

    /// A histogram of the actual cost of the operation using the currently configured cost model
    cost_actual: Option<
        CustomHistogram<
            supergraph::Request,
            supergraph::Response,
            SupergraphAttributes,
            SupergraphSelector,
        >,
    >,
    /// A histogram of the delta between the estimated and actual cost of the operation using the currently configured cost model
    cost_delta: Option<
        CustomHistogram<
            supergraph::Request,
            supergraph::Response,
            SupergraphAttributes,
            SupergraphSelector,
        >,
    >,
}

impl Instrumented for CostInstruments {
    type Request = supergraph::Request;
    type Response = supergraph::Response;
    type EventResponse = crate::graphql::Response;

    fn on_request(&self, request: &Self::Request) {
        if let Some(cost_estimated) = &self.cost_estimated {
            cost_estimated.on_request(request);
        }
        if let Some(cost_actual) = &self.cost_actual {
            cost_actual.on_request(request);
        }
        if let Some(cost_delta) = &self.cost_delta {
            cost_delta.on_request(request);
        }
    }

    fn on_response(&self, response: &Self::Response) {
        if let Some(cost_estimated) = &self.cost_estimated {
            cost_estimated.on_response(response);
        }
        if let Some(cost_actual) = &self.cost_actual {
            cost_actual.on_response(response);
        }
        if let Some(cost_delta) = &self.cost_delta {
            cost_delta.on_response(response);
        }
    }

    fn on_error(&self, error: &BoxError, ctx: &Context) {
        if let Some(cost_estimated) = &self.cost_estimated {
            cost_estimated.on_error(error, ctx);
        }
        if let Some(cost_actual) = &self.cost_actual {
            cost_actual.on_error(error, ctx);
        }
        if let Some(cost_delta) = &self.cost_delta {
            cost_delta.on_error(error, ctx);
        }
    }

    fn on_response_event(&self, response: &Self::EventResponse, ctx: &Context) {
        if let Some(cost_estimated) = &self.cost_estimated {
            cost_estimated.on_response_event(response, ctx);
        }
        if let Some(cost_actual) = &self.cost_actual {
            cost_actual.on_response_event(response, ctx);
        }
        if let Some(cost_delta) = &self.cost_delta {
            cost_delta.on_response_event(response, ctx);
        }
    }
}

#[derive(Deserialize, JsonSchema, Clone, Debug, PartialEq)]
#[serde(deny_unknown_fields, rename_all = "snake_case")]
pub(crate) enum CostValue {
    /// The estimated cost of the operation using the currently configured cost model
    Estimated,
    /// The actual cost of the operation using the currently configured cost model
    Actual,
    /// The delta between the estimated and actual cost of the operation using the currently configured cost model
    Delta,
    /// The result of the cost calculation. This is the error code returned by the cost calculation.
    Result,
}

pub(crate) fn add_cost_attributes(context: &Context, custom_attributes: &mut Vec<KeyValue>) {
    if let Ok(Some(cost)) = context.get_estimated_cost() {
        custom_attributes.push(KeyValue::new(
            APOLLO_PRIVATE_COST_ESTIMATED.clone(),
            AttributeValue::F64(cost),
        ));
    }
    if let Ok(Some(cost)) = context.get_actual_cost() {
        custom_attributes.push(KeyValue::new(
            APOLLO_PRIVATE_COST_ACTUAL.clone(),
            AttributeValue::F64(cost),
        ));
    }
    if let Ok(Some(result)) = context.get_cost_result() {
        custom_attributes.push(KeyValue::new(
            APOLLO_PRIVATE_COST_RESULT.clone(),
            AttributeValue::String(result),
        ));
    }
    if let Ok(Some(strategy)) = context.get_cost_strategy() {
        custom_attributes.push(KeyValue::new(
            APOLLO_PRIVATE_COST_STRATEGY.clone(),
            AttributeValue::String(strategy),
        ));
    }
}

#[cfg(test)]
mod test {
    use std::sync::Arc;

    use crate::context::OPERATION_NAME;
    use crate::plugins::telemetry::config_new::cost::CostInstruments;
    use crate::plugins::telemetry::config_new::cost::CostInstrumentsConfig;
    use crate::plugins::telemetry::config_new::instruments::Instrumented;
    use crate::services::supergraph;
    use crate::Context;

    #[test]
    fn test_default_estimated() {
        let config = config(include_str!("fixtures/cost_estimated.router.yaml"));
        let instruments = config.to_instruments(Arc::new(config.new_static_instruments()));
        make_request(&instruments);

        assert_histogram_sum!("cost.estimated", 100.0);
        make_request(&instruments);

        assert_histogram_sum!("cost.estimated", 200.0);
    }

    #[test]
    fn test_default_actual() {
        let config = config(include_str!("fixtures/cost_actual.router.yaml"));
        let instruments = config.to_instruments(Arc::new(config.new_static_instruments()));
        make_request(&instruments);

        assert_histogram_sum!("cost.actual", 10.0);
        make_request(&instruments);

        assert_histogram_sum!("cost.actual", 20.0);
    }

    #[test]
    fn test_default_delta() {
        let config = config(include_str!("fixtures/cost_delta.router.yaml"));
        let instruments = config.to_instruments(Arc::new(config.new_static_instruments()));
        make_request(&instruments);

        assert_histogram_sum!("cost.delta", 90.0);
        make_request(&instruments);

        assert_histogram_sum!("cost.delta", 180.0);
    }

    #[test]
    fn test_default_estimated_with_attributes() {
        let config = config(include_str!(
            "fixtures/cost_estimated_with_attributes.router.yaml"
        ));
        let instruments = config.to_instruments(Arc::new(config.new_static_instruments()));
        make_request(&instruments);

        assert_histogram_sum!("cost.estimated", 100.0, cost.result = "COST_TOO_EXPENSIVE");
        make_request(&instruments);

        assert_histogram_sum!("cost.estimated", 200.0, cost.result = "COST_TOO_EXPENSIVE");
    }

    #[test]
    fn test_default_actual_with_attributes() {
        let config = config(include_str!(
            "fixtures/cost_actual_with_attributes.router.yaml"
        ));
        let instruments = config.to_instruments(Arc::new(config.new_static_instruments()));
        make_request(&instruments);

        assert_histogram_sum!("cost.actual", 10.0, cost.result = "COST_TOO_EXPENSIVE");
        make_request(&instruments);

        assert_histogram_sum!("cost.actual", 20.0, cost.result = "COST_TOO_EXPENSIVE");
    }

    #[test]
    fn test_default_delta_with_attributes() {
        let config = config(include_str!(
            "fixtures/cost_delta_with_attributes.router.yaml"
        ));
        let instruments = config.to_instruments(Arc::new(config.new_static_instruments()));
        make_request(&instruments);

        assert_histogram_sum!(
            "cost.delta",
            90.0,
            cost.result = "COST_TOO_EXPENSIVE",
            graphql.operation.name = "Test"
        );

        make_request(&instruments);
        assert_histogram_sum!(
            "cost.delta",
            180.0,
            cost.result = "COST_TOO_EXPENSIVE",
            graphql.operation.name = "Test"
        );
    }

    fn config(config: &'static str) -> CostInstrumentsConfig {
        let config: serde_json::Value = serde_yaml::from_str(config).expect("config");
        let supergraph_instruments = jsonpath_lib::select(&config, "$..supergraph");

        serde_json::from_value((*supergraph_instruments.unwrap().first().unwrap()).clone())
            .expect("config")
    }

    fn make_request(instruments: &CostInstruments) {
        let context = Context::new();
        context.insert_estimated_cost(100.0).unwrap();
        context.insert_actual_cost(10.0).unwrap();
        context
            .insert_cost_result("COST_TOO_EXPENSIVE".to_string())
            .unwrap();
        let _ = context.insert(OPERATION_NAME, "Test".to_string()).unwrap();
        instruments.on_request(
            &supergraph::Request::fake_builder()
                .context(context.clone())
                .build()
                .expect("request"),
        );
        instruments.on_response(
            &supergraph::Response::fake_builder()
                .context(context.clone())
                .build()
                .expect("response"),
        );

        instruments.on_response_event(&crate::graphql::Response::default(), &context);
    }
}<|MERGE_RESOLUTION|>--- conflicted
+++ resolved
@@ -13,6 +13,10 @@
 use super::instruments::Increment;
 use super::instruments::StaticInstrument;
 use crate::metrics;
+use crate::plugins::demand_control::COST_ACTUAL_KEY;
+use crate::plugins::demand_control::COST_DELTA_KEY;
+use crate::plugins::demand_control::COST_ESTIMATED_KEY;
+use crate::plugins::demand_control::COST_RESULT_KEY;
 use crate::plugins::telemetry::config::AttributeValue;
 use crate::plugins::telemetry::config_new::attributes::SupergraphAttributes;
 use crate::plugins::telemetry::config_new::conditions::Condition;
@@ -36,10 +40,6 @@
     Key::from_static_str("apollo_private.cost.strategy");
 pub(crate) const APOLLO_PRIVATE_COST_RESULT: Key =
     Key::from_static_str("apollo_private.cost.result");
-
-static COST_ESTIMATED: &str = "cost.estimated";
-static COST_ACTUAL: &str = "cost.actual";
-static COST_DELTA: &str = "cost.delta";
 
 /// Attributes for Cost
 #[derive(Deserialize, JsonSchema, Clone, Default, Debug, PartialEq)]
@@ -78,54 +78,57 @@
 
     fn on_response_event(&self, _response: &Self::EventResponse, ctx: &Context) -> Vec<KeyValue> {
         let mut attrs = Vec::with_capacity(4);
-<<<<<<< HEAD
-        if let (Some(true), Ok(Some(cost))) = (self.cost_estimated, ctx.get_estimated_cost()) {
-            attrs.push(KeyValue::new("cost.estimated", cost));
-        }
-        if let (Some(true), Ok(Some(cost))) = (self.cost_actual, ctx.get_actual_cost()) {
-            attrs.push(KeyValue::new("cost.actual", cost));
-        }
-        if let (Some(true), Ok(Some(delta))) = (self.cost_delta, ctx.get_cost_delta()) {
-            attrs.push(KeyValue::new("cost.delta", delta));
-        }
-        if let (Some(true), Ok(Some(result))) = (self.cost_result, ctx.get_cost_result()) {
-            attrs.push(KeyValue::new("cost.result", result));
-=======
-        let cost_result = ctx
-            .extensions()
-            .with_lock(|lock| lock.get::<CostContext>().cloned());
-        if let Some(cost_result) = cost_result {
-            if let Some(key) = self
-                .cost_estimated
-                .as_ref()
-                .and_then(|a| a.key(Key::from_static_str("cost.estimated")))
-            {
-                attrs.push(KeyValue::new(key, cost_result.estimated));
-            }
-            if let Some(key) = self
-                .cost_actual
-                .as_ref()
-                .and_then(|a| a.key(Key::from_static_str("cost.actual")))
-            {
-                attrs.push(KeyValue::new(key, cost_result.actual));
-            }
-            if let Some(key) = self
-                .cost_delta
-                .as_ref()
-                .and_then(|a| a.key(Key::from_static_str("cost.delta")))
-            {
-                attrs.push(KeyValue::new(key, cost_result.delta()));
-            }
-            if let Some(key) = self
-                .cost_result
-                .as_ref()
-                .and_then(|a| a.key(Key::from_static_str("cost.result")))
-            {
-                attrs.push(KeyValue::new(key, cost_result.result));
-            }
->>>>>>> 1dab3601
+        if let Some(estimated_cost) = self.estimated_cost_if_configured(ctx) {
+            attrs.push(estimated_cost);
+        }
+        if let Some(actual_cost) = self.actual_cost_if_configured(ctx) {
+            attrs.push(actual_cost);
+        }
+        if let Some(cost_delta) = self.cost_delta_if_configured(ctx) {
+            attrs.push(cost_delta);
+        }
+        if let Some(cost_result) = self.cost_result_if_configured(ctx) {
+            attrs.push(cost_result);
         }
         attrs
+    }
+}
+
+impl SupergraphCostAttributes {
+    fn estimated_cost_if_configured(&self, ctx: &Context) -> Option<KeyValue> {
+        let key = self
+            .cost_estimated
+            .as_ref()?
+            .key(Key::from_static_str(COST_ESTIMATED_KEY))?;
+        let value = ctx.get_estimated_cost().ok()??;
+        Some(KeyValue::new(key, value))
+    }
+
+    fn actual_cost_if_configured(&self, ctx: &Context) -> Option<KeyValue> {
+        let key = self
+            .cost_actual
+            .as_ref()?
+            .key(Key::from_static_str(COST_ACTUAL_KEY))?;
+        let value = ctx.get_actual_cost().ok()??;
+        Some(KeyValue::new(key, value))
+    }
+
+    fn cost_delta_if_configured(&self, ctx: &Context) -> Option<KeyValue> {
+        let key = self
+            .cost_delta
+            .as_ref()?
+            .key(Key::from_static_str("cost.delta"))?;
+        let value = ctx.get_cost_delta().ok()??;
+        Some(KeyValue::new(key, value))
+    }
+
+    fn cost_result_if_configured(&self, ctx: &Context) -> Option<KeyValue> {
+        let key = self
+            .cost_result
+            .as_ref()?
+            .key(Key::from_static_str(COST_RESULT_KEY))?;
+        let value = ctx.get_cost_result().ok()??;
+        Some(KeyValue::new(key, value))
     }
 }
 
@@ -152,14 +155,14 @@
             .meter(crate::plugins::telemetry::config_new::instruments::METER_NAME);
 
         [(
-            COST_ESTIMATED.to_string(),
-            StaticInstrument::Histogram(meter.f64_histogram(COST_ESTIMATED).with_description("Estimated cost of the operation using the currently configured cost model").init()),
+            COST_ESTIMATED_KEY.to_string(),
+            StaticInstrument::Histogram(meter.f64_histogram(COST_ESTIMATED_KEY).with_description("Estimated cost of the operation using the currently configured cost model").init()),
         ),(
-            COST_ACTUAL.to_string(),
-            StaticInstrument::Histogram(meter.f64_histogram(COST_ACTUAL).with_description("Actual cost of the operation using the currently configured cost model").init()),
+            COST_ACTUAL_KEY.to_string(),
+            StaticInstrument::Histogram(meter.f64_histogram(COST_ACTUAL_KEY).with_description("Actual cost of the operation using the currently configured cost model").init()),
         ),(
-            COST_DELTA.to_string(),
-            StaticInstrument::Histogram(meter.f64_histogram(COST_DELTA).with_description("Delta between the estimated and actual cost of the operation using the currently configured cost model").init()),
+            COST_DELTA_KEY.to_string(),
+            StaticInstrument::Histogram(meter.f64_histogram(COST_DELTA_KEY).with_description("Delta between the estimated and actual cost of the operation using the currently configured cost model").init()),
         )]
         .into_iter()
         .collect()
@@ -171,7 +174,7 @@
     ) -> CostInstruments {
         let cost_estimated = self.cost_estimated.is_enabled().then(|| {
             Self::histogram(
-                COST_ESTIMATED,
+                COST_ESTIMATED_KEY,
                 &self.cost_estimated,
                 SupergraphSelector::Cost {
                     cost: CostValue::Estimated,
@@ -182,7 +185,7 @@
 
         let cost_actual = self.cost_actual.is_enabled().then(|| {
             Self::histogram(
-                COST_ACTUAL,
+                COST_ACTUAL_KEY,
                 &self.cost_actual,
                 SupergraphSelector::Cost {
                     cost: CostValue::Actual,
@@ -193,7 +196,7 @@
 
         let cost_delta = self.cost_delta.is_enabled().then(|| {
             Self::histogram(
-                COST_DELTA,
+                COST_DELTA_KEY,
                 &self.cost_delta,
                 SupergraphSelector::Cost {
                     cost: CostValue::Delta,
