--- conflicted
+++ resolved
@@ -1266,37 +1266,20 @@
                     request.context.upsert::<_, CacheKeysContext>(
                         CONTEXT_DEBUG_CACHE_KEYS,
                         |mut val| {
-<<<<<<< HEAD
-                            val.push(CacheKeyContext {
-                                key: value.key.clone(),
-                                hashed_private_id: private_id.map(ToString::to_string),
-                                invalidation_keys: value
-                                    .cache_tags
-                                    .map(|ct| {
-                                        ct.into_iter()
-                                            .filter(|k| !k.starts_with(INTERNAL_CACHE_TAG_PREFIX))
-                                            .collect::<Vec<_>>()
-                                    })
-                                    .unwrap_or_default(),
-                                kind: CacheEntryKind::RootFields {
-                                    root_fields: root_operation_fields,
-                                },
-                                subgraph_name: request.subgraph_name.clone(),
-                                subgraph_request: request.subgraph_request.body().clone(),
-                                source: CacheKeySource::Cache,
-                                cache_control: value.control.clone(),
-                                data: serde_json_bytes::json!({"data": value.data.clone()}),
-                            });
-=======
                             val.push(
                                 CacheKeyContext {
                                     key: value.key.clone(),
                                     hashed_private_id: private_id.map(ToString::to_string),
-                                    invalidation_keys: invalidation_keys
-                                        .clone()
-                                        .into_iter()
-                                        .filter(|k| !k.starts_with(INTERNAL_CACHE_TAG_PREFIX))
-                                        .collect(),
+                                    invalidation_keys: value
+                                        .cache_tags
+                                        .map(|ct| {
+                                            ct.into_iter()
+                                                .filter(|k| {
+                                                    !k.starts_with(INTERNAL_CACHE_TAG_PREFIX)
+                                                })
+                                                .collect::<Vec<_>>()
+                                        })
+                                        .unwrap_or_default(),
                                     kind: CacheEntryKind::RootFields {
                                         root_fields: root_operation_fields,
                                     },
@@ -1310,7 +1293,6 @@
                                 }
                                 .update_metadata(),
                             );
->>>>>>> 8f0a2692
 
                             val
                         },
@@ -1571,39 +1553,19 @@
     } else {
         if debug {
             let debug_cache_keys_ctx = cache_result.iter().filter_map(|ir| {
-<<<<<<< HEAD
-                ir.cache_entry.as_ref().map(|cache_entry| CacheKeyContext {
-                    key: ir.key.clone(),
-                    hashed_private_id: private_id.map(ToString::to_string),
-                    invalidation_keys: cache_entry
-                        .cache_tags
-                        .clone()
-                        .map(|ct| {
-                            ct.into_iter()
-                                .filter(|k| !k.starts_with(INTERNAL_CACHE_TAG_PREFIX))
-                                .collect::<Vec<_>>()
-                        })
-                        .unwrap_or_default(),
-                    kind: CacheEntryKind::Entity {
-                        typename: ir.typename.clone(),
-                        entity_key: ir.entity_key.clone().unwrap_or_default(),
-                    },
-                    subgraph_name: name.clone(),
-                    subgraph_request: request.subgraph_request.body().clone(),
-                    source: CacheKeySource::Cache,
-                    cache_control: cache_entry.control.clone(),
-                    data: serde_json_bytes::json!({"data": cache_entry.data.clone()}),
-=======
                 ir.cache_entry.as_ref().map(|cache_entry| {
                     CacheKeyContext {
                         key: ir.key.clone(),
                         hashed_private_id: private_id.map(ToString::to_string),
-                        invalidation_keys: ir
-                            .invalidation_keys
+                        invalidation_keys: cache_entry
+                            .cache_tags
                             .clone()
-                            .into_iter()
-                            .filter(|k| !k.starts_with(INTERNAL_CACHE_TAG_PREFIX))
-                            .collect(),
+                            .map(|ct| {
+                                ct.into_iter()
+                                    .filter(|k| !k.starts_with(INTERNAL_CACHE_TAG_PREFIX))
+                                    .collect::<Vec<_>>()
+                            })
+                            .unwrap_or_default(),
                         kind: CacheEntryKind::Entity {
                             typename: ir.typename.clone(),
                             entity_key: ir.entity_key.clone().unwrap_or_default(),
@@ -1617,7 +1579,6 @@
                         should_store: false,
                     }
                     .update_metadata()
->>>>>>> 8f0a2692
                 })
             });
             request.context.upsert::<_, CacheKeysContext>(
