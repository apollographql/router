--- conflicted
+++ resolved
@@ -31,16 +31,13 @@
 paste = "1.0.6"
 regex = "1.5.4"
 router-bridge = { git = "https://github.com/apollographql/federation-rs.git", rev = "135a2c506c87e2b9eea47e2905383268e8d8d757" }
-schemars = { version="0.8.8", features = ["url"] }
+schemars = { version = "0.8.8", features = ["url"] }
 serde = { version = "1.0.136", features = ["derive", "rc"] }
 serde_json = { version = "1.0.79", features = ["preserve_order"] }
 serde_json_bytes = { version = "0.2.0", features = ["preserve_order"] }
 serde_urlencoded = "0.7.1"
-<<<<<<< HEAD
 sha2 = "0.10.1"
-=======
 startup = "0.1.1"
->>>>>>> c0658786
 static_assertions = "1.1.0"
 thiserror = "1.0.30"
 tokio = { version = "1.16.1", features = ["rt", "sync"] }
