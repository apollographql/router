--- conflicted
+++ resolved
@@ -912,16 +912,12 @@
     ) -> connector::request_service::BoxService {
         let req_fn_config = self.config.clone();
         let res_fn_config = self.config.clone();
-<<<<<<< HEAD
+        let span_mode = self.config.instrumentation.spans.mode;
         let static_connector_instruments = self
             .builtin_instruments
             .read()
             .connector_custom_instruments
             .clone();
-=======
-        let span_mode = self.config.instrumentation.spans.mode;
-        let static_connector_instruments = self.connector_custom_instruments.read().clone();
->>>>>>> c77f80bb
         ServiceBuilder::new()
             .instrument(move |_req: &connector::request_service::Request| {
                 span_mode.create_connector(source_name.as_str())
