--- conflicted
+++ resolved
@@ -99,25 +99,10 @@
             .find(|(s, _)| s.as_str() == "authorization")
             .and_then(|(_, v)| v.get("preview_directives").and_then(|v| v.as_object()))
             .and_then(|v| v.get("enabled").and_then(|v| v.as_bool()));
-<<<<<<< HEAD
-
-        let has_authorization_directives = schema
-            .definitions
-            .directive_definitions
-            .contains_key(AUTHENTICATED_DIRECTIVE_NAME)
-            || schema
-                .definitions
-                .directive_definitions
-                .contains_key(REQUIRES_SCOPES_DIRECTIVE_NAME)
-            || schema
-                .definitions
-                .directive_definitions
-                .contains_key(POLICY_DIRECTIVE_NAME);
-=======
+
         let has_authorization_directives = schema.has_spec(AUTHENTICATED_SPEC_URL)
             || schema.has_spec(REQUIRES_SCOPES_SPEC_URL)
             || schema.has_spec(POLICY_SPEC_URL);
->>>>>>> 1103bf8d
 
         Ok(has_config.unwrap_or(true) && has_authorization_directives)
     }
