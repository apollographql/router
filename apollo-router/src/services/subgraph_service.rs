--- conflicted
+++ resolved
@@ -639,21 +639,6 @@
         );
     });
 
-<<<<<<< HEAD
-        // Keep our parts, we'll need them later
-        let (parts, body) = response.into_parts();
-        if display_headers {
-            tracing::info!(
-                http.response.headers = ?parts.headers, apollo.subgraph.name = %service_name, "Response headers from subgraph {service_name:?}"
-            );
-        }
-        if let Some(content_type) = parts.headers.get(header::CONTENT_TYPE) {
-            if let Ok(content_type_str) = content_type.to_str() {
-                // Using .contains because sometimes we could have charset included (example: "application/json; charset=utf-8")
-                if !content_type_str.contains(APPLICATION_JSON.essence_str())
-                    && !content_type_str.contains(GRAPHQL_JSON_RESPONSE_HEADER_VALUE)
-                {
-=======
     // The graphql spec is lax about what strategy to use for processing responses: https://github.com/graphql/graphql-over-http/blob/main/spec/GraphQLOverHTTP.md#processing-the-response
     //
     // "If the response uses a non-200 status code and the media type of the response payload is application/json
@@ -670,7 +655,6 @@
 
     let display_headers = context.contains_key(LOGGING_DISPLAY_HEADERS);
     let display_body = context.contains_key(LOGGING_DISPLAY_BODY);
->>>>>>> 33f35e99
 
     // Print out the debug for the request
     if display_headers {
