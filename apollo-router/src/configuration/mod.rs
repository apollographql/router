--- conflicted
+++ resolved
@@ -2,11 +2,8 @@
 pub(crate) mod cors;
 pub(crate) mod expansion;
 mod experimental;
-<<<<<<< HEAD
 pub(crate) mod metrics;
-=======
 mod persisted_queries;
->>>>>>> cffd6a4c
 mod schema;
 pub(crate) mod subgraph;
 #[cfg(test)]
