--- conflicted
+++ resolved
@@ -26,12 +26,8 @@
 include_dir = "0.7.2"
 lru = "0.7.2"
 miette = { version = "3.3.0", features = ["fancy"] }
-<<<<<<< HEAD
 mockall = { version = "0.11.0", optional = true }
 moka = { version = "0.7.1", features = ["future"] }
-=======
-moka = { version="0.6.1", features=["future", "futures-util"]}
->>>>>>> af0903be
 once_cell = "1.9.0"
 paste = "1.0.6"
 pin-project = "1.0.10"
@@ -46,23 +42,15 @@
 sha2 = "0.10.1"
 static_assertions = "1.1.0"
 thiserror = "1.0.30"
-<<<<<<< HEAD
-tokio = { version = "1.16.0", features = ["rt", "sync"] }
+tokio = { version = "1.16.1", features = ["rt", "sync"] }
 tower = { version = "0.4.11", features = ["util", "buffer"] }
-=======
-tokio = { version = "1.16.1", features = ["rt", "sync"] }
-tower = { version="0.4.11", features = ["util", "buffer"] }
->>>>>>> af0903be
 tower-service = "0.3.1"
 tower-test = "0.4.0"
 tracing = "0.1.29"
 tracing-futures = "0.2.5"
 typed-builder = "0.9.1"
-<<<<<<< HEAD
+url = "2.2.2"
 urlencoding = "2.1.0"
-=======
-url = "2.2.2"
->>>>>>> af0903be
 
 [dev-dependencies]
 insta = "1.11.0"
