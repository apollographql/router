//! Telemetry plugin.
use crate::configuration::ConfigurationError;
// This entire file is license key functionality
use crate::plugins::telemetry::config::{MetricsCommon, Trace};
use crate::plugins::telemetry::metrics::apollo::studio::{
    SingleContextualizedStats, SingleQueryLatencyStats, SingleReport, SingleTracesAndStats,
};
use crate::plugins::telemetry::metrics::{
    AggregateMeterProvider, BasicMetrics, MetricsBuilder, MetricsConfigurator,
    MetricsExporterHandle,
};
use crate::plugins::telemetry::tracing::TracingConfigurator;
use crate::reexports::router_bridge::planner::UsageReporting;
use crate::subscriber::replace_layer;
use crate::{
    http_compat, register_plugin, Context, ExecutionRequest, ExecutionResponse, Handler, Plugin,
    QueryPlannerRequest, QueryPlannerResponse, Response, ResponseBody, RouterRequest,
    RouterResponse, ServiceBuilderExt, SubgraphRequest, SubgraphResponse, USAGE_REPORTING,
};
use ::tracing::{info_span, Span};
use access_json::{JSONQuery, QueryParseErr};
use apollo_spaceport::server::ReportSpaceport;
use apollo_spaceport::StatsContext;
use bytes::Bytes;
use futures::{stream::BoxStream, FutureExt, StreamExt};
use http::{HeaderValue, StatusCode};
use metrics::apollo::Sender;
use opentelemetry::propagation::TextMapPropagator;
use opentelemetry::sdk::propagation::{
    BaggagePropagator, TextMapCompositePropagator, TraceContextPropagator,
};
use opentelemetry::sdk::trace::Builder;
use opentelemetry::trace::{SpanKind, Tracer, TracerProvider};
use opentelemetry::{global, KeyValue};
use std::collections::HashMap;
use std::error::Error;
use std::fmt;
use std::time::{Duration, Instant};
use tower::steer::Steer;
use tower::util::BoxService;
use tower::{service_fn, BoxError, ServiceBuilder, ServiceExt};
use url::Url;

use self::config::Conf;
use self::metrics::{HeaderForward, MetricsAttributesConf};

pub mod apollo;
pub mod config;
mod metrics;
mod otlp;
mod tracing;

pub static ROUTER_SPAN_NAME: &str = "router";
static CLIENT_NAME: &str = "apollo_telemetry::client_name";
static CLIENT_VERSION: &str = "apollo_telemetry::client_version";
const ATTRIBUTES: &str = "apollo_telemetry::metrics_attributes";
pub(crate) static STUDIO_EXCLUDE: &str = "apollo_telemetry::studio::exclude";

pub struct Telemetry {
    config: config::Conf,
    tracer_provider: Option<opentelemetry::sdk::trace::TracerProvider>,
    // Do not remove _metrics_exporters. Metrics will not be exported if it is removed.
    // Typically the handles are a PushController but may be something else. Dropping the handle will
    // shutdown exporter.
    _metrics_exporters: Vec<MetricsExporterHandle>,
    meter_provider: AggregateMeterProvider,
    custom_endpoints: HashMap<String, Handler>,
    spaceport_shutdown: Option<futures::channel::oneshot::Sender<()>>,
    apollo_metrics_sender: metrics::apollo::Sender,
    metrics_response_queries: Vec<JSONQuery>,
}

#[derive(Debug)]
struct ReportingError;

impl fmt::Display for ReportingError {
    fn fmt(&self, f: &mut fmt::Formatter<'_>) -> fmt::Result {
        write!(f, "ReportingError")
    }
}

impl std::error::Error for ReportingError {}

fn setup_tracing<T: TracingConfigurator>(
    mut builder: Builder,
    configurator: &Option<T>,
    tracing_config: &Trace,
) -> Result<Builder, BoxError> {
    if let Some(config) = configurator {
        builder = config.apply(builder, tracing_config)?;
    }
    Ok(builder)
}

fn setup_metrics_exporter<T: MetricsConfigurator>(
    mut builder: MetricsBuilder,
    configurator: &Option<T>,
    metrics_common: &MetricsCommon,
) -> Result<MetricsBuilder, BoxError> {
    if let Some(config) = configurator {
        builder = config.apply(builder, metrics_common)?;
    }
    Ok(builder)
}

impl Drop for Telemetry {
    fn drop(&mut self) {
        if let Some(tracer_provider) = self.tracer_provider.take() {
            // Tracer providers must be flushed. This may happen as part of otel if the provider was set
            // as the global, but may also happen in the case of an failed config reload.
            // If the tracer prover is present then it was not handed over so we must flush it.
            // We must make the call to force_flush() from spawn_blocking() (or spawn a thread) to
            // ensure that the call to force_flush() is made from a separate thread.
            ::tracing::debug!("flushing telemetry");
            let jh = tokio::task::spawn_blocking(move || {
                opentelemetry::trace::TracerProvider::force_flush(&tracer_provider);
            });
            futures::executor::block_on(jh).expect("failed to flush tracer provider");
        }

        if let Some(sender) = self.spaceport_shutdown.take() {
            ::tracing::debug!("notifying spaceport to shut down");
            let _ = sender.send(());
        }
    }
}

#[async_trait::async_trait]
impl Plugin for Telemetry {
    type Config = config::Conf;

    fn activate(&mut self) {
        // The active service is about to be swapped in.
        // The rest of this code in this method is expected to succeed.
        // The issue is that Otel uses globals for a bunch of stuff.
        // If we move to a completely tower based architecture then we could make this nicer.
        let tracer_provider = self
            .tracer_provider
            .take()
            .expect("trace_provider will have been set in startup, qed");
        let tracer = tracer_provider.versioned_tracer(
            "apollo-router",
            Some(env!("CARGO_PKG_VERSION")),
            None,
        );
        let telemetry = tracing_opentelemetry::layer().with_tracer(tracer);
        Self::replace_tracer_provider(tracer_provider);

        replace_layer(Box::new(telemetry))
            .expect("set_global_subscriber() was not called at startup, fatal");
        opentelemetry::global::set_error_handler(handle_error)
            .expect("otel error handler lock poisoned, fatal");
        global::set_text_map_propagator(Self::create_propagator(&self.config));
    }

    async fn new(mut config: Self::Config) -> Result<Self, BoxError> {
        // Apollo config is special because we enable tracing if some env variables are present.
        let apollo = config
            .apollo
            .as_mut()
            .expect("telemetry apollo config must be present");

        // If we have key and graph ref but no endpoint we start embedded spaceport
        let (spaceport, shutdown_tx) = match apollo {
            apollo::Config {
                apollo_key: Some(_),
                apollo_graph_ref: Some(_),
                endpoint: None,
                ..
            } => {
                ::tracing::debug!("starting Spaceport");
                let (shutdown_tx, shutdown_rx) = futures::channel::oneshot::channel();
                let report_spaceport = ReportSpaceport::new(
                    "127.0.0.1:0".parse()?,
                    Some(Box::pin(shutdown_rx.map(|_| ()))),
                )
                .await?;
                // Now that the port is known update the config
                apollo.endpoint = Some(Url::parse(&format!(
                    "https://{}",
                    report_spaceport.address()
                ))?);
                (Some(report_spaceport), Some(shutdown_tx))
            }
            _ => (None, None),
        };

        // Setup metrics
        // The act of setting up metrics will overwrite a global meter. However it is essential that
        // we use the aggregate meter provider that is created below. It enables us to support
        // sending metrics to multiple providers at once, of which hopefully Apollo Studio will
        // eventually be one.
        let mut builder = Self::create_metrics_exporters(&config)?;

        //// THIS IS IMPORTANT
        // Once the trace provider has been created this method MUST NOT FAIL
        // The trace provider will not be shut down if drop is not called and it will result in a hang.
        // Don't add anything fallible after the tracer provider has been created.
        let tracer_provider = Self::create_tracer_provider(&config)?;

        let metrics_response_queries = Self::create_metrics_queries(&config)?;

        let plugin = Ok(Telemetry {
            spaceport_shutdown: shutdown_tx,
            tracer_provider: Some(tracer_provider),
            custom_endpoints: builder.custom_endpoints(),
            _metrics_exporters: builder.exporters(),
            meter_provider: builder.meter_provider(),
            apollo_metrics_sender: builder.apollo_metrics_provider(),
            config,
            metrics_response_queries,
        });

        // We're safe now for shutdown.
        // Start spaceport
        if let Some(spaceport) = spaceport {
            tokio::spawn(async move {
                if let Err(e) = spaceport.serve().await {
                    match e.source() {
                        Some(source) => {
                            ::tracing::warn!("spaceport did not terminate normally: {}", source);
                        }
                        None => {
                            ::tracing::warn!("spaceport did not terminate normally: {}", e);
                        }
                    }
                };
            });
        }

        plugin
    }

    fn router_service(
        &mut self,
        service: BoxService<
            RouterRequest,
            RouterResponse<BoxStream<'static, ResponseBody>>,
            BoxError,
        >,
    ) -> BoxService<RouterRequest, RouterResponse<BoxStream<'static, ResponseBody>>, BoxError> {
        let metrics_sender = self.apollo_metrics_sender.clone();
        let metrics = BasicMetrics::new(&self.meter_provider);
        let config = self.config.clone();
        let config_map_res = self.config.clone();
        ServiceBuilder::new()
            .instrument(Self::router_service_span(
                config.apollo.clone().unwrap_or_default(),
            ))
            .map_future_with_context(
                move |req: &RouterRequest| {
                    Self::populate_context(&config, req);
                    req.context.clone()
                },
                move |ctx, fut| {
                    let config = config_map_res.clone();
                    let metrics = metrics.clone();
                    let sender = metrics_sender.clone();
                    let start = Instant::now();
                    async move {
                        let result: Result<
                            RouterResponse<BoxStream<'static, ResponseBody>>,
                            BoxError,
                        > = fut.await;
                        Self::update_metrics(&ctx, metrics, &result);
                        match result {
                            Err(e) => {
                                if !matches!(sender, Sender::Noop) {
                                    Self::update_apollo_metrics(
                                        &ctx,
                                        sender,
                                        true,
                                        start.elapsed(),
                                    );
                                }
<<<<<<< HEAD
                                Self::update_metrics(&config, &ctx, metrics, &res);
                                Err(res.unwrap_err())
                            }
                            Ok(stream) => Ok(Box::pin(stream.map(move |response| {
                                let res = Ok(response);
                                if !matches!(sender, Sender::Noop) {
                                    Self::update_apollo_metrics(
                                        &ctx,
                                        sender.clone(),
                                        &res,
                                        start.elapsed(),
                                    );
                                }
                                Self::update_metrics(&config, &ctx, metrics.clone(), &res);
                                res.expect("is always Ok")
                            }))
                                as BoxStream<'static, RouterResponse>),
=======

                                Err(e)
                            }
                            Ok(router_response) => {
                                let is_not_success =
                                    !router_response.response.status().is_success();
                                Ok(router_response
                                    .map(move |response_stream| {
                                        let sender = sender.clone();
                                        let ctx = ctx.clone();

                                        response_stream.map(move |response| {
                                            let response_has_errors = match &response {
                                                ResponseBody::GraphQL(r) => !r.errors.is_empty(),
                                                _ => false,
                                            };

                                            if !matches!(sender, Sender::Noop) {
                                                Self::update_apollo_metrics(
                                                    &ctx,
                                                    sender.clone(),
                                                    is_not_success || response_has_errors,
                                                    start.elapsed(),
                                                );
                                            }
                                            response
                                        })
                                    })
                                    .boxed())
                            }
>>>>>>> f68c481e
                        }
                    }
                },
            )
            .service(service)
            .boxed()
    }

    fn query_planning_service(
        &mut self,
        service: BoxService<QueryPlannerRequest, QueryPlannerResponse, BoxError>,
    ) -> BoxService<QueryPlannerRequest, QueryPlannerResponse, BoxError> {
        ServiceBuilder::new()
            .instrument(move |_| info_span!("query_planning", "otel.kind" = %SpanKind::Internal))
            .service(service)
            .boxed()
    }

    fn execution_service(
        &mut self,
        service: BoxService<
            ExecutionRequest,
            ExecutionResponse<BoxStream<'static, Response>>,
            BoxError,
        >,
    ) -> BoxService<ExecutionRequest, ExecutionResponse<BoxStream<'static, Response>>, BoxError>
    {
        ServiceBuilder::new()
            .instrument(move |_| info_span!("execution", "otel.kind" = %SpanKind::Internal))
            .service(service)
            .boxed()
    }

    fn subgraph_service(
        &mut self,
        name: &str,
        service: BoxService<SubgraphRequest, SubgraphResponse, BoxError>,
    ) -> BoxService<SubgraphRequest, SubgraphResponse, BoxError> {
        let metrics = BasicMetrics::new(&self.meter_provider);
        let subgraph_attribute = KeyValue::new("subgraph", name.to_string());
        let name = name.to_owned();
        ServiceBuilder::new()
            .instrument(move |_| {
                info_span!("subgraph",
                    name = name.as_str(),
                    "otel.kind" = %SpanKind::Internal,
                )
            })
            .service(service)
            .map_future(move |f| {
                let metrics = metrics.clone();
                let subgraph_attribute = subgraph_attribute.clone();
                // Using Instant because it is guaranteed to be monotonically increasing.
                let now = Instant::now();
                f.map(move |r| {
                    match &r {
                        Ok(response) => {
                            metrics.http_requests_total.add(
                                1,
                                &[
                                    KeyValue::new(
                                        "status",
                                        response.response.status().as_u16().to_string(),
                                    ),
                                    subgraph_attribute.clone(),
                                ],
                            );
                        }
                        Err(_) => {
                            metrics
                                .http_requests_error_total
                                .add(1, &[subgraph_attribute.clone()]);
                        }
                    }
                    metrics
                        .http_requests_duration
                        .record(now.elapsed().as_secs_f64(), &[subgraph_attribute.clone()]);
                    r
                })
            })
            .boxed()
    }

    fn custom_endpoint(&self) -> Option<Handler> {
        let (paths, mut endpoints): (Vec<_>, Vec<_>) =
            self.custom_endpoints.clone().into_iter().unzip();
        endpoints.push(Self::not_found_endpoint());
        let not_found_index = endpoints.len() - 1;

        let svc = Steer::new(
            // All services we route between
            endpoints,
            // How we pick which service to send the request to
            move |req: &http_compat::Request<Bytes>, _services: &[_]| {
                let endpoint = req
                    .uri()
                    .path()
                    .trim_start_matches("/plugins/apollo.telemetry");
                if let Some(index) = paths.iter().position(|path| path == endpoint) {
                    index
                } else {
                    not_found_index
                }
            },
        )
        .boxed();

        Some(Handler::new(svc))
    }
}

impl Telemetry {
    fn create_propagator(config: &config::Conf) -> TextMapCompositePropagator {
        let propagation = config
            .clone()
            .tracing
            .and_then(|c| c.propagation)
            .unwrap_or_default();

        let tracing = config.clone().tracing.unwrap_or_default();

        let mut propagators: Vec<Box<dyn TextMapPropagator + Send + Sync + 'static>> = Vec::new();
        if propagation.baggage.unwrap_or_default() {
            propagators.push(Box::new(BaggagePropagator::default()));
        }
        if propagation.trace_context.unwrap_or_default() || tracing.otlp.is_some() {
            propagators.push(Box::new(TraceContextPropagator::default()));
        }
        if propagation.zipkin.unwrap_or_default() || tracing.zipkin.is_some() {
            propagators.push(Box::new(opentelemetry_zipkin::Propagator::default()));
        }
        if propagation.jaeger.unwrap_or_default() || tracing.jaeger.is_some() {
            propagators.push(Box::new(opentelemetry_jaeger::Propagator::default()));
        }
        if propagation.datadog.unwrap_or_default() || tracing.datadog.is_some() {
            propagators.push(Box::new(opentelemetry_datadog::DatadogPropagator::default()));
        }

        TextMapCompositePropagator::new(propagators)
    }

    fn create_tracer_provider(
        config: &config::Conf,
    ) -> Result<opentelemetry::sdk::trace::TracerProvider, BoxError> {
        let tracing_config = config.tracing.clone().unwrap_or_default();
        let trace_config = &tracing_config.trace_config.unwrap_or_default();
        let mut builder =
            opentelemetry::sdk::trace::TracerProvider::builder().with_config(trace_config.into());

        builder = setup_tracing(builder, &tracing_config.jaeger, trace_config)?;
        builder = setup_tracing(builder, &tracing_config.zipkin, trace_config)?;
        builder = setup_tracing(builder, &tracing_config.datadog, trace_config)?;
        builder = setup_tracing(builder, &tracing_config.otlp, trace_config)?;
        // TODO Apollo tracing at some point in the future.
        // This is the shell of what was previously used to transmit metrics, but will in future be useful for sending traces.
        // builder = setup_tracing(builder, &config.apollo, trace_config)?;
        let tracer_provider = builder.build();
        Ok(tracer_provider)
    }

    fn create_metrics_exporters(config: &config::Conf) -> Result<MetricsBuilder, BoxError> {
        let metrics_config = config.metrics.clone().unwrap_or_default();
        let metrics_common_config = &metrics_config.common.unwrap_or_default();
        let mut builder = MetricsBuilder::default();
        builder = setup_metrics_exporter(builder, &config.apollo, metrics_common_config)?;
        builder =
            setup_metrics_exporter(builder, &metrics_config.prometheus, metrics_common_config)?;
        builder = setup_metrics_exporter(builder, &metrics_config.otlp, metrics_common_config)?;
        Ok(builder)
    }

    fn create_metrics_queries(config: &config::Conf) -> Result<Vec<JSONQuery>, BoxError> {
        match &config.metrics {
            Some(metrics_conf) => {
                if let Some(MetricsCommon {
                    attributes:
                        Some(MetricsAttributesConf {
                            from_response: Some(from_response),
                            ..
                        }),
                    ..
                }) = &metrics_conf.common
                {
                    let queries = from_response
                        .iter()
                        .map(|fr| JSONQuery::parse(&fr.path))
                        .collect::<Result<Vec<JSONQuery>, QueryParseErr>>()
                        .map_err(|err| ConfigurationError::InvalidConfiguration {
                            message: "cannot parse JSON query in plugin telemetry for field metrics.from_response.path",
                            error: err.to_string()
                        })?;

                    Ok(queries)
                } else {
                    Ok(Vec::new())
                }
            }
            None => Ok(Vec::new()),
        }
    }

    fn not_found_endpoint() -> Handler {
        Handler::new(
            service_fn(|_req: http_compat::Request<Bytes>| async {
                Ok::<_, BoxError>(http_compat::Response {
                    inner: http::Response::builder()
                        .status(StatusCode::NOT_FOUND)
                        .body(ResponseBody::Text("Not found".to_string()))
                        .unwrap(),
                })
            })
            .boxed(),
        )
    }

    fn replace_tracer_provider<T>(tracer_provider: T)
    where
        T: TracerProvider + Send + Sync + 'static,
        <T as TracerProvider>::Tracer: Send + Sync + 'static,
        <<T as opentelemetry::trace::TracerProvider>::Tracer as Tracer>::Span:
            Send + Sync + 'static,
    {
        let jh = tokio::task::spawn_blocking(|| {
            opentelemetry::global::force_flush_tracer_provider();
            opentelemetry::global::set_tracer_provider(tracer_provider);
        });
        futures::executor::block_on(jh).expect("failed to replace tracer provider");
    }

    fn router_service_span(config: apollo::Config) -> impl Fn(&RouterRequest) -> Span + Clone {
        let client_name_header = config.client_name_header;
        let client_version_header = config.client_version_header;

        move |request: &RouterRequest| {
            let http_request = &request.originating_request;
            let headers = http_request.headers();
            let query = http_request.body().query.clone().unwrap_or_default();
            let operation_name = http_request
                .body()
                .operation_name
                .clone()
                .unwrap_or_default();
            let client_name = headers
                .get(&client_name_header)
                .cloned()
                .unwrap_or_else(|| HeaderValue::from_static(""));
            let client_version = headers
                .get(&client_version_header)
                .cloned()
                .unwrap_or_else(|| HeaderValue::from_static(""));
            let span = info_span!(
                ROUTER_SPAN_NAME,
                query = query.as_str(),
                operation_name = operation_name.as_str(),
                client_name = client_name.to_str().unwrap_or_default(),
                client_version = client_version.to_str().unwrap_or_default(),
                "otel.kind" = %SpanKind::Internal
            );
            span
        }
    }

    fn update_apollo_metrics(
        context: &Context,
        sender: Sender,
        has_errors: bool,
        duration: Duration,
    ) {
        let metrics = if let Some(usage_reporting) = context
            .get::<_, UsageReporting>(USAGE_REPORTING)
            .unwrap_or_default()
        {
            let operation_count = operation_count(&usage_reporting.stats_report_key);
            let persisted_query_hit = context
                .get::<_, bool>("persisted_query_hit")
                .unwrap_or_default();

            if context
                .get(STUDIO_EXCLUDE)
                .map_or(false, |x| x.unwrap_or_default())
            {
                // The request was excluded don't report the details, but do report the operation count
                SingleReport {
                    operation_count,
                    ..Default::default()
                }
            } else {
                metrics::apollo::studio::SingleReport {
                    operation_count,
                    traces_and_stats: HashMap::from([(
                        usage_reporting.stats_report_key.to_string(),
                        SingleTracesAndStats {
                            stats_with_context: SingleContextualizedStats {
                                context: StatsContext {
                                    client_name: context
                                        .get(CLIENT_NAME)
                                        .unwrap_or_default()
                                        .unwrap_or_default(),
                                    client_version: context
                                        .get(CLIENT_VERSION)
                                        .unwrap_or_default()
                                        .unwrap_or_default(),
                                },
                                query_latency_stats: SingleQueryLatencyStats {
                                    latency: duration,
                                    has_errors,
                                    persisted_query_hit,
                                    ..Default::default()
                                },
                                ..Default::default()
                            },
                            referenced_fields_by_type: usage_reporting
                                .referenced_fields_by_type
                                .into_iter()
                                .map(|(k, v)| (k, convert(v)))
                                .collect(),
                        },
                    )]),
                }
            }
        } else {
            // Usage reporting was missing, so it counts as one operation.
            SingleReport {
                operation_count: 1,
                ..Default::default()
            }
        };
        sender.send(metrics);
    }

    fn update_metrics(
        // TODO should take an Arc
        config: &Conf,
        context: &Context,
        metrics: BasicMetrics,
        result: &Result<RouterResponse<BoxStream<'static, ResponseBody>>, BoxError>,
    ) {
        // Using Instant because it is guaranteed to be monotonically increasing.
        let now = Instant::now();
        let mut metric_attrs = context
            .get::<_, HashMap<String, String>>(ATTRIBUTES)
            .ok()
            .flatten()
            .map(|attrs| {
                attrs
                    .into_iter()
                    .map(|(attr_name, attr_value)| KeyValue::new(attr_name, attr_value))
                    .collect::<Vec<KeyValue>>()
            })
            .unwrap_or_default();
        match &result {
            Ok(response) => {
                metric_attrs.push(KeyValue::new(
                    "status",
                    response.response.status().as_u16().to_string(),
                ));

                // TODO take from_response conf
                if let Some(MetricsCommon {
                    attributes:
                        Some(MetricsAttributesConf {
                            from_response: Some(from_response),
                            ..
                        }),
                    ..
                }) = &config.metrics.as_ref().and_then(|m| m.common.as_ref())
                {
                    for from_resp in from_response {
                        // TODO fetch parsed queries
                        // execute it on response.response.body...
                        // If there is something then we push in metric_attrs
                        // If not we skip
                    }
                }

                metrics.http_requests_total.add(1, &metric_attrs);
            }
            Err(_) => {
                metrics.http_requests_error_total.add(1, &[]);
            }
        }
        metrics
            .http_requests_duration
            .record(now.elapsed().as_secs_f64(), &metric_attrs);
    }

    fn populate_context(config: &Conf, req: &RouterRequest) {
        let apollo_config = config.apollo.clone().unwrap_or_default();
        let context = &req.context;
        let http_request = &req.originating_request;
        let headers = http_request.headers();
        let client_name_header = &apollo_config.client_name_header;
        let client_version_header = &apollo_config.client_version_header;
        let _ = context.insert(
            CLIENT_NAME,
            headers
                .get(client_name_header)
                .cloned()
                .unwrap_or_else(|| HeaderValue::from_static(""))
                .to_str()
                .unwrap_or_default()
                .to_string(),
        );
        let _ = context.insert(
            CLIENT_VERSION,
            headers
                .get(client_version_header)
                .cloned()
                .unwrap_or_else(|| HeaderValue::from_static(""))
                .to_str()
                .unwrap_or_default()
                .to_string(),
        );
        if let Some(metrics_conf) = &config.metrics {
            // List of custom attributes for metrics
            let mut attributes: HashMap<String, String> = HashMap::new();
            if let Some(operation_name) = &req.originating_request.body().operation_name {
                attributes.insert("operation_name".to_string(), operation_name.clone());
            }

            if let Some(MetricsCommon {
                attributes:
                    Some(MetricsAttributesConf {
                        from_headers: Some(from_headers),
                        ..
                    }),
                ..
            }) = &metrics_conf.common
            {
                for propagate_header in from_headers {
                    match propagate_header {
                        HeaderForward::Named {
                            named,
                            rename,
                            default,
                        } => {
                            let value = req.originating_request.headers().get(named);
                            if let Some(value) = value
                                .and_then(|v| v.to_str().ok()?.to_string().into())
                                .or_else(|| default.clone())
                            {
                                attributes.insert(
                                    rename.clone().unwrap_or_else(|| named.to_string()),
                                    value,
                                );
                            }
                        }
                        HeaderForward::Matching { matching } => {
                            req.originating_request
                                .headers()
                                .iter()
                                .filter(|(name, _)| matching.is_match(name.as_str()))
                                .for_each(|(name, value)| {
                                    if let Ok(value) = value.to_str() {
                                        attributes.insert(name.to_string(), value.to_string());
                                    }
                                });
                        }
                    }
                }
            }

            let _ = context.insert(ATTRIBUTES, attributes);
        }
    }
}

// Planner errors return stats report key that start with `## `
// while successful planning stats report key start with `# `
fn operation_count(stats_report_key: &str) -> u64 {
    if stats_report_key.starts_with("## ") {
        0
    } else {
        1
    }
}

fn convert(
    referenced_fields: crate::reexports::router_bridge::planner::ReferencedFieldsForType,
) -> apollo_spaceport::ReferencedFieldsForType {
    apollo_spaceport::ReferencedFieldsForType {
        field_names: referenced_fields.field_names,
        is_interface: referenced_fields.is_interface,
    }
}

fn handle_error<T: Into<opentelemetry::global::Error>>(err: T) {
    match err.into() {
        opentelemetry::global::Error::Trace(err) => {
            ::tracing::error!("OpenTelemetry trace error occurred: {}", err)
        }
        opentelemetry::global::Error::Other(err_msg) => {
            ::tracing::error!("OpenTelemetry error occurred: {}", err_msg)
        }
        other => {
            ::tracing::error!("OpenTelemetry error occurred: {:?}", other)
        }
    }
}

register_plugin!("apollo", "telemetry", Telemetry);

//
// Please ensure that any tests added to the tests module use the tokio multi-threaded test executor.
//
#[cfg(test)]
mod tests {
    use std::str::FromStr;

    use crate::{
        http_compat, utils::test::MockRouterService, DynPlugin, RouterRequest, RouterResponse,
    };
    use bytes::Bytes;
    use http::{Method, StatusCode, Uri};
    use serde_json::Value;
    use tower::{util::BoxService, Service, ServiceExt};

    #[tokio::test(flavor = "multi_thread")]
    async fn plugin_registered() {
        crate::plugins()
            .get("apollo.telemetry")
            .expect("Plugin not found")
            .create_instance(&serde_json::json!({"apollo": {"schema_id":"abc"}, "tracing": {}}))
            .await
            .unwrap();
    }

    #[tokio::test(flavor = "multi_thread")]
    async fn attribute_serialization() {
        crate::plugins()
            .get("apollo.telemetry")
            .expect("Plugin not found")
            .create_instance(&serde_json::json!({
                "apollo": {"schema_id":"abc"},
                "tracing": {
                    "trace_config": {
                        "service_name": "router",
                        "attributes": {
                            "str": "a",
                            "int": 1,
                            "float": 1.0,
                            "bool": true,
                            "str_arr": ["a", "b"],
                            "int_arr": [1, 2],
                            "float_arr": [1.0, 2.0],
                            "bool_arr": [true, false]
                            }
                        }
                    },
                "metrics": {
                    "common": {
                        "attributes": {
                            "from_headers": [
                                {
                                    "named": "test",
                                    "default": "default_value",
                                    "rename": "renamed_value",
                                }
                            ],
                            "static": [
                                {
                                    "name": "myname",
                                    "value": "label_value"
                                }
                            ]
                        }
                    }
                }
            }))
            .await
            .unwrap();
    }

    #[tokio::test(flavor = "multi_thread")]
    async fn it_test_prometheus_metrics() {
        let mut mock_service = MockRouterService::new();
        mock_service
            .expect_call()
            .times(1)
            .returning(move |req: RouterRequest| {
                Ok(RouterResponse::fake_builder()
                    .context(req.context)
                    .build()
                    .unwrap()
                    .boxed())
            });

        let mut dyn_plugin: Box<dyn DynPlugin> = crate::plugins()
            .get("apollo.telemetry")
            .expect("Plugin not found")
            .create_instance(
                &Value::from_str(
                    r#"{
                "apollo": {
                    "client_name_header": "name_header",
                    "client_version_header": "version_header",
                    "schema_id": "schema_sha"
                },
                "metrics": {
                    "common": {
                        "attributes": {
                            "from_headers": [
                                {
                                    "named": "test",
                                    "default": "default_value",
                                    "rename": "renamed_value"
                                },
                                {
                                    "named": "another_test",
                                    "default": "my_default_value"
                                }
                            ],
                            "static": [
                                {
                                    "name": "myname",
                                    "value": "label_value"
                                }
                            ]
                        }
                    },
                    "prometheus": {
                        "enabled": true
                    }
                }
            }"#,
                )
                .unwrap(),
            )
            .await
            .unwrap();
        let mut router_service = dyn_plugin.router_service(BoxService::new(mock_service.build()));
        let router_req = RouterRequest::fake_builder().header("test", "my_value_set");

        let _router_response = router_service
            .ready()
            .await
            .unwrap()
            .call(router_req.build().unwrap())
            .await
            .unwrap()
            .next_response()
            .await
            .unwrap();

        let handler = dyn_plugin.custom_endpoint().unwrap();
        let http_req_prom = http_compat::Request::fake_builder()
            .uri(Uri::from_static(
                "http://localhost:4000/BADPATH/apollo.telemetry/prometheus",
            ))
            .method(Method::GET)
            .body(Bytes::new())
            .build()
            .unwrap();
        let resp = handler.clone().oneshot(http_req_prom).await.unwrap();
        assert_eq!(resp.status(), StatusCode::NOT_FOUND);

        let http_req_prom = http_compat::Request::fake_builder()
            .uri(Uri::from_static(
                "http://localhost:4000/plugins/apollo.telemetry/prometheus",
            ))
            .method(Method::GET)
            .body(Bytes::new())
            .build()
            .unwrap();
        let resp = handler.oneshot(http_req_prom).await.unwrap();
        assert_eq!(resp.status(), StatusCode::OK);
        match resp.body() {
            crate::ResponseBody::Text(prom_metrics) => {
                assert!(prom_metrics.contains(r#"http_requests_total{another_test="my_default_value",myname="label_value",renamed_value="my_value_set",status="200"} 1"#));
                assert!(prom_metrics.contains(r#"http_request_duration_seconds_count{another_test="my_default_value",myname="label_value",renamed_value="my_value_set",status="200"}"#));
                assert!(prom_metrics.contains(r#"http_request_duration_seconds_bucket{another_test="my_default_value",myname="label_value",renamed_value="my_value_set",status="200",le="0.001"}"#));
                assert!(prom_metrics.contains(r#"http_request_duration_seconds_bucket{another_test="my_default_value",myname="label_value",renamed_value="my_value_set",status="200",le="0.005"}"#));
                assert!(prom_metrics.contains(r#"http_request_duration_seconds_bucket{another_test="my_default_value",myname="label_value",renamed_value="my_value_set",status="200",le="0.015"}"#));
                assert!(prom_metrics.contains(r#"http_request_duration_seconds_bucket{another_test="my_default_value",myname="label_value",renamed_value="my_value_set",status="200",le="0.05"}"#));
                assert!(prom_metrics.contains(r#"http_request_duration_seconds_bucket{another_test="my_default_value",myname="label_value",renamed_value="my_value_set",status="200",le="0.3"}"#));
                assert!(prom_metrics.contains(r#"http_request_duration_seconds_bucket{another_test="my_default_value",myname="label_value",renamed_value="my_value_set",status="200",le="0.4"}"#));
                assert!(prom_metrics.contains(r#"http_request_duration_seconds_bucket{another_test="my_default_value",myname="label_value",renamed_value="my_value_set",status="200",le="0.5"}"#));
                assert!(prom_metrics.contains(r#"http_request_duration_seconds_bucket{another_test="my_default_value",myname="label_value",renamed_value="my_value_set",status="200",le="1"}"#));
                assert!(prom_metrics.contains(r#"http_request_duration_seconds_bucket{another_test="my_default_value",myname="label_value",renamed_value="my_value_set",status="200",le="5"}"#));
                assert!(prom_metrics.contains(r#"http_request_duration_seconds_bucket{another_test="my_default_value",myname="label_value",renamed_value="my_value_set",status="200",le="10"}"#));
                assert!(prom_metrics.contains(r#"http_request_duration_seconds_bucket{another_test="my_default_value",myname="label_value",renamed_value="my_value_set",status="200",le="+Inf"}"#));
                assert!(prom_metrics.contains(r#"http_request_duration_seconds_count{another_test="my_default_value",myname="label_value",renamed_value="my_value_set",status="200"}"#));
                assert!(prom_metrics.contains(r#"http_request_duration_seconds_sum{another_test="my_default_value",myname="label_value",renamed_value="my_value_set",status="200"}"#));
            }
            _ => panic!("body does not have the right format"),
        }
    }
}<|MERGE_RESOLUTION|>--- conflicted
+++ resolved
@@ -262,7 +262,7 @@
                             RouterResponse<BoxStream<'static, ResponseBody>>,
                             BoxError,
                         > = fut.await;
-                        Self::update_metrics(&ctx, metrics, &result);
+                        Self::update_metrics(&config, &ctx, metrics, &result);
                         match result {
                             Err(e) => {
                                 if !matches!(sender, Sender::Noop) {
@@ -273,25 +273,6 @@
                                         start.elapsed(),
                                     );
                                 }
-<<<<<<< HEAD
-                                Self::update_metrics(&config, &ctx, metrics, &res);
-                                Err(res.unwrap_err())
-                            }
-                            Ok(stream) => Ok(Box::pin(stream.map(move |response| {
-                                let res = Ok(response);
-                                if !matches!(sender, Sender::Noop) {
-                                    Self::update_apollo_metrics(
-                                        &ctx,
-                                        sender.clone(),
-                                        &res,
-                                        start.elapsed(),
-                                    );
-                                }
-                                Self::update_metrics(&config, &ctx, metrics.clone(), &res);
-                                res.expect("is always Ok")
-                            }))
-                                as BoxStream<'static, RouterResponse>),
-=======
 
                                 Err(e)
                             }
@@ -322,7 +303,6 @@
                                     })
                                     .boxed())
                             }
->>>>>>> f68c481e
                         }
                     }
                 },
