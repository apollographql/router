--- conflicted
+++ resolved
@@ -3361,11 +3361,7 @@
                                             "label",
                                         ),
                                         transport: HttpJsonTransport {
-<<<<<<< HEAD
-                                            source_uri: None,
-=======
                                             source_url: None,
->>>>>>> 56e95131
                                             connect_template: StringTemplate::from_str(
                                                 url_template.as_str(),
                                             )
@@ -3430,11 +3426,7 @@
                                             "label",
                                         ),
                                         transport: HttpJsonTransport {
-<<<<<<< HEAD
-                                            source_uri: None,
-=======
                                             source_url: None,
->>>>>>> 56e95131
                                             connect_template: StringTemplate::from_str(
                                                 url_template.as_str(),
                                             )
