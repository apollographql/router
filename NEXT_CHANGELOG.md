# Changelog for the next release

All notable changes to Router will be documented in this file.

This project adheres to [Semantic Versioning](https://semver.org/spec/v2.0.0.html).

<!-- <THIS IS AN EXAMPLE, DO NOT REMOVE>

# [x.x.x] (unreleased) - 2022-mm-dd
> Important: X breaking changes below, indicated by **❗ BREAKING ❗**
## ❗ BREAKING ❗
## 🚀 Features
## 🐛 Fixes
## 🛠 Maintenance
## 📚 Documentation

## Example section entry format

### Headline ([Issue #ISSUE_NUMBER](https://github.com/apollographql/router/issues/ISSUE_NUMBER))

Description! And a link to a [reference](http://url)

By [@USERNAME](https://github.com/USERNAME) in https://github.com/apollographql/router/pull/PULL_NUMBER
-->

# [x.x.x] (unreleased) - 2022-mm-dd

## ❗ BREAKING ❗
## 🚀 Features
## 🐛 Fixes

### Do not erase errors when missing `_entities` ([Issue #1863](https://github.com/apollographql/router/issues/1863))

in a federated query, if the subgraph returned a response with errors and a null or absent data field, the router
was ignoring the subgraph error and instead returning an error complaining about the missing` _entities` field.
This will now aggregate the subgraph error and the missing `_entities` error.

By [@Geal](https://github.com/Geal) in https://github.com/apollographql/router/pull/1870

## 🛠 Maintenance

<<<<<<< HEAD

### Query plan execution refactoring ([PR #1843](https://github.com/apollographql/router/pull/1843))

This splits the query plan execution in multiple modules to make the code more manageable.

By [@Geal](https://github.com/Geal) in https://github.com/apollographql/router/pull/1843
=======
### Remove `Buffer` from APQ ([PR #1641](https://github.com/apollographql/router/pull/1641))

This removes `tower::Buffer` usage from the Automated Persisted Queries implementation to improve reliability.

By [@Geal](https://github.com/Geal) in https://github.com/apollographql/router/pull/1641
>>>>>>> ba0f5222

## 📚 Documentation<|MERGE_RESOLUTION|>--- conflicted
+++ resolved
@@ -39,19 +39,16 @@
 
 ## 🛠 Maintenance
 
-<<<<<<< HEAD
-
 ### Query plan execution refactoring ([PR #1843](https://github.com/apollographql/router/pull/1843))
 
 This splits the query plan execution in multiple modules to make the code more manageable.
 
 By [@Geal](https://github.com/Geal) in https://github.com/apollographql/router/pull/1843
-=======
+
 ### Remove `Buffer` from APQ ([PR #1641](https://github.com/apollographql/router/pull/1641))
 
 This removes `tower::Buffer` usage from the Automated Persisted Queries implementation to improve reliability.
 
 By [@Geal](https://github.com/Geal) in https://github.com/apollographql/router/pull/1641
->>>>>>> ba0f5222
 
 ## 📚 Documentation