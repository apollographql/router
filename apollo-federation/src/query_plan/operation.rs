--- conflicted
+++ resolved
@@ -2787,22 +2787,11 @@
                     .transpose()
             })
             .collect::<Result<Vec<_>, _>>()?;
-<<<<<<< HEAD
         Ok(SelectionSet::from_raw_selections(
             schema.clone(),
             parent_type.clone(),
             rebased_results,
         ))
-=======
-        for rebased in rebased_results.iter().flatten() {
-            rebased_selections.insert(rebased.clone());
-        }
-        Ok(SelectionSet {
-            schema: schema.clone(),
-            type_position: parent_type.clone(),
-            selections: Arc::new(rebased_selections),
-        })
->>>>>>> 452cd6b1
     }
 
     /// Applies some normalization rules to this selection set in the context of the provided `parent_type`.
