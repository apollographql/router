//! GraphQL schema.

use std::collections::HashMap;
use std::str::FromStr;
use std::sync::Arc;

use apollo_compiler::diagnostics::ApolloDiagnostic;
use apollo_compiler::diagnostics::DiagnosticData;
use apollo_compiler::ApolloCompiler;
use apollo_compiler::AstDatabase;
use apollo_compiler::HirDatabase;
use apollo_compiler::InputDatabase;
use http::Uri;
use sha2::Digest;
use sha2::Sha256;

use crate::configuration::GraphQLValidation;
use crate::error::SchemaError;
use crate::error::ValidationErrors;
use crate::query_planner::OperationKind;
use crate::Configuration;

/// A GraphQL schema.
#[derive(Debug)]
pub(crate) struct Schema {
    pub(crate) raw_sdl: Arc<String>,
    pub(crate) type_system: Arc<apollo_compiler::hir::TypeSystem>,
    /// Stored for comparison with the validation errors from query planning.
    diagnostics: Vec<ApolloDiagnostic>,
    subgraphs: HashMap<String, Uri>,
    api_schema: Option<Box<Schema>>,
    pub(crate) schema_id: Option<String>,
}

#[cfg(test)]
fn make_api_schema(schema: &str, configuration: &Configuration) -> Result<String, SchemaError> {
    use itertools::Itertools;
    use router_bridge::api_schema::{api_schema, ApiSchemaOptions};
    let s = api_schema(
        schema,
        ApiSchemaOptions {
            graphql_validation: matches!(
                configuration.experimental_graphql_validation,
                GraphQLValidation::Legacy | GraphQLValidation::Both
            ),
        },
    )
    .map_err(|e| SchemaError::Api(e.to_string()))?
    .map_err(|e| SchemaError::Api(e.iter().filter_map(|e| e.message.as_ref()).join(", ")))?;
    Ok(format!("{s}\n"))
}

impl Schema {
    #[cfg(test)]
    pub(crate) fn parse_test(s: &str, configuration: &Configuration) -> Result<Self, SchemaError> {
        let api_schema = Self::parse(&make_api_schema(s, configuration)?, configuration)?;
        let schema = Self::parse(s, configuration)?.with_api_schema(api_schema);
        Ok(schema)
    }

    pub(crate) fn parse(sdl: &str, configuration: &Configuration) -> Result<Self, SchemaError> {
        let mut compiler = ApolloCompiler::new();
        let id = compiler.add_type_system(sdl, "schema.graphql");

        let ast = compiler.db.ast(id);

        // Trace log recursion limit data
        let recursion_limit = ast.recursion_limit();
        tracing::trace!(?recursion_limit, "recursion limit data");

        let diagnostics =
            if configuration.experimental_graphql_validation == GraphQLValidation::Legacy {
                vec![]
            } else {
                compiler
                    .validate()
                    .into_iter()
                    .filter(|err| err.data.is_error())
                    .collect::<Vec<_>>()
            };

        // Only bail out on parser errors for now: validation errors will be checked with the query
        // planner result
        if diagnostics
            .iter()
            .any(|err| matches!(*err.data, DiagnosticData::SyntaxError { .. }))
        {
            let errors = ValidationErrors {
                errors: diagnostics,
            };
            errors.print();
            return Err(SchemaError::Parse(errors));
        }

<<<<<<< HEAD
        if !diagnostics.is_empty() {
            let errors = ValidationErrors {
                errors: diagnostics.clone(),
            };
            errors.print();

            if configuration.experimental_graphql_validation == GraphQLValidation::New {
                return Err(SchemaError::Parse(errors));
=======
        fn as_string(value: &hir::Value) -> Option<&String> {
            if let hir::Value::String { value, .. } = value {
                Some(value)
            } else {
                None
>>>>>>> 92c690e0
            }
        }

        let mut subgraphs = HashMap::new();
        // TODO: error if not found?
        if let Some(join_enum) = compiler.db.find_enum_by_name("join__Graph".into()) {
            for (name, url) in join_enum.values().filter_map(|value| {
                let join_directive = value
                    .directives()
                    .iter()
                    .find(|directive| directive.name() == "join__graph")?;
                let name = join_directive.argument_by_name("name")?.as_str()?;
                let url = join_directive.argument_by_name("url")?.as_str()?;
                Some((name, url))
            }) {
                if url.is_empty() {
                    return Err(SchemaError::MissingSubgraphUrl(name.to_string()));
                }
                let url = Uri::from_str(url)
                    .map_err(|err| SchemaError::UrlParse(name.to_string(), err))?;
                if subgraphs.insert(name.to_string(), url).is_some() {
                    return Err(SchemaError::Api(format!(
                        "must not have several subgraphs with same name '{name}'"
                    )));
                }
            }
        }

        let sdl = compiler.db.source_code(id);
        let mut hasher = Sha256::new();
        hasher.update(sdl.as_bytes());
        let schema_id = Some(format!("{:x}", hasher.finalize()));

        Ok(Schema {
            raw_sdl: Arc::new(sdl.to_string()),
            type_system: compiler.db.type_system(),
            diagnostics,
            subgraphs,
            api_schema: None,
            schema_id,
        })
    }

    pub(crate) fn with_api_schema(mut self, api_schema: Schema) -> Self {
        self.api_schema = Some(Box::new(api_schema));
        self
    }
}

impl Schema {
    /// Extracts a string containing the entire [`Schema`].
    pub(crate) fn as_string(&self) -> &Arc<String> {
        &self.raw_sdl
    }

    pub(crate) fn is_subtype(&self, abstract_type: &str, maybe_subtype: &str) -> bool {
        self.type_system
            .subtype_map
            .get(abstract_type)
            .map(|x| x.contains(maybe_subtype))
            .unwrap_or(false)
    }

    /// Return an iterator over subgraphs that yields the subgraph name and its URL.
    pub(crate) fn subgraphs(&self) -> impl Iterator<Item = (&String, &Uri)> {
        self.subgraphs.iter()
    }

    /// Return the subgraph URI given the service name
    pub(crate) fn subgraph_url(&self, service_name: &str) -> Option<&Uri> {
        self.subgraphs.get(service_name)
    }

    pub(crate) fn api_schema(&self) -> &Schema {
        match &self.api_schema {
            Some(schema) => schema,
            None => self,
        }
    }

    pub(crate) fn root_operation_name(&self, kind: OperationKind) -> &str {
        let schema_def = &self.type_system.definitions.schema;
        match kind {
            OperationKind::Query => schema_def.query(),
            OperationKind::Mutation => schema_def.mutation(),
            OperationKind::Subscription => schema_def.subscription(),
        }
        .unwrap_or_else(|| kind.as_str())
    }

    pub(crate) fn has_errors(&self) -> bool {
        !self.diagnostics.is_empty()
    }
}

#[derive(Debug)]
pub(crate) struct InvalidObject;

#[cfg(test)]
mod tests {
    use super::*;

    fn with_supergraph_boilerplate(content: &str) -> String {
        format!(
            "{}\n{}",
            r#"
        schema
            @core(feature: "https://specs.apollo.dev/core/v0.1")
            @core(feature: "https://specs.apollo.dev/join/v0.1") {
            query: Query
        }
        directive @core(feature: String!) repeatable on SCHEMA
        directive @join__graph(name: String!, url: String!) on ENUM_VALUE
        enum join__Graph {
            TEST @join__graph(name: "test", url: "http://localhost:4001/graphql")
        }

        "#,
            content
        )
    }

    #[test]
    fn is_subtype() {
        fn gen_schema_types(schema: &str) -> Schema {
            let base_schema = with_supergraph_boilerplate(
                r#"
            type Query {
              me: String
            }
            type Foo {
              me: String
            }
            type Bar {
              me: String
            }
            type Baz {
              me: String
            }
            
            union UnionType2 = Foo | Bar
            "#,
            );
            let schema = format!("{base_schema}\n{schema}");
            Schema::parse_test(&schema, &Default::default()).unwrap()
        }

        fn gen_schema_interfaces(schema: &str) -> Schema {
            let base_schema = with_supergraph_boilerplate(
                r#"
            type Query {
              me: String
            }
            interface Foo {
              me: String
            }
            interface Bar {
              me: String
            }
            interface Baz {
              me: String,
            }

            type ObjectType2 implements Foo & Bar { me: String }
            interface InterfaceType2 implements Foo & Bar { me: String }
            "#,
            );
            let schema = format!("{base_schema}\n{schema}");
            Schema::parse_test(&schema, &Default::default()).unwrap()
        }
        let schema = gen_schema_types("union UnionType = Foo | Bar | Baz");
        assert!(schema.is_subtype("UnionType", "Foo"));
        assert!(schema.is_subtype("UnionType", "Bar"));
        assert!(schema.is_subtype("UnionType", "Baz"));
        let schema =
            gen_schema_interfaces("type ObjectType implements Foo & Bar & Baz { me: String }");
        assert!(schema.is_subtype("Foo", "ObjectType"));
        assert!(schema.is_subtype("Bar", "ObjectType"));
        assert!(schema.is_subtype("Baz", "ObjectType"));
        let schema = gen_schema_interfaces(
            "interface InterfaceType implements Foo & Bar & Baz { me: String }",
        );
        assert!(schema.is_subtype("Foo", "InterfaceType"));
        assert!(schema.is_subtype("Bar", "InterfaceType"));
        assert!(schema.is_subtype("Baz", "InterfaceType"));
        let schema = gen_schema_types("extend union UnionType2 = Baz");
        assert!(schema.is_subtype("UnionType2", "Foo"));
        assert!(schema.is_subtype("UnionType2", "Bar"));
        assert!(schema.is_subtype("UnionType2", "Baz"));
        let schema =
            gen_schema_interfaces("extend type ObjectType2 implements Baz { me2: String }");
        assert!(schema.is_subtype("Foo", "ObjectType2"));
        assert!(schema.is_subtype("Bar", "ObjectType2"));
        assert!(schema.is_subtype("Baz", "ObjectType2"));
        let schema =
            gen_schema_interfaces("extend interface InterfaceType2 implements Baz { me2: String }");
        assert!(schema.is_subtype("Foo", "InterfaceType2"));
        assert!(schema.is_subtype("Bar", "InterfaceType2"));
        assert!(schema.is_subtype("Baz", "InterfaceType2"));
    }

    #[test]
    fn routing_urls() {
        let schema = r#"
        schema
          @core(feature: "https://specs.apollo.dev/core/v0.1"),
          @core(feature: "https://specs.apollo.dev/join/v0.1")
        {
          query: Query
        }
        type Query {
          me: String
        }
        directive @core(feature: String!) repeatable on SCHEMA
        directive @join__graph(name: String!, url: String!) on ENUM_VALUE

        enum join__Graph {
            ACCOUNTS @join__graph(name:"accounts" url: "http://localhost:4001/graphql")
            INVENTORY
              @join__graph(name: "inventory", url: "http://localhost:4004/graphql")
            PRODUCTS
            @join__graph(name: "products" url: "http://localhost:4003/graphql")
            REVIEWS @join__graph(name: "reviews" url: "http://localhost:4002/graphql")
        }"#;
        let schema = Schema::parse_test(schema, &Default::default()).unwrap();

        assert_eq!(schema.subgraphs.len(), 4);
        assert_eq!(
            schema
                .subgraphs
                .get("accounts")
                .map(|s| s.to_string())
                .as_deref(),
            Some("http://localhost:4001/graphql"),
            "Incorrect url for accounts"
        );

        assert_eq!(
            schema
                .subgraphs
                .get("inventory")
                .map(|s| s.to_string())
                .as_deref(),
            Some("http://localhost:4004/graphql"),
            "Incorrect url for inventory"
        );

        assert_eq!(
            schema
                .subgraphs
                .get("products")
                .map(|s| s.to_string())
                .as_deref(),
            Some("http://localhost:4003/graphql"),
            "Incorrect url for products"
        );

        assert_eq!(
            schema
                .subgraphs
                .get("reviews")
                .map(|s| s.to_string())
                .as_deref(),
            Some("http://localhost:4002/graphql"),
            "Incorrect url for reviews"
        );

        assert_eq!(schema.subgraphs.get("test"), None);
    }

    #[test]
    fn api_schema() {
        let schema = include_str!("../testdata/contract_schema.graphql");
        let schema = Schema::parse_test(schema, &Default::default()).unwrap();
        let has_in_stock_field = |schema: &Schema| {
            schema.type_system.definitions.objects["Product"]
                .fields()
                .any(|f| f.name() == "inStock")
        };
        assert!(has_in_stock_field(&schema));
        assert!(!has_in_stock_field(schema.api_schema.as_ref().unwrap()));
    }

    #[test]
    fn schema_id() {
        #[cfg(not(windows))]
        {
            let schema = include_str!("../testdata/starstuff@current.graphql");
            let schema = Schema::parse_test(schema, &Default::default()).unwrap();

            assert_eq!(
                schema.schema_id,
                Some(
                    "8e2021d131b23684671c3b85f82dfca836908c6a541bbd5c3772c66e7f8429d8".to_string()
                )
            );

            assert_eq!(
                schema.api_schema().schema_id,
                Some(
                    "ba573b479c8b3fa273f439b26b9eda700152341d897f18090d52cd073b15f909".to_string()
                )
            );
        }
    }

    // test for https://github.com/apollographql/federation/pull/1769
    #[test]
    fn inaccessible_on_non_core() {
        let schema = include_str!("../testdata/inaccessible_on_non_core.graphql");
        match Schema::parse_test(schema, &Default::default()) {
            Err(SchemaError::Api(s)) => {
                assert_eq!(
                    s,
                    r#"The supergraph schema failed to produce a valid API schema. Caused by:
Input field "InputObject.privateField" is @inaccessible but is used in the default value of "@foo(someArg:)", which is in the API schema.

GraphQL request:42:1
41 |
42 | input InputObject {
   | ^
43 |   someField: String"#
                );
            }
            other => panic!("unexpected schema result: {other:?}"),
        };
    }

    // https://github.com/apollographql/router/issues/2269
    #[test]
    fn unclosed_brace_error_does_not_panic() {
        let schema = "schema {";
        let result = Schema::parse_test(schema, &Default::default());
        assert!(result.is_err());
    }
}<|MERGE_RESOLUTION|>--- conflicted
+++ resolved
@@ -92,7 +92,6 @@
             return Err(SchemaError::Parse(errors));
         }
 
-<<<<<<< HEAD
         if !diagnostics.is_empty() {
             let errors = ValidationErrors {
                 errors: diagnostics.clone(),
@@ -101,13 +100,6 @@
 
             if configuration.experimental_graphql_validation == GraphQLValidation::New {
                 return Err(SchemaError::Parse(errors));
-=======
-        fn as_string(value: &hir::Value) -> Option<&String> {
-            if let hir::Value::String { value, .. } = value {
-                Some(value)
-            } else {
-                None
->>>>>>> 92c690e0
             }
         }
 
