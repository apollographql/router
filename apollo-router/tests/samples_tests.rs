--- conflicted
+++ resolved
@@ -601,27 +601,7 @@
         };
 
         if expected_response != &graphql_response {
-<<<<<<< HEAD
-            if let Some(requests) = self
-                .subgraphs_server
-                .as_ref()
-                .unwrap()
-                .received_requests()
-                .await
-            {
-                writeln!(out, "subgraphs received requests:").unwrap();
-                for request in requests {
-                    writeln!(out, "\tmethod: {}", request.method).unwrap();
-                    writeln!(out, "\tpath: {}", request.url).unwrap();
-                    writeln!(out, "\theaders: {:?}", request.headers).unwrap();
-                    writeln!(out, "\t{}\n", std::str::from_utf8(&request.body).unwrap()).unwrap();
-                }
-            } else {
-                writeln!(out, "subgraphs received no requests").unwrap();
-            }
-=======
             self.print_received_requests(out).await;
->>>>>>> b42ead68
 
             writeln!(out, "assertion `left == right` failed").unwrap();
             writeln!(
