[package]
name = "apollo-federation"
<<<<<<< HEAD
version = "1.55.1-rc.1"
=======
version = "1.56.0"
>>>>>>> e91a6127
authors = ["The Apollo GraphQL Contributors"]
edition = "2021"
description = "Apollo Federation"
documentation = "https://docs.rs/apollo-federation"
repository = "https://github.com/apollographql/router"
license = "Elastic-2.0"
autotests = false                                      # Integration tests are modules of tests/main.rs

[features]
# This feature adds the `#[instrument]` macro to many function as well as
# logging statements that capture serialized versions of key data structures.
# This logging is gated behind a feature to avoid any unnecessary (even if
# small) runtime costs where this data will not be desired.
snapshot_tracing = ["ron"]

[dependencies]
apollo-compiler.workspace = true
time = { version = "0.3.34", default-features = false, features = [
    "local-offset",
] }
derive_more = "0.99.17"
indexmap = { version = "2.2.6", features = ["serde"] }
itertools = "0.13.0"
lazy_static = "1.4.0"
multimap = "0.10.0"
nom = "7.1.3"
petgraph = { version = "0.6.4", features = ["serde-1"] }
serde.workspace = true
serde_json_bytes.workspace = true
strum = "0.26.0"
strum_macros = "0.26.0"
thiserror = "1.0"
url = "2"
tracing = "0.1.40"
ron = { version = "0.8.1", optional = true }

[dev-dependencies]
hex.workspace = true
insta.workspace = true
sha1.workspace = true
tempfile.workspace = true

[[test]]
name = "main"<|MERGE_RESOLUTION|>--- conflicted
+++ resolved
@@ -1,10 +1,6 @@
 [package]
 name = "apollo-federation"
-<<<<<<< HEAD
-version = "1.55.1-rc.1"
-=======
 version = "1.56.0"
->>>>>>> e91a6127
 authors = ["The Apollo GraphQL Contributors"]
 edition = "2021"
 description = "Apollo Federation"
