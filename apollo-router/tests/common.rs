use std::collections::HashMap;
use std::collections::hash_map::Entry;
use std::fs;
use std::net::SocketAddr;
use std::net::TcpListener;
use std::path::PathBuf;
use std::process::Stdio;
use std::sync::Arc;
use std::sync::OnceLock;
use std::time::Duration;

use buildstructor::buildstructor;
use fred::clients::Client as RedisClient;
use fred::interfaces::ClientLike;
use fred::interfaces::KeysInterface;
use fred::prelude::Config as RedisConfig;
use fred::types::scan::ScanType;
use fred::types::scan::Scanner;
use futures::StreamExt;
use http::header::ACCEPT;
use http::header::CONTENT_TYPE;
use mime::APPLICATION_JSON;
use opentelemetry::Context;
use opentelemetry::KeyValue;
use opentelemetry::global;
use opentelemetry::propagation::TextMapPropagator;
use opentelemetry::trace::SpanContext;
use opentelemetry::trace::TraceContextExt;
use opentelemetry::trace::TraceId;
use opentelemetry::trace::TracerProvider as OtherTracerProvider;
use opentelemetry_otlp::HttpExporterBuilder;
use opentelemetry_otlp::Protocol;
use opentelemetry_otlp::SpanExporterBuilder;
use opentelemetry_otlp::WithExportConfig;
use opentelemetry_proto::tonic::collector::metrics::v1::ExportMetricsServiceRequest;
use opentelemetry_sdk::Resource;
use opentelemetry_sdk::testing::trace::NoopSpanExporter;
use opentelemetry_sdk::trace::BatchConfigBuilder;
use opentelemetry_sdk::trace::BatchSpanProcessor;
use opentelemetry_sdk::trace::Config;
use opentelemetry_sdk::trace::TracerProvider;
use opentelemetry_semantic_conventions::resource::SERVICE_NAME;
use parking_lot::Mutex;
use prost::Message;
use regex::Regex;
use reqwest::Request;
use serde_json::Value;
use serde_json::json;
use tokio::io::AsyncBufReadExt;
use tokio::io::AsyncWriteExt;
use tokio::io::BufReader;
use tokio::process::Child;
use tokio::process::Command;
use tokio::task;
use tokio::time::Instant;
use tokio::time::timeout;
use tracing::info_span;
use tracing_core::Dispatch;
use tracing_core::LevelFilter;
use tracing_futures::Instrument;
use tracing_futures::WithSubscriber;
use tracing_opentelemetry::OpenTelemetrySpanExt;
use tracing_subscriber::EnvFilter;
use tracing_subscriber::Layer;
use tracing_subscriber::Registry;
use tracing_subscriber::layer::SubscriberExt;
use tracing_subscriber::util::SubscriberInitExt;
use uuid::Uuid;
use wiremock::Mock;
use wiremock::Respond;
use wiremock::ResponseTemplate;
use wiremock::http::Method;
use wiremock::matchers::method;
use wiremock::matchers::path;
use wiremock::matchers::path_regex;

/// Global registry to keep track of allocated ports across all tests
/// This helps avoid port conflicts between concurrent tests
static ALLOCATED_PORTS: OnceLock<Arc<Mutex<HashMap<u16, String>>>> = OnceLock::new();

fn get_allocated_ports() -> &'static Arc<Mutex<HashMap<u16, String>>> {
    ALLOCATED_PORTS.get_or_init(|| Arc::new(Mutex::new(HashMap::new())))
}

/// Allocate a port that's currently available
/// The port is not actually bound, just marked as allocated to avoid conflicts
fn allocate_port(name: &str) -> std::io::Result<u16> {
    let ports_registry = get_allocated_ports();

    // Try to find an available port
    for _ in 0..100 {
        // Try up to 100 times to find a port
        let listener = TcpListener::bind("127.0.0.1:0")?;
        let port = listener.local_addr()?.port();
        drop(listener); // Release the port immediately

        let mut ports = ports_registry.lock();
        if let Entry::Vacant(e) = ports.entry(port) {
            e.insert(name.to_string());
            return Ok(port);
        }
    }

    Err(std::io::Error::new(
        std::io::ErrorKind::AddrInUse,
        "Could not find available port after 100 attempts",
    ))
}

pub struct Query {
    traced: bool,
    psr: Option<&'static str>,
    headers: HashMap<String, String>,
    content_type: String,
    body: Value,
}

impl Default for Query {
    fn default() -> Self {
        Query::builder().build()
    }
}

#[buildstructor::buildstructor]
impl Query {
    #[builder]
    pub fn new(
        traced: Option<bool>,
        psr: Option<&'static str>,
        body: Option<Value>,
        content_type: Option<String>,
        headers: HashMap<String, String>,
    ) -> Self {
        Self {
            traced: traced.unwrap_or(true),
            psr,
            body: body.unwrap_or(
                json!({"query":"query ExampleQuery {topProducts{name}}","variables":{}}),
            ),
            content_type: content_type
                .unwrap_or_else(|| APPLICATION_JSON.essence_str().to_string()),
            headers,
        }
    }
}
impl Query {
    #[allow(dead_code)]
    pub fn with_bad_content_type(mut self) -> Self {
        self.content_type = "garbage".to_string();
        self
    }

    #[allow(dead_code)]
    pub fn with_bad_query(mut self) -> Self {
        self.body = json!({"garbage":{}});
        self
    }

    #[allow(dead_code)]
    pub fn with_invalid_query(mut self) -> Self {
        self.body = json!({"query": "query {anInvalidField}", "variables":{}});
        self
    }

    #[allow(dead_code)]
    pub fn with_anonymous(mut self) -> Self {
        self.body = json!({"query":"query {topProducts{name}}","variables":{}});
        self
    }

    #[allow(dead_code)]
    pub fn with_huge_query(mut self) -> Self {
        self.body = json!({"query":"query {topProducts{name, name, name, name, name, name, name, name, name, name, name, name, name, name, name, name, name, name, name, name, name, name, name, name, name, name, name, name, name, name, name}}","variables":{}});
        self
    }

    #[allow(dead_code)]
    pub fn introspection() -> Query {
        Query::builder()
            .body(json!({"query":"{__schema {types {name}}}","variables":{}}))
            .build()
    }
}

pub struct IntegrationTest {
    router: Option<Child>,
    test_config_location: PathBuf,
    test_schema_location: PathBuf,
    router_location: PathBuf,
    stdio_tx: tokio::sync::mpsc::Sender<String>,
    stdio_rx: tokio::sync::mpsc::Receiver<String>,
    apollo_otlp_metrics_rx: tokio::sync::mpsc::Receiver<ExportMetricsServiceRequest>,
    collect_stdio: Option<(tokio::sync::oneshot::Sender<String>, regex::Regex)>,
    _subgraphs: wiremock::MockServer,
    _apollo_otlp_server: wiremock::MockServer,
    telemetry: Telemetry,
    extra_propagator: Telemetry,

    pub _tracer_provider_client: TracerProvider,
    pub _tracer_provider_subgraph: TracerProvider,
    subscriber_client: Dispatch,

    _subgraph_overrides: HashMap<String, String>,
    bind_address: Arc<Mutex<Option<SocketAddr>>>,
    redis_namespace: String,
    log: String,
    subgraph_context: Arc<Mutex<Option<SpanContext>>>,
    logs: Vec<String>,
    port_replacements: HashMap<String, u16>,
}

impl IntegrationTest {
    pub(crate) fn bind_address(&self) -> SocketAddr {
        self.bind_address
            .lock()
            .expect("no bind address set, router must be started first.")
    }

    /// Reserve a port for use in the test and return it
    /// The port placeholder will be immediately replaced in the config file
    /// Panics if the placeholder is not found in the config
    /// This helps avoid port conflicts between concurrent tests
    #[allow(dead_code)]
    pub fn reserve_address(&mut self, placeholder_name: &str) -> u16 {
        let port = allocate_port(placeholder_name).expect("Failed to allocate port");
        self.set_address(placeholder_name, port);
        port
    }

    /// Reserve a specific port for use in the test
    /// The port placeholder will be immediately replaced in the config file
    /// Panics if the placeholder is not found in the config
    #[allow(dead_code)]
    pub fn set_address(&mut self, placeholder_name: &str, port: u16) {
        // Read current config
        let current_config = std::fs::read_to_string(&self.test_config_location)
            .expect("Failed to read config file");

        // Check if placeholder exists in config
        let placeholder_pattern = format!("{{{{{}}}}}", placeholder_name);
        let port_pattern = format!(":{{{{{}}}}}", placeholder_name);
        let addr_pattern = format!("127.0.0.1:{{{{{}}}}}", placeholder_name);

        if !current_config.contains(&placeholder_pattern)
            && !current_config.contains(&port_pattern)
            && !current_config.contains(&addr_pattern)
        {
            panic!(
                "Placeholder '{}' not found in config file. Expected one of: '{}', '{}', or '{}'",
                placeholder_name, placeholder_pattern, port_pattern, addr_pattern
            );
        }

        // Store the replacement
        self.port_replacements
            .insert(placeholder_name.to_string(), port);

        // Apply the replacement immediately
        let updated_config = merge_overrides(
            &current_config,
            &self._subgraph_overrides,
            &self._apollo_otlp_server.uri().to_string(),
            None, // Don't override bind address here
            &self.redis_namespace,
            Some(&self.port_replacements),
        );

        std::fs::write(&self.test_config_location, updated_config)
            .expect("Failed to write updated config");
    }

    /// Set an address placeholder using a URI, extracting the port automatically
    /// This is a convenience method for the common pattern of extracting port from a server URI
    #[allow(dead_code)]
    pub fn set_address_from_uri(&mut self, placeholder_name: &str, uri: &str) {
        let port = uri
            .split(':')
            .next_back()
            .expect("URI should contain a port")
            .parse::<u16>()
            .expect("Port should be a valid u16");
        self.set_address(placeholder_name, port);
    }

    /// Replace a string in the config file (for non-port replacements)
    /// This is useful for dynamic config adjustments beyond port replacements
    #[allow(dead_code)]
    pub fn replace_config_string(&mut self, from: &str, to: &str) {
        let current_config = std::fs::read_to_string(&self.test_config_location)
            .expect("Failed to read config file");

        let updated_config = current_config.replace(from, to);

        std::fs::write(&self.test_config_location, updated_config)
            .expect("Failed to write updated config");
    }

    /// Replace a string in the config file (for non-port replacements)
    /// This is useful for dynamic config adjustments beyond port replacements
    #[allow(dead_code)]
    pub fn replace_schema_string(&mut self, from: &str, to: &str) {
        let current_schema = std::fs::read_to_string(&self.test_schema_location)
            .expect("Failed to read schema file");

        let updated_schema = current_schema.replace(from, to);

        std::fs::write(&self.test_schema_location, updated_schema)
            .expect("Failed to write updated schema");
    }
}

struct TracedResponder {
    response_template: ResponseTemplate,
    telemetry: Telemetry,
    extra_propagator: Telemetry,
    subscriber_subgraph: Dispatch,
    subgraph_callback: Option<Box<dyn Fn() + Send + Sync>>,
    subgraph_context: Arc<Mutex<Option<SpanContext>>>,
}

impl Respond for TracedResponder {
    fn respond(&self, request: &wiremock::Request) -> ResponseTemplate {
        let context = self.telemetry.extract_context(request, &Context::new());
        let context = self.extra_propagator.extract_context(request, &context);

        *self.subgraph_context.lock() = Some(context.span().span_context().clone());
        tracing_core::dispatcher::with_default(&self.subscriber_subgraph, || {
            let _context_guard = context.attach();
            let span = info_span!("subgraph server");
            let _span_guard = span.enter();
            if let Some(callback) = &self.subgraph_callback {
                callback();
            }
            self.response_template.clone()
        })
    }
}

#[derive(Debug, Clone, Default)]
#[allow(dead_code)]
pub enum Telemetry {
    Otlp {
        endpoint: Option<String>,
    },
    Datadog,
    Zipkin,
    #[default]
    None,
}

impl Telemetry {
    fn tracer_provider(&self, service_name: &str) -> TracerProvider {
        let config = Config::default().with_resource(Resource::new(vec![KeyValue::new(
            SERVICE_NAME,
            service_name.to_string(),
        )]));

        match self {
            Telemetry::Otlp {
                endpoint: Some(endpoint),
            } => TracerProvider::builder()
                .with_config(config)
                .with_span_processor(
                    BatchSpanProcessor::builder(
                        SpanExporterBuilder::Http(
                            HttpExporterBuilder::default()
                                .with_endpoint(endpoint)
                                .with_protocol(Protocol::HttpBinary),
                        )
                        .build_span_exporter()
                        .expect("otlp pipeline failed"),
                        opentelemetry_sdk::runtime::Tokio,
                    )
                    .with_batch_config(
                        BatchConfigBuilder::default()
                            .with_scheduled_delay(Duration::from_millis(10))
                            .build(),
                    )
                    .build(),
                )
                .build(),
            Telemetry::Datadog => TracerProvider::builder()
                .with_config(config)
                .with_span_processor(
                    BatchSpanProcessor::builder(
                        opentelemetry_datadog::new_pipeline()
                            .with_service_name(service_name)
                            .build_exporter()
                            .expect("datadog pipeline failed"),
                        opentelemetry_sdk::runtime::Tokio,
                    )
                    .with_batch_config(
                        BatchConfigBuilder::default()
                            .with_scheduled_delay(Duration::from_millis(10))
                            .build(),
                    )
                    .build(),
                )
                .build(),
            Telemetry::Zipkin => TracerProvider::builder()
                .with_config(config)
                .with_span_processor(
                    BatchSpanProcessor::builder(
                        opentelemetry_zipkin::new_pipeline()
                            .with_service_name(service_name)
                            .init_exporter()
                            .expect("zipkin pipeline failed"),
                        opentelemetry_sdk::runtime::Tokio,
                    )
                    .with_batch_config(
                        BatchConfigBuilder::default()
                            .with_scheduled_delay(Duration::from_millis(10))
                            .build(),
                    )
                    .build(),
                )
                .build(),
            Telemetry::None | Telemetry::Otlp { endpoint: None } => TracerProvider::builder()
                .with_config(config)
                .with_simple_exporter(NoopSpanExporter::default())
                .build(),
        }
    }

    fn inject_context(&self, request: &mut Request) {
        let ctx = tracing::span::Span::current().context();

        match self {
            Telemetry::Datadog => {
                // Get the existing PSR header if it exists. This is because the existing telemetry propagator doesn't support PSR properly yet.
                // In testing we are manually setting the PSR header, and we don't want to override it.
                let psr = request
                    .headers()
                    .get("x-datadog-sampling-priority")
                    .cloned();
                let propagator = opentelemetry_datadog::DatadogPropagator::new();
                propagator.inject_context(
                    &ctx,
                    &mut apollo_router::otel_compat::HeaderInjector(request.headers_mut()),
                );

                if let Some(psr) = psr {
                    request
                        .headers_mut()
                        .insert("x-datadog-sampling-priority", psr);
                }
            }
            Telemetry::Otlp { .. } => {
                let propagator = opentelemetry_sdk::propagation::TraceContextPropagator::default();
                propagator.inject_context(
                    &ctx,
                    &mut apollo_router::otel_compat::HeaderInjector(request.headers_mut()),
                )
            }
            Telemetry::Zipkin => {
                let propagator = opentelemetry_zipkin::Propagator::new();
                propagator.inject_context(
                    &ctx,
                    &mut apollo_router::otel_compat::HeaderInjector(request.headers_mut()),
                )
            }
            _ => {}
        }
    }

    pub(crate) fn extract_context(
        &self,
        request: &wiremock::Request,
        context: &Context,
    ) -> Context {
        let headers: HashMap<String, String> = request
            .headers
            .iter()
            .map(|(name, value)| {
                (
                    name.as_str().to_string(),
                    value
                        .to_str()
                        .expect("non-UTF-8 header value in tests")
                        .to_string(),
                )
            })
            .collect();

        match self {
            Telemetry::Datadog => {
                let span_ref = context.span();
                let original_span_context = span_ref.span_context();
                let propagator = opentelemetry_datadog::DatadogPropagator::new();
                let mut context = propagator.extract_with_context(context, &headers);
                // We're going to override the sampled so that we can test sampling priority
                if let Some(psr) = headers.get("x-datadog-sampling-priority") {
                    let state = context
                        .span()
                        .span_context()
                        .trace_state()
                        .insert("psr", psr.to_string())
                        .expect("psr");
                    let new_trace_id = if original_span_context.is_valid() {
                        original_span_context.trace_id()
                    } else {
                        context.span().span_context().trace_id()
                    };
                    context = context.with_remote_span_context(SpanContext::new(
                        new_trace_id,
                        context.span().span_context().span_id(),
                        context.span().span_context().trace_flags(),
                        true,
                        state,
                    ));
                }

                context
            }
            Telemetry::Otlp { .. } => {
                let propagator = opentelemetry_sdk::propagation::TraceContextPropagator::default();
                propagator.extract_with_context(context, &headers)
            }
            Telemetry::Zipkin => {
                let propagator = opentelemetry_zipkin::Propagator::new();
                propagator.extract_with_context(context, &headers)
            }
            _ => context.clone(),
        }
    }
}

#[buildstructor]
impl IntegrationTest {
    #[builder]
    pub async fn new(
        config: String,
        telemetry: Option<Telemetry>,
        extra_propagator: Option<Telemetry>,
        responder: Option<ResponseTemplate>,
        collect_stdio: Option<tokio::sync::oneshot::Sender<String>>,
        supergraph: Option<PathBuf>,
        mut subgraph_overrides: HashMap<String, String>,
        log: Option<String>,
        subgraph_callback: Option<Box<dyn Fn() + Send + Sync>>,
        http_method: Option<String>,
    ) -> Self {
        let redis_namespace = Uuid::new_v4().to_string();
        let telemetry = telemetry.unwrap_or_default();
        let extra_propagator = extra_propagator.unwrap_or_default();
        let tracer_provider_client = telemetry.tracer_provider("client");
        let subscriber_client = Self::dispatch(&tracer_provider_client);
        let tracer_provider_subgraph = telemetry.tracer_provider("subgraph");

        let listener = TcpListener::bind(SocketAddr::from(([127, 0, 0, 1], 0))).unwrap();
        let address = listener.local_addr().unwrap();
        let url = format!("http://{address}/");

        let apollo_otlp_listener =
            TcpListener::bind(SocketAddr::from(([127, 0, 0, 1], 0))).unwrap();
        let apollo_otlp_address = apollo_otlp_listener.local_addr().unwrap();
<<<<<<< HEAD
        // This should ideally use the process_endpoint function to add the /v1/metrics suffix.
=======
>>>>>>> 05b1c92a
        let apollo_otlp_endpoint = format!("http://{apollo_otlp_address}");

        // Add a default override for products, if not specified
        subgraph_overrides
            .entry("products".into())
            .or_insert(url.clone());

        // Add a default override for jsonPlaceholder (connectors), if not specified
        subgraph_overrides
            .entry("jsonPlaceholder".into())
            .or_insert(url.clone());

        // Insert the overrides into the config
        let config_str = merge_overrides(
            &config,
            &subgraph_overrides,
            &apollo_otlp_endpoint,
            None,
            &redis_namespace,
            None,
        );

        let supergraph = supergraph.unwrap_or(PathBuf::from_iter([
            "..",
            "examples",
            "graphql",
            "local.graphql",
        ]));
        let subgraphs = wiremock::MockServer::builder()
            .listener(listener)
            .start()
            .await;

        // Allow for GET or POST so that connectors works
        let http_method = match http_method.unwrap_or("POST".to_string()).as_str() {
            "GET" => Method::GET,
            "POST" => Method::POST,
            _ => panic!("Unknown http method specified"),
        };
        let subgraph_context = Arc::new(Mutex::new(None));
        Mock::given(method(http_method))
            .and(path_regex(".*")) // Match any path so that connectors functions
            .respond_with(TracedResponder {
                response_template: responder.unwrap_or_else(|| {
                    ResponseTemplate::new(200).set_body_json(json!({
                        "data": {
                            "topProducts": [
                                { "name": "Table" },
                                { "name": "Couch" },
                                { "name": "Chair" },
                            ],
                        },
                    }))
                }),
                telemetry: telemetry.clone(),
                extra_propagator: extra_propagator.clone(),
                subscriber_subgraph: Self::dispatch(&tracer_provider_subgraph),
                subgraph_callback,
                subgraph_context: subgraph_context.clone(),
            })
            .mount(&subgraphs)
            .await;

        let mut test_config_location = std::env::temp_dir();
        let mut test_schema_location = test_config_location.clone();
        let location = format!("apollo-router-test-{}.yaml", Uuid::new_v4());
        test_config_location.push(location);
        test_schema_location.push(format!("apollo-router-test-{}.graphql", Uuid::new_v4()));

        fs::write(&test_config_location, &config_str).expect("could not write config");
        fs::copy(&supergraph, &test_schema_location).expect("could not write schema");

        let (stdio_tx, stdio_rx) = tokio::sync::mpsc::channel(2000);
        let collect_stdio = collect_stdio.map(|sender| {
            let version_line_re = regex::Regex::new("Apollo Router v[^ ]+ ").unwrap();
            (sender, version_line_re)
        });

        let (apollo_otlp_metrics_tx, apollo_otlp_metrics_rx) = tokio::sync::mpsc::channel(100);
        let apollo_otlp_server = wiremock::MockServer::builder()
            .listener(apollo_otlp_listener)
            .start()
            .await;
        Mock::given(method(Method::POST))
            .and(path("/v1/metrics"))
            .and(move |req: &wiremock::Request| {
                // Decode the OTLP request
                if let Ok(msg) = ExportMetricsServiceRequest::decode(req.body.as_ref()) {
                    // We don't care about the result of send here
                    let _ = apollo_otlp_metrics_tx.try_send(msg);
                }
                false
            })
            .respond_with(ResponseTemplate::new(200))
            .mount(&apollo_otlp_server)
            .await;

        Self {
            router: None,
            router_location: Self::router_location(),
            test_config_location,
            test_schema_location,
            stdio_tx,
            stdio_rx,
            apollo_otlp_metrics_rx,
            collect_stdio,
            _subgraphs: subgraphs,
            _subgraph_overrides: subgraph_overrides,
            _apollo_otlp_server: apollo_otlp_server,
            bind_address: Default::default(),
            _tracer_provider_client: tracer_provider_client,
            subscriber_client,
            _tracer_provider_subgraph: tracer_provider_subgraph,
            telemetry,
            extra_propagator,
            redis_namespace,
            log: log.unwrap_or_else(|| "error,apollo_router=info".to_owned()),
            subgraph_context,
            logs: vec![],
            port_replacements: HashMap::new(),
        }
    }

    fn dispatch(tracer_provider: &TracerProvider) -> Dispatch {
        let tracer = tracer_provider.tracer("tracer");
        let tracing_layer = tracing_opentelemetry::layer()
            .with_tracer(tracer)
            .with_filter(LevelFilter::INFO);

        let subscriber = Registry::default().with(tracing_layer).with(
            tracing_subscriber::fmt::Layer::default()
                .compact()
                .with_filter(EnvFilter::from_default_env()),
        );
        Dispatch::new(subscriber)
    }

    #[allow(dead_code)]
    pub fn subgraph_context(&self) -> SpanContext {
        self.subgraph_context.lock().as_ref().unwrap().clone()
    }

    pub fn router_location() -> PathBuf {
        PathBuf::from(env!("CARGO_BIN_EXE_router"))
    }

    #[allow(dead_code)]
    pub async fn start(&mut self) {
        let mut router = Command::new(&self.router_location);
        if let (Ok(apollo_key), Ok(apollo_graph_ref)) = (
            std::env::var("TEST_APOLLO_KEY"),
            std::env::var("TEST_APOLLO_GRAPH_REF"),
        ) {
            router
                .env("APOLLO_KEY", apollo_key)
                .env("APOLLO_GRAPH_REF", apollo_graph_ref);
        }
        router
            .args(dbg!([
                "--hr",
                "--config",
                &self.test_config_location.to_string_lossy(),
                "--supergraph",
                &self.test_schema_location.to_string_lossy(),
                "--log",
                &self.log,
            ]))
            .stdout(Stdio::piped());

        let mut router = router.spawn().expect("router should start");
        let reader = BufReader::new(router.stdout.take().expect("out"));
        let stdio_tx = self.stdio_tx.clone();
        let collect_stdio = self.collect_stdio.take();
        let bind_address = self.bind_address.clone();
        let bind_address_regex =
            Regex::new(r".*GraphQL endpoint exposed at http://(?<address>[^/]+).*").unwrap();
        // We need to read from stdout otherwise we will hang
        task::spawn(async move {
            let mut collected = Vec::new();
            let mut lines = reader.lines();
            while let Ok(Some(line)) = lines.next_line().await {
                // Extract the bind address from a log line that looks like this: GraphQL endpoint exposed at http://127.0.0.1:51087/
                if let Some(captures) = bind_address_regex.captures(&line) {
                    let address = captures.name("address").unwrap().as_str();
                    let mut bind_address = bind_address.lock();
                    *bind_address = Some(address.parse().unwrap());
                }

                if let Some((_sender, version_line_re)) = &collect_stdio {
                    #[derive(serde::Deserialize)]
                    struct Log {
                        #[allow(unused)]
                        timestamp: String,
                        level: String,
                        message: String,
                    }
                    let Ok(log) = serde_json::from_str::<Log>(&line) else {
                        panic!(
                            "line: '{line}' isn't JSON, might you have some debug output in the logging?"
                        );
                    };
                    // Omit this message from snapshots since it depends on external environment
                    if !log.message.starts_with("RUST_BACKTRACE=full detected") {
                        collected.push(format!(
                            "{}: {}",
                            log.level,
                            // Redacted so we don't need to update snapshots every release
                            version_line_re
                                .replace(&log.message, "Apollo Router [version number] ")
                        ))
                    }
                }
                let _ = stdio_tx.send(line).await;
            }
            if let Some((sender, _version_line_re)) = collect_stdio {
                let _ = sender.send(collected.join("\n"));
            }
        });

        self.router = Some(router);
    }

    #[allow(dead_code)]
    pub async fn assert_started(&mut self) {
        self.wait_for_log_message("GraphQL endpoint exposed").await;
    }

    #[allow(dead_code)]
    pub async fn assert_not_started(&mut self) {
        self.wait_for_log_message("no valid configuration").await;
    }

    #[allow(dead_code)]
    pub async fn touch_config(&self) {
        let mut f = tokio::fs::OpenOptions::new()
            .append(true)
            .open(&self.test_config_location)
            .await
            .expect("must have been able to open config file");
        f.write_all("\n#touched\n".as_bytes())
            .await
            .expect("must be able to write config file");
    }

    #[allow(dead_code)]
    pub async fn update_config(&self, yaml: &str) {
        tokio::fs::write(
            &self.test_config_location,
            &merge_overrides(
                yaml,
                &self._subgraph_overrides,
                &self._apollo_otlp_server.uri().to_string(),
                Some(self.bind_address()),
                &self.redis_namespace,
                Some(&self.port_replacements),
            ),
        )
        .await
        .expect("must be able to write config");
    }

    #[allow(dead_code)]
    pub fn update_subgraph_overrides(&mut self, overrides: HashMap<String, String>) {
        self._subgraph_overrides = overrides;
    }

    #[allow(dead_code)]
    pub async fn update_schema(&self, supergraph_path: &PathBuf) {
        fs::copy(supergraph_path, &self.test_schema_location).expect("could not write schema");
    }

    #[allow(dead_code)]
    pub fn execute_default_query(
        &self,
    ) -> impl std::future::Future<Output = (TraceId, reqwest::Response)> + use<> {
        self.execute_query(Query::builder().build())
    }

    #[allow(dead_code)]
    pub fn execute_query(
        &self,
        query: Query,
    ) -> impl std::future::Future<Output = (TraceId, reqwest::Response)> + use<> {
        assert!(
            self.router.is_some(),
            "router was not started, call `router.start().await; router.assert_started().await`"
        );
        let telemetry = self.telemetry.clone();
        let extra_propagator = self.extra_propagator.clone();

        let url = format!("http://{}", self.bind_address());
        let subgraph_context = self.subgraph_context.clone();
        async move {
            let span = info_span!("client_request");
            let trace_id = span.context().span().span_context().trace_id();
            async move {
                let client = reqwest::Client::new();

                let mut builder = client.post(url).header(CONTENT_TYPE, query.content_type);

                for (name, value) in query.headers {
                    builder = builder.header(name, value);
                }

                if let Some(psr) = query.psr {
                    builder = builder.header("x-datadog-sampling-priority", psr);
                }

                let mut request = builder.json(&query.body).build().unwrap();
                if query.traced {
                    telemetry.inject_context(&mut request);
                    extra_propagator.inject_context(&mut request);
                }

                match client.execute(request).await {
                    Ok(response) => {
                        if query.traced {
                            (trace_id, response)
                        } else {
                            (
                                subgraph_context
                                    .lock()
                                    .as_ref()
                                    .expect("subgraph context")
                                    .trace_id(),
                                response,
                            )
                        }
                    }
                    Err(err) => {
                        panic!("unable to send successful request to router, {err}")
                    }
                }
            }
            .instrument(span)
            .await
        }
        .with_subscriber(self.subscriber_client.clone())
    }

    /// Make a raw multipart request to the router.
    #[allow(dead_code)]
    pub fn execute_multipart_request(
        &self,
        request: reqwest::multipart::Form,
        transform: Option<fn(reqwest::Request) -> reqwest::Request>,
    ) -> impl std::future::Future<Output = (String, reqwest::Response)> + use<> {
        assert!(
            self.router.is_some(),
            "router was not started, call `router.start().await; router.assert_started().await`"
        );

        let url = format!("http://{}", self.bind_address());
        async move {
            let span = info_span!("client_raw_request");
            let span_id = span.context().span().span_context().trace_id().to_string();

            async move {
                let client = reqwest::Client::new();
                let mut request = client
                    .post(url)
                    .header("apollographql-client-name", "custom_name")
                    .header("apollographql-client-version", "1.0")
                    .header("apollo-require-preflight", "test")
                    .multipart(request)
                    .build()
                    .unwrap();

                // Optionally transform the request if needed
                let transformer = transform.unwrap_or(core::convert::identity);

                global::get_text_map_propagator(|propagator| {
                    propagator.inject_context(
                        &tracing::span::Span::current().context(),
                        &mut apollo_router::otel_compat::HeaderInjector(request.headers_mut()),
                    );
                });
                request.headers_mut().remove(ACCEPT);
                match client.execute(transformer(request)).await {
                    Ok(response) => (span_id, response),
                    Err(err) => {
                        panic!("unable to send successful request to router, {err}")
                    }
                }
            }
            .instrument(span)
            .await
        }
        .with_subscriber(self.subscriber_client.clone())
    }

    #[allow(dead_code)]
    pub async fn run_subscription(&self, subscription: &str) -> (String, reqwest::Response) {
        assert!(
            self.router.is_some(),
            "router was not started, call `router.start().await; router.assert_started().await`"
        );
        let client = reqwest::Client::new();
        let id = Uuid::new_v4().to_string();
        let span = info_span!("client_request", unit_test = id.as_str());
        let _span_guard = span.enter();

        let mut request = client
            .post(format!("http://{}", self.bind_address()))
            .header(CONTENT_TYPE, APPLICATION_JSON.essence_str())
            .header(ACCEPT, "multipart/mixed;subscriptionSpec=1.0")
            .header("apollographql-client-name", "custom_name")
            .header("apollographql-client-version", "1.0")
            .json(&json!({"query":subscription,"variables":{}}))
            .build()
            .unwrap();

        global::get_text_map_propagator(|propagator| {
            propagator.inject_context(
                &span.context(),
                &mut apollo_router::otel_compat::HeaderInjector(request.headers_mut()),
            );
        });

        match client.execute(request).await {
            Ok(response) => (id, response),
            Err(err) => {
                panic!("unable to send successful request to router, {err}")
            }
        }
    }

    #[allow(dead_code)]
    pub async fn get_metrics_response(&self) -> reqwest::Result<reqwest::Response> {
        let client = reqwest::Client::new();

        let request = client
            .get(format!("http://{}/metrics", self.bind_address()))
            .header("apollographql-client-name", "custom_name")
            .header("apollographql-client-version", "1.0")
            .build()
            .unwrap();

        client.execute(request).await
    }

    /// Waits for the metrics to be emitted for the given duration.
    /// # of returned metrics is capped by the limit parameter.
    #[allow(dead_code)]
    pub async fn wait_for_emitted_otel_metrics(
        &mut self,
        duration: Duration,
        limit: usize,
    ) -> Vec<ExportMetricsServiceRequest> {
        let mut metrics = Vec::new();
        let _ = timeout(
            duration,
            self.apollo_otlp_metrics_rx.recv_many(&mut metrics, limit),
        )
        .await;
        metrics
    }

    #[allow(dead_code)]
    #[cfg(target_family = "unix")]
    pub async fn graceful_shutdown(&mut self) {
        // Send a sig term and then wait for the process to finish.
        unsafe {
            libc::kill(self.pid(), libc::SIGTERM);
        }
        self.assert_shutdown().await;
    }

    #[cfg(target_os = "windows")]
    pub async fn graceful_shutdown(&mut self) {
        // We don’t have SIGTERM on Windows, so do a non-graceful kill instead
        self.kill().await
    }

    #[allow(dead_code)]
    pub async fn kill(&mut self) {
        let _ = self
            .router
            .as_mut()
            .expect("router not started")
            .kill()
            .await;
        self.assert_shutdown().await;
    }

    #[allow(dead_code)]
    pub(crate) fn pid(&self) -> i32 {
        self.router
            .as_ref()
            .expect("router must have been started")
            .id()
            .expect("id expected") as i32
    }

    #[allow(dead_code)]
    pub async fn assert_reloaded(&mut self) {
        self.wait_for_log_message("reload complete").await;
    }

    #[allow(dead_code)]
    pub async fn assert_no_reload_necessary(&mut self) {
        self.wait_for_log_message("no reload necessary").await;
    }

    #[allow(dead_code)]
    pub async fn assert_not_reloaded(&mut self) {
        self.wait_for_log_message("continuing with previous configuration")
            .await;
    }

    #[allow(dead_code)]
    pub async fn wait_for_log_message(&mut self, msg: &str) {
        let now = Instant::now();
        while now.elapsed() < Duration::from_secs(10) {
            if let Ok(line) = self.stdio_rx.try_recv() {
                self.logs.push(line.to_string());
                if line.contains(msg) {
                    return;
                }
            }
            tokio::time::sleep(Duration::from_millis(10)).await;
        }
        self.dump_stack_traces();
        panic!(
            "'{msg}' not detected in logs. Log dump below:\n\n{logs}",
            logs = self.logs.join("\n")
        );
    }

    #[allow(dead_code)]
    pub fn print_logs(&self) {
        for line in &self.logs {
            println!("{}", line);
        }
    }

    #[allow(dead_code)]
    pub fn read_logs(&mut self) {
        while let Ok(line) = self.stdio_rx.try_recv() {
            self.logs.push(line);
        }
    }

    #[allow(dead_code)]
    pub fn capture_logs<T>(&mut self, try_match_line: impl Fn(String) -> Option<T>) -> Vec<T> {
        let mut logs = Vec::new();
        while let Ok(line) = self.stdio_rx.try_recv() {
            if let Some(log) = try_match_line(line) {
                logs.push(log);
            }
        }
        logs
    }

    #[allow(dead_code)]
    pub fn assert_log_contained(&self, msg: &str) {
        for line in &self.logs {
            if line.contains(msg) {
                return;
            }
        }

        panic!(
            "'{msg}' not detected in logs. Log dump below:\n\n{logs}",
            logs = self.logs.join("\n")
        );
    }

    #[allow(dead_code)]
    pub async fn assert_log_not_contains(&mut self, msg: &str) {
        let now = Instant::now();
        while now.elapsed() < Duration::from_secs(5) {
            if let Ok(line) = self.stdio_rx.try_recv() {
                if line.contains(msg) {
                    self.dump_stack_traces();
                    panic!(
                        "'{msg}' detected in logs. Log dump below:\n\n{logs}",
                        logs = self.logs.join("\n")
                    );
                }
            }
            tokio::time::sleep(Duration::from_millis(10)).await;
        }
    }

    #[allow(dead_code)]
    pub fn assert_log_not_contained(&self, msg: &str) {
        for line in &self.logs {
            if line.contains(msg) {
                panic!(
                    "'{msg}' detected in logs. Log dump below:\n\n{logs}",
                    logs = self.logs.join("\n")
                );
            }
        }
    }

    #[allow(dead_code)]
    pub fn error_logs(&mut self) -> Vec<String> {
        // Read any remaining logs from buffer
        self.read_logs();

        const JSON_ERROR_INDICATORS: [&str; 3] = ["\"level\":\"ERROR\"", "panic", "PANIC"];

        let mut error_logs = Vec::new();
        for line in &self.logs {
            if JSON_ERROR_INDICATORS.iter().any(|err| line.contains(err))
                || (line.contains("ERROR") && !line.contains("level"))
            {
                error_logs.push(line.clone());
            }
        }
        error_logs
    }
    #[allow(dead_code)]
    pub fn assert_no_error_logs(&mut self) {
        let error_logs = self.error_logs();
        if !error_logs.is_empty() {
            panic!(
                "Found {} unexpected error(s) in router logs:\n\n{}\n\nFull log dump:\n\n{}",
                error_logs.len(),
                error_logs.join("\n"),
                self.logs.join("\n")
            );
        }
    }
    #[allow(dead_code)]
    pub fn assert_no_error_logs_with_exceptions(&mut self, exceptions: &[&str]) {
        let mut error_logs = self.error_logs();

        // remove any logs that contain our exceptions
        error_logs.retain(|line| !exceptions.iter().any(|exception| line.contains(exception)));
        if !error_logs.is_empty() {
            panic!(
                "Found {} unexpected error(s) in router logs (excluding {} exceptions):\n\n{}\n\nFull log dump:\n\n{}",
                error_logs.len(),
                exceptions.len(),
                error_logs.join("\n"),
                self.logs.join("\n")
            );
        }
    }

    #[allow(dead_code)]
    /// Checks the metrics contain the supplied string in prometheus format.
    /// To allow checking of metrics where the value is not stable the magic tag `<any>` can be used.
    /// For example:
    /// ```rust,ignore
    /// router.assert_metrics_contains(r#"apollo_router_pipelines{config_hash="<any>",schema_id="<any>",otel_scope_name="apollo/router"} 1"#, None)
    /// ```
    /// Will allow the metric to be checked even if the config hash and schema id are fluid.
    pub async fn assert_metrics_contains(&self, text: &str, duration: Option<Duration>) {
        let now = Instant::now();
        let mut last_metrics = String::new();
        let text = regex::escape(text).replace("<any>", ".+");
        let re = Regex::new(&format!("(?m)^{}", text)).expect("Invalid regex");
        while now.elapsed() < duration.unwrap_or_else(|| Duration::from_secs(15)) {
            if let Ok(metrics) = self
                .get_metrics_response()
                .await
                .expect("failed to fetch metrics")
                .text()
                .await
            {
                if re.is_match(&metrics) {
                    return;
                }
                last_metrics = metrics;
            }
            tokio::time::sleep(Duration::from_millis(10)).await;
        }
        panic!("'{text}' not detected in metrics\n{last_metrics}");
    }

    #[allow(dead_code)]
    pub async fn assert_metrics_contains_multiple(
        &self,
        mut texts: Vec<&str>,
        duration: Option<Duration>,
    ) {
        let now = Instant::now();
        let mut last_metrics = String::new();
        while now.elapsed() < duration.unwrap_or_else(|| Duration::from_secs(15)) {
            if let Ok(metrics) = self
                .get_metrics_response()
                .await
                .expect("failed to fetch metrics")
                .text()
                .await
            {
                let mut v = vec![];
                for text in &texts {
                    if !metrics.contains(text) {
                        v.push(*text);
                    }
                }
                if v.len() == texts.len() {
                    return;
                } else {
                    texts = v;
                }
                last_metrics = metrics;
            }
            tokio::time::sleep(Duration::from_millis(10)).await;
        }
        panic!("'{texts:?}' not detected in metrics\n{last_metrics}");
    }

    #[allow(dead_code)]
    pub async fn assert_metrics_does_not_contain(&self, text: &str) {
        if let Ok(metrics) = self
            .get_metrics_response()
            .await
            .expect("failed to fetch metrics")
            .text()
            .await
        {
            if metrics.contains(text) {
                panic!("'{text}' detected in metrics\n{metrics}");
            }
        }
    }

    #[allow(dead_code)]
    pub async fn assert_shutdown(&mut self) {
        let router = self.router.as_mut().expect("router must have been started");
        let now = Instant::now();
        while now.elapsed() < Duration::from_secs(3) {
            match router.try_wait() {
                Ok(Some(_)) => {
                    self.router = None;
                    return;
                }
                Ok(None) => tokio::time::sleep(Duration::from_millis(10)).await,
                _ => {}
            }
        }

        self.dump_stack_traces();
        panic!("unable to shutdown router, this probably means a hang and should be investigated");
    }

    #[allow(dead_code)]
    #[cfg(target_family = "unix")]
    pub async fn send_sighup(&mut self) {
        unsafe {
            libc::kill(self.pid(), libc::SIGHUP);
        }
    }

    #[cfg(target_os = "linux")]
    pub fn dump_stack_traces(&self) {
        if let Ok(trace) = rstack::TraceOptions::new()
            .symbols(true)
            .thread_names(true)
            .trace(self.pid() as u32)
        {
            println!("dumped stack traces");
            for thread in trace.threads() {
                println!(
                    "thread id: {}, name: {}",
                    thread.id(),
                    thread.name().unwrap_or("<unknown>")
                );

                for frame in thread.frames() {
                    println!(
                        "  {}",
                        frame.symbol().map(|s| s.name()).unwrap_or("<unknown>")
                    );
                }
            }
        } else {
            println!("failed to dump stack trace");
        }
    }
    #[cfg(not(target_os = "linux"))]
    pub fn dump_stack_traces(&self) {}

    #[allow(dead_code)]
    pub(crate) fn force_flush(&self) {
        let tracer_provider_client = self._tracer_provider_client.clone();
        let tracer_provider_subgraph = self._tracer_provider_subgraph.clone();
        for r in tracer_provider_subgraph.force_flush() {
            if let Err(e) = r {
                eprintln!("failed to flush subgraph tracer: {e}");
            }
        }

        for r in tracer_provider_client.force_flush() {
            if let Err(e) = r {
                eprintln!("failed to flush client tracer: {e}");
            }
        }
    }

    #[allow(dead_code)]
    pub async fn clear_redis_cache(&self) {
        let config = RedisConfig::from_url("redis://127.0.0.1:6379").unwrap();

        let client = RedisClient::new(config, None, None, None);
        let connection_task = client.connect();
        client
            .wait_for_connect()
            .await
            .expect("could not connect to redis");
        let namespace = &self.redis_namespace;
        let mut scan = client.scan(format!("{namespace}:*"), None, Some(ScanType::String));
        while let Some(result) = scan.next().await {
            if let Some(page) = result.expect("could not scan redis").take_results() {
                for key in page {
                    let key = key.as_str().expect("key should be a string");
                    if key.starts_with(&self.redis_namespace) {
                        client
                            .del::<usize, _>(key)
                            .await
                            .expect("could not delete key");
                    }
                }
            }
        }

        client.quit().await.expect("could not quit redis");
        // calling quit ends the connection and event listener tasks
        let _ = connection_task.await;
    }

    #[allow(dead_code)]
    pub async fn assert_redis_cache_contains(&self, key: &str, ignore: Option<&str>) -> String {
        let config = RedisConfig::from_url("redis://127.0.0.1:6379").unwrap();
        let client = RedisClient::new(config, None, None, None);
        let connection_task = client.connect();
        client.wait_for_connect().await.unwrap();
        let redis_namespace = &self.redis_namespace;
        let namespaced_key = format!("{redis_namespace}:{key}");
        let s = match client.get(&namespaced_key).await {
            Ok(s) => s,
            Err(e) => {
                println!("non-ignored keys in the same namespace in Redis:");

                let mut scan = client.scan(
                    format!("{redis_namespace}:*"),
                    Some(u32::MAX),
                    Some(ScanType::String),
                );

                while let Some(result) = scan.next().await {
                    let keys = result.as_ref().unwrap().results().as_ref().unwrap();
                    for key in keys {
                        let key = key.as_str().expect("key should be a string");
                        let unnamespaced_key = key.replace(&format!("{redis_namespace}:"), "");
                        if Some(unnamespaced_key.as_str()) != ignore {
                            println!("\t{unnamespaced_key}");
                        }
                    }
                }
                panic!(
                    "key {key} not found: {e}\n This may be caused by a number of things including federation version changes"
                );
            }
        };

        client.quit().await.unwrap();
        // calling quit ends the connection and event listener tasks
        let _ = connection_task.await;
        s
    }
}

impl Drop for IntegrationTest {
    fn drop(&mut self) {
        if let Some(child) = &mut self.router {
            let _ = child.start_kill();
        }
    }
}

/// Merge in overrides to a yaml config.
///
/// The test harness needs some options to be present for it to work, so this
/// function allows patching any config to include the needed values.
fn merge_overrides(
    yaml: &str,
    subgraph_overrides: &HashMap<String, String>,
    apollo_otlp_endpoint: &str,
    bind_addr: Option<SocketAddr>,
    redis_namespace: &str,
    port_replacements: Option<&HashMap<String, u16>>,
) -> String {
    let bind_addr = bind_addr
        .map(|a| a.to_string())
        .unwrap_or_else(|| "127.0.0.1:0".into());

    // Apply port replacements to the YAML string first
    let mut yaml_with_ports = yaml.to_string();
    if let Some(port_replacements) = port_replacements {
        for (placeholder, port) in port_replacements {
            // Replace placeholder patterns like {{PLACEHOLDER_NAME}} with the actual port
            let placeholder_pattern = format!("{{{{{}}}}}", placeholder);
            yaml_with_ports = yaml_with_ports.replace(&placeholder_pattern, &port.to_string());

            // Also replace patterns like :{{PLACEHOLDER_NAME}} with :port
            let port_pattern = format!(":{{{{{}}}}}", placeholder);
            yaml_with_ports = yaml_with_ports.replace(&port_pattern, &format!(":{}", port));

            // Replace full address patterns like 127.0.0.1:{{PLACEHOLDER_NAME}}
            let addr_pattern = format!("127.0.0.1:{{{{{}}}}}", placeholder);
            yaml_with_ports =
                yaml_with_ports.replace(&addr_pattern, &format!("127.0.0.1:{}", port));
        }
    }

    // Parse the config as yaml
    let mut config: Value = serde_yaml::from_str(&yaml_with_ports).unwrap();

    // Insert subgraph overrides, making sure to keep other overrides if present
    let overrides = subgraph_overrides
        .iter()
        .map(|(name, url)| (name.clone(), serde_json::Value::String(url.clone())));
    let overrides2 = overrides.clone();
    match config
        .as_object_mut()
        .and_then(|o| o.get_mut("override_subgraph_url"))
        .and_then(|o| o.as_object_mut())
    {
        None => {
            if let Some(o) = config.as_object_mut() {
                o.insert("override_subgraph_url".to_string(), overrides.collect());
            }
        }
        Some(override_url) => {
            override_url.extend(overrides);
        }
    }
    if let Some(sources) = config
        .as_object_mut()
        .and_then(|o| o.get_mut("connectors"))
        .and_then(|o| o.as_object_mut())
        .and_then(|o| o.get_mut("sources"))
        .and_then(|o| o.as_object_mut())
    {
        for (name, url) in overrides2 {
            let mut obj = serde_json::Map::new();
            obj.insert("override_url".to_string(), url.clone());
            sources.insert(format!("connectors.{}", name), Value::Object(obj));
        }
    }

    // Override the listening address always since we spawn the router on a
    // random port.
    match config
        .as_object_mut()
        .and_then(|o| o.get_mut("supergraph"))
        .and_then(|o| o.as_object_mut())
    {
        None => {
            if let Some(o) = config.as_object_mut() {
                o.insert(
                    "supergraph".to_string(),
                    serde_json::json!({
                        "listen": bind_addr.to_string(),
                    }),
                );
            }
        }
        Some(supergraph_conf) => {
            supergraph_conf.insert(
                "listen".to_string(),
                serde_json::Value::String(bind_addr.to_string()),
            );
        }
    }

    // Override the metrics listening address always since we spawn the router on a
    // random port.
    if let Some(prom_config) = config
        .as_object_mut()
        .and_then(|o| o.get_mut("telemetry"))
        .and_then(|o| o.as_object_mut())
        .and_then(|o| o.get_mut("exporters"))
        .and_then(|o| o.as_object_mut())
        .and_then(|o| o.get_mut("metrics"))
        .and_then(|o| o.as_object_mut())
        .and_then(|o| o.get_mut("prometheus"))
        .and_then(|o| o.as_object_mut())
    {
        prom_config.insert(
            "listen".to_string(),
            serde_json::Value::String(bind_addr.to_string()),
        );
    }

    // Override the Apollo OTLP metrics listening address
    if let Some(apollo_config) = config
        .as_object_mut()
        .and_then(|o| o.get_mut("telemetry"))
        .and_then(|o| o.as_object_mut())
        .and_then(|o| o.get_mut("apollo"))
        .and_then(|o| o.as_object_mut())
    {
        apollo_config.insert(
            "experimental_otlp_endpoint".to_string(),
            serde_json::Value::String(apollo_otlp_endpoint.to_string()),
        );
    }

    // Set health check listen address to avoid port conflicts
    config
        .as_object_mut()
        .expect("config should be an object")
        .insert(
            "health_check".to_string(),
            json!({"listen": bind_addr.to_string()}),
        );

    // Set query plan redis namespace
    if let Some(query_plan) = config
        .as_object_mut()
        .and_then(|o| o.get_mut("supergraph"))
        .and_then(|o| o.as_object_mut())
        .and_then(|o| o.get_mut("query_planning"))
        .and_then(|o| o.as_object_mut())
        .and_then(|o| o.get_mut("cache"))
        .and_then(|o| o.as_object_mut())
        .and_then(|o| o.get_mut("redis"))
        .and_then(|o| o.as_object_mut())
    {
        query_plan.insert("namespace".to_string(), redis_namespace.into());
    }

    serde_yaml::to_string(&config).unwrap()
}

#[allow(dead_code)]
pub fn graph_os_enabled() -> bool {
    matches!(
        (
            std::env::var("TEST_APOLLO_KEY"),
            std::env::var("TEST_APOLLO_GRAPH_REF"),
        ),
        (Ok(_), Ok(_))
    )
}

/// Automatic tracing initialization using ctor for integration tests
#[ctor::ctor]
fn init_integration_test_tracing() {
    // Initialize tracing for integration tests
    let filter = tracing_subscriber::EnvFilter::try_from_default_env()
        .or_else(|_| tracing_subscriber::EnvFilter::try_new("info,apollo_router=debug"))
        .unwrap();

    let _ = tracing_subscriber::registry()
        .with(
            tracing_subscriber::fmt::Layer::default()
                .with_target(false)
                .with_thread_ids(false)
                .with_thread_names(false)
                .compact()
                .with_filter(filter),
        )
        .try_init();
}<|MERGE_RESOLUTION|>--- conflicted
+++ resolved
@@ -554,10 +554,6 @@
         let apollo_otlp_listener =
             TcpListener::bind(SocketAddr::from(([127, 0, 0, 1], 0))).unwrap();
         let apollo_otlp_address = apollo_otlp_listener.local_addr().unwrap();
-<<<<<<< HEAD
-        // This should ideally use the process_endpoint function to add the /v1/metrics suffix.
-=======
->>>>>>> 05b1c92a
         let apollo_otlp_endpoint = format!("http://{apollo_otlp_address}");
 
         // Add a default override for products, if not specified
