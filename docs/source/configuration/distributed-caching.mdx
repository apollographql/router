--- conflicted
+++ resolved
@@ -153,16 +153,8 @@
 
 ### TLS
 
-TLS for Redis connections can be configured in the same way as subgraphs, to [override the list of certificate authorities](./overview/#overriding-certificate-authorities-for-subgraphs) or [set up client authentication](./overview/#tls-client-authentication-for-subgraph-requests).
+<RedisTLS />
 
 ### Required to start
 
-<<<<<<< HEAD
-All APQ cache entries will be prefixed with `apq` followed by a null byte character (referenced by the escape sequence `\0` in most programming languages) within the distributed cache.
-
-#### Redis TLS configuration
-
-<RedisTLS />
-=======
-When active, the `required_to_start` option will prevent the Router from starting if it cannot connect to Redis. By default, the Router will still start without a connection to Redis, which would result in only using the in-memory cache for APQ and query planning, and entity caching sending the requestsz to subgraphs undisturbed.
->>>>>>> a2ad99d2
+When active, the `required_to_start` option will prevent the Router from starting if it cannot connect to Redis. By default, the Router will still start without a connection to Redis, which would result in only using the in-memory cache for APQ and query planning, and entity caching sending the requestsz to subgraphs undisturbed.