// The redis cache keys in this file have to change whenever the following change:
// * the supergraph schema
// * experimental_query_planner_mode
// * federation version
//
// How to get the new cache key:
// If you have redis running locally, you can skip step 1 and proceed with steps 2-3.
// 1. run `docker-compose up -d` and connect to the redis container by running `docker-compose exec redis /bin/bash`.
// 2. Run the `redis-cli` command from the shell and start the redis `monitor` command.
// 3. Run the failing test and yank the updated cache key from the redis logs. It will be the key following `SET`, for example:
// ```bash
// 1724831727.472732 [0 127.0.0.1:56720] "SET"
// "plan:0:v2.8.5:70f115ebba5991355c17f4f56ba25bb093c519c4db49a30f3b10de279a4e3fa4:3973e022e93220f9212c18d0d0c543ae7c309e46640da93a4a0314de999f5112:4f9f0183101b2f249a364b98adadfda6e5e2001d1f2465c988428cf1ac0b545f"
// "{\"Ok\":{\"Plan\":{\"plan\":{\"usage_reporting\":{\"statsReportKey\":\"#
// -\\n{topProducts{name
// name}}\",\"referencedFieldsByType\":{\"Product\":{\"fieldNames\":[\"name\"],\"isInterface\":false},\"Query\":{\"fieldNames\":[\"topProducts\"],\"isInterface\":false}}},\"root\":{\"kind\":\"Fetch\",\"serviceName\":\"products\",\"variableUsages\":[],\"operation\":\"{topProducts{name
// name2:name}}\",\"operationName\":null,\"operationKind\":\"query\",\"id\":null,\"inputRewrites\":null,\"outputRewrites\":null,\"contextRewrites\":null,\"schemaAwareHash\":\"121b9859eba2d8fa6dde0a54b6e3781274cf69f7ffb0af912e92c01c6bfff6ca\",\"authorization\":{\"is_authenticated\":false,\"scopes\":[],\"policies\":[]}},\"formatted_query_plan\":\"QueryPlan
// {\\n  Fetch(service: \\\"products\\\") {\\n    {\\n      topProducts {\\n
// name\\n        name2: name\\n      }\\n    }\\n
// n  },\\n}\",\"query\":{\"string\":\"{\\n  topProducts {\\n    name\\n
// name2: name\\n
// }\\n}\\n\",\"fragments\":{\"map\":{}},\"operations\":[{\"name\":null,\"kind\":\"query\",\"type_name\":\"Query\",\"selection_set\":[{\"Field\":{\"name\":\"topProducts\",\"alias\":null,\"selection_set\":[{\"Field\":{\"name\":\"name\",\"alias\":null,\"selection_set\":null,\"field_type\":{\"Named\":\"String\"},\"include_skip\":{\"include\":\"Yes\",\"skip\":\"No\"}}},{\"Field\":{\"name\":\"name\",\"alias\":\"name2\",\"selection_set\":null,\"field_type\":{\"Named\":\"String\"},\"include_skip\":{\"include\":\"Yes\",\"skip\":\"No\"}}}],\"field_type\":{\"List\":{\"Named\":\"Product\"}},\"include_skip\":{\"include\":\"Yes\",\"skip\":\"No\"}}}],\"variables\":{}}],\"subselections\":{},\"unauthorized\":{\"paths\":[],\"errors\":{\"log\":true,\"response\":\"errors\"}},\"filtered_query\":null,\"defer_stats\":{\"has_defer\":false,\"has_unconditional_defer\":false,\"conditional_defer_variable_names\":[]},\"is_original\":true,\"schema_aware_hash\":[20,152,93,92,189,0,240,140,9,65,84,255,4,76,202,231,69,183,58,121,37,240,0,109,198,125,1,82,12,42,179,189]},\"query_metrics\":{\"depth\":2,\"height\":3,\"root_fields\":1,\"aliases\":1},\"estimated_size\":0}}}}"
// "EX" "10"
// ```

use apollo_router::plugin::test::MockSubgraph;
use apollo_router::services::router;
use apollo_router::services::supergraph;
use apollo_router::Context;
use apollo_router::MockedSubgraphs;
use fred::cmd;
use fred::prelude::*;
use fred::types::ScanType;
use fred::types::Scanner;
use futures::StreamExt;
use http::header::CACHE_CONTROL;
use http::HeaderValue;
use http::Method;
use serde_json::json;
use serde_json::Value;
use tower::BoxError;
use tower::ServiceExt;

use crate::integration::common::graph_os_enabled;
use crate::integration::IntegrationTest;

#[tokio::test(flavor = "multi_thread")]
async fn query_planner_cache() -> Result<(), BoxError> {
    if !graph_os_enabled() {
        return Ok(());
    }
    // If this test fails and the cache key format changed you'll need to update the key here.
    // Look at the top of the file for instructions on getting the new cache key.
    let known_cache_key = "plan:0:v2.9.2:70f115ebba5991355c17f4f56ba25bb093c519c4db49a30f3b10de279a4e3fa4:3973e022e93220f9212c18d0d0c543ae7c309e46640da93a4a0314de999f5112:68e167191994b73c1892549ef57d0ec4cd76d518fad4dac5350846fe9af0b3f1";

    let config = RedisConfig::from_url("redis://127.0.0.1:6379").unwrap();
    let client = RedisClient::new(config, None, None, None);
    let connection_task = client.connect();
    client.wait_for_connect().await.unwrap();

    client.del::<String, _>(known_cache_key).await.unwrap();

    let supergraph = apollo_router::TestHarness::builder()
        .with_subgraph_network_requests()
        .configuration_json(json!({
            "supergraph": {
                "query_planning": {
                    "cache": {
                        "in_memory": {
                            "limit": 2
                        },
                        "redis": {
                            "urls": ["redis://127.0.0.1:6379"],
                            "ttl": "10s"
                        }
                    }
                }
            }
        }))
        .unwrap()
        .schema(include_str!("../fixtures/supergraph.graphql"))
        .build_supergraph()
        .await
        .unwrap();

    let request = supergraph::Request::fake_builder()
        .query(r#"{ topProducts { name name2:name } }"#)
        .method(Method::POST)
        .build()
        .unwrap();

    let _ = supergraph
        .oneshot(request)
        .await
        .unwrap()
        .next_response()
        .await;

    let s: String = match client.get(known_cache_key).await {
        Ok(s) => s,
        Err(e) => {
            println!("keys in Redis server:");
            let mut scan = client.scan("plan:*", Some(u32::MAX), Some(ScanType::String));
            while let Some(key) = scan.next().await {
                let key = key.as_ref().unwrap().results();
                println!("\t{key:?}");
            }
            panic!("key {known_cache_key} not found: {e}\nIf you see this error, make sure the federation version you use matches the redis key.");
        }
    };
    let exp: i64 = client
        .custom_raw(cmd!("EXPIRETIME"), vec![known_cache_key.to_string()])
        .await
        .and_then(|frame| frame.try_into())
        .and_then(|value: RedisValue| value.convert())
        .unwrap();
    let query_plan_res: serde_json::Value = serde_json::from_str(&s).unwrap();
    // ignore the usage reporting field for which the order of elements in `referenced_fields_by_type` can change
    let query_plan = query_plan_res
        .as_object()
        .unwrap()
        .get("Ok")
        .unwrap()
        .get("Plan")
        .unwrap()
        .get("plan")
        .unwrap()
        .get("root");

    insta::assert_json_snapshot!(query_plan);

    // test expiration refresh
    tokio::time::sleep(std::time::Duration::from_secs(1)).await;
    let supergraph = apollo_router::TestHarness::builder()
        .with_subgraph_network_requests()
        .configuration_json(json!({
            "supergraph": {
                "query_planning": {
                    "cache": {
                        "in_memory": {
                            "limit": 2
                        },
                        "redis": {
                            "urls": ["redis://127.0.0.1:6379"],
                            "ttl": "10s"
                        }
                    }
                }
            }
        }))
        .unwrap()
        .schema(include_str!("../fixtures/supergraph.graphql"))
        .build_supergraph()
        .await
        .unwrap();

    let request = supergraph::Request::fake_builder()
        .query(r#"{ topProducts { name name2:name } }"#)
        .method(Method::POST)
        .build()
        .unwrap();
    let _ = supergraph
        .oneshot(request)
        .await
        .unwrap()
        .next_response()
        .await;
    let new_exp: i64 = client
        .custom_raw(cmd!("EXPIRETIME"), vec![known_cache_key.to_string()])
        .await
        .and_then(|frame| frame.try_into())
        .and_then(|value: RedisValue| value.convert())
        .unwrap();

    assert!(exp < new_exp);

    client.quit().await.unwrap();
    // calling quit ends the connection and event listener tasks
    let _ = connection_task.await;
    Ok(())
}

#[tokio::test(flavor = "multi_thread")]
async fn apq() -> Result<(), BoxError> {
    if !graph_os_enabled() {
        return Ok(());
    }

    let config = RedisConfig::from_url("redis://127.0.0.1:6379").unwrap();
    let client = RedisClient::new(config, None, None, None);
    let connection_task = client.connect();
    client.wait_for_connect().await.unwrap();

    let config = json!({
        "apq": {
            "router": {
                "cache": {
                    "in_memory": {
                        "limit": 2
                    },
                    "redis": {
                        "urls": ["redis://127.0.0.1:6379"],
                        "ttl": "10s"
                    }
                }
            }
        }
    });

    let router = apollo_router::TestHarness::builder()
        .with_subgraph_network_requests()
        .configuration_json(config.clone())
        .unwrap()
        .schema(include_str!("../fixtures/supergraph.graphql"))
        .build_router()
        .await
        .unwrap();

    let query_hash = "4c45433039407593557f8a982dafd316a66ec03f0e1ed5fa1b7ef8060d76e8ec";

    client
        .del::<String, _>(&format!("apq:{query_hash}"))
        .await
        .unwrap();

    let persisted = json!({
        "version" : 1,
        "sha256Hash" : query_hash
    });

    // an APQ should fail if we do not know about the hash
    // it should not set a value in Redis
    let request: router::Request = supergraph::Request::fake_builder()
        .extension("persistedQuery", persisted.clone())
        .method(Method::POST)
        .build()
        .unwrap()
        .try_into()
        .unwrap();

    let res = router
        .clone()
        .oneshot(request)
        .await
        .unwrap()
        .into_graphql_response_stream()
        .await
        .next()
        .await
        .unwrap()
        .unwrap();
    assert_eq!(
        res.errors.first().unwrap().message,
        "PersistedQueryNotFound"
    );
    let r: Option<String> = client.get(format!("apq:{query_hash}")).await.unwrap();
    assert!(r.is_none());

    // Now we register the query
    // it should set a value in Redis
    let request: router::Request = supergraph::Request::fake_builder()
        .query(r#"{ topProducts { name name2:name } }"#)
        .extension("persistedQuery", persisted.clone())
        .method(Method::POST)
        .build()
        .unwrap()
        .try_into()
        .unwrap();

    let res = router
        .clone()
        .oneshot(request)
        .await
        .unwrap()
        .into_graphql_response_stream()
        .await
        .next()
        .await
        .unwrap()
        .unwrap();
    assert!(res.data.is_some());
    assert!(res.errors.is_empty());

    let s: Option<String> = client.get(format!("apq:{query_hash}")).await.unwrap();
    insta::assert_snapshot!(s.unwrap());

    // we start a new router with the same config
    // it should have the same connection to Redis, but the in memory cache has been reset
    let router = apollo_router::TestHarness::builder()
        .with_subgraph_network_requests()
        .configuration_json(config.clone())
        .unwrap()
        .schema(include_str!("../fixtures/supergraph.graphql"))
        .build_router()
        .await
        .unwrap();

    // a request with only the hash should succeed because it is stored in Redis
    let request: router::Request = supergraph::Request::fake_builder()
        .extension("persistedQuery", persisted.clone())
        .method(Method::POST)
        .build()
        .unwrap()
        .try_into()
        .unwrap();

    let res = router
        .clone()
        .oneshot(request)
        .await
        .unwrap()
        .into_graphql_response_stream()
        .await
        .next()
        .await
        .unwrap()
        .unwrap();
    assert!(res.data.is_some());
    assert!(res.errors.is_empty());

    client.quit().await.unwrap();
    // calling quit ends the connection and event listener tasks
    let _ = connection_task.await;
    Ok(())
}

#[tokio::test(flavor = "multi_thread")]
<<<<<<< HEAD
async fn entity_cache_basic() -> Result<(), BoxError> {
=======
async fn entity_cache() -> Result<(), BoxError> {
    if !graph_os_enabled() {
        return Ok(());
    }

>>>>>>> c4fd6188
    let config = RedisConfig::from_url("redis://127.0.0.1:6379").unwrap();
    let client = RedisClient::new(config, None, None, None);
    let connection_task = client.connect();
    client.wait_for_connect().await.unwrap();

    let mut subgraphs = MockedSubgraphs::default();
    subgraphs.insert(
        "products",
        MockSubgraph::builder()
            .with_json(
                serde_json::json! {{"query":"{topProducts{__typename upc name}}"}},
                serde_json::json! {{"data": {
                        "topProducts": [{
                            "__typename": "Product",
                            "upc": "1",
                            "name": "chair"
                        },
                        {
                            "__typename": "Product",
                            "upc": "2",
                            "name": "table"
                        }]
                }}},
            )
            .with_header(CACHE_CONTROL, HeaderValue::from_static("public"))
            .build(),
    );
    subgraphs.insert("reviews", MockSubgraph::builder().with_json(
            serde_json::json!{{
                "query": "query($representations:[_Any!]!){_entities(representations:$representations){...on Product{reviews{body}}}}",
                "variables": {
                    "representations": [
                        { "upc": "1", "__typename": "Product" },
                        { "upc": "2", "__typename": "Product" }
                    ],
                }
            }},
            serde_json::json! {{
                "data": {
                    "_entities":[
                        {
                            "reviews": [{
                                "body": "I can sit on it"
                            }]
                        },
                        {
                            "reviews": [{
                                "body": "I can sit on it"
                            },
                            {
                                "body": "I can eat on it"
                            }]
                        }
                    ]
                }
            }},
        ).with_header(CACHE_CONTROL, HeaderValue::from_static("public")).build());

    let supergraph = apollo_router::TestHarness::builder()
        .with_subgraph_network_requests()
        .configuration_json(json!({
            "preview_entity_cache": {
                "enabled": true,
                "invalidation": {
                    "listen": "127.0.0.1:4000",
                    "path": "/invalidation"
                },
                "subgraph": {
                    "all": {
                        "enabled": false,
                        "redis": {
                            "urls": ["redis://127.0.0.1:6379"],
                            "ttl": "2s",
                            "pool_size": 3
                        },
                    },
                    "subgraphs": {
                        "products": {
                            "enabled": true,
                            "ttl": "60s"
                        },
                        "reviews": {
                            "enabled": true,
                            "ttl": "10s"
                        }
                    }
                }
            },
            "include_subgraph_errors": {
                "all": true
            }
        }))
        .unwrap()
        .extra_plugin(subgraphs)
        .schema(include_str!("../fixtures/supergraph-auth.graphql"))
        .build_supergraph()
        .await
        .unwrap();

    let request = supergraph::Request::fake_builder()
        .query(r#"{ topProducts { name reviews { body } } }"#)
        .method(Method::POST)
        .build()
        .unwrap();

    let response = supergraph
        .oneshot(request)
        .await
        .unwrap()
        .next_response()
        .await
        .unwrap();
    insta::assert_json_snapshot!(response);

    let s:String = client
          .get("version:1.0:subgraph:products:type:Query:hash:0b4d791a3403d76643db0a9e4a8d304b1cd1f8c4ab68cb58ab7ccdc116a1da1c:data:d9d84a3c7ffc27b0190a671212f3740e5b8478e84e23825830e97822e25cf05c")
          .await
          .unwrap();
    let v: Value = serde_json::from_str(&s).unwrap();
    insta::assert_json_snapshot!(v.as_object().unwrap().get("data").unwrap());

    let s: String = client.get("version:1.0:subgraph:reviews:type:Product:entity:4911f7a9dbad8a47b8900d65547503a2f3c0359f65c0bc5652ad9b9843281f66:hash:04c47a3b857394fb0feef5b999adc073b8ab7416e3bc871f54c0b885daae8359:data:d9d84a3c7ffc27b0190a671212f3740e5b8478e84e23825830e97822e25cf05c").await.unwrap();
    let v: Value = serde_json::from_str(&s).unwrap();
    insta::assert_json_snapshot!(v.as_object().unwrap().get("data").unwrap());

    // we abuse the query shape to return a response with a different but overlapping set of entities
    let mut subgraphs = MockedSubgraphs::default();
    subgraphs.insert(
        "products",
        MockSubgraph::builder()
            .with_json(
                serde_json::json! {{"query":"{topProducts(first:2){__typename upc name}}"}},
                serde_json::json! {{"data": {
                        "topProducts": [{
                            "__typename": "Product",
                            "upc": "1",
                            "name": "chair"
                        },
                        {
                            "__typename": "Product",
                            "upc": "3",
                            "name": "plate"
                        }]
                }}},
            )
            .with_header(CACHE_CONTROL, HeaderValue::from_static("public"))
            .build(),
    );

    // even though the root operation returned 2 entities, we only need to get one entity from the subgraph here because
    // we already have it in cache
    subgraphs.insert("reviews", MockSubgraph::builder().with_json(
            serde_json::json!{{
                "query": "query($representations:[_Any!]!){_entities(representations:$representations){...on Product{reviews{body}}}}",
                "variables": {
                    "representations": [
                        { "upc": "3", "__typename": "Product" }
                    ],
                }
            }},
            serde_json::json! {{
                "data": {
                    "_entities":[
                        {
                            "reviews": [{
                                "body": "I can eat in it"
                            }]
                        }
                    ]
                }
            }},
        ).with_header(CACHE_CONTROL, HeaderValue::from_static("public")).build());

    let supergraph = apollo_router::TestHarness::builder()
        .with_subgraph_network_requests()
        .configuration_json(json!({
            "preview_entity_cache": {
                "enabled": true,
                "invalidation": {
                    "listen": "127.0.0.1:4000",
                    "path": "/invalidation"
                },
                "subgraph": {
                    "all": {
                        "enabled": false,
                        "redis": {
                            "urls": ["redis://127.0.0.1:6379"],
                            "ttl": "2s"
                        },
                    },
                    "subgraphs": {
                        "products": {
                            "enabled": true,
                            "ttl": "60s"
                        },
                        "reviews": {
                            "enabled": true,
                            "ttl": "10s"
                        }
                    }
                }
            },
            "include_subgraph_errors": {
                "all": true
            }
        }))
        .unwrap()
        .extra_plugin(subgraphs)
        .schema(include_str!("../fixtures/supergraph-auth.graphql"))
        .build_supergraph()
        .await
        .unwrap();

    let request = supergraph::Request::fake_builder()
        .query(r#"{ topProducts(first: 2) { name reviews { body } } }"#)
        .method(Method::POST)
        .build()
        .unwrap();

    let response = supergraph
        .oneshot(request)
        .await
        .unwrap()
        .next_response()
        .await
        .unwrap();
    insta::assert_json_snapshot!(response);

    let s:String = client
        .get("version:1.0:subgraph:reviews:type:Product:entity:d9a4cd73308dd13ca136390c10340823f94c335b9da198d2339c886c738abf0d:hash:04c47a3b857394fb0feef5b999adc073b8ab7416e3bc871f54c0b885daae8359:data:d9d84a3c7ffc27b0190a671212f3740e5b8478e84e23825830e97822e25cf05c")
        .await
        .unwrap();
    let v: Value = serde_json::from_str(&s).unwrap();
    insta::assert_json_snapshot!(v.as_object().unwrap().get("data").unwrap());

    client.quit().await.unwrap();
    // calling quit ends the connection and event listener tasks
    let _ = connection_task.await;
    Ok(())
}

#[tokio::test(flavor = "multi_thread")]
async fn entity_cache_authorization() -> Result<(), BoxError> {
    if !graph_os_enabled() {
        return Ok(());
    }

    let config = RedisConfig::from_url("redis://127.0.0.1:6379").unwrap();
    let client = RedisClient::new(config, None, None, None);
    let connection_task = client.connect();
    client.wait_for_connect().await.unwrap();

    let mut subgraphs = MockedSubgraphs::default();
    subgraphs.insert(
            "accounts",
            MockSubgraph::builder().with_json(
                serde_json::json!{{
                    "query": "query($representations:[_Any!]!){_entities(representations:$representations){...on User{username}}}",
                    "variables": {
                        "representations": [
                            { "__typename": "User", "id": "1" },
                            { "__typename": "User", "id": "2" }
                        ],
                    }
                }},
                serde_json::json! {{
                    "data": {
                        "_entities":[
                            {
                                "username": "ada"
                            },
                            {
                                "username": "charles"
                            }
                        ]
                    }
                }},
            ).with_json(
                serde_json::json! {{"query":"{me{id}}"}},
                serde_json::json! {{"data": {
                    "me": {
                        "id": "1"
                    }
                }}},
            ).with_header(CACHE_CONTROL, HeaderValue::from_static("public"))
            .build(),
        );
    subgraphs.insert(
        "products",
        MockSubgraph::builder()
            .with_json(
                serde_json::json! {{"query":"{topProducts{__typename upc name}}"}},
                serde_json::json! {{"data": {
                        "topProducts": [{
                            "__typename": "Product",
                            "upc": "1",
                            "name": "chair"
                        },
                        {
                            "__typename": "Product",
                            "upc": "2",
                            "name": "table"
                        }]
                }}},
            )
            .with_header(CACHE_CONTROL, HeaderValue::from_static("public"))
            .build(),
    );
    subgraphs.insert(
            "reviews",
            MockSubgraph::builder().with_json(
                    serde_json::json!{{
                        "query": "query($representations:[_Any!]!){_entities(representations:$representations){...on Product{reviews{body}}}}",
                        "variables": {
                            "representations": [
                                { "upc": "1", "__typename": "Product" },
                                { "upc": "2", "__typename": "Product" }
                            ],
                        }
                    }},
                    serde_json::json! {{
                        "data": {
                            "_entities":[
                                {
                                    "reviews": [{
                                        "body": "I can sit on it"
                                    }]
                                },
                                {
                                    "reviews": [{
                                        "body": "I can sit on it"
                                    },
                                    {
                                        "body": "I can eat on it"
                                    }]
                                }
                            ]
                        }
                    }},
                ).with_json(
                    serde_json::json!{{
                        "query": "query($representations:[_Any!]!){_entities(representations:$representations){...on Product{reviews{body author{__typename id}}}}}",
                        "variables": {
                            "representations": [
                                { "upc": "1", "__typename": "Product" },
                                { "upc": "2", "__typename": "Product" }
                            ],
                        }
                    }},
                    serde_json::json! {{
                        "data": {
                            "_entities":[
                                {
                                    "reviews": [{
                                        "body": "I can sit on it",
                                        "author": {
                                            "__typename": "User",
                                            "id": "1"
                                        }
                                    }]
                                },
                                {
                                    "reviews": [{
                                        "body": "I can sit on it",
                                        "author": {
                                            "__typename": "User",
                                            "id": "1"
                                        }
                                    },
                                    {
                                        "body": "I can eat on it",
                                        "author": {
                                            "__typename": "User",
                                            "id": "2"
                                        }
                                    }]
                                }
                            ]
                        }
                    }},
                ).with_header(CACHE_CONTROL, HeaderValue::from_static("public"))
                .build(),
        );

    let supergraph = apollo_router::TestHarness::builder()
        .with_subgraph_network_requests()
        .configuration_json(json!({
            "preview_entity_cache": {
                "enabled": true,
                "invalidation": {
                    "listen": "127.0.0.1:4000",
                    "path": "/invalidation"
                },
                "subgraph": {
                    "all": {
                        "enabled": false,
                        "redis": {
                            "urls": ["redis://127.0.0.1:6379"],
                            "ttl": "2s"
                        },
                    },
                    "subgraphs": {
                        "products": {
                            "enabled": true,
                            "ttl": "60s"
                        },
                        "reviews": {
                            "enabled": true,
                            "ttl": "10s"
                        }
                    }
                }
            },
            "authorization": {
                "preview_directives": {
                    "enabled": true
                }
            },
            "include_subgraph_errors": {
                "all": true
            }
        }))
        .unwrap()
        .extra_plugin(subgraphs)
        .schema(include_str!("../fixtures/supergraph-auth.graphql"))
        .build_supergraph()
        .await
        .unwrap();

    let context = Context::new();
    context
        .insert(
            "apollo_authorization::scopes::required",
            json! {["profile", "read:user", "read:name"]},
        )
        .unwrap();
    let request = supergraph::Request::fake_builder()
        .query(r#"{ me { id name } topProducts { name reviews { body author { username } } } }"#)
        .context(context)
        .method(Method::POST)
        .build()
        .unwrap();

    let response = supergraph
        .clone()
        .oneshot(request)
        .await
        .unwrap()
        .next_response()
        .await
        .unwrap();
    insta::assert_json_snapshot!(response);

    let s:String = client
          .get("version:1.0:subgraph:products:type:Query:hash:0b4d791a3403d76643db0a9e4a8d304b1cd1f8c4ab68cb58ab7ccdc116a1da1c:data:d9d84a3c7ffc27b0190a671212f3740e5b8478e84e23825830e97822e25cf05c")
          .await
          .unwrap();
    let v: Value = serde_json::from_str(&s).unwrap();
    assert_eq!(
        v.as_object().unwrap().get("data").unwrap(),
        &json! {{
            "topProducts": [{
                "__typename": "Product",
                "upc": "1",
                "name": "chair"
            },
            {
                "__typename": "Product",
                "upc": "2",
                "name": "table"
            }]
        }}
    );

    let s: String = client
        .get("version:1.0:subgraph:reviews:type:Product:entity:4911f7a9dbad8a47b8900d65547503a2f3c0359f65c0bc5652ad9b9843281f66:hash:04c47a3b857394fb0feef5b999adc073b8ab7416e3bc871f54c0b885daae8359:data:d9d84a3c7ffc27b0190a671212f3740e5b8478e84e23825830e97822e25cf05c")
        .await
        .unwrap();
    let v: Value = serde_json::from_str(&s).unwrap();
    assert_eq!(
        v.as_object().unwrap().get("data").unwrap(),
        &json! {{
            "reviews": [
                {"body": "I can sit on it"}
            ]
        }}
    );

    let context = Context::new();
    context
        .insert(
            "apollo_authorization::scopes::required",
            json! {["profile", "read:user", "read:name"]},
        )
        .unwrap();
    context
        .insert(
            "apollo_authentication::JWT::claims",
            json! {{ "scope": "read:user read:name" }},
        )
        .unwrap();
    let request = supergraph::Request::fake_builder()
        .query(r#"{ me { id name } topProducts { name reviews { body author { username } } } }"#)
        .context(context)
        .method(Method::POST)
        .build()
        .unwrap();

    let response = supergraph
        .clone()
        .oneshot(request)
        .await
        .unwrap()
        .next_response()
        .await
        .unwrap();
    insta::assert_json_snapshot!(response);

    let s:String = client
          .get("version:1.0:subgraph:reviews:type:Product:entity:4911f7a9dbad8a47b8900d65547503a2f3c0359f65c0bc5652ad9b9843281f66:hash:f7d6d3af2706afe346e3d5fd353e61bd186d2fc64cb7b3c13a62162189519b5f:data:d9d84a3c7ffc27b0190a671212f3740e5b8478e84e23825830e97822e25cf05c")
          .await
          .unwrap();
    let v: Value = serde_json::from_str(&s).unwrap();
    assert_eq!(
        v.as_object().unwrap().get("data").unwrap(),
        &json! {{
            "reviews": [{
                "body": "I can sit on it",
                "author": {"__typename": "User", "id": "1"}
            }]
        }}
    );

    let context = Context::new();
    context
        .insert(
            "apollo_authorization::scopes::required",
            json! {["profile", "read:user", "read:name"]},
        )
        .unwrap();
    context
        .insert(
            "apollo_authentication::JWT::claims",
            json! {{ "scope": "read:user profile" }},
        )
        .unwrap();
    let request = supergraph::Request::fake_builder()
        .query(r#"{ me { id name } topProducts { name reviews { body author { username } } } }"#)
        .context(context)
        .method(Method::POST)
        .build()
        .unwrap();

    let response = supergraph
        .clone()
        .oneshot(request)
        .await
        .unwrap()
        .next_response()
        .await
        .unwrap();
    insta::assert_json_snapshot!(response);

    client.quit().await.unwrap();
    // calling quit ends the connection and event listener tasks
    let _ = connection_task.await;
    Ok(())
}

#[tokio::test(flavor = "multi_thread")]
async fn connection_failure_blocks_startup() {
    if !graph_os_enabled() {
        return;
    }

    let _ = apollo_router::TestHarness::builder()
        .with_subgraph_network_requests()
        .configuration_json(json!({
            "supergraph": {
                "query_planning": {
                    "cache": {
                        "in_memory": {
                            "limit": 2
                        },
                        "redis": {
                            // invalid port
                            "urls": ["redis://127.0.0.1:6378"]
                        }
                    }
                }
            }
        }))
        .unwrap()
        .schema(include_str!("../fixtures/supergraph.graphql"))
        .build_supergraph()
        .await
        .unwrap();

    let e = apollo_router::TestHarness::builder()
        .with_subgraph_network_requests()
        .configuration_json(json!({
            "supergraph": {
                "query_planning": {
                    "cache": {
                        "in_memory": {
                            "limit": 2
                        },
                        "redis": {
                            // invalid port
                            "urls": ["redis://127.0.0.1:6378"],
                            "required_to_start": true
                        }
                    }
                }
            }
        }))
        .unwrap()
        .schema(include_str!("../fixtures/supergraph.graphql"))
        .build_supergraph()
        .await
        .unwrap_err();
    //OSX has a different error code for connection refused
    let e = e.to_string().replace("61", "111"); //
    assert_eq!(
            e,
            "couldn't build Router service: IO Error: Os { code: 111, kind: ConnectionRefused, message: \"Connection refused\" }"
        );
}

#[tokio::test(flavor = "multi_thread")]
async fn query_planner_redis_update_query_fragments() {
    test_redis_query_plan_config_update(
        include_str!("fixtures/query_planner_redis_config_update_query_fragments.router.yaml"),
        "plan:0:v2.9.2:e15b4f5cd51b8cc728e3f5171611073455601e81196cd3cbafc5610d9769a370:3973e022e93220f9212c18d0d0c543ae7c309e46640da93a4a0314de999f5112:d239cf1d493e71f4bcb05e727c38e4cf55b32eb806791fa415bb6f6c8e5352e5",
    )
    .await;
}

#[tokio::test(flavor = "multi_thread")]
#[ignore = "the cache key for different query planner modes is currently different"]
async fn query_planner_redis_update_planner_mode() {
    test_redis_query_plan_config_update(
        include_str!("fixtures/query_planner_redis_config_update_query_planner_mode.router.yaml"),
        "",
    )
    .await;
}

#[tokio::test(flavor = "multi_thread")]
async fn query_planner_redis_update_defer() {
    // If this test fails and the cache key format changed you'll need to update
    // the key here.  Look at the top of the file for instructions on getting
    // the new cache key.
    //
    // You first need to follow the process and update the key in
    // `test_redis_query_plan_config_update`, and then update the key in this
    // test.
    //
    // This test requires graphos license, so make sure you have
    // "TEST_APOLLO_KEY" and "TEST_APOLLO_GRAPH_REF" env vars set, otherwise the
    // test just passes locally.
    test_redis_query_plan_config_update(
        include_str!("fixtures/query_planner_redis_config_update_defer.router.yaml"),
        "plan:0:v2.9.2:e15b4f5cd51b8cc728e3f5171611073455601e81196cd3cbafc5610d9769a370:3973e022e93220f9212c18d0d0c543ae7c309e46640da93a4a0314de999f5112:752b870a0241594f54b7b593f16ab6cf6529eb5c9fe3d24e6bc4a618c24a5b81",
    )
    .await;
}

#[tokio::test(flavor = "multi_thread")]
async fn query_planner_redis_update_type_conditional_fetching() {
    // If this test fails and the cache key format changed you'll need to update
    // the key here.  Look at the top of the file for instructions on getting
    // the new cache key.
    //
    // You first need to follow the process and update the key in
    // `test_redis_query_plan_config_update`, and then update the key in this
    // test.
    //
    // This test requires graphos license, so make sure you have
    // "TEST_APOLLO_KEY" and "TEST_APOLLO_GRAPH_REF" env vars set, otherwise the
    // test just passes locally.
    test_redis_query_plan_config_update(
        include_str!(
            "fixtures/query_planner_redis_config_update_type_conditional_fetching.router.yaml"
        ),
        "plan:0:v2.9.2:e15b4f5cd51b8cc728e3f5171611073455601e81196cd3cbafc5610d9769a370:3973e022e93220f9212c18d0d0c543ae7c309e46640da93a4a0314de999f5112:e2145b320a44bebbd687c714dcfd046c032e56fe394aedcf50d9ab539f4354ea",
    )
    .await;
}

#[tokio::test(flavor = "multi_thread")]
async fn query_planner_redis_update_reuse_query_fragments() {
    // If this test fails and the cache key format changed you'll need to update
    // the key here.  Look at the top of the file for instructions on getting
    // the new cache key.
    //
    // You first need to follow the process and update the key in
    // `test_redis_query_plan_config_update`, and then update the key in this
    // test.
    //
    // This test requires graphos license, so make sure you have
    // "TEST_APOLLO_KEY" and "TEST_APOLLO_GRAPH_REF" env vars set, otherwise the
    // test just passes locally.
    test_redis_query_plan_config_update(
        include_str!(
            "fixtures/query_planner_redis_config_update_reuse_query_fragments.router.yaml"
        ),
        "plan:0:v2.9.2:e15b4f5cd51b8cc728e3f5171611073455601e81196cd3cbafc5610d9769a370:3973e022e93220f9212c18d0d0c543ae7c309e46640da93a4a0314de999f5112:8b6c1838a55cbc6327adb5507f103eed1d5b1071e9acb9c67e098c5b9ea2887e",
    )
    .await;
}

async fn test_redis_query_plan_config_update(updated_config: &str, new_cache_key: &str) {
    if !graph_os_enabled() {
        return;
    }
    // This test shows that the redis key changes when the query planner config
    // changes.  The test starts a router with a specific config, executes a
    // query, and checks the redis cache key.  Then it updates the config,
    // executes the query again, and checks the redis cache key.
    let mut router = IntegrationTest::builder()
        .config(include_str!(
            "fixtures/query_planner_redis_config_update.router.yaml"
        ))
        .build()
        .await;

    router.start().await;
    router.assert_started().await;
    router.clear_redis_cache().await;

    // If the tests above are failing, this is the key that needs to be changed first.
    let starting_key = "plan:0:v2.9.2:e15b4f5cd51b8cc728e3f5171611073455601e81196cd3cbafc5610d9769a370:3973e022e93220f9212c18d0d0c543ae7c309e46640da93a4a0314de999f5112:41ae54204ebb1911412cf23e8f1d458cb08d6fabce16f255f7a497fd2b6fe213";
    assert_ne!(starting_key, new_cache_key, "starting_key (cache key for the initial config) and new_cache_key (cache key with the updated config) should not be equal. This either means that the cache key is not being generated correctly, or that the test is not actually checking the updated key.");

    router.execute_default_query().await;
    router.assert_redis_cache_contains(starting_key, None).await;
    router.update_config(updated_config).await;
    router.assert_reloaded().await;
    router.execute_default_query().await;
    router
        .assert_redis_cache_contains(new_cache_key, Some(starting_key))
        .await;
}<|MERGE_RESOLUTION|>--- conflicted
+++ resolved
@@ -325,15 +325,11 @@
 }
 
 #[tokio::test(flavor = "multi_thread")]
-<<<<<<< HEAD
 async fn entity_cache_basic() -> Result<(), BoxError> {
-=======
-async fn entity_cache() -> Result<(), BoxError> {
     if !graph_os_enabled() {
         return Ok(());
     }
 
->>>>>>> c4fd6188
     let config = RedisConfig::from_url("redis://127.0.0.1:6379").unwrap();
     let client = RedisClient::new(config, None, None, None);
     let connection_task = client.connect();
