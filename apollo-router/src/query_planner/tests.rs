--- conflicted
+++ resolved
@@ -260,13 +260,8 @@
                         service_name: "X".into(),
                         requires: vec![],
                         variable_usages: vec![],
-<<<<<<< HEAD
-                        operation: "{ t { id __typename x } }".to_string(),
+                        operation: SubgraphOperation::from_string("{ t { id __typename x } }"),
                         operation_name: Some("t".into()),
-=======
-                        operation: SubgraphOperation::from_string("{ t { id __typename x } }"),
-                        operation_name: Some("t".to_string()),
->>>>>>> 2b7c753a
                         operation_kind: OperationKind::Query,
                         id: Some("fetch1".into()),
                         input_rewrites: None,
