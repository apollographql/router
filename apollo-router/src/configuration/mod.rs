--- conflicted
+++ resolved
@@ -140,35 +140,34 @@
         }
     }
 
-<<<<<<< HEAD
-    // Used in tests
-    #[allow(dead_code)]
-    #[builder]
-    pub(crate) fn fake_new(
-        server: Option<Server>,
-        graphql: Option<Graphql>,
-        health_check: Option<HealthCheck>,
-        sandbox: Option<Sandbox>,
-        cors: Option<Cors>,
-        plugins: Map<String, Value>,
-        apollo_plugins: Map<String, Value>,
-        dev: Option<bool>,
-    ) -> Self {
-        Self {
-            server: server.unwrap_or_default(),
-            graphql: graphql.unwrap_or_else(|| Graphql::fake_builder().build()),
-            health_check: health_check.unwrap_or_else(|| HealthCheck::fake_builder().build()),
-            sandbox: sandbox.unwrap_or_else(|| Sandbox::fake_builder().build()),
-            cors: cors.unwrap_or_default(),
-            plugins: UserPlugins {
-                plugins: Some(plugins),
-            },
-            apollo_plugins: ApolloPlugins {
-                plugins: apollo_plugins,
-            },
-            dev,
-        }
-    }
+    // // Used in tests
+    // #[allow(dead_code)]
+    // #[builder]
+    // pub(crate) fn fake_new(
+    //     server: Option<Server>,
+    //     supergraph: Option<Supergraph>,
+    //     health_check: Option<HealthCheck>,
+    //     sandbox: Option<Sandbox>,
+    //     cors: Option<Cors>,
+    //     plugins: Map<String, Value>,
+    //     apollo_plugins: Map<String, Value>,
+    //     dev: Option<bool>,
+    // ) -> Self {
+    //     Self {
+    //         server: server.unwrap_or_default(),
+    //         supergraph: supergraph.unwrap_or_else(|| Supergraph::fake_builder().build()),
+    //         health_check: health_check.unwrap_or_else(|| HealthCheck::fake_builder().build()),
+    //         sandbox: sandbox.unwrap_or_else(|| Sandbox::fake_builder().build()),
+    //         cors: cors.unwrap_or_default(),
+    //         plugins: UserPlugins {
+    //             plugins: Some(plugins),
+    //         },
+    //         apollo_plugins: ApolloPlugins {
+    //             plugins: apollo_plugins,
+    //         },
+    //         dev,
+    //     }
+    // }
 
     pub(crate) fn enable_dev_mode(&mut self) {
         if std::env::var("APOLLO_ROVER").ok().as_deref() == Some("true") {
@@ -189,7 +188,7 @@
             "experimental.include_subgraph_errors".to_string(),
             json!({"all": true}),
         );
-        self.graphql.introspection = self.graphql.introspection.or(Some(true));
+        self.supergraph.introspection = self.supergraph.introspection.or(Some(true));
         self.sandbox.enabled = self.sandbox.enabled.or(Some(true));
     }
 
@@ -198,8 +197,6 @@
         Box::new(self)
     }
 
-=======
->>>>>>> 806c5aa5
     pub(crate) fn plugins(&self) -> Vec<(String, Value)> {
         let mut plugins = vec![];
 
@@ -254,6 +251,7 @@
         cors: Option<Cors>,
         plugins: Map<String, Value>,
         apollo_plugins: Map<String, Value>,
+        dev: Option<bool>,
     ) -> Self {
         Self {
             server: server.unwrap_or_default(),
@@ -267,11 +265,8 @@
             apollo_plugins: ApolloPlugins {
                 plugins: apollo_plugins,
             },
-        }
-    }
-
-    pub(crate) fn boxed(self) -> Box<Self> {
-        Box::new(self)
+            dev,
+        }
     }
 }
 
@@ -444,18 +439,9 @@
     #[serde(default = "default_graphql_path")]
     pub(crate) path: String,
 
-<<<<<<< HEAD
     /// Enable sandbox
     /// Default: false
     pub(crate) enabled: Option<bool>, // It's an option to know if it's overrided when in dev mode
-=======
-    #[serde(default = "default_sandbox")]
-    pub(crate) enabled: bool,
-}
-
-fn default_sandbox() -> bool {
-    false
->>>>>>> 806c5aa5
 }
 
 #[buildstructor::buildstructor]
