--- conflicted
+++ resolved
@@ -81,7 +81,6 @@
 
 By [@BrynCooke](https://github.com/BrynCooke) & [@bnjjj](https://github.com/bnjjj) & [@o0Ignition0o](https://github.com/o0Ignition0o) in https://github.com/apollographql/router/pull/1514
 
-<<<<<<< HEAD
 ### Adds a development mode that can be enabled with the `--dev` flag ([#1474](https://github.com/apollographql/router/issues/1474))
 
 By default, the Apollo Router is configured with production best-practices.  When developing, it is often desired to have some of those features relaxed to make it easier to iterate.  A `--dev` flag has been introduced to make the user experience easier while maintaining a default configuration which targets a productionized environment.
@@ -97,10 +96,10 @@
 Additional considerations will be made in the future as we introduce new features that might necessitate a "development" workflow which is different than the default mode of operation.  We will try to minimize these differences to avoid surprises in a production deployment while providing an execellent development experience.  In the future, the (upcoming) `rover dev` experience will become our suggested pattern, but this should serve the purpose in the near term.
 
 By [@bnjjj](https://github.com/bnjjj) and [@EverlastingBugstopper](https://github.com/EverlastingBugstopper) and [@abernix](https://github.com/abernix) in https://github.com/apollographql/router/pull/1748
-=======
+
 ### Add support for `tokio-console` ([PR #1632](https://github.com/apollographql/router/issues/1632))
 
-to aid in debugging the router, this adds support for [tokio-console](https://github.com/tokio-rs/console), enabled by a Cargo feature.
+To aid in debugging the router, this adds support for [tokio-console](https://github.com/tokio-rs/console), enabled by a Cargo feature.
 
 To run the router with tokio-console, build it with `RUSTFLAGS="--cfg tokio_unstable" cargo run --features console`.
 
@@ -117,7 +116,6 @@
   .await
 ```
 By [@BrynCooke](https://github.com/BrynCooke) in https://github.com/apollographql/router/pull/1734
->>>>>>> 4d1730aa
 
 ## 🐛 Fixes
 
