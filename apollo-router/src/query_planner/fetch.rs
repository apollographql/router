--- conflicted
+++ resolved
@@ -488,15 +488,9 @@
 
         let mut visitor = QueryHashVisitor::new(schema, &doc);
         visitor.subgraph_query = !self.requires.is_empty();
-<<<<<<< HEAD
-        traverse::document(&mut visitor, &doc).unwrap();
-
-        self.schema_aware_hash = Arc::new(QueryHash(visitor.finish()));
-=======
         if traverse::document(&mut visitor, &doc).is_ok() {
             self.schema_aware_hash = Arc::new(QueryHash(visitor.finish()));
         }
->>>>>>> 79ee33e4
     }
 
     pub(crate) fn extract_authorization_metadata(
