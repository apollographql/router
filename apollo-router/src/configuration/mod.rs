--- conflicted
+++ resolved
@@ -140,35 +140,6 @@
         }
     }
 
-    // // Used in tests
-    // #[allow(dead_code)]
-    // #[builder]
-    // pub(crate) fn fake_new(
-    //     server: Option<Server>,
-    //     supergraph: Option<Supergraph>,
-    //     health_check: Option<HealthCheck>,
-    //     sandbox: Option<Sandbox>,
-    //     cors: Option<Cors>,
-    //     plugins: Map<String, Value>,
-    //     apollo_plugins: Map<String, Value>,
-    //     dev: Option<bool>,
-    // ) -> Self {
-    //     Self {
-    //         server: server.unwrap_or_default(),
-    //         supergraph: supergraph.unwrap_or_else(|| Supergraph::fake_builder().build()),
-    //         health_check: health_check.unwrap_or_else(|| HealthCheck::fake_builder().build()),
-    //         sandbox: sandbox.unwrap_or_else(|| Sandbox::fake_builder().build()),
-    //         cors: cors.unwrap_or_default(),
-    //         plugins: UserPlugins {
-    //             plugins: Some(plugins),
-    //         },
-    //         apollo_plugins: ApolloPlugins {
-    //             plugins: apollo_plugins,
-    //         },
-    //         dev,
-    //     }
-    // }
-
     pub(crate) fn enable_dev_mode(&mut self) {
         if std::env::var("APOLLO_ROVER").ok().as_deref() == Some("true") {
             tracing::info!("Development mode has been enabled. This mode of operation is only meant for development!");
@@ -190,6 +161,11 @@
         );
         self.supergraph.introspection = self.supergraph.introspection.or(Some(true));
         self.sandbox.enabled = self.sandbox.enabled.or(Some(true));
+    }
+
+    #[cfg(test)]
+    pub(crate) fn boxed(self) -> Box<Self> {
+        Box::new(self)
     }
 
     pub(crate) fn plugins(&self) -> Vec<(String, Value)> {
@@ -246,10 +222,7 @@
         cors: Option<Cors>,
         plugins: Map<String, Value>,
         apollo_plugins: Map<String, Value>,
-<<<<<<< HEAD
         dev: Option<bool>,
-=======
->>>>>>> 817ba707
     ) -> Self {
         Self {
             server: server.unwrap_or_default(),
@@ -263,18 +236,9 @@
             apollo_plugins: ApolloPlugins {
                 plugins: apollo_plugins,
             },
-<<<<<<< HEAD
             dev,
         }
     }
-=======
-        }
-    }
-
-    pub(crate) fn boxed(self) -> Box<Self> {
-        Box::new(self)
-    }
->>>>>>> 817ba707
 }
 
 /// Parse configuration from a string in YAML syntax
@@ -377,7 +341,6 @@
     #[serde(default = "default_graphql_path")]
     pub(crate) path: String,
 
-<<<<<<< HEAD
     /// Enable introspection
     /// Default: false
     pub(crate) introspection: Option<bool>,
@@ -390,23 +353,6 @@
     true
 }
 
-=======
-    #[serde(default = "default_introspection")]
-    pub(crate) introspection: bool,
-
-    #[serde(default = "default_defer_support")]
-    pub(crate) preview_defer_support: bool,
-}
-
-fn default_introspection() -> bool {
-    true
-}
-
-fn default_defer_support() -> bool {
-    true
-}
-
->>>>>>> 817ba707
 #[buildstructor::buildstructor]
 impl Supergraph {
     #[builder]
@@ -419,11 +365,7 @@
         Self {
             listen: listen.unwrap_or_else(default_graphql_listen),
             path: path.unwrap_or_else(default_graphql_path),
-<<<<<<< HEAD
             introspection,
-=======
-            introspection: introspection.unwrap_or_else(default_introspection),
->>>>>>> 817ba707
             preview_defer_support: preview_defer_support.unwrap_or_else(default_defer_support),
         }
     }
@@ -442,11 +384,7 @@
         Self {
             listen: listen.unwrap_or_else(test_listen),
             path: path.unwrap_or_else(default_graphql_path),
-<<<<<<< HEAD
             introspection,
-=======
-            introspection: introspection.unwrap_or_else(default_introspection),
->>>>>>> 817ba707
             preview_defer_support: preview_defer_support.unwrap_or_else(default_defer_support),
         }
     }
@@ -472,18 +410,9 @@
     #[serde(default = "default_graphql_path")]
     pub(crate) path: String,
 
-<<<<<<< HEAD
     /// Enable sandbox
     /// Default: false
     pub(crate) enabled: Option<bool>, // It's an option to know if it's overrided when in dev mode
-=======
-    #[serde(default = "default_sandbox")]
-    pub(crate) enabled: bool,
-}
-
-fn default_sandbox() -> bool {
-    false
->>>>>>> 817ba707
 }
 
 #[buildstructor::buildstructor]
@@ -497,11 +426,7 @@
         Self {
             listen: listen.unwrap_or_else(default_graphql_listen),
             path: path.unwrap_or_else(default_graphql_path),
-<<<<<<< HEAD
             enabled,
-=======
-            enabled: enabled.unwrap_or_else(default_sandbox),
->>>>>>> 817ba707
         }
     }
 }
@@ -518,11 +443,7 @@
         Self {
             listen: listen.unwrap_or_else(test_listen),
             path: path.unwrap_or_else(default_graphql_path),
-<<<<<<< HEAD
             enabled,
-=======
-            enabled: enabled.unwrap_or_else(default_sandbox),
->>>>>>> 817ba707
         }
     }
 }
