use std::collections::HashMap;
use std::fmt::Debug;
use std::marker::PhantomData;
use std::sync::Arc;

use opentelemetry::metrics::Unit;
use opentelemetry_api::metrics::Counter;
use opentelemetry_api::metrics::Histogram;
use opentelemetry_api::metrics::MeterProvider;
use opentelemetry_api::metrics::UpDownCounter;
use opentelemetry_api::KeyValue;
use opentelemetry_semantic_conventions::trace::HTTP_REQUEST_METHOD;
use opentelemetry_semantic_conventions::trace::SERVER_ADDRESS;
use opentelemetry_semantic_conventions::trace::SERVER_PORT;
use opentelemetry_semantic_conventions::trace::URL_SCHEME;
use parking_lot::Mutex;
use schemars::JsonSchema;
use serde::Deserialize;
use serde_json_bytes::Value;
use tokio::time::Instant;
use tower::BoxError;

use super::attributes::HttpServerAttributes;
<<<<<<< HEAD
use super::graphql::selectors::ListLength;
use super::graphql::GraphQLInstruments;
use super::graphql::FIELD_EXECUTION;
use super::graphql::FIELD_LENGTH;
=======
use super::cache::attributes::CacheAttributes;
use super::cache::CacheInstrumentsConfig;
>>>>>>> 4eedcbca
use super::DefaultForLevel;
use super::Selector;
use crate::metrics;
use crate::plugins::telemetry::config_new::attributes::DefaultAttributeRequirementLevel;
use crate::plugins::telemetry::config_new::attributes::RouterAttributes;
use crate::plugins::telemetry::config_new::attributes::SubgraphAttributes;
use crate::plugins::telemetry::config_new::attributes::SupergraphAttributes;
use crate::plugins::telemetry::config_new::conditions::Condition;
use crate::plugins::telemetry::config_new::cost::CostInstruments;
use crate::plugins::telemetry::config_new::cost::CostInstrumentsConfig;
use crate::plugins::telemetry::config_new::extendable::Extendable;
use crate::plugins::telemetry::config_new::graphql::attributes::GraphQLAttributes;
use crate::plugins::telemetry::config_new::graphql::selectors::GraphQLSelector;
use crate::plugins::telemetry::config_new::graphql::selectors::GraphQLValue;
use crate::plugins::telemetry::config_new::graphql::GraphQLInstrumentsConfig;
use crate::plugins::telemetry::config_new::selectors::RouterSelector;
use crate::plugins::telemetry::config_new::selectors::RouterValue;
use crate::plugins::telemetry::config_new::selectors::SubgraphSelector;
use crate::plugins::telemetry::config_new::selectors::SubgraphValue;
use crate::plugins::telemetry::config_new::selectors::SupergraphSelector;
use crate::plugins::telemetry::config_new::selectors::SupergraphValue;
use crate::plugins::telemetry::config_new::Selectors;
use crate::plugins::telemetry::otlp::TelemetryDataKind;
use crate::services::router;
use crate::services::subgraph;
use crate::services::supergraph;
use crate::Context;

pub(crate) const METER_NAME: &str = "apollo/router";

#[derive(Clone, Deserialize, JsonSchema, Debug, Default)]
#[serde(deny_unknown_fields, default)]
pub(crate) struct InstrumentsConfig {
    /// The attributes and instruments to include by default in instruments based on their level as specified in the otel semantic conventions and Apollo documentation.
    pub(crate) default_requirement_level: DefaultAttributeRequirementLevel,

    /// Router service instruments. For more information see documentation on Router lifecycle.
    pub(crate) router: Extendable<
        RouterInstrumentsConfig,
        Instrument<RouterAttributes, RouterSelector, RouterValue>,
    >,
    /// Supergraph service instruments. For more information see documentation on Router lifecycle.
    pub(crate) supergraph: Extendable<
        SupergraphInstrumentsConfig,
        Instrument<SupergraphAttributes, SupergraphSelector, SupergraphValue>,
    >,
    /// Subgraph service instruments. For more information see documentation on Router lifecycle.
    pub(crate) subgraph: Extendable<
        SubgraphInstrumentsConfig,
        Instrument<SubgraphAttributes, SubgraphSelector, SubgraphValue>,
    >,
    /// GraphQL response field instruments.
    pub(crate) graphql: Extendable<
        GraphQLInstrumentsConfig,
        Instrument<GraphQLAttributes, GraphQLSelector, GraphQLValue>,
    >,
    /// Cache instruments
    pub(crate) cache: Extendable<
        CacheInstrumentsConfig,
        Instrument<CacheAttributes, SubgraphSelector, SubgraphValue>,
    >,
}

const HTTP_SERVER_REQUEST_DURATION_METRIC: &str = "http.server.request.duration";
const HTTP_SERVER_REQUEST_BODY_SIZE_METRIC: &str = "http.server.request.body.size";
const HTTP_SERVER_RESPONSE_BODY_SIZE_METRIC: &str = "http.server.response.body.size";
const HTTP_SERVER_ACTIVE_REQUESTS: &str = "http.server.active_requests";

const HTTP_CLIENT_REQUEST_DURATION_METRIC: &str = "http.client.request.duration";
const HTTP_CLIENT_REQUEST_BODY_SIZE_METRIC: &str = "http.client.request.body.size";
const HTTP_CLIENT_RESPONSE_BODY_SIZE_METRIC: &str = "http.client.response.body.size";

impl InstrumentsConfig {
    /// Update the defaults for spans configuration regarding the `default_attribute_requirement_level`
    pub(crate) fn update_defaults(&mut self) {
        self.router
            .attributes
            .defaults_for_levels(self.default_requirement_level, TelemetryDataKind::Metrics);
        self.supergraph
            .defaults_for_levels(self.default_requirement_level, TelemetryDataKind::Metrics);
        self.subgraph
            .defaults_for_levels(self.default_requirement_level, TelemetryDataKind::Metrics);
        self.graphql
            .defaults_for_levels(self.default_requirement_level, TelemetryDataKind::Metrics);
    }

    pub(crate) fn new_static_router_instruments(&self) -> HashMap<String, StaticInstrument> {
        let meter = metrics::meter_provider().meter(METER_NAME);
        let mut static_instruments = HashMap::with_capacity(self.router.custom.len());

        if self
            .router
            .attributes
            .http_server_request_duration
            .is_enabled()
        {
            static_instruments.insert(
                HTTP_SERVER_REQUEST_DURATION_METRIC.to_string(),
                StaticInstrument::Histogram(
                    meter
                        .f64_histogram(HTTP_SERVER_REQUEST_DURATION_METRIC)
                        .with_unit(Unit::new("s"))
                        .with_description("Duration of HTTP server requests.")
                        .init(),
                ),
            );
        }

        if self
            .router
            .attributes
            .http_server_request_body_size
            .is_enabled()
        {
            static_instruments.insert(
                HTTP_SERVER_REQUEST_BODY_SIZE_METRIC.to_string(),
                StaticInstrument::Histogram(
                    meter
                        .f64_histogram(HTTP_SERVER_REQUEST_BODY_SIZE_METRIC)
                        .with_unit(Unit::new("By"))
                        .with_description("Size of HTTP server request bodies.")
                        .init(),
                ),
            );
        }

        if self
            .router
            .attributes
            .http_server_response_body_size
            .is_enabled()
        {
            static_instruments.insert(
                HTTP_SERVER_RESPONSE_BODY_SIZE_METRIC.to_string(),
                StaticInstrument::Histogram(
                    meter
                        .f64_histogram(HTTP_SERVER_RESPONSE_BODY_SIZE_METRIC)
                        .with_unit(Unit::new("By"))
                        .with_description("Size of HTTP server response bodies.")
                        .init(),
                ),
            );
        }

        if self
            .router
            .attributes
            .http_server_active_requests
            .is_enabled()
        {
            static_instruments.insert(
                HTTP_SERVER_ACTIVE_REQUESTS.to_string(),
                StaticInstrument::UpDownCounterI64(
                    meter
                        .i64_up_down_counter(HTTP_SERVER_ACTIVE_REQUESTS)
                        .with_unit(Unit::new("request"))
                        .with_description("Number of active HTTP server requests.")
                        .init(),
                ),
            );
        }

        for (instrument_name, instrument) in &self.router.custom {
            match instrument.ty {
                InstrumentType::Counter => {
                    static_instruments.insert(
                        instrument_name.clone(),
                        StaticInstrument::CounterF64(
                            meter
                                .f64_counter(instrument_name.clone())
                                .with_description(instrument.description.clone())
                                .with_unit(Unit::new(instrument.unit.clone()))
                                .init(),
                        ),
                    );
                }
                InstrumentType::Histogram => {
                    static_instruments.insert(
                        instrument_name.clone(),
                        StaticInstrument::Histogram(
                            meter
                                .f64_histogram(instrument_name.clone())
                                .with_description(instrument.description.clone())
                                .with_unit(Unit::new(instrument.unit.clone()))
                                .init(),
                        ),
                    );
                }
            }
        }

        static_instruments
    }

    pub(crate) fn new_router_instruments(
        &self,
        static_instruments: Arc<HashMap<String, StaticInstrument>>,
    ) -> RouterInstruments {
        let http_server_request_duration = self
            .router
            .attributes
            .http_server_request_duration
            .is_enabled()
            .then(|| CustomHistogram {
                inner: Mutex::new(CustomHistogramInner {
                    increment: Increment::Duration(Instant::now()),
                    condition: Condition::True,
                    histogram: Some(
                        static_instruments
                            .get(HTTP_SERVER_REQUEST_DURATION_METRIC)
                            .expect(
                                "cannot get static instrument for router; this should not happen",
                            )
                            .as_histogram()
                            .cloned()
                            .expect(
                                "cannot convert instrument to histogram for router; this should not happen",
                            ),
                    ),
                    attributes: Vec::new(),
                    selector: None,
                    selectors: match &self.router.attributes.http_server_request_duration {
                        DefaultedStandardInstrument::Bool(_)
                        | DefaultedStandardInstrument::Unset => None,
                        DefaultedStandardInstrument::Extendable { attributes } => {
                            Some(attributes.clone())
                        }
                    },
                    updated: false,
                }),
            });
        let http_server_request_body_size =
            self.router
                .attributes
                .http_server_request_body_size
                .is_enabled()
                .then(|| {
                    let mut nb_attributes = 0;
                    let selectors = match &self.router.attributes.http_server_request_body_size {
                        DefaultedStandardInstrument::Bool(_)
                        | DefaultedStandardInstrument::Unset => None,
                        DefaultedStandardInstrument::Extendable { attributes } => {
                            nb_attributes = attributes.custom.len();
                            Some(attributes.clone())
                        }
                    };
                    CustomHistogram {
                        inner: Mutex::new(CustomHistogramInner {
                            increment: Increment::Custom(None),
                            condition: Condition::True,
                            histogram: Some(
                                static_instruments
                                    .get(HTTP_SERVER_REQUEST_BODY_SIZE_METRIC)
                                    .expect(
                                        "cannot get static instrument for router; this should not happen",
                                    )
                                    .as_histogram()
                                    .cloned().expect(
                                "cannot convert instrument to histogram for router; this should not happen",
                            )
                            ),
                            attributes: Vec::with_capacity(nb_attributes),
                            selector: Some(Arc::new(RouterSelector::RequestHeader {
                                request_header: "content-length".to_string(),
                                redact: None,
                                default: None,
                            })),
                            selectors,
                            updated: false,
                        }),
                    }
                });
        let http_server_response_body_size =
            self.router
                .attributes
                .http_server_response_body_size
                .is_enabled()
                .then(|| {
                    let mut nb_attributes = 0;
                    let selectors = match &self.router.attributes.http_server_response_body_size {
                        DefaultedStandardInstrument::Bool(_)
                        | DefaultedStandardInstrument::Unset => None,
                        DefaultedStandardInstrument::Extendable { attributes } => {
                            nb_attributes = attributes.custom.len();
                            Some(attributes.clone())
                        }
                    };

                    CustomHistogram {
                        inner: Mutex::new(CustomHistogramInner {
                            increment: Increment::Custom(None),
                            condition: Condition::True,
                            histogram: Some(
                                static_instruments
                                    .get(HTTP_SERVER_RESPONSE_BODY_SIZE_METRIC)
                                    .expect(
                                        "cannot get static instrument for router; this should not happen",
                                    )
                                    .as_histogram()
                                    .cloned()
                                    .expect(
                                    "cannot convert instrument to histogram for router; this should not happen",
                                    )
                            ),
                            attributes: Vec::with_capacity(nb_attributes),
                            selector: Some(Arc::new(RouterSelector::ResponseHeader {
                                response_header: "content-length".to_string(),
                                redact: None,
                                default: None,
                            })),
                            selectors,
                            updated: false,
                        }),
                    }
                });
        let http_server_active_requests = self
            .router
            .attributes
            .http_server_active_requests
            .is_enabled()
            .then(|| ActiveRequestsCounter {
                inner: Mutex::new(ActiveRequestsCounterInner {
                    counter: Some(
                        static_instruments
                            .get(HTTP_SERVER_ACTIVE_REQUESTS)
                            .expect(
                                "cannot get static instrument for router; this should not happen",
                            )
                            .as_up_down_counter_i64()
                            .cloned()
                            .expect(
                                "cannot convert instrument to up and down counter for router; this should not happen",
                            ),
                    ),
                    attrs_config: match &self.router.attributes.http_server_active_requests {
                        DefaultedStandardInstrument::Bool(_)
                        | DefaultedStandardInstrument::Unset => Default::default(),
                        DefaultedStandardInstrument::Extendable { attributes } => {
                            attributes.clone()
                        }
                    },
                    attributes: Vec::new(),
                }),
            });
        RouterInstruments {
            http_server_request_duration,
            http_server_request_body_size,
            http_server_response_body_size,
            http_server_active_requests,
            custom: CustomInstruments::new(&self.router.custom, static_instruments),
        }
    }

    pub(crate) fn new_static_supergraph_instruments(&self) -> HashMap<String, StaticInstrument> {
        let meter = metrics::meter_provider().meter(METER_NAME);

        let mut static_instruments = HashMap::with_capacity(self.supergraph.custom.len());
        for (instrument_name, instrument) in &self.supergraph.custom {
            match instrument.ty {
                InstrumentType::Counter => {
                    static_instruments.insert(
                        instrument_name.clone(),
                        StaticInstrument::CounterF64(
                            meter
                                .f64_counter(instrument_name.clone())
                                .with_description(instrument.description.clone())
                                .with_unit(Unit::new(instrument.unit.clone()))
                                .init(),
                        ),
                    );
                }
                InstrumentType::Histogram => {
                    static_instruments.insert(
                        instrument_name.clone(),
                        StaticInstrument::Histogram(
                            meter
                                .f64_histogram(instrument_name.clone())
                                .with_description(instrument.description.clone())
                                .with_unit(Unit::new(instrument.unit.clone()))
                                .init(),
                        ),
                    );
                }
            }
        }
        static_instruments.extend(self.supergraph.attributes.cost.new_static_instruments());

        static_instruments
    }

    pub(crate) fn new_supergraph_instruments(
        &self,
        static_instruments: Arc<HashMap<String, StaticInstrument>>,
    ) -> SupergraphInstruments {
        SupergraphInstruments {
            cost: self
                .supergraph
                .attributes
                .cost
                .to_instruments(static_instruments.clone()),
            custom: CustomInstruments::new(&self.supergraph.custom, static_instruments),
        }
    }

    pub(crate) fn new_static_subgraph_instruments(&self) -> HashMap<String, StaticInstrument> {
        let meter = metrics::meter_provider().meter(METER_NAME);
        let mut static_instruments = HashMap::with_capacity(self.subgraph.custom.len());

        if self
            .subgraph
            .attributes
            .http_client_request_duration
            .is_enabled()
        {
            static_instruments.insert(
                HTTP_CLIENT_REQUEST_DURATION_METRIC.to_string(),
                StaticInstrument::Histogram(
                    meter
                        .f64_histogram(HTTP_CLIENT_REQUEST_DURATION_METRIC)
                        .with_unit(Unit::new("s"))
                        .with_description("Duration of HTTP client requests.")
                        .init(),
                ),
            );
        }

        if self
            .subgraph
            .attributes
            .http_client_request_body_size
            .is_enabled()
        {
            static_instruments.insert(
                HTTP_CLIENT_REQUEST_BODY_SIZE_METRIC.to_string(),
                StaticInstrument::Histogram(
                    meter
                        .f64_histogram(HTTP_CLIENT_REQUEST_BODY_SIZE_METRIC)
                        .with_unit(Unit::new("By"))
                        .with_description("Size of HTTP client request bodies.")
                        .init(),
                ),
            );
        }

        if self
            .subgraph
            .attributes
            .http_client_response_body_size
            .is_enabled()
        {
            static_instruments.insert(
                HTTP_CLIENT_RESPONSE_BODY_SIZE_METRIC.to_string(),
                StaticInstrument::Histogram(
                    meter
                        .f64_histogram(HTTP_CLIENT_RESPONSE_BODY_SIZE_METRIC)
                        .with_unit(Unit::new("By"))
                        .with_description("Size of HTTP client response bodies.")
                        .init(),
                ),
            );
        }

        for (instrument_name, instrument) in &self.subgraph.custom {
            match instrument.ty {
                InstrumentType::Counter => {
                    static_instruments.insert(
                        instrument_name.clone(),
                        StaticInstrument::CounterF64(
                            meter
                                .f64_counter(instrument_name.clone())
                                .with_description(instrument.description.clone())
                                .with_unit(Unit::new(instrument.unit.clone()))
                                .init(),
                        ),
                    );
                }
                InstrumentType::Histogram => {
                    static_instruments.insert(
                        instrument_name.clone(),
                        StaticInstrument::Histogram(
                            meter
                                .f64_histogram(instrument_name.clone())
                                .with_description(instrument.description.clone())
                                .with_unit(Unit::new(instrument.unit.clone()))
                                .init(),
                        ),
                    );
                }
            }
        }

        static_instruments
    }

    pub(crate) fn new_subgraph_instruments(
        &self,
        static_instruments: Arc<HashMap<String, StaticInstrument>>,
    ) -> SubgraphInstruments {
        let http_client_request_duration =
            self.subgraph
                .attributes
                .http_client_request_duration
                .is_enabled()
                .then(|| {
                    let mut nb_attributes = 0;
                    let selectors = match &self.subgraph.attributes.http_client_request_duration {
                        DefaultedStandardInstrument::Bool(_)
                        | DefaultedStandardInstrument::Unset => None,
                        DefaultedStandardInstrument::Extendable { attributes } => {
                            nb_attributes = attributes.custom.len();
                            Some(attributes.clone())
                        }
                    };
                    CustomHistogram {
                        inner: Mutex::new(CustomHistogramInner {
                            increment: Increment::Duration(Instant::now()),
                            condition: Condition::True,
                            histogram: Some(static_instruments
                                .get(HTTP_CLIENT_REQUEST_DURATION_METRIC)
                                .expect(
                                    "cannot get static instrument for subgraph; this should not happen",
                                )
                                .as_histogram()
                                .cloned()
                                .expect(
                                    "cannot convert instrument to histogram for subgraph; this should not happen",
                                )
                            ),
                            attributes: Vec::with_capacity(nb_attributes),
                            selector: None,
                            selectors,
                            updated: false,
                        }),
                    }
                });
        let http_client_request_body_size =
            self.subgraph
                .attributes
                .http_client_request_body_size
                .is_enabled()
                .then(|| {
                    let mut nb_attributes = 0;
                    let selectors = match &self.subgraph.attributes.http_client_request_body_size {
                        DefaultedStandardInstrument::Bool(_)
                        | DefaultedStandardInstrument::Unset => None,
                        DefaultedStandardInstrument::Extendable { attributes } => {
                            nb_attributes = attributes.custom.len();
                            Some(attributes.clone())
                        }
                    };
                    CustomHistogram {
                        inner: Mutex::new(CustomHistogramInner {
                            increment: Increment::Custom(None),
                            condition: Condition::True,
                            histogram: Some(static_instruments
                                .get(HTTP_CLIENT_REQUEST_BODY_SIZE_METRIC)
                                .expect(
                                    "cannot get static instrument for subgraph; this should not happen",
                                )
                                .as_histogram()
                                .cloned()
                                .expect(
                                    "cannot convert instrument to histogram for subgraph; this should not happen",
                                )
                            ),
                            attributes: Vec::with_capacity(nb_attributes),
                            selector: Some(Arc::new(SubgraphSelector::SubgraphRequestHeader {
                                subgraph_request_header: "content-length".to_string(),
                                redact: None,
                                default: None,
                            })),
                            selectors,
                            updated: false,
                        }),
                    }
                });
        let http_client_response_body_size =
            self.subgraph
                .attributes
                .http_client_response_body_size
                .is_enabled()
                .then(|| {
                    let mut nb_attributes = 0;
                    let selectors = match &self.subgraph.attributes.http_client_response_body_size {
                        DefaultedStandardInstrument::Bool(_)
                        | DefaultedStandardInstrument::Unset => None,
                        DefaultedStandardInstrument::Extendable { attributes } => {
                            nb_attributes = attributes.custom.len();
                            Some(attributes.clone())
                        }
                    };
                    CustomHistogram {
                        inner: Mutex::new(CustomHistogramInner {
                            increment: Increment::Custom(None),
                            condition: Condition::True,
                            histogram: Some(static_instruments
                                .get(HTTP_CLIENT_RESPONSE_BODY_SIZE_METRIC)
                                .expect(
                                    "cannot get static instrument for subgraph; this should not happen",
                                )
                                .as_histogram()
                                .cloned()
                                .expect(
                                    "cannot convert instrument to histogram for subgraph; this should not happen",
                                )
                            ),
                            attributes: Vec::with_capacity(nb_attributes),
                            selector: Some(Arc::new(SubgraphSelector::SubgraphResponseHeader {
                                subgraph_response_header: "content-length".to_string(),
                                redact: None,
                                default: None,
                            })),
                            selectors,
                            updated: false,
                        }),
                    }
                });
        SubgraphInstruments {
            http_client_request_duration,
            http_client_request_body_size,
            http_client_response_body_size,
            custom: CustomInstruments::new(&self.subgraph.custom, static_instruments),
        }
    }

    pub(crate) fn new_static_graphql_instruments(&self) -> HashMap<String, StaticInstrument> {
        let meter = metrics::meter_provider().meter(METER_NAME);
        let mut static_instruments = HashMap::with_capacity(self.graphql.custom.len());
        if self.graphql.attributes.list_length.is_enabled() {
            static_instruments.insert(
                FIELD_LENGTH.to_string(),
                StaticInstrument::Histogram(
                    meter
                        .f64_histogram(FIELD_LENGTH)
                        .with_description("Length of a selected field in the GraphQL response")
                        .init(),
                ),
            );
        }

        if self.graphql.attributes.field_execution.is_enabled() {
            static_instruments.insert(
                FIELD_EXECUTION.to_string(),
                StaticInstrument::CounterF64(
                    meter
                        .f64_counter(FIELD_EXECUTION)
                        .with_description("Number of times a field is used.")
                        .init(),
                ),
            );
        }

        for (instrument_name, instrument) in &self.graphql.custom {
            match instrument.ty {
                InstrumentType::Counter => {
                    static_instruments.insert(
                        instrument_name.clone(),
                        StaticInstrument::CounterF64(
                            meter
                                .f64_counter(instrument_name.clone())
                                .with_description(instrument.description.clone())
                                .with_unit(Unit::new(instrument.unit.clone()))
                                .init(),
                        ),
                    );
                }
                InstrumentType::Histogram => {
                    static_instruments.insert(
                        instrument_name.clone(),
                        StaticInstrument::Histogram(
                            meter
                                .f64_histogram(instrument_name.clone())
                                .with_description(instrument.description.clone())
                                .with_unit(Unit::new(instrument.unit.clone()))
                                .init(),
                        ),
                    );
                }
            }
        }

        static_instruments
    }

    pub(crate) fn new_graphql_instruments(
        &self,
        static_instruments: Arc<HashMap<String, StaticInstrument>>,
    ) -> GraphQLInstruments {
        let meter = metrics::meter_provider().meter(METER_NAME);
        GraphQLInstruments {
            list_length: self.graphql.attributes.list_length.is_enabled().then(|| {
                let mut nb_attributes = 0;
                let selectors = match &self.graphql.attributes.list_length {
                    DefaultedStandardInstrument::Bool(_) | DefaultedStandardInstrument::Unset => {
                        None
                    }
                    DefaultedStandardInstrument::Extendable { attributes } => {
                        nb_attributes = attributes.custom.len();
                        Some(attributes.clone())
                    }
                };
                CustomHistogram {
                    inner: Mutex::new(CustomHistogramInner {
                        increment: Increment::FieldCustom(None),
                        condition: Condition::True,
                        histogram: Some(meter.f64_histogram(FIELD_LENGTH).init()),
                        attributes: Vec::with_capacity(nb_attributes),
                        selector: Some(Arc::new(GraphQLSelector::ListLength {
                            list_length: ListLength::Value,
                        })),
                        selectors,
                        updated: false,
                    }),
                }
            }),
            field_execution: self
                .graphql
                .attributes
                .field_execution
                .is_enabled()
                .then(|| {
                    let mut nb_attributes = 0;
                    let selectors = match &self.graphql.attributes.field_execution {
                        DefaultedStandardInstrument::Bool(_)
                        | DefaultedStandardInstrument::Unset => None,
                        DefaultedStandardInstrument::Extendable { attributes } => {
                            nb_attributes = attributes.custom.len();
                            Some(attributes.clone())
                        }
                    };
                    CustomCounter {
                        inner: Mutex::new(CustomCounterInner {
                            increment: Increment::FieldUnit,
                            condition: Condition::True,
                            counter: Some(meter.f64_counter(FIELD_EXECUTION).init()),
                            attributes: Vec::with_capacity(nb_attributes),
                            selector: None,
                            selectors,
                            incremented: false,
                        }),
                    }
                }),
            custom: CustomInstruments::new(&self.graphql.custom, static_instruments),
        }
    }
}

pub(crate) enum StaticInstrument {
    CounterF64(Counter<f64>),
    UpDownCounterI64(UpDownCounter<i64>),
    Histogram(Histogram<f64>),
}

impl StaticInstrument {
    pub(crate) fn as_counter_f64(&self) -> Option<&Counter<f64>> {
        if let Self::CounterF64(v) = self {
            Some(v)
        } else {
            None
        }
    }

    pub(crate) fn as_up_down_counter_i64(&self) -> Option<&UpDownCounter<i64>> {
        if let Self::UpDownCounterI64(v) = self {
            Some(v)
        } else {
            None
        }
    }

    pub(crate) fn as_histogram(&self) -> Option<&Histogram<f64>> {
        if let Self::Histogram(v) = self {
            Some(v)
        } else {
            None
        }
    }
}

#[derive(Clone, Deserialize, JsonSchema, Debug, Default)]
#[serde(deny_unknown_fields, default)]
pub(crate) struct RouterInstrumentsConfig {
    /// Histogram of server request duration
    #[serde(rename = "http.server.request.duration")]
    http_server_request_duration:
        DefaultedStandardInstrument<Extendable<RouterAttributes, RouterSelector>>,

    /// Counter of active requests
    #[serde(rename = "http.server.active_requests")]
    http_server_active_requests: DefaultedStandardInstrument<ActiveRequestsAttributes>,

    /// Histogram of server request body size
    #[serde(rename = "http.server.request.body.size")]
    http_server_request_body_size:
        DefaultedStandardInstrument<Extendable<RouterAttributes, RouterSelector>>,

    /// Histogram of server response body size
    #[serde(rename = "http.server.response.body.size")]
    http_server_response_body_size:
        DefaultedStandardInstrument<Extendable<RouterAttributes, RouterSelector>>,
}

impl DefaultForLevel for RouterInstrumentsConfig {
    fn defaults_for_level(
        &mut self,
        requirement_level: DefaultAttributeRequirementLevel,
        kind: TelemetryDataKind,
    ) {
        self.http_server_request_duration
            .defaults_for_levels(requirement_level, kind);
        self.http_server_active_requests
            .defaults_for_levels(requirement_level, kind);
        self.http_server_request_body_size
            .defaults_for_levels(requirement_level, kind);
        self.http_server_response_body_size
            .defaults_for_levels(requirement_level, kind);
    }
}

#[derive(Clone, Deserialize, JsonSchema, Debug, Default)]
#[serde(deny_unknown_fields, default)]
pub(crate) struct ActiveRequestsAttributes {
    /// The HTTP request method
    #[serde(rename = "http.request.method")]
    http_request_method: bool,
    /// The server address
    #[serde(rename = "server.address")]
    server_address: bool,
    /// The server port
    #[serde(rename = "server.port")]
    server_port: bool,
    /// The URL scheme
    #[serde(rename = "url.scheme")]
    url_scheme: bool,
}

impl DefaultForLevel for ActiveRequestsAttributes {
    fn defaults_for_level(
        &mut self,
        requirement_level: DefaultAttributeRequirementLevel,
        _kind: TelemetryDataKind,
    ) {
        match requirement_level {
            DefaultAttributeRequirementLevel::Required => {
                self.http_request_method = true;
                self.url_scheme = true;
            }
            DefaultAttributeRequirementLevel::Recommended
            | DefaultAttributeRequirementLevel::None => {}
        }
    }
}

#[derive(Clone, Deserialize, JsonSchema, Debug, Default)]
#[serde(deny_unknown_fields, untagged)]
pub(crate) enum DefaultedStandardInstrument<T> {
    #[default]
    Unset,
    Bool(bool),
    Extendable {
        attributes: Arc<T>,
    },
}

impl<T> DefaultedStandardInstrument<T> {
    pub(crate) fn is_enabled(&self) -> bool {
        match self {
            Self::Unset => false,
            Self::Bool(enabled) => *enabled,
            Self::Extendable { .. } => true,
        }
    }
}

impl<T> DefaultForLevel for DefaultedStandardInstrument<T>
where
    T: DefaultForLevel + Clone + Default,
{
    fn defaults_for_level(
        &mut self,
        requirement_level: DefaultAttributeRequirementLevel,
        kind: TelemetryDataKind,
    ) {
        match self {
            DefaultedStandardInstrument::Bool(enabled) if *enabled => match requirement_level {
                DefaultAttributeRequirementLevel::None => {}
                DefaultAttributeRequirementLevel::Required
                | DefaultAttributeRequirementLevel::Recommended => {
                    let mut attrs = T::default();
                    attrs.defaults_for_levels(requirement_level, kind);
                    *self = Self::Extendable {
                        attributes: Arc::new(attrs),
                    }
                }
            },
            DefaultedStandardInstrument::Unset => match requirement_level {
                DefaultAttributeRequirementLevel::None => {}
                DefaultAttributeRequirementLevel::Required
                | DefaultAttributeRequirementLevel::Recommended => {
                    let mut attrs = T::default();
                    attrs.defaults_for_levels(requirement_level, kind);
                    *self = Self::Extendable {
                        attributes: Arc::new(attrs),
                    }
                }
            },
            DefaultedStandardInstrument::Extendable { attributes } => {
                Arc::make_mut(attributes).defaults_for_levels(requirement_level, kind);
            }
            _ => {}
        }
    }
}

impl<T, Request, Response, EventResponse> Selectors for DefaultedStandardInstrument<T>
where
    T: Selectors<Request = Request, Response = Response, EventResponse = EventResponse>,
{
    type Request = Request;
    type Response = Response;
    type EventResponse = EventResponse;

    fn on_request(&self, request: &Self::Request) -> Vec<opentelemetry_api::KeyValue> {
        match self {
            Self::Bool(_) | Self::Unset => Vec::with_capacity(0),
            Self::Extendable { attributes } => attributes.on_request(request),
        }
    }

    fn on_response(&self, response: &Self::Response) -> Vec<opentelemetry_api::KeyValue> {
        match self {
            Self::Bool(_) | Self::Unset => Vec::with_capacity(0),
            Self::Extendable { attributes } => attributes.on_response(response),
        }
    }

    fn on_error(&self, error: &BoxError, ctx: &Context) -> Vec<opentelemetry_api::KeyValue> {
        match self {
            Self::Bool(_) | Self::Unset => Vec::with_capacity(0),
            Self::Extendable { attributes } => attributes.on_error(error, ctx),
        }
    }

    fn on_response_event(&self, response: &Self::EventResponse, ctx: &Context) -> Vec<KeyValue> {
        match self {
            Self::Bool(_) | Self::Unset => Vec::with_capacity(0),
            Self::Extendable { attributes } => attributes.on_response_event(response, ctx),
        }
    }
}

#[derive(Clone, Deserialize, JsonSchema, Debug, Default)]
#[serde(deny_unknown_fields, default)]
pub(crate) struct SupergraphInstrumentsConfig {
    #[serde(flatten)]
    pub(crate) cost: CostInstrumentsConfig,
}

impl DefaultForLevel for SupergraphInstrumentsConfig {
    fn defaults_for_level(
        &mut self,
        _requirement_level: DefaultAttributeRequirementLevel,
        _kind: TelemetryDataKind,
    ) {
    }
}

#[derive(Clone, Deserialize, JsonSchema, Debug, Default)]
#[serde(deny_unknown_fields, default)]
pub(crate) struct SubgraphInstrumentsConfig {
    /// Histogram of client request duration
    #[serde(rename = "http.client.request.duration")]
    http_client_request_duration:
        DefaultedStandardInstrument<Extendable<SubgraphAttributes, SubgraphSelector>>,

    /// Histogram of client request body size
    #[serde(rename = "http.client.request.body.size")]
    http_client_request_body_size:
        DefaultedStandardInstrument<Extendable<SubgraphAttributes, SubgraphSelector>>,

    /// Histogram of client response body size
    #[serde(rename = "http.client.response.body.size")]
    http_client_response_body_size:
        DefaultedStandardInstrument<Extendable<SubgraphAttributes, SubgraphSelector>>,
}

impl DefaultForLevel for SubgraphInstrumentsConfig {
    fn defaults_for_level(
        &mut self,
        requirement_level: DefaultAttributeRequirementLevel,
        kind: TelemetryDataKind,
    ) {
        self.http_client_request_duration
            .defaults_for_level(requirement_level, kind);
        self.http_client_request_body_size
            .defaults_for_level(requirement_level, kind);
        self.http_client_response_body_size
            .defaults_for_level(requirement_level, kind);
    }
}

#[derive(Clone, Deserialize, JsonSchema, Debug)]
#[serde(deny_unknown_fields)]
pub(crate) struct Instrument<A, E, V>
where
    A: Default + Debug,
    E: Debug,
    for<'a> &'a V: Into<InstrumentValue<E>>,
{
    /// The type of instrument.
    #[serde(rename = "type")]
    ty: InstrumentType,

    /// The value of the instrument.
    value: V,

    /// The description of the instrument.
    description: String,

    /// The units of the instrument, e.g. "ms", "bytes", "requests".
    unit: String,

    /// Attributes to include on the instrument.
    #[serde(default = "Extendable::empty_arc::<A, E>")]
    attributes: Arc<Extendable<A, E>>,

    /// The instrument conditions.
    #[serde(default = "Condition::empty::<E>")]
    condition: Condition<E>,
}

impl<A, E, Request, Response, EventResponse, SelectorValue> Selectors
    for Instrument<A, E, SelectorValue>
where
    A: Debug
        + Default
        + Selectors<Request = Request, Response = Response, EventResponse = EventResponse>,
    E: Debug + Selector<Request = Request, Response = Response, EventResponse = EventResponse>,
    for<'a> &'a SelectorValue: Into<InstrumentValue<E>>,
{
    type Request = Request;
    type Response = Response;
    type EventResponse = EventResponse;

    fn on_request(&self, request: &Self::Request) -> Vec<opentelemetry_api::KeyValue> {
        self.attributes.on_request(request)
    }

    fn on_response(&self, response: &Self::Response) -> Vec<opentelemetry_api::KeyValue> {
        self.attributes.on_response(response)
    }

    fn on_response_event(
        &self,
        response: &Self::EventResponse,
        ctx: &Context,
    ) -> Vec<opentelemetry_api::KeyValue> {
        self.attributes.on_response_event(response, ctx)
    }

    fn on_error(&self, error: &BoxError, ctx: &Context) -> Vec<opentelemetry_api::KeyValue> {
        self.attributes.on_error(error, ctx)
    }
}

#[derive(Clone, Deserialize, JsonSchema, Debug)]
#[serde(deny_unknown_fields, rename_all = "snake_case")]
pub(crate) enum InstrumentType {
    /// A monotonic counter https://opentelemetry.io/docs/specs/otel/metrics/data-model/#sums
    Counter,

    // /// A counter https://opentelemetry.io/docs/specs/otel/metrics/data-model/#sums
    // UpDownCounter,
    /// A histogram https://opentelemetry.io/docs/specs/otel/metrics/data-model/#histogram
    Histogram,
    // /// A gauge https://opentelemetry.io/docs/specs/otel/metrics/data-model/#gauge
    // Gauge,
}

#[derive(Clone, Deserialize, JsonSchema, Debug)]
#[serde(deny_unknown_fields, rename_all = "snake_case", untagged)]
pub(crate) enum InstrumentValue<T> {
    Standard(Standard),
    Chunked(Event<T>),
    Field(Field<T>),
    Custom(T),
}

#[derive(Clone, Deserialize, JsonSchema, Debug)]
#[serde(deny_unknown_fields, rename_all = "snake_case")]
pub(crate) enum StandardUnit {
    Unit,
}

#[derive(Clone, Deserialize, JsonSchema, Debug)]
#[serde(deny_unknown_fields, rename_all = "snake_case")]
pub(crate) enum Standard {
    Duration,
    Unit,
    // Active,
}

#[derive(Clone, Deserialize, JsonSchema, Debug)]
#[serde(deny_unknown_fields, rename_all = "snake_case")]
pub(crate) enum Event<T> {
    /// For every supergraph response payload (including subscription events and defer events)
    #[serde(rename = "event_duration")]
    Duration,
    /// For every supergraph response payload (including subscription events and defer events)
    #[serde(rename = "event_unit")]
    Unit,
    /// For every supergraph response payload (including subscription events and defer events)
    #[serde(rename = "event_custom")]
    Custom(T),
}

#[derive(Clone, Deserialize, JsonSchema, Debug)]
#[serde(deny_unknown_fields, rename_all = "snake_case")]
pub(crate) enum Field<T> {
    #[serde(rename = "field_unit")]
    Unit,
    /// For every field
    #[serde(rename = "field_custom")]
    Custom(T),
}

pub(crate) trait Instrumented {
    type Request;
    type Response;
    type EventResponse;

    fn on_request(&self, request: &Self::Request);
    fn on_response(&self, response: &Self::Response);
    fn on_response_event(&self, _response: &Self::EventResponse, _ctx: &Context) {}
    fn on_response_field(
        &self,
        _type: &apollo_compiler::executable::NamedType,
        _field: &apollo_compiler::executable::Field,
        _value: &Value,
        _ctx: &Context,
    ) {
    }
    fn on_error(&self, error: &BoxError, ctx: &Context);
}

impl<A, B, E, Request, Response, EventResponse, SelectorValue> Instrumented
    for Extendable<A, Instrument<B, E, SelectorValue>>
where
    A: Default
        + Instrumented<Request = Request, Response = Response, EventResponse = EventResponse>,
    B: Default
        + Debug
        + Selectors<Request = Request, Response = Response, EventResponse = EventResponse>,
    E: Debug + Selector<Request = Request, Response = Response, EventResponse = EventResponse>,
    for<'a> InstrumentValue<E>: From<&'a SelectorValue>,
{
    type Request = Request;
    type Response = Response;
    type EventResponse = EventResponse;

    fn on_request(&self, request: &Self::Request) {
        self.attributes.on_request(request);
    }

    fn on_response(&self, response: &Self::Response) {
        self.attributes.on_response(response);
    }

    fn on_response_event(&self, response: &Self::EventResponse, ctx: &Context) {
        self.attributes.on_response_event(response, ctx);
    }

    fn on_response_field(
        &self,
        ty: &apollo_compiler::executable::NamedType,
        field: &apollo_compiler::executable::Field,
        value: &Value,
        ctx: &Context,
    ) {
        self.attributes.on_response_field(ty, field, value, ctx);
    }

    fn on_error(&self, error: &BoxError, ctx: &Context) {
        self.attributes.on_error(error, ctx);
    }
}

impl Selectors for SubgraphInstrumentsConfig {
    type Request = subgraph::Request;
    type Response = subgraph::Response;
    type EventResponse = ();

    fn on_request(&self, request: &Self::Request) -> Vec<opentelemetry_api::KeyValue> {
        let mut attrs = self.http_client_request_body_size.on_request(request);
        attrs.extend(self.http_client_request_duration.on_request(request));
        attrs.extend(self.http_client_response_body_size.on_request(request));

        attrs
    }

    fn on_response(&self, response: &Self::Response) -> Vec<opentelemetry_api::KeyValue> {
        let mut attrs = self.http_client_request_body_size.on_response(response);
        attrs.extend(self.http_client_request_duration.on_response(response));
        attrs.extend(self.http_client_response_body_size.on_response(response));

        attrs
    }

    fn on_error(&self, error: &BoxError, ctx: &Context) -> Vec<opentelemetry_api::KeyValue> {
        let mut attrs = self.http_client_request_body_size.on_error(error, ctx);
        attrs.extend(self.http_client_request_duration.on_error(error, ctx));
        attrs.extend(self.http_client_response_body_size.on_error(error, ctx));

        attrs
    }
}

pub(crate) struct CustomInstruments<Request, Response, Attributes, Select, SelectorValue>
where
    Attributes: Selectors<Request = Request, Response = Response> + Default,
    Select: Selector<Request = Request, Response = Response> + Debug,
{
    _phantom: PhantomData<SelectorValue>,
    counters: Vec<CustomCounter<Request, Response, Attributes, Select>>,
    histograms: Vec<CustomHistogram<Request, Response, Attributes, Select>>,
}

impl<Request, Response, Attributes, Select, SelectorValue>
    CustomInstruments<Request, Response, Attributes, Select, SelectorValue>
where
    Attributes: Selectors<Request = Request, Response = Response> + Default,
    Select: Selector<Request = Request, Response = Response> + Debug,
{
    pub(crate) fn is_empty(&self) -> bool {
        self.counters.is_empty() && self.histograms.is_empty()
    }
}

impl<Request, Response, Attributes, Select, SelectorValue>
    CustomInstruments<Request, Response, Attributes, Select, SelectorValue>
where
    Attributes: Selectors<Request = Request, Response = Response> + Default + Debug + Clone,
    Select: Selector<Request = Request, Response = Response> + Debug + Clone,
    for<'a> &'a SelectorValue: Into<InstrumentValue<Select>>,
{
    pub(crate) fn new(
        config: &HashMap<String, Instrument<Attributes, Select, SelectorValue>>,
        static_instruments: Arc<HashMap<String, StaticInstrument>>,
    ) -> Self {
        let mut counters = Vec::new();
        let mut histograms = Vec::new();

        for (instrument_name, instrument) in config {
            match instrument.ty {
                InstrumentType::Counter => {
                    let (selector, increment) = match (&instrument.value).into() {
                        InstrumentValue::Standard(incr) => {
                            let incr = match incr {
                                Standard::Duration => Increment::Duration(Instant::now()),
                                Standard::Unit => Increment::Unit,
                            };
                            (None, incr)
                        }
                        InstrumentValue::Custom(selector) => {
                            (Some(Arc::new(selector)), Increment::Custom(None))
                        }
                        InstrumentValue::Chunked(incr) => match incr {
                            Event::Duration => (None, Increment::EventDuration(Instant::now())),
                            Event::Unit => (None, Increment::EventUnit),
                            Event::Custom(selector) => {
                                (Some(Arc::new(selector)), Increment::EventCustom(None))
                            }
                        },
                        InstrumentValue::Field(incr) => match incr {
                            Field::Unit => (None, Increment::FieldUnit),
                            Field::Custom(selector) => {
                                (Some(Arc::new(selector)), Increment::FieldCustom(None))
                            }
                        },
                    };
                    match static_instruments
                        .get(instrument_name)
                        .expect(
                            "cannot get static instrument for supergraph; this should not happen",
                        )
                        .as_counter_f64()
                        .cloned()
                    {
                        Some(counter) => {
                            let counter = CustomCounterInner {
                                increment,
                                condition: instrument.condition.clone(),
                                counter: Some(counter),
                                attributes: Vec::new(),
                                selector,
                                selectors: Some(instrument.attributes.clone()),
                                incremented: false,
                            };
                            counters.push(CustomCounter {
                                inner: Mutex::new(counter),
                            })
                        }
                        None => {
                            ::tracing::error!("cannot convert static instrument into a counter, this is an error; please fill an issue on GitHub");
                        }
                    }
                }
                InstrumentType::Histogram => {
                    let (selector, increment) = match (&instrument.value).into() {
                        InstrumentValue::Standard(incr) => {
                            let incr = match incr {
                                Standard::Duration => Increment::Duration(Instant::now()),
                                Standard::Unit => Increment::Unit,
                            };
                            (None, incr)
                        }
                        InstrumentValue::Custom(selector) => {
                            (Some(Arc::new(selector)), Increment::Custom(None))
                        }
                        InstrumentValue::Chunked(incr) => match incr {
                            Event::Duration => (None, Increment::EventDuration(Instant::now())),
                            Event::Unit => (None, Increment::EventUnit),
                            Event::Custom(selector) => {
                                (Some(Arc::new(selector)), Increment::EventCustom(None))
                            }
                        },
                        InstrumentValue::Field(incr) => match incr {
                            Field::Unit => (None, Increment::FieldUnit),
                            Field::Custom(selector) => {
                                (Some(Arc::new(selector)), Increment::FieldCustom(None))
                            }
                        },
                    };

                    match static_instruments
                        .get(instrument_name)
                        .expect(
                            "cannot get static instrument for supergraph; this should not happen",
                        )
                        .as_histogram()
                        .cloned()
                    {
                        Some(histogram) => {
                            let histogram = CustomHistogramInner {
                                increment,
                                condition: instrument.condition.clone(),
                                histogram: Some(histogram),
                                attributes: Vec::new(),
                                selector,
                                selectors: Some(instrument.attributes.clone()),
                                updated: false,
                            };

                            histograms.push(CustomHistogram {
                                inner: Mutex::new(histogram),
                            });
                        }
                        None => {
                            ::tracing::error!("cannot convert static instrument into a histogram, this is an error; please fill an issue on GitHub");
                        }
                    }
                }
            }
        }

        Self {
            _phantom: Default::default(),
            counters,
            histograms,
        }
    }
}

impl<Request, Response, EventResponse, Attributes, Select, SelectorValue> Instrumented
    for CustomInstruments<Request, Response, Attributes, Select, SelectorValue>
where
    Attributes:
        Selectors<Request = Request, Response = Response, EventResponse = EventResponse> + Default,
    Select: Selector<Request = Request, Response = Response, EventResponse = EventResponse> + Debug,
{
    type Request = Request;
    type Response = Response;
    type EventResponse = EventResponse;

    fn on_request(&self, request: &Self::Request) {
        for counter in &self.counters {
            counter.on_request(request);
        }
        for histogram in &self.histograms {
            histogram.on_request(request);
        }
    }

    fn on_response(&self, response: &Self::Response) {
        for counter in &self.counters {
            counter.on_response(response);
        }
        for histogram in &self.histograms {
            histogram.on_response(response);
        }
    }

    fn on_error(&self, error: &BoxError, ctx: &Context) {
        for counter in &self.counters {
            counter.on_error(error, ctx);
        }
        for histogram in &self.histograms {
            histogram.on_error(error, ctx);
        }
    }

    fn on_response_event(&self, response: &Self::EventResponse, ctx: &Context) {
        for counter in &self.counters {
            counter.on_response_event(response, ctx);
        }
        for histogram in &self.histograms {
            histogram.on_response_event(response, ctx);
        }
    }

    fn on_response_field(
        &self,
        ty: &apollo_compiler::executable::NamedType,
        field: &apollo_compiler::executable::Field,
        value: &Value,
        ctx: &Context,
    ) {
        for counter in &self.counters {
            counter.on_response_field(ty, field, value, ctx);
        }
        for histogram in &self.histograms {
            histogram.on_response_field(ty, field, value, ctx);
        }
    }
}

pub(crate) struct RouterInstruments {
    http_server_request_duration: Option<
        CustomHistogram<router::Request, router::Response, RouterAttributes, RouterSelector>,
    >,
    http_server_active_requests: Option<ActiveRequestsCounter>,
    http_server_request_body_size: Option<
        CustomHistogram<router::Request, router::Response, RouterAttributes, RouterSelector>,
    >,
    http_server_response_body_size: Option<
        CustomHistogram<router::Request, router::Response, RouterAttributes, RouterSelector>,
    >,
    custom: RouterCustomInstruments,
}

impl Instrumented for RouterInstruments {
    type Request = router::Request;
    type Response = router::Response;
    type EventResponse = ();

    fn on_request(&self, request: &Self::Request) {
        if let Some(http_server_request_duration) = &self.http_server_request_duration {
            http_server_request_duration.on_request(request);
        }
        if let Some(http_server_active_requests) = &self.http_server_active_requests {
            http_server_active_requests.on_request(request);
        }
        if let Some(http_server_request_body_size) = &self.http_server_request_body_size {
            http_server_request_body_size.on_request(request);
        }
        if let Some(http_server_response_body_size) = &self.http_server_response_body_size {
            http_server_response_body_size.on_request(request);
        }
        self.custom.on_request(request);
    }

    fn on_response(&self, response: &Self::Response) {
        if let Some(http_server_request_duration) = &self.http_server_request_duration {
            http_server_request_duration.on_response(response);
        }
        if let Some(http_server_active_requests) = &self.http_server_active_requests {
            http_server_active_requests.on_response(response);
        }
        if let Some(http_server_request_body_size) = &self.http_server_request_body_size {
            http_server_request_body_size.on_response(response);
        }
        if let Some(http_server_response_body_size) = &self.http_server_response_body_size {
            http_server_response_body_size.on_response(response);
        }
        self.custom.on_response(response);
    }

    fn on_error(&self, error: &BoxError, ctx: &Context) {
        if let Some(http_server_request_duration) = &self.http_server_request_duration {
            http_server_request_duration.on_error(error, ctx);
        }
        if let Some(http_server_active_requests) = &self.http_server_active_requests {
            http_server_active_requests.on_error(error, ctx);
        }
        if let Some(http_server_request_body_size) = &self.http_server_request_body_size {
            http_server_request_body_size.on_error(error, ctx);
        }
        if let Some(http_server_response_body_size) = &self.http_server_response_body_size {
            http_server_response_body_size.on_error(error, ctx);
        }
        self.custom.on_error(error, ctx);
    }
}

pub(crate) struct SupergraphInstruments {
    cost: CostInstruments,
    custom: SupergraphCustomInstruments,
}

impl Instrumented for SupergraphInstruments {
    type Request = supergraph::Request;
    type Response = supergraph::Response;
    type EventResponse = crate::graphql::Response;

    fn on_request(&self, request: &Self::Request) {
        self.cost.on_request(request);
        self.custom.on_request(request);
    }

    fn on_response(&self, response: &Self::Response) {
        self.cost.on_response(response);
        self.custom.on_response(response);
    }

    fn on_error(&self, error: &BoxError, ctx: &Context) {
        self.cost.on_error(error, ctx);
        self.custom.on_error(error, ctx);
    }

    fn on_response_event(&self, response: &Self::EventResponse, ctx: &Context) {
        self.cost.on_response_event(response, ctx);
        self.custom.on_response_event(response, ctx);
    }
}

pub(crate) struct SubgraphInstruments {
    http_client_request_duration: Option<
        CustomHistogram<
            subgraph::Request,
            subgraph::Response,
            SubgraphAttributes,
            SubgraphSelector,
        >,
    >,
    http_client_request_body_size: Option<
        CustomHistogram<
            subgraph::Request,
            subgraph::Response,
            SubgraphAttributes,
            SubgraphSelector,
        >,
    >,
    http_client_response_body_size: Option<
        CustomHistogram<
            subgraph::Request,
            subgraph::Response,
            SubgraphAttributes,
            SubgraphSelector,
        >,
    >,
    custom: SubgraphCustomInstruments,
}

impl Instrumented for SubgraphInstruments {
    type Request = subgraph::Request;
    type Response = subgraph::Response;
    type EventResponse = ();

    fn on_request(&self, request: &Self::Request) {
        if let Some(http_client_request_duration) = &self.http_client_request_duration {
            http_client_request_duration.on_request(request);
        }
        if let Some(http_client_request_body_size) = &self.http_client_request_body_size {
            http_client_request_body_size.on_request(request);
        }
        if let Some(http_client_response_body_size) = &self.http_client_response_body_size {
            http_client_response_body_size.on_request(request);
        }
        self.custom.on_request(request);
    }

    fn on_response(&self, response: &Self::Response) {
        if let Some(http_client_request_duration) = &self.http_client_request_duration {
            http_client_request_duration.on_response(response);
        }
        if let Some(http_client_request_body_size) = &self.http_client_request_body_size {
            http_client_request_body_size.on_response(response);
        }
        if let Some(http_client_response_body_size) = &self.http_client_response_body_size {
            http_client_response_body_size.on_response(response);
        }
        self.custom.on_response(response);
    }

    fn on_error(&self, error: &BoxError, ctx: &Context) {
        if let Some(http_client_request_duration) = &self.http_client_request_duration {
            http_client_request_duration.on_error(error, ctx);
        }
        if let Some(http_client_request_body_size) = &self.http_client_request_body_size {
            http_client_request_body_size.on_error(error, ctx);
        }
        if let Some(http_client_response_body_size) = &self.http_client_response_body_size {
            http_client_response_body_size.on_error(error, ctx);
        }
        self.custom.on_error(error, ctx);
    }
}

pub(crate) type RouterCustomInstruments = CustomInstruments<
    router::Request,
    router::Response,
    RouterAttributes,
    RouterSelector,
    RouterValue,
>;

pub(crate) type SupergraphCustomInstruments = CustomInstruments<
    supergraph::Request,
    supergraph::Response,
    SupergraphAttributes,
    SupergraphSelector,
    SupergraphValue,
>;

pub(crate) type SubgraphCustomInstruments = CustomInstruments<
    subgraph::Request,
    subgraph::Response,
    SubgraphAttributes,
    SubgraphSelector,
    SubgraphValue,
>;

// ---------------- Counter -----------------------
#[derive(Debug, Clone)]
pub(crate) enum Increment {
    Unit,
    EventUnit,
    FieldUnit,
    Duration(Instant),
    EventDuration(Instant),
    Custom(Option<i64>),
    EventCustom(Option<i64>),
    FieldCustom(Option<i64>),
}

fn to_i64(value: opentelemetry::Value) -> Option<i64> {
    match value {
        opentelemetry::Value::I64(i) => Some(i),
        opentelemetry::Value::String(s) => s.as_str().parse::<i64>().ok(),
        opentelemetry::Value::F64(f) => Some(f.floor() as i64),
        opentelemetry::Value::Bool(_) => None,
        opentelemetry::Value::Array(_) => None,
    }
}

pub(crate) struct CustomCounter<Request, Response, A, T>
where
    A: Selectors<Request = Request, Response = Response> + Default,
    T: Selector<Request = Request, Response = Response> + Debug,
{
    pub(crate) inner: Mutex<CustomCounterInner<Request, Response, A, T>>,
}

impl<Request, Response, A, T> Clone for CustomCounter<Request, Response, A, T>
where
    A: Selectors<Request = Request, Response = Response> + Default,
    T: Selector<Request = Request, Response = Response> + Debug + Clone,
{
    fn clone(&self) -> Self {
        Self {
            inner: Mutex::new(self.inner.lock().clone()),
        }
    }
}

pub(crate) struct CustomCounterInner<Request, Response, A, T>
where
    A: Selectors<Request = Request, Response = Response> + Default,
    T: Selector<Request = Request, Response = Response> + Debug,
{
    pub(crate) increment: Increment,
    pub(crate) selector: Option<Arc<T>>,
    pub(crate) selectors: Option<Arc<Extendable<A, T>>>,
    pub(crate) counter: Option<Counter<f64>>,
    pub(crate) condition: Condition<T>,
    pub(crate) attributes: Vec<opentelemetry_api::KeyValue>,
    // Useful when it's a counter on events to know if we have to count for an event or not
    pub(crate) incremented: bool,
}

impl<Request, Response, A, T> Clone for CustomCounterInner<Request, Response, A, T>
where
    A: Selectors<Request = Request, Response = Response> + Default,
    T: Selector<Request = Request, Response = Response> + Debug + Clone,
{
    fn clone(&self) -> Self {
        Self {
            increment: self.increment.clone(),
            selector: self.selector.clone(),
            selectors: self.selectors.clone(),
            counter: self.counter.clone(),
            condition: self.condition.clone(),
            attributes: self.attributes.clone(),
            incremented: self.incremented,
        }
    }
}

impl<A, T, Request, Response, EventResponse> Instrumented for CustomCounter<Request, Response, A, T>
where
    A: Selectors<Request = Request, Response = Response, EventResponse = EventResponse> + Default,
    T: Selector<Request = Request, Response = Response, EventResponse = EventResponse>
        + Debug
        + Debug,
{
    type Request = Request;
    type Response = Response;
    type EventResponse = EventResponse;

    fn on_request(&self, request: &Self::Request) {
        let mut inner = self.inner.lock();
        if inner.condition.evaluate_request(request) == Some(false) {
            let _ = inner.counter.take();
            return;
        }
        if let Some(selectors) = inner.selectors.as_ref() {
            inner.attributes = selectors.on_request(request).into_iter().collect();
        }

        if let Some(selected_value) = inner.selector.as_ref().and_then(|s| s.on_request(request)) {
            let new_incr = match &inner.increment {
                Increment::EventCustom(None) => Increment::EventCustom(to_i64(selected_value)),
                Increment::Custom(None) => Increment::Custom(to_i64(selected_value)),
                other => {
                    failfast_error!("this is a bug and should not happen, the increment should only be Custom or EventCustom, please open an issue: {other:?}");
                    return;
                }
            };
            inner.increment = new_incr;
        }
    }

    fn on_response(&self, response: &Self::Response) {
        let mut inner = self.inner.lock();
        if !inner.condition.evaluate_response(response) {
            if !matches!(
                &inner.increment,
                Increment::EventCustom(_)
                    | Increment::EventDuration(_)
                    | Increment::EventUnit
                    | Increment::FieldCustom(_)
                    | Increment::FieldUnit
            ) {
                let _ = inner.counter.take();
            }
            return;
        }

        let attrs: Vec<KeyValue> = inner
            .selectors
            .as_ref()
            .map(|s| s.on_response(response).into_iter().collect())
            .unwrap_or_default();
        inner.attributes.extend(attrs);

        if let Some(selected_value) = inner
            .selector
            .as_ref()
            .and_then(|s| s.on_response(response))
        {
            let new_incr = match &inner.increment {
                Increment::EventCustom(None) => Increment::Custom(to_i64(selected_value)),
                Increment::Custom(None) => Increment::Custom(to_i64(selected_value)),
                other => {
                    failfast_error!("this is a bug and should not happen, the increment should only be Custom or EventCustom, please open an issue: {other:?}");
                    return;
                }
            };
            inner.increment = new_incr;
        }

        let increment = match inner.increment {
            Increment::Unit => 1f64,
            Increment::Duration(instant) => instant.elapsed().as_secs_f64(),
            Increment::Custom(val) => match val {
                Some(incr) => incr as f64,
                None => 0f64,
            },
            Increment::EventUnit
            | Increment::EventDuration(_)
            | Increment::EventCustom(_)
            | Increment::FieldUnit
            | Increment::FieldCustom(_) => {
                // Nothing to do because we're incrementing on events or fields
                return;
            }
        };

        if increment != 0.0 {
            if let Some(counter) = &inner.counter {
                counter.add(increment, &inner.attributes);
            }
            inner.incremented = true;
        }
    }

    fn on_response_event(&self, response: &Self::EventResponse, ctx: &Context) {
        let mut inner = self.inner.lock();
        if !inner.condition.evaluate_event_response(response, ctx) {
            return;
        }
        // Response event may be called multiple times so we don't extend inner.attributes
        let mut attrs = inner.attributes.clone();
        if let Some(selectors) = inner.selectors.as_ref() {
            attrs.extend(
                selectors
                    .on_response_event(response, ctx)
                    .into_iter()
                    .collect::<Vec<_>>(),
            );
        }

        if let Some(selected_value) = inner
            .selector
            .as_ref()
            .and_then(|s| s.on_response_event(response, ctx))
        {
            let new_incr = match &inner.increment {
                Increment::EventCustom(None) => Increment::EventCustom(to_i64(selected_value)),
                Increment::Custom(None) => Increment::EventCustom(to_i64(selected_value)),
                other => {
                    failfast_error!("this is a bug and should not happen, the increment should only be Custom or EventCustom, please open an issue: {other:?}");
                    return;
                }
            };
            inner.increment = new_incr;
        }

        let increment = match &mut inner.increment {
            Increment::EventUnit => 1f64,
            Increment::EventDuration(instant) => {
                let incr = instant.elapsed().as_secs_f64();
                // Set it to new instant for the next event
                *instant = Instant::now();
                incr
            }
            Increment::Custom(val) | Increment::EventCustom(val) => {
                let incr = match val {
                    Some(incr) => *incr as f64,
                    None => 0f64,
                };
                // Set it to None again for the next event
                *val = None;
                incr
            }
            _ => 0f64,
        };

        inner.incremented = true;
        if let Some(counter) = &inner.counter {
            counter.add(increment, &attrs);
        }
    }

    fn on_error(&self, error: &BoxError, ctx: &Context) {
        let mut inner = self.inner.lock();

        let mut attrs = inner.attributes.clone();
        if let Some(selectors) = inner.selectors.as_ref() {
            attrs.extend(
                selectors
                    .on_error(error, ctx)
                    .into_iter()
                    .collect::<Vec<_>>(),
            );
        }

        let increment = match inner.increment {
            Increment::Unit | Increment::EventUnit | Increment::FieldUnit => 1f64,
            Increment::Duration(instant) | Increment::EventDuration(instant) => {
                instant.elapsed().as_secs_f64()
            }
            Increment::Custom(val) | Increment::EventCustom(val) | Increment::FieldCustom(val) => {
                match val {
                    Some(incr) => incr as f64,
                    None => 0f64,
                }
            }
        };

        if let Some(counter) = inner.counter.take() {
            counter.add(increment, &attrs);
        }
    }

    fn on_response_field(
        &self,
        ty: &apollo_compiler::executable::NamedType,
        field: &apollo_compiler::executable::Field,
        value: &serde_json_bytes::Value,
        ctx: &Context,
    ) {
        let mut inner = self.inner.lock();
        if !inner
            .condition
            .evaluate_response_field(ty, field, value, ctx)
        {
            return;
        }

        if let Some(selected_value) = inner
            .selector
            .as_ref()
            .and_then(|s| s.on_response_field(ty, field, value, ctx))
        {
            let new_incr = match &inner.increment {
                Increment::FieldCustom(None) => Increment::FieldCustom(to_i64(selected_value)),
                Increment::Custom(None) => Increment::FieldCustom(to_i64(selected_value)),
                other => {
                    failfast_error!("this is a bug and should not happen, the increment should only be Custom or FieldCustom, please open an issue: {other:?}");
                    return;
                }
            };
            inner.increment = new_incr;
        }

        let increment: Option<f64> = match &mut inner.increment {
            Increment::FieldUnit => Some(1f64),
            Increment::FieldCustom(val) => {
                let incr = val.map(|incr| incr as f64);
                // Set it to None again
                *val = None;
                incr
            }
            Increment::Unit
            | Increment::Duration(_)
            | Increment::Custom(_)
            | Increment::EventDuration(_)
            | Increment::EventCustom(_)
            | Increment::EventUnit => {
                // Nothing to do because we're incrementing on fields
                return;
            }
        };

        // Response field may be called multiple times
        // But there's no need for us to create a new vec each time, we can just extend the existing one and then reset it after
        let original_length = inner.attributes.len();
        if inner.counter.is_some() && increment.is_some() {
            // Only get the attributes from the selectors if we are actually going to increment the histogram
            // Cloning selectors should not have to happen
            let selectors = inner.selectors.clone();
            let attributes = &mut inner.attributes;
            if let Some(selectors) = selectors {
                selectors.on_response_field(attributes, ty, field, value, ctx);
            }
        }

        if let (Some(counter), Some(increment)) = (&inner.counter, increment) {
            counter.add(increment, &inner.attributes);
            // Reset the attributes to the original length, this will discard the new attributes added from selectors.
            inner.attributes.truncate(original_length);
        }
    }
}

impl<A, T, Request, Response> Drop for CustomCounter<Request, Response, A, T>
where
    A: Selectors<Request = Request, Response = Response> + Default,
    T: Selector<Request = Request, Response = Response> + Debug,
{
    fn drop(&mut self) {
        // TODO add attribute error broken pipe ? cf https://github.com/apollographql/router/issues/4866
        let inner = self.inner.try_lock();
        if let Some(mut inner) = inner {
            // If the condition is false or indeterminate then we don't increment the counter
            if inner.incremented || matches!(inner.condition.evaluate_drop(), Some(false) | None) {
                return;
            }
            if let Some(counter) = inner.counter.take() {
                let incr: f64 = match &inner.increment {
                    Increment::Unit | Increment::EventUnit => 1f64,
                    Increment::Duration(instant) | Increment::EventDuration(instant) => {
                        instant.elapsed().as_secs_f64()
                    }
                    Increment::Custom(val) | Increment::EventCustom(val) => match val {
                        Some(incr) => *incr as f64,
                        None => 0f64,
                    },
                    Increment::FieldUnit | Increment::FieldCustom(_) => {
                        // Dropping a metric on a field will never increment.
                        // We can't increment graphql metrics unless we actually process the result.
                        // It's not like we're counting the number of requests, where we want to increment
                        // with the data that we know so far if the request stops.
                        return;
                    }
                };
                counter.add(incr, &inner.attributes);
            }
        }
    }
}

struct ActiveRequestsCounter {
    inner: Mutex<ActiveRequestsCounterInner>,
}

struct ActiveRequestsCounterInner {
    counter: Option<UpDownCounter<i64>>,
    attrs_config: Arc<ActiveRequestsAttributes>,
    attributes: Vec<opentelemetry_api::KeyValue>,
}

impl Instrumented for ActiveRequestsCounter {
    type Request = router::Request;
    type Response = router::Response;
    type EventResponse = ();

    fn on_request(&self, request: &Self::Request) {
        let mut inner = self.inner.lock();
        if inner.attrs_config.http_request_method {
            if let Some(attr) = (RouterSelector::RequestMethod {
                request_method: true,
            })
            .on_request(request)
            {
                inner
                    .attributes
                    .push(KeyValue::new(HTTP_REQUEST_METHOD, attr));
            }
        }
        if inner.attrs_config.server_address {
            if let Some(attr) = HttpServerAttributes::forwarded_host(request)
                .and_then(|h| h.host().map(|h| h.to_string()))
            {
                inner.attributes.push(KeyValue::new(SERVER_ADDRESS, attr));
            }
        }
        if inner.attrs_config.server_port {
            if let Some(attr) =
                HttpServerAttributes::forwarded_host(request).and_then(|h| h.port_u16())
            {
                inner
                    .attributes
                    .push(KeyValue::new(SERVER_PORT, attr as i64));
            }
        }
        if inner.attrs_config.url_scheme {
            if let Some(attr) = request.router_request.uri().scheme_str() {
                inner
                    .attributes
                    .push(KeyValue::new(URL_SCHEME, attr.to_string()));
            }
        }
        if let Some(counter) = &inner.counter {
            counter.add(1, &inner.attributes);
        }
    }

    fn on_response(&self, _response: &Self::Response) {
        let mut inner = self.inner.lock();
        if let Some(counter) = &inner.counter.take() {
            counter.add(-1, &inner.attributes);
        }
    }

    fn on_error(&self, _error: &BoxError, _ctx: &Context) {
        let mut inner = self.inner.lock();
        if let Some(counter) = &inner.counter.take() {
            counter.add(-1, &inner.attributes);
        }
    }
}

impl Drop for ActiveRequestsCounter {
    fn drop(&mut self) {
        let inner = self.inner.try_lock();
        if let Some(mut inner) = inner {
            if let Some(counter) = &inner.counter.take() {
                counter.add(-1, &inner.attributes);
            }
        }
    }
}

// ---------------- Histogram -----------------------

pub(crate) struct CustomHistogram<Request, Response, A, T>
where
    A: Selectors<Request = Request, Response = Response> + Default,
    T: Selector<Request = Request, Response = Response>,
{
    pub(crate) inner: Mutex<CustomHistogramInner<Request, Response, A, T>>,
}

pub(crate) struct CustomHistogramInner<Request, Response, A, T>
where
    A: Selectors<Request = Request, Response = Response> + Default,
    T: Selector<Request = Request, Response = Response>,
{
    pub(crate) increment: Increment,
    pub(crate) condition: Condition<T>,
    pub(crate) selector: Option<Arc<T>>,
    pub(crate) selectors: Option<Arc<Extendable<A, T>>>,
    pub(crate) histogram: Option<Histogram<f64>>,
    pub(crate) attributes: Vec<opentelemetry_api::KeyValue>,
    // Useful when it's an histogram on events to know if we have to count for an event or not
    pub(crate) updated: bool,
}

impl<A, T, Request, Response, EventResponse> Instrumented
    for CustomHistogram<Request, Response, A, T>
where
    A: Selectors<Request = Request, Response = Response, EventResponse = EventResponse> + Default,
    T: Selector<Request = Request, Response = Response, EventResponse = EventResponse>,
{
    type Request = Request;
    type Response = Response;
    type EventResponse = EventResponse;

    fn on_request(&self, request: &Self::Request) {
        let mut inner = self.inner.lock();
        if inner.condition.evaluate_request(request) == Some(false) {
            let _ = inner.histogram.take();
            return;
        }
        if let Some(selectors) = &inner.selectors {
            inner.attributes = selectors.on_request(request).into_iter().collect();
        }
        if let Some(selected_value) = inner.selector.as_ref().and_then(|s| s.on_request(request)) {
            let new_incr = match &inner.increment {
                Increment::EventCustom(None) => Increment::EventCustom(to_i64(selected_value)),
                Increment::FieldCustom(None) => Increment::FieldCustom(to_i64(selected_value)),
                Increment::Custom(None) => Increment::Custom(to_i64(selected_value)),
                other => {
                    failfast_error!("this is a bug and should not happen, the increment should only be Custom or EventCustom, please open an issue: {other:?}");
                    return;
                }
            };
            inner.increment = new_incr;
        }
    }

    fn on_response(&self, response: &Self::Response) {
        let mut inner = self.inner.lock();
        if !inner.condition.evaluate_response(response) {
            if !matches!(
                &inner.increment,
                Increment::EventCustom(_)
                    | Increment::EventDuration(_)
                    | Increment::EventUnit
                    | Increment::FieldCustom(_)
                    | Increment::FieldUnit
            ) {
                let _ = inner.histogram.take();
            }
            return;
        }
        let attrs: Vec<KeyValue> = inner
            .selectors
            .as_ref()
            .map(|s| s.on_response(response).into_iter().collect())
            .unwrap_or_default();
        inner.attributes.extend(attrs);
        if let Some(selected_value) = inner
            .selector
            .as_ref()
            .and_then(|s| s.on_response(response))
        {
            let new_incr = match &inner.increment {
                Increment::EventCustom(None) => Increment::EventCustom(to_i64(selected_value)),
                Increment::FieldCustom(None) => Increment::FieldCustom(to_i64(selected_value)),
                Increment::Custom(None) => Increment::Custom(to_i64(selected_value)),
                other => {
                    failfast_error!("this is a bug and should not happen, the increment should only be Custom or EventCustom, please open an issue: {other:?}");
                    return;
                }
            };
            inner.increment = new_incr;
        }

        let increment = match inner.increment {
            Increment::Unit => Some(1f64),
            Increment::Duration(instant) => Some(instant.elapsed().as_secs_f64()),
            Increment::Custom(val) => val.map(|incr| incr as f64),
            Increment::EventUnit
            | Increment::EventDuration(_)
            | Increment::EventCustom(_)
            | Increment::FieldUnit
            | Increment::FieldCustom(_) => {
                // Nothing to do because we're incrementing on events or fields
                return;
            }
        };

        if let (Some(histogram), Some(increment)) = (&inner.histogram, increment) {
            histogram.record(increment, &inner.attributes);
            inner.updated = true;
        }
    }

    fn on_response_event(&self, response: &Self::EventResponse, ctx: &Context) {
        let mut inner = self.inner.lock();
        if !inner.condition.evaluate_event_response(response, ctx) {
            return;
        }

        // Response event may be called multiple times so we don't extend inner.attributes
        let mut attrs: Vec<KeyValue> = inner.attributes.clone();
        if let Some(selectors) = inner.selectors.as_ref() {
            attrs.extend(
                selectors
                    .on_response_event(response, ctx)
                    .into_iter()
                    .collect::<Vec<_>>(),
            );
        }

        if let Some(selected_value) = inner
            .selector
            .as_ref()
            .and_then(|s| s.on_response_event(response, ctx))
        {
            let new_incr = match &inner.increment {
                Increment::EventCustom(None) => Increment::EventCustom(to_i64(selected_value)),
                Increment::Custom(None) => Increment::EventCustom(to_i64(selected_value)),
                other => {
                    failfast_error!("this is a bug and should not happen, the increment should only be Custom or EventCustom, please open an issue: {other:?}");
                    return;
                }
            };
            inner.increment = new_incr;
        }

        let increment: Option<f64> = match &mut inner.increment {
            Increment::EventUnit => Some(1f64),
            Increment::EventDuration(instant) => {
                let incr = Some(instant.elapsed().as_secs_f64());
                // Need a new instant for the next event
                *instant = Instant::now();
                incr
            }
            Increment::EventCustom(val) => {
                let incr = val.map(|incr| incr as f64);
                // Set it to None again
                *val = None;
                incr
            }
            Increment::Unit
            | Increment::Duration(_)
            | Increment::Custom(_)
            | Increment::FieldUnit
            | Increment::FieldCustom(_) => {
                // Nothing to do because we're incrementing on events
                return;
            }
        };
        if let (Some(histogram), Some(increment)) = (&inner.histogram, increment) {
            histogram.record(increment, &attrs);
            inner.updated = true;
        }
    }

    fn on_error(&self, error: &BoxError, ctx: &Context) {
        let mut inner = self.inner.lock();
        let mut attrs: Vec<KeyValue> = inner
            .selectors
            .as_ref()
            .map(|s| s.on_error(error, ctx).into_iter().collect())
            .unwrap_or_default();
        attrs.append(&mut inner.attributes);

        let increment = match inner.increment {
            Increment::Unit | Increment::EventUnit | Increment::FieldUnit => Some(1f64),
            Increment::Duration(instant) | Increment::EventDuration(instant) => {
                Some(instant.elapsed().as_secs_f64())
            }
            Increment::Custom(val) | Increment::EventCustom(val) | Increment::FieldCustom(val) => {
                val.map(|incr| incr as f64)
            }
        };

        if let (Some(histogram), Some(increment)) = (inner.histogram.take(), increment) {
            histogram.record(increment, &attrs);
        }
    }

    fn on_response_field(
        &self,
        ty: &apollo_compiler::executable::NamedType,
        field: &apollo_compiler::executable::Field,
        value: &serde_json_bytes::Value,
        ctx: &Context,
    ) {
        let mut inner = self.inner.lock();
        if !inner
            .condition
            .evaluate_response_field(ty, field, value, ctx)
        {
            return;
        }

        if let Some(selected_value) = inner
            .selector
            .as_ref()
            .and_then(|s| s.on_response_field(ty, field, value, ctx))
        {
            let new_incr = match &inner.increment {
                Increment::FieldCustom(None) => Increment::FieldCustom(to_i64(selected_value)),
                Increment::Custom(None) => Increment::FieldCustom(to_i64(selected_value)),
                other => {
                    failfast_error!("this is a bug and should not happen, the increment should only be Custom or FieldCustom, please open an issue: {other:?}");
                    return;
                }
            };
            inner.increment = new_incr;
        }

        let increment: Option<f64> = match &mut inner.increment {
            Increment::FieldUnit => Some(1f64),
            Increment::FieldCustom(val) => {
                let incr = val.map(|incr| incr as f64);
                // Set it to None again
                *val = None;
                incr
            }
            Increment::Unit
            | Increment::Duration(_)
            | Increment::Custom(_)
            | Increment::EventDuration(_)
            | Increment::EventCustom(_)
            | Increment::EventUnit => {
                // Nothing to do because we're incrementing on fields
                return;
            }
        };

        // Response field may be called multiple times
        // But there's no need for us to create a new vec each time, we can just extend the existing one and then reset it after
        let original_length = inner.attributes.len();
        if inner.histogram.is_some() && increment.is_some() {
            // Only get the attributes from the selectors if we are actually going to increment the histogram
            // Cloning selectors should not have to happen
            let selectors = inner.selectors.clone();
            let attributes = &mut inner.attributes;
            if let Some(selectors) = selectors {
                selectors.on_response_field(attributes, ty, field, value, ctx);
            }
        }

        if let (Some(histogram), Some(increment)) = (&inner.histogram, increment) {
            histogram.record(increment, &inner.attributes);
            // Reset the attributes to the original length, this will discard the new attributes added from selectors.
            inner.attributes.truncate(original_length);
        }
    }
}

impl<A, T, Request, Response> Drop for CustomHistogram<Request, Response, A, T>
where
    A: Selectors<Request = Request, Response = Response> + Default,
    T: Selector<Request = Request, Response = Response>,
{
    fn drop(&mut self) {
        // TODO add attribute error broken pipe ? cf https://github.com/apollographql/router/issues/4866
        let inner = self.inner.try_lock();
        if let Some(mut inner) = inner {
            if inner.updated || matches!(inner.condition.evaluate_drop(), Some(false) | None) {
                return;
            }
            if let Some(histogram) = inner.histogram.take() {
                let increment = match &inner.increment {
                    Increment::Unit | Increment::EventUnit => Some(1f64),
                    Increment::Duration(instant) | Increment::EventDuration(instant) => {
                        Some(instant.elapsed().as_secs_f64())
                    }
                    Increment::Custom(val) | Increment::EventCustom(val) => {
                        val.map(|incr| incr as f64)
                    }
                    Increment::FieldUnit | Increment::FieldCustom(_) => {
                        // Dropping a metric on a field will never increment.
                        // We can't increment graphql metrics unless we actually process the result.
                        // It's not like we're counting the number of requests, where we want to increment
                        // with the data that we know so far if the request stops.
                        return;
                    }
                };

                if let Some(increment) = increment {
                    histogram.record(increment, &inner.attributes);
                }
            }
        }
    }
}

#[cfg(test)]
mod tests {
    use std::fs::File;
    use std::io::Write;
    use std::path::PathBuf;
    use std::str::FromStr;

    use apollo_compiler::ast::NamedType;
    use apollo_compiler::executable::SelectionSet;
    use apollo_compiler::Name;
    use http::HeaderMap;
    use http::HeaderName;
    use http::Method;
    use http::StatusCode;
    use http::Uri;
    use multimap::MultiMap;
    use rust_embed::RustEmbed;
    use schemars::gen::SchemaGenerator;
    use serde::Deserialize;
    use serde_json::json;
    use serde_json_bytes::ByteString;
    use serde_json_bytes::Value;

    use super::*;
    use crate::context::CONTAINS_GRAPHQL_ERROR;
    use crate::context::OPERATION_KIND;
    use crate::error::Error;
    use crate::graphql;
    use crate::http_ext::TryIntoHeaderName;
    use crate::http_ext::TryIntoHeaderValue;
    use crate::json_ext::Path;
    use crate::metrics::FutureMetricsExt;
    use crate::plugins::telemetry::config_new::cache::CacheInstruments;
    use crate::plugins::telemetry::config_new::graphql::GraphQLInstruments;
    use crate::plugins::telemetry::config_new::instruments::Instrumented;
    use crate::plugins::telemetry::config_new::instruments::InstrumentsConfig;
    use crate::plugins::telemetry::APOLLO_PRIVATE_QUERY_ALIASES;
    use crate::plugins::telemetry::APOLLO_PRIVATE_QUERY_DEPTH;
    use crate::plugins::telemetry::APOLLO_PRIVATE_QUERY_HEIGHT;
    use crate::plugins::telemetry::APOLLO_PRIVATE_QUERY_ROOT_FIELDS;
    use crate::services::OperationKind;
    use crate::services::RouterRequest;
    use crate::services::RouterResponse;
    use crate::spec::operation_limits::OperationLimits;
    use crate::Context;

    type JsonMap = serde_json_bytes::Map<ByteString, Value>;

    #[derive(RustEmbed)]
    #[folder = "src/plugins/telemetry/config_new/fixtures"]
    struct Asset;

    #[derive(Deserialize, JsonSchema)]
    #[serde(rename_all = "snake_case", deny_unknown_fields)]
    enum Event {
        Extension {
            map: serde_json::Map<String, serde_json::Value>,
        },
        Context {
            map: serde_json::Map<String, serde_json::Value>,
        },
        RouterRequest {
            method: String,
            uri: String,
            #[serde(default)]
            headers: HashMap<String, String>,
            body: String,
        },
        RouterResponse {
            status: u16,
            #[serde(default)]
            headers: HashMap<String, String>,
            body: String,
        },
        RouterError {
            error: String,
        },
        SupergraphRequest {
            query: String,
            method: String,
            uri: String,
            #[serde(default)]
            headers: HashMap<String, String>,
        },
        SupergraphResponse {
            status: u16,
            #[serde(default)]
            headers: HashMap<String, String>,
            label: Option<String>,
            #[schemars(with = "Option<serde_json::Value>")]
            data: Option<Value>,
            #[schemars(with = "Option<String>")]
            path: Option<Path>,
            #[serde(default)]
            #[schemars(with = "Vec<serde_json::Value>")]
            errors: Vec<Error>,
            // Skip the `Object` type alias in order to use buildstructor’s map special-casing
            #[serde(default)]
            #[schemars(with = "Option<serde_json::Map<String, serde_json::Value>>")]
            extensions: JsonMap,
        },
        SubgraphRequest {
            subgraph_name: String,
            operation_kind: Option<OperationKind>,
            query: String,
            operation_name: Option<String>,
            #[serde(default)]
            #[schemars(with = "Option<serde_json::Map<String, serde_json::Value>>")]
            variables: JsonMap,
            #[serde(default)]
            #[schemars(with = "Option<serde_json::Map<String, serde_json::Value>>")]
            extensions: JsonMap,
            #[serde(default)]
            headers: HashMap<String, String>,
        },
        SupergraphError {
            error: String,
        },
        SubgraphResponse {
            status: u16,
            subgraph_name: Option<String>,
            data: Option<serde_json::Value>,
            #[serde(default)]
            #[schemars(with = "Option<serde_json::Map<String, serde_json::Value>>")]
            extensions: JsonMap,
            #[serde(default)]
            #[schemars(with = "Vec<serde_json::Value>")]
            errors: Vec<Error>,
            #[serde(default)]
            headers: HashMap<String, String>,
        },
        /// Note that this MUST not be used without first using supergraph request event
        GraphqlResponse {
            #[schemars(with = "Option<serde_json::Value>")]
            data: Option<Value>,
            #[schemars(with = "Option<String>")]
            path: Option<Path>,
            #[serde(default)]
            #[schemars(with = "Vec<serde_json::Value>")]
            errors: Vec<Error>,
            // Skip the `Object` type alias in order to use buildstructor’s map special-casing
            #[serde(default)]
            #[schemars(with = "Option<serde_json::Map<String, serde_json::Value>>")]
            extensions: JsonMap,
        },
        /// Note that this MUST not be used without first using supergraph request event
        ResponseField {
            typed_value: TypedValueMirror,
        },
    }

    #[derive(Deserialize, JsonSchema)]
    #[serde(rename_all = "snake_case", deny_unknown_fields)]
    enum TypedValueMirror {
        Null,
        Bool {
            type_name: String,
            field_name: String,
            field_type: String,
            value: bool,
        },
        Number {
            type_name: String,
            field_name: String,
            field_type: String,
            value: serde_json::Number,
        },
        String {
            type_name: String,
            field_name: String,
            field_type: String,
            value: String,
        },
        List {
            type_name: String,
            field_name: String,
            field_type: String,
            values: Vec<TypedValueMirror>,
        },
        Object {
            type_name: String,
            field_name: String,
            field_type: String,
            values: HashMap<String, TypedValueMirror>,
        },
        Root {
            values: HashMap<String, TypedValueMirror>,
        },
    }

    impl TypedValueMirror {
        fn field(&self) -> Option<apollo_compiler::executable::Field> {
            match self {
                TypedValueMirror::Null | TypedValueMirror::Root { .. } => None,
                TypedValueMirror::Bool {
                    field_name,
                    field_type,
                    ..
                }
                | TypedValueMirror::Number {
                    field_name,
                    field_type,
                    ..
                }
                | TypedValueMirror::String {
                    field_name,
                    field_type,
                    ..
                }
                | TypedValueMirror::List {
                    field_name,
                    field_type,
                    ..
                }
                | TypedValueMirror::Object {
                    field_name,
                    field_type,
                    ..
                } => Some(Self::create_field(field_type.clone(), field_name.clone())),
            }
        }

        fn ty(&self) -> Option<NamedType> {
            match self {
                TypedValueMirror::Null | TypedValueMirror::Root { .. } => None,
                TypedValueMirror::Bool { type_name, .. }
                | TypedValueMirror::Number { type_name, .. }
                | TypedValueMirror::String { type_name, .. }
                | TypedValueMirror::List { type_name, .. }
                | TypedValueMirror::Object { type_name, .. } => {
                    Some(Self::create_type_name(type_name.clone()))
                }
            }
        }

        fn value(&self) -> Option<Value> {
            match self {
                TypedValueMirror::Null => Some(Value::Null),
                TypedValueMirror::Bool { value, .. } => Some(serde_json_bytes::json!(*value)),
                TypedValueMirror::Number { value, .. } => Some(serde_json_bytes::json!(value)),
                TypedValueMirror::String { value, .. } => Some(serde_json_bytes::json!(value)),
                TypedValueMirror::List { values, .. } => {
                    let values = values.iter().filter_map(|v| v.value()).collect();
                    Some(Value::Array(values))
                }
                TypedValueMirror::Object { values, .. } => {
                    let values = values
                        .iter()
                        .map(|(k, v)| (k.clone().into(), v.value().unwrap_or(Value::Null)))
                        .collect();
                    Some(Value::Object(values))
                }
                TypedValueMirror::Root { values } => {
                    let values = values
                        .iter()
                        .map(|(k, v)| (k.clone().into(), v.value().unwrap_or(Value::Null)))
                        .collect();
                    Some(Value::Object(values))
                }
            }
        }

        fn create_field(
            field_type: String,
            field_name: String,
        ) -> apollo_compiler::executable::Field {
            apollo_compiler::executable::Field {
                definition: apollo_compiler::schema::FieldDefinition {
                    description: None,
                    name: NamedType::new(&field_name).expect("valid field name"),
                    arguments: vec![],
                    ty: apollo_compiler::schema::Type::Named(
                        NamedType::new(&field_type).expect("valid type name"),
                    ),
                    directives: Default::default(),
                }
                .into(),
                alias: None,
                name: NamedType::new(&field_name).expect("valid field name"),
                arguments: vec![],
                directives: Default::default(),
                selection_set: SelectionSet::new(
                    NamedType::new(&field_name).expect("valid field name"),
                ),
            }
        }

        fn create_type_name(type_name: String) -> Name {
            NamedType::new(&type_name).expect("valid type name")
        }
    }

    #[derive(Deserialize, JsonSchema)]
    #[serde(deny_unknown_fields, rename_all = "snake_case")]
    struct TestDefinition {
        description: String,
        events: Vec<Vec<Event>>,
    }

    #[tokio::test]
    async fn test_instruments() {
        // This test is data driven.
        // It reads a list of fixtures from the fixtures directory and runs a test for each fixture.
        // Each fixture is a yaml file that contains a list of events and a router config for the instruments.

        for fixture in Asset::iter() {
            // There's no async in this test, but introducing an async block allows us to separate metrics for each fixture.
            async move {
                if fixture.ends_with("test.yaml") {
                    println!("Running test for fixture: {}", fixture);
                    let path = PathBuf::from_str(&fixture).unwrap();
                    let fixture_name = path
                        .parent()
                        .expect("fixture path")
                        .file_name()
                        .expect("fixture name");
                    let test_definition_file = Asset::get(&fixture).expect("failed to get fixture");
                    let test_definition: TestDefinition =
                        serde_yaml::from_slice(&test_definition_file.data)
                            .expect("failed to parse fixture");

                    let router_config_file =
                        Asset::get(&fixture.replace("test.yaml", "router.yaml"))
                            .expect("failed to get fixture router config");

                    let mut config = load_config(&router_config_file.data);
                    config.update_defaults();

                    for request in test_definition.events {
                        // each array of actions is a separate request
                        let mut router_instruments = None;
                        let mut supergraph_instruments = None;
                        let mut subgraph_instruments = None;
<<<<<<< HEAD
                        let graphql_instruments: GraphQLInstruments = config
                            .new_graphql_instruments(Arc::new(
                                config.new_static_graphql_instruments(),
                            ));
=======
                        let mut cache_instruments: Option<CacheInstruments> = None;
                        let graphql_instruments: GraphQLInstruments = (&config).into();
>>>>>>> 4eedcbca
                        let context = Context::new();
                        for event in request {
                            match event {
                                Event::RouterRequest {
                                    method,
                                    uri,
                                    headers,
                                    body,
                                } => {
                                    let router_req = RouterRequest::fake_builder()
                                        .context(context.clone())
                                        .method(Method::from_str(&method).expect("method"))
                                        .uri(Uri::from_str(&uri).expect("uri"))
                                        .headers(convert_headers(headers))
                                        .body(body)
                                        .build()
                                        .unwrap();
                                    router_instruments = Some(config.new_router_instruments(
                                        Arc::new(config.new_static_router_instruments()),
                                    ));
                                    router_instruments
                                        .as_mut()
                                        .expect("router instruments")
                                        .on_request(&router_req);
                                }
                                Event::RouterResponse {
                                    status,
                                    headers,
                                    body,
                                } => {
                                    let router_resp = RouterResponse::fake_builder()
                                        .context(context.clone())
                                        .status_code(StatusCode::from_u16(status).expect("status"))
                                        .headers(convert_headers(headers))
                                        .data(body)
                                        .build()
                                        .unwrap();
                                    router_instruments
                                        .take()
                                        .expect("router instruments")
                                        .on_response(&router_resp);
                                }
                                Event::RouterError { error } => {
                                    router_instruments
                                        .take()
                                        .expect("router request must have been made first")
                                        .on_error(&BoxError::from(error), &context);
                                }
                                Event::SupergraphRequest {
                                    query,
                                    method,
                                    uri,
                                    headers,
                                } => {
                                    supergraph_instruments =
                                        Some(config.new_supergraph_instruments(Arc::new(
                                            config.new_static_supergraph_instruments(),
                                        )));

                                    let mut request = supergraph::Request::fake_builder()
                                        .context(context.clone())
                                        .method(Method::from_str(&method).expect("method"))
                                        .headers(convert_headers(headers))
                                        .query(query)
                                        .build()
                                        .unwrap();
                                    *request.supergraph_request.uri_mut() =
                                        Uri::from_str(&uri).expect("uri");

                                    supergraph_instruments
                                        .as_mut()
                                        .unwrap()
                                        .on_request(&request);
                                }
                                Event::SupergraphResponse {
                                    status,
                                    label,
                                    data,
                                    path,
                                    errors,
                                    extensions,
                                    headers,
                                } => {
                                    let response = supergraph::Response::fake_builder()
                                        .context(context.clone())
                                        .status_code(StatusCode::from_u16(status).expect("status"))
                                        .and_label(label)
                                        .and_path(path)
                                        .errors(errors)
                                        .extensions(extensions)
                                        .and_data(data)
                                        .headers(convert_headers(headers))
                                        .build()
                                        .unwrap();

                                    supergraph_instruments
                                        .take()
                                        .unwrap()
                                        .on_response(&response);
                                }
                                Event::SubgraphRequest {
                                    subgraph_name,
                                    operation_kind,
                                    query,
                                    operation_name,
                                    variables,
                                    extensions,
                                    headers,
                                } => {
<<<<<<< HEAD
                                    subgraph_instruments = Some(config.new_subgraph_instruments(
                                        Arc::new(config.new_static_subgraph_instruments()),
                                    ));
=======
                                    subgraph_instruments = Some(config.new_subgraph_instruments());
                                    cache_instruments = Some((&config).into());
>>>>>>> 4eedcbca
                                    let graphql_request = graphql::Request::fake_builder()
                                        .query(query)
                                        .and_operation_name(operation_name)
                                        .variables(variables)
                                        .extensions(extensions)
                                        .build();
                                    let mut http_request = http::Request::new(graphql_request);
                                    *http_request.headers_mut() = convert_http_headers(headers);

                                    let request = subgraph::Request::fake_builder()
                                        .context(context.clone())
                                        .subgraph_name(subgraph_name)
                                        .and_operation_kind(operation_kind)
                                        .subgraph_request(http_request)
                                        .build();

                                    subgraph_instruments.as_mut().unwrap().on_request(&request);
                                    cache_instruments.as_mut().unwrap().on_request(&request);
                                }
                                Event::SubgraphResponse {
                                    subgraph_name,
                                    status,
                                    data,
                                    extensions,
                                    errors,
                                    headers,
                                } => {
                                    let response = subgraph::Response::fake2_builder()
                                        .context(context.clone())
                                        .and_subgraph_name(subgraph_name)
                                        .status_code(StatusCode::from_u16(status).expect("status"))
                                        .and_data(data)
                                        .errors(errors)
                                        .extensions(extensions)
                                        .headers(convert_headers(headers))
                                        .build()
                                        .unwrap();
                                    subgraph_instruments
                                        .take()
                                        .expect("subgraph request must have been made first")
                                        .on_response(&response);
                                    cache_instruments
                                        .take()
                                        .expect("subgraph request must have been made first")
                                        .on_response(&response);
                                }
                                Event::SupergraphError { error } => {
                                    supergraph_instruments
                                        .take()
                                        .expect("supergraph request must have been made first")
                                        .on_error(&BoxError::from(error), &context);
                                }
                                Event::GraphqlResponse {
                                    data,
                                    path,
                                    errors,
                                    extensions,
                                } => {
                                    let response = graphql::Response::builder()
                                        .and_data(data)
                                        .and_path(path)
                                        .errors(errors)
                                        .extensions(extensions)
                                        .build();
                                    supergraph_instruments
                                        .as_mut()
                                        .expect(
                                            "supergraph request event should have happened first",
                                        )
                                        .on_response_event(&response, &context);
                                }
                                Event::ResponseField { typed_value } => {
                                    graphql_instruments.on_response_field(
                                        &typed_value.ty().expect("type should exist"),
                                        &typed_value.field().expect("field should exist"),
                                        &typed_value.value().expect("value should exist"),
                                        &context,
                                    );
                                }
                                Event::Context { map } => {
                                    for (key, value) in map {
                                        context.insert(key, value).expect("insert context");
                                    }
                                }
                                Event::Extension { map } => {
                                    for (key, value) in map {
                                        if key == APOLLO_PRIVATE_QUERY_ALIASES.to_string() {
                                            context.extensions().with_lock(|mut lock| {
                                                let limits = lock
                                                    .get_or_default_mut::<OperationLimits<u32>>();
                                                let value_as_u32 = value.as_u64().unwrap() as u32;
                                                limits.aliases = value_as_u32;
                                            });
                                        }
                                        if key == APOLLO_PRIVATE_QUERY_DEPTH.to_string() {
                                            context.extensions().with_lock(|mut lock| {
                                                let limits = lock
                                                    .get_or_default_mut::<OperationLimits<u32>>();
                                                let value_as_u32 = value.as_u64().unwrap() as u32;
                                                limits.depth = value_as_u32;
                                            });
                                        }
                                        if key == APOLLO_PRIVATE_QUERY_HEIGHT.to_string() {
                                            context.extensions().with_lock(|mut lock| {
                                                let limits = lock
                                                    .get_or_default_mut::<OperationLimits<u32>>();
                                                let value_as_u32 = value.as_u64().unwrap() as u32;
                                                limits.height = value_as_u32;
                                            });
                                        }
                                        if key == APOLLO_PRIVATE_QUERY_ROOT_FIELDS.to_string() {
                                            context.extensions().with_lock(|mut lock| {
                                                let limits = lock
                                                    .get_or_default_mut::<OperationLimits<u32>>();
                                                let value_as_u32 = value.as_u64().unwrap() as u32;
                                                limits.root_fields = value_as_u32;
                                            });
                                        }
                                    }
                                }
                            }
                        }
                    }

                    let mut snapshot_path = PathBuf::new();
                    snapshot_path.push("fixtures");
                    path.iter().for_each(|p| snapshot_path.push(p));
                    snapshot_path.pop();
                    let description = test_definition.description;
                    let info: serde_yaml::Value = serde_yaml::from_slice(&router_config_file.data)
                        .expect("failed to parse fixture");

                    insta::with_settings!({sort_maps => true,
                        snapshot_path=>snapshot_path,
                        input_file=>fixture_name,
                        prepend_module_to_snapshot=>false,
                        description=>description,
                        info=>&info
                    }, {
                        let metrics = crate::metrics::collect_metrics();
                        insta::assert_yaml_snapshot!("metrics", &metrics.all());
                    });
                }
            }
            .with_metrics()
            .await;
        }
    }

    fn convert_http_headers(headers: HashMap<String, String>) -> HeaderMap {
        let mut converted_headers = HeaderMap::new();
        for (name, value) in headers {
            converted_headers.insert::<HeaderName>(
                name.try_into().expect("expected header name"),
                value.try_into().expect("expected header value"),
            );
        }
        converted_headers
    }

    fn convert_headers(
        headers: HashMap<String, String>,
    ) -> MultiMap<TryIntoHeaderName, TryIntoHeaderValue> {
        let mut converted_headers: MultiMap<TryIntoHeaderName, TryIntoHeaderValue> =
            MultiMap::new();
        for (name, value) in headers {
            converted_headers.insert(name.into(), value.into());
        }
        converted_headers
    }

    fn load_config(config: &[u8]) -> InstrumentsConfig {
        let val: serde_json::Value = serde_yaml::from_slice(config).unwrap();
        let instruments = val
            .as_object()
            .unwrap()
            .get("telemetry")
            .unwrap()
            .as_object()
            .unwrap()
            .get("instrumentation")
            .unwrap()
            .as_object()
            .unwrap()
            .get("instruments")
            .unwrap();
        serde_json::from_value(instruments.clone()).unwrap()
    }

    #[test]
    fn write_schema() {
        // Write a json schema for the above test
        let mut schema_gen = SchemaGenerator::default();
        let schema = schema_gen.root_schema_for::<TestDefinition>();
        let schema = serde_json::to_string_pretty(&schema);
        let mut path = PathBuf::from_str(env!("CARGO_MANIFEST_DIR")).expect("manifest dir");
        path.push("src");
        path.push("plugins");
        path.push("telemetry");
        path.push("config_new");
        path.push("fixtures");
        path.push("schema.json");
        let mut file = File::create(path).unwrap();
        file.write_all(schema.unwrap().as_bytes())
            .expect("write schema");
    }

    #[tokio::test]
    async fn test_router_instruments() {
        // Please don't add further logic to this test, it's already testing multiple things.
        // Instead, add a data driven test via test_instruments test.
        async {
            let config: InstrumentsConfig = serde_json::from_str(
                json!({
                    "router": {
                        "http.server.request.body.size": true,
                        "http.server.response.body.size": {
                            "attributes": {
                                "http.response.status_code": false,
                                "acme.my_attribute": {
                                    "response_header": "x-my-header",
                                    "default": "unknown"
                                }
                            }
                        },
                        "acme.request.on_error": {
                            "value": "unit",
                            "type": "counter",
                            "unit": "error",
                            "description": "my description",
                            "condition": {
                                "not": {
                                    "eq": [
                                        200,
                                        {
                                            "response_status": "code"
                                        }
                                    ]
                                }
                            },
                            "attributes": {
                                "http.response.status_code": true
                            }
                        },
                        "acme.request.on_critical_error": {
                            "value": "unit",
                            "type": "counter",
                            "unit": "error",
                            "description": "my description",
                            "condition": {
                                "eq": [
                                    "request time out",
                                    {
                                        "error": "reason"
                                    }
                                ]
                            },
                            "attributes": {
                                "http.response.status_code": true
                            }
                        },
                        "acme.request.on_error_histo": {
                            "value": "unit",
                            "type": "histogram",
                            "unit": "error",
                            "description": "my description",
                            "condition": {
                                "not": {
                                    "eq": [
                                        200,
                                        {
                                            "response_status": "code"
                                        }
                                    ]
                                }
                            },
                            "attributes": {
                                "http.response.status_code": true
                            }
                        },
                        "acme.request.header_value": {
                            "value": {
                                "request_header": "x-my-header-count"
                            },
                            "type": "counter",
                            "description": "my description",
                            "unit": "nb"
                        }
                    }
                })
                .to_string()
                .as_str(),
            )
            .unwrap();

            let router_instruments =
                config.new_router_instruments(Arc::new(config.new_static_router_instruments()));
            let router_req = RouterRequest::fake_builder()
                .header("conditional-custom", "X")
                .header("x-my-header-count", "55")
                .header("content-length", "35")
                .header("content-type", "application/graphql")
                .build()
                .unwrap();
            router_instruments.on_request(&router_req);
            let router_response = RouterResponse::fake_builder()
                .context(router_req.context.clone())
                .status_code(StatusCode::BAD_REQUEST)
                .header("content-type", "application/json")
                .header("x-my-header", "TEST")
                .header("content-length", "35")
                .data(json!({"errors": [{"message": "nope"}]}))
                .build()
                .unwrap();
            router_instruments.on_response(&router_response);

            assert_counter!("acme.request.header_value", 55.0);
            assert_counter!(
                "acme.request.on_error",
                1.0,
                "http.response.status_code" = 400
            );
            assert_histogram_sum!(
                "acme.request.on_error_histo",
                1.0,
                "http.response.status_code" = 400
            );
            assert_histogram_sum!("http.server.request.body.size", 35.0);
            assert_histogram_sum!(
                "http.server.response.body.size",
                35.0,
                "acme.my_attribute" = "TEST"
            );

            let router_instruments =
                config.new_router_instruments(Arc::new(config.new_static_router_instruments()));
            let router_req = RouterRequest::fake_builder()
                .header("content-length", "35")
                .header("x-my-header-count", "5")
                .header("content-type", "application/graphql")
                .build()
                .unwrap();
            router_instruments.on_request(&router_req);
            let router_response = RouterResponse::fake_builder()
                .context(router_req.context.clone())
                .status_code(StatusCode::BAD_REQUEST)
                .header("content-type", "application/json")
                .header("content-length", "35")
                .data(json!({"errors": [{"message": "nope"}]}))
                .build()
                .unwrap();
            router_instruments.on_response(&router_response);

            assert_counter!("acme.request.header_value", 60.0);
            assert_counter!(
                "acme.request.on_error",
                2.0,
                "http.response.status_code" = 400
            );
            assert_histogram_sum!(
                "acme.request.on_error_histo",
                2.0,
                "http.response.status_code" = 400
            );
            assert_histogram_sum!("http.server.request.body.size", 70.0);
            assert_histogram_sum!(
                "http.server.response.body.size",
                35.0,
                "acme.my_attribute" = "TEST"
            );
            assert_histogram_sum!(
                "http.server.response.body.size",
                35.0,
                "acme.my_attribute" = "unknown"
            );

            let router_instruments =
                config.new_router_instruments(Arc::new(config.new_static_router_instruments()));
            let router_req = RouterRequest::fake_builder()
                .header("content-length", "35")
                .header("content-type", "application/graphql")
                .build()
                .unwrap();
            router_instruments.on_request(&router_req);
            let router_response = RouterResponse::fake_builder()
                .context(router_req.context.clone())
                .status_code(StatusCode::OK)
                .header("content-type", "application/json")
                .header("content-length", "35")
                .data(json!({"errors": [{"message": "nope"}]}))
                .build()
                .unwrap();
            router_instruments.on_response(&router_response);

            assert_counter!("acme.request.header_value", 60.0);
            assert_counter!(
                "acme.request.on_error",
                2.0,
                "http.response.status_code" = 400
            );
            assert_histogram_sum!(
                "acme.request.on_error_histo",
                2.0,
                "http.response.status_code" = 400
            );

            let router_instruments =
                config.new_router_instruments(Arc::new(config.new_static_router_instruments()));
            let router_req = RouterRequest::fake_builder()
                .header("content-length", "35")
                .header("content-type", "application/graphql")
                .build()
                .unwrap();
            router_instruments.on_request(&router_req);
            router_instruments.on_error(&BoxError::from("request time out"), &Context::new());
            assert_counter!(
                "acme.request.on_critical_error",
                1.0,
                "http.response.status_code" = 500
            );
        }
        .with_metrics()
        .await;
    }

    #[tokio::test]
    async fn test_supergraph_instruments() {
        // Please don't add further logic to this test, it's already testing multiple things.
        // Instead, add a data driven test via test_instruments test.
        async {
            let config: InstrumentsConfig = serde_json::from_str(
                json!({
                    "supergraph": {
                        "acme.request.on_error": {
                            "value": "unit",
                            "type": "counter",
                            "unit": "error",
                            "description": "my description",
                            "condition": {
                                "not": {
                                    "eq": [
                                        200,
                                        {
                                            "response_status": "code"
                                        }
                                    ]
                                }
                            }
                        },
                        "acme.request.on_graphql_error": {
                            "value": "event_unit",
                            "type": "counter",
                            "unit": "error",
                            "description": "my description",
                            "condition": {
                                "eq": [
                                    "NOPE",
                                    {
                                        "response_errors": "$.[0].extensions.code"
                                    }
                                ]
                            },
                            "attributes": {
                                "response_errors": {
                                    "response_errors": "$.*"
                                }
                            }
                        },
                        "acme.request.on_graphql_error_selector": {
                            "value": "event_unit",
                            "type": "counter",
                            "unit": "error",
                            "description": "my description",
                            "condition": {
                                "eq": [
                                    true,
                                    {
                                        "on_graphql_error": true
                                    }
                                ]
                            },
                            "attributes": {
                                "response_errors": {
                                    "response_errors": "$.*"
                                }
                            }
                        },
                        "acme.request.on_graphql_error_histo": {
                            "value": "event_unit",
                            "type": "histogram",
                            "unit": "error",
                            "description": "my description",
                            "condition": {
                                "eq": [
                                    "NOPE",
                                    {
                                        "response_errors": "$.[0].extensions.code"
                                    }
                                ]
                            },
                            "attributes": {
                                "response_errors": {
                                    "response_errors": "$.*"
                                }
                            }
                        },
                        "acme.request.on_graphql_data": {
                            "value": {
                                "response_data": "$.price"
                            },
                            "type": "counter",
                            "unit": "$",
                            "description": "my description",
                            "attributes": {
                                "response.data": {
                                    "response_data": "$.*"
                                }
                            }
                        },
                        "acme.query": {
                            "value": "unit",
                            "type": "counter",
                            "description": "nb of queries",
                            "condition": {
                                "eq": [
                                    "query",
                                    {
                                        "operation_kind": "string"
                                    }
                                ]
                            },
                            "unit": "query",
                            "attributes": {
                                "query": {
                                    "query": "string"
                                }
                            }
                        }
                    }
                })
                .to_string()
                .as_str(),
            )
            .unwrap();

            let custom_instruments = SupergraphCustomInstruments::new(
                &config.supergraph.custom,
                Arc::new(config.new_static_supergraph_instruments()),
            );
            let context = crate::context::Context::new();
            let _ = context.insert(OPERATION_KIND, "query".to_string()).unwrap();
            let context_with_error = crate::context::Context::new();
            let _ = context_with_error
                .insert(OPERATION_KIND, "query".to_string())
                .unwrap();
            let _ = context_with_error
                .insert(CONTAINS_GRAPHQL_ERROR, true)
                .unwrap();
            let supergraph_req = supergraph::Request::fake_builder()
                .header("conditional-custom", "X")
                .header("x-my-header-count", "55")
                .header("content-length", "35")
                .header("content-type", "application/graphql")
                .query("{me{name}}")
                .context(context.clone())
                .build()
                .unwrap();
            custom_instruments.on_request(&supergraph_req);
            let supergraph_response = supergraph::Response::fake_builder()
                .context(supergraph_req.context.clone())
                .status_code(StatusCode::BAD_REQUEST)
                .header("content-type", "application/json")
                .header("x-my-header", "TEST")
                .header("content-length", "35")
                .errors(vec![graphql::Error::builder()
                    .message("nope")
                    .extension_code("NOPE")
                    .build()])
                .build()
                .unwrap();
            custom_instruments.on_response(&supergraph_response);
            custom_instruments.on_response_event(
                &graphql::Response::builder()
                    .data(json!({
                        "price": 500
                    }))
                    .errors(vec![graphql::Error::builder()
                        .message("nope")
                        .extension_code("NOPE")
                        .build()])
                    .build(),
                &context_with_error,
            );

            assert_counter!("acme.query", 1.0, query = "{me{name}}");
            assert_counter!("acme.request.on_error", 1.0);
            assert_counter!(
                "acme.request.on_graphql_error",
                1.0,
                response_errors = "{\"message\":\"nope\",\"extensions\":{\"code\":\"NOPE\"}}"
            );
            assert_counter!(
                "acme.request.on_graphql_error_selector",
                1.0,
                response_errors = "{\"message\":\"nope\",\"extensions\":{\"code\":\"NOPE\"}}"
            );
            assert_histogram_sum!(
                "acme.request.on_graphql_error_histo",
                1.0,
                response_errors = "{\"message\":\"nope\",\"extensions\":{\"code\":\"NOPE\"}}"
            );
            assert_counter!("acme.request.on_graphql_data", 500.0, response.data = 500);

            let custom_instruments = SupergraphCustomInstruments::new(
                &config.supergraph.custom,
                Arc::new(config.new_static_supergraph_instruments()),
            );
            let supergraph_req = supergraph::Request::fake_builder()
                .header("content-length", "35")
                .header("x-my-header-count", "5")
                .header("content-type", "application/graphql")
                .context(context.clone())
                .query("Subscription {me{name}}")
                .build()
                .unwrap();
            custom_instruments.on_request(&supergraph_req);
            let supergraph_response = supergraph::Response::fake_builder()
                .context(supergraph_req.context.clone())
                .status_code(StatusCode::BAD_REQUEST)
                .header("content-type", "application/json")
                .header("content-length", "35")
                .errors(vec![graphql::Error::builder()
                    .message("nope")
                    .extension_code("NOPE")
                    .build()])
                .build()
                .unwrap();
            custom_instruments.on_response(&supergraph_response);
            custom_instruments.on_response_event(
                &graphql::Response::builder()
                    .data(json!({
                        "price": 500
                    }))
                    .errors(vec![graphql::Error::builder()
                        .message("nope")
                        .extension_code("NOPE")
                        .build()])
                    .build(),
                &context_with_error,
            );

            assert_counter!("acme.query", 1.0, query = "{me{name}}");
            assert_counter!("acme.request.on_error", 2.0);
            assert_counter!(
                "acme.request.on_graphql_error",
                2.0,
                response_errors = "{\"message\":\"nope\",\"extensions\":{\"code\":\"NOPE\"}}"
            );
            assert_counter!(
                "acme.request.on_graphql_error_selector",
                2.0,
                response_errors = "{\"message\":\"nope\",\"extensions\":{\"code\":\"NOPE\"}}"
            );
            assert_histogram_sum!(
                "acme.request.on_graphql_error_histo",
                2.0,
                response_errors = "{\"message\":\"nope\",\"extensions\":{\"code\":\"NOPE\"}}"
            );
            assert_counter!("acme.request.on_graphql_data", 1000.0, response.data = 500);

            let custom_instruments = SupergraphCustomInstruments::new(
                &config.supergraph.custom,
                Arc::new(config.new_static_supergraph_instruments()),
            );
            let supergraph_req = supergraph::Request::fake_builder()
                .header("content-length", "35")
                .header("content-type", "application/graphql")
                .context(context.clone())
                .query("{me{name}}")
                .build()
                .unwrap();
            custom_instruments.on_request(&supergraph_req);
            let supergraph_response = supergraph::Response::fake_builder()
                .context(supergraph_req.context.clone())
                .status_code(StatusCode::OK)
                .header("content-type", "application/json")
                .header("content-length", "35")
                .data(serde_json_bytes::json!({"foo": "bar"}))
                .build()
                .unwrap();
            custom_instruments.on_response(&supergraph_response);
            custom_instruments.on_response_event(
                &graphql::Response::builder()
                    .data(serde_json_bytes::json!({"foo": "bar"}))
                    .build(),
                &supergraph_req.context,
            );

            assert_counter!("acme.query", 2.0, query = "{me{name}}");
            assert_counter!("acme.request.on_error", 2.0);
            assert_counter!(
                "acme.request.on_graphql_error",
                2.0,
                response_errors = "{\"message\":\"nope\",\"extensions\":{\"code\":\"NOPE\"}}"
            );
            assert_counter!(
                "acme.request.on_graphql_error_selector",
                2.0,
                response_errors = "{\"message\":\"nope\",\"extensions\":{\"code\":\"NOPE\"}}"
            );
            assert_histogram_sum!(
                "acme.request.on_graphql_error_histo",
                2.0,
                response_errors = "{\"message\":\"nope\",\"extensions\":{\"code\":\"NOPE\"}}"
            );
            assert_counter!("acme.request.on_graphql_data", 1000.0, response.data = 500);
        }
        .with_metrics()
        .await;
    }
}<|MERGE_RESOLUTION|>--- conflicted
+++ resolved
@@ -21,15 +21,12 @@
 use tower::BoxError;
 
 use super::attributes::HttpServerAttributes;
-<<<<<<< HEAD
+use super::cache::attributes::CacheAttributes;
+use super::cache::CacheInstrumentsConfig;
 use super::graphql::selectors::ListLength;
 use super::graphql::GraphQLInstruments;
 use super::graphql::FIELD_EXECUTION;
 use super::graphql::FIELD_LENGTH;
-=======
-use super::cache::attributes::CacheAttributes;
-use super::cache::CacheInstrumentsConfig;
->>>>>>> 4eedcbca
 use super::DefaultForLevel;
 use super::Selector;
 use crate::metrics;
@@ -2759,15 +2756,11 @@
                         let mut router_instruments = None;
                         let mut supergraph_instruments = None;
                         let mut subgraph_instruments = None;
-<<<<<<< HEAD
+                        let mut cache_instruments: Option<CacheInstruments> = None;
                         let graphql_instruments: GraphQLInstruments = config
                             .new_graphql_instruments(Arc::new(
                                 config.new_static_graphql_instruments(),
                             ));
-=======
-                        let mut cache_instruments: Option<CacheInstruments> = None;
-                        let graphql_instruments: GraphQLInstruments = (&config).into();
->>>>>>> 4eedcbca
                         let context = Context::new();
                         for event in request {
                             match event {
@@ -2877,14 +2870,10 @@
                                     extensions,
                                     headers,
                                 } => {
-<<<<<<< HEAD
                                     subgraph_instruments = Some(config.new_subgraph_instruments(
                                         Arc::new(config.new_static_subgraph_instruments()),
                                     ));
-=======
-                                    subgraph_instruments = Some(config.new_subgraph_instruments());
                                     cache_instruments = Some((&config).into());
->>>>>>> 4eedcbca
                                     let graphql_request = graphql::Request::fake_builder()
                                         .query(query)
                                         .and_operation_name(operation_name)
