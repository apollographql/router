--- conflicted
+++ resolved
@@ -1033,7 +1033,6 @@
         ])
         .unwrap();
 
-<<<<<<< HEAD
         // Overwrite error IDs to avoid random Uuid mismatch.
         // Since assert_debug_snapshot does not support redactions (which would be useful for error IDs),
         // we have to do it manually.
@@ -1041,9 +1040,6 @@
         body.errors = body.errors.iter_mut().map(|e| e.with_null_id()).collect();
 
         assert_debug_snapshot!(res, @r#"
-=======
-        assert_debug_snapshot!(res, @r###"
->>>>>>> 2dc02437
         Response {
             response: Response {
                 status: 200,
@@ -1187,7 +1183,7 @@
                 },
             },
         }
-        "###);
+        "#);
     }
 
     #[tokio::test]
