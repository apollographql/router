use std::collections::HashMap;

use apollo_compiler::ast::NamedType;
use apollo_compiler::executable::Field;
use apollo_compiler::executable::Selection;
use apollo_compiler::executable::SelectionSet;
use apollo_compiler::ExecutableDocument;
use serde_json_bytes::ByteString;
use serde_json_bytes::Map;
use serde_json_bytes::Value;

use super::DemandControlError;
use crate::graphql::Response;

pub(crate) struct SchemaAwareResponse<'a> {
    pub(crate) value: TypedValue<'a>,
}

impl<'a> SchemaAwareResponse<'a> {
    pub(crate) fn new(
        request: &'a ExecutableDocument,
        response: &'a Response,
    ) -> Result<Self, DemandControlError> {
        if let Some(Value::Object(children)) = &response.data {
            let mut typed_children: HashMap<&'a str, TypedValue<'a>> =
                HashMap::with_capacity(children.len());

            if let Some(operation) = &request.anonymous_operation {
                typed_children.extend(TypedValue::zip_selections(
                    request,
                    &operation.selection_set,
                    children,
                )?);
            }
            for operation in request.named_operations.values() {
                typed_children.extend(TypedValue::zip_selections(
                    request,
                    &operation.selection_set,
                    children,
                )?);
            }

            Ok(Self {
                value: TypedValue::Root(typed_children),
            })
        } else {
            Err(DemandControlError::ResponseTypingFailure(
                "Can't zip an operation with a non-object!".to_string(),
            ))
        }
    }
}

pub(crate) trait Visitor {
    fn visit(&self, value: &TypedValue) {
        match value {
            TypedValue::Null => self.visit_null(),
            TypedValue::Bool(ty, f, b) => self.visit_bool(ty, f, b),
            TypedValue::Number(ty, f, n) => self.visit_number(ty, f, n),
            TypedValue::String(ty, f, s) => self.visit_string(ty, f, s),
            TypedValue::List(ty, f, items) => self.visit_array(ty, f, items),
            TypedValue::Object(ty, f, children) => self.visit_object(ty, f, children),
            TypedValue::Root(children) => self.visit_root(children),
        }
    }
    fn visit_field(&self, _value: &TypedValue) {}
    fn visit_null(&self) {}
    fn visit_bool(&self, _ty: &NamedType, _field: &Field, _value: &bool) {}
    fn visit_number(&self, _ty: &NamedType, _field: &Field, _value: &serde_json::Number) {}
    fn visit_string(&self, _ty: &NamedType, _field: &Field, _value: &str) {}

    fn visit_array(&self, _ty: &NamedType, _field: &Field, items: &[TypedValue]) {
        for value in items.iter() {
            self.visit_array_element(value);
            self.visit(value);
        }
    }
    fn visit_array_element(&self, _value: &TypedValue) {}
    fn visit_object(
        &self,
        _ty: &NamedType,
        _field: &Field,
        children: &HashMap<String, TypedValue>,
    ) {
        for value in children.values() {
            self.visit_field(value);
            self.visit(value);
        }
    }
    fn visit_root(&self, children: &HashMap<String, TypedValue>) {
        for value in children.values() {
            self.visit_field(value);
            self.visit(value);
        }
    }
}

#[derive(Debug)]
pub(crate) enum TypedValue<'a> {
    Null,
<<<<<<< HEAD
    Bool(&'a NamedType, &'a Field, &'a bool),
    Number(&'a NamedType, &'a Field, &'a serde_json::Number),
    String(&'a NamedType, &'a Field, &'a str),
    List(&'a NamedType, &'a Field, Vec<TypedValue<'a>>),
    Object(&'a NamedType, &'a Field, HashMap<String, TypedValue<'a>>),
    Root(HashMap<String, TypedValue<'a>>),
=======
    Bool(&'a Field, &'a bool),
    Number(&'a Field, &'a serde_json::Number),
    String(&'a Field, &'a str),
    Array(&'a Field, Vec<TypedValue<'a>>),
    Object(&'a Field, HashMap<&'a str, TypedValue<'a>>),
    Root(HashMap<&'a str, TypedValue<'a>>),
>>>>>>> 359a1901
}

impl<'a> TypedValue<'a> {
    fn zip_field(
        request: &'a ExecutableDocument,
        ty: &'a NamedType,
        field: &'a Field,
        value: &'a Value,
    ) -> Result<TypedValue<'a>, DemandControlError> {
        match value {
            Value::Null => Ok(TypedValue::Null),
            Value::Bool(b) => Ok(TypedValue::Bool(ty, field, b)),
            Value::Number(n) => Ok(TypedValue::Number(ty, field, n)),
            Value::String(s) => Ok(TypedValue::String(ty, field, s.as_str())),
            Value::Array(items) => {
                let mut typed_items = Vec::with_capacity(items.len());
                for item in items {
                    typed_items.push(TypedValue::zip_field(request, ty, field, item)?);
                }
                Ok(TypedValue::List(ty, field, typed_items))
            }
            Value::Object(children) => {
                let typed_children = Self::zip_selections(request, &field.selection_set, children)?;
                Ok(TypedValue::Object(ty, field, typed_children))
            }
        }
    }

    fn zip_selections(
        request: &'a ExecutableDocument,
        selection_set: &'a SelectionSet,
        fields: &'a Map<ByteString, Value>,
    ) -> Result<HashMap<&'a str, TypedValue<'a>>, DemandControlError> {
        let mut typed_children: HashMap<&'a str, TypedValue> = HashMap::with_capacity(fields.len());
        for selection in &selection_set.selections {
            match selection {
                Selection::Field(inner_field) => {
                    if let Some(value) = fields.get(inner_field.name.as_str()) {
                        typed_children.insert(
<<<<<<< HEAD
                            inner_field.name.to_string(),
                            TypedValue::zip_field(
                                request,
                                &selection_set.ty,
                                inner_field.as_ref(),
                                value,
                            )?,
=======
                            inner_field.name.as_str(),
                            TypedValue::zip_field(request, inner_field.as_ref(), value)?,
>>>>>>> 359a1901
                        );
                    } else {
                        tracing::warn!("The response did not include a field corresponding to query field {:?}", inner_field);
                    }
                }
                Selection::FragmentSpread(fragment_spread) => {
                    if let Some(fragment) = fragment_spread.fragment_def(request) {
                        typed_children.extend(Self::zip_selections(
                            request,
                            &fragment.selection_set,
                            fields,
                        )?);
                    } else {
                        return Err(DemandControlError::ResponseTypingFailure(format!(
                            "The fragment {} was not found.",
                            fragment_spread.fragment_name
                        )));
                    }
                }
                Selection::InlineFragment(inline_fragment) => {
                    typed_children.extend(Self::zip_selections(
                        request,
                        &inline_fragment.selection_set,
                        fields,
                    )?);
                }
            }
        }
        Ok(typed_children)
    }
}

#[cfg(test)]
mod tests {
    use apollo_compiler::ExecutableDocument;
    use apollo_compiler::Schema;
    use bytes::Bytes;
    use insta::assert_yaml_snapshot;
    use serde::ser::SerializeMap;
    use serde::Serialize;
    use serde::Serializer;

    use super::*;
    use crate::graphql::Response;

    #[test]
    fn response_zipper() {
        let schema_str = include_str!("fixtures/federated_ships_schema.graphql");
        let query_str = include_str!("fixtures/federated_ships_required_query.graphql");
        let response_bytes = include_bytes!("fixtures/federated_ships_required_response.json");

        let schema = Schema::parse_and_validate(schema_str, "").unwrap();
        let request = ExecutableDocument::parse(&schema, query_str, "").unwrap();
        let response = Response::from_bytes("test", Bytes::from_static(response_bytes)).unwrap();
        let zipped = SchemaAwareResponse::new(&request, &response);
        insta::with_settings!({sort_maps=>true}, { assert_yaml_snapshot!(zipped.expect("expected zipped response")) })
    }

    #[test]
    fn fragment_response_zipper() {
        let schema_str = include_str!("fixtures/federated_ships_schema.graphql");
        let query_str = include_str!("fixtures/federated_ships_fragment_query.graphql");
        let response_bytes = include_bytes!("fixtures/federated_ships_fragment_response.json");

        let schema = Schema::parse_and_validate(schema_str, "").unwrap();
        let request = ExecutableDocument::parse(&schema, query_str, "").unwrap();
        let response = Response::from_bytes("test", Bytes::from_static(response_bytes)).unwrap();
        let zipped = SchemaAwareResponse::new(&request, &response);
        insta::with_settings!({sort_maps=>true}, { assert_yaml_snapshot!(zipped.expect("expected zipped response")) })
    }

    #[test]
    fn inline_fragment_zipper() {
        let schema_str = include_str!("fixtures/federated_ships_schema.graphql");
        let query_str = include_str!("fixtures/federated_ships_inline_fragment_query.graphql");
        let response_bytes = include_bytes!("fixtures/federated_ships_fragment_response.json");

        let schema = Schema::parse_and_validate(schema_str, "").unwrap();
        let request = ExecutableDocument::parse(&schema, query_str, "").unwrap();
        let response = Response::from_bytes("test", Bytes::from_static(response_bytes)).unwrap();
        let zipped = SchemaAwareResponse::new(&request, &response);
        insta::with_settings!({sort_maps=>true}, { assert_yaml_snapshot!(zipped.expect("expected zipped response")) })
    }

    #[test]
    fn named_operation_zipper() {
        let schema_str = include_str!("fixtures/federated_ships_schema.graphql");
        let query_str = include_str!("fixtures/federated_ships_named_query.graphql");
        let response_bytes = include_bytes!("fixtures/federated_ships_named_response.json");

        let schema = Schema::parse_and_validate(schema_str, "").unwrap();
        let request = ExecutableDocument::parse(&schema, query_str, "").unwrap();
        let response = Response::from_bytes("test", Bytes::from_static(response_bytes)).unwrap();
        let zipped = SchemaAwareResponse::new(&request, &response);
        insta::with_settings!({sort_maps=>true}, { assert_yaml_snapshot!(zipped.expect("expected zipped response")) })
    }

    impl Serialize for SchemaAwareResponse<'_> {
        fn serialize<S>(&self, serializer: S) -> Result<S::Ok, S::Error>
        where
            S: Serializer,
        {
            self.value.serialize(serializer)
        }
    }

    impl Serialize for TypedValue<'_> {
        fn serialize<S>(&self, serializer: S) -> Result<S::Ok, S::Error>
        where
            S: Serializer,
        {
            match self {
                TypedValue::Null => serializer.serialize_none(),
                TypedValue::Bool(ty, field, b) => {
                    let mut map = serializer.serialize_map(None)?;
                    map.serialize_entry("type", ty.as_str())?;
                    map.serialize_entry("field", &field.name)?;
                    map.serialize_entry("value", b)?;
                    map.end()
                }
                TypedValue::Number(ty, field, n) => {
                    let mut map = serializer.serialize_map(None)?;
                    map.serialize_entry("type", ty.as_str())?;
                    map.serialize_entry("field", &field.name)?;
                    map.serialize_entry("value", n)?;
                    map.end()
                }
                TypedValue::String(ty, field, s) => {
                    let mut map = serializer.serialize_map(None)?;
                    map.serialize_entry("type", ty.as_str())?;
                    map.serialize_entry("field", &field.name)?;
                    map.serialize_entry("value", s)?;
                    map.end()
                }
                TypedValue::List(ty, field, items) => {
                    let mut map = serializer.serialize_map(None)?;
                    map.serialize_entry("type", ty.as_str())?;
                    map.serialize_entry("field", &field.name)?;
                    map.serialize_entry("items", items)?;
                    map.end()
                }
                TypedValue::Object(ty, field, children) => {
                    let mut map = serializer.serialize_map(None)?;
                    map.serialize_entry("type", ty.as_str())?;
                    map.serialize_entry("field", &field.name)?;
                    map.serialize_entry("children", children)?;
                    map.end()
                }
                TypedValue::Root(children) => children.serialize(serializer),
            }
        }
    }
}<|MERGE_RESOLUTION|>--- conflicted
+++ resolved
@@ -98,21 +98,12 @@
 #[derive(Debug)]
 pub(crate) enum TypedValue<'a> {
     Null,
-<<<<<<< HEAD
     Bool(&'a NamedType, &'a Field, &'a bool),
     Number(&'a NamedType, &'a Field, &'a serde_json::Number),
     String(&'a NamedType, &'a Field, &'a str),
     List(&'a NamedType, &'a Field, Vec<TypedValue<'a>>),
-    Object(&'a NamedType, &'a Field, HashMap<String, TypedValue<'a>>),
-    Root(HashMap<String, TypedValue<'a>>),
-=======
-    Bool(&'a Field, &'a bool),
-    Number(&'a Field, &'a serde_json::Number),
-    String(&'a Field, &'a str),
-    Array(&'a Field, Vec<TypedValue<'a>>),
-    Object(&'a Field, HashMap<&'a str, TypedValue<'a>>),
+    Object(&'a NamedType, &'a Field, HashMap<&'a str, TypedValue<'a>>),
     Root(HashMap<&'a str, TypedValue<'a>>),
->>>>>>> 359a1901
 }
 
 impl<'a> TypedValue<'a> {
@@ -152,18 +143,13 @@
                 Selection::Field(inner_field) => {
                     if let Some(value) = fields.get(inner_field.name.as_str()) {
                         typed_children.insert(
-<<<<<<< HEAD
-                            inner_field.name.to_string(),
+                            inner_field.name.as_str(),
                             TypedValue::zip_field(
                                 request,
                                 &selection_set.ty,
                                 inner_field.as_ref(),
                                 value,
                             )?,
-=======
-                            inner_field.name.as_str(),
-                            TypedValue::zip_field(request, inner_field.as_ref(), value)?,
->>>>>>> 359a1901
                         );
                     } else {
                         tracing::warn!("The response did not include a field corresponding to query field {:?}", inner_field);
