--- conflicted
+++ resolved
@@ -35,13 +35,10 @@
 # [v0.1.0-preview.3] (unreleased) - 2022-mm-dd
 ## ❗ BREAKING ❗
 ## 🚀 Features
-<<<<<<< HEAD
 - **Add version flag to router** ([#805](https://github.com/apollographql/router/pull/805))
 
   You can now provider a `--version or -V` flag to the router. It will output version information and terminate.
   
-=======
-
 - **Add better support of introspection queries** ([PR #802](https://github.com/apollographql/router/pull/802))
 
   Before this feature the Router didn't execute all the introspection queries, only a small  of the most used ones was executed. Now it detects if it's an introspection query, try to fetch it from cache, if it's not in the cache we execute it and put the response in the cache.
@@ -55,7 +52,6 @@
     landing_page: false
   ```
 
->>>>>>> 2bcb146e
 - **Add support of metrics in `apollo.telemetry` plugin** ([#738](https://github.com/apollographql/router/pull/738))
 
   The Router will now compute different metrics you can expose via Prometheus or OTLP exporter.
