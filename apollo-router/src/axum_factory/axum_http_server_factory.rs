//! Axum http server factory. Axum provides routing capability on top of Hyper HTTP.
use std::fmt::Display;
use std::pin::Pin;
use std::sync::atomic::AtomicBool;
use std::sync::atomic::AtomicU64;
use std::sync::atomic::Ordering;
use std::sync::Arc;
use std::time::Instant;

use axum::extract::Extension;
use axum::extract::State;
use axum::http::StatusCode;
use axum::middleware;
use axum::middleware::Next;
use axum::response::*;
use axum::routing::get;
use axum::Router;
use futures::channel::oneshot;
use futures::future::join_all;
use futures::prelude::*;
use http::header::ACCEPT_ENCODING;
use http::header::CONTENT_ENCODING;
use http::HeaderValue;
use http::Request;
use itertools::Itertools;
use multimap::MultiMap;
use serde::Serialize;
use serde_json::json;
#[cfg(unix)]
use tokio::net::UnixListener;
use tokio::sync::mpsc;
use tokio_rustls::TlsAcceptor;
use tower::service_fn;
use tower::BoxError;
use tower::ServiceExt;
use tower_http::trace::TraceLayer;
use tracing::instrument::WithSubscriber;
use tracing::Instrument;

use super::listeners::ensure_endpoints_consistency;
use super::listeners::ensure_listenaddrs_consistency;
use super::listeners::extra_endpoints;
use super::listeners::ListenersAndRouters;
use super::utils::PropagatingMakeSpan;
use super::ListenAddrAndRouter;
use super::ENDPOINT_CALLBACK;
use crate::axum_factory::compression::Compressor;
use crate::axum_factory::listeners::get_extra_listeners;
use crate::axum_factory::listeners::serve_router_on_listen_addr;
use crate::configuration::Configuration;
use crate::configuration::ListenAddr;
use crate::graphql;
use crate::http_server_factory::HttpServerFactory;
use crate::http_server_factory::HttpServerHandle;
use crate::http_server_factory::Listener;
use crate::plugins::telemetry::SpanMode;
use crate::router::ApolloRouterError;
use crate::router_factory::Endpoint;
use crate::router_factory::RouterFactory;
use crate::services::router;
use crate::services::router::body::from_result_stream;
use crate::uplink::license_enforcement::LicenseState;
use crate::uplink::license_enforcement::APOLLO_ROUTER_LICENSE_EXPIRED;
use crate::uplink::license_enforcement::LICENSE_EXPIRED_SHORT_MESSAGE;
use crate::Context;

static ACTIVE_SESSION_COUNT: AtomicU64 = AtomicU64::new(0);

struct SessionCountGuard;

impl SessionCountGuard {
    fn start() -> Self {
        let session_count = ACTIVE_SESSION_COUNT.fetch_add(1, Ordering::Acquire) + 1;
        tracing::info!(value.apollo_router_session_count_active = session_count,);
        Self
    }
}

impl Drop for SessionCountGuard {
    fn drop(&mut self) {
        let session_count = ACTIVE_SESSION_COUNT.fetch_sub(1, Ordering::Acquire) - 1;
        tracing::info!(value.apollo_router_session_count_active = session_count,);
    }
}

/// A basic http server using Axum.
/// Uses streaming as primary method of response.
#[derive(Debug, Default)]
pub(crate) struct AxumHttpServerFactory {
    live: Arc<AtomicBool>,
    ready: Arc<AtomicBool>,
}

impl AxumHttpServerFactory {
    pub(crate) fn new() -> Self {
        Self {
            ..Default::default()
        }
    }
}

#[derive(Debug, Serialize)]
#[serde(rename_all = "UPPERCASE")]
#[allow(dead_code)]
enum HealthStatus {
    Up,
    Down,
}

#[derive(Debug, Serialize)]
struct Health {
    status: HealthStatus,
}

pub(crate) fn make_axum_router<RF>(
    live: Arc<AtomicBool>,
    ready: Arc<AtomicBool>,
    service_factory: RF,
    configuration: &Configuration,
    mut endpoints: MultiMap<ListenAddr, Endpoint>,
    license: LicenseState,
) -> Result<ListenersAndRouters, ApolloRouterError>
where
    RF: RouterFactory,
{
    ensure_listenaddrs_consistency(configuration, &endpoints)?;

    if configuration.health_check.enabled {
        tracing::info!(
            "Health check exposed at {}{}",
            configuration.health_check.listen,
            configuration.health_check.path
        );
        endpoints.insert(
            configuration.health_check.listen.clone(),
            Endpoint::from_router_service(
                configuration.health_check.path.clone(),
                service_fn(move |req: router::Request| {
                    let mut status_code = StatusCode::OK;
                    let health = if let Some(query) = req.router_request.uri().query() {
                        let query_upper = query.to_ascii_uppercase();
                        // Could be more precise, but sloppy match is fine for this use case
                        if query_upper.starts_with("READY") {
                            let status = if ready.load(Ordering::SeqCst) {
                                HealthStatus::Up
                            } else {
                                // It's hard to get k8s to parse payloads. Especially since we
                                // can't install curl or jq into our docker images because of CVEs.
                                // So, compromise, k8s will interpret this as probe fail.
                                status_code = StatusCode::SERVICE_UNAVAILABLE;
                                HealthStatus::Down
                            };
                            Health { status }
                        } else if query_upper.starts_with("LIVE") {
                            let status = if live.load(Ordering::SeqCst) {
                                HealthStatus::Up
                            } else {
                                // It's hard to get k8s to parse payloads. Especially since we
                                // can't install curl or jq into our docker images because of CVEs.
                                // So, compromise, k8s will interpret this as probe fail.
                                status_code = StatusCode::SERVICE_UNAVAILABLE;
                                HealthStatus::Down
                            };
                            Health { status }
                        } else {
                            Health {
                                status: HealthStatus::Up,
                            }
                        }
                    } else {
                        Health {
                            status: HealthStatus::Up,
                        }
                    };
                    tracing::trace!(?health, request = ?req.router_request, "health check");
                    async move {
                        Ok(router::Response {
                            response: http::Response::builder().status(status_code).body(
                                crate::services::router::body::full(
                                    serde_json::to_vec(&health).map_err(BoxError::from)?,
                                ),
                            )?,
                            context: req.context,
                        })
                    }
                })
                .boxed(),
            ),
        );
    }

    ensure_endpoints_consistency(configuration, &endpoints)?;

    let mut main_endpoint = main_endpoint(
        service_factory,
        configuration,
        endpoints
            .remove(&configuration.supergraph.listen)
            .unwrap_or_default(),
        license,
    )?;
    let mut extra_endpoints = extra_endpoints(endpoints);

    // put any extra endpoint that uses the main ListenAddr into the main router
    if let Some(routers) = extra_endpoints.remove(&main_endpoint.0) {
        main_endpoint.1 = routers
            .into_iter()
            .fold(main_endpoint.1, |acc, r| acc.merge(r));
    }

    Ok(ListenersAndRouters {
        main: main_endpoint,
        extra: extra_endpoints,
    })
}

impl HttpServerFactory for AxumHttpServerFactory {
    type Future = Pin<Box<dyn Future<Output = Result<HttpServerHandle, ApolloRouterError>> + Send>>;

    fn create<RF>(
        &self,
        service_factory: RF,
        configuration: Arc<Configuration>,
        mut main_listener: Option<Listener>,
        previous_listeners: Vec<(ListenAddr, Listener)>,
        extra_endpoints: MultiMap<ListenAddr, Endpoint>,
        license: LicenseState,
        all_connections_stopped_sender: mpsc::Sender<()>,
    ) -> Self::Future
    where
        RF: RouterFactory,
    {
        let live = self.live.clone();
        let ready = self.ready.clone();
        Box::pin(async move {
            let all_routers = make_axum_router(
                live.clone(),
                ready.clone(),
                service_factory,
                &configuration,
                extra_endpoints,
                license,
            )?;

            // serve main router

            // if we received a TCP listener, reuse it, otherwise create a new one
            let main_listener = match all_routers.main.0.clone() {
                ListenAddr::SocketAddr(addr) => {
                    let tls_config = configuration
                        .tls
                        .supergraph
                        .as_ref()
                        .map(|tls| tls.tls_config())
                        .transpose()?;
                    let tls_acceptor = tls_config.clone().map(TlsAcceptor::from);

                    match main_listener.take() {
                        Some(Listener::Tcp(listener)) => {
                            if listener.local_addr().ok() == Some(addr) {
                                Listener::new_from_listener(listener, tls_acceptor)
                            } else {
                                Listener::new_from_socket_addr(addr, tls_acceptor).await?
                            }
                        }
                        Some(Listener::Tls { listener, .. }) => {
                            if listener.local_addr().ok() == Some(addr) {
                                Listener::new_from_listener(listener, tls_acceptor)
                            } else {
                                Listener::new_from_socket_addr(addr, tls_acceptor).await?
                            }
                        }
                        _ => Listener::new_from_socket_addr(addr, tls_acceptor).await?,
                    }
                }
                #[cfg(unix)]
                ListenAddr::UnixSocket(path) => {
                    match main_listener.take().and_then(|listener| {
                        listener.local_addr().ok().and_then(|l| {
                            if l == ListenAddr::UnixSocket(path.clone()) {
                                Some(listener)
                            } else {
                                None
                            }
                        })
                    }) {
                        Some(listener) => listener,
                        None => Listener::Unix(
                            UnixListener::bind(path)
                                .map_err(ApolloRouterError::ServerCreationError)?,
                        ),
                    }
                }
            };
            let actual_main_listen_address = main_listener
                .local_addr()
                .map_err(ApolloRouterError::ServerCreationError)?;

            let (main_server, main_shutdown_sender) = serve_router_on_listen_addr(
                main_listener,
                all_routers.main.1,
<<<<<<< HEAD
                true,
                configuration.limits.http1_max_request_headers,
                configuration.limits.http1_max_request_buf_size,
=======
                http_config.clone(),
>>>>>>> ccc036b7
                all_connections_stopped_sender.clone(),
            );

            tracing::info!(
                "GraphQL endpoint exposed at {}{} 🚀",
                actual_main_listen_address,
                configuration.supergraph.path
            );

            // serve extra routers

            let listeners_and_routers =
                get_extra_listeners(previous_listeners, all_routers.extra).await?;

            let actual_extra_listen_adresses = listeners_and_routers
                .iter()
                .map(|((_, l), _)| l.local_addr().expect("checked above"))
                .collect::<Vec<_>>();

            // TODO: It would be great if we could tracing::debug!()
            // all listen addrs *and* paths we have an endpoint on.
            // I can only do it for listen addrs yet, but hey that's a good start
            if !listeners_and_routers.is_empty() {
                let tracing_endpoints = listeners_and_routers
                    .iter()
                    .map(|((_, l), _)| format!("{}", l.local_addr().expect("checked above")))
                    .join(", ");
                tracing::debug!(%tracing_endpoints, "extra endpoints the router listens to");
            }

            let servers_and_shutdowns =
                listeners_and_routers
                    .into_iter()
                    .map(|((listen_addr, listener), router)| {
                        let (server, shutdown_sender) = serve_router_on_listen_addr(
                            listener,
                            router,
<<<<<<< HEAD
                            false,
                            configuration.limits.http1_max_request_headers,
                            configuration.limits.http1_max_request_buf_size,
=======
                            http_config.clone(),
>>>>>>> ccc036b7
                            all_connections_stopped_sender.clone(),
                        );
                        (
                            server.map(|listener| (listen_addr, listener)),
                            shutdown_sender,
                        )
                    });

            let (servers, shutdowns): (Vec<_>, Vec<_>) = servers_and_shutdowns.unzip();

            // graceful shutdown mechanism:
            // create two shutdown channels. One for the main (GraphQL) server and the other for
            // the extra servers (health, metrics, etc...)
            // We spawn a task for each server which just waits to propagate the message to:
            //  - main
            //  - all extras
            // We have two separate channels because we want to ensure that main is notified
            // separately from all other servers and we wait for main to shutdown before we notify
            // extra servers.
            let (outer_main_shutdown_sender, outer_main_shutdown_receiver) =
                oneshot::channel::<()>();
            tokio::task::spawn(async move {
                let _ = outer_main_shutdown_receiver.await;
                if let Err(_err) = main_shutdown_sender.send(()) {
                    tracing::error!("Failed to notify http thread of shutdown");
                }
            });

            let (outer_extra_shutdown_sender, outer_extra_shutdown_receiver) =
                oneshot::channel::<()>();
            tokio::task::spawn(async move {
                let _ = outer_extra_shutdown_receiver.await;
                shutdowns.into_iter().for_each(|sender| {
                    if let Err(_err) = sender.send(()) {
                        tracing::error!("Failed to notify http thread of shutdown")
                    };
                })
            });

            // Spawn the main (GraphQL) server into a task
            let main_future = tokio::task::spawn(main_server)
                .map_err(|_| ApolloRouterError::HttpServerLifecycleError)
                .boxed();

            // Spawn all other servers (health, metrics, etc...) into a task
            let extra_futures = tokio::task::spawn(join_all(servers))
                .map_err(|_| ApolloRouterError::HttpServerLifecycleError)
                .boxed();

            Ok(HttpServerHandle::new(
                outer_main_shutdown_sender,
                outer_extra_shutdown_sender,
                main_future,
                extra_futures,
                Some(actual_main_listen_address),
                actual_extra_listen_adresses,
                all_connections_stopped_sender,
            ))
        })
    }

    fn live(&self, live: bool) {
        self.live.store(live, Ordering::SeqCst);
    }

    fn ready(&self, ready: bool) {
        self.ready.store(ready, Ordering::SeqCst);
    }
}

// This function can be removed once https://github.com/apollographql/router/issues/4083 is done.
pub(crate) fn span_mode(configuration: &Configuration) -> SpanMode {
    configuration
        .apollo_plugins
        .plugins
        .iter()
        .find(|(s, _)| s.as_str() == "telemetry")
        .and_then(|(_, v)| v.get("instrumentation").and_then(|v| v.as_object()))
        .and_then(|v| v.get("spans").and_then(|v| v.as_object()))
        .and_then(|v| {
            v.get("mode")
                .and_then(|v| serde_json::from_value(v.clone()).ok())
        })
        .unwrap_or_default()
}

fn main_endpoint<RF>(
    service_factory: RF,
    configuration: &Configuration,
    endpoints_on_main_listener: Vec<Endpoint>,
    license: LicenseState,
) -> Result<ListenAddrAndRouter, ApolloRouterError>
where
    RF: RouterFactory,
{
    let cors = configuration.cors.clone().into_layer().map_err(|e| {
        ApolloRouterError::ServiceCreationError(format!("CORS configuration error: {e}").into())
    })?;
    let span_mode = span_mode(configuration);

    // XXX(@goto-bus-stop): in hyper 0.x, we required a HandleErrorLayer around this,
    // to turn errors from decompression into an axum error response. Now,
    // `RequestDecompressionLayer` appears to preserve(?) the error type from the inner service?
    // So maybe we don't need this anymore? But I don't understand what happens to an error *caused
    // by decompression* (such as an invalid compressed data stream).
    let decompression = tower_http::decompression::RequestDecompressionLayer::new()
        .br(true)
        .gzip(true)
        .deflate(true);
    let mut main_route = main_router::<RF>(configuration)
        .layer(decompression)
        .layer(middleware::from_fn_with_state(
            (license, Instant::now(), Arc::new(AtomicU64::new(0))),
            license_handler,
        ))
        .layer(Extension(service_factory))
        .layer(cors)
        // Telemetry layers MUST be last. This means that they will be hit first during execution of the pipeline
        // Adding layers after telemetry will cause us to lose metrics and spans.
        .layer(
            TraceLayer::new_for_http().make_span_with(PropagatingMakeSpan { license, span_mode }),
        )
        .layer(middleware::from_fn(metrics_handler));

    if let Some(main_endpoint_layer) = ENDPOINT_CALLBACK.get() {
        main_route = main_endpoint_layer(main_route);
    }

    let route = endpoints_on_main_listener
        .into_iter()
        .fold(main_route, |acc, r| {
            let mut router = r.into_router();
            if let Some(main_endpoint_layer) = ENDPOINT_CALLBACK.get() {
                router = main_endpoint_layer(router);
            }

            acc.merge(router)
        });

    let listener = configuration.supergraph.listen.clone();
    Ok(ListenAddrAndRouter(listener, route))
}

async fn metrics_handler(request: Request<axum::body::Body>, next: Next) -> Response {
    let resp = next.run(request).await;
    u64_counter!(
        "apollo.router.operations",
        "The number of graphql operations performed by the Router",
        1,
        "http.response.status_code" = resp.status().as_u16() as i64
    );
    resp
}

async fn license_handler(
    State((license, start, delta)): State<(LicenseState, Instant, Arc<AtomicU64>)>,
    request: Request<axum::body::Body>,
    next: Next,
) -> Response {
    if matches!(
        license,
        LicenseState::LicensedHalt | LicenseState::LicensedWarn
    ) {
        // This will rate limit logs about license to 1 a second.
        // The way it works is storing the delta in seconds from a starting instant.
        // If the delta is over one second from the last time we logged then try and do a compare_exchange and if successfull log.
        // If not successful some other thread will have logged.
        let last_elapsed_seconds = delta.load(Ordering::SeqCst);
        let elapsed_seconds = start.elapsed().as_secs();
        if elapsed_seconds > last_elapsed_seconds
            && delta
                .compare_exchange(
                    last_elapsed_seconds,
                    elapsed_seconds,
                    Ordering::SeqCst,
                    Ordering::SeqCst,
                )
                .is_ok()
        {
            ::tracing::error!(
                code = APOLLO_ROUTER_LICENSE_EXPIRED,
                LICENSE_EXPIRED_SHORT_MESSAGE
            );
        }
    }

    if matches!(license, LicenseState::LicensedHalt) {
        http::Response::builder()
            .status(StatusCode::INTERNAL_SERVER_ERROR)
            .body(axum::body::Body::default())
            .expect("canned response must be valid")
    } else {
        next.run(request).await
    }
}

#[derive(Clone)]
struct HandlerOptions {
    early_cancel: bool,
    experimental_log_on_broken_pipe: bool,
}

pub(super) fn main_router<RF>(configuration: &Configuration) -> axum::Router<()>
where
    RF: RouterFactory,
{
    let mut router = Router::new().route(
        &configuration.supergraph.sanitized_path(),
        get(handle_graphql::<RF>).post(handle_graphql::<RF>),
    );

    if configuration.supergraph.path == "/*" {
        router = router.route("/", get(handle_graphql::<RF>).post(handle_graphql::<RF>));
    }

    router.route_layer(Extension(HandlerOptions {
        early_cancel: configuration.supergraph.early_cancel,
        experimental_log_on_broken_pipe: configuration.supergraph.experimental_log_on_broken_pipe,
    }))
}

async fn handle_graphql<RF: RouterFactory>(
    Extension(options): Extension<HandlerOptions>,
    Extension(service_factory): Extension<RF>,
    http_request: Request<axum::body::Body>,
) -> impl IntoResponse {
    let _guard = SessionCountGuard::start();

    let HandlerOptions {
        early_cancel,
        experimental_log_on_broken_pipe,
    } = options;
    let service = service_factory.create();

    let request: router::Request = http_request.into();
    let context = request.context.clone();
    let accept_encoding = request
        .router_request
        .headers()
        .get(ACCEPT_ENCODING)
        .cloned();

    let res = if early_cancel {
        service.oneshot(request).await
    } else {
        // to make sure we can record request handling when the client closes the connection prematurely,
        // we execute the request in a separate task that will run until we get the first response, which
        // means it went through the entire pipeline at least once (not looking at deferred responses or
        // subscription events). This is a bit wasteful, so to avoid unneeded subgraph calls, we insert in
        // the context a flag to indicate that the request is canceled and subgraph calls should not be made
        let mut cancel_handler = CancelHandler::new(&context, experimental_log_on_broken_pipe);
        let task = service
            .oneshot(request)
            .with_current_subscriber()
            .in_current_span();
        let res = match tokio::task::spawn(task).await {
            Ok(res) => res,
            Err(err) => return internal_server_error(err),
        };
        cancel_handler.on_response();
        res
    };

    let dur = context.busy_time();
    let processing_seconds = dur.as_secs_f64();

    f64_histogram!(
        "apollo.router.processing.time",
        "Time spent by the router actually working on the request, not waiting for its network calls or other queries being processed",
        processing_seconds
    );

    match res {
        Err(err) => internal_server_error(err),
        Ok(response) => {
            let (mut parts, body) = response.response.into_parts();

            let opt_compressor = accept_encoding
                .as_ref()
                .and_then(|value| value.to_str().ok())
                .and_then(|v| Compressor::new(v.split(',').map(|s| s.trim())));
            let body = match opt_compressor {
                None => body,
                Some(compressor) => {
                    parts.headers.insert(
                        CONTENT_ENCODING,
                        HeaderValue::from_static(compressor.content_encoding()),
                    );
                    from_result_stream(compressor.process(body))
                }
            };

            http::Response::from_parts(parts, body).into_response()
        }
    }
}

fn internal_server_error<T>(err: T) -> Response
where
    T: Display,
{
    tracing::error!(
        code = "INTERNAL_SERVER_ERROR",
        %err,
    );

    // This intentionally doesn't include an error message as this could represent leakage of internal information.
    // The error message is logged above.
    let error = graphql::Error::builder()
        .message("internal server error")
        .extension_code("INTERNAL_SERVER_ERROR")
        .build();

    let response = graphql::Response::builder().error(error).build();

    (StatusCode::INTERNAL_SERVER_ERROR, Json(json!(response))).into_response()
}

struct CancelHandler<'a> {
    context: &'a Context,
    got_first_response: bool,
    experimental_log_on_broken_pipe: bool,
    span: tracing::Span,
}

impl<'a> CancelHandler<'a> {
    fn new(context: &'a Context, experimental_log_on_broken_pipe: bool) -> Self {
        CancelHandler {
            context,
            got_first_response: false,
            experimental_log_on_broken_pipe,
            span: tracing::Span::current(),
        }
    }

    fn on_response(&mut self) {
        self.got_first_response = true;
    }
}

impl<'a> Drop for CancelHandler<'a> {
    fn drop(&mut self) {
        if !self.got_first_response {
            if self.experimental_log_on_broken_pipe {
                self.span
                    .in_scope(|| tracing::error!("broken pipe: the client closed the connection"));
            }
            self.context
                .extensions()
                .with_lock(|mut lock| lock.insert(CanceledRequest));
        }
    }
}

pub(crate) struct CanceledRequest;

#[cfg(test)]
mod tests {
    use std::str::FromStr;

    use http::header::ACCEPT;
    use http::header::CONTENT_TYPE;
    use tower::Service;

    use super::*;
    use crate::assert_snapshot_subscriber;
    #[test]
    fn test_span_mode_default() {
        let config =
            Configuration::from_str(include_str!("testdata/span_mode_default.router.yaml"))
                .unwrap();
        let mode = span_mode(&config);
        assert_eq!(mode, SpanMode::Deprecated);
    }

    #[test]
    fn test_span_mode_spec_compliant() {
        let config = Configuration::from_str(include_str!(
            "testdata/span_mode_spec_compliant.router.yaml"
        ))
        .unwrap();
        let mode = span_mode(&config);
        assert_eq!(mode, SpanMode::SpecCompliant);
    }

    #[test]
    fn test_span_mode_deprecated() {
        let config =
            Configuration::from_str(include_str!("testdata/span_mode_deprecated.router.yaml"))
                .unwrap();
        let mode = span_mode(&config);
        assert_eq!(mode, SpanMode::Deprecated);
    }

    // Perform a short wait, (100ns) which is intended to complete before the http router call. If
    // it does complete first, then the http router call will be cancelled and we'll see an error
    // log in our assert.
    #[tokio::test(flavor = "multi_thread")]
    async fn request_cancel_log() {
        let mut http_router = crate::TestHarness::builder()
            .configuration_yaml(include_str!("testdata/log_on_broken_pipe.router.yaml"))
            .expect("invalid configuration")
            .schema(include_str!("../testdata/supergraph.graphql"))
            .build_http_service()
            .await
            .unwrap();

        async {
            let _res = tokio::time::timeout(
                std::time::Duration::from_nanos(100),
                http_router.call(
                    http::Request::builder()
                        .method("POST")
                        .uri("/")
                        .header(ACCEPT, "application/json")
                        .header(CONTENT_TYPE, "application/json")
                        .body(router::body::full(r#"{"query":"query { me { name }}"}"#))
                        .unwrap(),
                ),
            )
            .await;
        }
        .with_subscriber(assert_snapshot_subscriber!(
            tracing_core::LevelFilter::ERROR
        ))
        .await
    }

    // Perform a short wait, (100ns) which is intended to complete before the http router call. If
    // it does complete first, then the http router call will be cancelled and we'll not see an
    // error log in our assert.
    #[tokio::test(flavor = "multi_thread")]
    async fn request_cancel_no_log() {
        let mut http_router = crate::TestHarness::builder()
            .configuration_yaml(include_str!("testdata/no_log_on_broken_pipe.router.yaml"))
            .expect("invalid configuration")
            .schema(include_str!("../testdata/supergraph.graphql"))
            .build_http_service()
            .await
            .unwrap();

        async {
            let _res = tokio::time::timeout(
                std::time::Duration::from_nanos(100),
                http_router.call(
                    http::Request::builder()
                        .method("POST")
                        .uri("/")
                        .header(ACCEPT, "application/json")
                        .header(CONTENT_TYPE, "application/json")
                        .body(router::body::full(r#"{"query":"query { me { name }}"}"#))
                        .unwrap(),
                ),
            )
            .await;
        }
        .with_subscriber(assert_snapshot_subscriber!(
            tracing_core::LevelFilter::ERROR
        ))
        .await
    }
}<|MERGE_RESOLUTION|>--- conflicted
+++ resolved
@@ -298,14 +298,11 @@
 
             let (main_server, main_shutdown_sender) = serve_router_on_listen_addr(
                 main_listener,
+                actual_main_listen_address.clone(),
                 all_routers.main.1,
-<<<<<<< HEAD
                 true,
                 configuration.limits.http1_max_request_headers,
                 configuration.limits.http1_max_request_buf_size,
-=======
-                http_config.clone(),
->>>>>>> ccc036b7
                 all_connections_stopped_sender.clone(),
             );
 
@@ -342,14 +339,11 @@
                     .map(|((listen_addr, listener), router)| {
                         let (server, shutdown_sender) = serve_router_on_listen_addr(
                             listener,
+                            listen_addr.clone(),
                             router,
-<<<<<<< HEAD
                             false,
                             configuration.limits.http1_max_request_headers,
                             configuration.limits.http1_max_request_buf_size,
-=======
-                            http_config.clone(),
->>>>>>> ccc036b7
                             all_connections_stopped_sender.clone(),
                         );
                         (
