--- conflicted
+++ resolved
@@ -3,15 +3,10 @@
 use std::collections::HashSet;
 use std::io::Cursor;
 use std::num::NonZeroUsize;
-use std::sync::Arc;
-<<<<<<< HEAD
-use std::sync::atomic::AtomicU64;
+use std::time::SystemTime;
+use std::time::SystemTimeError;
 use std::sync::Mutex;
 use tokio::sync::Mutex as TokioMutex;
-=======
->>>>>>> f14d7b55
-use std::time::SystemTime;
-use std::time::SystemTimeError;
 use rhai::Shared;
 
 use async_trait::async_trait;
@@ -340,50 +335,6 @@
     }
 }
 
-<<<<<<< HEAD
-/// An externally updateable gauge for "apollo.router.exporter.span.lru.size".
-///
-/// When observed, it reports the most recently stored value (give or take atomicity looseness).
-///
-/// This *could* be generalised to any kind of gauge, but we should ideally have gauges that can just
-/// observe their accurate value whenever requested. The externally updateable approach is kind of
-/// a hack that happens to work here because we only have one place where the value can change, and
-/// otherwise we might have to use an inconvenient Mutex or RwLock around the entire LRU cache.
-#[derive(Debug)]
-struct SpanLruSizeInstrument {
-    value: Arc<AtomicU64>,
-    _gauge: ObservableGauge<u64>,
-}
-
-impl SpanLruSizeInstrument {
-    fn new() -> Self {
-        let value = Arc::new(AtomicU64::new(0));
-
-        let meter = meter_provider().meter("apollo/router");
-        let gauge = meter
-            .u64_observable_gauge("apollo.router.exporter.span.lru.size")
-            .with_callback({
-                let value = Arc::clone(&value);
-                move |gauge| {
-                    gauge.observe(value.load(std::sync::atomic::Ordering::Relaxed), &[]);
-                }
-            })
-            .build();
-
-        Self {
-            value,
-            _gauge: gauge,
-        }
-    }
-
-    fn update(&self, value: u64) {
-        self.value
-            .store(value, std::sync::atomic::Ordering::Relaxed);
-    }
-}
-
-=======
->>>>>>> f14d7b55
 /// A [`SpanExporter`] that writes to [`Reporter`].
 ///
 /// [`SpanExporter`]: super::SpanExporter
@@ -391,14 +342,8 @@
 #[derive(Derivative)]
 #[derivative(Debug)]
 pub(crate) struct Exporter {
-<<<<<<< HEAD
     spans_by_parent_id: Shared<Mutex<LruCache<SpanId, LruCache<usize, LightSpanData>>>>,
-    span_lru_size_instrument: Shared<Mutex<SpanLruSizeInstrument>>,
-=======
-    spans_by_parent_id: LruCache<SpanId, LruCache<usize, LightSpanData>>,
-    /// An externally updateable gauge for "apollo.router.exporter.span.lru.size".
-    span_lru_size_instrument: LruSizeInstrument,
->>>>>>> f14d7b55
+    span_lru_size_instrument: Shared<Mutex<LruSizeInstrument>>,
     #[derivative(Debug = "ignore")]
     report_exporter: Option<Shared<ApolloExporter>>,
     #[derivative(Debug = "ignore")]
