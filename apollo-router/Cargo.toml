--- conflicted
+++ resolved
@@ -68,14 +68,9 @@
 ] }
 
 [dev-dependencies]
-<<<<<<< HEAD
 daggy = { version = "0.8.0", features = ["serde-1", "stable_dag"] }
-httpmock = "0.6.4"
-insta = "1.8.0"
-=======
 httpmock = "0.6.5"
 insta = "1.9.0"
->>>>>>> 396cdda4
 maplit = "1.0.2"
 mockall = "0.11.0"
 reqwest = { version = "0.11.8", features = ["json", "stream"] }
