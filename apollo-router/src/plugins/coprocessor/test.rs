#[cfg(test)]
mod tests {
    use std::collections::HashMap;
    use std::sync::Arc;

    use futures::future::BoxFuture;
    use http::header::ACCEPT;
    use http::header::CONTENT_TYPE;
    use http::HeaderMap;
    use http::HeaderValue;
    use http::Method;
    use http::StatusCode;
    use mime::APPLICATION_JSON;
    use mime::TEXT_HTML;
    use router::body::RouterBody;
    use serde_json::json;
    use serde_json_bytes::Value;
    use services::subgraph::SubgraphRequestId;
    use tower::BoxError;
    use tower::ServiceExt;
    use url::Url;

    use super::super::*;
    use crate::plugin::test::MockInternalHttpClientService;
    use crate::plugin::test::MockRouterService;
    use crate::plugin::test::MockSubgraphService;
    use crate::plugin::test::MockSupergraphService;
    use crate::plugins::coprocessor::supergraph::SupergraphResponseConf;
    use crate::plugins::coprocessor::supergraph::SupergraphStage;
    use crate::plugins::telemetry::config_new::conditions::SelectorOrValue;
    use crate::services::external::Externalizable;
    use crate::services::external::PipelineStep;
    use crate::services::external::EXTERNALIZABLE_VERSION;
    use crate::services::router::body::get_body_bytes;
    use crate::services::subgraph;
    use crate::services::supergraph;

    #[tokio::test]
    async fn load_plugin() {
        let config = json!({
            "coprocessor": {
                "url": "http://127.0.0.1:8081"
            }
        });
        // Build a test harness. Usually we'd use this and send requests to
        // it, but in this case it's enough to build the harness to see our
        // output when our service registers.
        let _test_harness = crate::TestHarness::builder()
            .configuration_json(config)
            .unwrap()
            .build_router()
            .await
            .unwrap();
    }

    #[tokio::test]
    async fn unknown_fields_are_denied() {
        let config = json!({
            "coprocessor": {
                "url": "http://127.0.0.1:8081",
                "thisFieldDoesntExist": true
            }
        });
        // Build a test harness. Usually we'd use this and send requests to
        // it, but in this case it's enough to build the harness to see our
        // output when our service registers.
        assert!(crate::TestHarness::builder()
            .configuration_json(config)
            .unwrap()
            .build_router()
            .await
            .is_err());
    }

    #[tokio::test]
    async fn external_plugin_with_stages_wont_load_without_graph_ref() {
        let config = json!({
            "coprocessor": {
                "url": "http://127.0.0.1:8081",
                "stages": {
                    "subgraph": {
                        "request": {
                            "uri": true
                        }
                    }
                },
            }
        });
        // Build a test harness. Usually we'd use this and send requests to
        // it, but in this case it's enough to build the harness to see our
        // output when our service registers.
        assert!(crate::TestHarness::builder()
            .configuration_json(config)
            .unwrap()
            .build_router()
            .await
            .is_err());
    }

    #[tokio::test]
    async fn coprocessor_returning_the_wrong_version_should_fail() {
        let router_stage = RouterStage {
            request: RouterRequestConf {
                condition: Default::default(),
                headers: true,
                context: true,
                body: true,
                sdl: true,
                ..Default::default()
            },
            response: Default::default(),
        };

        // This will never be called because we will fail at the coprocessor.
        let mock_router_service = MockRouterService::new();

        let mock_http_client = mock_with_callback(move |_: http::Request<RouterBody>| {
            Box::pin(async {
                // Wrong version!
                let input = json!(
                      {
                  "version": 2,
                  "stage": "RouterRequest",
                  "control": "continue",
                  "id": "1b19c05fdafc521016df33148ad63c1b",
                  "body": "{
                      \"query\": \"query Long {\n  me {\n  name\n}\n}\"
                    }",
                  "context": {
                      "entries": {}
                  },
                  "sdl": "the sdl shouldnt change"
                });
                Ok(http::Response::builder()
                    .body(RouterBody::from(serde_json::to_string(&input).unwrap()))
                    .unwrap())
            })
        });

        let service = router_stage.as_service(
            mock_http_client,
            mock_router_service.boxed(),
            Url::parse("http://test").unwrap(),
            Arc::new("".to_string()),
        );

        let request = supergraph::Request::canned_builder().build().unwrap();

        assert_eq!(
            "Coprocessor returned the wrong version: expected `1` found `2`",
            service
                .oneshot(request.try_into().unwrap())
                .await
                .unwrap_err()
                .to_string()
        );
    }

    #[tokio::test]
    async fn coprocessor_returning_the_wrong_stage_should_fail() {
        let router_stage = RouterStage {
            request: RouterRequestConf {
                condition: Default::default(),
                headers: true,
                context: true,
                body: true,
                sdl: true,
                ..Default::default()
            },
            response: Default::default(),
        };

        // This will never be called because we will fail at the coprocessor.
        let mock_router_service = MockRouterService::new();

        let mock_http_client = mock_with_callback(move |_: http::Request<RouterBody>| {
            Box::pin(async {
                // Wrong stage!
                let input = json!(
                {
                    "version": 1,
                    "stage": "RouterResponse",
                    "control": "continue",
                    "id": "1b19c05fdafc521016df33148ad63c1b",
                    "body": "{
                            \"query\": \"query Long {\n  me {\n  name\n}\n}\"
                            }",
                    "context": {
                        "entries": {}
                    },
                    "sdl": "the sdl shouldnt change"
                });
                Ok(http::Response::builder()
                    .body(RouterBody::from(serde_json::to_string(&input).unwrap()))
                    .unwrap())
            })
        });

        let service = router_stage.as_service(
            mock_http_client,
            mock_router_service.boxed(),
            Url::parse("http://test").unwrap(),
            Arc::new("".to_string()),
        );

        let request = supergraph::Request::canned_builder().build().unwrap();

        assert_eq!(
            "Coprocessor returned the wrong stage: expected `RouterRequest` found `RouterResponse`",
            service
                .oneshot(request.try_into().unwrap())
                .await
                .unwrap_err()
                .to_string()
        );
    }

    #[tokio::test]
    async fn coprocessor_missing_request_control_should_fail() {
        let router_stage = RouterStage {
            request: RouterRequestConf {
                condition: Default::default(),
                headers: true,
                context: true,
                body: true,
                sdl: true,
                ..Default::default()
            },
            response: Default::default(),
        };

        // This will never be called because we will fail at the coprocessor.
        let mock_router_service = MockRouterService::new();

        let mock_http_client = mock_with_callback(move |_: http::Request<RouterBody>| {
            Box::pin(async {
                // Wrong stage!
                let input = json!(
                {
                    "version": 1,
                    "stage": "RouterRequest",
                    "id": "1b19c05fdafc521016df33148ad63c1b",
                    "body": "{
                    \"query\": \"query Long {\n  me {\n  name\n}\n}\"
                    }",
                    "context": {
                        "entries": {}
                    },
                    "sdl": "the sdl shouldnt change"
                });
                Ok(http::Response::builder()
                    .body(RouterBody::from(serde_json::to_string(&input).unwrap()))
                    .unwrap())
            })
        });

        let service = router_stage.as_service(
            mock_http_client,
            mock_router_service.boxed(),
            Url::parse("http://test").unwrap(),
            Arc::new("".to_string()),
        );

        let request = supergraph::Request::canned_builder().build().unwrap();

        assert_eq!(
            "Coprocessor response is missing the `control` parameter in the `RouterRequest` stage. You must specify \"control\": \"Continue\" or \"control\": \"Break\"",
            service
                .oneshot(request.try_into().unwrap())
                .await
                .unwrap_err()
                .to_string()
        );
    }

    #[tokio::test]
    async fn coprocessor_subgraph_with_invalid_response_body_should_fail() {
        let subgraph_stage = SubgraphStage {
            request: SubgraphRequestConf {
<<<<<<< HEAD
=======
                condition: Default::default(),
>>>>>>> 0bdea7ea
                body: true,
                ..Default::default()
            },
            response: Default::default(),
        };

        // This will never be called because we will fail at the coprocessor.
        let mock_subgraph_service = MockSubgraphService::new();

        let mock_http_client = mock_with_callback(move |_: http::Request<RouterBody>| {
            Box::pin(async {
                Ok(http::Response::builder()
                    .body(RouterBody::from(
                        r#"{
                                "version": 1,
                                "stage": "SubgraphRequest",
                                "control": {
                                    "break": 200
                                },
                                "id": "3a67e2dd75e8777804e4a8f42b971df7",
                                "body": {
                                    "errors": [{
                                        "body": "Errors need a message, this will fail to deserialize"
                                    }]
                                }
                            }"#,
                    ))
                    .unwrap())
            })
        });

        let service = subgraph_stage.as_service(
            mock_http_client,
            mock_subgraph_service.boxed(),
            Url::parse("http://test").unwrap(),
            "my_subgraph_service_name".to_string(),
        );

        let request = subgraph::Request::fake_builder().build();

        assert_eq!(
            "couldn't deserialize coprocessor output body: missing field `message`",
            service
                .oneshot(request)
                .await
                .unwrap()
                .response
                .into_body()
                .errors[0]
                .message
                .to_string()
        );
    }

    #[tokio::test]
    async fn external_plugin_subgraph_request() {
        let subgraph_stage = SubgraphStage {
            request: SubgraphRequestConf {
<<<<<<< HEAD
                body: true,
=======
                condition: Default::default(),
                body: true,
                subgraph_request_id: true,
>>>>>>> 0bdea7ea
                ..Default::default()
            },
            response: Default::default(),
        };

        // This will never be called because we will fail at the coprocessor.
        let mut mock_subgraph_service = MockSubgraphService::new();

        mock_subgraph_service
            .expect_call()
            .returning(|req: subgraph::Request| {
                // Let's assert that the subgraph request has been transformed as it should have.
                assert_eq!(
                    req.subgraph_request.headers().get("cookie").unwrap(),
                    "tasty_cookie=strawberry"
                );

                assert_eq!(
                    req.context
                        .get::<&str, u8>("this-is-a-test-context")
                        .unwrap()
                        .unwrap(),
                    42
                );

                // The subgraph uri should have changed
                assert_eq!(
                    "http://thisurihaschanged/",
                    req.subgraph_request.uri().to_string()
                );

                // The query should have changed
                assert_eq!(
                    "query Long {\n  me {\n  name\n}\n}",
                    req.subgraph_request.into_body().query.unwrap()
                );

                // this should be the same as the initial request id
                assert_eq!(&*req.id, "5678");

                Ok(subgraph::Response::builder()
                    .data(json!({ "test": 1234_u32 }))
                    .errors(Vec::new())
                    .extensions(crate::json_ext::Object::new())
                    .context(req.context)
                    .id(req.id)
                    .build())
            });

        let mock_http_client = mock_with_callback(move |req: http::Request<RouterBody>| {
            Box::pin(async {
                let deserialized_request: Externalizable<serde_json::Value> =
                    serde_json::from_slice(&hyper::body::to_bytes(req.into_body()).await.unwrap())
                        .unwrap();
                assert_eq!(
                    deserialized_request.subgraph_request_id.as_deref(),
                    Some("5678")
                );
                Ok(http::Response::builder()
                    .body(RouterBody::from(
                        r#"{
                                "version": 1,
                                "stage": "SubgraphRequest",
                                "control": "continue",
                                "headers": {
                                    "cookie": [
                                      "tasty_cookie=strawberry"
                                    ],
                                    "content-type": [
                                      "application/json"
                                    ],
                                    "host": [
                                      "127.0.0.1:4000"
                                    ],
                                    "apollo-federation-include-trace": [
                                      "ftv1"
                                    ],
                                    "apollographql-client-name": [
                                      "manual"
                                    ],
                                    "accept": [
                                      "*/*"
                                    ],
                                    "user-agent": [
                                      "curl/7.79.1"
                                    ],
                                    "content-length": [
                                      "46"
                                    ]
                                  },
                                  "body": {
                                    "query": "query Long {\n  me {\n  name\n}\n}"
                                  },
                                  "context": {
                                    "entries": {
                                      "accepts-json": false,
                                      "accepts-wildcard": true,
                                      "accepts-multipart": false,
                                      "this-is-a-test-context": 42
                                    }
                                  },
                                  "serviceName": "service name shouldn't change",
                                  "uri": "http://thisurihaschanged",
                                  "subgraphRequestId": "9abc"
                            }"#,
                    ))
                    .unwrap())
            })
        });

        let service = subgraph_stage.as_service(
            mock_http_client,
            mock_subgraph_service.boxed(),
            Url::parse("http://test").unwrap(),
            "my_subgraph_service_name".to_string(),
        );

        let mut request = subgraph::Request::fake_builder().build();
        request.id = SubgraphRequestId("5678".to_string());

        let response = service.oneshot(request).await.unwrap();

        assert_eq!("5678", &*response.id);
        assert_eq!(
            serde_json_bytes::json!({ "test": 1234_u32 }),
            response.response.into_body().data.unwrap()
        );
    }

    #[tokio::test]
    async fn external_plugin_subgraph_request_with_condition() {
        let subgraph_stage = SubgraphStage {
            request: SubgraphRequestConf {
                condition: Condition::Eq([
                    SelectorOrValue::Selector(SubgraphSelector::SubgraphRequestHeader {
                        subgraph_request_header: String::from("another_header"),
                        redact: None,
                        default: None,
                    }),
                    SelectorOrValue::Value("value".to_string().into()),
                ])
                .into(),
<<<<<<< HEAD
                url: None,
                headers: false,
                context: false,
=======
>>>>>>> 0bdea7ea
                body: true,
                ..Default::default()
            },
            response: Default::default(),
        };

        // This will never be called because we will fail at the coprocessor.
        let mut mock_subgraph_service = MockSubgraphService::new();

        mock_subgraph_service
            .expect_call()
            .returning(|req: subgraph::Request| {
                assert_eq!("/", req.subgraph_request.uri().to_string());

                Ok(subgraph::Response::builder()
                    .data(json!({ "test": 1234_u32 }))
                    .errors(Vec::new())
                    .extensions(crate::json_ext::Object::new())
                    .context(req.context)
                    .build())
            });

        let mock_http_client = mock_with_callback(move |_: http::Request<RouterBody>| {
            Box::pin(async {
                Ok(http::Response::builder()
                    .body(RouterBody::from(
                        r#"{
                                "version": 1,
                                "stage": "SubgraphRequest",
                                "control": "continue",
                                  "body": {
                                    "query": "query Long {\n  me {\n  name\n}\n}"
                                  },
                                  "context": {
                                  },
                                  "serviceName": "service name shouldn't change",
                                  "uri": "http://thisurihaschanged"
                            }"#,
                    ))
                    .unwrap())
            })
        });

        let service = subgraph_stage.as_service(
            mock_http_client,
            mock_subgraph_service.boxed(),
            Url::parse("http://test").unwrap(),
            "my_subgraph_service_name".to_string(),
        );

        let request = subgraph::Request::fake_builder().build();

        assert_eq!(
            serde_json_bytes::json!({ "test": 1234_u32 }),
            service
                .oneshot(request)
                .await
                .unwrap()
                .response
                .into_body()
                .data
                .unwrap()
        );
    }

    #[tokio::test]
    async fn external_plugin_subgraph_request_controlflow_break() {
        let subgraph_stage = SubgraphStage {
            request: SubgraphRequestConf {
<<<<<<< HEAD
=======
                condition: Default::default(),
>>>>>>> 0bdea7ea
                body: true,
                ..Default::default()
            },
            response: Default::default(),
        };

        // This will never be called because we will fail at the coprocessor.
        let mock_subgraph_service = MockSubgraphService::new();

        let mock_http_client = mock_with_callback(move |_: http::Request<RouterBody>| {
            Box::pin(async {
                Ok(http::Response::builder()
                    .body(RouterBody::from(
                        r#"{
                                "version": 1,
                                "stage": "SubgraphRequest",
                                "control": {
                                    "break": 200
                                },
                                "body": {
                                    "errors": [{ "message": "my error message" }]
                                },
                                "context": {
                                    "entries": {
                                        "testKey": true
                                    }
                                },
                                "headers": {
                                    "aheader": ["a value"]
                                }
                            }"#,
                    ))
                    .unwrap())
            })
        });

        let service = subgraph_stage.as_service(
            mock_http_client,
            mock_subgraph_service.boxed(),
            Url::parse("http://test").unwrap(),
            "my_subgraph_service_name".to_string(),
        );

        let request = subgraph::Request::fake_builder().build();

        let crate::services::subgraph::Response {
            response, context, ..
        } = service.oneshot(request).await.unwrap();

        assert!(context.get::<_, bool>("testKey").unwrap().unwrap());

        let value = response.headers().get("aheader").unwrap();

        assert_eq!("a value", value);

        assert_eq!(
            "my error message",
            response.into_body().errors[0].message.as_str()
        );
    }

    #[tokio::test]
    async fn external_plugin_subgraph_request_controlflow_break_with_message_string() {
        let subgraph_stage = SubgraphStage {
            request: SubgraphRequestConf {
<<<<<<< HEAD
=======
                condition: Default::default(),
>>>>>>> 0bdea7ea
                body: true,
                ..Default::default()
            },
            response: Default::default(),
        };

        // This will never be called because we will fail at the coprocessor.
        let mock_subgraph_service = MockSubgraphService::new();

        let mock_http_client = mock_with_callback(move |_: http::Request<RouterBody>| {
            Box::pin(async {
                Ok(http::Response::builder()
                    .body(RouterBody::from(
                        r#"{
                                "version": 1,
                                "stage": "SubgraphRequest",
                                "control": {
                                    "break": 200
                                },
                                "body": "my error message"
                            }"#,
                    ))
                    .unwrap())
            })
        });

        let service = subgraph_stage.as_service(
            mock_http_client,
            mock_subgraph_service.boxed(),
            Url::parse("http://test").unwrap(),
            "my_subgraph_service_name".to_string(),
        );

        let request = subgraph::Request::fake_builder().build();

        let response = service.oneshot(request).await.unwrap().response;

        assert_eq!(response.status(), http::StatusCode::OK);

        let actual_response = response.into_body();

        assert_eq!(
            actual_response,
            serde_json::from_value(json!({
                "errors": [{
                   "message": "my error message",
                   "extensions": {
                      "code": "ERROR"
                   }
                }]
            }))
            .unwrap(),
        );
    }

    #[tokio::test]
    async fn external_plugin_subgraph_response() {
        let subgraph_stage = SubgraphStage {
            request: Default::default(),
            response: SubgraphResponseConf {
<<<<<<< HEAD
                body: true,
=======
                condition: Default::default(),
                body: true,
                subgraph_request_id: true,
>>>>>>> 0bdea7ea
                ..Default::default()
            },
        };

        // This will never be called because we will fail at the coprocessor.
        let mut mock_subgraph_service = MockSubgraphService::new();

        mock_subgraph_service
            .expect_call()
            .returning(|req: subgraph::Request| {
                assert_eq!(&*req.id, "5678");
                Ok(subgraph::Response::builder()
                    .data(json!({ "test": 1234_u32 }))
                    .errors(Vec::new())
                    .extensions(crate::json_ext::Object::new())
                    .context(req.context)
                    .id(req.id)
                    .build())
            });

        let mock_http_client = mock_with_callback(move |r: http::Request<RouterBody>| {
            Box::pin(async move {
                let (_, body) = r.into_parts();
                let body: Value = serde_json::from_slice(&body.to_bytes().await.unwrap()).unwrap();
                let subgraph_id = body.get("subgraphRequestId").unwrap();
                assert_eq!(subgraph_id.as_str(), Some("5678"));

                Ok(http::Response::builder()
                    .body(RouterBody::from(
                        r#"{
                                "version": 1,
                                "stage": "SubgraphResponse",
                                "headers": {
                                    "cookie": [
                                      "tasty_cookie=strawberry"
                                    ],
                                    "content-type": [
                                      "application/json"
                                    ],
                                    "host": [
                                      "127.0.0.1:4000"
                                    ],
                                    "apollo-federation-include-trace": [
                                      "ftv1"
                                    ],
                                    "apollographql-client-name": [
                                      "manual"
                                    ],
                                    "accept": [
                                      "*/*"
                                    ],
                                    "user-agent": [
                                      "curl/7.79.1"
                                    ],
                                    "content-length": [
                                      "46"
                                    ]
                                  },
                                  "body": {
                                    "data": {
                                        "test": 5678
                                    }
                                  },
                                  "context": {
                                    "entries": {
                                      "accepts-json": false,
                                      "accepts-wildcard": true,
                                      "accepts-multipart": false,
                                      "this-is-a-test-context": 42
                                    }
                                  },
                                  "subgraphRequestId": "9abc"
                            }"#,
                    ))
                    .unwrap())
            })
        });

        let service = subgraph_stage.as_service(
            mock_http_client,
            mock_subgraph_service.boxed(),
            Url::parse("http://test").unwrap(),
            "my_subgraph_service_name".to_string(),
        );

        let mut request = subgraph::Request::fake_builder().build();
        request.id = SubgraphRequestId("5678".to_string());

        let response = service.oneshot(request).await.unwrap();

        // Let's assert that the subgraph response has been transformed as it should have.
        assert_eq!(
            response.response.headers().get("cookie").unwrap(),
            "tasty_cookie=strawberry"
        );
        assert_eq!(&*response.id, "5678");

        assert_eq!(
            response
                .context
                .get::<&str, u8>("this-is-a-test-context")
                .unwrap()
                .unwrap(),
            42
        );

        assert_eq!(
            serde_json_bytes::json!({ "test": 5678_u32 }),
            response.response.into_body().data.unwrap()
        );
    }

    #[tokio::test]
    async fn external_plugin_subgraph_response_with_condition() {
        let subgraph_stage = SubgraphStage {
            request: Default::default(),
            response: SubgraphResponseConf {
                // Will be satisfied
                condition: Condition::Exists(SubgraphSelector::ResponseContext {
                    response_context: String::from("context_value"),
                    redact: None,
                    default: None,
                })
                .into(),
<<<<<<< HEAD
                url: None,
                headers: false,
                context: false,
=======
>>>>>>> 0bdea7ea
                body: true,
                ..Default::default()
            },
        };

        // This will never be called because we will fail at the coprocessor.
        let mut mock_subgraph_service = MockSubgraphService::new();

        mock_subgraph_service
            .expect_call()
            .returning(|req: subgraph::Request| {
                req.context
                    .insert("context_value", "content".to_string())
                    .unwrap();
                Ok(subgraph::Response::builder()
                    .data(json!({ "test": 1234_u32 }))
                    .errors(Vec::new())
                    .extensions(crate::json_ext::Object::new())
                    .context(req.context)
                    .build())
            });

        let mock_http_client = mock_with_callback(move |_: http::Request<RouterBody>| {
            Box::pin(async {
                Ok(http::Response::builder()
                    .body(RouterBody::from(
                        r#"{
                                "version": 1,
                                "stage": "SubgraphResponse",
                                "headers": {
                                    "cookie": [
                                      "tasty_cookie=strawberry"
                                    ],
                                    "content-type": [
                                      "application/json"
                                    ],
                                    "host": [
                                      "127.0.0.1:4000"
                                    ],
                                    "apollo-federation-include-trace": [
                                      "ftv1"
                                    ],
                                    "apollographql-client-name": [
                                      "manual"
                                    ],
                                    "accept": [
                                      "*/*"
                                    ],
                                    "user-agent": [
                                      "curl/7.79.1"
                                    ],
                                    "content-length": [
                                      "46"
                                    ]
                                  },
                                  "body": {
                                    "data": {
                                        "test": 5678
                                    }
                                  },
                                  "context": {
                                    "entries": {
                                      "accepts-json": false,
                                      "accepts-wildcard": true,
                                      "accepts-multipart": false,
                                      "this-is-a-test-context": 42
                                    }
                                  }
                            }"#,
                    ))
                    .unwrap())
            })
        });

        let service = subgraph_stage.as_service(
            mock_http_client,
            mock_subgraph_service.boxed(),
            Url::parse("http://test").unwrap(),
            "my_subgraph_service_name".to_string(),
        );

        let request = subgraph::Request::fake_builder().build();

        let response = service.oneshot(request).await.unwrap();

        // Let's assert that the subgraph response has been transformed as it should have.
        assert_eq!(
            response.response.headers().get("cookie").unwrap(),
            "tasty_cookie=strawberry"
        );

        assert_eq!(
            response
                .context
                .get::<&str, u8>("this-is-a-test-context")
                .unwrap()
                .unwrap(),
            42
        );

        assert_eq!(
            serde_json_bytes::json!({ "test": 5678_u32 }),
            response.response.into_body().data.unwrap()
        );
    }

    #[tokio::test]
    async fn external_plugin_supergraph_response() {
        let supergraph_stage = SupergraphStage {
            request: Default::default(),
            response: SupergraphResponseConf {
                condition: Default::default(),
                url: None,
                headers: false,
                context: false,
                body: true,
                status_code: false,
                sdl: false,
            },
        };

        // This will never be called because we will fail at the coprocessor.
        let mut mock_supergraph_service = MockSupergraphService::new();

        mock_supergraph_service
            .expect_call()
            .returning(|req: supergraph::Request| {
                Ok(supergraph::Response::new_from_graphql_response(
                    graphql::Response::builder()
                        .data(Value::Null)
                        .subscribed(true)
                        .build(),
                    req.context,
                ))
            });

        let mock_http_client = mock_with_deferred_callback(move |_: http::Request<RouterBody>| {
            Box::pin(async {
                Ok(http::Response::builder()
                    .body(RouterBody::from(
                        r#"{
                                "version": 1,
                                "stage": "SupergraphResponse",
                                  "body": {
                                    "data": null
                                  }
                            }"#,
                    ))
                    .unwrap())
            })
        });

        let service = supergraph_stage.as_service(
            mock_http_client,
            mock_supergraph_service.boxed(),
            Url::parse("http://test").unwrap(),
            Arc::default(),
        );

        let request = supergraph::Request::fake_builder().build().unwrap();

        let mut response = service.oneshot(request).await.unwrap();

        let gql_response = response.response.body_mut().next().await.unwrap();
        // Let's assert that the supergraph response has been transformed as it should have.
        assert_eq!(gql_response.subscribed, Some(true));
        assert_eq!(gql_response.data, Some(Value::Null));
    }

    #[tokio::test]
    async fn external_plugin_router_request() {
        let router_stage = RouterStage {
            request: RouterRequestConf {
                condition: Default::default(),
                headers: true,
                context: true,
                body: true,
                sdl: true,
                path: true,
                method: true,
                ..Default::default()
            },
            response: Default::default(),
        };

        let mock_router_service = router::service::from_supergraph_mock_callback(move |req| {
            // Let's assert that the router request has been transformed as it should have.
            assert_eq!(
                req.supergraph_request.headers().get("cookie").unwrap(),
                "tasty_cookie=strawberry"
            );

            assert_eq!(
                req.context
                    .get::<&str, u8>("this-is-a-test-context")
                    .unwrap()
                    .unwrap(),
                42
            );

            // The query should have changed
            assert_eq!(
                "query Long {\n  me {\n  name\n}\n}",
                req.supergraph_request.into_body().query.unwrap()
            );

            Ok(supergraph::Response::builder()
                .data(json!({ "test": 1234_u32 }))
                .context(req.context)
                .build()
                .unwrap())
        })
        .await;

        let mock_http_client = mock_with_callback(move |req: http::Request<RouterBody>| {
            Box::pin(async {
                let deserialized_request: Externalizable<serde_json::Value> =
                    serde_json::from_slice(&hyper::body::to_bytes(req.into_body()).await.unwrap())
                        .unwrap();

                assert_eq!(EXTERNALIZABLE_VERSION, deserialized_request.version);
                assert_eq!(
                    PipelineStep::RouterRequest.to_string(),
                    deserialized_request.stage
                );

                let input = json!(
                      {
                  "version": 1,
                  "stage": "RouterRequest",
                  "control": "continue",
                  "id": "1b19c05fdafc521016df33148ad63c1b",
                  "headers": {
                    "cookie": [
                      "tasty_cookie=strawberry"
                    ],
                    "content-type": [
                      "application/json"
                    ],
                    "host": [
                      "127.0.0.1:4000"
                    ],
                    "apollo-federation-include-trace": [
                      "ftv1"
                    ],
                    "apollographql-client-name": [
                      "manual"
                    ],
                    "accept": [
                      "*/*"
                    ],
                    "user-agent": [
                      "curl/7.79.1"
                    ],
                    "content-length": [
                      "46"
                    ]
                  },
                  "body": "{
                      \"query\": \"query Long {\n  me {\n  name\n}\n}\"
                    }",
                  "context": {
                    "entries": {
                      "accepts-json": false,
                      "accepts-wildcard": true,
                      "accepts-multipart": false,
                      "this-is-a-test-context": 42
                    }
                  },
                  "sdl": "the sdl shouldnt change"
                });
                Ok(http::Response::builder()
                    .body(RouterBody::from(serde_json::to_string(&input).unwrap()))
                    .unwrap())
            })
        });

        let service = router_stage.as_service(
            mock_http_client,
            mock_router_service.boxed(),
            Url::parse("http://test").unwrap(),
            Arc::new("".to_string()),
        );

        let request = supergraph::Request::canned_builder().build().unwrap();

        service.oneshot(request.try_into().unwrap()).await.unwrap();
    }

    #[tokio::test]
    async fn external_plugin_router_request_with_condition() {
        let router_stage = RouterStage {
            request: RouterRequestConf {
                // Won't be satisfied
                condition: Condition::Eq([
                    SelectorOrValue::Selector(RouterSelector::RequestMethod {
                        request_method: true,
                    }),
                    SelectorOrValue::Value("GET".to_string().into()),
                ])
                .into(),
                url: None,
                headers: true,
                context: true,
                body: true,
                sdl: true,
                path: true,
                method: true,
            },
            response: Default::default(),
        };

        let mock_router_service = router::service::from_supergraph_mock_callback(move |req| {
            assert!(req
                .context
                .get::<&str, u8>("this-is-a-test-context")
                .ok()
                .flatten()
                .is_none());
            Ok(supergraph::Response::builder()
                .data(json!({ "test": 1234_u32 }))
                .context(req.context)
                .build()
                .unwrap())
        })
        .await;

        let mock_http_client = mock_with_callback(move |req: http::Request<RouterBody>| {
            Box::pin(async {
                let deserialized_request: Externalizable<serde_json::Value> =
                    serde_json::from_slice(&hyper::body::to_bytes(req.into_body()).await.unwrap())
                        .unwrap();

                assert_eq!(EXTERNALIZABLE_VERSION, deserialized_request.version);
                assert_eq!(
                    PipelineStep::RouterRequest.to_string(),
                    deserialized_request.stage
                );

                let input = json!(
                      {
                  "version": 1,
                  "stage": "RouterRequest",
                  "control": "continue",
                  "id": "1b19c05fdafc521016df33148ad63c1b",
                  "headers": {
                    "cookie": [
                      "tasty_cookie=strawberry"
                    ],
                    "content-type": [
                      "application/json"
                    ],
                    "host": [
                      "127.0.0.1:4000"
                    ],
                    "apollo-federation-include-trace": [
                      "ftv1"
                    ],
                    "apollographql-client-name": [
                      "manual"
                    ],
                    "accept": [
                      "*/*"
                    ],
                    "user-agent": [
                      "curl/7.79.1"
                    ],
                    "content-length": [
                      "46"
                    ]
                  },
                  "body": "{
                      \"query\": \"query Long {\n  me {\n  name\n}\n}\"
                    }",
                  "context": {
                    "entries": {
                      "accepts-json": false,
                      "accepts-wildcard": true,
                      "accepts-multipart": false,
                      "this-is-a-test-context": 42
                    }
                  },
                  "sdl": "the sdl shouldnt change"
                });
                Ok(http::Response::builder()
                    .body(RouterBody::from(serde_json::to_string(&input).unwrap()))
                    .unwrap())
            })
        });

        let service = router_stage.as_service(
            mock_http_client,
            mock_router_service.boxed(),
            Url::parse("http://test").unwrap(),
            Arc::new("".to_string()),
        );

        let request = supergraph::Request::canned_builder().build().unwrap();

        service.oneshot(request.try_into().unwrap()).await.unwrap();
    }

    #[tokio::test]
    async fn external_plugin_router_request_http_get() {
        let router_stage = RouterStage {
            request: RouterRequestConf {
                condition: Default::default(),
                headers: true,
                context: true,
                body: true,
                sdl: true,
                path: true,
                method: true,
                ..Default::default()
            },
            response: Default::default(),
        };

        let mock_router_service = router::service::from_supergraph_mock_callback(move |req| {
            // Let's assert that the router request has been transformed as it should have.
            assert_eq!(
                req.supergraph_request.headers().get("cookie").unwrap(),
                "tasty_cookie=strawberry"
            );

            // the method shouldn't have changed
            assert_eq!(req.supergraph_request.method(), Method::GET);
            // the uri shouldn't have changed
            assert_eq!(req.supergraph_request.uri(), "/");

            assert_eq!(
                req.context
                    .get::<&str, u8>("this-is-a-test-context")
                    .unwrap()
                    .unwrap(),
                42
            );

            // The query should have changed
            assert_eq!(
                "query Long {\n  me {\n  name\n}\n}",
                req.supergraph_request.into_body().query.unwrap()
            );

            Ok(supergraph::Response::builder()
                .data(json!({ "test": 1234_u32 }))
                .context(req.context)
                .build()
                .unwrap())
        })
        .await;

        let mock_http_client = mock_with_callback(move |req: http::Request<RouterBody>| {
            Box::pin(async {
                let deserialized_request: Externalizable<serde_json::Value> =
                    serde_json::from_slice(&hyper::body::to_bytes(req.into_body()).await.unwrap())
                        .unwrap();

                assert_eq!(EXTERNALIZABLE_VERSION, deserialized_request.version);
                assert_eq!(
                    PipelineStep::RouterRequest.to_string(),
                    deserialized_request.stage
                );

                let input = json!(
                      {
                  "version": 1,
                  "stage": "RouterRequest",
                  "control": "continue",
                  "id": "1b19c05fdafc521016df33148ad63c1b",
                  "uri": "/this/is/a/new/uri",
                  "method": "POST",
                  "headers": {
                    "cookie": [
                      "tasty_cookie=strawberry"
                    ],
                    "content-type": [
                      "application/json"
                    ],
                    "host": [
                      "127.0.0.1:4000"
                    ],
                    "apollo-federation-include-trace": [
                      "ftv1"
                    ],
                    "apollographql-client-name": [
                      "manual"
                    ],
                    "accept": [
                      "*/*"
                    ],
                    "user-agent": [
                      "curl/7.79.1"
                    ],
                    "content-length": [
                      "46"
                    ]
                  },
                  "body": "{
                      \"query\": \"query Long {\n  me {\n  name\n}\n}\"
                    }",
                  "context": {
                    "entries": {
                      "accepts-json": false,
                      "accepts-wildcard": true,
                      "accepts-multipart": false,
                      "this-is-a-test-context": 42
                    }
                  },
                  "sdl": "the sdl shouldnt change"
                });
                Ok(http::Response::builder()
                    .body(RouterBody::from(serde_json::to_string(&input).unwrap()))
                    .unwrap())
            })
        });

        let service = router_stage.as_service(
            mock_http_client,
            mock_router_service.boxed(),
            Url::parse("http://test").unwrap(),
            Arc::new("".to_string()),
        );

        let request = supergraph::Request::fake_builder()
            .method(Method::GET)
            .build()
            .unwrap();

        service.oneshot(request.try_into().unwrap()).await.unwrap();
    }

    #[tokio::test]
    async fn external_plugin_router_request_controlflow_break() {
        let router_stage = RouterStage {
            request: RouterRequestConf {
                condition: Default::default(),
                headers: true,
                context: true,
                body: true,
                sdl: true,
                path: true,
                method: true,
                ..Default::default()
            },
            response: Default::default(),
        };

        let mock_router_service = MockRouterService::new();

        let mock_http_client = mock_with_callback(move |req: http::Request<RouterBody>| {
            Box::pin(async {
                let deserialized_request: Externalizable<serde_json::Value> =
                    serde_json::from_slice(&get_body_bytes(req.into_body()).await.unwrap())
                        .unwrap();

                assert_eq!(EXTERNALIZABLE_VERSION, deserialized_request.version);
                assert_eq!(
                    PipelineStep::RouterRequest.to_string(),
                    deserialized_request.stage
                );

                let input = json!(
                    {
                    "version": 1,
                    "stage": "RouterRequest",
                    "control": {
                        "break": 200
                    },
                    "id": "1b19c05fdafc521016df33148ad63c1b",
                    "body": "{
                    \"errors\": [{ \"message\": \"my error message\" }]
                    }",
                    "context": {
                        "entries": {
                            "testKey": true
                        }
                    },
                    "headers": {
                        "aheader": ["a value"]
                    }
                }
                );
                Ok(http::Response::builder()
                    .body(RouterBody::from(serde_json::to_string(&input).unwrap()))
                    .unwrap())
            })
        });

        let service = router_stage.as_service(
            mock_http_client,
            mock_router_service.boxed(),
            Url::parse("http://test").unwrap(),
            Arc::new("".to_string()),
        );

        let request = supergraph::Request::canned_builder().build().unwrap();

        let crate::services::router::Response { response, context } =
            service.oneshot(request.try_into().unwrap()).await.unwrap();

        assert!(context.get::<_, bool>("testKey").unwrap().unwrap());

        let value = response.headers().get("aheader").unwrap();

        assert_eq!("a value", value);

        let actual_response = serde_json::from_slice::<serde_json::Value>(
            &hyper::body::to_bytes(response.into_body()).await.unwrap(),
        )
        .unwrap();

        assert_eq!(
            json!({
                "errors": [{
                   "message": "my error message"
                }]
            }),
            actual_response
        );
    }

    #[tokio::test]
    async fn external_plugin_router_request_controlflow_break_with_message_string() {
        let router_stage = RouterStage {
            request: RouterRequestConf {
                condition: Default::default(),
                headers: true,
                context: true,
                body: true,
                sdl: true,
                path: true,
                method: true,
                ..Default::default()
            },
            response: Default::default(),
        };

        let mock_router_service = MockRouterService::new();

        let mock_http_client = mock_with_callback(move |req: http::Request<RouterBody>| {
            Box::pin(async {
                let deserialized_request: Externalizable<serde_json::Value> =
                    serde_json::from_slice(&hyper::body::to_bytes(req.into_body()).await.unwrap())
                        .unwrap();

                assert_eq!(EXTERNALIZABLE_VERSION, deserialized_request.version);
                assert_eq!(
                    PipelineStep::RouterRequest.to_string(),
                    deserialized_request.stage
                );

                let input = json!(
                    {
                    "version": 1,
                    "stage": "RouterRequest",
                    "control": {
                        "break": 401
                    },
                    "id": "1b19c05fdafc521016df33148ad63c1b",
                    "body": "this is a test error",
                }
                );
                Ok(http::Response::builder()
                    .body(RouterBody::from(serde_json::to_string(&input).unwrap()))
                    .unwrap())
            })
        });

        let service = router_stage.as_service(
            mock_http_client,
            mock_router_service.boxed(),
            Url::parse("http://test").unwrap(),
            Arc::new("".to_string()),
        );

        let request = supergraph::Request::canned_builder().build().unwrap();

        let response = service
            .oneshot(request.try_into().unwrap())
            .await
            .unwrap()
            .response;

        assert_eq!(response.status(), http::StatusCode::UNAUTHORIZED);
        let actual_response = serde_json::from_slice::<serde_json::Value>(
            &hyper::body::to_bytes(response.into_body()).await.unwrap(),
        )
        .unwrap();

        assert_eq!(
            json!({
                "errors": [{
                   "message": "this is a test error",
                   "extensions": {
                      "code": "ERROR"
                   }
                }]
            }),
            actual_response
        );
    }

    #[tokio::test]
    async fn external_plugin_router_request_url() {
        let router_stage = RouterStage {
            request: RouterRequestConf {
                headers: true,
                context: true,
                body: true,
                sdl: true,
                path: true,
                method: true,
                url: Some(Url::parse("http://example.com").unwrap()),
                ..Default::default()
            },
            response: Default::default(),
        };

        let mock_router_service = router::service::from_supergraph_mock_callback(move |req| {
            // Let's assert that the router request has been transformed as it should have.
            assert_eq!(
                req.supergraph_request.headers().get("cookie").unwrap(),
                "tasty_cookie=strawberry"
            );

            assert_eq!(
                req.context
                    .get::<&str, u8>("this-is-a-test-context")
                    .unwrap()
                    .unwrap(),
                42
            );

            // The query should have changed
            assert_eq!(
                "query Long {\n  me {\n  name\n}\n}",
                req.supergraph_request.into_body().query.unwrap()
            );

            Ok(supergraph::Response::builder()
                .data(json!({ "test": 1234_u32 }))
                .context(req.context)
                .build()
                .unwrap())
        })
        .await;

        let mock_http_client = mock_with_callback(move |req: hyper::Request<RouterBody>| {
            Box::pin(async {
                let (parts, body) = req.into_parts();
                let deserialized_request: Externalizable<serde_json::Value> =
                    serde_json::from_slice(&hyper::body::to_bytes(body).await.unwrap()).unwrap();

                assert_eq!(EXTERNALIZABLE_VERSION, deserialized_request.version);
                assert_eq!(
                    PipelineStep::RouterRequest.to_string(),
                    deserialized_request.stage
                );
                assert_eq!(parts.uri, http::Uri::from_static("http://example.com/"));

                let input = json!(
                      {
                  "version": 1,
                  "stage": "RouterRequest",
                  "control": "continue",
                  "id": "1b19c05fdafc521016df33148ad63c1b",
                  "headers": {
                    "cookie": [
                      "tasty_cookie=strawberry"
                    ],
                    "content-type": [
                      "application/json"
                    ],
                    "host": [
                      "127.0.0.1:4000"
                    ],
                    "apollo-federation-include-trace": [
                      "ftv1"
                    ],
                    "apollographql-client-name": [
                      "manual"
                    ],
                    "accept": [
                      "*/*"
                    ],
                    "user-agent": [
                      "curl/7.79.1"
                    ],
                    "content-length": [
                      "46"
                    ]
                  },
                  "body": "{
                      \"query\": \"query Long {\n  me {\n  name\n}\n}\"
                    }",
                  "context": {
                    "entries": {
                      "accepts-json": false,
                      "accepts-wildcard": true,
                      "accepts-multipart": false,
                      "this-is-a-test-context": 42
                    }
                  },
                  "sdl": "the sdl shouldnt change"
                });
                Ok(hyper::Response::builder()
                    .body(RouterBody::from(serde_json::to_string(&input).unwrap()))
                    .unwrap())
            })
        });

        let service = router_stage.as_service(
            mock_http_client,
            mock_router_service.boxed(),
            Url::parse("http://test").unwrap(),
            Arc::new("".to_string()),
        );

        let request = supergraph::Request::canned_builder().build().unwrap();

        service.oneshot(request.try_into().unwrap()).await.unwrap();
    }

    #[tokio::test]
    async fn external_plugin_router_response() {
        let router_stage = RouterStage {
            response: RouterResponseConf {
                condition: Default::default(),
                headers: true,
                context: true,
                body: true,
                sdl: true,
                ..Default::default()
            },
            request: Default::default(),
        };

        let mock_router_service = router::service::from_supergraph_mock_callback(move |req| {
            Ok(supergraph::Response::builder()
                .data(json!("{ \"test\": 1234_u32 }"))
                .context(req.context)
                .build()
                .unwrap())
        })
        .await;

        let mock_http_client =
            mock_with_deferred_callback(move |res: http::Request<RouterBody>| {
                Box::pin(async {
                    let deserialized_response: Externalizable<serde_json::Value> =
                        serde_json::from_slice(
                            &hyper::body::to_bytes(res.into_body()).await.unwrap(),
                        )
                        .unwrap();

                    assert_eq!(EXTERNALIZABLE_VERSION, deserialized_response.version);
                    assert_eq!(
                        PipelineStep::RouterResponse.to_string(),
                        deserialized_response.stage
                    );

                    assert_eq!(
                        json!("{\"data\":\"{ \\\"test\\\": 1234_u32 }\"}"),
                        deserialized_response.body.unwrap()
                    );

                    let input = json!(
                          {
                      "version": 1,
                      "stage": "RouterResponse",
                      "control": {
                          "break": 400
                      },
                      "id": "1b19c05fdafc521016df33148ad63c1b",
                      "headers": {
                        "cookie": [
                          "tasty_cookie=strawberry"
                        ],
                        "content-type": [
                          "application/json"
                        ],
                        "host": [
                          "127.0.0.1:4000"
                        ],
                        "apollo-federation-include-trace": [
                          "ftv1"
                        ],
                        "apollographql-client-name": [
                          "manual"
                        ],
                        "accept": [
                          "*/*"
                        ],
                        "user-agent": [
                          "curl/7.79.1"
                        ],
                        "content-length": [
                          "46"
                        ]
                      },
                      "body": "{
                      \"data\": { \"test\": 42 }
                    }",
                      "context": {
                        "entries": {
                          "accepts-json": false,
                          "accepts-wildcard": true,
                          "accepts-multipart": false,
                          "this-is-a-test-context": 42
                        }
                      },
                      "sdl": "the sdl shouldnt change"
                    });
                    Ok(http::Response::builder()
                        .body(RouterBody::from(serde_json::to_string(&input).unwrap()))
                        .unwrap())
                })
            });

        let service = router_stage.as_service(
            mock_http_client,
            mock_router_service.boxed(),
            Url::parse("http://test").unwrap(),
            Arc::new("".to_string()),
        );

        let request = supergraph::Request::canned_builder().build().unwrap();

        let res = service.oneshot(request.try_into().unwrap()).await.unwrap();

        // Let's assert that the router request has been transformed as it should have.
        assert_eq!(res.response.status(), StatusCode::BAD_REQUEST);
        assert_eq!(
            res.response.headers().get("cookie").unwrap(),
            "tasty_cookie=strawberry"
        );

        assert_eq!(
            res.context
                .get::<&str, u8>("this-is-a-test-context")
                .unwrap()
                .unwrap(),
            42
        );

        // the body should have changed:
        assert_eq!(
            json!({ "data": { "test": 42_u32 } }),
            serde_json::from_slice::<serde_json::Value>(
                &get_body_bytes(res.response.into_body()).await.unwrap()
            )
            .unwrap()
        );
    }

    #[test]
    fn it_externalizes_headers() {
        // Build our expected HashMap
        let mut expected = HashMap::new();

        expected.insert(
            "content-type".to_string(),
            vec![APPLICATION_JSON.essence_str().to_string()],
        );

        expected.insert(
            "accept".to_string(),
            vec![
                APPLICATION_JSON.essence_str().to_string(),
                TEXT_HTML.essence_str().to_string(),
            ],
        );

        let mut external_form = HeaderMap::new();

        external_form.insert(
            CONTENT_TYPE,
            HeaderValue::from_static(APPLICATION_JSON.essence_str()),
        );

        external_form.insert(
            ACCEPT,
            HeaderValue::from_static(APPLICATION_JSON.essence_str()),
        );

        external_form.append(ACCEPT, HeaderValue::from_static(TEXT_HTML.essence_str()));

        let actual = externalize_header_map(&external_form).expect("externalized header map");

        assert_eq!(expected, actual);
    }

    #[test]
    fn it_internalizes_headers() {
        // Build our expected HeaderMap
        let mut expected = HeaderMap::new();

        expected.insert(
            ACCEPT,
            HeaderValue::from_static(APPLICATION_JSON.essence_str()),
        );

        expected.append(ACCEPT, HeaderValue::from_static(TEXT_HTML.essence_str()));

        let mut external_form = HashMap::new();

        external_form.insert(
            "accept".to_string(),
            vec![
                APPLICATION_JSON.essence_str().to_string(),
                TEXT_HTML.essence_str().to_string(),
            ],
        );

        // This header should be stripped
        external_form.insert("content-length".to_string(), vec!["1024".to_string()]);

        let actual = internalize_header_map(external_form).expect("internalized header map");

        assert_eq!(expected, actual);
    }

    #[allow(clippy::type_complexity)]
    fn mock_with_callback(
        callback: fn(
            http::Request<RouterBody>,
        ) -> BoxFuture<'static, Result<http::Response<RouterBody>, BoxError>>,
    ) -> MockInternalHttpClientService {
        let mut mock_http_client = MockInternalHttpClientService::new();
        mock_http_client.expect_clone().returning(move || {
            let mut mock_http_client = MockInternalHttpClientService::new();
            mock_http_client.expect_clone().returning(move || {
                let mut mock_http_client = MockInternalHttpClientService::new();
                mock_http_client.expect_call().returning(callback);
                mock_http_client
            });
            mock_http_client
        });

        mock_http_client
    }

    #[allow(clippy::type_complexity)]
    fn mock_with_deferred_callback(
        callback: fn(
            http::Request<RouterBody>,
        ) -> BoxFuture<'static, Result<http::Response<RouterBody>, BoxError>>,
    ) -> MockInternalHttpClientService {
        let mut mock_http_client = MockInternalHttpClientService::new();
        mock_http_client.expect_clone().returning(move || {
            let mut mock_http_client = MockInternalHttpClientService::new();
            mock_http_client.expect_clone().returning(move || {
                let mut mock_http_client = MockInternalHttpClientService::new();
                mock_http_client.expect_clone().returning(move || {
                    let mut mock_http_client = MockInternalHttpClientService::new();
                    mock_http_client.expect_call().returning(callback);
                    mock_http_client
                });
                mock_http_client
            });
            mock_http_client
        });

        mock_http_client
    }
}<|MERGE_RESOLUTION|>--- conflicted
+++ resolved
@@ -277,10 +277,7 @@
     async fn coprocessor_subgraph_with_invalid_response_body_should_fail() {
         let subgraph_stage = SubgraphStage {
             request: SubgraphRequestConf {
-<<<<<<< HEAD
-=======
                 condition: Default::default(),
->>>>>>> 0bdea7ea
                 body: true,
                 ..Default::default()
             },
@@ -339,13 +336,9 @@
     async fn external_plugin_subgraph_request() {
         let subgraph_stage = SubgraphStage {
             request: SubgraphRequestConf {
-<<<<<<< HEAD
-                body: true,
-=======
                 condition: Default::default(),
                 body: true,
                 subgraph_request_id: true,
->>>>>>> 0bdea7ea
                 ..Default::default()
             },
             response: Default::default(),
@@ -488,12 +481,6 @@
                     SelectorOrValue::Value("value".to_string().into()),
                 ])
                 .into(),
-<<<<<<< HEAD
-                url: None,
-                headers: false,
-                context: false,
-=======
->>>>>>> 0bdea7ea
                 body: true,
                 ..Default::default()
             },
@@ -563,10 +550,7 @@
     async fn external_plugin_subgraph_request_controlflow_break() {
         let subgraph_stage = SubgraphStage {
             request: SubgraphRequestConf {
-<<<<<<< HEAD
-=======
                 condition: Default::default(),
->>>>>>> 0bdea7ea
                 body: true,
                 ..Default::default()
             },
@@ -632,10 +616,7 @@
     async fn external_plugin_subgraph_request_controlflow_break_with_message_string() {
         let subgraph_stage = SubgraphStage {
             request: SubgraphRequestConf {
-<<<<<<< HEAD
-=======
                 condition: Default::default(),
->>>>>>> 0bdea7ea
                 body: true,
                 ..Default::default()
             },
@@ -696,13 +677,9 @@
         let subgraph_stage = SubgraphStage {
             request: Default::default(),
             response: SubgraphResponseConf {
-<<<<<<< HEAD
-                body: true,
-=======
                 condition: Default::default(),
                 body: true,
                 subgraph_request_id: true,
->>>>>>> 0bdea7ea
                 ..Default::default()
             },
         };
@@ -827,12 +804,6 @@
                     default: None,
                 })
                 .into(),
-<<<<<<< HEAD
-                url: None,
-                headers: false,
-                context: false,
-=======
->>>>>>> 0bdea7ea
                 body: true,
                 ..Default::default()
             },
