mod caching_query_planner;
mod router_bridge_query_planner;
mod selection;

use crate::prelude::graphql::*;
pub use caching_query_planner::*;
use futures::prelude::*;
pub use router_bridge_query_planner::*;
use serde::Deserialize;
use std::collections::HashSet;
use std::sync::Arc;
use tracing::Instrument;

/// Query planning options.
#[derive(Clone, Eq, Hash, PartialEq, Debug, Default)]
pub struct QueryPlanOptions {}

#[derive(Debug)]
pub struct QueryPlan {
    root: PlanNode,
}

/// Query plans are composed of a set of nodes.
#[derive(Debug, PartialEq, Deserialize)]
#[serde(rename_all = "PascalCase", tag = "kind")]
pub(crate) enum PlanNode {
    /// These nodes must be executed in order.
    Sequence {
        /// The plan nodes that make up the sequence execution.
        nodes: Vec<PlanNode>,
    },

    /// These nodes may be executed in parallel.
    Parallel {
        /// The plan nodes that make up the parallel execution.
        nodes: Vec<PlanNode>,
    },

    /// Fetch some data from a subgraph.
    Fetch(fetch::FetchNode),

    /// Merge the current resultset with the response.
    Flatten(FlattenNode),
}

impl QueryPlan {
    /// Validate the entire request for variables and services used.
<<<<<<< HEAD
    #[tracing::instrument(skip_all, name = "validate", level = "debug")]
    pub fn validate(
        &self,
        _request: &Request,
=======
    #[tracing::instrument(name = "validation", level = "debug", skip_all)]
    pub fn validate_request(
        &self,
>>>>>>> 976d569a
        service_registry: Arc<dyn ServiceRegistry>,
    ) -> Result<(), Response> {
        let mut early_errors = Vec::new();
        for err in self
            .root
            .validate_services_against_plan(Arc::clone(&service_registry))
        {
            early_errors.push(err.to_graphql_error(None));
        }

        if !early_errors.is_empty() {
            Err(Response::builder().errors(early_errors).build())
        } else {
            Ok(())
        }
    }

    /// Execute the plan and return a [`Response`].
    pub async fn execute<'a>(
        &'a self,
        request: &'a Request,
        service_registry: &'a dyn ServiceRegistry,
        schema: &'a Schema,
    ) -> Response {
        let root = Path::empty();

        let (value, errors) = self
            .root
            .execute_recursively(&root, request, service_registry, schema, &Value::default())
            .await;

        Response::builder().data(value).errors(errors).build()
    }
}

impl PlanNode {
    fn execute_recursively<'a>(
        &'a self,
        current_dir: &'a Path,
        request: &'a Request,
        service_registry: &'a dyn ServiceRegistry,
        schema: &'a Schema,
        parent_value: &'a Value,
    ) -> future::BoxFuture<(Value, Vec<Error>)> {
        Box::pin(async move {
            tracing::trace!("Executing plan:\n{:#?}", self);
            let mut value;
            let mut errors = Vec::new();

            match self {
                PlanNode::Sequence { nodes } => {
                    value = parent_value.clone();
                    for node in nodes {
                        let (v, err) = node
                            .execute_recursively(
                                current_dir,
                                request,
                                service_registry,
                                schema,
                                &value,
                            )
                            .instrument(tracing::info_span!("sequence"))
                            .await;
                        value.deep_merge(v);
                        errors.extend(err.into_iter());
                    }
                }
                PlanNode::Parallel { nodes } => {
                    value = Value::default();
                    async {
                        {
                            let mut stream: stream::FuturesUnordered<_> = nodes
                                .iter()
                                .map(|plan| {
                                    plan.execute_recursively(
                                        current_dir,
                                        request,
                                        service_registry,
                                        schema,
                                        parent_value,
                                    )
                                })
                                .collect();

                            while let Some((v, err)) = stream.next().await {
                                value.deep_merge(v);
                                errors.extend(err.into_iter());
                            }
                        }
                    }
                    .instrument(tracing::info_span!("parallel"))
                    .await;
                }
                PlanNode::Flatten(FlattenNode { path, node }) => {
                    let (v, err) = node
                        .execute_recursively(
                            // this is the only command that actually changes the "current dir"
                            &current_dir.join(path),
                            request,
                            service_registry,
                            schema,
                            parent_value,
                        )
                        .instrument(tracing::trace_span!("flatten"))
                        .await;

                    value = v;
                    errors.extend(err.into_iter());
                }
                PlanNode::Fetch(fetch_node) => {
                    match fetch_node
                        .fetch_node(parent_value, current_dir, request, service_registry, schema)
                        .instrument(tracing::info_span!("fetch"))
                        .await
                    {
                        Ok(v) => value = v,
                        Err(err) => {
                            failfast_error!("Fetch error: {}", err);
                            errors.push(err.to_graphql_error(Some(current_dir.to_owned())));
                            value = Value::default();
                        }
                    }
                }
            }

            (value, errors)
        })
    }

    /// Retrieves all the services used across all plan nodes.
    ///
    /// Note that duplicates are not filtered.
    fn service_usage<'a>(&'a self) -> Box<dyn Iterator<Item = &'a str> + 'a> {
        match self {
            Self::Sequence { nodes } | Self::Parallel { nodes } => {
                Box::new(nodes.iter().flat_map(|x| x.service_usage()))
            }
            Self::Fetch(fetch) => Box::new(Some(fetch.service_name()).into_iter()),
            Self::Flatten(flatten) => flatten.node.service_usage(),
        }
    }

    /// Recursively validate a query plan node making sure that all services are known before we go
    /// for execution.
    ///
    /// This simplifies processing later as we can always guarantee that services are configured for
    /// the plan.
    ///
    /// # Arguments
    ///
    ///  *   `plan`: The root query plan node to validate.
    fn validate_services_against_plan(
        &self,
        service_registry: Arc<dyn ServiceRegistry>,
    ) -> Vec<FetchError> {
        self.service_usage()
            .filter(|service| !service_registry.has(service))
            .collect::<HashSet<_>>()
            .into_iter()
            .map(|service| FetchError::ValidationUnknownServiceError {
                service: service.to_string(),
            })
            .collect::<Vec<_>>()
    }
}

mod fetch {
    use std::sync::Arc;

    use super::selection::{select_object, Selection};
    use futures::prelude::*;
    use serde::Deserialize;
    use tracing::{instrument, Instrument};

    use crate::prelude::graphql::*;

    /// A fetch node.
    #[derive(Debug, PartialEq, Deserialize)]
    #[serde(rename_all = "camelCase")]
    pub(crate) struct FetchNode {
        /// The name of the service or subgraph that the fetch is querying.
        service_name: String,

        /// The data that is required for the subgraph fetch.
        #[serde(skip_serializing_if = "Vec::is_empty")]
        #[serde(default)]
        requires: Vec<Selection>,

        /// The variables that are used for the subgraph fetch.
        variable_usages: Vec<String>,

        /// The GraphQL subquery that is used for the fetch.
        operation: String,
    }

    struct Variables {
        variables: Object,
        paths: Vec<Path>,
    }

    impl Variables {
        #[instrument(level = "debug", name = "make_variables", skip_all)]
        fn new(
            requires: &[Selection],
            variable_usages: &[String],
            data: &Value,
            current_dir: &Path,
            request: &Request,
            schema: &Schema,
        ) -> Result<Variables, FetchError> {
            if !requires.is_empty() {
                let mut variables = Object::with_capacity(1 + variable_usages.len());
                variables.extend(variable_usages.iter().filter_map(|key| {
                    request
                        .variables
                        .get(key)
                        .map(|value| (key.clone(), value.clone()))
                }));

                let mut paths = Vec::new();
                let mut values = Vec::new();
                data.select_values_and_paths(current_dir, |_path, value| {
                    paths.push(_path);
                    values.push(value)
                })?;

                let representations = Value::Array(
                    values
                        .into_iter()
                        .flat_map(|value| match value {
                            Value::Object(content) => {
                                select_object(content, requires, schema).transpose()
                            }
                            _ => Some(Err(FetchError::ExecutionInvalidContent {
                                reason: "not an object".to_string(),
                            })),
                        })
                        .collect::<Result<Vec<_>, _>>()?,
                );
                variables.insert("representations".into(), representations);

                Ok(Variables { variables, paths })
            } else {
                Ok(Variables {
                    variables: variable_usages
                        .iter()
                        .filter_map(|key| {
                            request
                                .variables
                                .get(key)
                                .map(|value| (key.clone(), value.clone()))
                        })
                        .collect::<Object>(),
                    paths: Vec::new(),
                })
            }
        }
    }

    impl FetchNode {
        pub(crate) async fn fetch_node<'a>(
            &'a self,
            data: &'a Value,
            current_dir: &'a Path,
            request: &'a Request,
            service_registry: &'a dyn ServiceRegistry,
            schema: &'a Schema,
        ) -> Result<Value, FetchError> {
            let FetchNode {
                operation,
                service_name,
                ..
            } = self;

            let query_span = tracing::info_span!("subfetch", service = service_name.as_str());

            let Variables { variables, paths } = Variables::new(
                &self.requires,
                self.variable_usages.as_ref(),
                data,
                current_dir,
                request,
                schema,
            )?;

            let fetcher = service_registry
                .get(service_name)
                .expect("we already checked that the service exists during planning; qed");

            let (res, _tail) = fetcher
                .stream(
                    Request::builder()
                        .query(operation)
                        .variables(Arc::new(variables))
                        .build(),
                )
                .await
                .into_future()
                .instrument(query_span)
                .await;

            let subgraph_response = match res {
                Some(response) if !response.is_primary() => {
                    return Err(FetchError::SubrequestUnexpectedPatchResponse {
                        service: service_name.to_owned(),
                    });
                }
                Some(subgraph_response) => subgraph_response,
                None => {
                    return Err(FetchError::SubrequestNoResponse {
                        service: service_name.to_string(),
                    })
                }
            };

            self.response_at_path(current_dir, paths, subgraph_response)
        }

        #[instrument(level = "debug", name = "response_insert", skip_all)]
        fn response_at_path<'a>(
            &'a self,
            current_dir: &'a Path,
            paths: Vec<Path>,
            subgraph_response: Response,
        ) -> Result<Value, FetchError> {
            let Response { data, .. } = subgraph_response;

            if !self.requires.is_empty() {
                // we have to nest conditions and do early returns here
                // because we need to take ownership of the inner value
                if let Value::Object(mut map) = data {
                    if let Some(entities) = map.remove("_entities") {
                        tracing::trace!("Received entities: {:?}", &entities);

                        if let Value::Array(array) = entities {
                            let mut value = Value::default();

                            for (entity, path) in array.into_iter().zip(paths.into_iter()) {
                                value.insert(&path, entity)?;
                            }
                            return Ok(value);
                        } else {
                            return Err(FetchError::ExecutionInvalidContent {
                                reason: "Received invalid type for key `_entities`!".to_string(),
                            });
                        }
                    }
                }

                Err(FetchError::ExecutionInvalidContent {
                    reason: "Missing key `_entities`!".to_string(),
                })
            } else {
                Ok(Value::from_path(current_dir, data))
            }
        }

        pub(crate) fn service_name(&self) -> &str {
            &self.service_name
        }
    }
}

/// A flatten node.
#[derive(Debug, PartialEq, Deserialize)]
#[serde(rename_all = "camelCase")]
pub(crate) struct FlattenNode {
    /// The path when result should be merged.
    path: Path,

    /// The child execution plan.
    node: Box<PlanNode>,
}

#[cfg(test)]
mod tests {
    use super::*;

    macro_rules! test_query_plan {
        () => {
            include_str!("testdata/query_plan.json")
        };
    }

    #[test]
    fn query_plan_from_json() {
        let query_plan: PlanNode = serde_json::from_str(test_query_plan!()).unwrap();
        insta::assert_debug_snapshot!(query_plan);
    }

    #[test]
    fn service_usage() {
        assert_eq!(
            serde_json::from_str::<PlanNode>(test_query_plan!())
                .unwrap()
                .service_usage()
                .collect::<Vec<_>>(),
            vec!["product", "books", "product", "books", "product"]
        );
    }
}<|MERGE_RESOLUTION|>--- conflicted
+++ resolved
@@ -45,18 +45,8 @@
 
 impl QueryPlan {
     /// Validate the entire request for variables and services used.
-<<<<<<< HEAD
     #[tracing::instrument(skip_all, name = "validate", level = "debug")]
-    pub fn validate(
-        &self,
-        _request: &Request,
-=======
-    #[tracing::instrument(name = "validation", level = "debug", skip_all)]
-    pub fn validate_request(
-        &self,
->>>>>>> 976d569a
-        service_registry: Arc<dyn ServiceRegistry>,
-    ) -> Result<(), Response> {
+    pub fn validate(&self, service_registry: Arc<dyn ServiceRegistry>) -> Result<(), Response> {
         let mut early_errors = Vec::new();
         for err in self
             .root
