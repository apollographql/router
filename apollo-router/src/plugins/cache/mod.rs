--- conflicted
+++ resolved
@@ -1,10 +1,7 @@
 pub(crate) mod cache_control;
 pub(crate) mod entity;
-<<<<<<< HEAD
+pub(crate) mod invalidation;
 pub(crate) mod invalidation_endpoint;
-=======
-pub(crate) mod invalidation;
->>>>>>> 478a2477
 pub(crate) mod metrics;
 #[cfg(test)]
 pub(crate) mod tests;