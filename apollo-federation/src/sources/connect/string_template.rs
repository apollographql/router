--- conflicted
+++ resolved
@@ -538,10 +538,7 @@
     #[rstest]
     #[case::leading_slash("/path")]
     #[case::trailing_slash("path/")]
-<<<<<<< HEAD
-=======
     #[case::sandwich_slash("/path/")]
->>>>>>> 652aa889
     #[case::no_slash("path")]
     #[case::query_params("?something&something")]
     #[case::fragment("#blah")]
@@ -568,10 +565,7 @@
         assert!(uri.path_and_query().is_some());
         assert!(uri.authority().is_some());
         assert!(uri.scheme().is_some());
-<<<<<<< HEAD
-=======
         assert_eq!(uri.to_string(), val);
->>>>>>> 652aa889
     }
 
     /// Values are all strings, they can't have semantic value for HTTP. That means no dynamic paths,
@@ -603,27 +597,14 @@
     fn json_value_serialization() {
         // `extra` would be illegal (we don't serialize arrays), but any unused values should be ignored
         let vars = &this! {
-<<<<<<< HEAD
-            "number": 1.2,
-=======
             "int": 1,
             "float": 1.2,
->>>>>>> 652aa889
             "bool": true,
             "null": null,
             "string": "string",
             "extra": []
         };
 
-<<<<<<< HEAD
-        let template =
-            StringTemplate::from_str("/{$this.number}/{$this.bool}/{$this.null}/{$this.string}")
-                .unwrap();
-
-        let uri = template.interpolate(vars).expect("Failed to interpolate");
-
-        assert_eq!(uri.to_string(), "/1.2/true//string")
-=======
         let template = StringTemplate::from_str(
             "/{$this.int}/{$this.float}/{$this.bool}/{$this.null}/{$this.string}",
         )
@@ -632,30 +613,17 @@
         let uri = template.interpolate(vars).expect("Failed to interpolate");
 
         assert_eq!(uri.to_string(), "/1/1.2/true//string")
->>>>>>> 652aa889
     }
 
     #[test]
     fn special_symbols_in_literal() {
-<<<<<<< HEAD
-        let template = StringTemplate::from_str("/?brackets=[]&comma=,&parens=()&semi=;&colon=:&at=@&dollar=$&excl=!&plus=+&astr=*&quot='")
-            .expect("Failed to parse URL template");
-=======
         let literal = "/?brackets=[]&comma=,&parens=()&semi=;&colon=:&at=@&dollar=$&excl=!&plus=+&astr=*&quot='";
         let template = StringTemplate::from_str(literal).expect("Failed to parse URL template");
->>>>>>> 652aa889
         let url = template
             .interpolate_uri(&Default::default())
             .expect("Failed to generate URL");
 
-<<<<<<< HEAD
-        assert_eq!(
-            url.to_string(),
-            "/?brackets=[]&comma=,&parens=()&semi=;&colon=:&at=@&dollar=$&excl=!&plus=+&astr=*&quot='"
-        );
-=======
         assert_eq!(url.to_string(), literal);
->>>>>>> 652aa889
     }
 
     /// If a user writes a string template that includes _illegal_ characters which must be encoded,
