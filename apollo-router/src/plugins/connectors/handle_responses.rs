use std::sync::Arc;

use apollo_federation::connectors::Connector;
use apollo_federation::connectors::runtime::debug::ConnectorContext;
use apollo_federation::connectors::runtime::debug::DebugRequest;
use apollo_federation::connectors::runtime::debug::SelectionData;
use apollo_federation::connectors::runtime::errors::Error;
use apollo_federation::connectors::runtime::errors::RuntimeError;
use apollo_federation::connectors::runtime::http_json_transport::HttpResponse;
use apollo_federation::connectors::runtime::http_json_transport::TransportResponse;
use apollo_federation::connectors::runtime::key::ResponseKey;
use apollo_federation::connectors::runtime::mapping::Problem;
use apollo_federation::connectors::runtime::responses::HandleResponseError;
use apollo_federation::connectors::runtime::responses::MappedResponse;
use apollo_federation::connectors::runtime::responses::deserialize_response;
use apollo_federation::connectors::runtime::responses::handle_raw_response;
use axum::body::HttpBody;
use http::response::Parts;
use http_body_util::BodyExt;
use opentelemetry::KeyValue;
use parking_lot::Mutex;
use serde_json_bytes::Map;
use serde_json_bytes::Value;
use tracing::Span;

use crate::Context;
use crate::graphql;
use crate::json_ext::Path;
use crate::plugins::telemetry::config_new::attributes::HTTP_RESPONSE_BODY;
use crate::plugins::telemetry::config_new::attributes::HTTP_RESPONSE_HEADERS;
use crate::plugins::telemetry::config_new::attributes::HTTP_RESPONSE_STATUS;
use crate::plugins::telemetry::config_new::attributes::HTTP_RESPONSE_VERSION;
use crate::plugins::telemetry::config_new::connector::events::ConnectorEventResponse;
use crate::plugins::telemetry::config_new::events::log_event;
use crate::plugins::telemetry::consts::OTEL_STATUS_CODE;
use crate::plugins::telemetry::consts::OTEL_STATUS_CODE_ERROR;
use crate::plugins::telemetry::consts::OTEL_STATUS_CODE_OK;
use crate::plugins::telemetry::tracing::apollo_telemetry::emit_error_event;
use crate::services::connect::Response;
use crate::services::connector;
use crate::services::fetch::AddSubgraphNameExt;

// --- ERRORS ------------------------------------------------------------------

impl From<RuntimeError> for graphql::Error {
    fn from(error: RuntimeError) -> Self {
        let path: Path = (&error.path).into();

        let err = graphql::Error::builder()
            .message(&error.message)
            .extensions(error.extensions())
            .extension_code(error.code())
            .path(path)
            .build();

        if let Some(subgraph_name) = &error.subgraph_name {
            err.with_subgraph_name(subgraph_name)
        } else {
            err
        }
    }
}

// --- handle_responses --------------------------------------------------------

pub(crate) async fn process_response<T: HttpBody>(
    result: Result<http::Response<T>, Error>,
    response_key: ResponseKey,
    connector: Arc<Connector>,
    context: &Context,
    debug_request: DebugRequest,
    debug_context: Option<&Arc<Mutex<ConnectorContext>>>,
    supergraph_request: Arc<http::Request<crate::graphql::Request>>,
) -> connector::request_service::Response {
    let (mapped_response, result) = match result {
        // This occurs when we short-circuit the request when over the limit
        Err(error) => {
            Span::current().record(OTEL_STATUS_CODE, OTEL_STATUS_CODE_ERROR);
            (
                MappedResponse::Error {
                    error: error.to_runtime_error(&connector, &response_key),
                    key: response_key,
                    problems: Vec::new(),
                },
                Err(error),
            )
        }
        Ok(response) => {
            let (parts, body) = response.into_parts();

            let result = Ok(TransportResponse::Http(HttpResponse {
                inner: parts.clone(),
            }));

            let make_err = || {
                let mut err = RuntimeError::new(
                    "The server returned data in an unexpected format.".to_string(),
                    &response_key,
                );
                err.subgraph_name = Some(connector.id.subgraph_name.clone());
                err = err.with_code("CONNECTOR_RESPONSE_INVALID");
                err.coordinate = Some(connector.id.coordinate());
                err = err.extension(
                    "http",
                    Value::Object(Map::from_iter([(
                        "status".into(),
                        Value::Number(parts.status.as_u16().into()),
                    )])),
                );
                err
            };

            let deserialized_body = body
                .collect()
                .await
                .map_err(|_| ())
                .and_then(|body| {
                    let body = body.to_bytes();
                    let raw = deserialize_response(&body, &parts.headers).map_err(|_| {
                        if let Some(debug_context) = debug_context {
                            debug_context.lock().push_invalid_response(
                                debug_request.0.clone(),
                                &parts,
                                &body,
                                &connector.error_settings,
                                debug_request.1.clone(),
                            );
                        }
                    });
                    log_connectors_event(context, &body, &parts, response_key.clone(), &connector);
                    raw
                })
                .map_err(|()| make_err());

            // If this errors, it will write to the debug context because it
            // has access to the raw bytes, so we can't write to it again
            // in any RawResponse::Error branches.
            let mapped = match &deserialized_body {
                Err(error) => MappedResponse::Error {
                    error: error.clone(),
                    key: response_key,
                    problems: Vec::new(),
                },
                Ok(data) => handle_raw_response(
                    data,
                    &parts,
                    response_key,
                    &connector,
                    context,
                    supergraph_request.headers(),
                ),
            };

            if let Some(debug) = debug_context {
                let mut debug_problems: Vec<Problem> = mapped.problems().to_vec();
                debug_problems.extend(debug_request.1);

                let selection_data = if let MappedResponse::Data { key, data, .. } = &mapped {
                    Some(SelectionData {
                        source: connector.selection.to_string(),
                        transformed: key.selection().to_string(),
                        result: Some(data.clone()),
                    })
                } else {
                    None
                };

                debug.lock().push_response(
                    debug_request.0,
                    &parts,
                    deserialized_body.ok().as_ref().unwrap_or(&Value::Null),
                    selection_data,
                    &connector.error_settings,
                    debug_problems,
                );
            }
            if matches!(mapped, MappedResponse::Data { .. }) {
                Span::current().record(OTEL_STATUS_CODE, OTEL_STATUS_CODE_OK);
            } else {
                Span::current().record(OTEL_STATUS_CODE, OTEL_STATUS_CODE_ERROR);
            }

            (mapped, result)
        }
    };

    if let MappedResponse::Error { ref error, .. } = mapped_response {
        emit_error_event(error.code(), &error.message, Some((*error.path).into()));
    }

    connector::request_service::Response {
        transport_result: result,
        mapped_response,
    }
}

pub(crate) fn aggregate_responses(
    responses: Vec<MappedResponse>,
    context: Context,
) -> Result<Response, HandleResponseError> {
    let mut data = serde_json_bytes::Map::new();
    let mut errors = Vec::new();
    let count = responses.len();

    for mapped in responses {
        mapped.add_to_data(&mut data, &mut errors, count)?;
    }

    let data = if data.is_empty() {
        Value::Null
    } else {
        Value::Object(data)
    };

    Span::current().record(
        OTEL_STATUS_CODE,
        if errors.is_empty() {
            OTEL_STATUS_CODE_OK
        } else {
            OTEL_STATUS_CODE_ERROR
        },
    );

    Ok(Response::with_default_cache_policy(
        http::Response::builder()
            .body(
                graphql::Response::builder()
                    .data(data)
                    .errors(errors.into_iter().map(|e| e.into()).collect())
                    .build(),
            )
            .unwrap(),
<<<<<<< HEAD
        context,
=======
>>>>>>> 5dd38464
    ))
}

fn log_connectors_event(
    context: &Context,
    body: &[u8],
    parts: &Parts,
    response_key: ResponseKey,
    connector: &Connector,
) {
    let log_response_level = context
        .extensions()
        .with_lock(|lock| lock.get::<ConnectorEventResponse>().cloned())
        .and_then(|event| {
            // TODO: evaluate if this is still needed now that we're cloning the body anyway
            // Create a temporary response here so we can evaluate the condition. This response
            // is missing any information about the mapped response, because we don't have that
            // yet. This means that we cannot correctly evaluate any condition that relies on
            // the mapped response data or mapping problems. But we can't wait until we do have
            // that information, because this is the only place we have the body bytes (without
            // making an expensive clone of the body). So we either need to not expose any
            // selector which can be used as a condition that requires mapping information, or
            // we must document that such selectors cannot be used as conditions on standard
            // connectors events.

            let response = connector::request_service::Response {
                transport_result: Ok(TransportResponse::Http(HttpResponse {
                    inner: parts.clone(),
                })),
                mapped_response: MappedResponse::Data {
                    data: Value::Null,
                    key: response_key,
                    problems: vec![],
                },
            };
            if event.condition.evaluate_response(&response) {
                Some(event.level)
            } else {
                None
            }
        });

    if let Some(level) = log_response_level {
        let mut attrs = Vec::with_capacity(4);
        #[cfg(test)]
        let headers = {
            let mut headers: indexmap::IndexMap<String, http::HeaderValue> = parts
                .headers
                .iter()
                .map(|(name, val)| (name.to_string(), val.clone()))
                .collect();
            headers.sort_keys();
            headers
        };
        #[cfg(not(test))]
        let headers = &parts.headers;

        attrs.push(KeyValue::new(
            HTTP_RESPONSE_HEADERS,
            opentelemetry::Value::String(format!("{headers:?}").into()),
        ));
        attrs.push(KeyValue::new(
            HTTP_RESPONSE_STATUS,
            opentelemetry::Value::String(format!("{}", parts.status).into()),
        ));
        attrs.push(KeyValue::new(
            HTTP_RESPONSE_VERSION,
            opentelemetry::Value::String(format!("{:?}", parts.version).into()),
        ));
        attrs.push(KeyValue::new(
            HTTP_RESPONSE_BODY,
            opentelemetry::Value::String(String::from_utf8_lossy(body).into_owned().into()),
        ));

        log_event(
            level,
            "connector.response",
            attrs,
            &format!("Response from connector {label:?}", label = connector.label),
        );
    }
}

#[cfg(test)]
mod tests {
    use std::sync::Arc;

    use apollo_compiler::Schema;
    use apollo_compiler::collections::IndexMap;
    use apollo_compiler::name;
    use apollo_compiler::response::JsonValue;
    use apollo_federation::connectors::ConnectId;
    use apollo_federation::connectors::ConnectSpec;
    use apollo_federation::connectors::Connector;
    use apollo_federation::connectors::ConnectorErrorsSettings;
    use apollo_federation::connectors::EntityResolver;
    use apollo_federation::connectors::HTTPMethod;
    use apollo_federation::connectors::HttpJsonTransport;
    use apollo_federation::connectors::JSONSelection;
    use apollo_federation::connectors::Label;
    use apollo_federation::connectors::Namespace;
    use apollo_federation::connectors::runtime::inputs::RequestInputs;
    use apollo_federation::connectors::runtime::key::ResponseKey;
    use insta::assert_debug_snapshot;
    use itertools::Itertools;
    use serde_json_bytes::json;

    use crate::Context;
    use crate::graphql;
    use crate::plugins::connectors::handle_responses::process_response;
    use crate::services::router;
    use crate::services::router::body::RouterBody;

    #[tokio::test]
    async fn test_handle_responses_root_fields() {
        let connector = Arc::new(Connector {
            spec: ConnectSpec::V0_1,
            id: ConnectId::new(
                "subgraph_name".into(),
                None,
                name!(Query),
                name!(hello),
                None,
                0,
                name!("BaseType"),
            ),
            transport: HttpJsonTransport {
                source_template: "http://localhost/api".parse().ok(),
                connect_template: "/path".parse().unwrap(),
                ..Default::default()
            },
            selection: JSONSelection::parse("$.data").unwrap(),
            entity_resolver: None,
            config: Default::default(),
            max_requests: None,
            batch_settings: None,
            request_headers: Default::default(),
            response_headers: Default::default(),
            request_variable_keys: Default::default(),
            response_variable_keys: Default::default(),
            error_settings: Default::default(),
            label: "test label".into(),
        });

        let response1: http::Response<RouterBody> = http::Response::builder()
            .body(router::body::from_bytes(r#"{"data":"world"}"#))
            .unwrap();
        let response_key1 = ResponseKey::RootField {
            name: "hello".to_string(),
            operation_type: apollo_compiler::ast::OperationType::Query,
            output_type: apollo_compiler::name!("TestType"),
            inputs: Default::default(),
            selection: Arc::new(JSONSelection::parse("$.data").unwrap()),
        };

        let response2 = http::Response::builder()
            .body(router::body::from_bytes(r#"{"data":"world"}"#))
            .unwrap();
        let response_key2 = ResponseKey::RootField {
            name: "hello2".to_string(),
            operation_type: apollo_compiler::ast::OperationType::Query,
            output_type: apollo_compiler::name!("TestType"),
            inputs: Default::default(),
            selection: Arc::new(JSONSelection::parse("$.data").unwrap()),
        };

        let supergraph_request = Arc::new(
            http::Request::builder()
                .body(graphql::Request::builder().build())
                .unwrap(),
        );

        let res = super::aggregate_responses(
            vec![
                process_response(
                    Ok(response1),
                    response_key1,
                    connector.clone(),
                    &Context::default(),
                    (None, Default::default()),
                    None,
                    supergraph_request.clone(),
                )
                .await
                .mapped_response,
                process_response(
                    Ok(response2),
                    response_key2,
                    connector,
                    &Context::default(),
                    (None, Default::default()),
                    None,
                    supergraph_request,
                )
                .await
                .mapped_response,
            ],
            Context::new(),
        )
        .unwrap();

        assert_debug_snapshot!(res, @r###"
        Response {
            response: Response {
                status: 200,
                version: HTTP/1.1,
                headers: {},
                body: Response {
                    label: None,
                    data: Some(
                        Object({
                            "hello": String(
                                "world",
                            ),
                            "hello2": String(
                                "world",
                            ),
                        }),
                    ),
                    path: None,
                    errors: [],
                    extensions: {},
                    has_next: None,
                    subscribed: None,
                    created_at: None,
                    incremental: [],
                },
            },
<<<<<<< HEAD
            cache_policy: Roots(
                [],
            ),
=======
            cache_policies: [],
            request_cacheable_items: None,
>>>>>>> 5dd38464
        }
        "###);
    }

    #[tokio::test]
    async fn test_handle_responses_entities() {
        let connector = Arc::new(Connector {
            spec: ConnectSpec::V0_1,
            id: ConnectId::new(
                "subgraph_name".into(),
                None,
                name!(Query),
                name!(user),
                None,
                0,
                name!("BaseType"),
            ),
            transport: HttpJsonTransport {
                source_template: "http://localhost/api".parse().ok(),
                connect_template: "/path".parse().unwrap(),
                ..Default::default()
            },
            selection: JSONSelection::parse("$.data { id }").unwrap(),
            entity_resolver: Some(EntityResolver::Explicit),
            config: Default::default(),
            max_requests: None,
            batch_settings: None,
            request_headers: Default::default(),
            response_headers: Default::default(),
            request_variable_keys: Default::default(),
            response_variable_keys: Default::default(),
            error_settings: Default::default(),
            label: "test label".into(),
        });

        let response1: http::Response<RouterBody> = http::Response::builder()
            .body(router::body::from_bytes(r#"{"data":{"id": "1"}}"#))
            .unwrap();
        let response_key1 = ResponseKey::Entity {
            index: 0,
            output_type: apollo_compiler::name!("Entity"),
            inputs: Default::default(),
            selection: Arc::new(JSONSelection::parse("$.data").unwrap()),
        };

        let response2 = http::Response::builder()
            .body(router::body::from_bytes(r#"{"data":{"id": "2"}}"#))
            .unwrap();
        let response_key2 = ResponseKey::Entity {
            index: 1,
            output_type: apollo_compiler::name!("Entity"),
            inputs: Default::default(),
            selection: Arc::new(JSONSelection::parse("$.data").unwrap()),
        };

        let supergraph_request = Arc::new(
            http::Request::builder()
                .body(graphql::Request::builder().build())
                .unwrap(),
        );

        let res = super::aggregate_responses(
            vec![
                process_response(
                    Ok(response1),
                    response_key1,
                    connector.clone(),
                    &Context::default(),
                    (None, Default::default()),
                    None,
                    supergraph_request.clone(),
                )
                .await
                .mapped_response,
                process_response(
                    Ok(response2),
                    response_key2,
                    connector,
                    &Context::default(),
                    (None, Default::default()),
                    None,
                    supergraph_request,
                )
                .await
                .mapped_response,
            ],
            Context::new(),
        )
        .unwrap();

        assert_debug_snapshot!(res, @r###"
        Response {
            response: Response {
                status: 200,
                version: HTTP/1.1,
                headers: {},
                body: Response {
                    label: None,
                    data: Some(
                        Object({
                            "_entities": Array([
                                Object({
                                    "id": String(
                                        "1",
                                    ),
                                }),
                                Object({
                                    "id": String(
                                        "2",
                                    ),
                                }),
                            ]),
                        }),
                    ),
                    path: None,
                    errors: [],
                    extensions: {},
                    has_next: None,
                    subscribed: None,
                    created_at: None,
                    incremental: [],
                },
            },
<<<<<<< HEAD
            cache_policy: Roots(
                [],
            ),
=======
            cache_policies: [],
            request_cacheable_items: None,
>>>>>>> 5dd38464
        }
        "###);
    }

    #[tokio::test]
    async fn test_handle_responses_batch() {
        let connector = Arc::new(Connector {
            spec: ConnectSpec::V0_2,
            id: ConnectId::new_on_object(
                "subgraph_name".into(),
                None,
                name!(User),
                None,
                0,
                name!("BaseType"),
            ),
            transport: HttpJsonTransport {
                source_template: "http://localhost/api".parse().ok(),
                connect_template: "/path".parse().unwrap(),
                method: HTTPMethod::Post,
                body: Some(JSONSelection::parse("ids: $batch.id").unwrap()),
                ..Default::default()
            },
            selection: JSONSelection::parse("$.data { id name }").unwrap(),
            entity_resolver: Some(EntityResolver::TypeBatch),
            config: Default::default(),
            max_requests: None,
            batch_settings: None,
            request_headers: Default::default(),
            response_headers: Default::default(),
            request_variable_keys: Default::default(),
            response_variable_keys: Default::default(),
            error_settings: Default::default(),
            label: "test label".into(),
        });

        let keys = connector
            .resolvable_key(
                &Schema::parse_and_validate("type Query { _: ID } type User { id: ID! }", "")
                    .unwrap(),
            )
            .unwrap()
            .unwrap();

        let response1: http::Response<RouterBody> = http::Response::builder()
            // different order from the request inputs
            .body(router::body::from_bytes(
                r#"{"data":[{"id": "2","name":"B"},{"id": "1","name":"A"}]}"#,
            ))
            .unwrap();

        let mut inputs: RequestInputs = RequestInputs::default();
        let representations = serde_json_bytes::json!([{"__typename": "User", "id": "1"}, {"__typename": "User", "id": "2"}]);
        inputs.batch = representations
            .as_array()
            .unwrap()
            .iter()
            .cloned()
            .map(|v| v.as_object().unwrap().clone())
            .collect_vec();

        let response_key1 = ResponseKey::BatchEntity {
            type_name: apollo_compiler::name!("User"),
            range: 0..2,
            selection: Arc::new(JSONSelection::parse("$.data { id name }").unwrap()),
            keys,
            inputs,
        };

        let supergraph_request = Arc::new(
            http::Request::builder()
                .body(graphql::Request::builder().build())
                .unwrap(),
        );

        let res = super::aggregate_responses(
            vec![
                process_response(
                    Ok(response1),
                    response_key1,
                    connector.clone(),
                    &Context::default(),
                    (None, Default::default()),
                    None,
                    supergraph_request,
                )
                .await
                .mapped_response,
            ],
            Context::new(),
        )
        .unwrap();

        assert_debug_snapshot!(res, @r###"
        Response {
            response: Response {
                status: 200,
                version: HTTP/1.1,
                headers: {},
                body: Response {
                    label: None,
                    data: Some(
                        Object({
                            "_entities": Array([
                                Object({
                                    "id": String(
                                        "1",
                                    ),
                                    "name": String(
                                        "A",
                                    ),
                                }),
                                Object({
                                    "id": String(
                                        "2",
                                    ),
                                    "name": String(
                                        "B",
                                    ),
                                }),
                            ]),
                        }),
                    ),
                    path: None,
                    errors: [],
                    extensions: {},
                    has_next: None,
                    subscribed: None,
                    created_at: None,
                    incremental: [],
                },
            },
<<<<<<< HEAD
            cache_policy: Roots(
                [],
            ),
=======
            cache_policies: [],
            request_cacheable_items: None,
>>>>>>> 5dd38464
        }
        "###);
    }

    #[tokio::test]
    async fn test_handle_responses_entity_field() {
        let connector = Arc::new(Connector {
            spec: ConnectSpec::V0_1,
            id: ConnectId::new(
                "subgraph_name".into(),
                None,
                name!(User),
                name!(field),
                None,
                0,
                name!("BaseType"),
            ),
            transport: HttpJsonTransport {
                source_template: "http://localhost/api".parse().ok(),
                connect_template: "/path".parse().unwrap(),
                ..Default::default()
            },
            selection: JSONSelection::parse("$.data").unwrap(),
            entity_resolver: Some(EntityResolver::Implicit),
            config: Default::default(),
            max_requests: None,
            batch_settings: None,
            request_headers: Default::default(),
            response_headers: Default::default(),
            request_variable_keys: Default::default(),
            response_variable_keys: Default::default(),
            error_settings: Default::default(),
            label: "test label".into(),
        });

        let response1: http::Response<RouterBody> = http::Response::builder()
            .body(router::body::from_bytes(r#"{"data":"value1"}"#))
            .unwrap();
        let response_key1 = ResponseKey::EntityField {
            index: 0,
            output_type: apollo_compiler::name!("User"),
            inputs: Default::default(),
            field_name: "field".to_string(),
            typename: Some(name!("User")),
            selection: Arc::new(JSONSelection::parse("$.data").unwrap()),
        };

        let response2 = http::Response::builder()
            .body(router::body::from_bytes(r#"{"data":"value2"}"#))
            .unwrap();
        let response_key2 = ResponseKey::EntityField {
            index: 1,
            output_type: apollo_compiler::name!("User"),
            inputs: Default::default(),
            field_name: "field".to_string(),
            typename: Some(name!("User")),
            selection: Arc::new(JSONSelection::parse("$.data").unwrap()),
        };

        let supergraph_request = Arc::new(
            http::Request::builder()
                .body(graphql::Request::builder().build())
                .unwrap(),
        );

        let res = super::aggregate_responses(
            vec![
                process_response(
                    Ok(response1),
                    response_key1,
                    connector.clone(),
                    &Context::default(),
                    (None, Default::default()),
                    None,
                    supergraph_request.clone(),
                )
                .await
                .mapped_response,
                process_response(
                    Ok(response2),
                    response_key2,
                    connector,
                    &Context::default(),
                    (None, Default::default()),
                    None,
                    supergraph_request,
                )
                .await
                .mapped_response,
            ],
            Context::new(),
        )
        .unwrap();

        assert_debug_snapshot!(res, @r###"
        Response {
            response: Response {
                status: 200,
                version: HTTP/1.1,
                headers: {},
                body: Response {
                    label: None,
                    data: Some(
                        Object({
                            "_entities": Array([
                                Object({
                                    "__typename": String(
                                        "User",
                                    ),
                                    "field": String(
                                        "value1",
                                    ),
                                }),
                                Object({
                                    "__typename": String(
                                        "User",
                                    ),
                                    "field": String(
                                        "value2",
                                    ),
                                }),
                            ]),
                        }),
                    ),
                    path: None,
                    errors: [],
                    extensions: {},
                    has_next: None,
                    subscribed: None,
                    created_at: None,
                    incremental: [],
                },
            },
<<<<<<< HEAD
            cache_policy: Roots(
                [],
            ),
=======
            cache_policies: [],
            request_cacheable_items: None,
>>>>>>> 5dd38464
        }
        "###);
    }

    #[tokio::test]
    async fn test_handle_responses_errors() {
        let connector = Arc::new(Connector {
            spec: ConnectSpec::V0_1,
            id: ConnectId::new(
                "subgraph_name".into(),
                None,
                name!(Query),
                name!(user),
                None,
                0,
                name!("BaseType"),
            ),
            transport: HttpJsonTransport {
                source_template: "http://localhost/api".parse().ok(),
                connect_template: "/path".parse().unwrap(),
                ..Default::default()
            },
            selection: JSONSelection::parse("$.data").unwrap(),
            entity_resolver: Some(EntityResolver::Explicit),
            config: Default::default(),
            max_requests: None,
            batch_settings: None,
            request_headers: Default::default(),
            response_headers: Default::default(),
            request_variable_keys: Default::default(),
            response_variable_keys: Default::default(),
            error_settings: Default::default(),
            label: "test label".into(),
        });

        let response_plaintext: http::Response<RouterBody> = http::Response::builder()
            .body(router::body::from_bytes(r#"plain text"#))
            .unwrap();
        let response_key_plaintext = ResponseKey::Entity {
            index: 0,
            output_type: apollo_compiler::name!("Entity"),
            inputs: Default::default(),
            selection: Arc::new(JSONSelection::parse("$.data").unwrap()),
        };

        let response1: http::Response<RouterBody> = http::Response::builder()
            .status(404)
            .body(router::body::from_bytes(r#"{"error":"not found"}"#))
            .unwrap();
        let response_key1 = ResponseKey::Entity {
            index: 1,
            output_type: apollo_compiler::name!("Entity"),
            inputs: Default::default(),
            selection: Arc::new(JSONSelection::parse("$.data").unwrap()),
        };

        let response2 = http::Response::builder()
            .body(router::body::from_bytes(r#"{"data":{"id":"2"}}"#))
            .unwrap();
        let response_key2 = ResponseKey::Entity {
            index: 2,
            output_type: apollo_compiler::name!("Entity"),
            inputs: Default::default(),
            selection: Arc::new(JSONSelection::parse("$.data").unwrap()),
        };

        let response3: http::Response<RouterBody> = http::Response::builder()
            .status(500)
            .body(router::body::from_bytes(r#"{"error":"whoops"}"#))
            .unwrap();
        let response_key3 = ResponseKey::Entity {
            index: 3,
            output_type: apollo_compiler::name!("Entity"),
            inputs: Default::default(),
            selection: Arc::new(JSONSelection::parse("$.data").unwrap()),
        };

        let supergraph_request = Arc::new(
            http::Request::builder()
                .body(graphql::Request::builder().build())
                .unwrap(),
        );

        let mut res = super::aggregate_responses(
            vec![
                process_response(
                    Ok(response_plaintext),
                    response_key_plaintext,
                    connector.clone(),
                    &Context::default(),
                    (None, Default::default()),
                    None,
                    supergraph_request.clone(),
                )
                .await
                .mapped_response,
                process_response(
                    Ok(response1),
                    response_key1,
                    connector.clone(),
                    &Context::default(),
                    (None, Default::default()),
                    None,
                    supergraph_request.clone(),
                )
                .await
                .mapped_response,
                process_response(
                    Ok(response2),
                    response_key2,
                    connector.clone(),
                    &Context::default(),
                    (None, Default::default()),
                    None,
                    supergraph_request.clone(),
                )
                .await
                .mapped_response,
                process_response(
                    Ok(response3),
                    response_key3,
                    connector,
                    &Context::default(),
                    (None, Default::default()),
                    None,
                    supergraph_request,
                )
                .await
                .mapped_response,
            ],
            Context::new(),
        )
        .unwrap();

        // Overwrite error IDs to avoid random Uuid mismatch.
        // Since assert_debug_snapshot does not support redactions (which would be useful for error IDs),
        // we have to do it manually.
        let body = res.response.body_mut();
        body.errors = body.errors.iter_mut().map(|e| e.with_null_id()).collect();

        assert_debug_snapshot!(res, @r###"
        Response {
            response: Response {
                status: 200,
                version: HTTP/1.1,
                headers: {},
                body: Response {
                    label: None,
                    data: Some(
                        Object({
                            "_entities": Array([
                                Null,
                                Null,
                                Object({
                                    "id": String(
                                        "2",
                                    ),
                                }),
                                Null,
                            ]),
                        }),
                    ),
                    path: None,
                    errors: [
                        Error {
                            message: "The server returned data in an unexpected format.",
                            locations: [],
                            path: Some(
                                Path(
                                    [
                                        Key(
                                            "_entities",
                                            None,
                                        ),
                                        Index(
                                            0,
                                        ),
                                    ],
                                ),
                            ),
                            extensions: {
                                "code": String(
                                    "CONNECTOR_RESPONSE_INVALID",
                                ),
                                "service": String(
                                    "subgraph_name",
                                ),
                                "connector": Object({
                                    "coordinate": String(
                                        "subgraph_name:Query.user[0]",
                                    ),
                                }),
                                "http": Object({
                                    "status": Number(200),
                                }),
                                "apollo.private.subgraph.name": String(
                                    "subgraph_name",
                                ),
                            },
                            apollo_id: 00000000-0000-0000-0000-000000000000,
                        },
                        Error {
                            message: "Request failed",
                            locations: [],
                            path: Some(
                                Path(
                                    [
                                        Key(
                                            "_entities",
                                            None,
                                        ),
                                        Index(
                                            1,
                                        ),
                                    ],
                                ),
                            ),
                            extensions: {
                                "code": String(
                                    "CONNECTOR_FETCH",
                                ),
                                "service": String(
                                    "subgraph_name",
                                ),
                                "connector": Object({
                                    "coordinate": String(
                                        "subgraph_name:Query.user[0]",
                                    ),
                                }),
                                "http": Object({
                                    "status": Number(404),
                                }),
                                "apollo.private.subgraph.name": String(
                                    "subgraph_name",
                                ),
                            },
                            apollo_id: 00000000-0000-0000-0000-000000000000,
                        },
                        Error {
                            message: "Request failed",
                            locations: [],
                            path: Some(
                                Path(
                                    [
                                        Key(
                                            "_entities",
                                            None,
                                        ),
                                        Index(
                                            3,
                                        ),
                                    ],
                                ),
                            ),
                            extensions: {
                                "code": String(
                                    "CONNECTOR_FETCH",
                                ),
                                "service": String(
                                    "subgraph_name",
                                ),
                                "connector": Object({
                                    "coordinate": String(
                                        "subgraph_name:Query.user[0]",
                                    ),
                                }),
                                "http": Object({
                                    "status": Number(500),
                                }),
                                "apollo.private.subgraph.name": String(
                                    "subgraph_name",
                                ),
                            },
                            apollo_id: 00000000-0000-0000-0000-000000000000,
                        },
                    ],
                    extensions: {},
                    has_next: None,
                    subscribed: None,
                    created_at: None,
                    incremental: [],
                },
            },
<<<<<<< HEAD
            cache_policy: Roots(
                [],
            ),
=======
            cache_policies: [],
            request_cacheable_items: None,
>>>>>>> 5dd38464
        }
        "###);
    }

    #[tokio::test]
    async fn test_handle_responses_status() {
        let selection = JSONSelection::parse("$status").unwrap();
        let connector = Arc::new(Connector {
            spec: ConnectSpec::V0_1,
            id: ConnectId::new(
                "subgraph_name".into(),
                None,
                name!(Query),
                name!(hello),
                None,
                0,
                name!("BaseType"),
            ),
            transport: HttpJsonTransport {
                source_template: "http://localhost/api".parse().ok(),
                connect_template: "/path".parse().unwrap(),
                ..Default::default()
            },
            selection: selection.clone(),
            entity_resolver: None,
            config: Default::default(),
            max_requests: None,
            batch_settings: None,
            request_headers: Default::default(),
            response_headers: Default::default(),
            request_variable_keys: Default::default(),
            response_variable_keys: IndexMap::from_iter([(Namespace::Status, Default::default())]),
            error_settings: Default::default(),
            label: "test label".into(),
        });

        let response1: http::Response<RouterBody> = http::Response::builder()
            .status(201)
            .body(router::body::from_bytes(r#"{}"#))
            .unwrap();
        let response_key1 = ResponseKey::RootField {
            name: "hello".to_string(),
            operation_type: apollo_compiler::ast::OperationType::Query,
            output_type: apollo_compiler::name!("TestType"),
            inputs: Default::default(),
            selection: Arc::new(JSONSelection::parse("$status").unwrap()),
        };

        let supergraph_request = Arc::new(
            http::Request::builder()
                .body(graphql::Request::builder().build())
                .unwrap(),
        );

        let res = super::aggregate_responses(
            vec![
                process_response(
                    Ok(response1),
                    response_key1,
                    connector,
                    &Context::default(),
                    (None, Default::default()),
                    None,
                    supergraph_request,
                )
                .await
                .mapped_response,
            ],
            Context::new(),
        )
        .unwrap();

        assert_debug_snapshot!(res, @r###"
        Response {
            response: Response {
                status: 200,
                version: HTTP/1.1,
                headers: {},
                body: Response {
                    label: None,
                    data: Some(
                        Object({
                            "hello": Number(201),
                        }),
                    ),
                    path: None,
                    errors: [],
                    extensions: {},
                    has_next: None,
                    subscribed: None,
                    created_at: None,
                    incremental: [],
                },
            },
<<<<<<< HEAD
            cache_policy: Roots(
                [],
            ),
=======
            cache_policies: [],
            request_cacheable_items: None,
>>>>>>> 5dd38464
        }
        "###);
    }

    #[tokio::test]
    async fn test_handle_response_with_is_success() {
        let is_success = JSONSelection::parse("$status ->eq(400)").unwrap();
        let selection = JSONSelection::parse("$status").unwrap();
        let error_settings: ConnectorErrorsSettings = ConnectorErrorsSettings {
            message: Default::default(),
            source_extensions: Default::default(),
            connect_extensions: Default::default(),
            connect_is_success: Some(is_success.clone()),
        };
        let connector = Arc::new(Connector {
            spec: ConnectSpec::V0_1,
            id: ConnectId::new(
                "subgraph_name".into(),
                None,
                name!(Query),
                name!(hello),
                None,
                0,
                name!("BaseType"),
            ),
            transport: HttpJsonTransport {
                source_template: "http://localhost/api".parse().ok(),
                connect_template: "/path".parse().unwrap(),
                ..Default::default()
            },
            selection: selection.clone(),
            entity_resolver: None,
            config: Default::default(),
            max_requests: None,
            batch_settings: None,
            request_headers: Default::default(),
            response_headers: Default::default(),
            request_variable_keys: Default::default(),
            response_variable_keys: IndexMap::from_iter([(Namespace::Status, Default::default())]),
            error_settings,
            label: Label::from("test label"),
        });

        // First request should be marked as error as status is NOT 400
        let response_fail: http::Response<RouterBody> = http::Response::builder()
            .status(201)
            .body(router::body::from_bytes(r#"{}"#))
            .unwrap();
        let response_fail_key = ResponseKey::RootField {
            name: "hello".to_string(),
            operation_type: apollo_compiler::ast::OperationType::Query,
            output_type: apollo_compiler::name!("TestType"),
            inputs: Default::default(),
            selection: Arc::new(JSONSelection::parse("$status").unwrap()),
        };

        // Second response should be marked as a success as the status is 400!
        let response_succeed: http::Response<RouterBody> = http::Response::builder()
            .status(400)
            .body(router::body::from_bytes(r#"{}"#))
            .unwrap();
        let response_succeed_key = ResponseKey::RootField {
            name: "hello".to_string(),
            operation_type: apollo_compiler::ast::OperationType::Query,
            output_type: apollo_compiler::name!("TestType"),
            inputs: Default::default(),
            selection: Arc::new(JSONSelection::parse("$status").unwrap()),
        };

        let supergraph_request = Arc::new(
            http::Request::builder()
                .body(graphql::Request::builder().build())
                .unwrap(),
        );

        // Make failing request
        let res_expect_fail = super::aggregate_responses(
            vec![
                process_response(
                    Ok(response_fail),
                    response_fail_key,
                    connector.clone(),
                    &Context::default(),
                    (None, Default::default()),
                    None,
                    supergraph_request.clone(),
                )
                .await
                .mapped_response,
            ],
            Context::new(),
        )
        .unwrap()
        .response;
        assert_eq!(res_expect_fail.body().data, Some(JsonValue::Null));
        assert_eq!(res_expect_fail.body().errors.len(), 1);

        // Make succeeding request
        let res_expect_success = super::aggregate_responses(
            vec![
                process_response(
                    Ok(response_succeed),
                    response_succeed_key,
                    connector.clone(),
                    &Context::default(),
                    (None, Default::default()),
                    None,
                    supergraph_request.clone(),
                )
                .await
                .mapped_response,
            ],
            Context::new(),
        )
        .unwrap()
        .response;
        assert!(res_expect_success.body().errors.is_empty());
        assert_eq!(
            &res_expect_success.body().data,
            &Some(json!({"hello": json!(400)}))
        );
    }
}<|MERGE_RESOLUTION|>--- conflicted
+++ resolved
@@ -222,6 +222,7 @@
     );
 
     Ok(Response::with_default_cache_policy(
+        context,
         http::Response::builder()
             .body(
                 graphql::Response::builder()
@@ -230,10 +231,6 @@
                     .build(),
             )
             .unwrap(),
-<<<<<<< HEAD
-        context,
-=======
->>>>>>> 5dd38464
     ))
 }
 
@@ -462,14 +459,8 @@
                     incremental: [],
                 },
             },
-<<<<<<< HEAD
-            cache_policy: Roots(
-                [],
-            ),
-=======
             cache_policies: [],
             request_cacheable_items: None,
->>>>>>> 5dd38464
         }
         "###);
     }
@@ -593,14 +584,8 @@
                     incremental: [],
                 },
             },
-<<<<<<< HEAD
-            cache_policy: Roots(
-                [],
-            ),
-=======
             cache_policies: [],
             request_cacheable_items: None,
->>>>>>> 5dd38464
         }
         "###);
     }
@@ -733,14 +718,8 @@
                     incremental: [],
                 },
             },
-<<<<<<< HEAD
-            cache_policy: Roots(
-                [],
-            ),
-=======
             cache_policies: [],
             request_cacheable_items: None,
->>>>>>> 5dd38464
         }
         "###);
     }
@@ -874,14 +853,8 @@
                     incremental: [],
                 },
             },
-<<<<<<< HEAD
-            cache_policy: Roots(
-                [],
-            ),
-=======
             cache_policies: [],
             request_cacheable_items: None,
->>>>>>> 5dd38464
         }
         "###);
     }
@@ -1165,14 +1138,8 @@
                     incremental: [],
                 },
             },
-<<<<<<< HEAD
-            cache_policy: Roots(
-                [],
-            ),
-=======
             cache_policies: [],
             request_cacheable_items: None,
->>>>>>> 5dd38464
         }
         "###);
     }
@@ -1267,14 +1234,8 @@
                     incremental: [],
                 },
             },
-<<<<<<< HEAD
-            cache_policy: Roots(
-                [],
-            ),
-=======
             cache_policies: [],
             request_cacheable_items: None,
->>>>>>> 5dd38464
         }
         "###);
     }
