use apollo_router_core::prelude::graphql::*;
use derivative::Derivative;
use futures::prelude::*;
use std::sync::Arc;
use tracing::Instrument;
use tracing_futures::WithSubscriber;

/// The default router of Apollo, suitable for most use cases.
#[derive(Derivative)]
#[derivative(Debug)]
pub struct ApolloRouter {
    #[derivative(Debug = "ignore")]
    naive_introspection: NaiveIntrospection,
    query_planner: Arc<CachingQueryPlanner<RouterBridgeQueryPlanner>>,
    service_registry: Arc<dyn ServiceRegistry>,
    schema: Arc<Schema>,
    query_cache: Arc<QueryCache>,
}

impl ApolloRouter {
    /// Create an [`ApolloRouter`] instance used to execute a GraphQL query.
    pub async fn new(
        service_registry: Arc<dyn ServiceRegistry>,
        schema: Arc<Schema>,
        previous_router: Option<Arc<ApolloRouter>>,
    ) -> Self {
        let plan_cache_limit = std::env::var("ROUTER_PLAN_CACHE_LIMIT")
            .ok()
            .and_then(|x| x.parse().ok())
            .unwrap_or(100);
        let query_cache_limit = std::env::var("ROUTER_QUERY_CACHE_LIMIT")
            .ok()
            .and_then(|x| x.parse().ok())
            .unwrap_or(100);
        let query_planner = Arc::new(CachingQueryPlanner::new(
            RouterBridgeQueryPlanner::new(Arc::clone(&schema)),
            plan_cache_limit,
        ));

        // NaiveIntrospection instantiation can potentially block for some time
        let naive_introspection = {
            let schema = Arc::clone(&schema);
            tokio::task::spawn_blocking(move || NaiveIntrospection::from_schema(&schema))
                .await
                .expect("NaiveIntrospection instantiation panicked")
        };

        // Start warming up the cache
        //
        // We don't need to do this in background because the old server will keep running until
        // this one is ready.
        //
        // If we first warm up the cache in foreground, then switch to the new config, the next
        // queries will benefit from the warmed up cache. While if we switch and warm up in
        // background, the next queries might be blocked until the cache is primed, so there'll be
        // a perf hit.
        if let Some(previous_router) = previous_router {
            for (query, operation, options) in previous_router.query_planner.get_hot_keys().await {
                // We can ignore errors because some of the queries that were previously in the
                // cache might not work with the new schema
                let _ = query_planner.get(query, operation, options).await;
            }
        }

        Self {
            naive_introspection,
            query_planner,
            service_registry,
            query_cache: Arc::new(QueryCache::new(query_cache_limit)),
            schema,
        }
    }
}

#[async_trait::async_trait]
impl Router<ApolloPreparedQuery> for ApolloRouter {
    #[tracing::instrument(level = "debug")]
    async fn prepare_query(
        &self,
        request: &Request,
    ) -> Result<ApolloPreparedQuery, ResponseStream> {
        if let Some(response) = self.naive_introspection.get(&request.query) {
            return Err(response.into());
        }

        let query = self
            .query_cache
            .get_query(&request.query)
            .instrument(tracing::info_span!("query_parsing"))
            .await;

        if let Some(query) = query.as_ref() {
            query.validate_variables(request, &self.schema)?;
        }

        let query_plan = self
            .query_planner
            .get(
                request.query.as_str().to_owned(),
                request.operation_name.to_owned(),
                Default::default(),
            )
            .await?;

        tracing::debug!("query plan\n{:#?}", query_plan);
        query_plan.validate_request(request, Arc::clone(&self.service_registry))?;

        Ok(ApolloPreparedQuery {
            query_plan,
            service_registry: Arc::clone(&self.service_registry),
            schema: Arc::clone(&self.schema),
            query,
        })
    }
}

// The default route used with [`ApolloRouter`], suitable for most use cases.
#[derive(Debug)]
pub struct ApolloPreparedQuery {
    query_plan: Arc<QueryPlan>,
    service_registry: Arc<dyn ServiceRegistry>,
    schema: Arc<Schema>,
    query: Option<Arc<Query>>,
}

#[async_trait::async_trait]
impl PreparedQuery for ApolloPreparedQuery {
    #[tracing::instrument(level = "debug")]
    async fn execute(self, request: Arc<Request>) -> ResponseStream {
        let mut response = self
            .query_plan
<<<<<<< HEAD
            .execute(&request, self.service_registry.as_ref(), &self.schema)
            .instrument(tracing::info_span!("execution"));

        let query_task = self
            .query_cache
            .get_query(&request.query)
            .instrument(tracing::info_span!("query_parsing"));

        let (mut response, query) = tokio::join!(response_task, query_task);
=======
            .execute(
                Arc::clone(&request),
                Arc::clone(&self.service_registry),
                Arc::clone(&self.schema),
            )
            .instrument(tracing::info_span!("execution"))
            .await;
>>>>>>> 7a6833ce

        if let Some(query) = self.query {
            tracing::debug_span!("format_response").in_scope(|| {
                query.format_response(
                    &mut response,
                    request.operation_name.as_deref(),
                    &self.schema,
                )
            });
        }

        stream::once(async move { response }.with_current_subscriber()).boxed()
    }
}<|MERGE_RESOLUTION|>--- conflicted
+++ resolved
@@ -129,25 +129,8 @@
     async fn execute(self, request: Arc<Request>) -> ResponseStream {
         let mut response = self
             .query_plan
-<<<<<<< HEAD
             .execute(&request, self.service_registry.as_ref(), &self.schema)
-            .instrument(tracing::info_span!("execution"));
-
-        let query_task = self
-            .query_cache
-            .get_query(&request.query)
-            .instrument(tracing::info_span!("query_parsing"));
-
-        let (mut response, query) = tokio::join!(response_task, query_task);
-=======
-            .execute(
-                Arc::clone(&request),
-                Arc::clone(&self.service_registry),
-                Arc::clone(&self.schema),
-            )
-            .instrument(tracing::info_span!("execution"))
-            .await;
->>>>>>> 7a6833ce
+            .instrument(tracing::info_span!("execution")).await;;
 
         if let Some(query) = self.query {
             tracing::debug_span!("format_response").in_scope(|| {
