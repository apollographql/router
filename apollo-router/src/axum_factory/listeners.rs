--- conflicted
+++ resolved
@@ -245,21 +245,6 @@
     let server = async move {
         tokio::pin!(shutdown_receiver);
 
-<<<<<<< HEAD
-        let _total_session_count_instrument = meter_provider()
-            .meter("apollo/router")
-            .u64_observable_gauge("apollo_router_session_count_total")
-            .with_description("Number of currently connected clients (deprecated)")
-            .with_callback(move |gauge| {
-                gauge.observe(
-                    TOTAL_SESSION_COUNT.load(Ordering::Relaxed),
-                    &[KeyValue::new("listener", address.to_string())],
-                );
-            })
-            .init();
-
-=======
->>>>>>> 95501ca8
         let connection_shutdown = Arc::new(Notify::new());
 
         loop {
