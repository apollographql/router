--- conflicted
+++ resolved
@@ -2059,21 +2059,10 @@
     true
 }
 
-<<<<<<< HEAD
-/// Removes the selection set from `representation` and returns the value(s) corresponding
-/// to the selection set. If no match is found, `None` is returned
-///
-/// The primary role of this function is to find the entity we're after so that we can eventually
-/// create a hashed cache key using it
-// WARN: any changes made to this fn should have the same done to the one in cache/entity.rs
-fn take_selection_set(
-    representation: &mut serde_json_bytes::Map<ByteString, Value>,
-=======
 // Get the selection set from `representation` and returns the value corresponding to it.
 // - Returns None if the representation doesn't match the selection set.
 fn get_selection_set(
     representation: &serde_json_bytes::Map<ByteString, Value>,
->>>>>>> 84439adf
     selection_set: &apollo_compiler::executable::SelectionSet,
 ) -> Option<serde_json_bytes::Map<ByteString, Value>> {
     let mut result = serde_json_bytes::Map::new();
@@ -2091,45 +2080,6 @@
                 );
                 return None;
             }
-<<<<<<< HEAD
-            // move the scalar field to the `result`
-            result.insert(ByteString::from(field.name.as_str()), value);
-            continue;
-        }
-
-        // we're not at the terminus (leaf) of the query and we don't have a scalar
-        let value = representation.get_mut(field.name.as_str())?;
-        // so, decide how we're going to continue searching for a match in the JSON representation
-        match value {
-            // objects have selection sets, so recurse!
-            Value::Object(sub_value) => {
-                let removed = take_selection_set(sub_value, &field.selection_set)?;
-                result.insert(
-                    ByteString::from(field.name.as_str()),
-                    Value::Object(removed),
-                );
-            }
-            // see the note on the matches_selection_set fn for details on handling
-            // arrays of scalars; the following handles arrays of objects
-            Value::Array(arr) => {
-                let mut results = Vec::new();
-                for item in arr {
-                    let Value::Object(obj) = item else {
-                        return None;
-                    };
-                    let removed = take_selection_set(obj, &field.selection_set)?;
-                    results.push(Value::Object(removed));
-                }
-                result.insert(ByteString::from(field.name.as_str()), Value::Array(results));
-            }
-            // this should never be hit; we should only have JSON objects and arrays
-            other => {
-                tracing::trace!(
-                    "encounterd something other than an array or object while trying to take an entity from the representation: {other}"
-                );
-                return None;
-            }
-=======
             // Move the scalar field to the `result`.
             result.insert(ByteString::from(field.name.as_str()), value.clone());
             continue;
@@ -2144,40 +2094,11 @@
                 ByteString::from(field.name.as_str()),
                 Value::Object(removed),
             );
->>>>>>> 84439adf
         }
     }
     Some(result)
 }
 
-<<<<<<< HEAD
-// The inverse of `take_selection_set`.
-// BUG: there's likely a bug here in handling only objects; we probably need to add support for
-// merging array representations too, but this is unconfirmed and we'd need to figure out under
-// what conditions we'd merge arrays
-fn merge_representation(
-    dest: &mut serde_json_bytes::Map<ByteString, Value>,
-    source: serde_json_bytes::Map<ByteString, Value>,
-) {
-    source.into_iter().for_each(|(key, src_value)| {
-        // Note: field sets can't have aliases.
-        let Some(dest_value) = dest.get_mut(&key) else {
-            dest.insert(key, src_value);
-            return;
-        };
-
-        // Overlapping fields must be objects.
-        if let (Value::Object(dest_sub_value), Value::Object(src_sub_value)) =
-            (dest_value, src_value)
-        {
-            // Merge sub-values
-            merge_representation(dest_sub_value, src_sub_value);
-        }
-    });
-}
-
-=======
->>>>>>> 84439adf
 /// represents the result of a cache lookup for an entity type and key
 struct IntermediateResult {
     key: String,
