--- conflicted
+++ resolved
@@ -264,11 +264,6 @@
                 "counter must be i64. This metric will be ignored"
             );
         } else if let Some(metric_name) = field.name().strip_prefix(METRIC_PREFIX_HISTOGRAM) {
-<<<<<<< HEAD
-            self.metric = Some((metric_name, InstrumentType::HistogramF64(value)));
-        } else if let Some(metric_name) = field.name().strip_prefix(METRIC_PREFIX_VALUE) {
-            self.metric = Some((metric_name, InstrumentType::GaugeF64(value)));
-=======
             tracing::error!(
                 metric_name,
                 "histogram must be u64, i64 or f64. This metric will be ignored"
@@ -283,7 +278,6 @@
                 name = field.name(),
                 "metric attribute must be i64, f64, string or bool. This attribute will be ignored"
             );
->>>>>>> a92675b7
         } else {
             self.attributes_ignored = true
         }
