use opentelemetry::sdk::export::metrics::aggregation;
use opentelemetry::sdk::metrics::selectors;
use opentelemetry::sdk::Resource;
use opentelemetry::KeyValue;
use opentelemetry_otlp::HttpExporterBuilder;
use opentelemetry_otlp::TonicExporterBuilder;
use tower::BoxError;

use crate::plugins::telemetry::config::MetricsCommon;
use crate::plugins::telemetry::metrics::filter::FilterMeterProvider;
use crate::plugins::telemetry::metrics::MetricsBuilder;
use crate::plugins::telemetry::metrics::MetricsConfigurator;
use crate::plugins::telemetry::otlp::Temporality;

// TODO Remove MetricExporterBuilder once upstream issue is fixed
// This has to exist because Http is not currently supported for metrics export
// https://github.com/open-telemetry/opentelemetry-rust/issues/772
struct MetricExporterBuilder {
    exporter: Option<TonicExporterBuilder>,
}

impl From<TonicExporterBuilder> for MetricExporterBuilder {
    fn from(exporter: TonicExporterBuilder) -> Self {
        Self {
            exporter: Some(exporter),
        }
    }
}

impl From<HttpExporterBuilder> for MetricExporterBuilder {
    fn from(_exporter: HttpExporterBuilder) -> Self {
        Self { exporter: None }
    }
}

impl MetricsConfigurator for super::super::otlp::Config {
    fn apply(
        &self,
        mut builder: MetricsBuilder,
        metrics_config: &MetricsCommon,
    ) -> Result<MetricsBuilder, BoxError> {
        let exporter: MetricExporterBuilder = self.exporter()?;

        match exporter.exporter {
            Some(exporter) => {
<<<<<<< HEAD
                let exporter = opentelemetry_otlp::new_pipeline()
                    .metrics(
                        selectors::simple::histogram(metrics_config.buckets.clone()),
                        aggregation::stateless_temporality_selector(),
                        opentelemetry::runtime::Tokio,
                    )
                    .with_exporter(exporter)
                    .with_resource(Resource::new(
                        metrics_config
                            .resources
                            .clone()
                            .into_iter()
                            .map(|(k, v)| KeyValue::new(k, v)),
                    ))
                    .build()?;
                builder = builder
                    .with_meter_provider(FilterMeterProvider::public_metrics(exporter.clone()));
=======
                let exporter = match self.temporality {
                    Temporality::Cumulative => opentelemetry_otlp::new_pipeline()
                        .metrics(
                            selectors::simple::histogram(metrics_config.buckets.clone()),
                            aggregation::stateless_temporality_selector(),
                            opentelemetry::runtime::Tokio,
                        )
                        .with_exporter(exporter)
                        .with_resource(Resource::new(
                            metrics_config
                                .resources
                                .clone()
                                .into_iter()
                                .map(|(k, v)| KeyValue::new(k, v)),
                        ))
                        .build()?,
                    Temporality::Delta => opentelemetry_otlp::new_pipeline()
                        .metrics(
                            selectors::simple::histogram(metrics_config.buckets.clone()),
                            aggregation::delta_temporality_selector(),
                            opentelemetry::runtime::Tokio,
                        )
                        .with_exporter(exporter)
                        .with_resource(Resource::new(
                            metrics_config
                                .resources
                                .clone()
                                .into_iter()
                                .map(|(k, v)| KeyValue::new(k, v)),
                        ))
                        .build()?,
                };
                builder = builder.with_meter_provider(exporter.clone());
>>>>>>> d3f37cda
                builder = builder.with_exporter(exporter);
                Ok(builder)
            }
            None => Err("otlp metric export does not support http yet".into()),
        }
    }
}<|MERGE_RESOLUTION|>--- conflicted
+++ resolved
@@ -43,25 +43,6 @@
 
         match exporter.exporter {
             Some(exporter) => {
-<<<<<<< HEAD
-                let exporter = opentelemetry_otlp::new_pipeline()
-                    .metrics(
-                        selectors::simple::histogram(metrics_config.buckets.clone()),
-                        aggregation::stateless_temporality_selector(),
-                        opentelemetry::runtime::Tokio,
-                    )
-                    .with_exporter(exporter)
-                    .with_resource(Resource::new(
-                        metrics_config
-                            .resources
-                            .clone()
-                            .into_iter()
-                            .map(|(k, v)| KeyValue::new(k, v)),
-                    ))
-                    .build()?;
-                builder = builder
-                    .with_meter_provider(FilterMeterProvider::public_metrics(exporter.clone()));
-=======
                 let exporter = match self.temporality {
                     Temporality::Cumulative => opentelemetry_otlp::new_pipeline()
                         .metrics(
@@ -94,8 +75,8 @@
                         ))
                         .build()?,
                 };
-                builder = builder.with_meter_provider(exporter.clone());
->>>>>>> d3f37cda
+                builder = builder
+                    .with_meter_provider(FilterMeterProvider::public_metrics(exporter.clone()));
                 builder = builder.with_exporter(exporter);
                 Ok(builder)
             }
