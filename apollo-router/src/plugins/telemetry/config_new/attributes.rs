--- conflicted
+++ resolved
@@ -113,10 +113,7 @@
 }
 
 #[derive(Deserialize, JsonSchema, Clone, Default, Debug)]
-<<<<<<< HEAD
-=======
-#[cfg_attr(test, derive(Serialize, PartialEq))]
->>>>>>> 8a93eb99
+#[cfg_attr(test, derive(PartialEq))]
 #[serde(deny_unknown_fields, default)]
 pub(crate) struct SupergraphAttributes {
     /// The GraphQL document being executed.
@@ -138,15 +135,11 @@
     /// * mutation
     /// Requirement level: Recommended
     #[serde(rename = "graphql.operation.type")]
-<<<<<<< HEAD
-    graphql_operation_type: Option<bool>,
+    pub(crate) graphql_operation_type: Option<bool>,
 
     /// Cost attributes for the operation being executed
     #[serde(flatten)]
-    cost: SupergraphCostAttributes,
-=======
-    pub(crate) graphql_operation_type: Option<bool>,
->>>>>>> 8a93eb99
+    pub(crate) cost: SupergraphCostAttributes,
 }
 
 impl DefaultForLevel for SupergraphAttributes {
