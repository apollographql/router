use derivative::Derivative;
use opentelemetry::Value;
use schemars::JsonSchema;
use serde::Deserialize;
use serde_json_bytes::path::JsonPathInst;
use serde_json_bytes::ByteString;
use sha2::Digest;

use super::attributes::SubgraphRequestResendCountKey;
use crate::context::CONTAINS_GRAPHQL_ERROR;
use crate::context::OPERATION_KIND;
use crate::context::OPERATION_NAME;
use crate::plugin::serde::deserialize_jsonpath;
use crate::plugins::cache::entity::CacheSubgraph;
use crate::plugins::cache::metrics::CacheMetricContextKey;
use crate::plugins::telemetry::config::AttributeValue;
use crate::plugins::telemetry::config::TraceIdFormat;
use crate::plugins::telemetry::config_new::cost::CostValue;
use crate::plugins::telemetry::config_new::get_baggage;
use crate::plugins::telemetry::config_new::instruments::Event;
use crate::plugins::telemetry::config_new::instruments::InstrumentValue;
use crate::plugins::telemetry::config_new::instruments::Standard;
use crate::plugins::telemetry::config_new::trace_id;
use crate::plugins::telemetry::config_new::Selector;
use crate::plugins::telemetry::config_new::ToOtelValue;
use crate::query_planner::APOLLO_OPERATION_ID;
use crate::services::router;
use crate::services::subgraph;
use crate::services::supergraph;
use crate::services::FIRST_EVENT_CONTEXT_KEY;
use crate::spec::operation_limits::OperationLimits;
use crate::Context;

#[derive(Deserialize, JsonSchema, Clone, Debug, PartialEq)]
#[serde(deny_unknown_fields, rename_all = "snake_case")]
pub(crate) enum OperationName {
    /// The raw operation name.
    String,
    /// A hash of the operation name.
    Hash,
}

#[allow(dead_code)]
#[derive(Deserialize, JsonSchema, Clone, Debug, PartialEq)]
#[serde(deny_unknown_fields, rename_all = "snake_case")]
pub(crate) enum ErrorRepr {
    // /// The error code if available
    // Code,
    /// The error reason
    Reason,
}

#[derive(Deserialize, JsonSchema, Clone, Debug, PartialEq)]
#[serde(deny_unknown_fields, rename_all = "snake_case")]
pub(crate) enum Query {
    /// The raw query kind.
    String,
    /// The query aliases.
    Aliases,
    /// The query depth.
    Depth,
    /// The query height.
    Height,
    /// The query root fields.
    RootFields,
}

#[derive(Deserialize, JsonSchema, Clone, Debug, PartialEq)]
#[serde(deny_unknown_fields, rename_all = "snake_case")]
pub(crate) enum SubgraphQuery {
    /// The raw query kind.
    String,
}

#[derive(Deserialize, JsonSchema, Clone, Debug, PartialEq)]
#[serde(deny_unknown_fields, rename_all = "snake_case")]
pub(crate) enum ResponseStatus {
    /// The http status code.
    Code,
    /// The http status reason.
    Reason,
}

#[derive(Deserialize, JsonSchema, Clone, Debug, PartialEq)]
#[serde(deny_unknown_fields, rename_all = "snake_case")]
pub(crate) enum OperationKind {
    /// The raw operation kind.
    String,
}

#[derive(Deserialize, JsonSchema, Clone, Debug)]
#[serde(deny_unknown_fields, rename_all = "snake_case", untagged)]
pub(crate) enum RouterValue {
    Standard(Standard),
    Custom(RouterSelector),
}

impl From<&RouterValue> for InstrumentValue<RouterSelector> {
    fn from(value: &RouterValue) -> Self {
        match value {
            RouterValue::Standard(standard) => InstrumentValue::Standard(standard.clone()),
            RouterValue::Custom(selector) => InstrumentValue::Custom(selector.clone()),
        }
    }
}

#[derive(Deserialize, JsonSchema, Clone, Debug, PartialEq)]
#[serde(deny_unknown_fields, untagged)]
pub(crate) enum RouterSelector {
    /// A header from the request
    RequestHeader {
        /// The name of the request header.
        request_header: String,
        #[serde(skip)]
        #[allow(dead_code)]
        /// Optional redaction pattern.
        redact: Option<String>,
        /// Optional default value.
        default: Option<AttributeValue>,
    },
    /// The request method.
    RequestMethod {
        /// The request method enabled or not
        request_method: bool,
    },
    /// A value from context.
    RequestContext {
        /// The request context key.
        request_context: String,
        #[serde(skip)]
        #[allow(dead_code)]
        /// Optional redaction pattern.
        redact: Option<String>,
        /// Optional default value.
        default: Option<AttributeValue>,
    },
    /// A header from the response
    ResponseHeader {
        /// The name of the request header.
        response_header: String,
        #[serde(skip)]
        #[allow(dead_code)]
        /// Optional redaction pattern.
        redact: Option<String>,
        /// Optional default value.
        default: Option<AttributeValue>,
    },
    /// A status from the response
    ResponseStatus {
        /// The http response status code.
        response_status: ResponseStatus,
    },
    /// The trace ID of the request.
    TraceId {
        /// The format of the trace ID.
        trace_id: TraceIdFormat,
    },
    /// Apollo Studio operation id
    StudioOperationId {
        /// Apollo Studio operation id
        studio_operation_id: bool,
    },
    /// A value from context.
    ResponseContext {
        /// The response context key.
        response_context: String,
        #[serde(skip)]
        #[allow(dead_code)]
        /// Optional redaction pattern.
        redact: Option<String>,
        /// Optional default value.
        default: Option<AttributeValue>,
    },
    /// The operation name from the query.
    OperationName {
        /// The operation name from the query.
        operation_name: OperationName,
        #[serde(skip)]
        #[allow(dead_code)]
        /// Optional redaction pattern.
        redact: Option<String>,
        /// Optional default value.
        default: Option<String>,
    },
    /// A value from baggage.
    Baggage {
        /// The name of the baggage item.
        baggage: String,
        #[serde(skip)]
        #[allow(dead_code)]
        /// Optional redaction pattern.
        redact: Option<String>,
        /// Optional default value.
        default: Option<AttributeValue>,
    },
    /// A value from an environment variable.
    Env {
        /// The name of the environment variable
        env: String,
        #[serde(skip)]
        #[allow(dead_code)]
        /// Optional redaction pattern.
        redact: Option<String>,
        /// Optional default value.
        default: Option<String>,
    },
    /// Deprecated, should not be used anymore, use static field instead
    Static(String),
    StaticField {
        /// A static value
        r#static: AttributeValue,
    },
    OnGraphQLError {
        /// Boolean set to true if the response body contains graphql error
        on_graphql_error: bool,
    },
    Error {
        #[allow(dead_code)]
        /// Critical error if it happens
        error: ErrorRepr,
    },
}

#[derive(Deserialize, JsonSchema, Clone, Debug)]
#[serde(deny_unknown_fields, rename_all = "snake_case", untagged)]
pub(crate) enum SupergraphValue {
    Standard(Standard),
    Event(Event<SupergraphSelector>),
    Custom(SupergraphSelector),
}

impl From<&SupergraphValue> for InstrumentValue<SupergraphSelector> {
    fn from(value: &SupergraphValue) -> Self {
        match value {
            SupergraphValue::Standard(s) => InstrumentValue::Standard(s.clone()),
            SupergraphValue::Custom(selector) => match selector {
                SupergraphSelector::Cost { .. } => {
                    InstrumentValue::Chunked(Event::Custom(selector.clone()))
                }
                _ => InstrumentValue::Custom(selector.clone()),
            },
            SupergraphValue::Event(e) => InstrumentValue::Chunked(e.clone()),
        }
    }
}

#[derive(Deserialize, JsonSchema, Clone, Derivative)]
#[serde(deny_unknown_fields, untagged)]
#[derivative(Debug, PartialEq)]
pub(crate) enum SupergraphSelector {
    OperationName {
        /// The operation name from the query.
        operation_name: OperationName,
        #[serde(skip)]
        #[allow(dead_code)]
        /// Optional redaction pattern.
        redact: Option<String>,
        /// Optional default value.
        default: Option<String>,
    },
    OperationKind {
        /// The operation kind from the query (query|mutation|subscription).
        // Allow dead code is required because there is only one variant in OperationKind and we need to avoid the dead code warning.
        #[allow(dead_code)]
        operation_kind: OperationKind,
    },
    Query {
        /// The graphql query.
        query: Query,
        #[serde(skip)]
        #[allow(dead_code)]
        /// Optional redaction pattern.
        redact: Option<String>,
        /// Optional default value.
        default: Option<String>,
    },
    QueryVariable {
        /// The name of a graphql query variable.
        query_variable: String,
        #[serde(skip)]
        #[allow(dead_code)]
        /// Optional redaction pattern.
        redact: Option<String>,
        /// Optional default value.
        default: Option<AttributeValue>,
    },
    RequestHeader {
        /// The name of the request header.
        request_header: String,
        #[serde(skip)]
        #[allow(dead_code)]
        /// Optional redaction pattern.
        redact: Option<String>,
        /// Optional default value.
        default: Option<String>,
    },
    ResponseHeader {
        /// The name of the response header.
        response_header: String,
        #[serde(skip)]
        #[allow(dead_code)]
        /// Optional redaction pattern.
        redact: Option<String>,
        /// Optional default value.
        default: Option<String>,
    },
    /// A status from the response
    ResponseStatus {
        /// The http response status code.
        response_status: ResponseStatus,
    },
    RequestContext {
        /// The request context key.
        request_context: String,
        #[serde(skip)]
        #[allow(dead_code)]
        /// Optional redaction pattern.
        redact: Option<String>,
        /// Optional default value.
        default: Option<AttributeValue>,
    },
    ResponseContext {
        /// The response context key.
        response_context: String,
        #[serde(skip)]
        #[allow(dead_code)]
        /// Optional redaction pattern.
        redact: Option<String>,
        /// Optional default value.
        default: Option<AttributeValue>,
    },
    ResponseData {
        /// The supergraph response body json path of the chunks.
        #[schemars(with = "String")]
        #[derivative(Debug = "ignore", PartialEq = "ignore")]
        #[serde(deserialize_with = "deserialize_jsonpath")]
        response_data: JsonPathInst,
        #[serde(skip)]
        #[allow(dead_code)]
        /// Optional redaction pattern.
        redact: Option<String>,
        /// Optional default value.
        default: Option<AttributeValue>,
    },
    ResponseErrors {
        /// The supergraph response body json path of the chunks.
        #[schemars(with = "String")]
        #[derivative(Debug = "ignore", PartialEq = "ignore")]
        #[serde(deserialize_with = "deserialize_jsonpath")]
        response_errors: JsonPathInst,
        #[serde(skip)]
        #[allow(dead_code)]
        /// Optional redaction pattern.
        redact: Option<String>,
        /// Optional default value.
        default: Option<AttributeValue>,
    },
    Baggage {
        /// The name of the baggage item.
        baggage: String,
        #[serde(skip)]
        #[allow(dead_code)]
        /// Optional redaction pattern.
        redact: Option<String>,
        /// Optional default value.
        default: Option<AttributeValue>,
    },
    Env {
        /// The name of the environment variable
        env: String,
        #[serde(skip)]
        #[allow(dead_code)]
        /// Optional redaction pattern.
        redact: Option<String>,
        /// Optional default value.
        default: Option<String>,
    },
    /// Deprecated, should not be used anymore, use static field instead
    Static(String),
    StaticField {
        /// A static value
        r#static: AttributeValue,
    },
    OnGraphQLError {
        /// Boolean set to true if the response body contains graphql error
        on_graphql_error: bool,
    },
    Error {
        #[allow(dead_code)]
        /// Critical error if it happens
        error: ErrorRepr,
    },
    /// Cost attributes
    Cost {
        /// The cost value to select, one of: estimated, actual, delta.
        cost: CostValue,
    },
    /// Boolean returning true if it's the primary response and not events like subscription events or deferred responses
    IsPrimaryResponse {
        /// Boolean returning true if it's the primary response and not events like subscription events or deferred responses
        is_primary_response: bool,
    },
}

#[derive(Deserialize, JsonSchema, Clone, Debug)]
#[serde(deny_unknown_fields, rename_all = "snake_case", untagged)]
pub(crate) enum SubgraphValue {
    Standard(Standard),
    Custom(SubgraphSelector),
}

impl From<&SubgraphValue> for InstrumentValue<SubgraphSelector> {
    fn from(value: &SubgraphValue) -> Self {
        match value {
            SubgraphValue::Standard(s) => InstrumentValue::Standard(s.clone()),
            SubgraphValue::Custom(selector) => InstrumentValue::Custom(selector.clone()),
        }
    }
}

#[derive(Deserialize, JsonSchema, Clone, Derivative)]
#[serde(deny_unknown_fields, rename_all = "snake_case", untagged)]
#[derivative(Debug, PartialEq)]
pub(crate) enum SubgraphSelector {
    SubgraphOperationName {
        /// The operation name from the subgraph query.
        subgraph_operation_name: OperationName,
        #[serde(skip)]
        #[allow(dead_code)]
        /// Optional redaction pattern.
        redact: Option<String>,
        /// Optional default value.
        default: Option<String>,
    },
    SubgraphOperationKind {
        /// The kind of the subgraph operation (query|mutation|subscription).
        // Allow dead code is required because there is only one variant in OperationKind and we need to avoid the dead code warning.
        #[allow(dead_code)]
        subgraph_operation_kind: OperationKind,
    },
    SubgraphName {
        /// The subgraph name
        subgraph_name: bool,
    },
    SubgraphQuery {
        /// The graphql query to the subgraph.
        subgraph_query: SubgraphQuery,
        #[serde(skip)]
        #[allow(dead_code)]
        /// Optional redaction pattern.
        redact: Option<String>,
        /// Optional default value.
        default: Option<String>,
    },
    SubgraphQueryVariable {
        /// The name of a subgraph query variable.
        subgraph_query_variable: String,
        #[serde(skip)]
        #[allow(dead_code)]
        /// Optional redaction pattern.
        redact: Option<String>,
        /// Optional default value.
        default: Option<AttributeValue>,
    },
    SubgraphResponseData {
        /// The subgraph response body json path.
        #[schemars(with = "String")]
        #[derivative(Debug = "ignore", PartialEq = "ignore")]
        #[serde(deserialize_with = "deserialize_jsonpath")]
        subgraph_response_data: JsonPathInst,
        #[serde(skip)]
        #[allow(dead_code)]
        /// Optional redaction pattern.
        redact: Option<String>,
        /// Optional default value.
        default: Option<AttributeValue>,
    },
    SubgraphResponseErrors {
        /// The subgraph response body json path.
        #[schemars(with = "String")]
        #[derivative(Debug = "ignore", PartialEq = "ignore")]
        #[serde(deserialize_with = "deserialize_jsonpath")]
        subgraph_response_errors: JsonPathInst,
        #[serde(skip)]
        #[allow(dead_code)]
        /// Optional redaction pattern.
        redact: Option<String>,
        /// Optional default value.
        default: Option<AttributeValue>,
    },
    SubgraphRequestHeader {
        /// The name of a subgraph request header.
        subgraph_request_header: String,
        #[serde(skip)]
        #[allow(dead_code)]
        /// Optional redaction pattern.
        redact: Option<String>,
        /// Optional default value.
        default: Option<String>,
    },
    SubgraphResponseHeader {
        /// The name of a subgraph response header.
        subgraph_response_header: String,
        #[serde(skip)]
        #[allow(dead_code)]
        /// Optional redaction pattern.
        redact: Option<String>,
        /// Optional default value.
        default: Option<String>,
    },
    SubgraphResponseStatus {
        /// The subgraph http response status code.
        subgraph_response_status: ResponseStatus,
    },
    SubgraphResendCount {
        /// The subgraph http resend count
        subgraph_resend_count: bool,
        /// Optional default value.
        default: Option<AttributeValue>,
    },
    SupergraphOperationName {
        /// The supergraph query operation name.
        supergraph_operation_name: OperationName,
        #[serde(skip)]
        #[allow(dead_code)]
        /// Optional redaction pattern.
        redact: Option<String>,
        /// Optional default value.
        default: Option<String>,
    },
    SupergraphOperationKind {
        /// The supergraph query operation kind (query|mutation|subscription).
        // Allow dead code is required because there is only one variant in OperationKind and we need to avoid the dead code warning.
        #[allow(dead_code)]
        supergraph_operation_kind: OperationKind,
    },
    SupergraphQuery {
        /// The supergraph query to the subgraph.
        supergraph_query: Query,
        #[serde(skip)]
        #[allow(dead_code)]
        /// Optional redaction pattern.
        redact: Option<String>,
        /// Optional default value.
        default: Option<String>,
    },
    SupergraphQueryVariable {
        /// The supergraph query variable name.
        supergraph_query_variable: String,
        #[serde(skip)]
        #[allow(dead_code)]
        /// Optional redaction pattern.
        redact: Option<String>,
        /// Optional default value.
        default: Option<AttributeValue>,
    },
    SupergraphRequestHeader {
        /// The supergraph request header name.
        supergraph_request_header: String,
        #[serde(skip)]
        #[allow(dead_code)]
        /// Optional redaction pattern.
        redact: Option<String>,
        /// Optional default value.
        default: Option<String>,
    },
    RequestContext {
        /// The request context key.
        request_context: String,
        #[serde(skip)]
        #[allow(dead_code)]
        /// Optional redaction pattern.
        redact: Option<String>,
        /// Optional default value.
        default: Option<AttributeValue>,
    },
    ResponseContext {
        /// The response context key.
        response_context: String,
        #[serde(skip)]
        #[allow(dead_code)]
        /// Optional redaction pattern.
        redact: Option<String>,
        /// Optional default value.
        default: Option<AttributeValue>,
    },
    OnGraphQLError {
        /// Boolean set to true if the response body contains graphql error
        subgraph_on_graphql_error: bool,
    },
    Baggage {
        /// The name of the baggage item.
        baggage: String,
        #[serde(skip)]
        #[allow(dead_code)]
        /// Optional redaction pattern.
        redact: Option<String>,
        /// Optional default value.
        default: Option<AttributeValue>,
    },
    Env {
        /// The name of the environment variable
        env: String,
        #[serde(skip)]
        #[allow(dead_code)]
        /// Optional redaction pattern.
        redact: Option<String>,
        /// Optional default value.
        default: Option<String>,
    },
    /// Deprecated, should not be used anymore, use static field instead
    Static(String),
    StaticField {
        /// A static value
        r#static: AttributeValue,
    },
    Error {
        /// Critical error if it happens
        error: ErrorRepr,
    },
    Cache {
        /// Select if you want to get cache hit or cache miss
        cache: CacheKind,
        /// Specify the entity type on which you want the cache data. (default: all)
        entity_type: Option<EntityType>,
    },
}

#[derive(Deserialize, JsonSchema, Clone, PartialEq, Debug)]
#[serde(rename_all = "snake_case", untagged)]
pub(crate) enum EntityType {
    All(All),
    Named(String),
}

impl Default for EntityType {
    fn default() -> Self {
        Self::All(All::All)
    }
}

#[derive(Debug, Copy, Clone, PartialEq, Eq, Deserialize, JsonSchema, Default)]
#[serde(rename_all = "snake_case")]
pub(crate) enum All {
    #[default]
    All,
}

#[derive(Deserialize, JsonSchema, Clone, PartialEq, Debug)]
#[serde(rename_all = "snake_case")]
pub(crate) enum CacheKind {
    Hit,
    Miss,
}

impl Selector for RouterSelector {
    type Request = router::Request;
    type Response = router::Response;
    type EventResponse = ();

    fn on_request(&self, request: &router::Request) -> Option<opentelemetry::Value> {
        match self {
            RouterSelector::RequestMethod { request_method } if *request_method => {
                Some(request.router_request.method().to_string().into())
            }
            RouterSelector::RequestContext {
                request_context,
                default,
                ..
            } => request
                .context
                .get_json_value(request_context)
                .as_ref()
                .and_then(|v| v.maybe_to_otel_value())
                .or_else(|| default.maybe_to_otel_value()),
            RouterSelector::RequestHeader {
                request_header,
                default,
                ..
            } => request
                .router_request
                .headers()
                .get(request_header)
                .and_then(|h| Some(h.to_str().ok()?.to_string().into()))
                .or_else(|| default.maybe_to_otel_value()),
            RouterSelector::Env { env, default, .. } => std::env::var(env)
                .ok()
                .or_else(|| default.clone())
                .map(opentelemetry::Value::from),
            RouterSelector::TraceId {
                trace_id: trace_id_format,
            } => trace_id().map(|id| trace_id_format.format(id).into()),
            RouterSelector::Baggage {
                baggage, default, ..
            } => get_baggage(baggage).or_else(|| default.maybe_to_otel_value()),
            RouterSelector::Static(val) => Some(val.clone().into()),
            RouterSelector::StaticField { r#static } => Some(r#static.clone().into()),
            // Related to Response
            _ => None,
        }
    }

    fn on_response(&self, response: &router::Response) -> Option<opentelemetry::Value> {
        match self {
            RouterSelector::ResponseHeader {
                response_header,
                default,
                ..
            } => response
                .response
                .headers()
                .get(response_header)
                .and_then(|h| Some(h.to_str().ok()?.to_string().into()))
                .or_else(|| default.maybe_to_otel_value()),
            RouterSelector::ResponseStatus { response_status } => match response_status {
                ResponseStatus::Code => Some(opentelemetry::Value::I64(
                    response.response.status().as_u16() as i64,
                )),
                ResponseStatus::Reason => response
                    .response
                    .status()
                    .canonical_reason()
                    .map(|reason| reason.to_string().into()),
            },
            RouterSelector::ResponseContext {
                response_context,
                default,
                ..
            } => response
                .context
                .get_json_value(response_context)
                .as_ref()
                .and_then(|v| v.maybe_to_otel_value())
                .or_else(|| default.maybe_to_otel_value()),
            RouterSelector::OperationName {
                operation_name,
                default,
                ..
            } => {
                let op_name = response.context.get(OPERATION_NAME).ok().flatten();
                match operation_name {
                    OperationName::String => op_name.or_else(|| default.clone()),
                    OperationName::Hash => op_name.or_else(|| default.clone()).map(|op_name| {
                        let mut hasher = sha2::Sha256::new();
                        hasher.update(op_name.as_bytes());
                        let result = hasher.finalize();
                        hex::encode(result)
                    }),
                }
                .map(opentelemetry::Value::from)
            }
            RouterSelector::Baggage {
                baggage, default, ..
            } => get_baggage(baggage).or_else(|| default.maybe_to_otel_value()),
            RouterSelector::OnGraphQLError { on_graphql_error } if *on_graphql_error => {
                if response.context.get_json_value(CONTAINS_GRAPHQL_ERROR)
                    == Some(serde_json_bytes::Value::Bool(true))
                {
                    Some(opentelemetry::Value::Bool(true))
                } else {
                    None
                }
            }
            RouterSelector::Static(val) => Some(val.clone().into()),
            RouterSelector::StaticField { r#static } => Some(r#static.clone().into()),
            RouterSelector::StudioOperationId {
                studio_operation_id,
            } if *studio_operation_id => response
                .context
                .get::<_, String>(APOLLO_OPERATION_ID)
                .ok()
                .flatten()
                .map(opentelemetry::Value::from),
            _ => None,
        }
    }

    fn on_error(&self, error: &tower::BoxError, ctx: &Context) -> Option<opentelemetry::Value> {
        match self {
            RouterSelector::Error { .. } => Some(error.to_string().into()),
            RouterSelector::Static(val) => Some(val.clone().into()),
            RouterSelector::StaticField { r#static } => Some(r#static.clone().into()),
            RouterSelector::ResponseContext {
                response_context,
                default,
                ..
            } => ctx
                .get_json_value(response_context)
                .as_ref()
                .and_then(|v| v.maybe_to_otel_value())
                .or_else(|| default.maybe_to_otel_value()),
            RouterSelector::OperationName {
                operation_name,
                default,
                ..
            } => {
                let op_name = ctx.get(OPERATION_NAME).ok().flatten();
                match operation_name {
                    OperationName::String => op_name.or_else(|| default.clone()),
                    OperationName::Hash => op_name.or_else(|| default.clone()).map(|op_name| {
                        let mut hasher = sha2::Sha256::new();
                        hasher.update(op_name.as_bytes());
                        let result = hasher.finalize();
                        hex::encode(result)
                    }),
                }
                .map(opentelemetry::Value::from)
            }
            _ => None,
        }
    }

    fn on_drop(&self) -> Option<Value> {
        match self {
            RouterSelector::Static(val) => Some(val.clone().into()),
            RouterSelector::StaticField { r#static } => Some(r#static.clone().into()),
            _ => None,
        }
    }

    fn is_active(&self, stage: super::Stage) -> bool {
        match stage {
            super::Stage::Request => {
                matches!(
                    self,
                    RouterSelector::RequestHeader { .. }
                        | RouterSelector::RequestContext { .. }
                        | RouterSelector::RequestMethod { .. }
                        | RouterSelector::TraceId { .. }
                        | RouterSelector::StudioOperationId { .. }
                        | RouterSelector::Baggage { .. }
                        | RouterSelector::Static(_)
                        | RouterSelector::Env { .. }
                        | RouterSelector::StaticField { .. }
                )
            }
            super::Stage::Response | super::Stage::ResponseEvent => matches!(
                self,
                RouterSelector::TraceId { .. }
                    | RouterSelector::StudioOperationId { .. }
                    | RouterSelector::OperationName { .. }
                    | RouterSelector::Baggage { .. }
                    | RouterSelector::Static(_)
                    | RouterSelector::Env { .. }
                    | RouterSelector::StaticField { .. }
                    | RouterSelector::ResponseHeader { .. }
                    | RouterSelector::ResponseContext { .. }
                    | RouterSelector::ResponseStatus { .. }
                    | RouterSelector::OnGraphQLError { .. }
            ),
            super::Stage::ResponseField => false,
            super::Stage::Error => matches!(
                self,
                RouterSelector::TraceId { .. }
                    | RouterSelector::StudioOperationId { .. }
                    | RouterSelector::OperationName { .. }
                    | RouterSelector::Baggage { .. }
                    | RouterSelector::Static(_)
                    | RouterSelector::Env { .. }
                    | RouterSelector::StaticField { .. }
                    | RouterSelector::ResponseContext { .. }
                    | RouterSelector::Error { .. }
            ),
            super::Stage::Drop => matches!(
                self,
                RouterSelector::Static(_) | RouterSelector::StaticField { .. }
            ),
        }
    }
}

impl Selector for SupergraphSelector {
    type Request = supergraph::Request;
    type Response = supergraph::Response;
    type EventResponse = crate::graphql::Response;

    fn on_request(&self, request: &supergraph::Request) -> Option<opentelemetry::Value> {
        match self {
            SupergraphSelector::OperationName {
                operation_name,
                default,
                ..
            } => {
                let op_name = request.context.get(OPERATION_NAME).ok().flatten();
                match operation_name {
                    OperationName::String => op_name.or_else(|| default.clone()),
                    OperationName::Hash => op_name.or_else(|| default.clone()).map(|op_name| {
                        let mut hasher = sha2::Sha256::new();
                        hasher.update(op_name.as_bytes());
                        let result = hasher.finalize();
                        hex::encode(result)
                    }),
                }
                .map(opentelemetry::Value::from)
            }
            SupergraphSelector::OperationKind { .. } => request
                .context
                .get::<_, String>(OPERATION_KIND)
                .ok()
                .flatten()
                .map(opentelemetry::Value::from),

            SupergraphSelector::Query {
                default,
                query: Query::String,
                ..
            } => request
                .supergraph_request
                .body()
                .query
                .clone()
                .or_else(|| default.clone())
                .map(opentelemetry::Value::from),
            SupergraphSelector::RequestHeader {
                request_header,
                default,
                ..
            } => request
                .supergraph_request
                .headers()
                .get(request_header)
                .and_then(|h| Some(h.to_str().ok()?.to_string()))
                .or_else(|| default.clone())
                .map(opentelemetry::Value::from),
            SupergraphSelector::QueryVariable {
                query_variable,
                default,
                ..
            } => request
                .supergraph_request
                .body()
                .variables
                .get(&ByteString::from(query_variable.as_str()))
                .and_then(|v| v.maybe_to_otel_value())
                .or_else(|| default.maybe_to_otel_value()),
            SupergraphSelector::RequestContext {
                request_context,
                default,
                ..
            } => request
                .context
                .get::<_, serde_json_bytes::Value>(request_context)
                .ok()
                .flatten()
                .as_ref()
                .and_then(|v| v.maybe_to_otel_value())
                .or_else(|| default.maybe_to_otel_value()),
            SupergraphSelector::Baggage {
                baggage, default, ..
            } => get_baggage(baggage).or_else(|| default.maybe_to_otel_value()),

            SupergraphSelector::Env { env, default, .. } => std::env::var(env)
                .ok()
                .or_else(|| default.clone())
                .map(opentelemetry::Value::from),
            SupergraphSelector::Static(val) => Some(val.clone().into()),
            SupergraphSelector::StaticField { r#static } => Some(r#static.clone().into()),
            // For response
            _ => None,
        }
    }

    fn on_response(&self, response: &supergraph::Response) -> Option<opentelemetry::Value> {
        match self {
            SupergraphSelector::Query { query, .. } => {
                let limits_opt = response
                    .context
                    .extensions()
                    .with_lock(|lock| lock.get::<OperationLimits<u32>>().cloned());
                match query {
                    Query::Aliases => {
                        limits_opt.map(|limits| opentelemetry::Value::I64(limits.aliases as i64))
                    }
                    Query::Depth => {
                        limits_opt.map(|limits| opentelemetry::Value::I64(limits.depth as i64))
                    }
                    Query::Height => {
                        limits_opt.map(|limits| opentelemetry::Value::I64(limits.height as i64))
                    }
                    Query::RootFields => limits_opt
                        .map(|limits| opentelemetry::Value::I64(limits.root_fields as i64)),
                    Query::String => None,
                }
            }
            SupergraphSelector::ResponseHeader {
                response_header,
                default,
                ..
            } => response
                .response
                .headers()
                .get(response_header)
                .and_then(|h| Some(h.to_str().ok()?.to_string()))
                .or_else(|| default.clone())
                .map(opentelemetry::Value::from),
            SupergraphSelector::ResponseStatus { response_status } => match response_status {
                ResponseStatus::Code => Some(opentelemetry::Value::I64(
                    response.response.status().as_u16() as i64,
                )),
                ResponseStatus::Reason => response
                    .response
                    .status()
                    .canonical_reason()
                    .map(|reason| reason.to_string().into()),
            },
            SupergraphSelector::ResponseContext {
                response_context,
                default,
                ..
            } => response
                .context
                .get_json_value(response_context)
                .as_ref()
                .and_then(|v| v.maybe_to_otel_value())
                .or_else(|| default.maybe_to_otel_value()),
            SupergraphSelector::OnGraphQLError { on_graphql_error } if *on_graphql_error => {
                if response.context.get_json_value(CONTAINS_GRAPHQL_ERROR)
                    == Some(serde_json_bytes::Value::Bool(true))
                {
                    Some(opentelemetry::Value::Bool(true))
                } else {
                    None
                }
            }
            SupergraphSelector::OperationName {
                operation_name,
                default,
                ..
            } => {
                let op_name = response.context.get(OPERATION_NAME).ok().flatten();
                match operation_name {
                    OperationName::String => op_name.or_else(|| default.clone()),
                    OperationName::Hash => op_name.or_else(|| default.clone()).map(|op_name| {
                        let mut hasher = sha2::Sha256::new();
                        hasher.update(op_name.as_bytes());
                        let result = hasher.finalize();
                        hex::encode(result)
                    }),
                }
                .map(opentelemetry::Value::from)
            }
            SupergraphSelector::OperationKind { .. } => response
                .context
                .get::<_, String>(OPERATION_KIND)
                .ok()
                .flatten()
                .map(opentelemetry::Value::from),
            SupergraphSelector::IsPrimaryResponse {
                is_primary_response: is_primary,
            } if *is_primary => Some(true.into()),
            SupergraphSelector::Static(val) => Some(val.clone().into()),
            SupergraphSelector::StaticField { r#static } => Some(r#static.clone().into()),
            // For request
            _ => None,
        }
    }

    fn on_response_event(
        &self,
        response: &Self::EventResponse,
        ctx: &Context,
    ) -> Option<opentelemetry::Value> {
        match self {
            SupergraphSelector::ResponseData {
                response_data,
                default,
                ..
            } => if let Some(data) = &response.data {
                let val = response_data.find(data);
                val.maybe_to_otel_value()
            } else {
                None
            }
            .or_else(|| default.maybe_to_otel_value()),
            SupergraphSelector::ResponseErrors {
                response_errors,
                default,
                ..
            } => {
                let errors = response.errors.clone();
                let data: serde_json_bytes::Value = serde_json_bytes::to_value(errors).ok()?;
                let val = response_errors.find(&data);

                val.maybe_to_otel_value()
            }
            .or_else(|| default.maybe_to_otel_value()),
            SupergraphSelector::Cost { cost } => match cost {
                CostValue::Estimated => ctx
                    .get_estimated_cost()
                    .ok()
                    .flatten()
                    .map(opentelemetry::Value::from),
                CostValue::Actual => ctx
                    .get_actual_cost()
                    .ok()
                    .flatten()
                    .map(opentelemetry::Value::from),
                CostValue::Delta => ctx
                    .get_cost_delta()
                    .ok()
                    .flatten()
                    .map(opentelemetry::Value::from),
                CostValue::Result => ctx
                    .get_cost_result()
                    .ok()
                    .flatten()
                    .map(opentelemetry::Value::from),
            },
            SupergraphSelector::OnGraphQLError { on_graphql_error } if *on_graphql_error => {
                if ctx.get_json_value(CONTAINS_GRAPHQL_ERROR)
                    == Some(serde_json_bytes::Value::Bool(true))
                {
                    Some(opentelemetry::Value::Bool(true))
                } else {
                    None
                }
            }
            SupergraphSelector::OperationName {
                operation_name,
                default,
                ..
            } => {
                let op_name = ctx.get(OPERATION_NAME).ok().flatten();
                match operation_name {
                    OperationName::String => op_name.or_else(|| default.clone()),
                    OperationName::Hash => op_name.or_else(|| default.clone()).map(|op_name| {
                        let mut hasher = sha2::Sha256::new();
                        hasher.update(op_name.as_bytes());
                        let result = hasher.finalize();
                        hex::encode(result)
                    }),
                }
                .map(opentelemetry::Value::from)
            }
            SupergraphSelector::OperationKind { .. } => ctx
                .get::<_, String>(OPERATION_KIND)
                .ok()
                .flatten()
                .map(opentelemetry::Value::from),
            SupergraphSelector::IsPrimaryResponse {
                is_primary_response: is_primary,
            } if *is_primary => Some(opentelemetry::Value::Bool(
                ctx.get_json_value(FIRST_EVENT_CONTEXT_KEY)
                    == Some(serde_json_bytes::Value::Bool(true)),
            )),
            SupergraphSelector::ResponseContext {
                response_context,
                default,
                ..
            } => ctx
                .get_json_value(response_context)
                .as_ref()
                .and_then(|v| v.maybe_to_otel_value())
                .or_else(|| default.maybe_to_otel_value()),
            SupergraphSelector::Static(val) => Some(val.clone().into()),
            SupergraphSelector::StaticField { r#static } => Some(r#static.clone().into()),
            _ => None,
        }
    }

    fn on_error(&self, error: &tower::BoxError, ctx: &Context) -> Option<opentelemetry::Value> {
        match self {
            SupergraphSelector::OperationName {
                operation_name,
                default,
                ..
            } => {
                let op_name = ctx.get(OPERATION_NAME).ok().flatten();
                match operation_name {
                    OperationName::String => op_name.or_else(|| default.clone()),
                    OperationName::Hash => op_name.or_else(|| default.clone()).map(|op_name| {
                        let mut hasher = sha2::Sha256::new();
                        hasher.update(op_name.as_bytes());
                        let result = hasher.finalize();
                        hex::encode(result)
                    }),
                }
                .map(opentelemetry::Value::from)
            }
            SupergraphSelector::OperationKind { .. } => ctx
                .get::<_, String>(OPERATION_KIND)
                .ok()
                .flatten()
                .map(opentelemetry::Value::from),
            SupergraphSelector::Query { query, .. } => {
                let limits_opt = ctx
                    .extensions()
                    .with_lock(|lock| lock.get::<OperationLimits<u32>>().cloned());
                match query {
                    Query::Aliases => {
                        limits_opt.map(|limits| opentelemetry::Value::I64(limits.aliases as i64))
                    }
                    Query::Depth => {
                        limits_opt.map(|limits| opentelemetry::Value::I64(limits.depth as i64))
                    }
                    Query::Height => {
                        limits_opt.map(|limits| opentelemetry::Value::I64(limits.height as i64))
                    }
                    Query::RootFields => limits_opt
                        .map(|limits| opentelemetry::Value::I64(limits.root_fields as i64)),
                    Query::String => None,
                }
            }
            SupergraphSelector::Error { .. } => Some(error.to_string().into()),
            SupergraphSelector::Static(val) => Some(val.clone().into()),
            SupergraphSelector::StaticField { r#static } => Some(r#static.clone().into()),
            SupergraphSelector::ResponseContext {
                response_context,
                default,
                ..
            } => ctx
                .get_json_value(response_context)
                .as_ref()
                .and_then(|v| v.maybe_to_otel_value())
                .or_else(|| default.maybe_to_otel_value()),
            SupergraphSelector::IsPrimaryResponse {
                is_primary_response: is_primary,
            } if *is_primary => Some(opentelemetry::Value::Bool(
                ctx.get_json_value(FIRST_EVENT_CONTEXT_KEY)
                    == Some(serde_json_bytes::Value::Bool(true)),
            )),
            _ => None,
        }
    }

    fn on_drop(&self) -> Option<Value> {
        match self {
            SupergraphSelector::Static(val) => Some(val.clone().into()),
            SupergraphSelector::StaticField { r#static } => Some(r#static.clone().into()),
            _ => None,
        }
    }

    fn is_active(&self, stage: super::Stage) -> bool {
        match stage {
            super::Stage::Request => matches!(
                self,
                SupergraphSelector::OperationName { .. }
                    | SupergraphSelector::OperationKind { .. }
                    | SupergraphSelector::Query { .. }
                    | SupergraphSelector::RequestHeader { .. }
                    | SupergraphSelector::QueryVariable { .. }
                    | SupergraphSelector::RequestContext { .. }
                    | SupergraphSelector::Baggage { .. }
                    | SupergraphSelector::Env { .. }
                    | SupergraphSelector::Static(_)
                    | SupergraphSelector::StaticField { .. }
            ),
            super::Stage::Response => matches!(
                self,
                SupergraphSelector::Query { .. }
                    | SupergraphSelector::ResponseHeader { .. }
                    | SupergraphSelector::ResponseStatus { .. }
                    | SupergraphSelector::ResponseContext { .. }
                    | SupergraphSelector::OnGraphQLError { .. }
                    | SupergraphSelector::OperationName { .. }
                    | SupergraphSelector::OperationKind { .. }
                    | SupergraphSelector::IsPrimaryResponse { .. }
                    | SupergraphSelector::Static(_)
                    | SupergraphSelector::StaticField { .. }
            ),
            super::Stage::ResponseEvent => matches!(
                self,
                SupergraphSelector::ResponseData { .. }
                    | SupergraphSelector::ResponseErrors { .. }
                    | SupergraphSelector::Cost { .. }
                    | SupergraphSelector::OnGraphQLError { .. }
                    | SupergraphSelector::OperationName { .. }
                    | SupergraphSelector::OperationKind { .. }
                    | SupergraphSelector::IsPrimaryResponse { .. }
                    | SupergraphSelector::ResponseContext { .. }
                    | SupergraphSelector::Static(_)
                    | SupergraphSelector::StaticField { .. }
            ),
            super::Stage::ResponseField => false,
            super::Stage::Error => matches!(
                self,
                SupergraphSelector::OperationName { .. }
                    | SupergraphSelector::OperationKind { .. }
                    | SupergraphSelector::Query { .. }
                    | SupergraphSelector::Error { .. }
                    | SupergraphSelector::Static(_)
                    | SupergraphSelector::StaticField { .. }
                    | SupergraphSelector::ResponseContext { .. }
                    | SupergraphSelector::IsPrimaryResponse { .. }
            ),
            super::Stage::Drop => matches!(
                self,
                SupergraphSelector::Static(_) | SupergraphSelector::StaticField { .. }
            ),
        }
    }
}

impl Selector for SubgraphSelector {
    type Request = subgraph::Request;
    type Response = subgraph::Response;
    type EventResponse = ();

    fn on_request(&self, request: &subgraph::Request) -> Option<opentelemetry::Value> {
        match self {
            SubgraphSelector::SubgraphOperationName {
                subgraph_operation_name,
                default,
                ..
            } => {
                let op_name = request.subgraph_request.body().operation_name.clone();
                match subgraph_operation_name {
                    OperationName::String => op_name.or_else(|| default.clone()),
                    OperationName::Hash => op_name.or_else(|| default.clone()).map(|op_name| {
                        let mut hasher = sha2::Sha256::new();
                        hasher.update(op_name.as_bytes());
                        let result = hasher.finalize();
                        hex::encode(result)
                    }),
                }
                .map(opentelemetry::Value::from)
            }
            SubgraphSelector::SupergraphOperationName {
                supergraph_operation_name,
                default,
                ..
            } => {
                let op_name = request.context.get(OPERATION_NAME).ok().flatten();
                match supergraph_operation_name {
                    OperationName::String => op_name.or_else(|| default.clone()),
                    OperationName::Hash => op_name.or_else(|| default.clone()).map(|op_name| {
                        let mut hasher = sha2::Sha256::new();
                        hasher.update(op_name.as_bytes());
                        let result = hasher.finalize();
                        hex::encode(result)
                    }),
                }
                .map(opentelemetry::Value::from)
            }
            SubgraphSelector::SubgraphName { subgraph_name } if *subgraph_name => {
                Some(request.subgraph_name.clone().into())
            }
            // .clone()
            // .map(opentelemetry::Value::from),
            SubgraphSelector::SubgraphOperationKind { .. } => request
                .context
                .get::<_, String>(OPERATION_KIND)
                .ok()
                .flatten()
                .map(opentelemetry::Value::from),
            SubgraphSelector::SupergraphOperationKind { .. } => request
                .context
                .get::<_, String>(OPERATION_KIND)
                .ok()
                .flatten()
                .map(opentelemetry::Value::from),

            SubgraphSelector::SupergraphQuery {
                default,
                supergraph_query,
                ..
            } => {
                let limits_opt = request
                    .context
                    .extensions()
                    .with_lock(|lock| lock.get::<OperationLimits<u32>>().cloned());
                match supergraph_query {
                    Query::Aliases => {
                        limits_opt.map(|limits| opentelemetry::Value::I64(limits.aliases as i64))
                    }
                    Query::Depth => {
                        limits_opt.map(|limits| opentelemetry::Value::I64(limits.depth as i64))
                    }
                    Query::Height => {
                        limits_opt.map(|limits| opentelemetry::Value::I64(limits.height as i64))
                    }
                    Query::RootFields => limits_opt
                        .map(|limits| opentelemetry::Value::I64(limits.root_fields as i64)),
                    Query::String => request
                        .supergraph_request
                        .body()
                        .query
                        .clone()
                        .or_else(|| default.clone())
                        .map(opentelemetry::Value::from),
                }
            }
            SubgraphSelector::SubgraphQuery { default, .. } => request
                .subgraph_request
                .body()
                .query
                .clone()
                .or_else(|| default.clone())
                .map(opentelemetry::Value::from),
            SubgraphSelector::SubgraphQueryVariable {
                subgraph_query_variable,
                default,
                ..
            } => request
                .subgraph_request
                .body()
                .variables
                .get(&ByteString::from(subgraph_query_variable.as_str()))
                .and_then(|v| v.maybe_to_otel_value())
                .or_else(|| default.maybe_to_otel_value()),

            SubgraphSelector::SupergraphQueryVariable {
                supergraph_query_variable,
                default,
                ..
            } => request
                .supergraph_request
                .body()
                .variables
                .get(&ByteString::from(supergraph_query_variable.as_str()))
                .and_then(|v| v.maybe_to_otel_value())
                .or_else(|| default.maybe_to_otel_value()),
            SubgraphSelector::SubgraphRequestHeader {
                subgraph_request_header,
                default,
                ..
            } => request
                .subgraph_request
                .headers()
                .get(subgraph_request_header)
                .and_then(|h| Some(h.to_str().ok()?.to_string()))
                .or_else(|| default.clone())
                .map(opentelemetry::Value::from),
            SubgraphSelector::SupergraphRequestHeader {
                supergraph_request_header,
                default,
                ..
            } => request
                .supergraph_request
                .headers()
                .get(supergraph_request_header)
                .and_then(|h| Some(h.to_str().ok()?.to_string()))
                .or_else(|| default.clone())
                .map(opentelemetry::Value::from),
            SubgraphSelector::RequestContext {
                request_context,
                default,
                ..
            } => request
                .context
                .get::<_, serde_json_bytes::Value>(request_context)
                .ok()
                .flatten()
                .as_ref()
                .and_then(|v| v.maybe_to_otel_value())
                .or_else(|| default.maybe_to_otel_value()),
            SubgraphSelector::Baggage {
                baggage: baggage_name,
                default,
                ..
            } => get_baggage(baggage_name).or_else(|| default.maybe_to_otel_value()),

            SubgraphSelector::Env { env, default, .. } => std::env::var(env)
                .ok()
                .or_else(|| default.clone())
                .map(opentelemetry::Value::from),
            SubgraphSelector::Static(val) => Some(val.clone().into()),
            SubgraphSelector::StaticField { r#static } => Some(r#static.clone().into()),

            // For response
            _ => None,
        }
    }

    fn on_response(&self, response: &subgraph::Response) -> Option<opentelemetry::Value> {
        match self {
            SubgraphSelector::SubgraphResponseHeader {
                subgraph_response_header,
                default,
                ..
            } => response
                .response
                .headers()
                .get(subgraph_response_header)
                .and_then(|h| Some(h.to_str().ok()?.to_string()))
                .or_else(|| default.clone())
                .map(opentelemetry::Value::from),
            SubgraphSelector::SubgraphResponseStatus {
                subgraph_response_status: response_status,
            } => match response_status {
                ResponseStatus::Code => Some(opentelemetry::Value::I64(
                    response.response.status().as_u16() as i64,
                )),
                ResponseStatus::Reason => response
                    .response
                    .status()
                    .canonical_reason()
                    .map(|reason| reason.into()),
            },
            SubgraphSelector::SubgraphOperationKind { .. } => response
                .context
                .get::<_, String>(OPERATION_KIND)
                .ok()
                .flatten()
                .map(opentelemetry::Value::from),
            SubgraphSelector::SupergraphOperationKind { .. } => response
                .context
                .get::<_, String>(OPERATION_KIND)
                .ok()
                .flatten()
                .map(opentelemetry::Value::from),
            SubgraphSelector::SupergraphOperationName {
                supergraph_operation_name,
                default,
                ..
            } => {
                let op_name = response.context.get(OPERATION_NAME).ok().flatten();
                match supergraph_operation_name {
                    OperationName::String => op_name.or_else(|| default.clone()),
                    OperationName::Hash => op_name.or_else(|| default.clone()).map(|op_name| {
                        let mut hasher = sha2::Sha256::new();
                        hasher.update(op_name.as_bytes());
                        let result = hasher.finalize();
                        hex::encode(result)
                    }),
                }
                .map(opentelemetry::Value::from)
            }
<<<<<<< HEAD
            SubgraphSelector::SubgraphName { subgraph_name } if *subgraph_name => response
                .subgraph_name
                .clone()
                .map(opentelemetry::Value::from),
=======
            SubgraphSelector::SubgraphName { subgraph_name } if *subgraph_name => {
                Some(response.subgraph_name.clone().into())
            }
            // .clone()
            // .map(opentelemetry::Value::from),
            SubgraphSelector::SubgraphResponseBody {
                subgraph_response_body,
                default,
                ..
            } => subgraph_response_body
                .execute(response.response.body())
                .ok()
                .flatten()
                .as_ref()
                .and_then(|v| v.maybe_to_otel_value())
                .or_else(|| default.maybe_to_otel_value()),
>>>>>>> fb3840f6
            SubgraphSelector::SubgraphResponseData {
                subgraph_response_data,
                default,
                ..
            } => if let Some(data) = &response.response.body().data {
                let val = subgraph_response_data.find(data);

                val.maybe_to_otel_value()
            } else {
                None
            }
            .or_else(|| default.maybe_to_otel_value()),
            SubgraphSelector::SubgraphResponseErrors {
                subgraph_response_errors: subgraph_response_error,
                default,
                ..
            } => {
                let errors = response.response.body().errors.clone();
                let data: serde_json_bytes::Value = serde_json_bytes::to_value(errors).ok()?;

                let val = subgraph_response_error.find(&data);

                val.maybe_to_otel_value()
            }
            .or_else(|| default.maybe_to_otel_value()),
            SubgraphSelector::ResponseContext {
                response_context,
                default,
                ..
            } => response
                .context
                .get_json_value(response_context)
                .as_ref()
                .and_then(|v| v.maybe_to_otel_value())
                .or_else(|| default.maybe_to_otel_value()),
            SubgraphSelector::OnGraphQLError {
                subgraph_on_graphql_error: on_graphql_error,
            } if *on_graphql_error => Some((!response.response.body().errors.is_empty()).into()),
            SubgraphSelector::SubgraphResendCount {
                subgraph_resend_count,
                default,
            } if *subgraph_resend_count => {
                response
                    .context
                    .get::<_, usize>(SubgraphRequestResendCountKey::new(&response.id))
                    .ok()
                    .flatten()
                    .map(|v| opentelemetry::Value::from(v as i64))
            }
            .or_else(|| default.maybe_to_otel_value()),
            SubgraphSelector::Static(val) => Some(val.clone().into()),
            SubgraphSelector::StaticField { r#static } => Some(r#static.clone().into()),
            SubgraphSelector::Cache { cache, entity_type } => {
                let cache_info: CacheSubgraph = response
                    .context
                    .get(CacheMetricContextKey::new(response.subgraph_name.clone()))
                    .ok()
                    .flatten()?;

                match entity_type {
                    Some(EntityType::All(All::All)) | None => Some(
                        (cache_info
                            .0
                            .iter()
                            .fold(0usize, |acc, (_entity_type, cache_hit_miss)| match cache {
                                CacheKind::Hit => acc + cache_hit_miss.hit,
                                CacheKind::Miss => acc + cache_hit_miss.miss,
                            }) as i64)
                            .into(),
                    ),
                    Some(EntityType::Named(entity_type_name)) => {
                        let res = cache_info.0.iter().fold(
                            0usize,
                            |acc, (entity_type, cache_hit_miss)| {
                                if entity_type == entity_type_name {
                                    match cache {
                                        CacheKind::Hit => acc + cache_hit_miss.hit,
                                        CacheKind::Miss => acc + cache_hit_miss.miss,
                                    }
                                } else {
                                    acc
                                }
                            },
                        );

                        (res != 0).then_some((res as i64).into())
                    }
                }
            }
            // For request
            _ => None,
        }
    }

    fn on_error(&self, error: &tower::BoxError, ctx: &Context) -> Option<opentelemetry::Value> {
        match self {
            SubgraphSelector::SubgraphOperationKind { .. } => ctx
                .get::<_, String>(OPERATION_KIND)
                .ok()
                .flatten()
                .map(opentelemetry::Value::from),
            SubgraphSelector::SupergraphOperationKind { .. } => ctx
                .get::<_, String>(OPERATION_KIND)
                .ok()
                .flatten()
                .map(opentelemetry::Value::from),
            SubgraphSelector::SupergraphOperationName {
                supergraph_operation_name,
                default,
                ..
            } => {
                let op_name = ctx.get(OPERATION_NAME).ok().flatten();
                match supergraph_operation_name {
                    OperationName::String => op_name.or_else(|| default.clone()),
                    OperationName::Hash => op_name.or_else(|| default.clone()).map(|op_name| {
                        let mut hasher = sha2::Sha256::new();
                        hasher.update(op_name.as_bytes());
                        let result = hasher.finalize();
                        hex::encode(result)
                    }),
                }
                .map(opentelemetry::Value::from)
            }
            SubgraphSelector::Error { .. } => Some(error.to_string().into()),
            SubgraphSelector::Static(val) => Some(val.clone().into()),
            SubgraphSelector::StaticField { r#static } => Some(r#static.clone().into()),
            SubgraphSelector::ResponseContext {
                response_context,
                default,
                ..
            } => ctx
                .get_json_value(response_context)
                .as_ref()
                .and_then(|v| v.maybe_to_otel_value())
                .or_else(|| default.maybe_to_otel_value()),
            _ => None,
        }
    }

    fn on_drop(&self) -> Option<Value> {
        match self {
            SubgraphSelector::Static(val) => Some(val.clone().into()),
            SubgraphSelector::StaticField { r#static } => Some(r#static.clone().into()),
            _ => None,
        }
    }

    fn is_active(&self, stage: super::Stage) -> bool {
        match stage {
            super::Stage::Request => matches!(
                self,
                SubgraphSelector::SubgraphOperationName { .. }
                    | SubgraphSelector::SupergraphOperationName { .. }
                    | SubgraphSelector::SubgraphName { .. }
                    | SubgraphSelector::SubgraphOperationKind { .. }
                    | SubgraphSelector::SupergraphOperationKind { .. }
                    | SubgraphSelector::SupergraphQuery { .. }
                    | SubgraphSelector::SubgraphQuery { .. }
                    | SubgraphSelector::SubgraphQueryVariable { .. }
                    | SubgraphSelector::SupergraphQueryVariable { .. }
                    | SubgraphSelector::SubgraphRequestHeader { .. }
                    | SubgraphSelector::SupergraphRequestHeader { .. }
                    | SubgraphSelector::RequestContext { .. }
                    | SubgraphSelector::Baggage { .. }
                    | SubgraphSelector::Env { .. }
                    | SubgraphSelector::Static(_)
                    | SubgraphSelector::StaticField { .. }
            ),
            super::Stage::Response => matches!(
                self,
                SubgraphSelector::SubgraphResponseHeader { .. }
                    | SubgraphSelector::SubgraphResponseStatus { .. }
                    | SubgraphSelector::SubgraphOperationKind { .. }
                    | SubgraphSelector::SupergraphOperationKind { .. }
                    | SubgraphSelector::SupergraphOperationName { .. }
                    | SubgraphSelector::SubgraphName { .. }
                    | SubgraphSelector::SubgraphResponseData { .. }
                    | SubgraphSelector::SubgraphResponseErrors { .. }
                    | SubgraphSelector::ResponseContext { .. }
                    | SubgraphSelector::OnGraphQLError { .. }
                    | SubgraphSelector::Static(_)
                    | SubgraphSelector::StaticField { .. }
                    | SubgraphSelector::Cache { .. }
            ),
            super::Stage::ResponseEvent => false,
            super::Stage::ResponseField => false,
            super::Stage::Error => matches!(
                self,
                SubgraphSelector::SubgraphOperationKind { .. }
                    | SubgraphSelector::SupergraphOperationKind { .. }
                    | SubgraphSelector::SupergraphOperationName { .. }
                    | SubgraphSelector::Error { .. }
                    | SubgraphSelector::Static(_)
                    | SubgraphSelector::StaticField { .. }
                    | SubgraphSelector::ResponseContext { .. }
            ),
            super::Stage::Drop => matches!(
                self,
                SubgraphSelector::Static(_) | SubgraphSelector::StaticField { .. }
            ),
        }
    }
}

#[cfg(test)]
mod test {
    use std::str::FromStr;
    use std::sync::Arc;

    use http::StatusCode;
    use opentelemetry::baggage::BaggageExt;
    use opentelemetry::trace::SpanContext;
    use opentelemetry::trace::SpanId;
    use opentelemetry::trace::TraceContextExt;
    use opentelemetry::trace::TraceFlags;
    use opentelemetry::trace::TraceId;
    use opentelemetry::trace::TraceState;
    use opentelemetry::Context;
    use opentelemetry::KeyValue;
    use opentelemetry::StringValue;
    use serde_json::json;
    use serde_json_bytes::path::JsonPathInst;
    use tower::BoxError;
    use tracing::span;
    use tracing::subscriber;
    use tracing_subscriber::layer::SubscriberExt;

    use crate::context::OPERATION_KIND;
    use crate::context::OPERATION_NAME;
    use crate::graphql;
    use crate::plugins::cache::entity::CacheHitMiss;
    use crate::plugins::cache::entity::CacheSubgraph;
    use crate::plugins::cache::metrics::CacheMetricContextKey;
    use crate::plugins::telemetry::config::AttributeValue;
    use crate::plugins::telemetry::config_new::selectors::All;
    use crate::plugins::telemetry::config_new::selectors::CacheKind;
    use crate::plugins::telemetry::config_new::selectors::EntityType;
    use crate::plugins::telemetry::config_new::selectors::OperationKind;
    use crate::plugins::telemetry::config_new::selectors::OperationName;
    use crate::plugins::telemetry::config_new::selectors::Query;
    use crate::plugins::telemetry::config_new::selectors::ResponseStatus;
    use crate::plugins::telemetry::config_new::selectors::RouterSelector;
    use crate::plugins::telemetry::config_new::selectors::SubgraphQuery;
    use crate::plugins::telemetry::config_new::selectors::SubgraphRequestResendCountKey;
    use crate::plugins::telemetry::config_new::selectors::SubgraphSelector;
    use crate::plugins::telemetry::config_new::selectors::SupergraphSelector;
    use crate::plugins::telemetry::config_new::selectors::TraceIdFormat;
    use crate::plugins::telemetry::config_new::Selector;
    use crate::plugins::telemetry::otel;
    use crate::query_planner::APOLLO_OPERATION_ID;
    use crate::services::subgraph::SubgraphRequestId;
    use crate::services::FIRST_EVENT_CONTEXT_KEY;
    use crate::spec::operation_limits::OperationLimits;

    #[test]
    fn router_static() {
        let selector = RouterSelector::Static("test_static".to_string());
        assert_eq!(
            selector
                .on_request(
                    &crate::services::RouterRequest::fake_builder()
                        .build()
                        .unwrap()
                )
                .unwrap(),
            "test_static".into()
        );
        assert_eq!(selector.on_drop().unwrap(), "test_static".into());
    }

    #[test]
    fn router_static_field() {
        let selector = RouterSelector::StaticField {
            r#static: "test_static".to_string().into(),
        };
        assert_eq!(
            selector
                .on_request(
                    &crate::services::RouterRequest::fake_builder()
                        .build()
                        .unwrap()
                )
                .unwrap(),
            "test_static".into()
        );
        assert_eq!(selector.on_drop().unwrap(), "test_static".into());
    }

    #[test]
    fn router_request_header() {
        let selector = RouterSelector::RequestHeader {
            request_header: "header_key".to_string(),
            redact: None,
            default: Some("defaulted".into()),
        };
        assert_eq!(
            selector
                .on_request(
                    &crate::services::RouterRequest::fake_builder()
                        .header("header_key", "header_value")
                        .build()
                        .unwrap()
                )
                .unwrap(),
            "header_value".into()
        );

        assert_eq!(
            selector
                .on_request(
                    &crate::services::RouterRequest::fake_builder()
                        .build()
                        .unwrap()
                )
                .unwrap(),
            "defaulted".into()
        );

        assert_eq!(
            selector.on_response(
                &crate::services::RouterResponse::fake_builder()
                    .context(crate::context::Context::default())
                    .header("header_key", "header_value")
                    .data(json!({}))
                    .build()
                    .unwrap()
            ),
            None
        );
    }

    #[test]
    fn router_request_context() {
        let selector = RouterSelector::RequestContext {
            request_context: "context_key".to_string(),
            redact: None,
            default: Some("defaulted".into()),
        };
        let context = crate::context::Context::new();
        let _ = context.insert("context_key".to_string(), "context_value".to_string());
        assert_eq!(
            selector
                .on_request(
                    &crate::services::RouterRequest::fake_builder()
                        .context(context.clone())
                        .build()
                        .unwrap()
                )
                .unwrap(),
            "context_value".into()
        );

        assert_eq!(
            selector
                .on_request(
                    &crate::services::RouterRequest::fake_builder()
                        .build()
                        .unwrap()
                )
                .unwrap(),
            "defaulted".into()
        );
        assert_eq!(
            selector.on_response(
                &crate::services::RouterResponse::fake_builder()
                    .context(context)
                    .build()
                    .unwrap()
            ),
            None
        );
    }

    #[test]
    fn router_response_context() {
        let selector = RouterSelector::ResponseContext {
            response_context: "context_key".to_string(),
            redact: None,
            default: Some("defaulted".into()),
        };
        let context = crate::context::Context::new();
        let _ = context.insert("context_key".to_string(), "context_value".to_string());
        assert_eq!(
            selector
                .on_response(
                    &crate::services::RouterResponse::fake_builder()
                        .context(context.clone())
                        .build()
                        .unwrap()
                )
                .unwrap(),
            "context_value".into()
        );

        assert_eq!(
            selector
                .on_error(&BoxError::from(String::from("my error")), &context)
                .unwrap(),
            "context_value".into()
        );

        assert_eq!(
            selector
                .on_response(
                    &crate::services::RouterResponse::fake_builder()
                        .build()
                        .unwrap()
                )
                .unwrap(),
            "defaulted".into()
        );
        assert_eq!(
            selector.on_request(
                &crate::services::RouterRequest::fake_builder()
                    .context(context)
                    .build()
                    .unwrap()
            ),
            None
        );
    }

    #[test]
    fn router_response_header() {
        let selector = RouterSelector::ResponseHeader {
            response_header: "header_key".to_string(),
            redact: None,
            default: Some("defaulted".into()),
        };
        assert_eq!(
            selector
                .on_response(
                    &crate::services::RouterResponse::fake_builder()
                        .header("header_key", "header_value")
                        .build()
                        .unwrap()
                )
                .unwrap(),
            "header_value".into()
        );

        assert_eq!(
            selector
                .on_response(
                    &crate::services::RouterResponse::fake_builder()
                        .build()
                        .unwrap()
                )
                .unwrap(),
            "defaulted".into()
        );

        assert_eq!(
            selector.on_request(
                &crate::services::RouterRequest::fake_builder()
                    .header("header_key", "header_value")
                    .build()
                    .unwrap()
            ),
            None
        );
    }

    #[test]
    fn supergraph_request_header() {
        let selector = SupergraphSelector::RequestHeader {
            request_header: "header_key".to_string(),
            redact: None,
            default: Some("defaulted".into()),
        };
        assert_eq!(
            selector
                .on_request(
                    &crate::services::SupergraphRequest::fake_builder()
                        .header("header_key", "header_value")
                        .build()
                        .unwrap()
                )
                .unwrap(),
            "header_value".into()
        );

        assert_eq!(
            selector
                .on_request(
                    &crate::services::SupergraphRequest::fake_builder()
                        .build()
                        .unwrap()
                )
                .unwrap(),
            "defaulted".into()
        );

        assert_eq!(
            selector.on_response(
                &crate::services::SupergraphResponse::fake_builder()
                    .header("header_key", "header_value")
                    .build()
                    .unwrap()
            ),
            None
        );
    }

    #[test]
    fn supergraph_static() {
        let selector = SupergraphSelector::Static("test_static".to_string());
        assert_eq!(
            selector
                .on_request(
                    &crate::services::SupergraphRequest::fake_builder()
                        .build()
                        .unwrap()
                )
                .unwrap(),
            "test_static".into()
        );
        assert_eq!(selector.on_drop().unwrap(), "test_static".into());
    }

    #[test]
    fn supergraph_static_field() {
        let selector = SupergraphSelector::StaticField {
            r#static: "test_static".to_string().into(),
        };
        assert_eq!(
            selector
                .on_request(
                    &crate::services::SupergraphRequest::fake_builder()
                        .build()
                        .unwrap()
                )
                .unwrap(),
            "test_static".into()
        );
        assert_eq!(selector.on_drop().unwrap(), "test_static".into());
    }

    #[test]
    fn supergraph_response_header() {
        let selector = SupergraphSelector::ResponseHeader {
            response_header: "header_key".to_string(),
            redact: None,
            default: Some("defaulted".into()),
        };
        assert_eq!(
            selector
                .on_response(
                    &crate::services::SupergraphResponse::fake_builder()
                        .header("header_key", "header_value")
                        .build()
                        .unwrap()
                )
                .unwrap(),
            "header_value".into()
        );

        assert_eq!(
            selector
                .on_response(
                    &crate::services::SupergraphResponse::fake_builder()
                        .build()
                        .unwrap()
                )
                .unwrap(),
            "defaulted".into()
        );

        assert_eq!(
            selector.on_request(
                &crate::services::SupergraphRequest::fake_builder()
                    .header("header_key", "header_value")
                    .build()
                    .unwrap()
            ),
            None
        );
    }

    #[test]
    fn subgraph_static() {
        let selector = SubgraphSelector::Static("test_static".to_string());
        assert_eq!(
            selector
                .on_request(
                    &crate::services::SubgraphRequest::fake_builder()
                        .supergraph_request(Arc::new(
                            http::Request::builder()
                                .body(graphql::Request::builder().build())
                                .unwrap()
                        ))
                        .build()
                )
                .unwrap(),
            "test_static".into()
        );
        assert_eq!(selector.on_drop().unwrap(), "test_static".into());
    }

    #[test]
    fn subgraph_static_field() {
        let selector = SubgraphSelector::StaticField {
            r#static: "test_static".to_string().into(),
        };
        assert_eq!(
            selector
                .on_request(
                    &crate::services::SubgraphRequest::fake_builder()
                        .supergraph_request(Arc::new(
                            http::Request::builder()
                                .body(graphql::Request::builder().build())
                                .unwrap()
                        ))
                        .build()
                )
                .unwrap(),
            "test_static".into()
        );
        assert_eq!(selector.on_drop().unwrap(), "test_static".into());
    }

    #[test]
    fn subgraph_supergraph_request_header() {
        let selector = SubgraphSelector::SupergraphRequestHeader {
            supergraph_request_header: "header_key".to_string(),
            redact: None,
            default: Some("defaulted".into()),
        };
        assert_eq!(
            selector
                .on_request(
                    &crate::services::SubgraphRequest::fake_builder()
                        .supergraph_request(Arc::new(
                            http::Request::builder()
                                .header("header_key", "header_value")
                                .body(graphql::Request::builder().build())
                                .unwrap()
                        ))
                        .build()
                )
                .unwrap(),
            "header_value".into()
        );

        assert_eq!(
            selector
                .on_request(&crate::services::SubgraphRequest::fake_builder().build())
                .unwrap(),
            "defaulted".into()
        );

        assert_eq!(
            selector.on_response(
                &crate::services::SubgraphResponse::fake2_builder()
                    .header("header_key", "header_value")
                    .build()
                    .unwrap()
            ),
            None
        );
    }

    #[test]
    fn subgraph_subgraph_request_header() {
        let selector = SubgraphSelector::SubgraphRequestHeader {
            subgraph_request_header: "header_key".to_string(),
            redact: None,
            default: Some("defaulted".into()),
        };
        assert_eq!(
            selector
                .on_request(
                    &crate::services::SubgraphRequest::fake_builder()
                        .subgraph_request(
                            http::Request::builder()
                                .header("header_key", "header_value")
                                .body(graphql::Request::fake_builder().build())
                                .unwrap()
                        )
                        .build()
                )
                .unwrap(),
            "header_value".into()
        );

        assert_eq!(
            selector
                .on_request(&crate::services::SubgraphRequest::fake_builder().build())
                .unwrap(),
            "defaulted".into()
        );

        assert_eq!(
            selector.on_response(
                &crate::services::SubgraphResponse::fake2_builder()
                    .header("header_key", "header_value")
                    .build()
                    .unwrap()
            ),
            None
        );
    }

    #[test]
    fn subgraph_subgraph_response_header() {
        let selector = SubgraphSelector::SubgraphResponseHeader {
            subgraph_response_header: "header_key".to_string(),
            redact: None,
            default: Some("defaulted".into()),
        };
        assert_eq!(
            selector
                .on_response(
                    &crate::services::SubgraphResponse::fake2_builder()
                        .header("header_key", "header_value")
                        .build()
                        .unwrap()
                )
                .unwrap(),
            "header_value".into()
        );

        assert_eq!(
            selector
                .on_response(
                    &crate::services::SubgraphResponse::fake2_builder()
                        .build()
                        .unwrap()
                )
                .unwrap(),
            "defaulted".into()
        );

        assert_eq!(
            selector.on_request(
                &crate::services::SubgraphRequest::fake_builder()
                    .subgraph_request(
                        http::Request::builder()
                            .header("header_key", "header_value")
                            .body(graphql::Request::fake_builder().build())
                            .unwrap()
                    )
                    .build()
            ),
            None
        );
    }

    #[test]
    fn supergraph_request_context() {
        let selector = SupergraphSelector::RequestContext {
            request_context: "context_key".to_string(),
            redact: None,
            default: Some("defaulted".into()),
        };
        let context = crate::context::Context::new();
        let _ = context.insert("context_key".to_string(), "context_value".to_string());
        assert_eq!(
            selector
                .on_request(
                    &crate::services::SupergraphRequest::fake_builder()
                        .context(context.clone())
                        .build()
                        .unwrap()
                )
                .unwrap(),
            "context_value".into()
        );

        assert_eq!(
            selector
                .on_request(
                    &crate::services::SupergraphRequest::fake_builder()
                        .build()
                        .unwrap()
                )
                .unwrap(),
            "defaulted".into()
        );
        assert_eq!(
            selector.on_response(
                &crate::services::SupergraphResponse::fake_builder()
                    .context(context)
                    .build()
                    .unwrap()
            ),
            None
        );
    }

    #[test]
    fn supergraph_is_primary() {
        let selector = SupergraphSelector::IsPrimaryResponse {
            is_primary_response: true,
        };
        let context = crate::context::Context::new();
        let _ = context.insert(FIRST_EVENT_CONTEXT_KEY, true);
        assert_eq!(
            selector
                .on_response(
                    &crate::services::SupergraphResponse::fake_builder()
                        .context(context.clone())
                        .build()
                        .unwrap()
                )
                .unwrap(),
            true.into()
        );
        assert_eq!(
            selector
                .on_response_event(&crate::graphql::Response::builder().build(), &context)
                .unwrap(),
            true.into()
        );
    }

    #[test]
    fn supergraph_response_context() {
        let selector = SupergraphSelector::ResponseContext {
            response_context: "context_key".to_string(),
            redact: None,
            default: Some("defaulted".into()),
        };
        let context = crate::context::Context::new();
        let _ = context.insert("context_key".to_string(), "context_value".to_string());
        assert_eq!(
            selector
                .on_response(
                    &crate::services::SupergraphResponse::fake_builder()
                        .context(context.clone())
                        .build()
                        .unwrap()
                )
                .unwrap(),
            "context_value".into()
        );

        assert_eq!(
            selector
                .on_error(&BoxError::from(String::from("my error")), &context)
                .unwrap(),
            "context_value".into()
        );

        assert_eq!(
            selector
                .on_response(
                    &crate::services::SupergraphResponse::fake_builder()
                        .build()
                        .unwrap()
                )
                .unwrap(),
            "defaulted".into()
        );
        assert_eq!(
            selector.on_request(
                &crate::services::SupergraphRequest::fake_builder()
                    .context(context)
                    .build()
                    .unwrap()
            ),
            None
        );
    }

    #[test]
    fn subgraph_request_context() {
        let selector = SubgraphSelector::RequestContext {
            request_context: "context_key".to_string(),
            redact: None,
            default: Some("defaulted".into()),
        };
        let context = crate::context::Context::new();
        let _ = context.insert("context_key".to_string(), "context_value".to_string());
        assert_eq!(
            selector
                .on_request(
                    &crate::services::SubgraphRequest::fake_builder()
                        .context(context.clone())
                        .build()
                )
                .unwrap(),
            "context_value".into()
        );

        assert_eq!(
            selector
                .on_request(&crate::services::SubgraphRequest::fake_builder().build())
                .unwrap(),
            "defaulted".into()
        );
        assert_eq!(
            selector.on_response(
                &crate::services::SubgraphResponse::fake2_builder()
                    .context(context)
                    .build()
                    .unwrap()
            ),
            None
        );
    }

    #[test]
    fn subgraph_response_context() {
        let selector = SubgraphSelector::ResponseContext {
            response_context: "context_key".to_string(),
            redact: None,
            default: Some("defaulted".into()),
        };
        let context = crate::context::Context::new();
        let _ = context.insert("context_key".to_string(), "context_value".to_string());
        assert_eq!(
            selector
                .on_response(
                    &crate::services::SubgraphResponse::fake2_builder()
                        .context(context.clone())
                        .build()
                        .unwrap()
                )
                .unwrap(),
            "context_value".into()
        );

        assert_eq!(
            selector
                .on_error(&BoxError::from(String::from("my error")), &context)
                .unwrap(),
            "context_value".into()
        );

        assert_eq!(
            selector
                .on_response(
                    &crate::services::SubgraphResponse::fake2_builder()
                        .build()
                        .unwrap()
                )
                .unwrap(),
            "defaulted".into()
        );

        assert_eq!(
            selector.on_request(
                &crate::services::SubgraphRequest::fake_builder()
                    .context(context)
                    .build()
            ),
            None
        );
    }

    #[test]
    fn subgraph_resend_count() {
        let selector = SubgraphSelector::SubgraphResendCount {
            subgraph_resend_count: true,
            default: Some("defaulted".into()),
        };
        let context = crate::context::Context::new();
        assert_eq!(
            selector
                .on_response(
                    &crate::services::SubgraphResponse::fake2_builder()
                        .context(context.clone())
                        .build()
                        .unwrap()
                )
                .unwrap(),
            "defaulted".into()
        );
        let subgraph_req_id = SubgraphRequestId(String::from("test"));
        let _ = context.insert(SubgraphRequestResendCountKey::new(&subgraph_req_id), 2usize);

        assert_eq!(
            selector
                .on_response(
                    &crate::services::SubgraphResponse::fake2_builder()
                        .context(context.clone())
                        .id(subgraph_req_id)
                        .build()
                        .unwrap()
                )
                .unwrap(),
            2i64.into()
        );
    }

    #[test]
    fn router_baggage() {
        let subscriber = tracing_subscriber::registry().with(otel::layer());
        subscriber::with_default(subscriber, || {
            let selector = RouterSelector::Baggage {
                baggage: "baggage_key".to_string(),
                redact: None,
                default: Some("defaulted".into()),
            };
            let span_context = SpanContext::new(
                TraceId::from_u128(42),
                SpanId::from_u64(42),
                // Make sure it's sampled if not, it won't create anything at the otel layer
                TraceFlags::default().with_sampled(true),
                false,
                TraceState::default(),
            );
            let _context_guard = Context::new()
                .with_remote_span_context(span_context)
                .with_baggage(vec![KeyValue::new("baggage_key", "baggage_value")])
                .attach();
            assert_eq!(
                selector
                    .on_request(
                        &crate::services::RouterRequest::fake_builder()
                            .build()
                            .unwrap(),
                    )
                    .unwrap(),
                "defaulted".into()
            );

            let span = span!(tracing::Level::INFO, "test");
            let _guard = span.enter();
            assert_eq!(
                selector
                    .on_request(
                        &crate::services::RouterRequest::fake_builder()
                            .build()
                            .unwrap(),
                    )
                    .unwrap(),
                "baggage_value".into()
            );
        });
    }

    #[test]
    fn supergraph_baggage() {
        let subscriber = tracing_subscriber::registry().with(otel::layer());
        subscriber::with_default(subscriber, || {
            let selector = SupergraphSelector::Baggage {
                baggage: "baggage_key".to_string(),
                redact: None,
                default: Some("defaulted".into()),
            };
            let span_context = SpanContext::new(
                TraceId::from_u128(42),
                SpanId::from_u64(42),
                // Make sure it's sampled if not, it won't create anything at the otel layer
                TraceFlags::default().with_sampled(true),
                false,
                TraceState::default(),
            );
            assert_eq!(
                selector
                    .on_request(
                        &crate::services::SupergraphRequest::fake_builder()
                            .build()
                            .unwrap(),
                    )
                    .unwrap(),
                "defaulted".into()
            );
            let _outer_guard = Context::new()
                .with_remote_span_context(span_context)
                .with_baggage(vec![KeyValue::new("baggage_key", "baggage_value")])
                .attach();
            let span = span!(tracing::Level::INFO, "test");
            let _guard = span.enter();

            assert_eq!(
                selector
                    .on_request(
                        &crate::services::SupergraphRequest::fake_builder()
                            .build()
                            .unwrap(),
                    )
                    .unwrap(),
                "baggage_value".into()
            );
        });
    }

    #[test]
    fn subgraph_baggage() {
        let subscriber = tracing_subscriber::registry().with(otel::layer());
        subscriber::with_default(subscriber, || {
            let selector = SubgraphSelector::Baggage {
                baggage: "baggage_key".to_string(),
                redact: None,
                default: Some("defaulted".into()),
            };
            let span_context = SpanContext::new(
                TraceId::from_u128(42),
                SpanId::from_u64(42),
                // Make sure it's sampled if not, it won't create anything at the otel layer
                TraceFlags::default().with_sampled(true),
                false,
                TraceState::default(),
            );
            assert_eq!(
                selector
                    .on_request(&crate::services::SubgraphRequest::fake_builder().build())
                    .unwrap(),
                "defaulted".into()
            );
            let _outer_guard = Context::new()
                .with_baggage(vec![KeyValue::new("baggage_key", "baggage_value")])
                .with_remote_span_context(span_context)
                .attach();

            let span = span!(tracing::Level::INFO, "test");
            let _guard = span.enter();

            assert_eq!(
                selector
                    .on_request(&crate::services::SubgraphRequest::fake_builder().build())
                    .unwrap(),
                "baggage_value".into()
            );
        });
    }

    #[test]
    fn router_trace_id() {
        let subscriber = tracing_subscriber::registry().with(otel::layer());
        subscriber::with_default(subscriber, || {
            let selector = RouterSelector::TraceId {
                trace_id: TraceIdFormat::Hexadecimal,
            };
            assert_eq!(
                selector.on_request(
                    &crate::services::RouterRequest::fake_builder()
                        .build()
                        .unwrap(),
                ),
                None
            );

            let span_context = SpanContext::new(
                TraceId::from_u128(42),
                SpanId::from_u64(42),
                TraceFlags::default().with_sampled(true),
                false,
                TraceState::default(),
            );
            let _context = Context::current()
                .with_remote_span_context(span_context)
                .attach();
            let span = span!(tracing::Level::INFO, "test");
            let _guard = span.enter();

            assert_eq!(
                selector
                    .on_request(
                        &crate::services::RouterRequest::fake_builder()
                            .build()
                            .unwrap(),
                    )
                    .unwrap(),
                "0000000000000000000000000000002a".into()
            );

            let selector = RouterSelector::TraceId {
                trace_id: TraceIdFormat::Datadog,
            };

            assert_eq!(
                selector
                    .on_request(
                        &crate::services::RouterRequest::fake_builder()
                            .build()
                            .unwrap(),
                    )
                    .unwrap(),
                opentelemetry::Value::String("42".into())
            );

            let selector = RouterSelector::TraceId {
                trace_id: TraceIdFormat::Uuid,
            };

            assert_eq!(
                selector
                    .on_request(
                        &crate::services::RouterRequest::fake_builder()
                            .build()
                            .unwrap(),
                    )
                    .unwrap(),
                opentelemetry::Value::String("00000000-0000-0000-0000-00000000002a".into())
            );

            let selector = RouterSelector::TraceId {
                trace_id: TraceIdFormat::Decimal,
            };

            assert_eq!(
                selector
                    .on_request(
                        &crate::services::RouterRequest::fake_builder()
                            .build()
                            .unwrap(),
                    )
                    .unwrap(),
                opentelemetry::Value::String("42".into())
            );
        });
    }

    #[test]
    fn test_router_studio_trace_id() {
        let selector = RouterSelector::StudioOperationId {
            studio_operation_id: true,
        };
        let ctx = crate::Context::new();
        let _ = ctx.insert(APOLLO_OPERATION_ID, "42".to_string()).unwrap();

        assert_eq!(
            selector
                .on_response(
                    &crate::services::RouterResponse::fake_builder()
                        .context(ctx)
                        .build()
                        .unwrap(),
                )
                .unwrap(),
            opentelemetry::Value::String("42".into())
        );
    }

    #[test]
    fn router_env() {
        let selector = RouterSelector::Env {
            env: "SELECTOR_ENV_VARIABLE".to_string(),
            redact: None,
            default: Some("defaulted".to_string()),
        };
        assert_eq!(
            selector.on_request(
                &crate::services::RouterRequest::fake_builder()
                    .build()
                    .unwrap(),
            ),
            Some("defaulted".into())
        );
        // Env set
        std::env::set_var("SELECTOR_ENV_VARIABLE", "env_value");

        assert_eq!(
            selector.on_request(
                &crate::services::RouterRequest::fake_builder()
                    .build()
                    .unwrap(),
            ),
            Some("env_value".into())
        );
    }

    #[test]
    fn router_operation_name_string() {
        let selector = RouterSelector::OperationName {
            operation_name: OperationName::String,
            redact: None,
            default: Some("defaulted".to_string()),
        };
        let context = crate::context::Context::new();
        assert_eq!(
            selector.on_response(
                &crate::services::RouterResponse::fake_builder()
                    .context(context.clone())
                    .build()
                    .unwrap(),
            ),
            Some("defaulted".into())
        );
        let _ = context.insert(OPERATION_NAME, "topProducts".to_string());
        assert_eq!(
            selector.on_response(
                &crate::services::RouterResponse::fake_builder()
                    .context(context.clone())
                    .build()
                    .unwrap(),
            ),
            Some("topProducts".into())
        );
        assert_eq!(
            selector.on_error(&BoxError::from(String::from("my error")), &context),
            Some("topProducts".into())
        );
    }

    #[test]
    fn supergraph_env() {
        let selector = SupergraphSelector::Env {
            env: "SELECTOR_SUPERGRAPH_ENV_VARIABLE".to_string(),
            redact: None,
            default: Some("defaulted".to_string()),
        };
        assert_eq!(
            selector.on_request(
                &crate::services::SupergraphRequest::fake_builder()
                    .build()
                    .unwrap(),
            ),
            Some("defaulted".into())
        );
        // Env set
        std::env::set_var("SELECTOR_SUPERGRAPH_ENV_VARIABLE", "env_value");

        assert_eq!(
            selector.on_request(
                &crate::services::SupergraphRequest::fake_builder()
                    .build()
                    .unwrap(),
            ),
            Some("env_value".into())
        );
        std::env::remove_var("SELECTOR_SUPERGRAPH_ENV_VARIABLE");
    }

    #[test]
    fn subgraph_env() {
        let selector = SubgraphSelector::Env {
            env: "SELECTOR_SUBGRAPH_ENV_VARIABLE".to_string(),
            redact: None,
            default: Some("defaulted".to_string()),
        };
        assert_eq!(
            selector.on_request(&crate::services::SubgraphRequest::fake_builder().build()),
            Some("defaulted".into())
        );
        // Env set
        std::env::set_var("SELECTOR_SUBGRAPH_ENV_VARIABLE", "env_value");

        assert_eq!(
            selector.on_request(&crate::services::SubgraphRequest::fake_builder().build()),
            Some("env_value".into())
        );
        std::env::remove_var("SELECTOR_SUBGRAPH_ENV_VARIABLE");
    }

    #[test]
    fn supergraph_operation_kind() {
        let selector = SupergraphSelector::OperationKind {
            operation_kind: OperationKind::String,
        };
        let context = crate::context::Context::new();
        let _ = context.insert(OPERATION_KIND, "query".to_string());
        // For now operation kind is contained in context
        assert_eq!(
            selector.on_request(
                &crate::services::SupergraphRequest::fake_builder()
                    .context(context)
                    .build()
                    .unwrap(),
            ),
            Some("query".into())
        );
    }

    #[test]
    fn subgraph_operation_kind() {
        let selector = SubgraphSelector::SupergraphOperationKind {
            supergraph_operation_kind: OperationKind::String,
        };
        let context = crate::context::Context::new();
        let _ = context.insert(OPERATION_KIND, "query".to_string());
        // For now operation kind is contained in context
        assert_eq!(
            selector.on_request(
                &crate::services::SubgraphRequest::fake_builder()
                    .context(context.clone())
                    .build(),
            ),
            Some("query".into())
        );
        assert_eq!(
            selector.on_response(
                &crate::services::SubgraphResponse::fake_builder()
                    .context(context)
                    .build(),
            ),
            Some("query".into())
        );
    }

    #[test]
    fn subgraph_name() {
        let selector = SubgraphSelector::SubgraphName {
            subgraph_name: true,
        };
        let context = crate::context::Context::new();
        assert_eq!(
            selector.on_request(
                &crate::services::SubgraphRequest::fake_builder()
                    .context(context.clone())
                    .subgraph_name("test".to_string())
                    .build(),
            ),
            Some("test".into())
        );
        assert_eq!(
            selector.on_response(
                &crate::services::SubgraphResponse::fake_builder()
                    .context(context)
                    .subgraph_name("test".to_string())
                    .build(),
            ),
            Some("test".into())
        );
    }

    #[test]
    fn supergraph_operation_name_string() {
        let selector = SupergraphSelector::OperationName {
            operation_name: OperationName::String,
            redact: None,
            default: Some("defaulted".to_string()),
        };
        let context = crate::context::Context::new();
        assert_eq!(
            selector.on_request(
                &crate::services::SupergraphRequest::fake_builder()
                    .context(context.clone())
                    .build()
                    .unwrap(),
            ),
            Some("defaulted".into())
        );
        let _ = context.insert(OPERATION_NAME, "topProducts".to_string());
        // For now operation kind is contained in context
        assert_eq!(
            selector.on_request(
                &crate::services::SupergraphRequest::fake_builder()
                    .context(context)
                    .build()
                    .unwrap(),
            ),
            Some("topProducts".into())
        );
    }

    #[test]
    fn subgraph_cache_hit_all_entities() {
        let selector = SubgraphSelector::Cache {
            cache: CacheKind::Hit,
            entity_type: Some(EntityType::All(All::All)),
        };
        let context = crate::context::Context::new();
        assert_eq!(
            selector.on_response(
                &crate::services::SubgraphResponse::fake_builder()
                    .subgraph_name("test".to_string())
                    .context(context.clone())
                    .build(),
            ),
            None
        );
        let cache_info = CacheSubgraph(
            [
                ("Products".to_string(), CacheHitMiss { hit: 3, miss: 0 }),
                ("Reviews".to_string(), CacheHitMiss { hit: 2, miss: 0 }),
            ]
            .into_iter()
            .collect(),
        );
        let _ = context
            .insert(CacheMetricContextKey::new("test".to_string()), cache_info)
            .unwrap();
        assert_eq!(
            selector.on_response(
                &crate::services::SubgraphResponse::fake_builder()
                    .subgraph_name("test".to_string())
                    .context(context.clone())
                    .build(),
            ),
            Some(opentelemetry::Value::I64(5))
        );
    }

    #[test]
    fn subgraph_cache_hit_one_entity() {
        let selector = SubgraphSelector::Cache {
            cache: CacheKind::Hit,
            entity_type: Some(EntityType::Named("Reviews".to_string())),
        };
        let context = crate::context::Context::new();
        assert_eq!(
            selector.on_response(
                &crate::services::SubgraphResponse::fake_builder()
                    .subgraph_name("test".to_string())
                    .context(context.clone())
                    .build(),
            ),
            None
        );
        let cache_info = CacheSubgraph(
            [
                ("Products".to_string(), CacheHitMiss { hit: 3, miss: 0 }),
                ("Reviews".to_string(), CacheHitMiss { hit: 2, miss: 0 }),
            ]
            .into_iter()
            .collect(),
        );
        let _ = context
            .insert(CacheMetricContextKey::new("test".to_string()), cache_info)
            .unwrap();
        assert_eq!(
            selector.on_response(
                &crate::services::SubgraphResponse::fake_builder()
                    .subgraph_name("test".to_string())
                    .context(context.clone())
                    .build(),
            ),
            Some(opentelemetry::Value::I64(2))
        );
    }

    #[test]
    fn subgraph_supergraph_operation_name_string() {
        let selector = SubgraphSelector::SupergraphOperationName {
            supergraph_operation_name: OperationName::String,
            redact: None,
            default: Some("defaulted".to_string()),
        };
        let context = crate::context::Context::new();
        assert_eq!(
            selector.on_request(
                &crate::services::SubgraphRequest::fake_builder()
                    .context(context.clone())
                    .build(),
            ),
            Some("defaulted".into())
        );
        let _ = context.insert(OPERATION_NAME, "topProducts".to_string());
        // For now operation kind is contained in context
        assert_eq!(
            selector.on_request(
                &crate::services::SubgraphRequest::fake_builder()
                    .context(context.clone())
                    .build(),
            ),
            Some("topProducts".into())
        );
        assert_eq!(
            selector.on_response(
                &crate::services::SubgraphResponse::fake_builder()
                    .context(context)
                    .build(),
            ),
            Some("topProducts".into())
        );
    }

    #[test]
    fn subgraph_subgraph_operation_name_string() {
        let selector = SubgraphSelector::SubgraphOperationName {
            subgraph_operation_name: OperationName::String,
            redact: None,
            default: Some("defaulted".to_string()),
        };
        assert_eq!(
            selector.on_request(&crate::services::SubgraphRequest::fake_builder().build(),),
            Some("defaulted".into())
        );
        assert_eq!(
            selector.on_request(
                &crate::services::SubgraphRequest::fake_builder()
                    .subgraph_request(
                        ::http::Request::builder()
                            .uri("http://localhost/graphql")
                            .body(
                                graphql::Request::fake_builder()
                                    .operation_name("topProducts")
                                    .build()
                            )
                            .unwrap()
                    )
                    .build(),
            ),
            Some("topProducts".into())
        );
    }

    #[test]
    fn supergraph_operation_name_hash() {
        let selector = SupergraphSelector::OperationName {
            operation_name: OperationName::Hash,
            redact: None,
            default: Some("defaulted".to_string()),
        };
        let context = crate::context::Context::new();
        assert_eq!(
            selector.on_request(
                &crate::services::SupergraphRequest::fake_builder()
                    .context(context.clone())
                    .build()
                    .unwrap(),
            ),
            Some("96294f50edb8f006f6b0a2dadae50d3c521e9841d07d6395d91060c8ccfed7f0".into())
        );

        let _ = context.insert(OPERATION_NAME, "topProducts".to_string());
        assert_eq!(
            selector.on_request(
                &crate::services::SupergraphRequest::fake_builder()
                    .context(context)
                    .build()
                    .unwrap(),
            ),
            Some("bd141fca26094be97c30afd42e9fc84755b252e7052d8c992358319246bd555a".into())
        );
    }

    #[test]
    fn subgraph_supergraph_operation_name_hash() {
        let selector = SubgraphSelector::SupergraphOperationName {
            supergraph_operation_name: OperationName::Hash,
            redact: None,
            default: Some("defaulted".to_string()),
        };
        let context = crate::context::Context::new();
        assert_eq!(
            selector.on_request(
                &crate::services::SubgraphRequest::fake_builder()
                    .context(context.clone())
                    .build(),
            ),
            Some("96294f50edb8f006f6b0a2dadae50d3c521e9841d07d6395d91060c8ccfed7f0".into())
        );

        let _ = context.insert(OPERATION_NAME, "topProducts".to_string());
        assert_eq!(
            selector.on_request(
                &crate::services::SubgraphRequest::fake_builder()
                    .context(context)
                    .build(),
            ),
            Some("bd141fca26094be97c30afd42e9fc84755b252e7052d8c992358319246bd555a".into())
        );
    }

    #[test]
    fn subgraph_subgraph_operation_name_hash() {
        let selector = SubgraphSelector::SubgraphOperationName {
            subgraph_operation_name: OperationName::Hash,
            redact: None,
            default: Some("defaulted".to_string()),
        };
        assert_eq!(
            selector.on_request(&crate::services::SubgraphRequest::fake_builder().build()),
            Some("96294f50edb8f006f6b0a2dadae50d3c521e9841d07d6395d91060c8ccfed7f0".into())
        );

        assert_eq!(
            selector.on_request(
                &crate::services::SubgraphRequest::fake_builder()
                    .subgraph_request(
                        ::http::Request::builder()
                            .uri("http://localhost/graphql")
                            .body(
                                graphql::Request::fake_builder()
                                    .operation_name("topProducts")
                                    .build()
                            )
                            .unwrap()
                    )
                    .build()
            ),
            Some("bd141fca26094be97c30afd42e9fc84755b252e7052d8c992358319246bd555a".into())
        );
    }

    #[test]
    fn supergraph_query() {
        let selector = SupergraphSelector::Query {
            query: Query::String,
            redact: None,
            default: Some("default".to_string()),
        };
        assert_eq!(
            selector.on_request(
                &crate::services::SupergraphRequest::fake_builder()
                    .query("topProducts{name}")
                    .build()
                    .unwrap(),
            ),
            Some("topProducts{name}".into())
        );

        assert_eq!(
            selector.on_request(
                &crate::services::SupergraphRequest::fake_builder()
                    .build()
                    .unwrap(),
            ),
            Some("default".into())
        );
    }

    fn create_select_and_context(query: Query) -> (SupergraphSelector, crate::Context) {
        let selector = SupergraphSelector::Query {
            query,
            redact: None,
            default: Some("default".to_string()),
        };
        let limits = OperationLimits {
            aliases: 1,
            depth: 2,
            height: 3,
            root_fields: 4,
        };
        let context = crate::Context::new();
        context
            .extensions()
            .with_lock(|mut lock| lock.insert::<OperationLimits<u32>>(limits));
        (selector, context)
    }

    #[test]
    fn supergraph_query_aliases() {
        let (selector, context) = create_select_and_context(Query::Aliases);
        assert_eq!(
            selector
                .on_response(
                    &crate::services::SupergraphResponse::fake_builder()
                        .context(context)
                        .build()
                        .unwrap()
                )
                .unwrap(),
            1.into()
        );
    }

    #[test]
    fn supergraph_query_depth() {
        let (selector, context) = create_select_and_context(Query::Depth);
        assert_eq!(
            selector
                .on_response(
                    &crate::services::SupergraphResponse::fake_builder()
                        .context(context)
                        .build()
                        .unwrap()
                )
                .unwrap(),
            2.into()
        );
    }

    #[test]
    fn supergraph_query_height() {
        let (selector, context) = create_select_and_context(Query::Height);
        assert_eq!(
            selector
                .on_response(
                    &crate::services::SupergraphResponse::fake_builder()
                        .context(context)
                        .build()
                        .unwrap()
                )
                .unwrap(),
            3.into()
        );
    }

    #[test]
    fn supergraph_query_root_fields() {
        let (selector, context) = create_select_and_context(Query::RootFields);
        assert_eq!(
            selector
                .on_response(
                    &crate::services::SupergraphResponse::fake_builder()
                        .context(context.clone())
                        .build()
                        .unwrap()
                )
                .unwrap(),
            4.into()
        );
    }

    #[test]
    fn subgraph_supergraph_query() {
        let selector = SubgraphSelector::SupergraphQuery {
            supergraph_query: Query::String,
            redact: None,
            default: Some("default".to_string()),
        };
        assert_eq!(
            selector.on_request(
                &crate::services::SubgraphRequest::fake_builder()
                    .supergraph_request(Arc::new(
                        http::Request::builder()
                            .body(
                                graphql::Request::fake_builder()
                                    .query("topProducts{name}")
                                    .build()
                            )
                            .unwrap()
                    ))
                    .build(),
            ),
            Some("topProducts{name}".into())
        );

        assert_eq!(
            selector.on_request(&crate::services::SubgraphRequest::fake_builder().build(),),
            Some("default".into())
        );
    }

    #[test]
    fn subgraph_subgraph_query() {
        let selector = SubgraphSelector::SubgraphQuery {
            subgraph_query: SubgraphQuery::String,
            redact: None,
            default: Some("default".to_string()),
        };
        assert_eq!(
            selector.on_request(
                &crate::services::SubgraphRequest::fake_builder()
                    .subgraph_request(
                        http::Request::builder()
                            .body(
                                graphql::Request::fake_builder()
                                    .query("topProducts{name}")
                                    .build()
                            )
                            .unwrap()
                    )
                    .build(),
            ),
            Some("topProducts{name}".into())
        );

        assert_eq!(
            selector.on_request(&crate::services::SubgraphRequest::fake_builder().build(),),
            Some("default".into())
        );
    }

    #[test]
    fn router_response_status_code() {
        let selector = RouterSelector::ResponseStatus {
            response_status: ResponseStatus::Code,
        };
        assert_eq!(
            selector
                .on_response(
                    &crate::services::RouterResponse::fake_builder()
                        .status_code(StatusCode::NO_CONTENT)
                        .build()
                        .unwrap()
                )
                .unwrap(),
            opentelemetry::Value::I64(204)
        );
    }

    #[test]
    fn subgraph_subgraph_response_status_code() {
        let selector = SubgraphSelector::SubgraphResponseStatus {
            subgraph_response_status: ResponseStatus::Code,
        };
        assert_eq!(
            selector
                .on_response(
                    &crate::services::SubgraphResponse::fake_builder()
                        .status_code(StatusCode::NO_CONTENT)
                        .build()
                )
                .unwrap(),
            opentelemetry::Value::I64(204)
        );
    }

    #[test]
    fn subgraph_subgraph_response_data() {
        let selector = SubgraphSelector::SubgraphResponseData {
            subgraph_response_data: JsonPathInst::from_str("$.hello").unwrap(),
            redact: None,
            default: None,
        };
        assert_eq!(
            selector
                .on_response(
                    &crate::services::SubgraphResponse::fake_builder()
                        .data(serde_json_bytes::json!({
                            "hello": "bonjour"
                        }))
                        .build()
                )
                .unwrap(),
            opentelemetry::Value::String("bonjour".into())
        );

        assert_eq!(
            selector
                .on_response(
                    &crate::services::SubgraphResponse::fake_builder()
                        .data(serde_json_bytes::json!({
                            "hello": ["bonjour", "hello", "ciao"]
                        }))
                        .build()
                )
                .unwrap(),
            opentelemetry::Value::Array(
                vec![
                    StringValue::from("bonjour"),
                    StringValue::from("hello"),
                    StringValue::from("ciao")
                ]
                .into()
            )
        );

        assert!(selector
            .on_response(
                &crate::services::SubgraphResponse::fake_builder()
                    .data(serde_json_bytes::json!({
                        "hi": ["bonjour", "hello", "ciao"]
                    }))
                    .build()
            )
            .is_none());

        let selector = SubgraphSelector::SubgraphResponseData {
            subgraph_response_data: JsonPathInst::from_str("$.hello.*.greeting").unwrap(),
            redact: None,
            default: None,
        };
        assert_eq!(
            selector
                .on_response(
                    &crate::services::SubgraphResponse::fake_builder()
                        .data(serde_json_bytes::json!({
                            "hello": {
                                "french": {
                                    "greeting": "bonjour"
                                },
                                "english": {
                                    "greeting": "hello"
                                },
                                "italian": {
                                    "greeting": "ciao"
                                }
                            }
                        }))
                        .build()
                )
                .unwrap(),
            opentelemetry::Value::Array(
                vec![
                    StringValue::from("bonjour"),
                    StringValue::from("hello"),
                    StringValue::from("ciao")
                ]
                .into()
            )
        );
    }

    #[test]
    fn subgraph_on_graphql_error() {
        let selector = SubgraphSelector::OnGraphQLError {
            subgraph_on_graphql_error: true,
        };
        assert_eq!(
            selector
                .on_response(
                    &crate::services::SubgraphResponse::fake_builder()
                        .error(
                            graphql::Error::builder()
                                .message("not found")
                                .extension_code("NOT_FOUND")
                                .build()
                        )
                        .build()
                )
                .unwrap(),
            opentelemetry::Value::Bool(true)
        );

        assert_eq!(
            selector
                .on_response(
                    &crate::services::SubgraphResponse::fake_builder()
                        .data(serde_json_bytes::json!({
                            "hello": ["bonjour", "hello", "ciao"]
                        }))
                        .build()
                )
                .unwrap(),
            opentelemetry::Value::Bool(false)
        );
    }

    #[test]
    fn router_response_status_reason() {
        let selector = RouterSelector::ResponseStatus {
            response_status: ResponseStatus::Reason,
        };
        assert_eq!(
            selector
                .on_response(
                    &crate::services::RouterResponse::fake_builder()
                        .status_code(StatusCode::NO_CONTENT)
                        .build()
                        .unwrap()
                )
                .unwrap(),
            "No Content".into()
        );
    }

    #[test]
    fn subgraph_subgraph_response_status_reason() {
        let selector = SubgraphSelector::SubgraphResponseStatus {
            subgraph_response_status: ResponseStatus::Reason,
        };
        assert_eq!(
            selector
                .on_response(
                    &crate::services::SubgraphResponse::fake_builder()
                        .status_code(StatusCode::NO_CONTENT)
                        .build()
                )
                .unwrap(),
            "No Content".into()
        );
    }

    #[test]
    fn supergraph_query_variable() {
        let selector = SupergraphSelector::QueryVariable {
            query_variable: "key".to_string(),
            redact: None,
            default: Some(AttributeValue::String("default".to_string())),
        };
        assert_eq!(
            selector.on_request(
                &crate::services::SupergraphRequest::fake_builder()
                    .variable("key", "value")
                    .build()
                    .unwrap(),
            ),
            Some("value".into())
        );

        assert_eq!(
            selector.on_request(
                &crate::services::SupergraphRequest::fake_builder()
                    .build()
                    .unwrap(),
            ),
            Some("default".into())
        );
    }

    #[test]
    fn subgraph_supergraph_query_variable() {
        let selector = SubgraphSelector::SupergraphQueryVariable {
            supergraph_query_variable: "key".to_string(),
            redact: None,
            default: Some(AttributeValue::String("default".to_string())),
        };
        assert_eq!(
            selector.on_request(
                &crate::services::SubgraphRequest::fake_builder()
                    .supergraph_request(Arc::new(
                        http::Request::builder()
                            .body(
                                graphql::Request::fake_builder()
                                    .variable("key", "value")
                                    .build()
                            )
                            .unwrap()
                    ))
                    .build(),
            ),
            Some("value".into())
        );

        assert_eq!(
            selector.on_request(&crate::services::SubgraphRequest::fake_builder().build(),),
            Some("default".into())
        );
    }

    #[test]
    fn subgraph_subgraph_query_variable() {
        let selector = SubgraphSelector::SubgraphQueryVariable {
            subgraph_query_variable: "key".to_string(),
            redact: None,
            default: Some("default".into()),
        };
        assert_eq!(
            selector.on_request(
                &crate::services::SubgraphRequest::fake_builder()
                    .subgraph_request(
                        http::Request::builder()
                            .body(
                                graphql::Request::fake_builder()
                                    .variable("key", "value")
                                    .build()
                            )
                            .unwrap()
                    )
                    .build(),
            ),
            Some("value".into())
        );

        assert_eq!(
            selector.on_request(&crate::services::SubgraphRequest::fake_builder().build(),),
            Some("default".into())
        );
    }
}<|MERGE_RESOLUTION|>--- conflicted
+++ resolved
@@ -1517,29 +1517,9 @@
                 }
                 .map(opentelemetry::Value::from)
             }
-<<<<<<< HEAD
-            SubgraphSelector::SubgraphName { subgraph_name } if *subgraph_name => response
-                .subgraph_name
-                .clone()
-                .map(opentelemetry::Value::from),
-=======
             SubgraphSelector::SubgraphName { subgraph_name } if *subgraph_name => {
                 Some(response.subgraph_name.clone().into())
             }
-            // .clone()
-            // .map(opentelemetry::Value::from),
-            SubgraphSelector::SubgraphResponseBody {
-                subgraph_response_body,
-                default,
-                ..
-            } => subgraph_response_body
-                .execute(response.response.body())
-                .ok()
-                .flatten()
-                .as_ref()
-                .and_then(|v| v.maybe_to_otel_value())
-                .or_else(|| default.maybe_to_otel_value()),
->>>>>>> fb3840f6
             SubgraphSelector::SubgraphResponseData {
                 subgraph_response_data,
                 default,
