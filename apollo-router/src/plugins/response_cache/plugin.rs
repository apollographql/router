use std::cell::RefCell;
use std::collections::HashMap;
use std::collections::HashSet;
use std::num::NonZeroUsize;
use std::ops::ControlFlow;
use std::sync::Arc;
use std::sync::OnceLock;
use std::time::Duration;

use apollo_compiler::Schema;
use apollo_compiler::ast::NamedType;
use apollo_compiler::collections::IndexMap;
use apollo_compiler::parser::Parser;
use apollo_compiler::resolvers;
use apollo_compiler::schema::ObjectType;
use apollo_compiler::validation::Valid;
use apollo_federation::connectors::StringTemplate;
use http::HeaderValue;
use http::header::CACHE_CONTROL;
use itertools::Itertools;
use lru::LruCache;
use multimap::MultiMap;
use opentelemetry::Array;
use opentelemetry::Key;
use opentelemetry::StringValue;
use schemars::JsonSchema;
use serde::Deserialize;
use serde::Serialize;
use serde_json_bytes::ByteString;
use serde_json_bytes::Value;
use tokio::sync::RwLock;
use tokio::sync::broadcast;
use tokio_stream::StreamExt;
use tokio_stream::wrappers::IntervalStream;
use tower::BoxError;
use tower::ServiceBuilder;
use tower::ServiceExt;
use tower_service::Service;
use tracing::Instrument;
use tracing::Level;
use tracing::Span;

use super::cache_control::CacheControl;
use super::invalidation::Invalidation;
use super::invalidation_endpoint::InvalidationEndpointConfig;
use super::invalidation_endpoint::InvalidationService;
use super::invalidation_endpoint::SubgraphInvalidationConfig;
use super::metrics::CacheMetricContextKey;
use super::metrics::record_fetch_error;
use crate::Context;
use crate::Endpoint;
use crate::ListenAddr;
use crate::batching::BatchQuery;
use crate::configuration::subgraph::SubgraphConfiguration;
use crate::error::FetchError;
use crate::graphql;
use crate::graphql::Error;
use crate::json_ext::Object;
use crate::json_ext::Path;
use crate::json_ext::PathElement;
use crate::layers::ServiceBuilderExt;
use crate::plugin::PluginInit;
use crate::plugin::PluginPrivate;
use crate::plugins::authorization::CacheKeyMetadata;
use crate::plugins::response_cache::cache_key::PrimaryCacheKeyEntity;
use crate::plugins::response_cache::cache_key::PrimaryCacheKeyRoot;
use crate::plugins::response_cache::cache_key::hash_additional_data;
use crate::plugins::response_cache::cache_key::hash_query;
use crate::plugins::response_cache::debugger::CacheEntryKind;
use crate::plugins::response_cache::debugger::CacheKeyContext;
use crate::plugins::response_cache::debugger::CacheKeySource;
use crate::plugins::response_cache::debugger::CacheKeysContext;
use crate::plugins::response_cache::storage;
use crate::plugins::response_cache::storage::CacheEntry;
use crate::plugins::response_cache::storage::CacheStorage;
use crate::plugins::response_cache::storage::Document;
use crate::plugins::response_cache::storage::redis::Storage;
use crate::plugins::telemetry::LruSizeInstrument;
use crate::plugins::telemetry::dynamic_attribute::SpanDynAttribute;
use crate::plugins::telemetry::span_ext::SpanMarkError;
use crate::query_planner::OperationKind;
use crate::services::subgraph;
use crate::services::subgraph::SubgraphRequestId;
use crate::services::supergraph;
use crate::spec::QueryHash;
use crate::spec::TYPENAME;

/// Change this key if you introduce a breaking change in response caching algorithm to make sure it won't take the previous entries
pub(crate) const RESPONSE_CACHE_VERSION: &str = "1.0";
pub(crate) const CACHE_TAG_DIRECTIVE_NAME: &str = "federation__cacheTag";
pub(crate) const ENTITIES: &str = "_entities";
pub(crate) const REPRESENTATIONS: &str = "representations";
pub(crate) const CONTEXT_CACHE_KEY: &str = "apollo::response_cache::key";
/// Context key to enable support of debugger
pub(crate) const CONTEXT_DEBUG_CACHE_KEYS: &str = "apollo::response_cache::debug_cached_keys";
pub(crate) const CACHE_DEBUG_HEADER_NAME: &str = "apollo-cache-debugging";
pub(crate) const CACHE_DEBUG_EXTENSIONS_KEY: &str = "apolloCacheDebugging";
pub(crate) const CACHE_DEBUGGER_VERSION: &str = "1.0";
pub(crate) const GRAPHQL_RESPONSE_EXTENSION_ROOT_FIELDS_CACHE_TAGS: &str = "apolloCacheTags";
pub(crate) const GRAPHQL_RESPONSE_EXTENSION_ENTITY_CACHE_TAGS: &str = "apolloEntityCacheTags";
/// Used to mark cache tags as internal and should not be exported or displayed to our users
pub(crate) const INTERNAL_CACHE_TAG_PREFIX: &str = "__apollo_internal::";
const DEFAULT_LRU_PRIVATE_QUERIES_SIZE: NonZeroUsize = NonZeroUsize::new(2048).unwrap();
const LRU_PRIVATE_QUERIES_INSTRUMENT_NAME: &str =
    "apollo.router.response_cache.private_queries.lru.size";

register_private_plugin!("apollo", "preview_response_cache", ResponseCache);

#[derive(Clone)]
pub(crate) struct ResponseCache {
    pub(super) storage: Arc<StorageInterface>,
    endpoint_config: Option<Arc<InvalidationEndpointConfig>>,
    subgraphs: Arc<SubgraphConfiguration<Subgraph>>,
    entity_type: Option<String>,
    enabled: bool,
    debug: bool,
    private_queries: Arc<RwLock<LruCache<PrivateQueryKey, ()>>>,
    pub(crate) invalidation: Invalidation,
    supergraph_schema: Arc<Valid<Schema>>,
    /// map containing the enum GRAPH
    subgraph_enums: Arc<HashMap<String, String>>,
    lru_size_instrument: LruSizeInstrument,
    /// Sender to tell spawned tasks to abort when this struct is dropped
    drop_tx: broadcast::Sender<()>,
}

#[derive(Debug, Clone, Hash, PartialEq, Eq)]
struct PrivateQueryKey {
    query_hash: String,
    has_private_id: bool,
}

#[derive(Clone, Default)]
pub(crate) struct StorageInterface {
    all: Option<Arc<OnceLock<Storage>>>,
    subgraphs: HashMap<String, Arc<OnceLock<Storage>>>,
}

impl StorageInterface {
    pub(crate) fn get(&self, subgraph: &str) -> Option<&Storage> {
        let storage = self.subgraphs.get(subgraph).or(self.all.as_ref())?;
        storage.get()
    }
}

#[cfg(all(
    test,
    any(not(feature = "ci"), all(target_arch = "x86_64", target_os = "linux"))
))]
impl StorageInterface {
    /// Replace the `all` storage layer in this struct.
    ///
    /// This supports tests which initialize the `StorageInterface` without a backing database
    /// and then add one later, simulating a delayed storage connection.
    pub(crate) fn replace_storage(&self, storage: Storage) -> Option<()> {
        self.all.as_ref()?.set(storage).ok()
    }
}

#[cfg(all(
    test,
    any(not(feature = "ci"), all(target_arch = "x86_64", target_os = "linux"))
))]
impl From<Storage> for StorageInterface {
    fn from(storage: Storage) -> Self {
        Self {
            all: Some(Arc::new(storage.into())),
            subgraphs: HashMap::new(),
        }
    }
}

/// Configuration for response caching
#[derive(Clone, Debug, JsonSchema, Deserialize)]
#[serde(rename_all = "snake_case", deny_unknown_fields)]
pub(crate) struct Config {
    /// Enable or disable the response caching feature
    #[serde(default)]
    pub(crate) enabled: bool,

    #[serde(default)]
    /// Enable debug mode for the debugger
    debug: bool,

    /// Configure invalidation per subgraph
    pub(crate) subgraph: SubgraphConfiguration<Subgraph>,

    /// Global invalidation configuration
    invalidation: Option<InvalidationEndpointConfig>,

    /// Buffer size for known private queries (default: 2048)
    #[serde(default = "default_lru_private_queries_size")]
    private_queries_buffer_size: NonZeroUsize,
}

const fn default_lru_private_queries_size() -> NonZeroUsize {
    DEFAULT_LRU_PRIVATE_QUERIES_SIZE
}

/// Per subgraph configuration for response caching
#[derive(Clone, Debug, JsonSchema, Deserialize, Serialize)]
#[serde(rename_all = "snake_case", deny_unknown_fields, default)]
pub(crate) struct Subgraph {
    /// Redis configuration
    pub(crate) redis: Option<storage::redis::Config>,

    /// expiration for all keys for this subgraph, unless overridden by the `Cache-Control` header in subgraph responses
    pub(crate) ttl: Option<Ttl>,

    /// activates caching for this subgraph, overrides the global configuration
    pub(crate) enabled: Option<bool>,

    /// Context key used to separate cache sections per user
    pub(crate) private_id: Option<String>,

    /// Invalidation configuration
    pub(crate) invalidation: Option<SubgraphInvalidationConfig>,
}

impl Default for Subgraph {
    fn default() -> Self {
        Self {
            redis: None,
            enabled: Some(true),
            ttl: Default::default(),
            private_id: Default::default(),
            invalidation: Default::default(),
        }
    }
}

/// Per subgraph configuration for response caching
#[derive(Clone, Debug, JsonSchema, Deserialize, Serialize)]
#[serde(rename_all = "snake_case", deny_unknown_fields)]
pub(crate) struct Ttl(
    #[serde(deserialize_with = "humantime_serde::deserialize")]
    #[schemars(with = "String")]
    pub(crate) Duration,
);

#[derive(Default, Serialize, Deserialize, Debug)]
#[serde(default)]
pub(crate) struct CacheSubgraph(pub(crate) HashMap<String, CacheHitMiss>);

#[derive(Default, Serialize, Deserialize, Debug)]
#[serde(default)]
pub(crate) struct CacheHitMiss {
    pub(crate) hit: usize,
    pub(crate) miss: usize,
}

#[async_trait::async_trait]
impl PluginPrivate for ResponseCache {
    const HIDDEN_FROM_CONFIG_JSON_SCHEMA: bool = true;
    type Config = Config;

    async fn new(init: PluginInit<Self::Config>) -> Result<Self, BoxError>
    where
        Self: Sized,
    {
        let entity_type = init
            .supergraph_schema
            .schema_definition
            .query
            .as_ref()
            .map(|q| q.name.to_string());

        if init.config.subgraph.all.ttl.is_none()
            && init
                .config
                .subgraph
                .subgraphs
                .values()
                .any(|s| s.ttl.is_none())
        {
            return Err("a TTL must be configured for all subgraphs or globally"
                .to_string()
                .into());
        }

        if init
            .config
            .subgraph
            .all
            .invalidation
            .as_ref()
            .map(|i| i.shared_key.is_empty())
            .unwrap_or_default()
        {
            return Err(
                "you must set a default shared_key invalidation for all subgraphs"
                    .to_string()
                    .into(),
            );
        }

        let mut storage_interface = StorageInterface::default();

        let (drop_tx, drop_rx) = tokio::sync::broadcast::channel(2);
        if let Some(config) = init.config.subgraph.all.redis.clone() {
            let storage = Arc::new(OnceLock::new());
            storage_interface.all = Some(storage.clone());
            connect_or_spawn_reconnection_task(config, storage, drop_rx).await?;
        }

        for (subgraph, subgraph_config) in &init.config.subgraph.subgraphs {
            if let Some(config) = subgraph_config.redis.clone() {
                let storage = Arc::new(OnceLock::new());
                storage_interface
                    .subgraphs
                    .insert(subgraph.clone(), storage.clone());
                connect_or_spawn_reconnection_task(config, storage, drop_tx.subscribe()).await?;
            }
        }

        let storage_interface = Arc::new(storage_interface);
        let invalidation = Invalidation::new(storage_interface.clone()).await?;

        Ok(Self {
            storage: storage_interface,
            entity_type,
            enabled: init.config.enabled,
            debug: init.config.debug,
            endpoint_config: init.config.invalidation.clone().map(Arc::new),
            subgraphs: Arc::new(init.config.subgraph),
            private_queries: Arc::new(RwLock::new(LruCache::new(
                init.config.private_queries_buffer_size,
            ))),
            invalidation,
            subgraph_enums: Arc::new(get_subgraph_enums(&init.supergraph_schema)),
            supergraph_schema: init.supergraph_schema,
            lru_size_instrument: LruSizeInstrument::new(LRU_PRIVATE_QUERIES_INSTRUMENT_NAME),
            drop_tx,
        })
    }

    fn activate(&self) {}

    fn supergraph_service(&self, service: supergraph::BoxService) -> supergraph::BoxService {
        let debug = self.debug;
        ServiceBuilder::new()
            .map_response(move |mut response: supergraph::Response| {
                if let Some(cache_control) = response
                    .context
                    .extensions()
                    .with_lock(|lock| lock.get::<CacheControl>().cloned())
                {
                    let _ = cache_control.to_headers(response.response.headers_mut());
                }

                if debug
                    && let Some(debug_data) =
                        response.context.get_json_value(CONTEXT_DEBUG_CACHE_KEYS)
                {
                    return response.map_stream(move |mut body| {
                        body.extensions.insert(
                            CACHE_DEBUG_EXTENSIONS_KEY,
                            serde_json_bytes::json!({
                                "version": CACHE_DEBUGGER_VERSION,
                                "data": debug_data.clone()
                            }),
                        );
                        body
                    });
                }

                response
            })
            .service(service)
            .boxed()
    }

    fn subgraph_service(&self, name: &str, service: subgraph::BoxService) -> subgraph::BoxService {
        let subgraph_ttl = self
            .subgraph_ttl(name)
            .unwrap_or_else(|| Duration::from_secs(60 * 60 * 24)); // The unwrap should not happen because it's checked when creating the plugin (except for tests)
        let subgraph_enabled = self.subgraph_enabled(name);
        let private_id = self.subgraphs.get(name).private_id.clone();

        let name = name.to_string();

        if subgraph_enabled {
            let private_queries = self.private_queries.clone();
            let inner = ServiceBuilder::new()
                .map_response(move |response: subgraph::Response| {
                    update_cache_control(
                        &response.context,
                        &CacheControl::new(response.response.headers(), subgraph_ttl.into())
                            .ok()
                            .unwrap_or_else(CacheControl::no_store),
                    );

                    response
                })
                .service(CacheService {
                    service: ServiceBuilder::new()
                        .buffered()
                        .service(service)
                        .boxed_clone(),
                    entity_type: self.entity_type.clone(),
                    name: name.to_string(),
                    storage: self.storage.clone(),
                    subgraph_ttl,
                    private_queries,
                    private_id,
                    debug: self.debug,
                    supergraph_schema: self.supergraph_schema.clone(),
                    subgraph_enums: self.subgraph_enums.clone(),
                    lru_size_instrument: self.lru_size_instrument.clone(),
                });
            tower::util::BoxService::new(inner)
        } else {
            ServiceBuilder::new()
                .map_response(move |response: subgraph::Response| {
                    update_cache_control(
                        &response.context,
                        &CacheControl::new(response.response.headers(), subgraph_ttl.into())
                            .ok()
                            .unwrap_or_else(CacheControl::no_store),
                    );

                    response
                })
                .service(service)
                .boxed()
        }
    }

    fn web_endpoints(&self) -> MultiMap<ListenAddr, Endpoint> {
        let mut map = MultiMap::new();
        if self.enabled
            && self
                .subgraphs
                .all
                .invalidation
                .as_ref()
                .map(|i| i.enabled)
                .unwrap_or_default()
        {
            match &self.endpoint_config {
                Some(endpoint_config) => {
                    let endpoint = Endpoint::from_router_service(
                        endpoint_config.path.clone(),
                        InvalidationService::new(self.subgraphs.clone(), self.invalidation.clone())
                            .boxed(),
                    );
                    tracing::info!(
                        "Response cache invalidation endpoint listening on: {}{}",
                        endpoint_config.listen,
                        endpoint_config.path
                    );
                    map.insert(endpoint_config.listen.clone(), endpoint);
                }
                None => {
                    tracing::warn!(
                        "Cannot start response cache invalidation endpoint because the listen address and endpoint is not configured"
                    );
                }
            }
        }

        map
    }
}

#[cfg(all(
    test,
    any(not(feature = "ci"), all(target_arch = "x86_64", target_os = "linux"))
))]
pub(super) const INVALIDATION_SHARED_KEY: &str = "supersecret";
impl ResponseCache {
    #[cfg(all(
        test,
        any(not(feature = "ci"), all(target_arch = "x86_64", target_os = "linux"))
    ))]
    pub(crate) async fn for_test(
        storage: Storage,
        subgraphs: HashMap<String, Subgraph>,
        supergraph_schema: Arc<Valid<Schema>>,
        truncate_namespace: bool,
        drop_tx: broadcast::Sender<()>,
    ) -> Result<Self, BoxError>
    where
        Self: Sized,
    {
        use std::net::IpAddr;
        use std::net::Ipv4Addr;
        use std::net::SocketAddr;
        if truncate_namespace {
            storage.truncate_namespace().await?;
        }

        let storage = Arc::new(StorageInterface {
            all: Some(Arc::new(storage.into())),
            subgraphs: HashMap::new(),
        });
        let invalidation = Invalidation::new(storage.clone()).await?;
        Ok(Self {
            storage,
            entity_type: None,
            enabled: true,
            debug: true,
            subgraphs: Arc::new(SubgraphConfiguration {
                all: Subgraph {
                    invalidation: Some(SubgraphInvalidationConfig {
                        enabled: true,
                        shared_key: INVALIDATION_SHARED_KEY.to_string(),
                    }),
                    ..Default::default()
                },
                subgraphs,
            }),
            private_queries: Arc::new(RwLock::new(LruCache::new(DEFAULT_LRU_PRIVATE_QUERIES_SIZE))),
            endpoint_config: Some(Arc::new(InvalidationEndpointConfig {
                path: String::from("/invalidation"),
                listen: ListenAddr::SocketAddr(SocketAddr::new(
                    IpAddr::V4(Ipv4Addr::new(127, 0, 0, 1)),
                    4000,
                )),
            })),
            invalidation,
            subgraph_enums: Arc::new(get_subgraph_enums(&supergraph_schema)),
            supergraph_schema,
            lru_size_instrument: LruSizeInstrument::new(LRU_PRIVATE_QUERIES_INSTRUMENT_NAME),
            drop_tx,
        })
    }
    #[cfg(all(
        test,
        any(not(feature = "ci"), all(target_arch = "x86_64", target_os = "linux"))
    ))]
    /// Use this method when you want to test ResponseCache without database available
    pub(crate) async fn without_storage_for_failure_mode(
        subgraphs: HashMap<String, Subgraph>,
        supergraph_schema: Arc<Valid<Schema>>,
    ) -> Result<Self, BoxError>
    where
        Self: Sized,
    {
        use std::net::IpAddr;
        use std::net::Ipv4Addr;
        use std::net::SocketAddr;

        let storage = Arc::new(StorageInterface {
            all: Some(Default::default()),
            subgraphs: HashMap::new(),
        });
        let invalidation = Invalidation::new(storage.clone()).await?;
        let (drop_tx, _drop_rx) = broadcast::channel(2);

        Ok(Self {
            storage,
            entity_type: None,
            enabled: true,
            debug: true,
            subgraphs: Arc::new(SubgraphConfiguration {
                all: Subgraph {
                    invalidation: Some(SubgraphInvalidationConfig {
                        enabled: true,
                        shared_key: INVALIDATION_SHARED_KEY.to_string(),
                    }),
                    ..Default::default()
                },
                subgraphs,
            }),
            private_queries: Arc::new(RwLock::new(LruCache::new(DEFAULT_LRU_PRIVATE_QUERIES_SIZE))),
            endpoint_config: Some(Arc::new(InvalidationEndpointConfig {
                path: String::from("/invalidation"),
                listen: ListenAddr::SocketAddr(SocketAddr::new(
                    IpAddr::V4(Ipv4Addr::new(127, 0, 0, 1)),
                    4000,
                )),
            })),
            invalidation,
            subgraph_enums: Arc::new(get_subgraph_enums(&supergraph_schema)),
            supergraph_schema,
            lru_size_instrument: LruSizeInstrument::new(LRU_PRIVATE_QUERIES_INSTRUMENT_NAME),
            drop_tx,
        })
    }

    // Returns boolean to know if cache is enabled for this subgraph
    fn subgraph_enabled(&self, subgraph_name: &str) -> bool {
        if !self.enabled {
            return false;
        }
        match (
            self.subgraphs.all.enabled,
            self.subgraphs.get(subgraph_name).enabled,
        ) {
            (_, Some(x)) => x, // explicit per-subgraph setting overrides the `all` default
            (Some(true) | None, None) => true, // unset defaults to true
            (Some(false), None) => false,
        }
    }

    // Returns the configured ttl for this subgraph
    fn subgraph_ttl(&self, subgraph_name: &str) -> Option<Duration> {
        self.subgraphs
            .get(subgraph_name)
            .ttl
            .clone()
            .map(|t| t.0)
            .or_else(|| self.subgraphs.all.ttl.clone().map(|ttl| ttl.0))
    }
}

impl Drop for ResponseCache {
    fn drop(&mut self) {
        let _ = self.drop_tx.send(());
    }
}

/// Get the map of subgraph enum variant mapped with subgraph name
fn get_subgraph_enums(supergraph_schema: &Valid<Schema>) -> HashMap<String, String> {
    let mut subgraph_enums = HashMap::new();
    if let Some(graph_enum) = supergraph_schema.get_enum("join__Graph") {
        subgraph_enums.extend(graph_enum.values.iter().filter_map(
            |(enum_name, enum_value_def)| {
                let subgraph_name = enum_value_def
                    .directives
                    .get("join__graph")?
                    .specified_argument_by_name("name")?
                    .as_str()?
                    .to_string();

                Some((enum_name.to_string(), subgraph_name))
            },
        ));
    }

    subgraph_enums
}

#[derive(Clone)]
struct CacheService {
    service: subgraph::BoxCloneService,
    name: String,
    entity_type: Option<String>,
    storage: Arc<StorageInterface>,
    subgraph_ttl: Duration,
    private_queries: Arc<RwLock<LruCache<PrivateQueryKey, ()>>>,
    private_id: Option<String>,
    debug: bool,
    supergraph_schema: Arc<Valid<Schema>>,
    subgraph_enums: Arc<HashMap<String, String>>,
    lru_size_instrument: LruSizeInstrument,
}

impl Service<subgraph::Request> for CacheService {
    type Response = subgraph::Response;
    type Error = BoxError;
    type Future = <subgraph::BoxService as Service<subgraph::Request>>::Future;

    fn poll_ready(
        &mut self,
        cx: &mut std::task::Context<'_>,
    ) -> std::task::Poll<Result<(), Self::Error>> {
        self.service.poll_ready(cx)
    }

    fn call(&mut self, request: subgraph::Request) -> Self::Future {
        let clone = self.clone();
        let inner = std::mem::replace(self, clone);

        Box::pin(inner.call_inner(request))
    }
}

impl CacheService {
    async fn call_inner(
        mut self,
        request: subgraph::Request,
    ) -> Result<subgraph::Response, BoxError> {
        let storage = match self
            .storage
            .get(&self.name)
            .ok_or(storage::Error::NoStorage)
        {
            Ok(storage) => storage.clone(),
            Err(err) => {
                record_fetch_error(&err, &self.name);
                return self
                    .service
                    .map_response(move |response: subgraph::Response| {
                        update_cache_control(
                            &response.context,
                            &CacheControl::new(response.response.headers(), None)
                                .ok()
                                .unwrap_or_else(CacheControl::no_store),
                        );

                        response
                    })
                    .call(request)
                    .await;
            }
        };

        self.debug = self.debug
            && (request
                .supergraph_request
                .headers()
                .get(CACHE_DEBUG_HEADER_NAME)
                == Some(&HeaderValue::from_static("true")));
        // Check if the request is part of a batch. If it is, completely bypass response caching since it
        // will break any request batches which this request is part of.
        // This check is what enables Batching and response caching to work together, so be very careful
        // before making any changes to it.
        if request
            .context
            .extensions()
            .with_lock(|lock| lock.contains_key::<BatchQuery>())
        {
            return self.service.call(request).await;
        }
        // Don't use cache at all if no-store is set in cache-control header
        if request
            .subgraph_request
            .headers()
            .contains_key(&CACHE_CONTROL)
        {
            let cache_control = match CacheControl::new(request.subgraph_request.headers(), None) {
                Ok(cache_control) => cache_control,
                Err(err) => {
                    return Ok(subgraph::Response::builder()
                        .subgraph_name(request.subgraph_name)
                        .id(request.id)
                        .context(request.context)
                        .error(
                            graphql::Error::builder()
                                .message(format!("cannot get cache-control header: {err}"))
                                .extension_code("INVALID_CACHE_CONTROL_HEADER")
                                .build(),
                        )
                        .extensions(Object::default())
                        .build());
                }
            };
            if !cache_control.should_store() {
                let mut resp = self.service.call(request).await?;
                cache_control.to_headers(resp.response.headers_mut())?;
                return Ok(resp);
            }
        }
        let private_id = self.get_private_id(&request.context);
        // Knowing if there's a private_id or not will differentiate the hash because for a same query it can be both public and private depending if we have private_id set or not
        let private_query_key = PrivateQueryKey {
            query_hash: hash_query(&request.query_hash),
            has_private_id: private_id.is_some(),
        };

        let is_known_private = {
            self.private_queries
                .read()
                .await
                .contains(&private_query_key)
        };

        // the response will have a private scope but we don't have a way to differentiate users, so we know we will not get or store anything in the cache
        if is_known_private && private_id.is_none() {
            let mut debug_subgraph_request = None;
            let mut root_operation_fields = Vec::new();
            if self.debug {
                root_operation_fields = request
                    .executable_document
                    .as_ref()
                    .and_then(|executable_document| {
                        let operation_name =
                            request.subgraph_request.body().operation_name.as_deref();
                        Some(
                            executable_document
                                .operations
                                .get(operation_name)
                                .ok()?
                                .root_fields(executable_document)
                                .map(|f| f.name.to_string())
                                .collect(),
                        )
                    })
                    .unwrap_or_default();
                debug_subgraph_request = Some(request.subgraph_request.body().clone());
            }
            let is_entity = request
                .subgraph_request
                .body()
                .variables
                .contains_key(REPRESENTATIONS);
            let resp = self.service.call(request).await?;
            if self.debug {
                let cache_control =
                    CacheControl::new(resp.response.headers(), self.subgraph_ttl.into())?;
                let kind = if is_entity {
                    CacheEntryKind::Entity {
                        typename: "".to_string(),
                        entity_key: Default::default(),
                    }
                } else {
                    CacheEntryKind::RootFields {
                        root_fields: root_operation_fields,
                    }
                };
                resp.context.upsert::<_, CacheKeysContext>(
                    CONTEXT_DEBUG_CACHE_KEYS,
                    |mut val| {
                        val.push(
                            CacheKeyContext {
                                key: "-".to_string(),
                                invalidation_keys: vec![],
                                kind,
                                hashed_private_id: private_id.clone(),
                                subgraph_name: self.name.clone(),
                                subgraph_request: debug_subgraph_request.unwrap_or_default(),
                                source: CacheKeySource::Subgraph,
                                cache_control,
                                data: serde_json_bytes::to_value(resp.response.body().clone())
                                    .unwrap_or_default(),
                                warnings: Vec::new(),
                                should_store: false,
                            }
                            .update_metadata(),
                        );

                        val
                    },
                )?;
            }

            return Ok(resp);
        }

        if !request
            .subgraph_request
            .body()
            .variables
            .contains_key(REPRESENTATIONS)
        {
            if request.operation_kind == OperationKind::Query {
                let mut cache_hit: HashMap<String, CacheHitMiss> = HashMap::new();
                match cache_lookup_root(
                    self.name.clone(),
                    self.entity_type.as_deref(),
                    storage.clone(),
                    is_known_private,
                    private_id.as_deref(),
                    self.debug,
                    request,
                    self.supergraph_schema.clone(),
                    &self.subgraph_enums,
                )
                .instrument(tracing::info_span!(
                    "response_cache.lookup",
                    kind = "root",
                    subgraph.name = self.name.clone(),
                    "graphql.type" = self.entity_type.as_deref().unwrap_or_default(),
                    debug = self.debug,
                    private = is_known_private,
                    contains_private_id = private_id.is_some(),
                    "cache.key" = ::tracing::field::Empty,
                ))
                .await?
                {
                    ControlFlow::Break(response) => {
                        cache_hit.insert("Query".to_string(), CacheHitMiss { hit: 1, miss: 0 });
                        let _ = response.context.insert(
                            CacheMetricContextKey::new(response.subgraph_name.clone()),
                            CacheSubgraph(cache_hit),
                        );

                        Ok(response)
                    }
                    ControlFlow::Continue((request, mut root_cache_key, mut invalidation_keys)) => {
                        cache_hit.insert("Query".to_string(), CacheHitMiss { hit: 0, miss: 1 });
                        let _ = request.context.insert(
                            CacheMetricContextKey::new(request.subgraph_name.clone()),
                            CacheSubgraph(cache_hit),
                        );
                        let mut root_operation_fields: Vec<String> = Vec::new();
                        let mut debug_subgraph_request = None;
                        if self.debug {
                            root_operation_fields = request
                                .executable_document
                                .as_ref()
                                .and_then(|executable_document| {
                                    let operation_name =
                                        request.subgraph_request.body().operation_name.as_deref();
                                    Some(
                                        executable_document
                                            .operations
                                            .get(operation_name)
                                            .ok()?
                                            .root_fields(executable_document)
                                            .map(|f| f.name.to_string())
                                            .collect(),
                                    )
                                })
                                .unwrap_or_default();
                            debug_subgraph_request = Some(request.subgraph_request.body().clone());
                        }
                        let response = self.service.call(request).await?;

                        let cache_control =
                            if response.response.headers().contains_key(CACHE_CONTROL) {
                                CacheControl::new(
                                    response.response.headers(),
                                    self.subgraph_ttl.into(),
                                )?
                            } else {
                                CacheControl::no_store()
                            };

                        // Support cache tags coming from subgraph response extensions
                        if let Some(Value::Array(cache_tags)) = response
                            .response
                            .body()
                            .extensions
                            .get(GRAPHQL_RESPONSE_EXTENSION_ROOT_FIELDS_CACHE_TAGS)
                        {
                            invalidation_keys.extend(
                                cache_tags
                                    .iter()
                                    .filter_map(|v| v.as_str())
                                    .map(|s| s.to_owned()),
                            );
                        }
<<<<<<< HEAD
=======
                        save_original_cache_control(
                            response.id.clone(),
                            &response.context,
                            cache_control.clone(),
                        );
>>>>>>> 1d5e6c7d

                        if cache_control.private() {
                            // we did not know in advance that this was a query with a private scope, so we update the cache key
                            if !is_known_private {
                                let size = {
                                    let mut private_queries = self.private_queries.write().await;
                                    private_queries.put(private_query_key.clone(), ());
                                    private_queries.len()
                                };
                                self.lru_size_instrument.update(size as u64);

                                if let Some(s) = private_id.as_ref() {
                                    root_cache_key = format!("{root_cache_key}:{s}");
                                }
                            }

                            if self.debug {
                                response.context.upsert::<_, CacheKeysContext>(
                                    CONTEXT_DEBUG_CACHE_KEYS,
                                    |mut val| {
                                        val.push(
                                            CacheKeyContext {
                                                key: root_cache_key.clone(),
                                                hashed_private_id: private_id.clone(),
                                                invalidation_keys: invalidation_keys
                                                    .clone()
                                                    .into_iter()
                                                    .filter(|k| {
                                                        !k.starts_with(INTERNAL_CACHE_TAG_PREFIX)
                                                    })
                                                    .collect(),
                                                kind: CacheEntryKind::RootFields {
                                                    root_fields: root_operation_fields,
                                                },
                                                subgraph_name: self.name.clone(),
                                                subgraph_request: debug_subgraph_request
                                                    .unwrap_or_default(),
                                                source: CacheKeySource::Subgraph,
                                                cache_control: cache_control.clone(),
                                                data: serde_json_bytes::to_value(
                                                    response.response.body().clone(),
                                                )
                                                .unwrap_or_default(),
                                                warnings: Vec::new(),
                                                should_store: false,
                                            }
                                            .update_metadata(),
                                        );

                                        val
                                    },
                                )?;
                            }

                            if private_id.is_none() {
                                // the response has a private scope but we don't have a way to differentiate users, so we do not store the response in cache
                                // We don't need to fill the context with this cache key as it will never be cached
                                return Ok(response);
                            }
                        } else if self.debug {
                            response.context.upsert::<_, CacheKeysContext>(
                                CONTEXT_DEBUG_CACHE_KEYS,
                                |mut val| {
                                    val.push(
                                        CacheKeyContext {
                                            key: root_cache_key.clone(),
                                            hashed_private_id: private_id.clone(),
                                            invalidation_keys: invalidation_keys
                                                .clone()
                                                .into_iter()
                                                .filter(|k| {
                                                    !k.starts_with(INTERNAL_CACHE_TAG_PREFIX)
                                                })
                                                .collect(),
                                            kind: CacheEntryKind::RootFields {
                                                root_fields: root_operation_fields,
                                            },
                                            subgraph_name: self.name.clone(),
                                            subgraph_request: debug_subgraph_request
                                                .unwrap_or_default(),
                                            source: CacheKeySource::Subgraph,
                                            cache_control: cache_control.clone(),
                                            data: serde_json_bytes::to_value(
                                                response.response.body().clone(),
                                            )
                                            .unwrap_or_default(),
                                            warnings: Vec::new(),
                                            should_store: true,
                                        }
                                        .update_metadata(),
                                    );

                                    val
                                },
                            )?;
                        }

                        if cache_control.should_store() {
                            cache_store_root_from_response(
                                storage,
                                self.subgraph_ttl,
                                &response,
                                cache_control,
                                root_cache_key,
                                invalidation_keys,
                                self.debug,
                            )
                            .await?;
                        }

                        Ok(response)
                    }
                }
            } else {
                let response = self.service.call(request).await?;

                Ok(response)
            }
        } else {
            match cache_lookup_entities(
                self.name.clone(),
                self.supergraph_schema.clone(),
                &self.subgraph_enums,
                storage.clone(),
                is_known_private,
                private_id.as_deref(),
                request,
                self.debug,
            )
            .instrument(tracing::info_span!(
                "response_cache.lookup",
                kind = "entity",
                subgraph.name = self.name.clone(),
                debug = self.debug,
                private = is_known_private,
                contains_private_id = private_id.is_some()
            ))
            .await?
            {
                ControlFlow::Break(response) => Ok(response),
                ControlFlow::Continue((request, mut cache_result)) => {
                    let context = request.context.clone();
                    let mut debug_subgraph_request = None;
                    if self.debug {
                        debug_subgraph_request = Some(request.subgraph_request.body().clone());
                        let debug_cache_keys_ctx = cache_result.0.iter().filter_map(|ir| {
                            ir.cache_entry.as_ref().map(|cache_entry| CacheKeyContext {
                                hashed_private_id: private_id.clone(),
                                key: cache_entry.key.clone(),
                                invalidation_keys: ir.invalidation_keys.clone().into_iter()
                                .filter(|k| !k.starts_with(INTERNAL_CACHE_TAG_PREFIX))
                                .collect(),
                                kind: CacheEntryKind::Entity {
                                    typename: ir.typename.clone(),
                                    entity_key: ir.entity_key.clone().unwrap_or_default(),
                                },
                                subgraph_name: self.name.clone(),
                                subgraph_request: request.subgraph_request.body().clone(),
                                source: CacheKeySource::Cache,
                                cache_control: cache_entry.control.clone(),
                                data: serde_json_bytes::json!({
                                    "data": serde_json_bytes::to_value(cache_entry.data.clone()).unwrap_or_default()
                                }),
                                warnings: Vec::new(),
                                should_store: false,
                            }.update_metadata())
                        });
                        request.context.upsert::<_, CacheKeysContext>(
                            CONTEXT_DEBUG_CACHE_KEYS,
                            |mut val| {
                                val.extend(debug_cache_keys_ctx);

                                val
                            },
                        )?;
                    }
                    let req_id = request.id.clone();
                    let mut response = match self.service.call(request).await {
                        Ok(response) => response,
                        Err(e) => {
                            let e = match e.downcast::<FetchError>() {
                                Ok(inner) => match *inner {
                                    FetchError::SubrequestHttpError { .. } => *inner,
                                    _ => FetchError::SubrequestHttpError {
                                        status_code: None,
                                        service: self.name.to_string(),
                                        reason: inner.to_string(),
                                    },
                                },
                                Err(e) => FetchError::SubrequestHttpError {
                                    status_code: None,
                                    service: self.name.to_string(),
                                    reason: e.to_string(),
                                },
                            };

                            let graphql_error = e.to_graphql_error(None);

                            let (new_entities, new_errors) = assemble_response_from_errors(
                                &[graphql_error],
                                &mut cache_result.0,
                            );

                            let mut data = Object::default();
                            data.insert(ENTITIES, new_entities.into());

                            let mut response = subgraph::Response::builder()
                                .context(context)
                                .data(Value::Object(data))
                                .id(req_id)
                                .errors(new_errors)
                                .subgraph_name(self.name)
                                .extensions(Object::new())
                                .build();
                            CacheControl::no_store().to_headers(response.response.headers_mut())?;

                            return Ok(response);
                        }
                    };

                    let mut cache_control = if response
                        .response
                        .headers()
                        .contains_key(CACHE_CONTROL)
                    {
                        CacheControl::new(response.response.headers(), self.subgraph_ttl.into())?
                    } else {
                        CacheControl::no_store()
                    };

                    save_original_cache_control(
                        response.id.clone(),
                        &response.context,
                        cache_control.clone(),
                    );

                    if let Some(control_from_cached) = cache_result.1 {
                        cache_control = cache_control.merge(&control_from_cached);
                    }

                    if !is_known_private && cache_control.private() {
                        self.private_queries
                            .write()
                            .await
                            .put(private_query_key, ());
                    }

                    cache_store_entities_from_response(
                        storage,
                        self.subgraph_ttl,
                        &mut response,
                        cache_control.clone(),
                        cache_result.0,
                        is_known_private,
                        private_id,
                        debug_subgraph_request,
                    )
                    .await?;

                    cache_control.to_headers(response.response.headers_mut())?;

                    Ok(response)
                }
            }
        }
    }

    fn get_private_id(&self, context: &Context) -> Option<String> {
        self.private_id.as_ref().and_then(|key| {
            context.get_json_value(key).and_then(|value| {
                value.as_str().map(|s| {
                    let mut digest = blake3::Hasher::new();
                    digest.update(s.as_bytes());
                    digest.finalize().to_hex().to_string()
                })
            })
        })
    }
}

#[allow(clippy::too_many_arguments)]
async fn cache_lookup_root(
    name: String,
    entity_type_opt: Option<&str>,
    cache: Storage,
    is_known_private: bool,
    private_id: Option<&str>,
    debug: bool,
    mut request: subgraph::Request,
    supergraph_schema: Arc<Valid<Schema>>,
    subgraph_enums: &HashMap<String, String>,
) -> Result<ControlFlow<subgraph::Response, (subgraph::Request, String, Vec<String>)>, BoxError> {
    let invalidation_cache_keys =
        get_invalidation_root_keys_from_schema(&request, subgraph_enums, supergraph_schema)?;
    let body = request.subgraph_request.body_mut();
    body.variables.sort_keys();

    let (key, mut invalidation_keys) = extract_cache_key_root(
        &name,
        entity_type_opt,
        &request.query_hash,
        body,
        &request.context,
        &request.authorization,
        is_known_private,
        private_id,
    );
    invalidation_keys.extend(invalidation_cache_keys);

    Span::current().record("cache.key", key.clone());

    match cache.fetch(&key, &request.subgraph_name).await {
        Ok(value) => {
            if value.control.can_use() {
                let control = value.control.clone();
                // Keep original cache control for every subgraph request (useful for telemetry)
                save_original_cache_control(request.id.clone(), &request.context, control.clone());
                update_cache_control(&request.context, &control);
                if debug {
                    let root_operation_fields: Vec<String> = request
                        .executable_document
                        .as_ref()
                        .and_then(|executable_document| {
                            Some(
                                executable_document
                                    .operations
                                    .iter()
                                    .next()?
                                    .root_fields(executable_document)
                                    .map(|f| f.name.to_string())
                                    .collect(),
                            )
                        })
                        .unwrap_or_default();

                    request.context.upsert::<_, CacheKeysContext>(
                        CONTEXT_DEBUG_CACHE_KEYS,
                        |mut val| {
                            val.push(
                                CacheKeyContext {
                                    key: value.key.clone(),
                                    hashed_private_id: private_id.map(ToString::to_string),
                                    invalidation_keys: value
                                        .cache_tags
                                        .map(|ct| {
                                            ct.into_iter()
                                                .filter(|k| {
                                                    !k.starts_with(INTERNAL_CACHE_TAG_PREFIX)
                                                })
                                                .collect::<Vec<_>>()
                                        })
                                        .unwrap_or_default(),
                                    kind: CacheEntryKind::RootFields {
                                        root_fields: root_operation_fields,
                                    },
                                    subgraph_name: request.subgraph_name.clone(),
                                    subgraph_request: request.subgraph_request.body().clone(),
                                    source: CacheKeySource::Cache,
                                    cache_control: value.control.clone(),
                                    data: serde_json_bytes::json!({"data": value.data.clone()}),
                                    warnings: Vec::new(),
                                    should_store: false,
                                }
                                .update_metadata(),
                            );

                            val
                        },
                    )?;
                }

                Span::current().set_span_dyn_attribute(
                    opentelemetry::Key::new("cache.status"),
                    opentelemetry::Value::String("hit".into()),
                );
                let mut response = subgraph::Response::builder()
                    .data(value.data)
                    .extensions(Object::new())
                    .id(request.id)
                    .context(request.context)
                    .subgraph_name(request.subgraph_name.clone())
                    .build();

                value.control.to_headers(response.response.headers_mut())?;
                Ok(ControlFlow::Break(response))
            } else {
                Span::current().set_span_dyn_attribute(
                    opentelemetry::Key::new("cache.status"),
                    opentelemetry::Value::String("miss".into()),
                );
                Ok(ControlFlow::Continue((request, key, invalidation_keys)))
            }
        }
        Err(err) => {
            let span = Span::current();
            if !err.is_row_not_found() {
                span.mark_as_error(format!("cannot get cache entry: {err}"));
            }

            span.set_span_dyn_attribute(
                opentelemetry::Key::new("cache.status"),
                opentelemetry::Value::String("miss".into()),
            );
            Ok(ControlFlow::Continue((request, key, invalidation_keys)))
        }
    }
}

fn get_invalidation_root_keys_from_schema(
    request: &subgraph::Request,
    subgraph_enums: &HashMap<String, String>,
    supergraph_schema: Arc<Valid<Schema>>,
) -> Result<HashSet<String>, anyhow::Error> {
    struct Root<'a> {
        subgraph_name: &'a str,
        subgraph_enums: &'a HashMap<String, String>,
        query_object_type: &'a ObjectType,
        result: RefCell<Result<HashSet<String>, anyhow::Error>>,
    }

    impl resolvers::ObjectValue for Root<'_> {
        fn type_name(&self) -> &str {
            "Query"
        }

        fn resolve_field<'a>(
            &'a self,
            info: &'a resolvers::ResolveInfo<'a>,
        ) -> Result<resolvers::ResolvedValue<'a>, resolvers::FieldError> {
            let mut result = self.result.borrow_mut();
            let Ok(keys) = &mut *result else {
                return Ok(resolvers::ResolvedValue::SkipForPartialExecution);
            };
            // We don't use info.field_definition() because we need the directive
            // set in supergraph schema not in the executable document
            let Some(field_def) = self.query_object_type.fields.get(info.field_name()) else {
                *result = Err(FetchError::MalformedRequest {
                    reason: "cannot get the field definition from supergraph schema".to_string(),
                }
                .into());
                return Ok(resolvers::ResolvedValue::SkipForPartialExecution);
            };
            let templates = field_def
                .directives
                .get_all("join__directive")
                .filter_map(|dir| {
                    let name = dir.argument_by_name("name", info.schema()).ok()?;
                    if name.as_str()? != CACHE_TAG_DIRECTIVE_NAME {
                        return None;
                    }
                    let is_current_subgraph =
                        dir.argument_by_name("graphs", info.schema())
                            .ok()
                            .and_then(|f| {
                                Some(f.as_list()?.iter().filter_map(|graph| graph.as_enum()).any(
                                    |g| {
                                        self.subgraph_enums.get(g.as_str()).map(|s| s.as_str())
                                            == Some(self.subgraph_name)
                                    },
                                ))
                            })
                            .unwrap_or_default();
                    if !is_current_subgraph {
                        return None;
                    }
                    let mut format = None;
                    for (field_name, value) in dir
                        .argument_by_name("args", info.schema())
                        .ok()?
                        .as_object()?
                    {
                        if field_name.as_str() == "format" {
                            format = value
                                .as_str()
                                .and_then(|v| v.parse::<StringTemplate>().ok())
                        }
                    }
                    format
                });

            let mut vars = IndexMap::default();
            vars.insert("$args".to_string(), Value::Object(info.arguments().clone()));

            for template in templates {
                match template.interpolate(&vars) {
                    Ok((key, _)) => {
                        keys.insert(key);
                    }
                    Err(e) => {
                        *result = Err(e.into());
                        break;
                    }
                }
            }
            Ok(resolvers::ResolvedValue::SkipForPartialExecution)
        }
    }

    let executable_document =
        request
            .executable_document
            .as_ref()
            .ok_or_else(|| FetchError::MalformedRequest {
                reason: "cannot get the executable document for subgraph request".to_string(),
            })?;
    let root_query_type = supergraph_schema
        .root_operation(apollo_compiler::ast::OperationType::Query)
        .ok_or_else(|| FetchError::MalformedRequest {
            reason: "cannot get the root operation from supergraph schema".to_string(),
        })?;
    let query_object_type = supergraph_schema
        .get_object(root_query_type.as_str())
        .ok_or_else(|| FetchError::MalformedRequest {
            reason: "cannot get the root query type from supergraph schema".to_string(),
        })?;
    let root = Root {
        subgraph_name: &request.subgraph_name,
        subgraph_enums,
        query_object_type,
        result: RefCell::new(Ok(HashSet::new())),
    };
    let subgraph_request = request.subgraph_request.body();
    // FIXME: in principle we should use the subgraph schema here.
    // Maybe this is good enough as far as finding root fields is concerned?
    resolvers::Execution::new(&supergraph_schema, executable_document)
        .operation_name(subgraph_request.operation_name.as_deref())
        .unwrap()
        .raw_variable_values(&subgraph_request.variables)
        .execute_sync(&root)
        .map_err(|e| anyhow::Error::msg(e.message().to_string()))?;

    root.result.into_inner()
}

struct ResponseCacheResults(Vec<IntermediateResult>, Option<CacheControl>);

#[allow(clippy::too_many_arguments)]
async fn cache_lookup_entities(
    name: String,
    supergraph_schema: Arc<Valid<Schema>>,
    subgraph_enums: &HashMap<String, String>,
    cache: Storage,
    is_known_private: bool,
    private_id: Option<&str>,
    mut request: subgraph::Request,
    debug: bool,
) -> Result<ControlFlow<subgraph::Response, (subgraph::Request, ResponseCacheResults)>, BoxError> {
    let cache_metadata = extract_cache_keys(
        &name,
        supergraph_schema,
        subgraph_enums,
        &mut request,
        is_known_private,
        private_id,
        debug,
    )?;
    let keys_len = cache_metadata.len();

    let cache_keys = cache_metadata
        .iter()
        .map(|k| k.cache_key.as_str())
        .collect::<Vec<&str>>();
    let cache_result = cache.fetch_multiple(&cache_keys, &name).await;
    Span::current().set_span_dyn_attribute(
        "cache.keys".into(),
        opentelemetry::Value::Array(Array::String(
            cache_keys
                .into_iter()
                .map(|ck| StringValue::from(ck.to_string()))
                .collect(),
        )),
    );

    let cache_result: Vec<Option<CacheEntry>> = match cache_result {
        Ok(res) => res
            .into_iter()
            .map(|v| match v {
                Some(v) if v.control.can_use() => Some(v),
                _ => None,
            })
            .collect(),
        Err(err) => {
            if !err.is_row_not_found() {
                let span = Span::current();
                span.mark_as_error(format!("cannot get cache entry: {err}"));
            }

            std::iter::repeat_n(None, keys_len).collect()
        }
    };
    let body = request.subgraph_request.body_mut();

    let representations = body
        .variables
        .get_mut(REPRESENTATIONS)
        .and_then(|value| value.as_array_mut())
        .expect("we already checked that representations exist");
    // remove from representations the entities we already obtained from the cache
    let (new_representations, cache_result, cache_control) = filter_representations(
        &name,
        &request.id,
        representations,
        cache_metadata,
        cache_result,
        &request.context,
    )?;

    if !new_representations.is_empty() {
        body.variables
            .insert(REPRESENTATIONS, new_representations.into());
        let cache_status = if cache_result.is_empty() {
            opentelemetry::Value::String("miss".into())
        } else {
            opentelemetry::Value::String("partial_hit".into())
        };
        Span::current()
            .set_span_dyn_attribute(opentelemetry::Key::new("cache.status"), cache_status);

        Ok(ControlFlow::Continue((
            request,
            ResponseCacheResults(cache_result, cache_control),
        )))
    } else {
        if debug {
            let debug_cache_keys_ctx = cache_result.iter().filter_map(|ir| {
                ir.cache_entry.as_ref().map(|cache_entry| {
                    CacheKeyContext {
                        key: ir.key.clone(),
                        hashed_private_id: private_id.map(ToString::to_string),
                        invalidation_keys: cache_entry
                            .cache_tags
                            .clone()
                            .map(|ct| {
                                ct.into_iter()
                                    .filter(|k| !k.starts_with(INTERNAL_CACHE_TAG_PREFIX))
                                    .collect::<Vec<_>>()
                            })
                            .unwrap_or_default(),
                        kind: CacheEntryKind::Entity {
                            typename: ir.typename.clone(),
                            entity_key: ir.entity_key.clone().unwrap_or_default(),
                        },
                        subgraph_name: name.clone(),
                        subgraph_request: request.subgraph_request.body().clone(),
                        source: CacheKeySource::Cache,
                        cache_control: cache_entry.control.clone(),
                        data: serde_json_bytes::json!({"data": cache_entry.data.clone()}),
                        warnings: Vec::new(),
                        should_store: false,
                    }
                    .update_metadata()
                })
            });
            request.context.upsert::<_, CacheKeysContext>(
                CONTEXT_DEBUG_CACHE_KEYS,
                |mut val| {
                    val.extend(debug_cache_keys_ctx);

                    val
                },
            )?;
        }
        Span::current().set_span_dyn_attribute(
            opentelemetry::Key::new("cache.status"),
            opentelemetry::Value::String("hit".into()),
        );

        let entities = cache_result
            .into_iter()
            .filter_map(|res| res.cache_entry)
            .map(|entry| entry.data)
            .collect::<Vec<_>>();
        let mut data = Object::default();
        data.insert(ENTITIES, entities.into());

        let mut response = subgraph::Response::builder()
            .data(data)
            .id(request.id.clone())
            .extensions(Object::new())
            .subgraph_name(request.subgraph_name)
            .context(request.context)
            .build();

        cache_control
            .unwrap_or_default()
            .to_headers(response.response.headers_mut())?;

        Ok(ControlFlow::Break(response))
    }
}

fn update_cache_control(context: &Context, cache_control: &CacheControl) {
    context.extensions().with_lock(|lock| {
        if let Some(c) = lock.get_mut::<CacheControl>() {
            *c = c.merge(cache_control);
        } else {
            // Go through the "merge" algorithm even with a single value
            // in order to keep single-fetch queries consistent between cache hit and miss,
            // and with multi-fetch queries.
            let new_cache_control = cache_control.merge(cache_control);
            lock.insert(new_cache_control);
        }
    })
}

// Keep original cache control for every subgraph request (useful for telemetry)
fn save_original_cache_control(
    req_id: SubgraphRequestId,
    context: &Context,
    cache_control: CacheControl,
) {
    context.extensions().with_lock(|l| {
        l.get_or_default_mut::<CacheControls>()
            .insert(req_id, cache_control)
    });
}

async fn cache_store_root_from_response(
    cache: Storage,
    default_subgraph_ttl: Duration,
    response: &subgraph::Response,
    cache_control: CacheControl,
    cache_key: String,
    invalidation_keys: Vec<String>,
    debug: bool,
) -> Result<(), BoxError> {
    if let Some(data) = response.response.body().data.as_ref() {
        let ttl = cache_control
            .ttl()
            .map(Duration::from_secs)
            .unwrap_or(default_subgraph_ttl);

        if response.response.body().errors.is_empty() && cache_control.should_store() {
            let document = Document {
                key: cache_key,
                data: data.clone(),
                control: cache_control,
                invalidation_keys,
                expire: ttl,
                debug,
            };

            let subgraph_name = response.subgraph_name.clone();
            let span = tracing::info_span!("response_cache.store", "kind" = "root", "subgraph.name" = subgraph_name.clone(), "ttl" = ?ttl);

            // Write to cache in a non-awaited task so that it's not on the request’s critical path
            tokio::spawn(async move {
                let _ = cache
                    .insert(document, &subgraph_name)
                    .instrument(span)
                    .await;
            });
        }
    }

    Ok(())
}

#[allow(clippy::too_many_arguments)]
async fn cache_store_entities_from_response(
    cache: Storage,
    default_subgraph_ttl: Duration,
    response: &mut subgraph::Response,
    cache_control: CacheControl,
    mut result_from_cache: Vec<IntermediateResult>,
    is_known_private: bool,
    private_id: Option<String>,
    // Only Some if debug is enabled
    subgraph_request: Option<graphql::Request>,
) -> Result<(), BoxError> {
    let mut data = response.response.body_mut().data.take();

    if let Some(mut entities) = data
        .as_mut()
        .and_then(|v| v.as_object_mut())
        .and_then(|o| o.remove(ENTITIES))
    {
        // if the scope is private but we do not have a way to differentiate users, do not store anything in the cache
        let should_cache_private = !cache_control.private() || private_id.is_some();

        // We check it's not known as a private query because if it's known as a private query that means the private id is already part of the hash
        let update_key_private = if !is_known_private && cache_control.private() {
            private_id.clone()
        } else {
            None
        };

        // Support cache tags coming from subgraph extensions
        let per_entity_surrogate_keys = response
            .response
            .body()
            .extensions
            .get(GRAPHQL_RESPONSE_EXTENSION_ENTITY_CACHE_TAGS)
            .and_then(|value| value.as_array())
            .map(|vec| vec.as_slice())
            .unwrap_or_default();

        let (new_entities, new_errors) = insert_entities_in_result(
            entities
                .as_array_mut()
                .ok_or_else(|| FetchError::MalformedResponse {
                    reason: "expected an array of entities".to_string(),
                })?,
            &response.response.body().errors,
            cache,
            default_subgraph_ttl,
            cache_control,
            &mut result_from_cache,
            private_id,
            update_key_private,
            should_cache_private,
            &response.subgraph_name,
            per_entity_surrogate_keys,
            response.context.clone(),
            subgraph_request,
        )
        .await?;

        data.as_mut()
            .and_then(|v| v.as_object_mut())
            .map(|o| o.insert(ENTITIES, new_entities.into()));
        response.response.body_mut().data = data;
        response.response.body_mut().errors = new_errors;
    } else {
        let (new_entities, new_errors) =
            assemble_response_from_errors(&response.response.body().errors, &mut result_from_cache);

        let mut data = Object::default();
        data.insert(ENTITIES, new_entities.into());

        response.response.body_mut().data = Some(Value::Object(data));
        response.response.body_mut().errors = new_errors;
    }

    Ok(())
}

// build a cache key for the root operation
#[allow(clippy::too_many_arguments)]
fn extract_cache_key_root(
    subgraph_name: &str,
    entity_type_opt: Option<&str>,
    query_hash: &QueryHash,
    body: &graphql::Request,
    context: &Context,
    cache_key: &CacheKeyMetadata,
    is_known_private: bool,
    private_id: Option<&str>,
) -> (String, Vec<String>) {
    let entity_type = entity_type_opt.unwrap_or("Query");

    let key = PrimaryCacheKeyRoot {
        subgraph_name,
        graphql_type: entity_type,
        subgraph_query_hash: query_hash,
        body,
        context,
        auth_cache_key_metadata: cache_key,
        private_id: if is_known_private { private_id } else { None },
    }
    .hash();
    let invalidation_keys = vec![format!(
        "{INTERNAL_CACHE_TAG_PREFIX}version:{RESPONSE_CACHE_VERSION}:subgraph:{subgraph_name}:type:{entity_type}"
    )];

    (key, invalidation_keys)
}

struct CacheMetadata {
    cache_key: String,
    invalidation_keys: Vec<String>,
    // Only set when debug mode is enabled
    entity_key: Option<serde_json_bytes::Map<ByteString, Value>>,
}

// build a list of keys to get from the cache in one query
#[allow(clippy::too_many_arguments)]
fn extract_cache_keys(
    subgraph_name: &str,
    supergraph_schema: Arc<Valid<Schema>>,
    subgraph_enums: &HashMap<String, String>,
    request: &mut subgraph::Request,
    is_known_private: bool,
    private_id: Option<&str>,
    debug: bool,
) -> Result<Vec<CacheMetadata>, BoxError> {
    let context = &request.context;
    let authorization = &request.authorization;
    // hash the query and operation name
    let query_hash = hash_query(&request.query_hash);
    // hash more data like variables and authorization status
    let additional_data_hash = hash_additional_data(
        subgraph_name,
        request.subgraph_request.body_mut(),
        context,
        authorization,
    );

    let representations = request
        .subgraph_request
        .body_mut()
        .variables
        .get_mut(REPRESENTATIONS)
        .and_then(|value| value.as_array_mut())
        .expect("we already checked that representations exist");

    // Get entity key to only get the right fields in representations
    let mut res = Vec::with_capacity(representations.len());
    let mut entities = HashMap::new();
    let mut typenames = HashSet::new();
    for representation in representations {
        let representation =
            representation
                .as_object_mut()
                .ok_or_else(|| FetchError::MalformedRequest {
                    reason: "representation variable should be an array of object".to_string(),
                })?;
        let typename_value =
            representation
                .remove(TYPENAME)
                .ok_or_else(|| FetchError::MalformedRequest {
                    reason: "missing __typename in representation".to_string(),
                })?;

        let typename = typename_value
            .as_str()
            .ok_or_else(|| FetchError::MalformedRequest {
                reason: "__typename in representation is not a string".to_string(),
            })?;
        typenames.insert(typename.to_string());
        match entities.get_mut(typename) {
            Some(entity_nb) => *entity_nb += 1,
            None => {
                entities.insert(typename.to_string(), 1u64);
            }
        }

        // Get the entity key from `representation`, only needed in debug for the cache debugger
        let representation_entity_key = if debug {
            let selection_set = find_matching_key_field_set(
                representation,
                typename,
                subgraph_name,
                &supergraph_schema,
                subgraph_enums,
            )?;

            get_entity_key_from_selection_set(representation, &selection_set).into()
        } else {
            None
        };

        // Create primary cache key for an entity
        let key = PrimaryCacheKeyEntity {
            subgraph_name,
            entity_type: typename,
            representation,
            subgraph_query_hash: &query_hash,
            additional_data_hash: &additional_data_hash,
            private_id: if is_known_private { private_id } else { None },
        }
        .hash();

        // Used as a surrogate cache key
        let mut invalidation_keys = vec![format!(
            "{INTERNAL_CACHE_TAG_PREFIX}version:{RESPONSE_CACHE_VERSION}:subgraph:{subgraph_name}:type:{typename}"
        )];

        // get cache keys from directive
        let invalidation_cache_keys = get_invalidation_entity_keys_from_schema(
            &supergraph_schema,
            subgraph_name,
            subgraph_enums,
            typename,
            representation,
        )?;

        // Restore the `representation` back whole again
        representation.insert(TYPENAME, typename_value);
        invalidation_keys.extend(invalidation_cache_keys);
        let cache_key_metadata = CacheMetadata {
            cache_key: key,
            invalidation_keys,
            entity_key: representation_entity_key,
        };
        res.push(cache_key_metadata);
    }

    Span::current().set_span_dyn_attribute(
        Key::from_static_str("graphql.types"),
        opentelemetry::Value::Array(
            typenames
                .into_iter()
                .map(StringValue::from)
                .collect::<Vec<StringValue>>()
                .into(),
        ),
    );

    for (typename, entity_nb) in entities {
        u64_histogram_with_unit!(
            "apollo.router.operations.response_cache.fetch.entity",
            "Number of entities per subgraph fetch node",
            "{entity}",
            entity_nb,
            "subgraph.name" = subgraph_name.to_string(),
            "graphql.type" = typename
        );
    }

    Ok(res)
}

/// Get invalidation keys from @cacheTag directives in supergraph schema for entities
fn get_invalidation_entity_keys_from_schema(
    supergraph_schema: &Arc<Valid<Schema>>,
    subgraph_name: &str,
    subgraph_enums: &HashMap<String, String>,
    typename: &str,
    representations: &serde_json_bytes::Map<ByteString, Value>,
) -> Result<HashSet<String>, anyhow::Error> {
    let field_def =
        supergraph_schema
            .get_object(typename)
            .ok_or_else(|| FetchError::MalformedRequest {
                reason: "can't find corresponding type for __typename {typename:?}".to_string(),
            })?;
    let cache_keys = field_def
        .directives
        .get_all("join__directive")
        .filter_map(|dir| {
            let name = dir.argument_by_name("name", supergraph_schema).ok()?;
            if name.as_str()? != CACHE_TAG_DIRECTIVE_NAME {
                return None;
            }
            let is_current_subgraph = dir
                .argument_by_name("graphs", supergraph_schema)
                .ok()
                .and_then(|f| {
                    Some(
                        f.as_list()?
                            .iter()
                            .filter_map(|graph| graph.as_enum())
                            .any(|g| {
                                subgraph_enums.get(g.as_str()).map(|s| s.as_str())
                                    == Some(subgraph_name)
                            }),
                    )
                })
                .unwrap_or_default();
            if !is_current_subgraph {
                return None;
            }
            dir.argument_by_name("args", supergraph_schema)
                .ok()?
                .as_object()?
                .iter()
                .find_map(|(field_name, value)| {
                    if field_name.as_str() == "format" {
                        value.as_str()?.parse::<StringTemplate>().ok()
                    } else {
                        None
                    }
                })
        });
    let mut vars = IndexMap::default();
    // It's safe to use representations variables (not only entity keys) because at the composition level we already checked if it was only using entity keys
    vars.insert("$key".to_string(), Value::Object(representations.clone()));
    let invalidation_cache_keys = cache_keys
        .map(|ck| ck.interpolate(&vars).map(|(res, _)| res))
        .collect::<Result<HashSet<String>, apollo_federation::connectors::StringTemplateError>>()?;
    Ok(invalidation_cache_keys)
}

pub(in crate::plugins) fn find_matching_key_field_set(
    representation: &serde_json_bytes::Map<ByteString, Value>,
    typename: &str,
    subgraph_name: &str,
    supergraph_schema: &Valid<Schema>,
    subgraph_enums: &HashMap<String, String>,
) -> Result<apollo_compiler::executable::SelectionSet, FetchError> {
    // find an entry in the `key_field_sets` that matches the `representation`.
    collect_key_field_sets(typename, subgraph_name, supergraph_schema, subgraph_enums)?
        .find(|field_set| {
            matches_selection_set(representation, &field_set.selection_set)
        })
        .map(|field_set| field_set.selection_set)
        .ok_or_else(|| {
            tracing::trace!("representation does not match any key field set for typename {typename} in subgraph {subgraph_name}");
            FetchError::MalformedRequest {
                reason: format!("unexpected critical internal error for typename {typename} in subgraph {subgraph_name}"),
            }
        })
}

// Collect `@key` field sets on a `typename` in a `subgraph_name`.
// - Returns a Vec of FieldSet, since there may be more than one @key directives in the subgraph.
fn collect_key_field_sets(
    typename: &str,
    subgraph_name: &str,
    supergraph_schema: &Valid<Schema>,
    subgraph_enums: &HashMap<String, String>,
) -> Result<impl Iterator<Item = apollo_compiler::executable::FieldSet>, FetchError> {
    Ok(supergraph_schema
        .types
        .get(typename)
        .ok_or_else(|| FetchError::MalformedRequest {
            reason: format!("unknown typename {typename:?} in representations"),
        })?
        .directives()
        .get_all("join__type")
        .filter_map(move |directive| {
            let schema_subgraph_name = directive
                .specified_argument_by_name("graph")
                .and_then(|arg| arg.as_enum())
                .and_then(|arg| subgraph_enums.get(arg.as_str()))?;

            if schema_subgraph_name == subgraph_name {
                let mut parser = Parser::new();
                directive
                    .specified_argument_by_name("key")
                    .and_then(|arg| arg.as_str())
                    .and_then(|arg| {
                        parser
                            .parse_field_set(
                                supergraph_schema,
                                NamedType::new(typename).ok()?,
                                arg,
                                "entity_caching.graphql",
                            )
                            .ok()
                    })
            } else {
                None
            }
        }))
}

/// Whether the entity, represented as JSON, matches the parsed @key fields (`selection_set`)
/// * This function mirrors `get_entity_key_from_selection_set` and make sure the representation
///   matches the the shape of `selection_set`.
/// * This function and `get_entity_key_from_selection_set` are separate because this is called for
///   multiple possible `@key` fields to find the matching one, while
///   `get_entity_key_from_selection_set` is only called once the matching `@key` fields is found.
pub(in crate::plugins) fn matches_selection_set(
    // the JSON representation of the entity data
    representation: &serde_json_bytes::Map<ByteString, Value>,
    // the parsed @key fields to use for matching
    selection_set: &apollo_compiler::executable::SelectionSet,
) -> bool {
    for field in selection_set.root_fields(&Default::default()) {
        // the heart of finding the match: we take the field from the selection
        // set and try to find it in the entity representation;
        let Some(value) = representation.get(field.name.as_str()) else {
            return false;
        };

        // This field selection is not expecting any subdata.
        if field.selection_set.is_empty() {
            // Scalar (or array of scalars) fields are always a match.
            if !is_scalar_or_array_of_scalar(value) {
                // Mismatch: Scalar value was expected.
                return false;
            }
            continue;
        }

        // The field selection is expecting a subdata. See if given `value` matches the shape of
        // its sub-selection set.
        let result = match value {
            Value::Object(obj) => {
                // Recurse into object value
                matches_selection_set(obj, &field.selection_set)
            }

            Value::Array(arr) => {
                // Recurse into array values
                matches_array_of_objects(arr, &field.selection_set)
            }

            // scalar values
            _other => {
                // Mismatch: object or array value was expected.
                false
            }
        };
        if !result {
            return false;
        }
    }
    true
}

fn is_scalar_or_array_of_scalar(value: &Value) -> bool {
    match value {
        Value::Object(_) => false,
        Value::Array(arr) => arr.iter().all(is_scalar_or_array_of_scalar),
        _ => true,
    }
}

/// See if all array items match the shape of the `selection_set`.
/// * Note: The array can be multi-dimensional. (the @key field set can match any levels of nested
///   arrays)
/// * Precondition: `selection_set` must be non-empty.
fn matches_array_of_objects(
    arr: &[Value],
    selection_set: &apollo_compiler::executable::SelectionSet,
) -> bool {
    for item in arr.iter() {
        let result = match item {
            Value::Object(obj) => matches_selection_set(obj, selection_set),
            Value::Array(arr) => matches_array_of_objects(arr, selection_set),
            _other => false,
        };
        if !result {
            return false;
        }
    }
    true
}

// Get the selection set from `representation` and returns the value corresponding to it.
// - Returns None if the representation doesn't match the selection set.
// Note: This function mirrors `hash_representation_inner` in cache/entity.rs.
fn get_entity_key_from_selection_set(
    representation: &serde_json_bytes::Map<ByteString, Value>,
    selection_set: &apollo_compiler::executable::SelectionSet,
) -> serde_json_bytes::Map<ByteString, Value> {
    fn traverse_object(
        state: &mut serde_json_bytes::Map<ByteString, Value>,
        fields: &serde_json_bytes::Map<ByteString, Value>,
        selection_set: &apollo_compiler::executable::SelectionSet,
    ) {
        let default_document = Default::default();
        let sorted_selections = selection_set
            .root_fields(&default_document)
            .sorted_by(|a, b| a.name.cmp(&b.name));
        for field in sorted_selections {
            let key = field.name.as_str();
            let Some(val) = fields.get(key) else {
                continue;
            };
            match val {
                serde_json_bytes::Value::Object(obj) => {
                    let mut obj_state = serde_json_bytes::Map::new();
                    traverse_object(&mut obj_state, obj, &field.selection_set);
                    state.insert(ByteString::from(key), Value::Object(obj_state));
                }
                Value::Array(arr) => {
                    let mut arr_state = Vec::new();
                    traverse_array(&mut arr_state, arr, &field.selection_set);
                    state.insert(ByteString::from(key), Value::Array(arr_state));
                }
                // scalar value
                val => {
                    state.insert(ByteString::from(key), val.clone());
                }
            }
        }
    }

    fn traverse_array(
        state: &mut Vec<Value>,
        items: &[Value],
        selection_set: &apollo_compiler::executable::SelectionSet,
    ) {
        items.iter().for_each(|v| {
            match v {
                serde_json_bytes::Value::Object(obj) => {
                    let mut obj_state = serde_json_bytes::Map::new();
                    traverse_object(&mut obj_state, obj, selection_set);
                    state.push(Value::Object(obj_state));
                }
                Value::Array(arr) => {
                    let mut arr_state = Vec::new();
                    traverse_array(&mut arr_state, arr, selection_set);
                    state.push(Value::Array(arr_state));
                }
                // scalar value
                _ => {
                    state.push(v.clone());
                }
            }
        });
    }

    let mut state = serde_json_bytes::Map::new();
    traverse_object(&mut state, representation, selection_set);

    state
}

/// represents the result of a cache lookup for an entity type and key
struct IntermediateResult {
    key: String,
    invalidation_keys: Vec<String>,
    typename: String,
    // Only set when debug mode is enabled
    entity_key: Option<serde_json_bytes::Map<ByteString, Value>>,
    cache_entry: Option<CacheEntry>,
}

// build a new list of representations without the ones we got from the cache
#[allow(clippy::type_complexity)]
fn filter_representations(
    subgraph_name: &str,
    subgraph_req_id: &SubgraphRequestId,
    representations: &mut Vec<Value>,
    // keys: Vec<(String, Vec<String>)>,
    keys: Vec<CacheMetadata>,
    mut cache_result: Vec<Option<CacheEntry>>,
    context: &Context,
) -> Result<(Vec<Value>, Vec<IntermediateResult>, Option<CacheControl>), BoxError> {
    let mut new_representations: Vec<Value> = Vec::new();
    let mut result = Vec::new();
    let mut cache_hit: HashMap<String, CacheHitMiss> = HashMap::new();
    let mut cache_control = None;
    // Useful for telemetry
    let mut non_updated_cache_control = None;

    for (
        (
            mut representation,
            CacheMetadata {
                cache_key: key,
                invalidation_keys,
                entity_key,
                ..
            },
        ),
        mut cache_entry,
    ) in representations
        .drain(..)
        .zip(keys)
        .zip(cache_result.drain(..))
    {
        let opt_type = representation
            .as_object_mut()
            .and_then(|o| o.remove(TYPENAME))
            .ok_or_else(|| FetchError::MalformedRequest {
                reason: "missing __typename in representation".to_string(),
            })?;

        let typename = opt_type.as_str().unwrap_or("-").to_string();

        // do not use that cache entry if it is stale
        if let Some(false) = cache_entry.as_ref().map(|c| c.control.can_use()) {
            cache_entry = None;
        }
        match cache_entry.as_ref() {
            None => {
                cache_hit.entry(typename.clone()).or_default().miss += 1;

                representation
                    .as_object_mut()
                    .map(|o| o.insert(TYPENAME, opt_type));
                new_representations.push(representation);
            }
            Some(entry) => {
                cache_hit.entry(typename.clone()).or_default().hit += 1;
                match cache_control.as_mut() {
                    None => cache_control = Some(entry.control.clone()),
                    Some(c) => *c = c.merge(&entry.control),
                }
                match non_updated_cache_control.as_mut() {
                    None => non_updated_cache_control = Some(entry.control.clone()),
                    Some(c) => *c = c.merge_without_update(&entry.control),
                }
            }
        }

        result.push(IntermediateResult {
            key,
            invalidation_keys,
            typename,
            cache_entry,
            entity_key,
        });
    }

    if let Some(non_updated_cache_control) = non_updated_cache_control {
        save_original_cache_control(subgraph_req_id.clone(), context, non_updated_cache_control);
    }

    let _ = context.insert(
        CacheMetricContextKey::new(subgraph_name.to_string()),
        CacheSubgraph(cache_hit),
    );

    Ok((new_representations, result, cache_control))
}

// fill in the entities for the response
#[allow(clippy::too_many_arguments)]
async fn insert_entities_in_result(
    entities: &mut Vec<Value>,
    errors: &[Error],
    cache: Storage,
    default_subgraph_ttl: Duration,
    cache_control: CacheControl,
    result: &mut Vec<IntermediateResult>,
    // The original private id fetched from context and hashed to put it in the debug entry
    private_id_for_dbg: Option<String>,
    update_key_private: Option<String>,
    should_cache_private: bool,
    subgraph_name: &str,
    per_entity_surrogate_keys: &[Value],
    context: Context,
    // Only Some if debug is enabled
    subgraph_request: Option<graphql::Request>,
) -> Result<(Vec<Value>, Vec<Error>), BoxError> {
    let debug = subgraph_request.is_some();
    let ttl = cache_control
        .ttl()
        .map(Duration::from_secs)
        .unwrap_or(default_subgraph_ttl);

    let mut new_entities = Vec::new();
    let mut new_errors = Vec::new();

    let mut inserted_types: HashMap<String, usize> = HashMap::new();
    let mut to_insert: Vec<_> = Vec::new();
    let mut debug_ctx_entries = Vec::new();
    let mut entities_it = entities.drain(..).enumerate();
    let mut per_entity_surrogate_keys_it = per_entity_surrogate_keys.iter();

    // insert requested entities and cached entities in the same order as
    // they were requested
    for (
        new_entity_idx,
        IntermediateResult {
            mut key,
            mut invalidation_keys,
            typename,
            cache_entry,
            entity_key,
        },
    ) in result.drain(..).enumerate()
    {
        match cache_entry {
            Some(v) => {
                new_entities.push(v.data);
            }
            None => {
                let (entity_idx, value) =
                    entities_it
                        .next()
                        .ok_or_else(|| FetchError::MalformedResponse {
                            reason: "invalid number of entities".to_string(),
                        })?;
                let specific_surrogate_keys = per_entity_surrogate_keys_it.next();

                *inserted_types.entry(typename.clone()).or_default() += 1;

                if let Some(ref id) = update_key_private {
                    key = format!("{key}:{id}");
                }

                let mut has_errors = false;
                for error in errors.iter().filter(|e| {
                    e.path
                        .as_ref()
                        .map(|path| {
                            path.starts_with(&Path(vec![
                                PathElement::Key(ENTITIES.to_string(), None),
                                PathElement::Index(entity_idx),
                            ]))
                        })
                        .unwrap_or(false)
                }) {
                    // update the entity index, because it does not match with the original one
                    let mut e = error.clone();
                    if let Some(path) = e.path.as_mut() {
                        path.0[1] = PathElement::Index(new_entity_idx);
                    }

                    new_errors.push(e);
                    has_errors = true;
                }

                if let Some(Value::Array(keys)) = specific_surrogate_keys {
                    invalidation_keys
                        .extend(keys.iter().filter_map(|v| v.as_str()).map(|s| s.to_owned()));
                }

                // Only in debug mode
                if let Some(subgraph_request) = &subgraph_request {
                    debug_ctx_entries.push(
                        CacheKeyContext {
                            key: key.clone(),
                            hashed_private_id: private_id_for_dbg.clone(),
                            invalidation_keys: invalidation_keys
                                .clone()
                                .into_iter()
                                .filter(|k| !k.starts_with(INTERNAL_CACHE_TAG_PREFIX))
                                .collect(),
                            kind: CacheEntryKind::Entity {
                                typename: typename.clone(),
                                entity_key: entity_key.clone().unwrap_or_default(),
                            },
                            subgraph_name: subgraph_name.to_string(),
                            subgraph_request: subgraph_request.clone(),
                            source: CacheKeySource::Subgraph,
                            cache_control: cache_control.clone(),
                            data: serde_json_bytes::json!({"data": value.clone()}),
                            warnings: Vec::new(),
                            should_store: false,
                        }
                        .update_metadata(),
                    );
                }
                if !has_errors && cache_control.should_store() && should_cache_private {
                    to_insert.push(Document {
                        control: cache_control.clone(),
                        data: value.clone(),
                        key,
                        invalidation_keys,
                        expire: ttl,
                        debug,
                    });
                }

                new_entities.push(value);
            }
        }
    }

    // For debug mode
    if !debug_ctx_entries.is_empty() {
        context.upsert::<_, CacheKeysContext>(CONTEXT_DEBUG_CACHE_KEYS, |mut val| {
            val.extend(debug_ctx_entries);
            val
        })?;
    }

    if !to_insert.is_empty() {
        let batch_size = to_insert.len();
        let span = tracing::info_span!("response_cache.store", "kind" = "entity", "subgraph.name" = subgraph_name, "ttl" = ?ttl, "batch.size" = %batch_size);
        let subgraph_name = subgraph_name.to_string();

        // Write to cache in a non-awaited task so that it's not on the request’s critical path
        tokio::spawn(async move {
            let _ = cache
                .insert_in_batch(to_insert, &subgraph_name)
                .instrument(span)
                .await;
        });
    }

    for (ty, nb) in inserted_types {
        tracing::event!(Level::TRACE, entity_type = ty.as_str(), cache_insert = nb,);
    }

    Ok((new_entities, new_errors))
}

fn assemble_response_from_errors(
    graphql_errors: &[Error],
    result: &mut Vec<IntermediateResult>,
) -> (Vec<Value>, Vec<Error>) {
    let mut new_entities = Vec::new();
    let mut new_errors = Vec::new();

    for (new_entity_idx, IntermediateResult { cache_entry, .. }) in result.drain(..).enumerate() {
        match cache_entry {
            Some(v) => {
                new_entities.push(v.data);
            }
            None => {
                new_entities.push(Value::Null);

                for mut error in graphql_errors.iter().cloned() {
                    error.path = Some(Path(vec![
                        PathElement::Key(ENTITIES.to_string(), None),
                        PathElement::Index(new_entity_idx),
                    ]));
                    new_errors.push(error);
                }
            }
        }
    }
    (new_entities, new_errors)
}

async fn connect_or_spawn_reconnection_task(
    config: storage::redis::Config,
    storage: Arc<OnceLock<Storage>>,
    abort_signal: broadcast::Receiver<()>,
) -> Result<(), BoxError> {
    match attempt_connection(&config, storage.clone(), abort_signal.resubscribe()).await {
        Ok(()) => Ok(()),
        Err(err) if config.required_to_start => Err(err),
        Err(_) => {
            tokio::spawn(reattempt_connection(config.clone(), storage, abort_signal));
            Ok(())
        }
    }
}

async fn attempt_connection(
    config: &storage::redis::Config,
    cache_storage: Arc<OnceLock<Storage>>,
    abort_signal: broadcast::Receiver<()>,
) -> Result<(), BoxError> {
    let storage = Storage::new(config, abort_signal)
        .await
        .inspect_err(|err| {
            tracing::error!(
                cache = "response",
                error = %err,
                "could not open connection to Redis for response caching",
            )
        })?;
    let _ = cache_storage.set(storage);

    Ok(())
}

async fn reattempt_connection(
    config: storage::redis::Config,
    cache_storage: Arc<OnceLock<Storage>>,
    mut abort_signal: broadcast::Receiver<()>,
) {
    let mut interval = IntervalStream::new(tokio::time::interval(Duration::from_secs(30)));
    loop {
        tokio::select! {
            biased;
            _ = abort_signal.recv() => {
                break;
            }
            _ = interval.next() => {
                if attempt_connection(&config, cache_storage.clone(), abort_signal.resubscribe()).await.is_ok() {
                    break;
                }
            }
        }
    }
}

pub(crate) type CacheControls = HashMap<SubgraphRequestId, CacheControl>;

#[cfg(all(
    test,
    any(not(feature = "ci"), all(target_arch = "x86_64", target_os = "linux"))
))]
mod tests {
    use std::collections::HashMap;
    use std::sync::Arc;
    use std::time::Duration;

    use apollo_compiler::Schema;
    use apollo_compiler::parser::Parser;
    use serde_json_bytes::json;
    use tokio::sync::broadcast;

    use super::Subgraph;
    use super::Ttl;
    use crate::configuration::subgraph::SubgraphConfiguration;
    use crate::plugins::response_cache::plugin::ResponseCache;
    use crate::plugins::response_cache::plugin::get_entity_key_from_selection_set;
    use crate::plugins::response_cache::plugin::get_invalidation_root_keys_from_schema;
    use crate::plugins::response_cache::plugin::matches_selection_set;
    use crate::plugins::response_cache::storage::redis::Config;
    use crate::plugins::response_cache::storage::redis::Storage;
    use crate::services::OperationKind;
    use crate::services::subgraph;

    const SCHEMA: &str = include_str!("../../testdata/orga_supergraph_cache_key.graphql");

    #[tokio::test]
    async fn test_subgraph_enabled() {
        let valid_schema = Arc::new(Schema::parse_and_validate(SCHEMA, "test.graphql").unwrap());
        let (drop_tx, drop_rx) = broadcast::channel(2);
        let storage = Storage::new(&Config::test(false, "test_subgraph_enabled"), drop_rx)
            .await
            .unwrap();
        let map = serde_json::json!({
            "user": {
                "private_id": "sub"
            },
            "orga": {
                "private_id": "sub",
                "enabled": true
            },
            "archive": {
                "private_id": "sub",
                "enabled": false
            }
        });

        let mut response_cache = ResponseCache::for_test(
            storage.clone(),
            serde_json::from_value(map).unwrap(),
            valid_schema.clone(),
            true,
            drop_tx,
        )
        .await
        .unwrap();

        assert!(response_cache.subgraph_enabled("user"));
        assert!(!response_cache.subgraph_enabled("archive"));
        let subgraph_config = serde_json::json!({
            "all": {
                "enabled": false
            },
            "subgraphs": response_cache.subgraphs.subgraphs.clone()
        });
        response_cache.subgraphs = Arc::new(serde_json::from_value(subgraph_config).unwrap());
        assert!(!response_cache.subgraph_enabled("archive"));
        assert!(response_cache.subgraph_enabled("user"));
        assert!(response_cache.subgraph_enabled("orga"));
    }

    #[tokio::test]
    async fn test_subgraph_ttl() {
        let valid_schema = Arc::new(Schema::parse_and_validate(SCHEMA, "test.graphql").unwrap());
        let (drop_tx, drop_rx) = broadcast::channel(2);
        let storage = Storage::new(&Config::test(false, "test_subgraph_ttl"), drop_rx)
            .await
            .unwrap();
        let map = serde_json::json!({
            "user": {
                "private_id": "sub",
                "ttl": "2s"
            },
            "orga": {
                "private_id": "sub",
                "enabled": true
            },
            "archive": {
                "private_id": "sub",
                "enabled": false,
                "ttl": "5000ms"
            }
        });

        let mut response_cache = ResponseCache::for_test(
            storage.clone(),
            serde_json::from_value(map).unwrap(),
            valid_schema.clone(),
            true,
            drop_tx,
        )
        .await
        .unwrap();

        assert_eq!(
            response_cache.subgraph_ttl("user"),
            Some(Duration::from_secs(2))
        );
        assert!(response_cache.subgraph_ttl("orga").is_none());
        assert_eq!(
            response_cache.subgraph_ttl("archive"),
            Some(Duration::from_millis(5000))
        );
        // Update ttl for all
        response_cache.subgraphs = Arc::new(SubgraphConfiguration {
            all: Subgraph {
                ttl: Some(Ttl(Duration::from_secs(25))),
                ..Default::default()
            },
            subgraphs: response_cache.subgraphs.subgraphs.clone(),
        });
        assert_eq!(
            response_cache.subgraph_ttl("user"),
            Some(Duration::from_secs(2))
        );
        assert_eq!(
            response_cache.subgraph_ttl("orga"),
            Some(Duration::from_secs(25))
        );
        assert_eq!(
            response_cache.subgraph_ttl("archive"),
            Some(Duration::from_millis(5000))
        );
        response_cache.subgraphs = Arc::new(SubgraphConfiguration {
            all: Subgraph {
                ttl: Some(Ttl(Duration::from_secs(42))),
                ..Default::default()
            },
            subgraphs: response_cache.subgraphs.subgraphs.clone(),
        });
        assert_eq!(
            response_cache.subgraph_ttl("user"),
            Some(Duration::from_secs(2))
        );
        assert_eq!(
            response_cache.subgraph_ttl("orga"),
            Some(Duration::from_secs(42))
        );
        assert_eq!(
            response_cache.subgraph_ttl("archive"),
            Some(Duration::from_millis(5000))
        );
    }

    #[test]
    fn test_matches_selection_set_handles_arrays() {
        // Simulate the real-world Availability type scenario
        let schema_text = r#"
            type Query {
                test: Test
            }
            type Test {
                id: ID!
                locale: String!
                lists: [List!]!
                list: [List!]!
            }
            type List {
                id: ID!
                date: Int!
                quantity: Int!
                location: String!
            }
        "#;
        let schema = Schema::parse_and_validate(schema_text, "test.graphql").unwrap();

        let mut parser = Parser::new();
        let field_set = parser
            .parse_field_set(
                &schema,
                apollo_compiler::ast::NamedType::new("Test").unwrap(),
                "id locale lists { id date quantity location } list { id date quantity location }",
                "test.graphql",
            )
            .unwrap();

        // Test with complex nested array structure
        let representation = json!({
            "id": "TEST123",
            "locale": "en_US",
            "lists": [
                {
                    "id": "LIST1",
                    "date": 20240101,
                    "quantity": 50,
                    "location": "WAREHOUSE_A"
                }
            ],
            "list": [
                {
                    "id": "LIST2",
                    "date": 20240101,
                    "quantity": 100,
                    "location": "WAREHOUSE_A"
                },
                {
                    "id": "LIST3",
                    "date": 20240102,
                    "quantity": 75,
                    "location": "WAREHOUSE_B"
                }
            ]
        })
        .as_object()
        .unwrap()
        .clone();

        assert!(
            matches_selection_set(&representation, &field_set.selection_set),
            "complex nested arrays should match"
        );
    }

    #[test]
    fn test_matches_selection_subset_handles_arrays() {
        // Simulate the real-world Availability type scenario
        let schema_text = r#"
            type Query {
                test: Test
            }
            type Test {
                id: ID!
                locale: String!
                lists: [List!]!
                list: [List!]!
            }
            type List {
                id: ID!
                date: Int!
                quantity: Int!
                location: String!
            }
        "#;
        let schema = Schema::parse_and_validate(schema_text, "test.graphql").unwrap();

        let mut parser = Parser::new();
        let field_set = parser
            .parse_field_set(
                &schema,
                apollo_compiler::ast::NamedType::new("Test").unwrap(),
                "id locale lists { id date quantity location } list { id date quantity location }",
                "test.graphql",
            )
            .unwrap();

        // Test with complex nested array structure
        let representation = json!({
            "id": "TEST123",
            "locale": "en_US",
            "lists": [
                {
                    "id": "LIST1",
                    "date": 20240101,
                    "quantity": 50
                }
            ],
            "list": [
                {
                    "id": "LIST2",
                    "date": 20240101,
                    "quantity": 100,
                    "location": "WAREHOUSE_A"
                },
                {
                    "id": "LIST3",
                    "date": 20240102,
                    "quantity": 75,
                    "location": "WAREHOUSE_B"
                }
            ]
        })
        .as_object()
        .unwrap()
        .clone();

        assert!(!matches_selection_set(
            &representation,
            &field_set.selection_set
        ),);

        let field_set = parser
            .parse_field_set(
                &schema,
                apollo_compiler::ast::NamedType::new("Test").unwrap(),
                "id locale lists { id date quantity } list { id date quantity location }",
                "test.graphql",
            )
            .unwrap();

        assert!(
            matches_selection_set(&representation, &field_set.selection_set),
            "complex nested arrays should match"
        );
    }

    #[test]
    fn test_take_selection_set_handles_arrays() {
        // Simulate the real-world Availability type scenario
        let schema_text = r#"
            type Query {
                test: Test
            }
            type Test {
                id: ID!
                locale: String!
                lists: [List!]!
                list: [List!]!
            }
            type List {
                id: ID!
                date: Int!
                quantity: Int!
                location: String!
            }
        "#;
        let schema = Schema::parse_and_validate(schema_text, "test.graphql").unwrap();

        let mut parser = Parser::new();
        let field_set = parser
            .parse_field_set(
                &schema,
                apollo_compiler::ast::NamedType::new("Test").unwrap(),
                "id locale lists { id date quantity location } list { id date quantity location }",
                "test.graphql",
            )
            .unwrap();

        // Test with complex nested array structure
        let representation = json!({
            "id": "TEST123",
            "locale": "en_US",
            "lists": [
                {
                    "id": "LIST1",
                    "date": 20240101,
                    "quantity": 50,
                    "location": "WAREHOUSE_A"
                }
            ],
            "list": [
                {
                    "id": "LIST2",
                    "date": 20240101,
                    "quantity": 100,
                    "location": "WAREHOUSE_A"
                },
                {
                    "id": "LIST3",
                    "date": 20240102,
                    "quantity": 75,
                    "location": "WAREHOUSE_B"
                }
            ]
        })
        .as_object()
        .unwrap()
        .clone();

        assert!(matches_selection_set(
            &representation,
            &field_set.selection_set
        ));
        let entity_key =
            get_entity_key_from_selection_set(&representation, &field_set.selection_set);
        assert_eq!(
            &entity_key,
            json!({
                "id": "TEST123",
                "locale": "en_US",
                "lists": [
                    {
                        "id": "LIST1",
                        "date": 20240101,
                        "quantity": 50,
                        "location": "WAREHOUSE_A"
                    }
                ],
                "list": [
                    {
                        "id": "LIST2",
                        "date": 20240101,
                        "quantity": 100,
                        "location": "WAREHOUSE_A"
                    },
                    {
                        "id": "LIST3",
                        "date": 20240102,
                        "quantity": 75,
                        "location": "WAREHOUSE_B"
                    }
                ]
            })
            .as_object()
            .unwrap()
        );
    }

    #[test]
    fn test_take_selection_subset_handles_arrays() {
        // Simulate the real-world Availability type scenario
        let schema_text = r#"
            type Query {
                test: Test
            }
            type Test {
                id: ID!
                locale: String!
                lists: [List!]!
                list: [List!]!
            }
            type List {
                id: ID!
                date: Int!
                quantity: Int!
                location: String!
            }
        "#;
        let schema = Schema::parse_and_validate(schema_text, "test.graphql").unwrap();

        let mut parser = Parser::new();
        let field_set = parser
            .parse_field_set(
                &schema,
                apollo_compiler::ast::NamedType::new("Test").unwrap(),
                "id locale lists { id date quantity } list { id quantity location }",
                "test.graphql",
            )
            .unwrap();

        // Test with complex nested array structure
        let representation = json!({
            "id": "TEST123",
            "locale": "en_US",
            "lists": [
                {
                    "id": "LIST1",
                    "date": 20240101,
                    "quantity": 50,
                    "location": "WAREHOUSE_A"
                }
            ],
            "list": [
                {
                    "id": "LIST2",
                    "date": 20240101,
                    "quantity": 100,
                    "location": "WAREHOUSE_A"
                },
                {
                    "id": "LIST3",
                    "date": 20240102,
                    "quantity": 75,
                    "location": "WAREHOUSE_B"
                }
            ]
        })
        .as_object()
        .unwrap()
        .clone();

        assert!(matches_selection_set(
            &representation,
            &field_set.selection_set
        ));
        let entity_key =
            get_entity_key_from_selection_set(&representation, &field_set.selection_set);
        assert_eq!(
            &entity_key,
            json!({
                "id": "TEST123",
                "locale": "en_US",
                "lists": [
                    {
                        "id": "LIST1",
                        "date": 20240101,
                        "quantity": 50
                    }
                ],
                "list": [
                    {
                        "id": "LIST2",
                        "quantity": 100,
                        "location": "WAREHOUSE_A"
                    },
                    {
                        "id": "LIST3",
                        "quantity": 75,
                        "location": "WAREHOUSE_B"
                    }
                ]
            })
            .as_object()
            .unwrap()
        );
    }

    #[test]
    fn test_get_invalidation_root_keys_from_schema() {
        // Simulate the real-world Availability type scenario
        let schema_text = r#"
            directive @join__directive(graphs: [join__Graph!], name: String!, args: join__DirectiveArguments) repeatable on SCHEMA | OBJECT | INTERFACE | FIELD_DEFINITION

            directive @join__enumValue(graph: join__Graph!) repeatable on ENUM_VALUE

            directive @join__field(graph: join__Graph, requires: join__FieldSet, provides: join__FieldSet, type: String, external: Boolean, override: String, usedOverridden: Boolean, overrideLabel: String, contextArguments: [join__ContextArgument!]) repeatable on FIELD_DEFINITION | INPUT_FIELD_DEFINITION

            directive @join__graph(name: String!, url: String!) on ENUM_VALUE

            directive @join__implements(graph: join__Graph!, interface: String!) repeatable on OBJECT | INTERFACE

            directive @join__type(graph: join__Graph!, key: join__FieldSet, extension: Boolean! = false, resolvable: Boolean! = true, isInterfaceObject: Boolean! = false) repeatable on OBJECT | INTERFACE | UNION | ENUM | INPUT_OBJECT | SCALAR

            directive @join__unionMember(graph: join__Graph!, member: String!) repeatable on UNION

            directive @link(url: String, as: String, for: link__Purpose, import: [link__Import]) repeatable on SCHEMA

            input join__ContextArgument {
              name: String!
              type: String!
              context: String!
              selection: join__FieldValue!
            }

            scalar join__DirectiveArguments

            scalar join__FieldSet

            scalar join__FieldValue

            enum join__Graph {
              USER @join__graph(name: "USER", url: "none")
              TEST @join__graph(name: "TEST", url: "none")
            }

            scalar link__Import

            enum link__Purpose {
              """
              `SECURITY` features provide metadata necessary to securely resolve fields.
              """
              SECURITY

              """
              `EXECUTION` features provide metadata necessary for operation execution.
              """
              EXECUTION
            }

            type Query {
                test: Test
                testByCountry(id: ID!, country: Country!): Test @join__directive(
                    graphs: [USER]
                    name: "federation__cacheTag"
                    args: { format: "test-{$args.id}-{$args.country}" }
                )
                @join__directive(
                    graphs: [USER]
                    name: "federation__cacheTag"
                    args: { format: "test-{$args.country}" }
                )
                @join__directive(
                    graphs: [USER]
                    name: "federation__cacheTag"
                    args: { format: "test" }
                )
            }

            enum Country {
                BE
                FR
            }

            type Test {
                id: ID!
                locale: String!
                lists: [List!]!
                list: [List!]!
            }
            type List {
                id: ID!
                date: Int!
                quantity: Int!
                location: String!
            }
        "#;
        let schema = Arc::new(Schema::parse_and_validate(schema_text, "test.graphql").unwrap());
        let query = r#"query Test {
          testByCountry(id: "2", country: BE) {
            locale
          }
        }"#;
        let mut sub_request = subgraph::Request::fake_builder()
            .subgraph_request(
                http::Request::builder()
                    .body(
                        crate::graphql::Request::builder()
                            .query(query)
                            .operation_name("Test")
                            .build(),
                    )
                    .unwrap(),
            )
            .operation_kind(OperationKind::Query)
            .subgraph_name("USER")
            .build();
        sub_request.executable_document = Some(Arc::new(
            apollo_compiler::ExecutableDocument::parse_and_validate(&schema, query, "test.graphql")
                .unwrap(),
        ));
        let subgraph_enums: HashMap<String, String> = [("USER".to_string(), "USER".to_string())]
            .into_iter()
            .collect();
        let cache_tags =
            get_invalidation_root_keys_from_schema(&sub_request, &subgraph_enums, schema.clone())
                .unwrap();

        assert_eq!(
            cache_tags,
            [
                "test".to_string(),
                "test-BE".to_string(),
                "test-2-BE".to_string()
            ]
            .into_iter()
            .collect()
        );
    }
}<|MERGE_RESOLUTION|>--- conflicted
+++ resolved
@@ -923,14 +923,11 @@
                                     .map(|s| s.to_owned()),
                             );
                         }
-<<<<<<< HEAD
-=======
                         save_original_cache_control(
                             response.id.clone(),
                             &response.context,
                             cache_control.clone(),
                         );
->>>>>>> 1d5e6c7d
 
                         if cache_control.private() {
                             // we did not know in advance that this was a query with a private scope, so we update the cache key
