--- conflicted
+++ resolved
@@ -29,12 +29,8 @@
 use tracing::Instrument;
 
 use super::layers::apq::APQLayer;
-<<<<<<< HEAD
 use super::layers::content_negotiation;
-=======
-use super::layers::content_negociation;
 use super::layers::query_analysis::QueryAnalysisLayer;
->>>>>>> 1d80dc5e
 use super::layers::static_page::StaticPageLayer;
 use super::new_service::ServiceFactory;
 use super::router;
@@ -55,13 +51,9 @@
 use crate::protocols::multipart::ProtocolMode;
 use crate::query_planner::QueryPlanResult;
 use crate::router_factory::RouterFactory;
-<<<<<<< HEAD
 use crate::services::layers::content_negotiation::GRAPHQL_JSON_RESPONSE_HEADER_VALUE;
-=======
-use crate::services::layers::content_negociation::GRAPHQL_JSON_RESPONSE_HEADER_VALUE;
 use crate::services::layers::persisted_queries::PersistedQueryLayer;
 use crate::services::layers::persisted_queries::PersistedQueryManifestPoller;
->>>>>>> 1d80dc5e
 use crate::services::RouterRequest;
 use crate::services::RouterResponse;
 use crate::services::SupergraphRequest;
@@ -386,7 +378,7 @@
                 .unwrap_or_else(|| {
                     Err((
                         StatusCode::BAD_REQUEST,
-                        "There was no GraphQL operation to execute. Use the `query` parameter to send an operation, using either GET or POST.", 
+                        "There was no GraphQL operation to execute. Use the `query` parameter to send an operation, using either GET or POST.",
                         "There was no GraphQL operation to execute. Use the `query` parameter to send an operation, using either GET or POST.".to_string()
                     ))
                 })
