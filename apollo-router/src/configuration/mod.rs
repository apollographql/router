--- conflicted
+++ resolved
@@ -935,23 +935,21 @@
     /// TLS client configuration
     pub(crate) tls: Option<TlsClient>,
 
-<<<<<<< HEAD
+    #[serde(default = "default_required_to_start")]
+    /// Prevents the router from starting if it cannot connect to Redis
+    pub(crate) required_to_start: bool,
+
     #[serde(default = "default_reset_ttl")]
     /// When a TTL is set on a key, reset it when reading the data from that key
     pub(crate) reset_ttl: bool,
 }
 
+fn default_required_to_start() -> bool {
+    false
+}
+
 fn default_reset_ttl() -> bool {
     true
-=======
-    #[serde(default = "default_required_to_start")]
-    /// Prevents the router from starting if it cannot connect to Redis
-    pub(crate) required_to_start: bool,
-}
-
-fn default_required_to_start() -> bool {
-    false
->>>>>>> 23656eac
 }
 
 /// TLS related configuration options.
