--- conflicted
+++ resolved
@@ -386,7 +386,6 @@
       },
       "additionalProperties": false
     },
-<<<<<<< HEAD
     "homepage": {
       "description": "Configuration options pertaining to the home page.",
       "default": {
@@ -397,7 +396,10 @@
         "enabled": {
           "default": true,
           "type": "boolean"
-=======
+        }
+      },
+      "additionalProperties": false
+    },
     "include_subgraph_errors": {
       "type": "object",
       "properties": {
@@ -411,7 +413,6 @@
           "additionalProperties": {
             "type": "boolean"
           }
->>>>>>> d13a9def
         }
       },
       "additionalProperties": false
