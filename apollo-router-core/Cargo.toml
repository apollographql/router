[package]
name = "apollo-router-core"
version = "0.1.0-preview.2"
authors = ["Apollo Graph, Inc. <packages@apollographql.com>"]
edition = "2021"
license-file = "./LICENSE"
publish = false

[features]
# Prevents the query execution to continue if any error occurs while fetching
# the data of a subgraph. This is useful in development as you want to be
# alerted early when something is wrong instead of receiving an invalid result.
failfast = []

[dependencies]
apollo-parser = "0.2.5"
async-trait = "0.1.53"
atty = "0.2.14"
axum-core = { git = "https://github.com/tokio-rs/axum.git" }                                                                     # { version = "0.1.2" }
bytes = "1.1.0"
dashmap = { version = "5.1.0", features = ["serde"] }
derivative = "2.2.0"
displaydoc = "0.2"
futures = "0.3.21"
hex = "0.4.3"
http = "0.2.6"
<<<<<<< HEAD
http-body = "0.4.4"
=======
hyper = { version = "0.14.18", features = ["client"] }
>>>>>>> 6fc02016
include_dir = "0.7.2"
itertools = "0.10.3"
lazy_static = "1.4.0"
lru = "0.7.5"
miette = { version = "4.2.1", features = ["fancy"] }
mockall = "0.11.0"
moka = { version = "0.7.2", features = ["future", "futures-util"] }
once_cell = "1.9.0"
opentelemetry = "0.17.0"
paste = "1.0.6"
regex = "1.5.5"
router-bridge = { git = "https://github.com/apollographql/federation-rs.git", rev = "a1846dd1780989cbad767249c9c4f59a649523ad" }
schemars = { version = "0.8.8", features = ["url"] }
serde = { version = "1.0.136", features = ["derive", "rc"] }
serde_json = { version = "1.0.79", features = ["preserve_order"] }
serde_json_bytes = { version = "0.2.0", features = ["preserve_order"] }
serde_urlencoded = "0.7.1"
sha2 = "0.10.2"
startup = "0.1.1"
static_assertions = "1.1.0"
task-local-extensions = "0.1.1"
thiserror = "1.0.30"
tokio = { version = "1.17.0", features = ["rt", "sync"] }
tower = { version = "0.4.12", features = ["full"] }
tower-http = "0.2.5"
tower-service = "0.3.1"
tower-test = "0.4.0"
tracing = "0.1.32"
tracing-opentelemetry = "0.17.2"
typed-builder = "0.10.0"
url = "2.2.2"
urlencoding = "2.1.0"

[dev-dependencies]
insta = "1.12.0"
mockall = "0.11.0"
serde_yaml = "0.8.23"
static_assertions = "1"
test-log = { version = "0.2.10", default-features = false, features = [
    "trace",
] }
tokio = { version = "1", features = ["full"] }
tracing-subscriber = { version = "0.3", default-features = false, features = [
    "env-filter",
    "fmt",
] }<|MERGE_RESOLUTION|>--- conflicted
+++ resolved
@@ -16,7 +16,7 @@
 apollo-parser = "0.2.5"
 async-trait = "0.1.53"
 atty = "0.2.14"
-axum-core = { git = "https://github.com/tokio-rs/axum.git" }                                                                     # { version = "0.1.2" }
+axum = { version = "0.5.1" }
 bytes = "1.1.0"
 dashmap = { version = "5.1.0", features = ["serde"] }
 derivative = "2.2.0"
@@ -24,11 +24,8 @@
 futures = "0.3.21"
 hex = "0.4.3"
 http = "0.2.6"
-<<<<<<< HEAD
 http-body = "0.4.4"
-=======
 hyper = { version = "0.14.18", features = ["client"] }
->>>>>>> 6fc02016
 include_dir = "0.7.2"
 itertools = "0.10.3"
 lazy_static = "1.4.0"
