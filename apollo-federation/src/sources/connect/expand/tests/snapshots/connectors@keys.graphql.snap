---
source: apollo-federation/src/sources/connect/expand/tests/mod.rs
expression: connectors.by_service_name
input_file: apollo-federation/src/sources/connect/expand/tests/schemas/expand/keys.graphql
---
{
    "one_Query_t_0": Connector {
        id: ConnectId {
            label: "one. http: GET http://localhost/ts/{$args.id}",
            subgraph_name: "one",
            source_name: None,
            directive: Field(
                ObjectOrInterfaceFieldDirectivePosition {
                    field: Object(Query.t),
                    directive_name: "connect",
                    directive_index: 0,
                },
            ),
        },
        transport: HttpJsonTransport {
            source_uri: None,
            connect_template: StringTemplate {
                parts: [
                    Constant(
                        Constant {
                            value: "http://localhost/ts/",
                            location: 0..20,
                        },
                    ),
                    Expression(
                        Expression {
                            expression: Path(
                                PathSelection {
                                    path: WithRange {
                                        node: Var(
                                            WithRange {
                                                node: $args,
                                                range: Some(
                                                    0..5,
                                                ),
                                            },
                                            WithRange {
                                                node: Key(
                                                    WithRange {
                                                        node: Field(
                                                            "id",
                                                        ),
                                                        range: Some(
                                                            6..8,
                                                        ),
                                                    },
                                                    WithRange {
                                                        node: Empty,
                                                        range: Some(
                                                            8..8,
                                                        ),
                                                    },
                                                ),
                                                range: Some(
                                                    5..8,
                                                ),
                                            },
                                        ),
                                        range: Some(
                                            0..8,
                                        ),
                                    },
                                },
                            ),
                            location: 21..29,
                        },
                    ),
                ],
            },
            method: Get,
            headers: {},
            body: None,
            origin: None,
            source_path: None,
            source_query_params: None,
            connect_path: None,
            connect_query_params: None,
        },
        selection: Named(
            SubSelection {
                selections: [
                    Field(
                        None,
                        WithRange {
                            node: Field(
                                "id",
                            ),
                            range: Some(
                                0..2,
                            ),
                        },
                        None,
                    ),
                    Field(
                        None,
                        WithRange {
                            node: Field(
                                "id2",
                            ),
                            range: Some(
                                3..6,
                            ),
                        },
                        None,
                    ),
                    Field(
                        None,
                        WithRange {
                            node: Field(
                                "unselected",
                            ),
                            range: Some(
                                7..17,
                            ),
                        },
                        None,
                    ),
                ],
                range: Some(
                    0..17,
                ),
            },
        ),
        config: None,
        max_requests: None,
        entity_resolver: Some(
            Explicit,
        ),
        spec: V0_1,
        request_variables: {
            $args,
        },
        response_variables: {},
        request_headers: {},
        response_headers: {},
<<<<<<< HEAD
=======
        batch_settings: Some(
            ConnectorBatchSettings {
                max_size: None,
            },
        ),
>>>>>>> df593628
    },
    "one_Query_t2_0": Connector {
        id: ConnectId {
            label: "one. http: GET http://localhost/ts/{$args.id}?id2={$args.id2}",
            subgraph_name: "one",
            source_name: None,
            directive: Field(
                ObjectOrInterfaceFieldDirectivePosition {
                    field: Object(Query.t2),
                    directive_name: "connect",
                    directive_index: 0,
                },
            ),
        },
        transport: HttpJsonTransport {
            source_uri: None,
            connect_template: StringTemplate {
                parts: [
                    Constant(
                        Constant {
                            value: "http://localhost/ts/",
                            location: 0..20,
                        },
                    ),
                    Expression(
                        Expression {
                            expression: Path(
                                PathSelection {
                                    path: WithRange {
                                        node: Var(
                                            WithRange {
                                                node: $args,
                                                range: Some(
                                                    0..5,
                                                ),
                                            },
                                            WithRange {
                                                node: Key(
                                                    WithRange {
                                                        node: Field(
                                                            "id",
                                                        ),
                                                        range: Some(
                                                            6..8,
                                                        ),
                                                    },
                                                    WithRange {
                                                        node: Empty,
                                                        range: Some(
                                                            8..8,
                                                        ),
                                                    },
                                                ),
                                                range: Some(
                                                    5..8,
                                                ),
                                            },
                                        ),
                                        range: Some(
                                            0..8,
                                        ),
                                    },
                                },
                            ),
                            location: 21..29,
                        },
                    ),
                    Constant(
                        Constant {
                            value: "?id2=",
                            location: 30..35,
                        },
                    ),
                    Expression(
                        Expression {
                            expression: Path(
                                PathSelection {
                                    path: WithRange {
                                        node: Var(
                                            WithRange {
                                                node: $args,
                                                range: Some(
                                                    0..5,
                                                ),
                                            },
                                            WithRange {
                                                node: Key(
                                                    WithRange {
                                                        node: Field(
                                                            "id2",
                                                        ),
                                                        range: Some(
                                                            6..9,
                                                        ),
                                                    },
                                                    WithRange {
                                                        node: Empty,
                                                        range: Some(
                                                            9..9,
                                                        ),
                                                    },
                                                ),
                                                range: Some(
                                                    5..9,
                                                ),
                                            },
                                        ),
                                        range: Some(
                                            0..9,
                                        ),
                                    },
                                },
                            ),
                            location: 36..45,
                        },
                    ),
                ],
            },
            method: Get,
            headers: {},
            body: None,
            origin: None,
            source_path: None,
            source_query_params: None,
            connect_path: None,
            connect_query_params: None,
        },
        selection: Named(
            SubSelection {
                selections: [
                    Field(
                        None,
                        WithRange {
                            node: Field(
                                "id",
                            ),
                            range: Some(
                                0..2,
                            ),
                        },
                        None,
                    ),
                    Field(
                        None,
                        WithRange {
                            node: Field(
                                "id2",
                            ),
                            range: Some(
                                3..6,
                            ),
                        },
                        None,
                    ),
                    Field(
                        None,
                        WithRange {
                            node: Field(
                                "unselected",
                            ),
                            range: Some(
                                7..17,
                            ),
                        },
                        None,
                    ),
                ],
                range: Some(
                    0..17,
                ),
            },
        ),
        config: None,
        max_requests: None,
        entity_resolver: Some(
            Explicit,
        ),
        spec: V0_1,
        request_variables: {
            $args,
        },
        response_variables: {},
        request_headers: {},
        response_headers: {},
<<<<<<< HEAD
=======
        batch_settings: Some(
            ConnectorBatchSettings {
                max_size: None,
            },
        ),
>>>>>>> df593628
    },
    "one_Query_unselected_0": Connector {
        id: ConnectId {
            label: "one. http: GET http://localhost/ts/{$args.unselected}",
            subgraph_name: "one",
            source_name: None,
            directive: Field(
                ObjectOrInterfaceFieldDirectivePosition {
                    field: Object(Query.unselected),
                    directive_name: "connect",
                    directive_index: 0,
                },
            ),
        },
        transport: HttpJsonTransport {
            source_uri: None,
            connect_template: StringTemplate {
                parts: [
                    Constant(
                        Constant {
                            value: "http://localhost/ts/",
                            location: 0..20,
                        },
                    ),
                    Expression(
                        Expression {
                            expression: Path(
                                PathSelection {
                                    path: WithRange {
                                        node: Var(
                                            WithRange {
                                                node: $args,
                                                range: Some(
                                                    0..5,
                                                ),
                                            },
                                            WithRange {
                                                node: Key(
                                                    WithRange {
                                                        node: Field(
                                                            "unselected",
                                                        ),
                                                        range: Some(
                                                            6..16,
                                                        ),
                                                    },
                                                    WithRange {
                                                        node: Empty,
                                                        range: Some(
                                                            16..16,
                                                        ),
                                                    },
                                                ),
                                                range: Some(
                                                    5..16,
                                                ),
                                            },
                                        ),
                                        range: Some(
                                            0..16,
                                        ),
                                    },
                                },
                            ),
                            location: 21..37,
                        },
                    ),
                ],
            },
            method: Get,
            headers: {},
            body: None,
            origin: None,
            source_path: None,
            source_query_params: None,
            connect_path: None,
            connect_query_params: None,
        },
        selection: Named(
            SubSelection {
                selections: [
                    Field(
                        None,
                        WithRange {
                            node: Field(
                                "id",
                            ),
                            range: Some(
                                0..2,
                            ),
                        },
                        None,
                    ),
                    Field(
                        None,
                        WithRange {
                            node: Field(
                                "id2",
                            ),
                            range: Some(
                                3..6,
                            ),
                        },
                        None,
                    ),
                    Field(
                        None,
                        WithRange {
                            node: Field(
                                "accessibleByUnselected",
                            ),
                            range: Some(
                                7..29,
                            ),
                        },
                        None,
                    ),
                ],
                range: Some(
                    0..29,
                ),
            },
        ),
        config: None,
        max_requests: None,
        entity_resolver: Some(
            Explicit,
        ),
        spec: V0_1,
        request_variables: {
            $args,
        },
        response_variables: {},
        request_headers: {},
        response_headers: {},
<<<<<<< HEAD
=======
        batch_settings: Some(
            ConnectorBatchSettings {
                max_size: None,
            },
        ),
>>>>>>> df593628
    },
    "one_T_r1_0": Connector {
        id: ConnectId {
            label: "one. http: GET http://localhost/rs/{$this.id}",
            subgraph_name: "one",
            source_name: None,
            directive: Field(
                ObjectOrInterfaceFieldDirectivePosition {
                    field: Object(T.r1),
                    directive_name: "connect",
                    directive_index: 0,
                },
            ),
        },
        transport: HttpJsonTransport {
            source_uri: None,
            connect_template: StringTemplate {
                parts: [
                    Constant(
                        Constant {
                            value: "http://localhost/rs/",
                            location: 0..20,
                        },
                    ),
                    Expression(
                        Expression {
                            expression: Path(
                                PathSelection {
                                    path: WithRange {
                                        node: Var(
                                            WithRange {
                                                node: $this,
                                                range: Some(
                                                    0..5,
                                                ),
                                            },
                                            WithRange {
                                                node: Key(
                                                    WithRange {
                                                        node: Field(
                                                            "id",
                                                        ),
                                                        range: Some(
                                                            6..8,
                                                        ),
                                                    },
                                                    WithRange {
                                                        node: Empty,
                                                        range: Some(
                                                            8..8,
                                                        ),
                                                    },
                                                ),
                                                range: Some(
                                                    5..8,
                                                ),
                                            },
                                        ),
                                        range: Some(
                                            0..8,
                                        ),
                                    },
                                },
                            ),
                            location: 21..29,
                        },
                    ),
                ],
            },
            method: Get,
            headers: {},
            body: None,
            origin: None,
            source_path: None,
            source_query_params: None,
            connect_path: None,
            connect_query_params: None,
        },
        selection: Named(
            SubSelection {
                selections: [
                    Field(
                        None,
                        WithRange {
                            node: Field(
                                "id",
                            ),
                            range: Some(
                                0..2,
                            ),
                        },
                        None,
                    ),
                    Field(
                        None,
                        WithRange {
                            node: Field(
                                "id2",
                            ),
                            range: Some(
                                3..6,
                            ),
                        },
                        None,
                    ),
                ],
                range: Some(
                    0..6,
                ),
            },
        ),
        config: None,
        max_requests: None,
        entity_resolver: Some(
            Implicit,
        ),
        spec: V0_1,
        request_variables: {
            $this,
        },
        response_variables: {},
        request_headers: {},
        response_headers: {},
<<<<<<< HEAD
=======
        batch_settings: Some(
            ConnectorBatchSettings {
                max_size: None,
            },
        ),
>>>>>>> df593628
    },
    "one_T_r2_0": Connector {
        id: ConnectId {
            label: "one. http: GET http://localhost/rs/{$this.id}?id2={$this.id2}",
            subgraph_name: "one",
            source_name: None,
            directive: Field(
                ObjectOrInterfaceFieldDirectivePosition {
                    field: Object(T.r2),
                    directive_name: "connect",
                    directive_index: 0,
                },
            ),
        },
        transport: HttpJsonTransport {
            source_uri: None,
            connect_template: StringTemplate {
                parts: [
                    Constant(
                        Constant {
                            value: "http://localhost/rs/",
                            location: 0..20,
                        },
                    ),
                    Expression(
                        Expression {
                            expression: Path(
                                PathSelection {
                                    path: WithRange {
                                        node: Var(
                                            WithRange {
                                                node: $this,
                                                range: Some(
                                                    0..5,
                                                ),
                                            },
                                            WithRange {
                                                node: Key(
                                                    WithRange {
                                                        node: Field(
                                                            "id",
                                                        ),
                                                        range: Some(
                                                            6..8,
                                                        ),
                                                    },
                                                    WithRange {
                                                        node: Empty,
                                                        range: Some(
                                                            8..8,
                                                        ),
                                                    },
                                                ),
                                                range: Some(
                                                    5..8,
                                                ),
                                            },
                                        ),
                                        range: Some(
                                            0..8,
                                        ),
                                    },
                                },
                            ),
                            location: 21..29,
                        },
                    ),
                    Constant(
                        Constant {
                            value: "?id2=",
                            location: 30..35,
                        },
                    ),
                    Expression(
                        Expression {
                            expression: Path(
                                PathSelection {
                                    path: WithRange {
                                        node: Var(
                                            WithRange {
                                                node: $this,
                                                range: Some(
                                                    0..5,
                                                ),
                                            },
                                            WithRange {
                                                node: Key(
                                                    WithRange {
                                                        node: Field(
                                                            "id2",
                                                        ),
                                                        range: Some(
                                                            6..9,
                                                        ),
                                                    },
                                                    WithRange {
                                                        node: Empty,
                                                        range: Some(
                                                            9..9,
                                                        ),
                                                    },
                                                ),
                                                range: Some(
                                                    5..9,
                                                ),
                                            },
                                        ),
                                        range: Some(
                                            0..9,
                                        ),
                                    },
                                },
                            ),
                            location: 36..45,
                        },
                    ),
                ],
            },
            method: Get,
            headers: {},
            body: None,
            origin: None,
            source_path: None,
            source_query_params: None,
            connect_path: None,
            connect_query_params: None,
        },
        selection: Named(
            SubSelection {
                selections: [
                    Field(
                        None,
                        WithRange {
                            node: Field(
                                "id",
                            ),
                            range: Some(
                                0..2,
                            ),
                        },
                        None,
                    ),
                    Field(
                        None,
                        WithRange {
                            node: Field(
                                "id2",
                            ),
                            range: Some(
                                3..6,
                            ),
                        },
                        None,
                    ),
                ],
                range: Some(
                    0..6,
                ),
            },
        ),
        config: None,
        max_requests: None,
        entity_resolver: Some(
            Implicit,
        ),
        spec: V0_1,
        request_variables: {
            $this,
        },
        response_variables: {},
        request_headers: {},
        response_headers: {},
<<<<<<< HEAD
=======
        batch_settings: Some(
            ConnectorBatchSettings {
                max_size: None,
            },
        ),
>>>>>>> df593628
    },
    "one_T_r3_0": Connector {
        id: ConnectId {
            label: "one. http: GET http://localhost/rs/{$this.id}",
            subgraph_name: "one",
            source_name: None,
            directive: Field(
                ObjectOrInterfaceFieldDirectivePosition {
                    field: Object(T.r3),
                    directive_name: "connect",
                    directive_index: 0,
                },
            ),
        },
        transport: HttpJsonTransport {
            source_uri: None,
            connect_template: StringTemplate {
                parts: [
                    Constant(
                        Constant {
                            value: "http://localhost/rs/",
                            location: 0..20,
                        },
                    ),
                    Expression(
                        Expression {
                            expression: Path(
                                PathSelection {
                                    path: WithRange {
                                        node: Var(
                                            WithRange {
                                                node: $this,
                                                range: Some(
                                                    0..5,
                                                ),
                                            },
                                            WithRange {
                                                node: Key(
                                                    WithRange {
                                                        node: Field(
                                                            "id",
                                                        ),
                                                        range: Some(
                                                            6..8,
                                                        ),
                                                    },
                                                    WithRange {
                                                        node: Empty,
                                                        range: Some(
                                                            8..8,
                                                        ),
                                                    },
                                                ),
                                                range: Some(
                                                    5..8,
                                                ),
                                            },
                                        ),
                                        range: Some(
                                            0..8,
                                        ),
                                    },
                                },
                            ),
                            location: 21..29,
                        },
                    ),
                ],
            },
            method: Get,
            headers: {},
            body: None,
            origin: None,
            source_path: None,
            source_query_params: None,
            connect_path: None,
            connect_query_params: None,
        },
        selection: Named(
            SubSelection {
                selections: [
                    Field(
                        None,
                        WithRange {
                            node: Field(
                                "id",
                            ),
                            range: Some(
                                0..2,
                            ),
                        },
                        None,
                    ),
                    Path {
                        alias: Some(
                            Alias {
                                name: WithRange {
                                    node: Field(
                                        "id2",
                                    ),
                                    range: Some(
                                        3..6,
                                    ),
                                },
                                range: Some(
                                    3..7,
                                ),
                            },
                        ),
                        inline: false,
                        path: PathSelection {
                            path: WithRange {
                                node: Var(
                                    WithRange {
                                        node: $this,
                                        range: Some(
                                            8..13,
                                        ),
                                    },
                                    WithRange {
                                        node: Key(
                                            WithRange {
                                                node: Field(
                                                    "id2",
                                                ),
                                                range: Some(
                                                    14..17,
                                                ),
                                            },
                                            WithRange {
                                                node: Empty,
                                                range: Some(
                                                    17..17,
                                                ),
                                            },
                                        ),
                                        range: Some(
                                            13..17,
                                        ),
                                    },
                                ),
                                range: Some(
                                    8..17,
                                ),
                            },
                        },
                    },
                ],
                range: Some(
                    0..17,
                ),
            },
        ),
        config: None,
        max_requests: None,
        entity_resolver: Some(
            Implicit,
        ),
        spec: V0_1,
        request_variables: {
            $this,
        },
        response_variables: {
            $this,
        },
        request_headers: {},
        response_headers: {},
<<<<<<< HEAD
=======
        batch_settings: Some(
            ConnectorBatchSettings {
                max_size: None,
            },
        ),
>>>>>>> df593628
    },
    "one_T_r4_0": Connector {
        id: ConnectId {
            label: "one. http: POST http://localhost/rs",
            subgraph_name: "one",
            source_name: None,
            directive: Field(
                ObjectOrInterfaceFieldDirectivePosition {
                    field: Object(T.r4),
                    directive_name: "connect",
                    directive_index: 0,
                },
            ),
        },
        transport: HttpJsonTransport {
            source_uri: None,
            connect_template: StringTemplate {
                parts: [
                    Constant(
                        Constant {
                            value: "http://localhost/rs",
                            location: 0..19,
                        },
                    ),
                ],
            },
            method: Post,
            headers: {},
            body: Some(
                Named(
                    SubSelection {
                        selections: [
                            Path {
                                alias: Some(
                                    Alias {
                                        name: WithRange {
                                            node: Field(
                                                "id",
                                            ),
                                            range: Some(
                                                0..2,
                                            ),
                                        },
                                        range: Some(
                                            0..3,
                                        ),
                                    },
                                ),
                                inline: false,
                                path: PathSelection {
                                    path: WithRange {
                                        node: Var(
                                            WithRange {
                                                node: $this,
                                                range: Some(
                                                    4..9,
                                                ),
                                            },
                                            WithRange {
                                                node: Key(
                                                    WithRange {
                                                        node: Field(
                                                            "id",
                                                        ),
                                                        range: Some(
                                                            10..12,
                                                        ),
                                                    },
                                                    WithRange {
                                                        node: Empty,
                                                        range: Some(
                                                            12..12,
                                                        ),
                                                    },
                                                ),
                                                range: Some(
                                                    9..12,
                                                ),
                                            },
                                        ),
                                        range: Some(
                                            4..12,
                                        ),
                                    },
                                },
                            },
                        ],
                        range: Some(
                            0..12,
                        ),
                    },
                ),
            ),
            origin: None,
            source_path: None,
            source_query_params: None,
            connect_path: None,
            connect_query_params: None,
        },
        selection: Named(
            SubSelection {
                selections: [
                    Field(
                        None,
                        WithRange {
                            node: Field(
                                "id",
                            ),
                            range: Some(
                                0..2,
                            ),
                        },
                        None,
                    ),
                    Field(
                        None,
                        WithRange {
                            node: Field(
                                "id2",
                            ),
                            range: Some(
                                3..6,
                            ),
                        },
                        None,
                    ),
                ],
                range: Some(
                    0..6,
                ),
            },
        ),
        config: None,
        max_requests: None,
        entity_resolver: Some(
            Implicit,
        ),
        spec: V0_1,
        request_variables: {
            $this,
        },
        response_variables: {},
        request_headers: {},
        response_headers: {},
<<<<<<< HEAD
=======
        batch_settings: Some(
            ConnectorBatchSettings {
                max_size: None,
            },
        ),
>>>>>>> df593628
    },
    "one_T_r5_0": Connector {
        id: ConnectId {
            label: "one. http: POST http://localhost/rs",
            subgraph_name: "one",
            source_name: None,
            directive: Field(
                ObjectOrInterfaceFieldDirectivePosition {
                    field: Object(T.r5),
                    directive_name: "connect",
                    directive_index: 0,
                },
            ),
        },
        transport: HttpJsonTransport {
            source_uri: None,
            connect_template: StringTemplate {
                parts: [
                    Constant(
                        Constant {
                            value: "http://localhost/rs",
                            location: 0..19,
                        },
                    ),
                ],
            },
            method: Post,
            headers: {},
            body: Some(
                Named(
                    SubSelection {
                        selections: [
                            Path {
                                alias: Some(
                                    Alias {
                                        name: WithRange {
                                            node: Field(
                                                "id",
                                            ),
                                            range: Some(
                                                0..2,
                                            ),
                                        },
                                        range: Some(
                                            0..3,
                                        ),
                                    },
                                ),
                                inline: false,
                                path: PathSelection {
                                    path: WithRange {
                                        node: Var(
                                            WithRange {
                                                node: $this,
                                                range: Some(
                                                    4..9,
                                                ),
                                            },
                                            WithRange {
                                                node: Key(
                                                    WithRange {
                                                        node: Field(
                                                            "id",
                                                        ),
                                                        range: Some(
                                                            10..12,
                                                        ),
                                                    },
                                                    WithRange {
                                                        node: Empty,
                                                        range: Some(
                                                            12..12,
                                                        ),
                                                    },
                                                ),
                                                range: Some(
                                                    9..12,
                                                ),
                                            },
                                        ),
                                        range: Some(
                                            4..12,
                                        ),
                                    },
                                },
                            },
                        ],
                        range: Some(
                            0..12,
                        ),
                    },
                ),
            ),
            origin: None,
            source_path: None,
            source_query_params: None,
            connect_path: None,
            connect_query_params: None,
        },
        selection: Named(
            SubSelection {
                selections: [
                    Field(
                        None,
                        WithRange {
                            node: Field(
                                "id",
                            ),
                            range: Some(
                                0..2,
                            ),
                        },
                        None,
                    ),
                    Path {
                        alias: Some(
                            Alias {
                                name: WithRange {
                                    node: Field(
                                        "id2",
                                    ),
                                    range: Some(
                                        3..6,
                                    ),
                                },
                                range: Some(
                                    3..7,
                                ),
                            },
                        ),
                        inline: false,
                        path: PathSelection {
                            path: WithRange {
                                node: Var(
                                    WithRange {
                                        node: $this,
                                        range: Some(
                                            8..13,
                                        ),
                                    },
                                    WithRange {
                                        node: Key(
                                            WithRange {
                                                node: Field(
                                                    "id2",
                                                ),
                                                range: Some(
                                                    14..17,
                                                ),
                                            },
                                            WithRange {
                                                node: Empty,
                                                range: Some(
                                                    17..17,
                                                ),
                                            },
                                        ),
                                        range: Some(
                                            13..17,
                                        ),
                                    },
                                ),
                                range: Some(
                                    8..17,
                                ),
                            },
                        },
                    },
                ],
                range: Some(
                    0..17,
                ),
            },
        ),
        config: None,
        max_requests: None,
        entity_resolver: Some(
            Implicit,
        ),
        spec: V0_1,
        request_variables: {
            $this,
        },
        response_variables: {
            $this,
        },
        request_headers: {},
        response_headers: {},
<<<<<<< HEAD
=======
        batch_settings: Some(
            ConnectorBatchSettings {
                max_size: None,
            },
        ),
>>>>>>> df593628
    },
}<|MERGE_RESOLUTION|>--- conflicted
+++ resolved
@@ -138,14 +138,11 @@
         response_variables: {},
         request_headers: {},
         response_headers: {},
-<<<<<<< HEAD
-=======
         batch_settings: Some(
             ConnectorBatchSettings {
                 max_size: None,
             },
         ),
->>>>>>> df593628
     },
     "one_Query_t2_0": Connector {
         id: ConnectId {
@@ -330,14 +327,11 @@
         response_variables: {},
         request_headers: {},
         response_headers: {},
-<<<<<<< HEAD
-=======
         batch_settings: Some(
             ConnectorBatchSettings {
                 max_size: None,
             },
         ),
->>>>>>> df593628
     },
     "one_Query_unselected_0": Connector {
         id: ConnectId {
@@ -473,14 +467,11 @@
         response_variables: {},
         request_headers: {},
         response_headers: {},
-<<<<<<< HEAD
-=======
         batch_settings: Some(
             ConnectorBatchSettings {
                 max_size: None,
             },
         ),
->>>>>>> df593628
     },
     "one_T_r1_0": Connector {
         id: ConnectId {
@@ -604,14 +595,11 @@
         response_variables: {},
         request_headers: {},
         response_headers: {},
-<<<<<<< HEAD
-=======
         batch_settings: Some(
             ConnectorBatchSettings {
                 max_size: None,
             },
         ),
->>>>>>> df593628
     },
     "one_T_r2_0": Connector {
         id: ConnectId {
@@ -784,14 +772,11 @@
         response_variables: {},
         request_headers: {},
         response_headers: {},
-<<<<<<< HEAD
-=======
         batch_settings: Some(
             ConnectorBatchSettings {
                 max_size: None,
             },
         ),
->>>>>>> df593628
     },
     "one_T_r3_0": Connector {
         id: ConnectId {
@@ -959,14 +944,11 @@
         },
         request_headers: {},
         response_headers: {},
-<<<<<<< HEAD
-=======
         batch_settings: Some(
             ConnectorBatchSettings {
                 max_size: None,
             },
         ),
->>>>>>> df593628
     },
     "one_T_r4_0": Connector {
         id: ConnectId {
@@ -1111,14 +1093,11 @@
         response_variables: {},
         request_headers: {},
         response_headers: {},
-<<<<<<< HEAD
-=======
         batch_settings: Some(
             ConnectorBatchSettings {
                 max_size: None,
             },
         ),
->>>>>>> df593628
     },
     "one_T_r5_0": Connector {
         id: ConnectId {
@@ -1307,13 +1286,10 @@
         },
         request_headers: {},
         response_headers: {},
-<<<<<<< HEAD
-=======
         batch_settings: Some(
             ConnectorBatchSettings {
                 max_size: None,
             },
         ),
->>>>>>> df593628
     },
 }