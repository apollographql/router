--- conflicted
+++ resolved
@@ -1802,377 +1802,6 @@
         .with_metrics()
         .await;
     }
-<<<<<<< HEAD
-=======
-
-    #[tokio::test]
-    async fn test_count_operation_error_codes_with_extended_config_enabled() {
-        async {
-            let config = ErrorsConfiguration {
-                preview_extended_error_metrics: ExtendedErrorMetricsMode::Enabled,
-                ..Default::default()
-            };
-
-            let context = Context::default();
-            let _ = context.insert(APOLLO_OPERATION_ID, "some-id".to_string());
-            let _ = context.insert(OPERATION_NAME, "SomeOperation".to_string());
-            let _ = context.insert(OPERATION_KIND, "query".to_string());
-            let _ = context.insert(CLIENT_NAME, "client-1".to_string());
-            let _ = context.insert(CLIENT_VERSION, "version-1".to_string());
-
-            count_operation_error_codes(
-                &["GRAPHQL_VALIDATION_FAILED", "MY_CUSTOM_ERROR", "400"],
-                &context,
-                &config,
-            );
-
-            assert_counter!(
-                "apollo.router.operations.error",
-                1,
-                "apollo.operation.id" = "some-id",
-                "graphql.operation.name" = "SomeOperation",
-                "graphql.operation.type" = "query",
-                "apollo.client.name" = "client-1",
-                "apollo.client.version" = "version-1",
-                "graphql.error.extensions.code" = "GRAPHQL_VALIDATION_FAILED",
-                "graphql.error.extensions.severity" = "ERROR",
-                "graphql.error.path" = "",
-                "apollo.router.error.service" = ""
-            );
-            assert_counter!(
-                "apollo.router.operations.error",
-                1,
-                "apollo.operation.id" = "some-id",
-                "graphql.operation.name" = "SomeOperation",
-                "graphql.operation.type" = "query",
-                "apollo.client.name" = "client-1",
-                "apollo.client.version" = "version-1",
-                "graphql.error.extensions.code" = "MY_CUSTOM_ERROR",
-                "graphql.error.extensions.severity" = "ERROR",
-                "graphql.error.path" = "",
-                "apollo.router.error.service" = ""
-            );
-
-            assert_counter!(
-                "apollo.router.operations.error",
-                1,
-                "apollo.operation.id" = "some-id",
-                "graphql.operation.name" = "SomeOperation",
-                "graphql.operation.type" = "query",
-                "apollo.client.name" = "client-1",
-                "apollo.client.version" = "version-1",
-                "graphql.error.extensions.code" = "400",
-                "graphql.error.extensions.severity" = "ERROR",
-                "graphql.error.path" = "",
-                "apollo.router.error.service" = ""
-            );
-
-            assert_counter!(
-                "apollo.router.graphql_error",
-                1,
-                code = "GRAPHQL_VALIDATION_FAILED"
-            );
-            assert_counter!("apollo.router.graphql_error", 1, code = "MY_CUSTOM_ERROR");
-            assert_counter!("apollo.router.graphql_error", 1, code = "400");
-        }
-        .with_metrics()
-        .await;
-    }
-
-    #[tokio::test]
-    async fn test_count_operation_error_codes_with_extended_config_disabled() {
-        async {
-            let config = ErrorsConfiguration {
-                preview_extended_error_metrics: ExtendedErrorMetricsMode::Disabled,
-                ..Default::default()
-            };
-
-            let context = Context::default();
-            count_operation_error_codes(
-                &["GRAPHQL_VALIDATION_FAILED", "MY_CUSTOM_ERROR", "400"],
-                &context,
-                &config,
-            );
-
-            assert_counter_not_exists!(
-                "apollo.router.operations.error",
-                u64,
-                "apollo.operation.id" = "",
-                "graphql.operation.name" = "",
-                "graphql.operation.type" = "",
-                "apollo.client.name" = "",
-                "apollo.client.version" = "",
-                "graphql.error.extensions.code" = "GRAPHQL_VALIDATION_FAILED",
-                "graphql.error.extensions.severity" = "ERROR",
-                "graphql.error.path" = "",
-                "apollo.router.error.service" = ""
-            );
-            assert_counter_not_exists!(
-                "apollo.router.operations.error",
-                u64,
-                "apollo.operation.id" = "",
-                "graphql.operation.name" = "",
-                "graphql.operation.type" = "",
-                "apollo.client.name" = "",
-                "apollo.client.version" = "",
-                "graphql.error.extensions.code" = "MY_CUSTOM_ERROR",
-                "graphql.error.extensions.severity" = "ERROR",
-                "graphql.error.path" = "",
-                "apollo.router.error.service" = ""
-            );
-            assert_counter_not_exists!(
-                "apollo.router.operations.error",
-                u64,
-                "apollo.operation.id" = "",
-                "graphql.operation.name" = "",
-                "graphql.operation.type" = "",
-                "apollo.client.name" = "",
-                "apollo.client.version" = "",
-                "graphql.error.extensions.code" = "400",
-                "graphql.error.extensions.severity" = "ERROR",
-                "graphql.error.path" = "",
-                "apollo.router.error.service" = ""
-            );
-
-            assert_counter!(
-                "apollo.router.graphql_error",
-                1,
-                code = "GRAPHQL_VALIDATION_FAILED"
-            );
-            assert_counter!("apollo.router.graphql_error", 1, code = "MY_CUSTOM_ERROR");
-            assert_counter!("apollo.router.graphql_error", 1, code = "400");
-        }
-        .with_metrics()
-        .await;
-    }
-
-    #[tokio::test]
-    async fn test_count_operation_errors_with_extended_config_enabled() {
-        async {
-            let config = ErrorsConfiguration {
-                preview_extended_error_metrics: ExtendedErrorMetricsMode::Enabled,
-                ..Default::default()
-            };
-
-            let context = Context::default();
-            let _ = context.insert(APOLLO_OPERATION_ID, "some-id".to_string());
-            let _ = context.insert(OPERATION_NAME, "SomeOperation".to_string());
-            let _ = context.insert(OPERATION_KIND, "query".to_string());
-            let _ = context.insert(CLIENT_NAME, "client-1".to_string());
-            let _ = context.insert(CLIENT_VERSION, "version-1".to_string());
-
-            let error = graphql::Error::builder()
-                .message("some error")
-                .extension_code("SOME_ERROR_CODE")
-                .extension("service", "mySubgraph")
-                .path(Path::from("obj/field"))
-                .build();
-
-            count_operation_errors(&[error], &context, &config);
-
-            assert_counter!(
-                "apollo.router.operations.error",
-                1,
-                "apollo.operation.id" = "some-id",
-                "graphql.operation.name" = "SomeOperation",
-                "graphql.operation.type" = "query",
-                "apollo.client.name" = "client-1",
-                "apollo.client.version" = "version-1",
-                "graphql.error.extensions.code" = "SOME_ERROR_CODE",
-                "graphql.error.extensions.severity" = "ERROR",
-                "graphql.error.path" = "/obj/field",
-                "apollo.router.error.service" = "mySubgraph"
-            );
-
-            assert_counter!("apollo.router.graphql_error", 1, code = "SOME_ERROR_CODE");
-        }
-        .with_metrics()
-        .await;
-    }
-
-    #[tokio::test]
-    async fn test_count_operation_errors_with_all_json_types_and_extended_config_enabled() {
-        async {
-            let config = ErrorsConfiguration {
-                preview_extended_error_metrics: ExtendedErrorMetricsMode::Enabled,
-                ..Default::default()
-            };
-
-            let context = Context::default();
-            let _ = context.insert(APOLLO_OPERATION_ID, "some-id".to_string());
-            let _ = context.insert(OPERATION_NAME, "SomeOperation".to_string());
-            let _ = context.insert(OPERATION_KIND, "query".to_string());
-            let _ = context.insert(CLIENT_NAME, "client-1".to_string());
-            let _ = context.insert(CLIENT_VERSION, "version-1".to_string());
-
-            let codes = [
-                json!("VALID_ERROR_CODE"),
-                json!(400),
-                json!(true),
-                Value::Null,
-                json!(["code1", "code2"]),
-                json!({"inner": "myCode"}),
-            ];
-
-            let errors = codes.map(|code| {
-                graphql::Error::from_value(json!(
-                {
-                  "message": "error occurred",
-                  "extensions": {
-                    "code": code,
-                    "service": "mySubgraph"
-                  },
-                  "path": ["obj", "field"]
-                }
-                ))
-                .unwrap()
-            });
-
-            count_operation_errors(&errors, &context, &config);
-
-            assert_counter!(
-                "apollo.router.operations.error",
-                1,
-                "apollo.operation.id" = "some-id",
-                "graphql.operation.name" = "SomeOperation",
-                "graphql.operation.type" = "query",
-                "apollo.client.name" = "client-1",
-                "apollo.client.version" = "version-1",
-                "graphql.error.extensions.code" = "VALID_ERROR_CODE",
-                "graphql.error.extensions.severity" = "ERROR",
-                "graphql.error.path" = "/obj/field",
-                "apollo.router.error.service" = "mySubgraph"
-            );
-
-            assert_counter!("apollo.router.graphql_error", 1, code = "VALID_ERROR_CODE");
-
-            assert_counter!(
-                "apollo.router.operations.error",
-                1,
-                "apollo.operation.id" = "some-id",
-                "graphql.operation.name" = "SomeOperation",
-                "graphql.operation.type" = "query",
-                "apollo.client.name" = "client-1",
-                "apollo.client.version" = "version-1",
-                "graphql.error.extensions.code" = "400",
-                "graphql.error.extensions.severity" = "ERROR",
-                "graphql.error.path" = "/obj/field",
-                "apollo.router.error.service" = "mySubgraph"
-            );
-
-            assert_counter!("apollo.router.graphql_error", 1, code = "400");
-
-            // Code is ignored for null, arrays, and objects
-
-            assert_counter!(
-                "apollo.router.operations.error",
-                1,
-                "apollo.operation.id" = "some-id",
-                "graphql.operation.name" = "SomeOperation",
-                "graphql.operation.type" = "query",
-                "apollo.client.name" = "client-1",
-                "apollo.client.version" = "version-1",
-                "graphql.error.extensions.code" = "true",
-                "graphql.error.extensions.severity" = "ERROR",
-                "graphql.error.path" = "/obj/field",
-                "apollo.router.error.service" = "mySubgraph"
-            );
-
-            assert_counter!("apollo.router.graphql_error", 1, code = "true");
-
-            assert_counter!(
-                "apollo.router.operations.error",
-                3,
-                "apollo.operation.id" = "some-id",
-                "graphql.operation.name" = "SomeOperation",
-                "graphql.operation.type" = "query",
-                "apollo.client.name" = "client-1",
-                "apollo.client.version" = "version-1",
-                "graphql.error.extensions.code" = "",
-                "graphql.error.extensions.severity" = "ERROR",
-                "graphql.error.path" = "/obj/field",
-                "apollo.router.error.service" = "mySubgraph"
-            );
-
-            assert_counter!("apollo.router.graphql_error", 3);
-        }
-        .with_metrics()
-        .await;
-    }
-
-    #[tokio::test]
-    async fn test_count_operation_errors_with_duplicate_errors_and_extended_config_enabled() {
-        async {
-            let config = ErrorsConfiguration {
-                preview_extended_error_metrics: ExtendedErrorMetricsMode::Enabled,
-                ..Default::default()
-            };
-
-            let context = Context::default();
-            let _ = context.insert(APOLLO_OPERATION_ID, "some-id".to_string());
-            let _ = context.insert(OPERATION_NAME, "SomeOperation".to_string());
-            let _ = context.insert(OPERATION_KIND, "query".to_string());
-            let _ = context.insert(CLIENT_NAME, "client-1".to_string());
-            let _ = context.insert(CLIENT_VERSION, "version-1".to_string());
-
-            let codes = [
-                json!("VALID_ERROR_CODE"),
-                Value::Null,
-                json!("VALID_ERROR_CODE"),
-                Value::Null,
-            ];
-
-            let errors = codes.map(|code| {
-                graphql::Error::from_value(json!(
-                {
-                  "message": "error occurred",
-                  "extensions": {
-                    "code": code,
-                    "service": "mySubgraph"
-                  },
-                  "path": ["obj", "field"]
-                }
-                ))
-                .unwrap()
-            });
-
-            count_operation_errors(&errors, &context, &config);
-
-            assert_counter!(
-                "apollo.router.operations.error",
-                2,
-                "apollo.operation.id" = "some-id",
-                "graphql.operation.name" = "SomeOperation",
-                "graphql.operation.type" = "query",
-                "apollo.client.name" = "client-1",
-                "apollo.client.version" = "version-1",
-                "graphql.error.extensions.code" = "VALID_ERROR_CODE",
-                "graphql.error.extensions.severity" = "ERROR",
-                "graphql.error.path" = "/obj/field",
-                "apollo.router.error.service" = "mySubgraph"
-            );
-
-            assert_counter!("apollo.router.graphql_error", 2, code = "VALID_ERROR_CODE");
-
-            assert_counter!(
-                "apollo.router.operations.error",
-                2,
-                "apollo.operation.id" = "some-id",
-                "graphql.operation.name" = "SomeOperation",
-                "graphql.operation.type" = "query",
-                "apollo.client.name" = "client-1",
-                "apollo.client.version" = "version-1",
-                "graphql.error.extensions.code" = "",
-                "graphql.error.extensions.severity" = "ERROR",
-                "graphql.error.path" = "/obj/field",
-                "apollo.router.error.service" = "mySubgraph"
-            );
-
-            assert_counter!("apollo.router.graphql_error", 2);
-        }
-        .with_metrics()
-        .await;
-    }
 
     #[tokio::test]
     async fn test_metrics_across_tasks() {
@@ -2186,7 +1815,7 @@
                 async move {
                     u64_counter!("apollo.router.test", "metric", 2);
                 }
-                .with_current_meter_provider(),
+                    .with_current_meter_provider(),
             );
 
             // Wait for the spawned task to complete
@@ -2195,8 +1824,7 @@
             // The metric should now be 3 since both tasks contributed
             assert_counter!("apollo.router.test", 3);
         }
-        .with_metrics()
-        .await;
-    }
->>>>>>> 7fb91864
+            .with_metrics()
+            .await;
+    }
 }