--- conflicted
+++ resolved
@@ -1,13 +1,6 @@
 #[path = "../common.rs"]
 pub(crate) mod common;
 pub(crate) use common::IntegrationTest;
-<<<<<<< HEAD
-#[cfg(all(target_os = "linux", target_arch = "x86_64"))]
-pub(crate) use common::Telemetry;
-#[cfg(all(target_os = "linux", target_arch = "x86_64"))]
-pub(crate) use common::ValueExt;
-=======
->>>>>>> f1d7c8af
 
 mod docs;
 mod file_upload;
