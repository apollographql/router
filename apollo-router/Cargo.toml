--- conflicted
+++ resolved
@@ -147,12 +147,7 @@
     "json",
     "stream",
 ] }
-<<<<<<< HEAD
-router-bridge = { path = "../../federation-rs/federation-2/router-bridge" }
-# router-bridge = "0.1.9"
-=======
 router-bridge = "0.1.11"
->>>>>>> 9d8b30fd
 schemars = { version = "0.8.10", features = ["url"] }
 shellexpand = "2.1.2"
 sha2 = "0.10.6"
