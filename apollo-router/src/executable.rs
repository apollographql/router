--- conflicted
+++ resolved
@@ -229,39 +229,15 @@
 
     async fn inner_start(
         shutdown: Option<ShutdownSource>,
-<<<<<<< HEAD
-        mut opt: Opt,
-=======
         schema: Option<SchemaSource>,
         config: Option<ConfigurationSource>,
-        opt: Opt,
->>>>>>> 4d1730aa
+        mut opt: Opt,
         dispatcher: Dispatch,
     ) -> Result<()> {
         let current_directory = std::env::current_dir()?;
-
-<<<<<<< HEAD
         // Enable hot reload when dev mode is enabled
         opt.hot_reload = opt.hot_reload || opt.dev;
 
-        let configuration = opt
-            .config_path
-            .as_ref()
-            .map(|path| {
-                let path = if path.is_relative() {
-                    current_directory.join(path)
-                } else {
-                    path.to_path_buf()
-                };
-
-                ConfigurationSource::File {
-                    path,
-                    watch: opt.hot_reload,
-                    delay: None,
-                }
-            })
-            .unwrap_or_else(|| Configuration::builder().dev(opt.dev).build().into());
-=======
         let configuration = match (config, opt.config_path.as_ref()) {
             (Some(_), Some(_)) => {
                 return Err(anyhow!(
@@ -285,9 +261,8 @@
                         delay: None,
                     }
                 })
-                .unwrap_or_else(|| Configuration::builder().build().into()),
+                .unwrap_or_else(|| Configuration::builder().dev(opt.dev).build().into()),
         };
->>>>>>> 4d1730aa
 
         let apollo_router_msg = format!("Apollo Router v{} // (c) Apollo Graph, Inc. // Licensed as ELv2 (https://go.apollo.dev/elv2)", std::env!("CARGO_PKG_VERSION"));
         let schema = match (schema, opt.supergraph_path, opt.apollo_key) {
