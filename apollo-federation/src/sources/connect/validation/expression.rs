//! This module is all about validating [`Expression`]s for a given context. This isn't done at
//! runtime, _only_ during composition because it could be expensive.

use std::ops::Range;
use std::str::FromStr;

use apollo_compiler::collections::IndexMap;
use apollo_compiler::parser::LineColumn;
use itertools::Itertools;
use shape::graphql::shape_for_arguments;
use shape::location::Location;
use shape::location::SourceId;
use shape::NamedShapePathKey;
use shape::Shape;
use shape::ShapeCase;

use crate::sources::connect::string_template::Expression;
use crate::sources::connect::validation::coordinates::ConnectDirectiveCoordinate;
use crate::sources::connect::validation::graphql::GraphQLString;
use crate::sources::connect::validation::graphql::SchemaInfo;
use crate::sources::connect::validation::Code;
use crate::sources::connect::validation::Message;
use crate::sources::connect::Namespace;

/// Details about the available variables and shapes for the current expression.
/// These should be consistent for all pieces of a connector in the request phase.
pub(super) struct Context<'schema> {
    pub(crate) schema: &'schema SchemaInfo<'schema>,
    var_lookup: IndexMap<Namespace, Shape>,
    source: &'schema GraphQLString<'schema>,
    /// The code that all resulting messages will use
    /// TODO: make code dynamic based on coordinate so new validations can be warnings
    code: Code,
}

impl<'schema> Context<'schema> {
    /// Create a context valid for expressions within the URI or headers of a `@connect` directive
    pub(super) fn for_connect_request(
        schema: &'schema SchemaInfo,
        coordinate: ConnectDirectiveCoordinate,
        source: &'schema GraphQLString,
        code: Code,
    ) -> Self {
        let object_type = coordinate.field_coordinate.object;
        let is_root_type = schema
            .schema_definition
            .query
            .as_ref()
            .is_some_and(|query| query.name == object_type.name)
            || schema
                .schema_definition
                .mutation
                .as_ref()
                .is_some_and(|mutation| mutation.name == object_type.name);
        let mut var_lookup: IndexMap<Namespace, Shape> = [
            (
                Namespace::Args,
                shape_for_arguments(coordinate.field_coordinate.field),
            ),
            (Namespace::Config, Shape::unknown([])),
            (Namespace::Context, Shape::unknown([])),
        ]
        .into_iter()
        .collect();
        if !is_root_type {
            var_lookup.insert(Namespace::This, Shape::from(object_type));
        }

        Self {
            schema,
            var_lookup,
            source,
            code,
        }
    }

    /// Create a context valid for expressions within the `@source` directive
    pub(super) fn for_source(
        schema: &'schema SchemaInfo,
        source: &'schema GraphQLString,
        code: Code,
    ) -> Self {
        let var_lookup: IndexMap<Namespace, Shape> = [
            (Namespace::Config, Shape::unknown([])),
            (Namespace::Context, Shape::unknown([])),
        ]
        .into_iter()
        .collect();
        Self {
            schema,
            var_lookup,
            source,
            code,
        }
    }
}

pub(crate) fn scalars() -> Shape {
    Shape::one(
        vec![
            Shape::int([]),
            Shape::float([]),
            Shape::bool(None),
            Shape::string(None),
            Shape::null([]),
            Shape::none(),
        ],
        [],
    )
}

/// Take a single expression and check that it's valid for the given context. This checks that
/// the expression can be executed given the known args and that the output shape is as expected.
pub(crate) fn validate(
    expression: &Expression,
    context: &Context,
    expected_shape: &Shape,
) -> Result<(), Message> {
    let shape = expression.expression.shape();

    let actual_shape = resolve_shape(&shape, context, expression)?;
    if let Some(mismatch) = expected_shape
        .validate(&actual_shape)
        .into_iter()
        // Unknown satisfies nothing, but we have to allow it for things like `$config`
        .find(|mismatch| !mismatch.received.is_unknown())
    {
        Err(Message {
            code: context.code,
            message: format!(
                "{} values aren't valid here",
                shape_name(&mismatch.received)
            ),
            locations: transform_locations(&mismatch.received.locations, context, expression),
        })
    } else {
        Ok(())
    }
}

/// Validate that the shape is an acceptable output shape for an Expression.
fn resolve_shape(
    shape: &Shape,
    context: &Context,
    expression: &Expression,
) -> Result<Shape, Message> {
    match shape.case() {
        ShapeCase::One(shapes) => {
            let mut inners = Vec::new();
            for inner in shapes {
                inners.push(resolve_shape(
                    &inner.with_locations(shape.locations.clone()),
                    context,
                    expression,
                )?);
            }
            Ok(Shape::one(inners, []))
        }
        ShapeCase::All(shapes) => {
            let mut inners = Vec::new();
            for inner in shapes {
                inners.push(resolve_shape(
                    &inner.with_locations(shape.locations.clone()),
                    context,
                    expression,
                )?);
            }
            Ok(Shape::all(inners, []))
        }
        ShapeCase::Name(name, key) => {
            let mut resolved = if name.value == "$root" {
                let mut key_str = key.iter().map(|key| key.to_string()).join(".");
                if !key_str.is_empty() {
                    key_str = format!("`{key_str}` ");
                }
                return Err(Message {
                    code: context.code,
                    message: format!(
                        "{key_str}must start with one of {namespaces}",
                        namespaces = context.var_lookup.keys().map(|ns| ns.as_str()).join(", "),
                    ),
                    locations: transform_locations(
                        key.first()
                            .map(|key| &key.locations)
                            .unwrap_or(&shape.locations),
                        context,
                        expression,
                    ),
                });
            } else if name.value.starts_with('$') {
                let namespace = Namespace::from_str(&name.value).map_err(|_| Message {
                    code: context.code,
                    message: format!(
                        "unknown variable `{name}`, must be one of {namespaces}",
                        namespaces = context.var_lookup.keys().map(|ns| ns.as_str()).join(", ")
                    ),
                    locations: transform_locations(&shape.locations, context, expression),
                })?;
                context
                    .var_lookup
                    .get(&namespace)
                    .ok_or_else(|| Message {
                        code: context.code,
                        message: format!(
                            "{namespace} is not valid here, must be one of {namespaces}",
                            namespaces = context.var_lookup.keys().map(|ns| ns.as_str()).join(", "),
                        ),
                        locations: transform_locations(&shape.locations, context, expression),
                    })?
                    .clone()
            } else {
                context
                    .schema
                    .shape_lookup
                    .get(name.value.as_str())
                    .cloned()
                    .ok_or_else(|| Message {
                        code: context.code,
                        message: format!("unknown type `{name}`"),
                        locations: transform_locations(&name.locations, context, expression),
                    })?
            };
            resolved.locations.extend(shape.locations.iter().cloned());
            let mut path = name.value.clone();
            for key in key {
                let child = resolved.child(key.clone());
                if child.is_none() {
                    let message = match key.value {
                        NamedShapePathKey::AnyIndex | NamedShapePathKey::Index(_) => {
                            format!("`{path}` is not an array or string")
                        }

                        NamedShapePathKey::AnyField | NamedShapePathKey::Field(_) => {
                            format!("`{path}` doesn't have a field named `{key}`")
                        }
                    };
                    return Err(Message {
                        code: context.code,
                        message,
                        locations: transform_locations(&key.locations, context, expression),
                    });
                }
                resolved = child;
                path = format!("{path}.{key}");
            }
            resolve_shape(&resolved, context, expression)
        }
        ShapeCase::Error(shape::Error { message, .. }) => Err(Message {
            code: context.code,
            message: message.clone(),
            locations: transform_locations(&shape.locations, context, expression),
        }),
        ShapeCase::Array { prefix, tail } => {
            let prefix = prefix
                .iter()
                .map(|shape| resolve_shape(shape, context, expression))
                .collect::<Result<Vec<_>, _>>()?;
            let tail = resolve_shape(&tail, context, expression)?;
            Ok(Shape::array(prefix, tail, shape.locations.clone()))
        }
        ShapeCase::Object { fields, rest } => {
            let mut resolved_fields = Shape::empty_map();
            for (key, value) in fields {
                resolved_fields.insert(key.clone(), resolve_shape(value, context, expression)?);
            }
            let resolved_rest = resolve_shape(rest, context, expression)?;
            Ok(Shape::object(
                resolved_fields,
                resolved_rest,
                shape.locations.clone(),
            ))
        }
        ShapeCase::None
        | ShapeCase::Bool(_)
        | ShapeCase::String(_)
        | ShapeCase::Int(_)
        | ShapeCase::Float
        | ShapeCase::Null
        | ShapeCase::Unknown => Ok(shape.clone()),
    }
}

fn transform_locations<'a>(
    locations: impl IntoIterator<Item = &'a Location>,
    context: &Context,
    expression: &Expression,
) -> Vec<Range<LineColumn>> {
    let mut locations: Vec<_> = locations
        .into_iter()
        .filter_map(|location| match &location.source_id {
            SourceId::GraphQL(file_id) => context
                .schema
                .sources
                .get(file_id)
                .and_then(|source| source.get_line_column_range(location.span.clone())),
            SourceId::Other(_) => {
                // Right now, this always refers to the JSONSelection location
                context.source.line_col_for_subslice(
                    location.span.start + expression.location.start
                        ..location.span.end + expression.location.start,
                    context.schema,
                )
            }
        })
        .collect();
    if locations.is_empty() {
        // Highlight the whole expression
        locations.extend(context.source.line_col_for_subslice(
            expression.location.start..expression.location.end,
            context.schema,
        ))
    }
    locations
}

/// A simplified shape name for error messages
fn shape_name(shape: &Shape) -> &'static str {
    match shape.case() {
        ShapeCase::Bool(_) => "boolean",
        ShapeCase::String(_) => "string",
        ShapeCase::Int(_) => "number",
        ShapeCase::Float => "number",
        ShapeCase::Null => "null",
        ShapeCase::Array { .. } => "array",
        ShapeCase::Object { .. } => "object",
        ShapeCase::One(_) => "union",
        ShapeCase::All(_) => "intersection",
        ShapeCase::Name(_, _) => "unknown",
        ShapeCase::Unknown => "unknown",
        ShapeCase::None => "none",
        ShapeCase::Error(_) => "error",
    }
}

#[cfg(test)]
mod tests {
    use apollo_compiler::name;
    use apollo_compiler::Schema;
    use line_col::LineColLookup;
    use rstest::rstest;

    use super::*;
    use crate::sources::connect::validation::coordinates::FieldCoordinate;
    use crate::sources::connect::JSONSelection;

    fn expression(selection: &str) -> Expression {
        Expression {
            expression: JSONSelection::parse(selection).unwrap(),
            location: 0..0,
        }
    }

    const SCHEMA: &str = r#"
        extend schema
          @link(
            url: "https://specs.apollo.dev/connect/v0.1"
            import: ["@connect", "@source"]
          )
          @source(name: "v2", http: { baseURL: "http://127.0.0.1" })

        type Query {
          aField(
            int: Int
            string: String
            customScalar: CustomScalar
            object: InputObject
            array: [InputObject]
            multiLevel: MultiLevelInput
          ): AnObject  @connect(source: "v2", http: {GET: """{EXPRESSION}"""})
          something: String
        }

        scalar CustomScalar

        input InputObject {
          bool: Boolean
        }

        type AnObject {
          bool: Boolean
        }

        input MultiLevelInput {
            inner: MultiLevel
        }

        type MultiLevel {
            nested: String
        }
    "#;

    fn schema_for(selection: &str) -> String {
        SCHEMA.replace("EXPRESSION", selection)
    }

    fn validate_with_context(selection: &str, expected: Shape) -> Result<(), Message> {
        let schema_str = schema_for(selection);
        let schema = Schema::parse(&schema_str, "schema").unwrap();
        let object = schema.get_object("Query").unwrap();
        let field = &object.fields["aField"];
        let directive = field.directives.get("connect").unwrap();
        let source_directive = name!("source");
        let schema_info = SchemaInfo::new(&schema, &schema_str, &directive.name, &source_directive);
        let expr_string = GraphQLString::new(
            &directive
                .argument_by_name("http", &schema)
                .unwrap()
                .as_object()
                .unwrap()
                .first()
                .unwrap()
                .1,
            &schema.sources,
        )
        .unwrap();
        let coordinate = ConnectDirectiveCoordinate {
            field_coordinate: FieldCoordinate { field, object },
            directive,
        };
        let context =
            Context::for_connect_request(&schema_info, coordinate, &expr_string, Code::InvalidUrl);
        validate(&expression(selection), &context, &expected)
    }

    /// Given a full expression replaced in `{EXPRESSION}` above, find the line/col of a substring.
    fn location_of_expression(part: &str, full_expression: &str) -> Range<LineColumn> {
        let schema = schema_for(full_expression);
        let line_col_lookup = LineColLookup::new(&schema);
        let expression_offset = schema.find(full_expression).unwrap() - 1;
        let start_offset = expression_offset + full_expression.find(part).unwrap();
        let (start_line, start_col) = line_col_lookup.get(start_offset);
        let (end_line, end_col) = line_col_lookup.get(start_offset + part.len());
        LineColumn {
            line: start_line,
            column: start_col,
        }..LineColumn {
            line: end_line,
            column: end_col,
        }
    }

    #[rstest]
    #[case::int("$(1)")]
    #[case::float("$(1.0)")]
    #[case::bool("$(true)")]
    #[case::string("$(\"hello\")")]
    #[case::null("$(null)")]
    #[case::property_of_object("$({\"a\": 1}).a")]
    #[case::echo_valid_constants("$->echo(1)")]
    #[case::map_unknown("$config->map(@)->first")]
    #[case::map_scalar("$(1)->map(@)->last")]
    #[case::match_only_valid_values("$config->match([1, 1], [2, true])")]
    #[case::first("$([1, 2])->first")]
    #[case::first_type_unknown("$config.something->first")]
    #[case::last("$([1, 2])->last")]
    #[case::last_type_unknown("$config.something->last")]
    #[case::slice_of_string("$(\"hello\")->slice(0, 2)")]
    #[case::slice_when_type_unknown("$config.something->slice(0, 2)")]
    #[case::size_when_type_unknown("$config.something->size")]
    #[case::size_of_array("$([])->size")]
    #[case::size_of_entries("$config->entries->size")]
    #[case::size_of_slice("$([1, 2, 3])->slice(0, 2)->size")]
    #[case::slice_after_match("$config->match([1, \"something\"], [2, \"another\"])->slice(0, 2)")]
    #[case("$args.int")]
    #[case("$args.string")]
    #[case("$args.customScalar")]
    #[case("$args.object.bool")]
    #[case("$args.array->echo(1)")]
    #[case("$args.int->map(@)->last")]
    #[case::chained_methods("$args.array->map(@)->slice(0,2)->first.bool")]
    #[case::match_scalars("$args.string->match([\"hello\", \"world\"], [@, null])")]
    #[case::slice("$args.string->slice(0, 2)")]
    #[case::size("$args.array->size")]
    #[case::first("$args.array->first.bool")]
    #[case::last("$args.array->last.bool")]
    #[case::multi_level_input("$args.multiLevel.inner.nested")]
    fn valid_expressions(#[case] selection: &str) {
        validate_with_context(selection, scalars()).unwrap();
    }

    #[rstest]
    #[case::array("$([])")]
    #[case::object("$({\"a\": 1})")]
    // #[case::missing_property_of_object("$({\"a\": 1}).b")]  // TODO: catch this error
    #[case::echo_invalid_constants("$->echo([])")]
    #[case::map_scalar("$(1)->map(@)")]
    #[case::map_array("$([])->map(@)")]
    #[case::last("$([1, 2])")]
    #[case::match_some_invalid_values("$config->match([1, 1], [2, {}])")]
    #[case::slice_of_array("$([])->slice(0, 2)")]
    #[case::entries("$config.something->entries")]
    #[case::unknown_var("$args.unknown")]
    #[case::arg_is_array("$args.array")]
    #[case::arg_is_object("$args.object")]
    #[case::unknown_field_on_object("$args.object.unknown")]
    #[case::map_array("$args.array->map(@)")]
    #[case::slice_array("$args.array->slice(0, 2)")]
    #[case::entries_scalar("$args.int->entries")]
    #[case::first("$args.array->first")]
    #[case::last("$args.array->last")]
    #[case::this_on_query("$this.something")]
    #[case::bare_field_no_var("something")]
    fn invalid_expressions(#[case] selection: &str) {
        let err = validate_with_context(selection, scalars());
        assert!(err.is_err());
        assert!(
            !err.err().unwrap().locations.is_empty(),
            "Every error should have at least one location"
        );
    }

    #[test]
    fn bare_field_with_path() {
        let selection = "something.blah";
<<<<<<< HEAD
        let err = validate_with_context(selection, scalars())
            .err()
            .expect("missing property is unknown");
=======
        let err = validate_with_context(selection).expect_err("missing property is unknown");
>>>>>>> ad627ced
        let expected_location = location_of_expression("something", selection);
        assert!(
            err.message.contains("`something.blah`"),
            "{} didn't reference missing arg",
            err.message
        );
        assert!(
            err.message.contains("$args"),
            "{} didn't provide suggested variables",
            err.message
        );
        assert!(
            err.locations.contains(&expected_location),
            "The expected location {:?} wasn't included in {:?}",
            expected_location,
            err.locations
        );
    }

    #[test]
    fn object_in_url() {
        let selection = "$args.object";
<<<<<<< HEAD
        let err = validate_with_context(selection, scalars())
            .err()
            .expect("objects are not allowed");
=======
        let err = validate_with_context(selection).expect_err("objects are not allowed");
>>>>>>> ad627ced
        let expected_location = location_of_expression("object", selection);
        assert!(
            err.locations.contains(&expected_location),
            "The expected location {:?} wasn't included in {:?}",
            expected_location,
            err.locations
        );
    }

    #[test]
    fn nested_unknown_property() {
        let selection = "$args.multiLevel.inner.unknown";
<<<<<<< HEAD
        let err = validate_with_context(selection, scalars())
            .err()
            .expect("missing property is unknown");
=======
        let err = validate_with_context(selection).expect_err("missing property is unknown");
>>>>>>> ad627ced
        assert!(
            err.message.contains("`MultiLevel`"),
            "{} didn't reference type",
            err.message
        );
        assert!(
            err.message.contains("`unknown`"),
            "{} didn't reference field name",
            err.message
        );
        assert!(
            err.locations
                .contains(&location_of_expression("unknown", selection)),
            "The relevant piece of the expression wasn't included in {:?}",
            err.locations
        );
    }

    #[test]
    fn unknown_var_in_scalar() {
        let selection = r#"$({"something": $blahblahblah})"#;
        let err = validate_with_context(selection, Shape::unknown([]))
            .err()
            .expect("unknown variable is unknown");
        assert!(
            err.message.contains("`$blahblahblah`"),
            "{} didn't reference variable",
            err.message
        );
        assert!(
            err.locations
                .contains(&location_of_expression("$blahblahblah", selection)),
            "The relevant piece of the expression wasn't included in {:?}",
            err.locations
        );
    }
}<|MERGE_RESOLUTION|>--- conflicted
+++ resolved
@@ -512,13 +512,7 @@
     #[test]
     fn bare_field_with_path() {
         let selection = "something.blah";
-<<<<<<< HEAD
-        let err = validate_with_context(selection, scalars())
-            .err()
-            .expect("missing property is unknown");
-=======
-        let err = validate_with_context(selection).expect_err("missing property is unknown");
->>>>>>> ad627ced
+        let err = validate_with_context(selection, scalars()).expect_err("missing property is unknown");
         let expected_location = location_of_expression("something", selection);
         assert!(
             err.message.contains("`something.blah`"),
@@ -541,13 +535,7 @@
     #[test]
     fn object_in_url() {
         let selection = "$args.object";
-<<<<<<< HEAD
-        let err = validate_with_context(selection, scalars())
-            .err()
-            .expect("objects are not allowed");
-=======
-        let err = validate_with_context(selection).expect_err("objects are not allowed");
->>>>>>> ad627ced
+        let err = validate_with_context(selection, scalars()).expect_err("objects are not allowed");
         let expected_location = location_of_expression("object", selection);
         assert!(
             err.locations.contains(&expected_location),
@@ -560,13 +548,7 @@
     #[test]
     fn nested_unknown_property() {
         let selection = "$args.multiLevel.inner.unknown";
-<<<<<<< HEAD
-        let err = validate_with_context(selection, scalars())
-            .err()
-            .expect("missing property is unknown");
-=======
-        let err = validate_with_context(selection).expect_err("missing property is unknown");
->>>>>>> ad627ced
+        let err = validate_with_context(selection, scalars()).expect_err("missing property is unknown");
         assert!(
             err.message.contains("`MultiLevel`"),
             "{} didn't reference type",
