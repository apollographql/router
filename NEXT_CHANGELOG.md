--- conflicted
+++ resolved
@@ -115,13 +115,82 @@
 
 By [@Geal](https://github.com/geal) in https://github.com/apollographql/router/pull/2442
 
-<<<<<<< HEAD
 ### Fix dev mode config merge ([Issue #2404](https://github.com/apollographql/router/issues/#2404))
 
 Enabling dev mode will now merge with existing configuration rather than replacing elements. This means that existing configuration that are not related to enabling of dev mode will not be discarded.
 
 By [@bryncooke](https://github.com/bryncooke) in https://github.com/apollographql/router/pull/2443
-=======
+
+### Return a proper timeout response ([Issue #2360](https://github.com/apollographql/router/issues/2360) [Issue #2400](https://github.com/apollographql/router/issues/240))
+
+There was a regression where timeouts generated a HTTP response with status `500 Internal Server Error`. This is now fixed with a test to guarantee it, the status code is now `504 Gateway Timeout` (Instead of previously `408 Request Timeout` which blamed the client). There is also a new metric `apollo_router_timeout` to track when timeouts are triggered.
+
+By [@Geal](https://github.com/geal) in https://github.com/apollographql/router/pull/2419
+
+## 📃 Configuration
+
+Configuration changes will be [automatically migrated on load](https://www.apollographql.com/docs/router/configuration/overview#upgrading-your-router-configuration). However, you should update your source configuration files as these will become breaking changes in a future major release.
+
+### `health-check` renamed to `health_check` ([Issue #2161](https://github.com/apollographql/router/issues/2161))
+
+The health_check key in router.yaml has been renamed to snake case for consistency. 
+
+Before:
+```yaml
+health-check:
+  enabled: true
+```
+
+After:
+```yaml
+health_check:
+  enabled: true
+```
+
+By [@bryncooke](https://github.com/bryncooke) in https://github.com/apollographql/router/pull/2451 and https://github.com/apollographql/router/pull/2463
+
+## 📚 Documentation
+
+### `send_headers` and `send_variable_values` in `telemetry.apollo` ([Issue #2149](https://github.com/apollographql/router/issues/2149))
+
++ `send_headers`
+
+  Provide this field to configure which request header names and values are included in trace data that's sent to Apollo Studio. Valid options are: `only` with an array, `except` with an array, `none`, `all`.
+
+  The default value is `none``, which means no header names or values are sent to Studio. This is a security measure to prevent sensitive data from potentially reaching the Router.
+
++ `send_variable_values`
+
+  Provide this field to configure which variable values are included in trace data that's sent to Apollo Studio. Valid options are: `only` with an array, `except` with an array, `none`, `all`.
+
+  The default value is `none`, which means no variable values are sent to Studio. This is a security measure to prevent sensitive data from potentially reaching the Router.
+
+
+By [@bnjjj](https://github.com/bnjjj) in https://github.com/apollographql/router/pull/2435
+
+### Documentation on how to propagate headers between subgraph services ([Issue #2128](https://github.com/apollographql/router/issues/2128))
+
+Migrating headers between subgraph services is possible via Rhai script. An example has been added to the header propagation page.
+
+By [@bryncooke](https://github.com/bryncooke) in https://github.com/apollographql/router/pull/2446
+
+### Added docs for development mode ([Issue #1988](https://github.com/apollographql/router/issues/#1988))
+
+Added a dedicated page for development mode documentation.
+
+By [@bryncooke](https://github.com/bryncooke) in https://github.com/apollographql/router/pull/2443
+
+### Added documentation for listening on IPv6 ([Issue #1835](https://github.com/apollographql/router/issues/1835))
+
+Added documentation for listening on IPv6
+```yaml
+supergraph:
+  # The socket address and port to listen on. 
+  # Note that this must be quoted to avoid interpretation as a yaml array.
+  listen: '[::1]:4000'
+```
+
+By [@bryncooke](https://github.com/bryncooke) in https://github.com/apollographql/router/pull/2440
 
 ## 🛠 Maintenance
 
@@ -159,83 +228,6 @@
 ```
 
 By [@bnjjj](https://github.com/bnjjj) in https://github.com/apollographql/router/pull/2424
->>>>>>> a38c592a
-
-## 📃 Configuration
-
-Configuration changes will be [automatically migrated on load](https://www.apollographql.com/docs/router/configuration/overview#upgrading-your-router-configuration). However, you should update your source configuration files as these will become breaking changes in a future major release.
-
-### `health-check` renamed to `health_check` ([Issue #2161](https://github.com/apollographql/router/issues/2161))
-
-The health_check key in router.yaml has been renamed to snake case for consistency. 
-
-Before:
-```yaml
-health-check:
-  enabled: true
-```
-
-After:
-```yaml
-health_check:
-  enabled: true
-```
-
-By [@bryncooke](https://github.com/bryncooke) in https://github.com/apollographql/router/pull/2451 and https://github.com/apollographql/router/pull/2463
-
-<<<<<<< HEAD
-=======
-### Return a proper timeout response ([Issue #2360](https://github.com/apollographql/router/issues/2360) [Issue #2400](https://github.com/apollographql/router/issues/240))
-
-There was a regression where timeouts generated a HTTP response with status `500 Internal Server Error`. This is now fixed with a test to guarantee it, the status code is now `504 Gateway Timeout` (Instead of previously `408 Request Timeout` which blamed the client). There is also a new metric `apollo_router_timeout` to track when timeouts are triggered.
-
-By [@Geal](https://github.com/geal) in https://github.com/apollographql/router/pull/2419
-
->>>>>>> a38c592a
-## 📚 Documentation
-
-### `send_headers` and `send_variable_values` in `telemetry.apollo` ([Issue #2149](https://github.com/apollographql/router/issues/2149))
-
-+ `send_headers`
-
-  Provide this field to configure which request header names and values are included in trace data that's sent to Apollo Studio. Valid options are: `only` with an array, `except` with an array, `none`, `all`.
-
-  The default value is `none``, which means no header names or values are sent to Studio. This is a security measure to prevent sensitive data from potentially reaching the Router.
-
-+ `send_variable_values`
-
-  Provide this field to configure which variable values are included in trace data that's sent to Apollo Studio. Valid options are: `only` with an array, `except` with an array, `none`, `all`.
-
-  The default value is `none`, which means no variable values are sent to Studio. This is a security measure to prevent sensitive data from potentially reaching the Router.
-
-
-By [@bnjjj](https://github.com/bnjjj) in https://github.com/apollographql/router/pull/2435
-
-### Documentation on how to propagate headers between subgraph services ([Issue #2128](https://github.com/apollographql/router/issues/2128))
-
-Migrating headers between subgraph services is possible via Rhai script. An example has been added to the header propagation page.
-
-By [@bryncooke](https://github.com/bryncooke) in https://github.com/apollographql/router/pull/2446
-
-### Added docs for development mode ([Issue #1988](https://github.com/apollographql/router/issues/#1988))
-
-Added a dedicated page for development mode documentation.
-
-By [@bryncooke](https://github.com/bryncooke) in https://github.com/apollographql/router/pull/2443
-
-### Added documentation for listening on IPv6 ([Issue #1835](https://github.com/apollographql/router/issues/1835))
-
-Added documentation for listening on IPv6
-```yaml
-supergraph:
-  # The socket address and port to listen on. 
-  # Note that this must be quoted to avoid interpretation as a yaml array.
-  listen: '[::1]:4000'
-```
-
-By [@bryncooke](https://github.com/bryncooke) in https://github.com/apollographql/router/pull/2440
-
-## 🛠 Maintenance
 
 ### Parse schemas and queries with `apollo-compiler`
 
