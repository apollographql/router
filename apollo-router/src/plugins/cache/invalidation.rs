--- conflicted
+++ resolved
@@ -31,10 +31,8 @@
             broadcast::Sender<Result<u64, InvalidationError>>,
         ),
     >,
-    // storage: Option<RedisCacheStorage>,
-}
-
-<<<<<<< HEAD
+}
+
 #[derive(Error, Debug, Clone)]
 pub(crate) enum InvalidationError {
     #[error("redis error")]
@@ -58,10 +56,7 @@
 
 impl std::error::Error for InvalidationErrors {}
 
-#[derive(Copy, Clone, Hash, PartialEq, Eq)]
-=======
 #[derive(Debug, Copy, Clone, Hash, PartialEq, Eq)]
->>>>>>> b8322822
 pub(crate) struct InvalidationTopic;
 
 #[derive(Clone, Debug)]
