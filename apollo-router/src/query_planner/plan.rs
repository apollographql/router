use std::fmt::Write;
use std::sync::Arc;

use router_bridge::planner::UsageReporting;
use serde::Deserialize;
use serde::Serialize;

pub(crate) use self::fetch::OperationKind;
use super::fetch;
<<<<<<< HEAD
use super::subscription::SubscriptionNode;
use crate::error::QueryPlannerError;
=======
>>>>>>> 343d9b0f
use crate::json_ext;
use crate::json_ext::Object;
use crate::json_ext::Path;
use crate::json_ext::Value;
use crate::spec::Query;

/// A planner key.
///
/// This type consists of a query string and an optional operation string
pub(crate) type QueryKey = (String, Option<String>);

/// A plan for a given GraphQL query
#[derive(Debug, Serialize, Deserialize)]
pub struct QueryPlan {
    pub(crate) usage_reporting: UsageReporting,
    pub(crate) root: PlanNode,
    /// String representation of the query plan (not a json representation)
    pub(crate) formatted_query_plan: Option<String>,
    pub(crate) query: Arc<Query>,
}

/// This default impl is useful for test users
/// who will need `QueryPlan`s to work with the `QueryPlannerService` and the `ExecutionService`
#[buildstructor::buildstructor]
impl QueryPlan {
    #[builder]
    pub(crate) fn fake_new(
        root: Option<PlanNode>,
        usage_reporting: Option<UsageReporting>,
    ) -> Self {
        Self {
            usage_reporting: usage_reporting.unwrap_or_else(|| UsageReporting {
                stats_report_key: "this is a test report key".to_string(),
                referenced_fields_by_type: Default::default(),
            }),
            root: root.unwrap_or_else(|| PlanNode::Sequence { nodes: Vec::new() }),
            formatted_query_plan: Default::default(),
            query: Arc::new(Query::empty()),
        }
    }
}

impl QueryPlan {
    pub(crate) fn is_deferred(&self, operation: Option<&str>, variables: &Object) -> bool {
        self.root.is_deferred(operation, variables, &self.query)
    }

    pub(crate) fn is_subscription(&self, operation: Option<&str>) -> bool {
        match self.query.operation(operation) {
            Some(op) => matches!(op.kind(), OperationKind::Subscription),
            None => false,
        }
    }
}

/// Query plans are composed of a set of nodes.
#[derive(Debug, Clone, PartialEq, Deserialize, Serialize)]
#[serde(rename_all = "PascalCase", tag = "kind")]
pub(crate) enum PlanNode {
    /// These nodes must be executed in order.
    Sequence {
        /// The plan nodes that make up the sequence execution.
        nodes: Vec<PlanNode>,
    },

    /// These nodes may be executed in parallel.
    Parallel {
        /// The plan nodes that make up the parallel execution.
        nodes: Vec<PlanNode>,
    },

    /// Fetch some data from a subgraph.
    Fetch(fetch::FetchNode),

    /// Merge the current resultset with the response.
    Flatten(FlattenNode),

    Defer {
        primary: Primary,
        deferred: Vec<DeferredNode>,
    },

    Subscription {
        primary: SubscriptionNode,
        rest: Option<Box<PlanNode>>,
    },

    #[serde(rename_all = "camelCase")]
    Condition {
        condition: String,
        if_clause: Option<Box<PlanNode>>,
        else_clause: Option<Box<PlanNode>>,
    },
}

impl PlanNode {
    pub(crate) fn contains_mutations(&self) -> bool {
        match self {
            Self::Sequence { nodes } => nodes.iter().any(|n| n.contains_mutations()),
            Self::Parallel { nodes } => nodes.iter().any(|n| n.contains_mutations()),
            Self::Fetch(fetch_node) => fetch_node.operation_kind() == &OperationKind::Mutation,
            Self::Defer { primary, .. } => primary
                .node
                .as_ref()
                .map(|n| n.contains_mutations())
                .unwrap_or(false),
            Self::Subscription { .. } => false,
            Self::Flatten(_) => false,
            Self::Condition {
                if_clause,
                else_clause,
                ..
            } => {
                if let Some(node) = if_clause {
                    if node.contains_mutations() {
                        return true;
                    }
                }
                if let Some(node) = else_clause {
                    if node.contains_mutations() {
                        return true;
                    }
                }
                false
            }
        }
    }

    pub(crate) fn is_deferred(
        &self,
        operation: Option<&str>,
        variables: &Object,
        query: &Query,
    ) -> bool {
        match self {
            Self::Sequence { nodes } => nodes
                .iter()
                .any(|n| n.is_deferred(operation, variables, query)),
            Self::Parallel { nodes } => nodes
                .iter()
                .any(|n| n.is_deferred(operation, variables, query)),
            Self::Flatten(node) => node.node.is_deferred(operation, variables, query),
            Self::Fetch(..) => false,
            Self::Defer { .. } => true,
            Self::Subscription { .. } => false,
            Self::Condition {
                if_clause,
                else_clause,
                condition,
            } => {
                if query
                    .variable_value(operation, condition.as_str(), variables)
                    .map(|v| *v == Value::Bool(true))
                    .unwrap_or(true)
                {
                    // right now ConditionNode is only used with defer, but it might be used
                    // in the future to implement @skip and @include execution
                    if let Some(node) = if_clause {
                        if node.is_deferred(operation, variables, query) {
                            return true;
                        }
                    }
                } else if let Some(node) = else_clause {
                    if node.is_deferred(operation, variables, query) {
                        return true;
                    }
                }

                false
            }
        }
    }

<<<<<<< HEAD
    pub(crate) fn parse_subselections(
        &self,
        schema: &Schema,
    ) -> Result<HashMap<Option<String>, Query>, QueryPlannerError> {
        // re-create full query with the right path
        // parse the subselection
        let mut subselections = HashMap::new();

        let operation_kind = if self.contains_mutations() {
            OperationKind::Mutation
        } else {
            OperationKind::Query
        };

        self.collect_subselections(
            schema,
            &Path::default(),
            None,
            &operation_kind,
            &mut subselections,
        )?;

        Ok(subselections)
    }

    fn collect_subselections(
        &self,
        schema: &Schema,
        initial_path: &Path,
        parent_label: Option<String>,
        kind: &OperationKind,
        subselections: &mut HashMap<Option<String>, Query>,
    ) -> Result<(), QueryPlannerError> {
        // re-create full query with the right path
        // parse the subselection
        match self {
            Self::Sequence { nodes } | Self::Parallel { nodes } => {
                nodes.iter().try_fold(subselections, |subs, current| {
                    current.collect_subselections(
                        schema,
                        initial_path,
                        parent_label.clone(),
                        kind,
                        subs,
                    )?;

                    Ok::<_, QueryPlannerError>(subs)
                })?;
                Ok(())
            }
            Self::Flatten(node) => node.node.collect_subselections(
                schema,
                initial_path,
                parent_label,
                kind,
                subselections,
            ),
            Self::Defer { primary, deferred } => {
                let primary_path = initial_path.join(primary.path.clone().unwrap_or_default());
                if let Some(primary_subselection) = &primary.subselection {
                    let query = reconstruct_full_query(&primary_path, kind, primary_subselection);

                    // ----------------------- Parse ---------------------------------
                    let sub_selection = Query::parse(query, schema, &Default::default())?;
                    // ----------------------- END Parse ---------------------------------

                    println!("adding primary subselection at label {parent_label:?}");
                    subselections.insert(parent_label, sub_selection);
                }

                deferred.iter().try_fold(subselections, |subs, current| {
                    if let Some(subselection) = &current.subselection {
                        let query = reconstruct_full_query(&current.query_path, kind, subselection);

                        // ----------------------- Parse ---------------------------------
                        let sub_selection = Query::parse(query, schema, &Default::default())?;
                        // ----------------------- END Parse ---------------------------------

                        println!("adding deferred subselection at label {:?}", current.label);

                        subs.insert(
                            // the labeler step made sure there is always a value i this option
                            current.label.clone(),
                            sub_selection,
                        );
                    }
                    if let Some(current_node) = &current.node {
                        current_node.collect_subselections(
                            schema,
                            &initial_path.join(&current.query_path),
                            current.label.clone(),
                            kind,
                            subs,
                        )?;
                    }

                    Ok::<_, QueryPlannerError>(subs)
                })?;
                Ok(())
            }
            Self::Fetch(..) => Ok(()),
            Self::Subscription { rest, .. } => {
                if let Some(node) = rest {
                    node.collect_subselections(
                        schema,
                        initial_path,
                        parent_label,
                        kind,
                        subselections,
                    )?;
                }
                Ok(())
            }
            Self::Condition {
                if_clause,
                else_clause,
                ..
            } => {
                if let Some(node) = if_clause {
                    node.collect_subselections(
                        schema,
                        initial_path,
                        parent_label.clone(),
                        kind,
                        subselections,
                    )?;
                }
                if let Some(node) = else_clause {
                    node.collect_subselections(
                        schema,
                        initial_path,
                        parent_label,
                        kind,
                        subselections,
                    )?;
                }
                Ok(())
            }
        }
    }

=======
>>>>>>> 343d9b0f
    #[cfg(test)]
    /// Retrieves all the services used across all plan nodes.
    ///
    /// Note that duplicates are not filtered.
    pub(crate) fn service_usage<'a>(&'a self) -> Box<dyn Iterator<Item = &'a str> + 'a> {
        match self {
            Self::Sequence { nodes } | Self::Parallel { nodes } => {
                Box::new(nodes.iter().flat_map(|x| x.service_usage()))
            }
            Self::Fetch(fetch) => Box::new(Some(fetch.service_name()).into_iter()),
            Self::Subscription { primary, rest } => match rest {
                Some(rest) => Box::new(
                    rest.service_usage()
                        .chain(Some(primary.service_name.as_str()).into_iter()),
                ) as Box<dyn Iterator<Item = &'a str> + 'a>,
                None => Box::new(Some(primary.service_name.as_str()).into_iter()),
            },
            Self::Flatten(flatten) => flatten.node.service_usage(),
            Self::Defer { primary, deferred } => primary
                .node
                .as_ref()
                .map(|n| {
                    Box::new(
                        n.service_usage().chain(
                            deferred
                                .iter()
                                .flat_map(|d| d.node.iter().flat_map(|node| node.service_usage())),
                        ),
                    ) as Box<dyn Iterator<Item = &'a str> + 'a>
                })
                .unwrap_or_else(|| {
                    Box::new(std::iter::empty()) as Box<dyn Iterator<Item = &'a str> + 'a>
                }),

            Self::Condition {
                if_clause,
                else_clause,
                ..
            } => match (if_clause, else_clause) {
                (None, None) => Box::new(None.into_iter()),
                (None, Some(node)) => node.service_usage(),
                (Some(node), None) => node.service_usage(),
                (Some(if_node), Some(else_node)) => {
                    Box::new(if_node.service_usage().chain(else_node.service_usage()))
                }
            },
        }
    }
}

pub(crate) fn reconstruct_full_query(
    path: &Path,
    kind: &OperationKind,
    subselection: &str,
) -> String {
    let mut len = 0;
    let mut query = match kind {
        OperationKind::Query => "query",
        OperationKind::Mutation => "mutation",
        OperationKind::Subscription => "subscription",
    }
    .to_string();
    for path_elt in path.iter() {
        match path_elt {
            json_ext::PathElement::Flatten | json_ext::PathElement::Index(_) => {}
            json_ext::PathElement::Key(key) => {
                write!(&mut query, "{{ {key}")
                    .expect("writing to a String should not fail because it can reallocate");
                len += 1;
            }
            json_ext::PathElement::Fragment(name) => {
                write!(&mut query, "{{ ... on {name}")
                    .expect("writing to a String should not fail because it can reallocate");
                len += 1;
            }
        }
    }

    query.push_str(subselection);
    query.push_str(&" }".repeat(len));

    query
}

/// A flatten node.
#[derive(Debug, Clone, PartialEq, Deserialize, Serialize)]
#[serde(rename_all = "camelCase")]
pub(crate) struct FlattenNode {
    /// The path when result should be merged.
    pub(crate) path: Path,

    /// The child execution plan.
    pub(crate) node: Box<PlanNode>,
}

/// A primary query for a Defer node, the non deferred part
#[derive(Debug, Clone, PartialEq, Deserialize, Serialize)]
#[serde(rename_all = "camelCase")]
pub(crate) struct Primary {
    /// Optional path, set if and only if the defer node is a
    /// nested defer. If set, `subselection` starts at that `path`.
    pub(crate) path: Option<Path>,

    /// The part of the original query that "selects" the data to
    /// send in that primary response (once the plan in `node` completes).
    pub(crate) subselection: Option<String>,

    // The plan to get all the data for that primary part
    pub(crate) node: Option<Box<PlanNode>>,
}

/// The "deferred" parts of the defer (note that it's an array). Each
/// of those deferred elements will correspond to a different chunk of
/// the response to the client (after the initial non-deferred one that is).
#[derive(Debug, Clone, PartialEq, Deserialize, Serialize)]
#[serde(rename_all = "camelCase")]
pub(crate) struct DeferredNode {
    /// References one or more fetch node(s) (by `id`) within
    /// `primary.node`. The plan of this deferred part should not
    /// be started before all those fetches returns.
    pub(crate) depends: Vec<Depends>,

    /// The optional defer label.
    pub(crate) label: Option<String>,
    /// Path to the @defer this correspond to. `subselection` start at that `path`.
    pub(crate) query_path: Path,
    /// The part of the original query that "selects" the data to send
    /// in that deferred response (once the plan in `node` completes).
    /// Will be set _unless_ `node` is a `DeferNode` itself.
    pub(crate) subselection: Option<String>,
    /// The plan to get all the data for that deferred part
    pub(crate) node: Option<Arc<PlanNode>>,
}

impl DeferredNode {
    pub(crate) fn subselection(&self) -> Option<String> {
        self.subselection.clone().or_else(|| {
            self.node.as_ref().and_then(|node| match node.as_ref() {
                PlanNode::Defer { primary, .. } => primary.subselection.clone(),
                _ => None,
            })
        })
    }
}

/// A deferred node.
#[derive(Debug, Clone, PartialEq, Deserialize, Serialize)]
#[serde(rename_all = "camelCase")]
pub(crate) struct Depends {
    pub(crate) id: String,
    pub(crate) defer_label: Option<String>,
}<|MERGE_RESOLUTION|>--- conflicted
+++ resolved
@@ -7,11 +7,8 @@
 
 pub(crate) use self::fetch::OperationKind;
 use super::fetch;
-<<<<<<< HEAD
 use super::subscription::SubscriptionNode;
 use crate::error::QueryPlannerError;
-=======
->>>>>>> 343d9b0f
 use crate::json_ext;
 use crate::json_ext::Object;
 use crate::json_ext::Path;
@@ -185,150 +182,6 @@
         }
     }
 
-<<<<<<< HEAD
-    pub(crate) fn parse_subselections(
-        &self,
-        schema: &Schema,
-    ) -> Result<HashMap<Option<String>, Query>, QueryPlannerError> {
-        // re-create full query with the right path
-        // parse the subselection
-        let mut subselections = HashMap::new();
-
-        let operation_kind = if self.contains_mutations() {
-            OperationKind::Mutation
-        } else {
-            OperationKind::Query
-        };
-
-        self.collect_subselections(
-            schema,
-            &Path::default(),
-            None,
-            &operation_kind,
-            &mut subselections,
-        )?;
-
-        Ok(subselections)
-    }
-
-    fn collect_subselections(
-        &self,
-        schema: &Schema,
-        initial_path: &Path,
-        parent_label: Option<String>,
-        kind: &OperationKind,
-        subselections: &mut HashMap<Option<String>, Query>,
-    ) -> Result<(), QueryPlannerError> {
-        // re-create full query with the right path
-        // parse the subselection
-        match self {
-            Self::Sequence { nodes } | Self::Parallel { nodes } => {
-                nodes.iter().try_fold(subselections, |subs, current| {
-                    current.collect_subselections(
-                        schema,
-                        initial_path,
-                        parent_label.clone(),
-                        kind,
-                        subs,
-                    )?;
-
-                    Ok::<_, QueryPlannerError>(subs)
-                })?;
-                Ok(())
-            }
-            Self::Flatten(node) => node.node.collect_subselections(
-                schema,
-                initial_path,
-                parent_label,
-                kind,
-                subselections,
-            ),
-            Self::Defer { primary, deferred } => {
-                let primary_path = initial_path.join(primary.path.clone().unwrap_or_default());
-                if let Some(primary_subselection) = &primary.subselection {
-                    let query = reconstruct_full_query(&primary_path, kind, primary_subselection);
-
-                    // ----------------------- Parse ---------------------------------
-                    let sub_selection = Query::parse(query, schema, &Default::default())?;
-                    // ----------------------- END Parse ---------------------------------
-
-                    println!("adding primary subselection at label {parent_label:?}");
-                    subselections.insert(parent_label, sub_selection);
-                }
-
-                deferred.iter().try_fold(subselections, |subs, current| {
-                    if let Some(subselection) = &current.subselection {
-                        let query = reconstruct_full_query(&current.query_path, kind, subselection);
-
-                        // ----------------------- Parse ---------------------------------
-                        let sub_selection = Query::parse(query, schema, &Default::default())?;
-                        // ----------------------- END Parse ---------------------------------
-
-                        println!("adding deferred subselection at label {:?}", current.label);
-
-                        subs.insert(
-                            // the labeler step made sure there is always a value i this option
-                            current.label.clone(),
-                            sub_selection,
-                        );
-                    }
-                    if let Some(current_node) = &current.node {
-                        current_node.collect_subselections(
-                            schema,
-                            &initial_path.join(&current.query_path),
-                            current.label.clone(),
-                            kind,
-                            subs,
-                        )?;
-                    }
-
-                    Ok::<_, QueryPlannerError>(subs)
-                })?;
-                Ok(())
-            }
-            Self::Fetch(..) => Ok(()),
-            Self::Subscription { rest, .. } => {
-                if let Some(node) = rest {
-                    node.collect_subselections(
-                        schema,
-                        initial_path,
-                        parent_label,
-                        kind,
-                        subselections,
-                    )?;
-                }
-                Ok(())
-            }
-            Self::Condition {
-                if_clause,
-                else_clause,
-                ..
-            } => {
-                if let Some(node) = if_clause {
-                    node.collect_subselections(
-                        schema,
-                        initial_path,
-                        parent_label.clone(),
-                        kind,
-                        subselections,
-                    )?;
-                }
-                if let Some(node) = else_clause {
-                    node.collect_subselections(
-                        schema,
-                        initial_path,
-                        parent_label,
-                        kind,
-                        subselections,
-                    )?;
-                }
-                Ok(())
-            }
-        }
-    }
-
-=======
->>>>>>> 343d9b0f
     #[cfg(test)]
     /// Retrieves all the services used across all plan nodes.
     ///
