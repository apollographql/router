//! Tower fetcher for subgraphs.

use std::collections::HashMap;
use std::fmt::Display;
use std::sync::Arc;
use std::task::Poll;

use ::serde::Deserialize;
use async_compression::tokio::write::BrotliEncoder;
use async_compression::tokio::write::GzipEncoder;
use async_compression::tokio::write::ZlibEncoder;
use futures::future::BoxFuture;
use global::get_text_map_propagator;
use http::header::ACCEPT;
use http::header::CONTENT_ENCODING;
use http::header::CONTENT_TYPE;
use http::header::{self};
use http::HeaderMap;
use http::HeaderValue;
use http::request::Parts;
use hyper::Client;
use hyper::client::HttpConnector;
use hyper_rustls::HttpsConnector;
use mime::APPLICATION_JSON;
use opentelemetry::global;
use schemars::JsonSchema;
use serde_json_bytes::{ByteString, Value};
use tokio::io::AsyncWriteExt;
use tower::util::BoxService;
use tower::BoxError;
use tower::Service;
use tower::ServiceBuilder;
use tower::ServiceExt;
use tower_http::decompression::Decompression;
use tower_http::decompression::DecompressionLayer;
use tracing::Instrument;
use tracing::Span;
use tracing_opentelemetry::OpenTelemetrySpanExt;

use super::layers::content_negociation::GRAPHQL_JSON_RESPONSE_HEADER_VALUE;
use super::Plugins;
use crate::error::FetchError;
use crate::{Context, graphql};
use crate::plugins::telemetry::LOGGING_DISPLAY_BODY;
use crate::plugins::telemetry::LOGGING_DISPLAY_HEADERS;

const APQ_ERR_STRING: &str = "PERSISTED_QUERY_NOT_FOUND";
const CODE_STRING: &str = "code";

#[derive(PartialEq, Debug, Clone, Deserialize, JsonSchema, Copy)]
#[serde(rename_all = "lowercase")]
pub(crate) enum Compression {
    /// gzip
    Gzip,
    /// deflate
    Deflate,
    /// brotli
    Br,
}

impl Display for Compression {
    fn fmt(&self, f: &mut std::fmt::Formatter<'_>) -> std::fmt::Result {
        match self {
            Compression::Gzip => write!(f, "gzip"),
            Compression::Deflate => write!(f, "deflate"),
            Compression::Br => write!(f, "br"),
        }
    }
}

/// Client for interacting with subgraphs.
#[derive(Clone)]
pub(crate) struct SubgraphService {
    client: Decompression<hyper::Client<HttpsConnector<HttpConnector>>>,
    service: Arc<String>,
}

impl SubgraphService {
    pub(crate) fn new(service: impl Into<String>) -> Self {
        let mut http_connector = HttpConnector::new();
        http_connector.set_nodelay(true);
        http_connector.set_keepalive(Some(std::time::Duration::from_secs(60)));
        http_connector.enforce_http(false);
        let connector = hyper_rustls::HttpsConnectorBuilder::new()
            .with_native_roots()
            .https_or_http()
            .enable_http1()
            .enable_http2()
            .wrap_connector(http_connector);

        Self {
            client: ServiceBuilder::new()
                .layer(DecompressionLayer::new())
                .service(hyper::Client::builder().build(connector)),
            service: Arc::new(service.into()),
        }
    }
}

impl tower::Service<crate::SubgraphRequest> for SubgraphService {
    type Response = crate::SubgraphResponse;
    type Error = BoxError;
    type Future = BoxFuture<'static, Result<Self::Response, Self::Error>>;

    fn poll_ready(&mut self, cx: &mut std::task::Context<'_>) -> Poll<Result<(), Self::Error>> {
        self.client
            .poll_ready(cx)
            .map(|res| res.map_err(|e| Box::new(e) as BoxError))
    }

    fn call(&mut self, request: crate::SubgraphRequest) -> Self::Future {
        let clone = self.client.clone();
        let client = std::mem::replace(&mut self.client, clone);
        let service_name = (*self.service).to_owned();

        let make_calls = async move {
            // Try the subgraph_request (body) without query first
            let crate::SubgraphRequest {
                subgraph_request,
                context,
                ..
            } = request.clone();

            let (parts, body) = subgraph_request.into_parts();
            match body.clone() {
                graphql::Request { operation_name, variables, extensions, .. } => {
                    let body_without_query = graphql::Request::builder()
                        .and_operation_name(operation_name.clone())
                        .variables(variables)
                        .extensions(extensions.clone())
                        .build();

                    let response = call_http(
                        parts,
                        body_without_query,
                        context.clone(),
                        client.clone(),
                        service_name.to_owned()
                    ).await;

                    // Check if PERSISTED_QUERY_NOT_FOUND error is recieved
                    let http_response = response.as_ref();
                    if  http_response.is_ok() {
                        if !check_persisted_query_not_found_error(http_response.unwrap().response.body().clone()) {
                            return response;
                        }
                    }
<<<<<<< HEAD
=======
                })?;

            let mut request = http::request::Request::from_parts(parts, compressed_body.into());
            let app_json: HeaderValue = HeaderValue::from_static(APPLICATION_JSON.essence_str());
            let app_graphql_json: HeaderValue =
                HeaderValue::from_static(GRAPHQL_JSON_RESPONSE_HEADER_VALUE);
            request.headers_mut().insert(CONTENT_TYPE, app_json.clone());
            request.headers_mut().insert(ACCEPT, app_json);
            request.headers_mut().append(ACCEPT, app_graphql_json);

            get_text_map_propagator(|propagator| {
                propagator.inject_context(
                    &Span::current().context(),
                    &mut opentelemetry_http::HeaderInjector(request.headers_mut()),
                );
            });

            let schema_uri = request.uri();
            let host = schema_uri.host().map(String::from).unwrap_or_default();
            let port = schema_uri.port_u16().unwrap_or_else(|| {
                let scheme = schema_uri.scheme_str();
                if scheme == Some("https") {
                    443
                } else if scheme == Some("http") {
                    80
                } else {
                    0
>>>>>>> de723f6d
                }
            }

            // If PersistedQueryNotFound response is recieved, send the whole query
            let crate::SubgraphRequest {
                subgraph_request,
                ..
            } = request;

            let (parts, body_with_query) = subgraph_request.into_parts();

            call_http(parts, body_with_query, context, client, service_name).await
        };

        Box::pin(make_calls)
    }
}

async fn call_http(
    parts: Parts,
    body: graphql::Request,
    context: Context,
    mut client: Decompression<Client<HttpsConnector<HttpConnector>>>,
    service_name: String,
) -> Result<crate::SubgraphResponse, BoxError> {
    let body = serde_json::to_string(&body).expect("JSON serialization should not fail");
    let compressed_body = compress(body, &parts.headers)
        .instrument(tracing::debug_span!("body_compression"))
        .await
        .map_err(|err| {
            tracing::error!(compress_error = format!("{:?}", err).as_str());

            FetchError::CompressionError {
                service: service_name.clone(),
                reason: err.to_string(),
            }
        })?;

    let mut request = http::request::Request::from_parts(parts, compressed_body.into());
    let app_json: HeaderValue = HeaderValue::from_static(APPLICATION_JSON_HEADER_VALUE);
    let app_graphql_json: HeaderValue =
        HeaderValue::from_static(GRAPHQL_JSON_RESPONSE_HEADER_VALUE);
    request.headers_mut().insert(CONTENT_TYPE, app_json.clone());
    request.headers_mut().insert(ACCEPT, app_json);
    request.headers_mut().append(ACCEPT, app_graphql_json);

    get_text_map_propagator(|propagator| {
        propagator.inject_context(
            &Span::current().context(),
            &mut opentelemetry_http::HeaderInjector(request.headers_mut()),
        );
    });

    let schema_uri = request.uri();
    let host = schema_uri.host().map(String::from).unwrap_or_default();
    let port = schema_uri.port_u16().unwrap_or_else(|| {
        let scheme = schema_uri.scheme_str();
        if scheme == Some("https") {
            443
        } else if scheme == Some("http") {
            80
        } else {
            0
        }
    });
    let display_headers = context.contains_key(LOGGING_DISPLAY_HEADERS);
    let display_body = context.contains_key(LOGGING_DISPLAY_BODY);
    if display_headers {
        tracing::info!(http.request.headers = ?request.headers(), apollo.subgraph.name = %service_name, "Request headers to subgraph {service_name:?}");
    }
    if display_body {
        tracing::info!(http.request.body = ?request.body(), apollo.subgraph.name = %service_name, "Request body to subgraph {service_name:?}");
    }

    let path = schema_uri.path().to_string();
    let response = client
        .call(request)
        .instrument(tracing::info_span!("subgraph_request",
            "otel.kind" = %SpanKind::Client,
            "net.peer.name" = &display(host),
            "net.peer.port" = &display(port),
            "http.route" = &display(path),
            "net.transport" = "ip_tcp",
            "apollo.subgraph.name" = %service_name
        ))
        .await
        .map_err(async |err| {
            tracing::error!(fetch_error = format!("{:?}", err).as_str());
            let path = schema_uri.path().to_string();
            let response = client
                .call(request)
                .instrument(tracing::info_span!("subgraph_request",
                    "otel.kind" = "CLIENT",
                    "net.peer.name" = &display(host),
                    "net.peer.port" = &display(port),
                    "http.route" = &display(path),
                    "net.transport" = "ip_tcp",
                    "apollo.subgraph.name" = %service_name
                ))
                .await
                .map_err(|err| {
                    tracing::error!(fetch_error = format!("{:?}", err).as_str());

                    FetchError::SubrequestHttpError {
                        service: service_name.clone(),
                        reason: err.to_string(),
                    }
                })?;
<<<<<<< HEAD
        });
    // Keep our parts, we'll need them later
    let (parts, body) = response.into_parts();
=======
            // Keep our parts, we'll need them later
            let (parts, body) = response.into_parts();
            if display_headers {
                tracing::info!(
                    http.response.headers = ?parts.headers, apollo.subgraph.name = %service_name, "Response headers from subgraph {service_name:?}"
                );
            }
            if let Some(content_type) = parts.headers.get(header::CONTENT_TYPE) {
                if let Ok(content_type_str) = content_type.to_str() {
                    // Using .contains because sometimes we could have charset included (example: "application/json; charset=utf-8")
                    if !content_type_str.contains(APPLICATION_JSON.essence_str())
                        && !content_type_str.contains(GRAPHQL_JSON_RESPONSE_HEADER_VALUE)
                    {
                        return if !parts.status.is_success() {
                            Err(BoxError::from(FetchError::SubrequestHttpError {
                                service: service_name.clone(),
                                reason: format!(
                                    "{}: {}",
                                    parts.status.as_str(),
                                    parts.status.canonical_reason().unwrap_or("Unknown")
                                ),
                            }))
                        } else {
                            Err(BoxError::from(FetchError::SubrequestHttpError {
                                service: service_name.clone(),
                                reason: format!("subgraph didn't return JSON (expected content-type: {} or content-type: {GRAPHQL_JSON_RESPONSE_HEADER_VALUE}; found content-type: {content_type:?})", APPLICATION_JSON.essence_str()),
                            }))
                        };
                    }
                }
            }

            let body = hyper::body::to_bytes(body)
                .instrument(tracing::debug_span!("aggregate_response_data"))
                .await
                .map_err(|err| {
                    tracing::error!(fetch_error = format!("{:?}", err).as_str());
>>>>>>> de723f6d

    if display_headers {
        tracing::info!(
            http.response.headers = ?parts.headers, apollo.subgraph.name = %service_name, "Response headers from subgraph {service_name:?}"
        );
    }
    if let Some(content_type) = parts.headers.get(header::CONTENT_TYPE) {
        if let Ok(content_type_str) = content_type.to_str() {
            // Using .contains because sometimes we could have charset included (example: "application/json; charset=utf-8")
            if !content_type_str.contains(APPLICATION_JSON_HEADER_VALUE)
                && !content_type_str.contains(GRAPHQL_JSON_RESPONSE_HEADER_VALUE)
            {
                return if !parts.status.is_success() {
                    Err(BoxError::from(FetchError::SubrequestHttpError {
                        service: service_name.clone(),
                        reason: format!(
                            "{}: {}",
                            parts.status.as_str(),
                            parts.status.canonical_reason().unwrap_or("Unknown")
                        ),
                    }))
                } else {
                    Err(BoxError::from(FetchError::SubrequestHttpError {
                        service: service_name.clone(),
                        reason: format!("subgraph didn't return JSON (expected content-type: {APPLICATION_JSON_HEADER_VALUE} or content-type: {GRAPHQL_JSON_RESPONSE_HEADER_VALUE}; found content-type: {content_type:?})"),
                    }))
                };
            }
        }
    }

    let body = hyper::body::to_bytes(body)
        .instrument(tracing::debug_span!("aggregate_response_data"))
        .await
        .map_err(|err| {
            tracing::error!(fetch_error = format!("{:?}", err).as_str());

            FetchError::SubrequestHttpError {
                service: service_name.clone(),
                reason: err.to_string(),
            }
        })?;

    if display_body {
        tracing::info!(
            http.response.body = %String::from_utf8_lossy(&body), apollo.subgraph.name = %service_name, "Raw response body from subgraph {service_name:?} received"
        );
    }

    let graphql: graphql::Response = tracing::debug_span!("parse_subgraph_response")
        .in_scope(|| {
            graphql::Response::from_bytes(&service_name, body).map_err(|error| {
                FetchError::SubrequestMalformedResponse {
                    service: service_name.clone(),
                    reason: error.to_string(),
                }
            })
        })?;

    let resp = http::Response::from_parts(parts, graphql);

    Ok(crate::SubgraphResponse::new_from_response(resp, context))
}

fn check_persisted_query_not_found_error(response: graphql::Response) -> bool {
    for error in response.errors {
        let value = error.extensions.get(&ByteString::from(CODE_STRING));
        if value != None && value.unwrap() == &Value::String(ByteString::from(APQ_ERR_STRING)) {
            return true;
        }
    }
    false
}

pub(crate) async fn compress(body: String, headers: &HeaderMap) -> Result<Vec<u8>, BoxError> {
    let content_encoding = headers.get(&CONTENT_ENCODING);
    match content_encoding {
        Some(content_encoding) => match content_encoding.to_str()? {
            "br" => {
                let mut br_encoder = BrotliEncoder::new(Vec::new());
                br_encoder.write_all(body.as_bytes()).await?;
                br_encoder.shutdown().await?;

                Ok(br_encoder.into_inner())
            }
            "gzip" => {
                let mut gzip_encoder = GzipEncoder::new(Vec::new());
                gzip_encoder.write_all(body.as_bytes()).await?;
                gzip_encoder.shutdown().await?;

                Ok(gzip_encoder.into_inner())
            }
            "deflate" => {
                let mut df_encoder = ZlibEncoder::new(Vec::new());
                df_encoder.write_all(body.as_bytes()).await?;
                df_encoder.shutdown().await?;

                Ok(df_encoder.into_inner())
            }
            "identity" => Ok(body.into_bytes()),
            unknown => {
                tracing::error!("unknown content-encoding value '{:?}'", unknown);
                Err(BoxError::from(format!(
                    "unknown content-encoding value '{:?}'",
                    unknown
                )))
            }
        },
        None => Ok(body.into_bytes()),
    }
}

pub(crate) trait SubgraphServiceFactory: Clone + Send + Sync + 'static {
    type SubgraphService: Service<
            crate::SubgraphRequest,
            Response = crate::SubgraphResponse,
            Error = BoxError,
            Future = Self::Future,
        > + Send
        + 'static;
    type Future: Send + 'static;

    fn create(&self, name: &str) -> Option<Self::SubgraphService>;
}

#[derive(Clone)]
pub(crate) struct SubgraphCreator {
    pub(crate) services: Arc<HashMap<String, Arc<dyn MakeSubgraphService>>>,

    pub(crate) plugins: Arc<Plugins>,
}

impl SubgraphCreator {
    pub(crate) fn new(
        services: Vec<(String, Arc<dyn MakeSubgraphService>)>,
        plugins: Arc<Plugins>,
    ) -> Self {
        SubgraphCreator {
            services: Arc::new(services.into_iter().collect()),
            plugins,
        }
    }
}

/// make new instances of the subgraph service
///
/// there can be multiple instances of that service executing at any given time
pub(crate) trait MakeSubgraphService: Send + Sync + 'static {
    fn make(&self) -> BoxService<crate::SubgraphRequest, crate::SubgraphResponse, BoxError>;
}

impl<S> MakeSubgraphService for S
where
    S: Service<crate::SubgraphRequest, Response = crate::SubgraphResponse, Error = BoxError>
        + Clone
        + Send
        + Sync
        + 'static,
    <S as Service<crate::SubgraphRequest>>::Future: Send,
{
    fn make(&self) -> BoxService<crate::SubgraphRequest, crate::SubgraphResponse, BoxError> {
        self.clone().boxed()
    }
}

impl SubgraphServiceFactory for SubgraphCreator {
    type SubgraphService = BoxService<crate::SubgraphRequest, crate::SubgraphResponse, BoxError>;
    type Future =
        <BoxService<crate::SubgraphRequest, crate::SubgraphResponse, BoxError> as Service<
            crate::SubgraphRequest,
        >>::Future;

    fn create(&self, name: &str) -> Option<Self::SubgraphService> {
        self.services.get(name).map(|service| {
            let service = service.make();
            self.plugins
                .iter()
                .rev()
                .fold(service, |acc, (_, e)| e.subgraph_service(name, acc))
        })
    }
}

#[cfg(test)]
mod tests {
    use std::convert::Infallible;
    use std::net::SocketAddr;
    use std::str::FromStr;

    use axum::Server;
    use http::header::HOST;
    use http::StatusCode;
    use http::Uri;
    use hyper::service::make_service_fn;
    use hyper::Body;
    use serde_json_bytes::ByteString;
    use serde_json_bytes::Value;
    use tower::service_fn;
    use tower::ServiceExt;

    use super::*;
    use crate::graphql::Error;
    use crate::graphql::Request;
    use crate::graphql::Response;
    use crate::query_planner::fetch::OperationKind;
    use crate::Context;
    use crate::SubgraphRequest;

    // starts a local server emulating a subgraph returning status code 400
    async fn emulate_subgraph_bad_request(socket_addr: SocketAddr) {
        async fn handle(_request: http::Request<Body>) -> Result<http::Response<Body>, Infallible> {
            Ok(http::Response::builder()
                .header(CONTENT_TYPE, APPLICATION_JSON.essence_str())
                .status(StatusCode::BAD_REQUEST)
                .body(
                    serde_json::to_string(&Response {
                        errors: vec![Error::builder()
                            .message("This went wrong")
                            .extension_code("FETCH_ERROR")
                            .build()],
                        ..Response::default()
                    })
                    .expect("always valid")
                    .into(),
                )
                .unwrap())
        }

        let make_svc = make_service_fn(|_conn| async { Ok::<_, Infallible>(service_fn(handle)) });
        let server = Server::bind(&socket_addr).serve(make_svc);
        server.await.unwrap();
    }

    // starts a local server emulating a subgraph returning status code 401
    async fn emulate_subgraph_unauthorized(socket_addr: SocketAddr) {
        async fn handle(_request: http::Request<Body>) -> Result<http::Response<Body>, Infallible> {
            Ok(http::Response::builder()
                .header(CONTENT_TYPE, "text/html")
                .status(StatusCode::UNAUTHORIZED)
                .body(r#""#.into())
                .unwrap())
        }

        let make_svc = make_service_fn(|_conn| async { Ok::<_, Infallible>(service_fn(handle)) });
        let server = Server::bind(&socket_addr).serve(make_svc);
        server.await.unwrap();
    }

    // starts a local server emulating a subgraph returning bad response format
    async fn emulate_subgraph_bad_response_format(socket_addr: SocketAddr) {
        async fn handle(_request: http::Request<Body>) -> Result<http::Response<Body>, Infallible> {
            Ok(http::Response::builder()
                .header(CONTENT_TYPE, "text/html")
                .status(StatusCode::OK)
                .body(r#"TEST"#.into())
                .unwrap())
        }

        let make_svc = make_service_fn(|_conn| async { Ok::<_, Infallible>(service_fn(handle)) });
        let server = Server::bind(&socket_addr).serve(make_svc);
        server.await.unwrap();
    }

    // starts a local server emulating a subgraph returning compressed response
    async fn emulate_subgraph_compressed_response(socket_addr: SocketAddr) {
        async fn handle(request: http::Request<Body>) -> Result<http::Response<Body>, Infallible> {
            // Check the compression of the body
            let mut encoder = GzipEncoder::new(Vec::new());
            encoder
                .write_all(
                    &serde_json::to_vec(&Request::builder().query("query".to_string()).build())
                        .unwrap(),
                )
                .await
                .unwrap();
            encoder.shutdown().await.unwrap();
            let compressed_body = encoder.into_inner();
            assert_eq!(
                compressed_body,
                hyper::body::to_bytes(request.into_body())
                    .await
                    .unwrap()
                    .to_vec()
            );

            let original_body = Response {
                data: Some(Value::String(ByteString::from("test"))),
                ..Response::default()
            };
            let mut encoder = GzipEncoder::new(Vec::new());
            encoder
                .write_all(&serde_json::to_vec(&original_body).unwrap())
                .await
                .unwrap();
            encoder.shutdown().await.unwrap();
            let compressed_body = encoder.into_inner();

            Ok(http::Response::builder()
                .header(CONTENT_TYPE, APPLICATION_JSON.essence_str())
                .header(CONTENT_ENCODING, "gzip")
                .status(StatusCode::OK)
                .body(compressed_body.into())
                .unwrap())
        }

        let make_svc = make_service_fn(|_conn| async { Ok::<_, Infallible>(service_fn(handle)) });
        let server = Server::bind(&socket_addr).serve(make_svc);
        server.await.unwrap();
    }

    #[tokio::test(flavor = "multi_thread")]
    async fn test_bad_status_code_should_not_fail() {
        let socket_addr = SocketAddr::from_str("127.0.0.1:2626").unwrap();
        tokio::task::spawn(emulate_subgraph_bad_request(socket_addr));
        let subgraph_service = SubgraphService::new("test");

        let url = Uri::from_str(&format!("http://{}", socket_addr)).unwrap();
        let response = subgraph_service
            .oneshot(SubgraphRequest {
                supergraph_request: Arc::new(
                    http::Request::builder()
                        .header(HOST, "host")
                        .header(CONTENT_TYPE, APPLICATION_JSON.essence_str())
                        .body(Request::builder().query("query").build())
                        .expect("expecting valid request"),
                ),
                subgraph_request: http::Request::builder()
                    .header(HOST, "rhost")
                    .header(CONTENT_TYPE, APPLICATION_JSON.essence_str())
                    .uri(url)
                    .body(Request::builder().query("query").build())
                    .expect("expecting valid request"),
                operation_kind: OperationKind::Query,
                context: Context::new(),
            })
            .await
            .unwrap();
        assert_eq!(
            response.response.body().errors[0].message,
            "This went wrong"
        );
    }

    #[tokio::test(flavor = "multi_thread")]
    async fn test_bad_content_type() {
        let socket_addr = SocketAddr::from_str("127.0.0.1:2525").unwrap();
        tokio::task::spawn(emulate_subgraph_bad_response_format(socket_addr));
        let subgraph_service = SubgraphService::new("test");

        let url = Uri::from_str(&format!("http://{}", socket_addr)).unwrap();
        let err = subgraph_service
            .oneshot(SubgraphRequest {
                supergraph_request: Arc::new(
                    http::Request::builder()
                        .header(HOST, "host")
                        .header(CONTENT_TYPE, APPLICATION_JSON.essence_str())
                        .body(Request::builder().query("query").build())
                        .expect("expecting valid request"),
                ),
                subgraph_request: http::Request::builder()
                    .header(HOST, "rhost")
                    .header(CONTENT_TYPE, APPLICATION_JSON.essence_str())
                    .uri(url)
                    .body(Request::builder().query("query").build())
                    .expect("expecting valid request"),
                operation_kind: OperationKind::Query,
                context: Context::new(),
            })
            .await
            .unwrap_err();
        assert_eq!(
            err.to_string(),
            "HTTP fetch failed from 'test': subgraph didn't return JSON (expected content-type: application/json or content-type: application/graphql-response+json; found content-type: \"text/html\")"
        );
    }

    #[tokio::test(flavor = "multi_thread")]
    async fn test_compressed_request_response_body() {
        let socket_addr = SocketAddr::from_str("127.0.0.1:2727").unwrap();
        tokio::task::spawn(emulate_subgraph_compressed_response(socket_addr));
        let subgraph_service = SubgraphService::new("test");

        let url = Uri::from_str(&format!("http://{}", socket_addr)).unwrap();
        let resp = subgraph_service
            .oneshot(SubgraphRequest {
                supergraph_request: Arc::new(
                    http::Request::builder()
                        .header(HOST, "host")
                        .header(CONTENT_TYPE, APPLICATION_JSON.essence_str())
                        .body(Request::builder().query("query".to_string()).build())
                        .expect("expecting valid request"),
                ),
                subgraph_request: http::Request::builder()
                    .header(HOST, "rhost")
                    .header(CONTENT_TYPE, APPLICATION_JSON.essence_str())
                    .header(CONTENT_ENCODING, "gzip")
                    .uri(url)
                    .body(Request::builder().query("query".to_string()).build())
                    .expect("expecting valid request"),
                operation_kind: OperationKind::Query,
                context: Context::new(),
            })
            .await
            .unwrap();
        // Test the right decompression of the body
        let resp_from_subgraph = Response {
            data: Some(Value::String(ByteString::from("test"))),
            ..Response::default()
        };

        assert_eq!(resp.response.body(), &resp_from_subgraph);
    }

    #[tokio::test(flavor = "multi_thread")]
    async fn test_unauthorized() {
        let socket_addr = SocketAddr::from_str("127.0.0.1:2828").unwrap();
        tokio::task::spawn(emulate_subgraph_unauthorized(socket_addr));
        let subgraph_service = SubgraphService::new("test");

        let url = Uri::from_str(&format!("http://{}", socket_addr)).unwrap();
        let err = subgraph_service
            .oneshot(SubgraphRequest {
                supergraph_request: Arc::new(
                    http::Request::builder()
                        .header(HOST, "host")
                        .header(CONTENT_TYPE, APPLICATION_JSON.essence_str())
                        .body(Request::builder().query("query").build())
                        .expect("expecting valid request"),
                ),
                subgraph_request: http::Request::builder()
                    .header(HOST, "rhost")
                    .header(CONTENT_TYPE, APPLICATION_JSON.essence_str())
                    .uri(url)
                    .body(Request::builder().query("query").build())
                    .expect("expecting valid request"),
                operation_kind: OperationKind::Query,
                context: Context::new(),
            })
            .await
            .unwrap_err();
        assert_eq!(
            err.to_string(),
            "HTTP fetch failed from 'test': 401: Unauthorized"
        );
    }
}<|MERGE_RESOLUTION|>--- conflicted
+++ resolved
@@ -145,36 +145,6 @@
                             return response;
                         }
                     }
-<<<<<<< HEAD
-=======
-                })?;
-
-            let mut request = http::request::Request::from_parts(parts, compressed_body.into());
-            let app_json: HeaderValue = HeaderValue::from_static(APPLICATION_JSON.essence_str());
-            let app_graphql_json: HeaderValue =
-                HeaderValue::from_static(GRAPHQL_JSON_RESPONSE_HEADER_VALUE);
-            request.headers_mut().insert(CONTENT_TYPE, app_json.clone());
-            request.headers_mut().insert(ACCEPT, app_json);
-            request.headers_mut().append(ACCEPT, app_graphql_json);
-
-            get_text_map_propagator(|propagator| {
-                propagator.inject_context(
-                    &Span::current().context(),
-                    &mut opentelemetry_http::HeaderInjector(request.headers_mut()),
-                );
-            });
-
-            let schema_uri = request.uri();
-            let host = schema_uri.host().map(String::from).unwrap_or_default();
-            let port = schema_uri.port_u16().unwrap_or_else(|| {
-                let scheme = schema_uri.scheme_str();
-                if scheme == Some("https") {
-                    443
-                } else if scheme == Some("http") {
-                    80
-                } else {
-                    0
->>>>>>> de723f6d
                 }
             }
 
@@ -253,7 +223,7 @@
     let response = client
         .call(request)
         .instrument(tracing::info_span!("subgraph_request",
-            "otel.kind" = %SpanKind::Client,
+            "otel.kind" = "CLIENT",
             "net.peer.name" = &display(host),
             "net.peer.port" = &display(port),
             "http.route" = &display(path),
@@ -261,71 +231,17 @@
             "apollo.subgraph.name" = %service_name
         ))
         .await
-        .map_err(async |err| {
+        .map_err(|err| {
             tracing::error!(fetch_error = format!("{:?}", err).as_str());
-            let path = schema_uri.path().to_string();
-            let response = client
-                .call(request)
-                .instrument(tracing::info_span!("subgraph_request",
-                    "otel.kind" = "CLIENT",
-                    "net.peer.name" = &display(host),
-                    "net.peer.port" = &display(port),
-                    "http.route" = &display(path),
-                    "net.transport" = "ip_tcp",
-                    "apollo.subgraph.name" = %service_name
-                ))
-                .await
-                .map_err(|err| {
-                    tracing::error!(fetch_error = format!("{:?}", err).as_str());
-
-                    FetchError::SubrequestHttpError {
-                        service: service_name.clone(),
-                        reason: err.to_string(),
-                    }
-                })?;
-<<<<<<< HEAD
-        });
+
+            FetchError::SubrequestHttpError {
+                service: service_name.clone(),
+                reason: err.to_string(),
+            }
+        })?;
+
     // Keep our parts, we'll need them later
     let (parts, body) = response.into_parts();
-=======
-            // Keep our parts, we'll need them later
-            let (parts, body) = response.into_parts();
-            if display_headers {
-                tracing::info!(
-                    http.response.headers = ?parts.headers, apollo.subgraph.name = %service_name, "Response headers from subgraph {service_name:?}"
-                );
-            }
-            if let Some(content_type) = parts.headers.get(header::CONTENT_TYPE) {
-                if let Ok(content_type_str) = content_type.to_str() {
-                    // Using .contains because sometimes we could have charset included (example: "application/json; charset=utf-8")
-                    if !content_type_str.contains(APPLICATION_JSON.essence_str())
-                        && !content_type_str.contains(GRAPHQL_JSON_RESPONSE_HEADER_VALUE)
-                    {
-                        return if !parts.status.is_success() {
-                            Err(BoxError::from(FetchError::SubrequestHttpError {
-                                service: service_name.clone(),
-                                reason: format!(
-                                    "{}: {}",
-                                    parts.status.as_str(),
-                                    parts.status.canonical_reason().unwrap_or("Unknown")
-                                ),
-                            }))
-                        } else {
-                            Err(BoxError::from(FetchError::SubrequestHttpError {
-                                service: service_name.clone(),
-                                reason: format!("subgraph didn't return JSON (expected content-type: {} or content-type: {GRAPHQL_JSON_RESPONSE_HEADER_VALUE}; found content-type: {content_type:?})", APPLICATION_JSON.essence_str()),
-                            }))
-                        };
-                    }
-                }
-            }
-
-            let body = hyper::body::to_bytes(body)
-                .instrument(tracing::debug_span!("aggregate_response_data"))
-                .await
-                .map_err(|err| {
-                    tracing::error!(fetch_error = format!("{:?}", err).as_str());
->>>>>>> de723f6d
 
     if display_headers {
         tracing::info!(
@@ -351,6 +267,37 @@
                     Err(BoxError::from(FetchError::SubrequestHttpError {
                         service: service_name.clone(),
                         reason: format!("subgraph didn't return JSON (expected content-type: {APPLICATION_JSON_HEADER_VALUE} or content-type: {GRAPHQL_JSON_RESPONSE_HEADER_VALUE}; found content-type: {content_type:?})"),
+                    }))
+                };
+            }
+        }
+    }
+    // Keep our parts, we'll need them later
+    let (parts, body) = response.into_parts();
+    if display_headers {
+        tracing::info!(
+            http.response.headers = ?parts.headers, apollo.subgraph.name = %service_name, "Response headers from subgraph {service_name:?}"
+        );
+    }
+    if let Some(content_type) = parts.headers.get(header::CONTENT_TYPE) {
+        if let Ok(content_type_str) = content_type.to_str() {
+            // Using .contains because sometimes we could have charset included (example: "application/json; charset=utf-8")
+            if !content_type_str.contains(APPLICATION_JSON.essence_str())
+                && !content_type_str.contains(GRAPHQL_JSON_RESPONSE_HEADER_VALUE)
+            {
+                return if !parts.status.is_success() {
+                    Err(BoxError::from(FetchError::SubrequestHttpError {
+                        service: service_name.clone(),
+                        reason: format!(
+                            "{}: {}",
+                            parts.status.as_str(),
+                            parts.status.canonical_reason().unwrap_or("Unknown")
+                        ),
+                    }))
+                } else {
+                    Err(BoxError::from(FetchError::SubrequestHttpError {
+                        service: service_name.clone(),
+                        reason: format!("subgraph didn't return JSON (expected content-type: {} or content-type: {GRAPHQL_JSON_RESPONSE_HEADER_VALUE}; found content-type: {content_type:?})", APPLICATION_JSON.essence_str()),
                     }))
                 };
             }
