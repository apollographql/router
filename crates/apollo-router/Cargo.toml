--- conflicted
+++ resolved
@@ -58,16 +58,14 @@
 tracing-subscriber = "0.2.25"
 typed-builder = "0.9.1"
 url = { version = "2.2.2", features = ["serde"] }
-<<<<<<< HEAD
-warp = { version = "0.3.1", default-features = false, features = [
-=======
 warp = { version = "0.3.2", default-features = false, features = [
->>>>>>> b075c743
     "compression",
 ] }
 
 [dev-dependencies]
-apollo-router-core = { path = "../apollo-router-core", features = ["post-processing"] }
+apollo-router-core = { path = "../apollo-router-core", features = [
+    "post-processing",
+] }
 httpmock = "0.6.4"
 insta = "1.8.0"
 maplit = "1.0.2"
@@ -80,13 +78,9 @@
     "env-filter",
     "fmt",
 ] }
-<<<<<<< HEAD
-uuid = { version = "0.8.2", features = ["serde", "v4"] }
-=======
 uuid = { version = "0.8.2", features = ["serde", "v4"] }
 
 [[test]]
 name = "integration_tests"
 path = "tests/integration_tests.rs"
-required-features = ["apollo-router-core/post-processing"]
->>>>>>> b075c743
+required-features = ["apollo-router-core/post-processing"]