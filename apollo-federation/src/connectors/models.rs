--- conflicted
+++ resolved
@@ -470,33 +470,6 @@
                         ],
                     },
                     method: Get,
-<<<<<<< HEAD
-                    headers: {
-                        "authtoken": (
-                            From(
-                                "x-auth-token",
-                            ),
-                            Source,
-                        ),
-                        "user-agent": (
-                            Value(
-                                HeaderValue(
-                                    StringTemplate {
-                                        parts: [
-                                            Constant(
-                                                Constant {
-                                                    value: "Firefox",
-                                                    location: 0..7,
-                                                },
-                                            ),
-                                        ],
-                                    },
-                                ),
-                            ),
-                            Source,
-                        ),
-                    },
-=======
                     headers: [
                         Header {
                             name: "authtoken",
@@ -522,7 +495,6 @@
                             ),
                         },
                     ],
->>>>>>> 1a135bf8
                     body: None,
                     source_path: None,
                     source_query_params: None,
@@ -608,33 +580,6 @@
                         ],
                     },
                     method: Get,
-<<<<<<< HEAD
-                    headers: {
-                        "authtoken": (
-                            From(
-                                "x-auth-token",
-                            ),
-                            Source,
-                        ),
-                        "user-agent": (
-                            Value(
-                                HeaderValue(
-                                    StringTemplate {
-                                        parts: [
-                                            Constant(
-                                                Constant {
-                                                    value: "Firefox",
-                                                    location: 0..7,
-                                                },
-                                            ),
-                                        ],
-                                    },
-                                ),
-                            ),
-                            Source,
-                        ),
-                    },
-=======
                     headers: [
                         Header {
                             name: "authtoken",
@@ -660,7 +605,6 @@
                             ),
                         },
                     ],
->>>>>>> 1a135bf8
                     body: None,
                     source_path: None,
                     source_query_params: None,
