--- conflicted
+++ resolved
@@ -79,19 +79,17 @@
 
 ## 🛠 Maintenance
 
-<<<<<<< HEAD
 ### Have CI use rust-toolchain.toml and not install another redudant toolchain ([Issue #1313](https://github.com/apollographql/router/issues/1313))
 
 Avoids redundant work in CI and makes the YAML configuration less mis-leading.
 
 By [@garypen](https://github.com/garypen) in https://github.com/apollographql/router/pull/XXXX
-=======
+
 ### Query plan execution refactoring ([PR #1843](https://github.com/apollographql/router/pull/1843))
 
 This splits the query plan execution in multiple modules to make the code more manageable.
 
 By [@Geal](https://github.com/Geal) in https://github.com/apollographql/router/pull/1843
->>>>>>> 6ddd740b
 
 ### Remove `Buffer` from APQ ([PR #1641](https://github.com/apollographql/router/pull/1641))
 
