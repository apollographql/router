--- conflicted
+++ resolved
@@ -30,11 +30,7 @@
 use super::apollo::Report;
 use super::apollo::SingleReport;
 use super::config::ApolloMetricsReferenceMode;
-<<<<<<< HEAD
-use crate::plugins::telemetry::apollo::ApolloUsageReportsExporterConfiguration;
-=======
 use crate::plugins::telemetry::apollo::ApolloUsageReportsBatchProcessorConfiguration;
->>>>>>> 1d95f862
 
 const BACKOFF_INCREMENT: Duration = Duration::from_millis(50);
 const ROUTER_REPORT_TYPE_METRICS: &str = "metrics";
@@ -90,11 +86,7 @@
 /// Retrying when sending fails.
 /// Sending periodically (in the case of metrics).
 pub(crate) struct ApolloExporter {
-<<<<<<< HEAD
-    exporter_config: ApolloUsageReportsExporterConfiguration,
-=======
     batch_config: ApolloUsageReportsBatchProcessorConfiguration,
->>>>>>> 1d95f862
     endpoint: Url,
     apollo_key: String,
     header: proto::reports::ReportHeader,
@@ -107,11 +99,7 @@
 impl ApolloExporter {
     pub(crate) fn new(
         endpoint: &Url,
-<<<<<<< HEAD
-        exporter_config: &ApolloUsageReportsExporterConfiguration,
-=======
         batch_config: &ApolloUsageReportsBatchProcessorConfiguration,
->>>>>>> 1d95f862
         apollo_key: &str,
         apollo_graph_ref: &str,
         schema_id: &str,
@@ -136,11 +124,11 @@
         tracing::debug!("creating apollo exporter {}", endpoint);
         Ok(ApolloExporter {
             endpoint: endpoint.clone(),
-            exporter_config: exporter_config.clone(),
+            batch_config: batch_config.clone(),
             apollo_key: apollo_key.to_string(),
             client: reqwest::Client::builder()
                 .no_gzip()
-                .timeout(exporter_config.max_export_timeout)
+                .timeout(batch_config.max_export_timeout)
                 .build()
                 .map_err(BoxError::from)?,
             header,
@@ -151,9 +139,9 @@
     }
 
     pub(crate) fn start(self) -> Sender {
-        let (tx, mut rx) = mpsc::channel::<SingleReport>(self.exporter_config.max_queue_size);
+        let (tx, mut rx) = mpsc::channel::<SingleReport>(self.batch_config.max_queue_size);
         tokio::spawn(async move {
-            let timeout = tokio::time::interval(self.exporter_config.scheduled_delay);
+            let timeout = tokio::time::interval(self.batch_config.scheduled_delay);
             let mut report = Report::default();
             let mut backoff_warn = true;
 
