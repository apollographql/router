use apollo_router::configuration::Configuration;
use apollo_router::http_service_registry::HttpServiceRegistry;
use apollo_router::http_subgraph::HttpSubgraphFetcher;
use apollo_router::ApolloRouter;
use apollo_router_core::prelude::*;
use apollo_router_core::ValueExt;
use futures::prelude::*;
use maplit::hashmap;
use serde_json::to_string_pretty;
use std::collections::hash_map::Entry;
use std::collections::HashMap;
use std::sync::{Arc, Mutex};
<<<<<<< HEAD
use test_span::prelude::*;
=======
use test_log::test;
use url::Url;
>>>>>>> d3c74507

macro_rules! assert_federated_response {
    ($query:expr, $service_requests:expr $(,)?) => {
        let request = graphql::Request::builder()
            .query($query)
            .variables(Arc::new(
                vec![
                    ("topProductsFirst".to_string(), 2.into()),
                    ("reviewsForAuthorAuthorId".to_string(), 1.into()),
                ]
                .into_iter()
                .collect(),
            ))
            .build();
        let (mut actual, registry) = query_rust(request.clone()).await;
        let mut expected = query_node(request.clone()).await;

        tracing::debug!("query:\n{}\n", request.query.as_str());

        let expected = expected.next().await.unwrap();

        assert!(
            expected.data.is_object(),
            "nodejs: no response's data: please check that the gateway and the subgraphs are running",
        );

        let actual = actual.next().await.unwrap();
        tracing::debug!("expected: {}", to_string_pretty(&expected).unwrap());
        tracing::debug!("actual: {}", to_string_pretty(&actual).unwrap());

        assert!(expected.data.eq_and_ordered(&actual.data));
        assert_eq!(registry.totals(), $service_requests);
    };
}

#[test_span(tokio::test)]
async fn traced_basic_request() {
    assert_federated_response!(
        r#"{ topProducts { name name2:name } }"#,
        hashmap! {
            "products".to_string()=>1,
        },
    );

    insta::assert_json_snapshot!(get_span());
}

#[tokio::test]
async fn basic_request() {
    assert_federated_response!(
        r#"{ topProducts { name name2:name } }"#,
        hashmap! {
            "products".to_string()=>1,
        },
    );
}

#[tokio::test]
async fn basic_composition() {
    assert_federated_response!(
        r#"{ topProducts { upc name reviews {id product { name } author { id name } } } }"#,
        hashmap! {
            "products".to_string()=>2,
            "reviews".to_string()=>1,
            "accounts".to_string()=>1,
        },
    );
}

#[tokio::test]
async fn basic_mutation() {
    assert_federated_response!(
        r#"mutation {
              createProduct(upc:"8", name:"Bob") {
                upc
                name
                reviews {
                  body
                }
              }
              createReview(upc: "8", id:"100", body: "Bif"){
                id
                body
              }
            }"#,
        hashmap! {
            "products".to_string()=>1,
            "reviews".to_string()=>2,
        },
    );
}

#[test_log::test(tokio::test)]
async fn variables() {
    assert_federated_response!(
        r#"
            query ExampleQuery($topProductsFirst: Int, $reviewsForAuthorAuthorId: ID!) {
                topProducts(first: $topProductsFirst) {
                    name
                    reviewsForAuthor(authorID: $reviewsForAuthorAuthorId) {
                        body
                        author {
                            id
                            name
                        }
                    }
                }
            }
            "#,
        hashmap! {
            "products".to_string()=>1,
            "reviews".to_string()=>1,
            "accounts".to_string()=>1,
        },
    );
}

#[tokio::test]
async fn missing_variables() {
    let request = graphql::Request::builder()
        .query(
            r#"
            query ExampleQuery(
                $missingVariable: Int!,
                $yetAnotherMissingVariable: ID!,
                $notRequiredVariable: Int,
            ) {
                topProducts(first: $missingVariable) {
                    name
                    reviewsForAuthor(authorID: $yetAnotherMissingVariable) {
                        body
                    }
                }
            }
            "#,
        )
        .build();
    let (response, _) = query_rust(request.clone()).await;
    let data = response
        .flat_map(|x| stream::iter(x.errors))
        .collect::<Vec<_>>()
        .await;
    let expected = vec![
        graphql::FetchError::ValidationInvalidTypeVariable {
            name: "yetAnotherMissingVariable".to_string(),
        }
        .to_graphql_error(None),
        graphql::FetchError::ValidationInvalidTypeVariable {
            name: "missingVariable".to_string(),
        }
        .to_graphql_error(None),
    ];
    assert!(data.iter().all(|x| expected.contains(x)), "{:?}", data);
}

async fn query_node(request: graphql::Request) -> graphql::ResponseStream {
    let nodejs_impl = HttpSubgraphFetcher::new(
        "federated",
        Url::parse("http://localhost:4100/graphql").unwrap(),
    );
    nodejs_impl.stream(request).await
}

async fn query_rust(
    request: graphql::Request,
) -> (graphql::ResponseStream, Arc<CountingServiceRegistry>) {
    let schema = Arc::new(include_str!("fixtures/supergraph.graphql").parse().unwrap());
    let config =
        serde_yaml::from_str::<Configuration>(include_str!("fixtures/supergraph_config.yaml"))
            .unwrap();
    let registry = Arc::new(CountingServiceRegistry::new(HttpServiceRegistry::new(
        &config,
    )));

    let router = ApolloRouter::new(registry.clone(), schema, None).await;

    let stream = match router.prepare_query(&request).await {
        Ok(route) => route.execute(Arc::new(request)).await,
        Err(stream) => stream,
    };

    (stream, registry)
}

#[derive(Debug)]
struct CountingServiceRegistry {
    counts: Arc<Mutex<HashMap<String, usize>>>,
    delegate: HttpServiceRegistry,
}

impl CountingServiceRegistry {
    fn new(delegate: HttpServiceRegistry) -> CountingServiceRegistry {
        CountingServiceRegistry {
            counts: Arc::new(Mutex::new(HashMap::new())),
            delegate,
        }
    }

    fn totals(&self) -> HashMap<String, usize> {
        self.counts.lock().unwrap().clone()
    }
}

impl ServiceRegistry for CountingServiceRegistry {
    fn get(&self, service: &str) -> Option<&dyn graphql::Fetcher> {
        let mut counts = self.counts.lock().unwrap();
        match counts.entry(service.to_owned()) {
            Entry::Occupied(mut e) => {
                *e.get_mut() += 1;
            }
            Entry::Vacant(e) => {
                e.insert(1);
            }
        }
        self.delegate.get(service)
    }

    fn has(&self, service: &str) -> bool {
        self.delegate.has(service)
    }
}<|MERGE_RESOLUTION|>--- conflicted
+++ resolved
@@ -10,12 +10,8 @@
 use std::collections::hash_map::Entry;
 use std::collections::HashMap;
 use std::sync::{Arc, Mutex};
-<<<<<<< HEAD
 use test_span::prelude::*;
-=======
-use test_log::test;
 use url::Url;
->>>>>>> d3c74507
 
 macro_rules! assert_federated_response {
     ($query:expr, $service_requests:expr $(,)?) => {
