--- conflicted
+++ resolved
@@ -644,13 +644,7 @@
     insta::assert_json_snapshot!(first);
 }
 
-<<<<<<< HEAD
-async fn query_node(
-    request: &supergraph::Request,
-) -> Result<graphql::Response, apollo_router::error::FetchError> {
-=======
 async fn query_node(request: &supergraph::Request) -> Result<graphql::Response, String> {
->>>>>>> cf40d8d8
     reqwest::Client::new()
         .post("https://federation-demo-gateway.fly.dev/")
         .json(request.originating_request.body())
