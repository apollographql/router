--- conflicted
+++ resolved
@@ -1,24 +1,16 @@
-use std::str::FromStr;
 use std::sync::Arc;
 
 use apollo_compiler::collections::IndexMap;
 use apollo_federation::sources::connect::HTTPMethod;
 use apollo_federation::sources::connect::HeaderSource;
 use apollo_federation::sources::connect::HttpJsonTransport;
-<<<<<<< HEAD
-use apollo_federation::sources::connect::StringTemplate;
-=======
->>>>>>> a4b159eb
+use apollo_federation::sources::connect::MakeUriError;
 use displaydoc::Display;
 use http::HeaderMap;
 use http::HeaderName;
 use http::HeaderValue;
-use http::Uri;
 use http::header::CONTENT_LENGTH;
 use http::header::CONTENT_TYPE;
-use http::uri::InvalidUri;
-use http::uri::InvalidUriParts;
-use http::uri::PathAndQuery;
 use parking_lot::Mutex;
 use serde_json_bytes::Value;
 use serde_json_bytes::json;
@@ -40,27 +32,12 @@
     original_request: &connect::Request,
     debug: &Option<Arc<Mutex<ConnectorContext>>>,
 ) -> Result<(TransportRequest, Vec<Problem>), HttpJsonTransportError> {
-<<<<<<< HEAD
-    let uri = make_uri(
-        transport.source_uri.as_ref(),
-        &transport.connect_template,
-        &inputs,
-    )?;
-=======
-    let (uri, _todo) = transport
-        .make_uri(&inputs)
-        .map_err(|err| HttpJsonTransportError::TemplateGenerationError(err.to_string()))?;
->>>>>>> a4b159eb
+    let (uri, _apply_to_errors) = transport.make_uri(&inputs)?;
 
     let method = transport.method;
     let request = http::Request::builder()
-<<<<<<< HEAD
         .method(transport.method.as_str())
         .uri(uri);
-=======
-        .method(method.as_str())
-        .uri(uri.as_str());
->>>>>>> a4b159eb
 
     // add the headers and if content-type is specified, we'll check that when constructing the body
     let (mut request, content_type) = add_headers(
@@ -150,66 +127,6 @@
     ))
 }
 
-<<<<<<< HEAD
-fn make_uri(
-    source_uri: Option<&Uri>,
-    template: &StringTemplate,
-    inputs: &IndexMap<String, Value>,
-) -> Result<Uri, HttpJsonTransportError> {
-    let connect_uri = template
-        .interpolate_uri(inputs)
-        .map_err(|err| HttpJsonTransportError::TemplateGenerationError(err.message))?;
-
-    let Some(source_uri) = source_uri else {
-        return Ok(connect_uri);
-    };
-
-    let Some(connect_path_and_query) = connect_uri.path_and_query() else {
-        return Ok(source_uri.clone());
-    };
-
-    // Extract source path and query
-    let source_path = source_uri.path();
-    let source_query = source_uri.query().unwrap_or("");
-
-    // Extract connect path and query
-    let connect_path = connect_path_and_query.path();
-    let connect_query = connect_path_and_query.query().unwrap_or("");
-
-    // Merge paths (ensuring proper slash handling)
-    let merged_path = if source_path.ends_with('/') {
-        format!("{}{}", source_path, connect_path.trim_start_matches('/'))
-    } else if connect_path.starts_with('/') {
-        format!("{}{}", source_path, connect_path)
-    } else {
-        format!("{}/{}", source_path, connect_path)
-    };
-
-    // Merge query parameters
-    let merged_query = if source_query.is_empty() {
-        connect_query.to_string()
-    } else if connect_query.is_empty() {
-        source_query.to_string()
-    } else {
-        format!("{}&{}", source_query, connect_query)
-    };
-
-    // Build the merged URI
-    let mut uri_parts = source_uri.clone().into_parts();
-    let merged_path_and_query = if merged_query.is_empty() {
-        merged_path
-    } else {
-        format!("{}?{}", merged_path, merged_query)
-    };
-
-    uri_parts.path_and_query = Some(PathAndQuery::from_str(&merged_path_and_query)?);
-
-    // Reconstruct the URI and convert to string
-    Uri::from_parts(uri_parts).map_err(HttpJsonTransportError::InvalidUri)
-}
-
-=======
->>>>>>> a4b159eb
 #[allow(clippy::mutable_key_type)] // HeaderName is internally mutable, but safe to use in maps
 fn add_headers(
     mut request: http::request::Builder,
@@ -255,8 +172,6 @@
 
 #[derive(Error, Display, Debug)]
 pub(crate) enum HttpJsonTransportError {
-    /// Error building URI: {0:?}
-    NewUriError(#[from] Option<InvalidUri>),
     /// Could not generate HTTP request: {0}
     InvalidNewRequest(#[source] http::Error),
     /// Could not serialize body: {0}
@@ -264,411 +179,10 @@
     /// Could not serialize body: {0}
     FormBodySerialization(&'static str),
     /// Error building URI: {0:?}
-<<<<<<< HEAD
-    InvalidUri(#[from] InvalidUriParts),
-    /// Could not generate URI from inputs: {0}
-    TemplateGenerationError(String),
+    InvalidUri(#[from] MakeUriError),
 }
 
 #[cfg(test)]
-mod test_make_uri {
-    use insta::assert_snapshot;
-    use pretty_assertions::assert_eq;
-    use serde_json_bytes::json;
-
-    use super::*;
-
-    macro_rules! this {
-        ($($value:tt)*) => {{
-            let mut map = IndexMap::with_capacity_and_hasher(1, Default::default());
-            map.insert("$this".to_string(), json!({ $($value)* }));
-            map
-        }};
-    }
-
-    #[test]
-    fn append_path() {
-        assert_eq!(
-            make_uri(
-                Some(&Uri::from_str("https://localhost:8080/v1").unwrap()),
-                &"/hello/42".parse().unwrap(),
-                &Default::default(),
-            )
-            .unwrap()
-            .to_string(),
-            "https://localhost:8080/v1/hello/42"
-        );
-    }
-
-    #[test]
-    fn append_path_with_trailing_slash() {
-        assert_eq!(
-            make_uri(
-                Some(&Uri::from_str("https://localhost:8080/").unwrap()),
-                &"/hello/42".parse().unwrap(),
-                &Default::default(),
-            )
-            .unwrap()
-            .to_string(),
-            "https://localhost:8080/hello/42"
-        );
-    }
-
-    #[test]
-    fn append_path_test_with_trailing_slash_and_base_path() {
-        assert_eq!(
-            make_uri(
-                Some(&Uri::from_str("https://localhost:8080/v1/").unwrap()),
-                &"/hello/{$this.id}?id={$this.id}".parse().unwrap(),
-                &this! { "id": 42 },
-            )
-            .unwrap()
-            .to_string(),
-            "https://localhost:8080/v1/hello/42?id=42"
-        );
-    }
-    #[test]
-    fn append_path_test_with_and_base_path_and_params() {
-        assert_eq!(
-            make_uri(
-                Some(&Uri::from_str("https://localhost:8080/v1?foo=bar").unwrap()),
-                &"/hello/{$this.id}?id={$this.id}".parse().unwrap(),
-                &this! {"id": 42 },
-            )
-            .unwrap()
-            .to_string(),
-            "https://localhost:8080/v1/hello/42?foo=bar&id=42"
-        );
-    }
-    #[test]
-    fn append_path_test_with_and_base_path_and_trailing_slash_and_params() {
-        assert_eq!(
-            make_uri(
-                Some(&Uri::from_str("https://localhost:8080/v1/?foo=bar").unwrap()),
-                &"/hello/{$this.id}?id={$this.id}".parse().unwrap(),
-                &this! {"id": 42 },
-            )
-            .unwrap()
-            .to_string(),
-            "https://localhost:8080/v1/hello/42?foo=bar&id=42"
-        );
-    }
-
-    #[test]
-    fn path_cases() {
-        let template = "http://localhost/users/{$this.user_id}?a={$this.b}&e={$this.f.g}"
-            .parse()
-            .unwrap();
-
-        assert_snapshot!(
-            make_uri(None, &template, &Default::default())
-                .unwrap()
-                .to_string(),
-            @"http://localhost/users/?a=&e="
-        );
-
-        assert_snapshot!(
-            make_uri(
-                None,
-                &template,
-                &this! {
-                    "user_id": 123,
-                    "b": "456",
-                    "f": {"g": "abc"}
-                }
-            )
-            .unwrap()
-            .to_string(),
-            @"http://localhost/users/123?a=456&e=abc"
-        );
-
-        assert_snapshot!(
-            make_uri(
-                None,
-                &template,
-                &this! {
-                    "user_id": 123,
-                    "f": "not an object"
-                }
-            )
-            .unwrap()
-            .to_string(),
-            @"http://localhost/users/123?a=&e="
-        );
-
-        assert_snapshot!(
-            make_uri(
-                None,
-                &template,
-                &this! {
-                    // The order of the variables should not matter.
-                    "b": "456",
-                    "user_id": "123"
-                }
-            )
-            .unwrap()
-            .to_string(),
-            @"http://localhost/users/123?a=456&e="
-        );
-
-        assert_eq!(
-            make_uri(
-                None,
-                &template,
-                &this! {
-                    "user_id": "123",
-                    "b": "a",
-                    "f": {"g": "e"},
-                    // Extra variables should be ignored.
-                    "extra": "ignored"
-                }
-            )
-            .unwrap()
-            .to_string(),
-            "http://localhost/users/123?a=a&e=e",
-        );
-    }
-
-    #[test]
-    fn multi_variable_parameter_values() {
-        let template =
-            "http://localhost/locations/xyz({$this.x},{$this.y},{$this.z})?required={$this.b},{$this.c};{$this.d}&optional=[{$this.e},{$this.f}]"
-                .parse()
-                .unwrap();
-
-        assert_eq!(
-            make_uri(
-                None,
-                &template,
-                &this! {
-                    "x": 1,
-                    "y": 2,
-                    "z": 3,
-                    "b": 4,
-                    "c": 5,
-                    "d": 6,
-                    "e": 7,
-                    "f": 8,
-                }
-            )
-            .unwrap()
-            .to_string(),
-            "http://localhost/locations/xyz(1,2,3)?required=4,5;6&optional=[7,8]"
-        );
-
-        assert_snapshot!(
-            make_uri(
-                None,
-                &template,
-                &this! {
-                    "x": 1,
-                    "y": 2,
-                    "z": 3,
-                    "b": 4,
-                    "c": 5,
-                    "d": 6,
-                    "e": 7
-                    // "f": 8,
-                }
-            )
-            .unwrap()
-            .to_string(),
-            @"http://localhost/locations/xyz(1,2,3)?required=4,5;6&optional=[7,]",
-        );
-
-        assert_snapshot!(
-            make_uri(
-                None,
-                &template,
-                &this! {
-                    "x": 1,
-                    "y": 2,
-                    "z": 3,
-                    "b": 4,
-                    "c": 5,
-                    "d": 6,
-                    // "e": 7,
-                    "f": 8
-                }
-            )
-            .unwrap()
-            .to_string(),
-            @"http://localhost/locations/xyz(1,2,3)?required=4,5;6&optional=[,8]",
-        );
-
-        assert_snapshot!(
-            make_uri(
-                None,
-                &template,
-                &this! {
-                    "x": 1,
-                    "y": 2,
-                    "z": 3,
-                    "b": 4,
-                    "c": 5,
-                    "d": 6
-                }
-            )
-            .unwrap()
-            .to_string(),
-            @"http://localhost/locations/xyz(1,2,3)?required=4,5;6&optional=[,]",
-        );
-
-        assert_snapshot!(
-            make_uri(
-                None,
-                &template,
-                &this! {
-                    // "x": 1,
-                    "y": 2,
-                    "z": 3
-                }
-            )
-            .unwrap()
-            .to_string(),
-            @"http://localhost/locations/xyz(,2,3)?required=,;&optional=[,]",
-        );
-
-        assert_snapshot!(
-            make_uri(
-                None,
-                &template,
-                &this! {
-                    "x": 1,
-                    "y": 2
-                    // "z": 3,
-                }
-            )
-            .unwrap()
-            .to_string(),
-            @"http://localhost/locations/xyz(1,2,)?required=,;&optional=[,]"
-        );
-
-        assert_snapshot!(
-            make_uri(
-                None,
-                &template,
-                &this! {
-                    "b": 4,
-                    // "c": 5,
-                    "d": 6,
-                    "x": 1,
-                    "y": 2,
-                    "z": 3
-                }
-            )
-            .unwrap()
-            .to_string(),
-            @"http://localhost/locations/xyz(1,2,3)?required=4,;6&optional=[,]"
-        );
-
-        let line_template = "http://localhost/line/{$this.p1.x},{$this.p1.y},{$this.p1.z}/{$this.p2.x},{$this.p2.y},{$this.p2.z}"
-            .parse()
-            .unwrap();
-
-        assert_snapshot!(
-            make_uri(
-                None,
-                &line_template,
-                &this! {
-                    "p1": {
-                        "x": 1,
-                        "y": 2,
-                        "z": 3,
-                    },
-                    "p2": {
-                        "x": 4,
-                        "y": 5,
-                        "z": 6,
-                    }
-                }
-            )
-            .unwrap()
-            .to_string(),
-            @"http://localhost/line/1,2,3/4,5,6"
-        );
-
-        assert_snapshot!(
-            make_uri(
-                None,
-                &line_template,
-            &this! {
-                "p1": {
-                    "x": 1,
-                    "y": 2,
-                    "z": 3,
-                },
-                "p2": {
-                    "x": 4,
-                    "y": 5,
-                    // "z": 6,
-                }
-            }
-            )
-            .unwrap()
-            .to_string(),
-            @"http://localhost/line/1,2,3/4,5,"
-        );
-
-        assert_snapshot!(
-            make_uri(
-                None,
-                &line_template,
-                &this! {
-                    "p1": {
-                        "x": 1,
-                        // "y": 2,
-                        "z": 3,
-                    },
-                    "p2": {
-                        "x": 4,
-                        "y": 5,
-                        "z": 6,
-                    }
-                }
-            )
-            .unwrap()
-            .to_string(),
-            @"http://localhost/line/1,,3/4,5,6"
-        );
-    }
-
-    /// Values are all strings, they can't have semantic value for HTTP. That means no dynamic paths,
-    /// no nested query params, etc. When we expand values, we have to make sure they're safe.
-    #[test]
-    fn parameter_encoding() {
-        let vars = &this! {
-            "path": "/some/path",
-            "question_mark": "a?b",
-            "ampersand": "a&b=b",
-            "hash": "a#b",
-        };
-
-        let template = "http://localhost/{$this.path}/{$this.question_mark}?a={$this.ampersand}&c={$this.hash}"
-            .parse()
-            .expect("Failed to parse URL template");
-        let url = make_uri(None, &template, vars).expect("Failed to generate URL");
-
-        assert_eq!(
-            url.to_string(),
-            "http://localhost/%2Fsome%2Fpath/a%3Fb?a=a%26b%3Db&c=a%23b"
-        );
-    }
-}
-
-#[cfg(test)]
-=======
-    #[allow(unused)]
-    InvalidUrl(url::ParseError),
-    /// Could not generate URI from inputs: {0}
-    TemplateGenerationError(String),
-    /// Either a source or a fully qualified URL must be provided to `@connect`
-    #[allow(unused)]
-    NoBaseUrl,
-}
-
-#[cfg(test)]
->>>>>>> a4b159eb
 mod tests {
 
     use std::str::FromStr;
@@ -678,7 +192,7 @@
     use apollo_federation::sources::connect::HTTPMethod;
     use apollo_federation::sources::connect::HeaderSource;
     use apollo_federation::sources::connect::JSONSelection;
-    use apollo_federation::sources::connect::URLTemplate;
+    use apollo_federation::sources::connect::StringTemplate;
     use http::HeaderMap;
     use http::HeaderValue;
     use http::header::CONTENT_ENCODING;
