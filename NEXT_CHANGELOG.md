# Changelog for the next release

All notable changes to Router will be documented in this file.

This project adheres to [Semantic Versioning](https://semver.org/spec/v2.0.0.html).

<!-- <THIS IS AN EXAMPLE, DO NOT REMOVE>

# [x.x.x] (unreleased) - 2022-mm-dd
> Important: X breaking changes below, indicated by **❗ BREAKING ❗**
## ❗ BREAKING ❗
## 🚀 Features
## 🐛 Fixes
## 🛠 Maintenance
## 📚 Documentation
## 🥼 Experimental

## Example section entry format

### Headline ([Issue #ISSUE_NUMBER](https://github.com/apollographql/router/issues/ISSUE_NUMBER))

Description! And a link to a [reference](http://url)

By [@USERNAME](https://github.com/USERNAME) in https://github.com/apollographql/router/pull/PULL_NUMBER
-->

<<<<<<< HEAD
# [x.x.x] (unreleased) - 2022-mm-dd

## 🛠 Maintenance

### Upgrade axum to `0.6.1` ([PR #2303](https://github.com/apollographql/router/pull/2303))

For more details about the new axum release, please read the [changelog](https://github.com/tokio-rs/axum/releases/tag/axum-v0.6.0)

By [@bnjjj](https://github.com/bnjjj) in https://github.com/apollographql/router/pull/2303
=======
# [1.8.0] (unreleased) - 2022-mm-dd

## 🚀 Features

### Add support for single instance Redis ([Issue #2300](https://github.com/apollographql/router/issues/2300))

For `experimental_cache` with redis caching it now works with only a single Redis instance if you provide only one URL.

By [@bnjjj](https://github.com/bnjjj) in https://github.com/apollographql/router/pull/2310
>>>>>>> 0fd59d2e
<|MERGE_RESOLUTION|>--- conflicted
+++ resolved
@@ -24,8 +24,13 @@
 By [@USERNAME](https://github.com/USERNAME) in https://github.com/apollographql/router/pull/PULL_NUMBER
 -->
 
-<<<<<<< HEAD
-# [x.x.x] (unreleased) - 2022-mm-dd
+## 🚀 Features
+
+### Add support for single instance Redis ([Issue #2300](https://github.com/apollographql/router/issues/2300))
+
+For `experimental_cache` with redis caching it now works with only a single Redis instance if you provide only one URL.
+
+By [@bnjjj](https://github.com/bnjjj) in https://github.com/apollographql/router/pull/2310
 
 ## 🛠 Maintenance
 
@@ -33,15 +38,4 @@
 
 For more details about the new axum release, please read the [changelog](https://github.com/tokio-rs/axum/releases/tag/axum-v0.6.0)
 
-By [@bnjjj](https://github.com/bnjjj) in https://github.com/apollographql/router/pull/2303
-=======
-# [1.8.0] (unreleased) - 2022-mm-dd
-
-## 🚀 Features
-
-### Add support for single instance Redis ([Issue #2300](https://github.com/apollographql/router/issues/2300))
-
-For `experimental_cache` with redis caching it now works with only a single Redis instance if you provide only one URL.
-
-By [@bnjjj](https://github.com/bnjjj) in https://github.com/apollographql/router/pull/2310
->>>>>>> 0fd59d2e
+By [@bnjjj](https://github.com/bnjjj) in https://github.com/apollographql/router/pull/2303