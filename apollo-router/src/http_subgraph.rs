--- conflicted
+++ resolved
@@ -49,7 +49,7 @@
             .instrument(tracing::trace_span!("http-subgraph-request"))
             .await
             .map_err(|err| {
-                tracing::error!(fetch_error = format!("{:?}", err).as_str());
+                tracing::error!(fetch_error = err.to_string().as_str());
 
                 graphql::FetchError::SubrequestHttpError {
                     service: self.service.to_owned(),
@@ -73,35 +73,13 @@
 
     fn map_to_graphql(
         service_name: String,
-<<<<<<< HEAD
-        response: Result<bytes::Bytes, graphql::FetchError>,
-    ) -> graphql::ResponseStream {
-        Box::pin(
-            async move {
-                let is_primary = true;
-                match response {
-                    Err(e) => e.to_response(is_primary),
-                    Ok(bytes) => tracing::debug_span!("parse_subgraph_response").in_scope(|| {
-                        //serde_json::from_slice::<graphql::Response>(&bytes).unwrap_or_else(
-                        graphql::Response::from_bytes(&service_name, bytes).unwrap_or_else(
-                            |error| {
-                                graphql::FetchError::SubrequestMalformedResponse {
-                                    service: service_name.clone(),
-                                    reason: error.to_string(),
-                                }
-                                .to_response(is_primary)
-                            },
-                        )
-                    }),
-=======
         response: bytes::Bytes,
     ) -> Result<graphql::Response, graphql::FetchError> {
         tracing::debug_span!("parse_subgraph_response").in_scope(|| {
-            serde_json::from_slice::<graphql::Response>(&response).map_err(|error| {
+            graphql::Response::from_bytes(&service_name, response).map_err(|error| {
                 graphql::FetchError::SubrequestMalformedResponse {
                     service: service_name.clone(),
                     reason: error.to_string(),
->>>>>>> 4da35c4a
                 }
             })
         })
