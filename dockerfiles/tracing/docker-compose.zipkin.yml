version: "3.9"
services:

  apollo-router:
    container_name: apollo-router
    build: ./router
<<<<<<< HEAD
    image: ghcr.io/apollographql/router:v1.55.1-rc.1
=======
    image: ghcr.io/apollographql/router:v1.56.0
>>>>>>> e91a6127
    volumes:
      - ./supergraph.graphql:/etc/config/supergraph.graphql
      - ./router/zipkin.router.yaml:/etc/config/configuration.yaml
    command:
      [
        "-c",
        "/etc/config/configuration.yaml",
        "-s",
        "/etc/config/supergraph.graphql",
        "--log",
        "info"
      ]
    ports:
      - 4000:4000
    environment:
      - RUST_BACKTRACE=1
    # environment:
    #   - JAEGER_ENDPOINT=http://jaeger:14268/api/traces
    depends_on:
      - zipkin

  subgraph:
    build: zipkin-subgraph
    ports:
      - 4001:4001
    #environment:
    depends_on:
      - zipkin

  zipkin:
    container_name: zipkin
    image: openzipkin/zipkin:3.0.6
    ports:
      - 9411:9411<|MERGE_RESOLUTION|>--- conflicted
+++ resolved
@@ -1,14 +1,9 @@
 version: "3.9"
 services:
-
   apollo-router:
     container_name: apollo-router
     build: ./router
-<<<<<<< HEAD
-    image: ghcr.io/apollographql/router:v1.55.1-rc.1
-=======
     image: ghcr.io/apollographql/router:v1.56.0
->>>>>>> e91a6127
     volumes:
       - ./supergraph.graphql:/etc/config/supergraph.graphql
       - ./router/zipkin.router.yaml:/etc/config/configuration.yaml
@@ -19,7 +14,7 @@
         "-s",
         "/etc/config/supergraph.graphql",
         "--log",
-        "info"
+        "info",
       ]
     ports:
       - 4000:4000
