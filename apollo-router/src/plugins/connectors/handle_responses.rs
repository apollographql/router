--- conflicted
+++ resolved
@@ -653,11 +653,7 @@
                 "test label",
             ),
             transport: HttpJsonTransport {
-<<<<<<< HEAD
-                source_uri: Some(Uri::from_str("http://localhost/api").unwrap()),
-=======
                 source_url: Some(Uri::from_str("http://localhost/api").unwrap()),
->>>>>>> 56e95131
                 connect_template: "/path".parse().unwrap(),
                 ..Default::default()
             },
@@ -766,11 +762,7 @@
                 "test label",
             ),
             transport: HttpJsonTransport {
-<<<<<<< HEAD
-                source_uri: Some(Uri::from_str("http://localhost/api").unwrap()),
-=======
                 source_url: Some(Uri::from_str("http://localhost/api").unwrap()),
->>>>>>> 56e95131
                 connect_template: "/path".parse().unwrap(),
                 ..Default::default()
             },
@@ -884,11 +876,7 @@
                 "test label",
             ),
             transport: HttpJsonTransport {
-<<<<<<< HEAD
-                source_uri: Some(Uri::from_str("http://localhost/api").unwrap()),
-=======
                 source_url: Some(Uri::from_str("http://localhost/api").unwrap()),
->>>>>>> 56e95131
                 connect_template: "/path".parse().unwrap(),
                 method: HTTPMethod::Post,
                 body: Some(JSONSelection::parse("ids: $batch.id").unwrap()),
@@ -1013,11 +1001,7 @@
                 "test label",
             ),
             transport: HttpJsonTransport {
-<<<<<<< HEAD
-                source_uri: Some(Uri::from_str("http://localhost/api").unwrap()),
-=======
                 source_url: Some(Uri::from_str("http://localhost/api").unwrap()),
->>>>>>> 56e95131
                 connect_template: "/path".parse().unwrap(),
                 ..Default::default()
             },
@@ -1142,11 +1126,7 @@
                 "test label",
             ),
             transport: HttpJsonTransport {
-<<<<<<< HEAD
-                source_uri: Some(Uri::from_str("http://localhost/api").unwrap()),
-=======
                 source_url: Some(Uri::from_str("http://localhost/api").unwrap()),
->>>>>>> 56e95131
                 connect_template: "/path".parse().unwrap(),
                 ..Default::default()
             },
@@ -1411,11 +1391,7 @@
                 "test label",
             ),
             transport: HttpJsonTransport {
-<<<<<<< HEAD
-                source_uri: Some(Uri::from_str("http://localhost/api").unwrap()),
-=======
                 source_url: Some(Uri::from_str("http://localhost/api").unwrap()),
->>>>>>> 56e95131
                 connect_template: "/path".parse().unwrap(),
                 ..Default::default()
             },
