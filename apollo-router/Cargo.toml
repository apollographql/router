--- conflicted
+++ resolved
@@ -87,12 +87,8 @@
 jsonpath_lib = "0.3.0"
 jsonschema = { version = "0.16.1", default-features = false }
 lazy_static = "1.4.0"
-<<<<<<< HEAD
-libc = "0.2.137"
+libc = "0.2.138"
 linkme = "0.3.6"
-=======
-libc = "0.2.138"
->>>>>>> a4923439
 lru = "0.7.8"
 mediatype = "0.19.11"
 mockall = "0.11.3"
