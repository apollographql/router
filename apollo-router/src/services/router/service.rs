//! Implements the router phase of the request lifecycle.

use std::sync::Arc;
use std::task::Poll;

use axum::body::StreamBody;
use axum::response::*;
use futures::future::ready;
use futures::future::BoxFuture;
use futures::stream;
use futures::stream::once;
use futures::stream::StreamExt;
use futures::TryFutureExt;
use http::header::CONTENT_TYPE;
use http::header::VARY;
use http::request::Parts;
use http::HeaderMap;
use http::HeaderName;
use http::HeaderValue;
use http::Method;
use http::StatusCode;
use http_body::Body as _;
use mime::APPLICATION_JSON;
use multimap::MultiMap;
use serde::de::Error;
use serde_json_bytes::Value;
use tower::BoxError;
use tower::Layer;
use tower::ServiceBuilder;
use tower::ServiceExt;
use tower_service::Service;
use tracing::Instrument;

<<<<<<< HEAD
=======
use super::Body;
use super::ClientRequestAccepts;
>>>>>>> 4a6640f0
use crate::axum_factory::CanceledRequest;
use crate::cache::DeduplicatingCache;
use crate::configuration::Batching;
use crate::context::CONTAINS_GRAPHQL_ERROR;
use crate::graphql;
#[cfg(test)]
use crate::plugin::test::MockSupergraphService;
use crate::protocols::multipart::Multipart;
use crate::protocols::multipart::ProtocolMode;
use crate::query_planner::InMemoryCachePlanner;
use crate::router_factory::RouterFactory;
use crate::services::layers::apq::APQLayer;
use crate::services::layers::content_negotiation;
use crate::services::layers::content_negotiation::GRAPHQL_JSON_RESPONSE_HEADER_VALUE;
use crate::services::layers::persisted_queries::PersistedQueryLayer;
use crate::services::layers::query_analysis::QueryAnalysisLayer;
use crate::services::layers::static_page::StaticPageLayer;
use crate::services::new_service::ServiceFactory;
use crate::services::router;
use crate::services::router::body::get_body_bytes;
use crate::services::router::body::RouterBody;
#[cfg(test)]
use crate::services::supergraph;
use crate::services::HasPlugins;
#[cfg(test)]
use crate::services::HasSchema;
use crate::services::JsonRequest;
use crate::services::JsonResponse;
use crate::services::JsonServerService;
use crate::services::RouterRequest;
use crate::services::RouterResponse;
use crate::services::SupergraphCreator;
use crate::services::APPLICATION_JSON_HEADER_VALUE;
use crate::services::MULTIPART_DEFER_ACCEPT;
use crate::services::MULTIPART_DEFER_CONTENT_TYPE;
use crate::services::MULTIPART_SUBSCRIPTION_ACCEPT;
use crate::services::MULTIPART_SUBSCRIPTION_CONTENT_TYPE;
use crate::Configuration;
use crate::Endpoint;
use crate::ListenAddr;

pub(crate) static MULTIPART_DEFER_CONTENT_TYPE_HEADER_VALUE: HeaderValue =
    HeaderValue::from_static(MULTIPART_DEFER_CONTENT_TYPE);
pub(crate) static MULTIPART_SUBSCRIPTION_CONTENT_TYPE_HEADER_VALUE: HeaderValue =
    HeaderValue::from_static(MULTIPART_SUBSCRIPTION_CONTENT_TYPE);
static ACCEL_BUFFERING_HEADER_NAME: HeaderName = HeaderName::from_static("x-accel-buffering");
static ACCEL_BUFFERING_HEADER_VALUE: HeaderValue = HeaderValue::from_static("no");
static ORIGIN_HEADER_VALUE: HeaderValue = HeaderValue::from_static("origin");

/// Containing [`Service`] in the request lifecyle.
#[derive(Clone)]
pub(crate) struct RouterService {
    supergraph_creator: Arc<SupergraphCreator>,
    apq_layer: APQLayer,
    persisted_query_layer: Arc<PersistedQueryLayer>,
    query_analysis_layer: QueryAnalysisLayer,
    batching: Batching,
}

impl RouterService {
    pub(crate) fn new(
        supergraph_creator: Arc<SupergraphCreator>,
        apq_layer: APQLayer,
        persisted_query_layer: Arc<PersistedQueryLayer>,
        query_analysis_layer: QueryAnalysisLayer,
        batching: Batching,
    ) -> Self {
        RouterService {
            supergraph_creator,
            apq_layer,
            persisted_query_layer,
            query_analysis_layer,
            batching,
        }
    }
}

#[cfg(test)]
pub(crate) async fn from_supergraph_mock_callback_and_configuration(
    supergraph_callback: impl FnMut(supergraph::Request) -> supergraph::ServiceResult
        + Send
        + Sync
        + 'static
        + Clone,
    configuration: Arc<Configuration>,
) -> impl Service<
    router::Request,
    Response = router::Response,
    Error = BoxError,
    Future = BoxFuture<'static, router::ServiceResult>,
> + Send {
    let mut supergraph_service = MockSupergraphService::new();

    supergraph_service.expect_clone().returning(move || {
        let cloned_callback = supergraph_callback.clone();
        let mut supergraph_service = MockSupergraphService::new();
        supergraph_service.expect_call().returning(cloned_callback);
        supergraph_service
    });

    let (_, supergraph_creator) = crate::TestHarness::builder()
        .configuration(configuration.clone())
        .supergraph_hook(move |_| supergraph_service.clone().boxed())
        .build_common()
        .await
        .unwrap();

    RouterCreator::new(
        QueryAnalysisLayer::new(supergraph_creator.schema(), Arc::clone(&configuration)).await,
        Arc::new(PersistedQueryLayer::new(&configuration).await.unwrap()),
        Arc::new(supergraph_creator),
        configuration,
    )
    .await
    .unwrap()
    .make()
}

#[cfg(test)]
pub(crate) async fn from_supergraph_mock_callback(
    supergraph_callback: impl FnMut(supergraph::Request) -> supergraph::ServiceResult
        + Send
        + Sync
        + 'static
        + Clone,
) -> impl Service<
    router::Request,
    Response = router::Response,
    Error = BoxError,
    Future = BoxFuture<'static, router::ServiceResult>,
> + Send {
    from_supergraph_mock_callback_and_configuration(
        supergraph_callback,
        Arc::new(Configuration::default()),
    )
    .await
}

#[cfg(test)]
pub(crate) async fn empty() -> impl Service<
    router::Request,
    Response = router::Response,
    Error = BoxError,
    Future = BoxFuture<'static, router::ServiceResult>,
> + Send {
    let mut supergraph_service = MockSupergraphService::new();
    supergraph_service
        .expect_clone()
        .returning(MockSupergraphService::new);

    let (_, supergraph_creator) = crate::TestHarness::builder()
        .configuration(Default::default())
        .supergraph_hook(move |_| supergraph_service.clone().boxed())
        .build_common()
        .await
        .unwrap();

    RouterCreator::new(
        QueryAnalysisLayer::new(supergraph_creator.schema(), Default::default()).await,
        Arc::new(PersistedQueryLayer::new(&Default::default()).await.unwrap()),
        Arc::new(supergraph_creator),
        Arc::new(Configuration::default()),
    )
    .await
    .unwrap()
    .make()
}

impl Service<RouterRequest> for RouterService {
    type Response = RouterResponse;
    type Error = BoxError;
    type Future = BoxFuture<'static, Result<Self::Response, Self::Error>>;

    fn poll_ready(&mut self, _cx: &mut std::task::Context<'_>) -> Poll<Result<(), Self::Error>> {
        Poll::Ready(Ok(()))
    }

    fn call(&mut self, req: RouterRequest) -> Self::Future {
        let clone = self.clone();

        let this = std::mem::replace(self, clone);

        let fut = async move { this.call_inner(req).await };
        Box::pin(fut)
    }
}

impl RouterService {
    async fn call_inner(&self, req: RouterRequest) -> Result<RouterResponse, BoxError> {
        let context = req.context.clone();
        let json_request = match self.translate_json_request(req).await {
            Ok(request) => request,
            Err(err) => {
                u64_counter!(
                    "apollo_router_http_requests_total",
                    "Total number of HTTP requests made.",
                    1,
                    status = err.status.as_u16() as i64,
                    error = err.error.to_string()
                );
                // Useful for selector in spans/instruments/events
                context
                    .insert_json_value(CONTAINS_GRAPHQL_ERROR, serde_json_bytes::Value::Bool(true));
                return router::Response::error_builder()
                    .error(
                        graphql::Error::builder()
                            .message(String::from("Invalid GraphQL request"))
                            .extension_code(err.extension_code)
                            .extension("details", err.extension_details)
                            .build(),
                    )
                    .status_code(err.status)
                    .header(CONTENT_TYPE, APPLICATION_JSON.essence_str())
                    .context(context)
                    .build();
            }
        };

        self.process_json_request(json_request).await
    }

    async fn translate_json_request(
        &self,
        req: RouterRequest,
    ) -> Result<JsonRequest, TranslateError> {
        let RouterRequest {
            router_request,
            context,
        } = req;

        let (parts, body) = router_request.into_parts();
        if parts.method == Method::GET {
            let value = self.translate_query_request(&parts).await?;
            return Ok(JsonRequest {
                request: http::Request::from_parts(parts, value),
                context,
            });
        }

        // FIXME: use a try block when available: https://github.com/rust-lang/rust/issues/31436
        let content_length = (|| {
            parts
                .headers
                .get(http::header::CONTENT_LENGTH)?
                .to_str()
                .ok()?
                .parse()
                .ok()
        })();
        if content_length.unwrap_or(0) > self.http_max_request_bytes {
            Err(TranslateError {
                status: StatusCode::PAYLOAD_TOO_LARGE,
                error: "payload too large for the `http_max_request_bytes` configuration",
                extension_code: "INVALID_GRAPHQL_REQUEST",
                extension_details: "payload too large".to_string(),
            })
        } else {
            let body = http_body::Limited::new(body, self.http_max_request_bytes);
            let bytes = get_body_bytes(body)
                .instrument(tracing::debug_span!("receive_body"))
                .await
                .map_err(|e| {
                    if e.is::<http_body::LengthLimitError>() {
                        TranslateError {
                            status: StatusCode::PAYLOAD_TOO_LARGE,
                            error:
                                "payload too large for the `http_max_request_bytes` configuration",
                            extension_code: "INVALID_GRAPHQL_REQUEST",
                            extension_details: "payload too large".to_string(),
                        }
                    } else {
                        TranslateError {
                            status: StatusCode::BAD_REQUEST,
                            error: "failed to get the request body",
                            extension_code: "INVALID_GRAPHQL_REQUEST",
                            extension_details: format!("failed to get the request body: {e}"),
                        }
                    }
                })?;

            let value = serde_json_bytes::Value::from_bytes(bytes).map_err(|e| TranslateError {
                status: StatusCode::BAD_REQUEST,
                error: "failed to deserialize the request body into JSON",
                extension_code: "INVALID_GRAPHQL_REQUEST",
                extension_details: format!("failed to deserialize the request body into JSON: {e}"),
            })?;

            let request = http::Request::from_parts(parts, value);
            Ok(JsonRequest { request, context })
        }
    }

    async fn translate_query_request(&self, parts: &Parts) -> Result<Value, TranslateError> {
        let mut value: Value = parts.uri.query().map(|q| {
            serde_urlencoded::from_str(q)
            .map_err(serde_json::Error::custom).map_err(|e| {
                TranslateError {
                    status: StatusCode::BAD_REQUEST,
                    error: "failed to deserialize the request body into JSON",
                    extension_code: "INVALID_GRAPHQL_REQUEST",
                    extension_details: format!(
                        "failed to deserialize the request body into JSON: {e}"
                    ),
                }
             })
        }).unwrap_or_else(|| {
            Err(TranslateError {
                status: StatusCode::BAD_REQUEST,
                error: "There was no GraphQL operation to execute. Use the `query` parameter to send an operation, using either GET or POST.",
                extension_code: "INVALID_GRAPHQL_REQUEST",
                extension_details: "There was no GraphQL operation to execute. Use the `query` parameter to send an operation, using either GET or POST.".to_string()
            })
        })?;

        if let Some(extensions) = value.as_object_mut().unwrap().get_mut("extensions") {
            if let Some(s) = extensions.as_str() {
                let v: Value = serde_json::from_str(s)
                    .map_err(serde_json::Error::custom)
                    .map_err(|e| TranslateError {
                        status: StatusCode::BAD_REQUEST,
                        error: "failed to deserialize the request body into JSON",
                        extension_code: "INVALID_GRAPHQL_REQUEST",
                        extension_details: format!(
                            "failed to deserialize the request body into JSON: {e}"
                        ),
                    })?;
                *extensions = v;
            }
        }
        if let Some(variables) = value.as_object_mut().unwrap().get_mut("variables") {
            if let Some(s) = variables.as_str() {
                let v: Value = serde_json::from_str(s)
                    .map_err(serde_json::Error::custom)
                    .map_err(|e| TranslateError {
                        status: StatusCode::BAD_REQUEST,
                        error: "failed to deserialize the request body into JSON",
                        extension_code: "INVALID_GRAPHQL_REQUEST",
                        extension_details: format!(
                            "failed to deserialize the request body into JSON: {e}"
                        ),
                    })?;
                *variables = v;
            }
        }

        Ok(value)
    }

    async fn process_json_request(
        &self,
        json_request: JsonRequest,
    ) -> Result<router::Response, BoxError> {
        let mut service = JsonServerService::new(
            self.supergraph_creator.clone(),
            self.apq_layer.clone(),
            self.persisted_query_layer.clone(),
            self.query_analysis_layer.clone(),
            self.batching.clone(),
        );

        let JsonResponse { response, context } = service.call(json_request).await?;

        let (mut parts, mut body) = response.into_parts();
        process_vary_header(&mut parts.headers);

        if context
            .extensions()
            .with_lock(|lock| lock.get::<CanceledRequest>().is_some())
        {
            parts.status = StatusCode::from_u16(499)
                .expect("499 is not a standard status code but common enough");
        }

        match body.next().await {
            None => {
                tracing::error!("router service is not available to process request",);
                Ok(router::Response {
                    response: http::Response::builder()
                        .status(StatusCode::SERVICE_UNAVAILABLE)
                        .body(
                            RouterBody::from("router service is not available to process request")
                                .into_inner(),
                        )
                        .expect("cannot fail"),
                    context,
                })
            }
            Some(response) => {
                if parts.headers.get(CONTENT_TYPE) == Some(&APPLICATION_JSON_HEADER_VALUE) {
                    tracing::trace_span!("serialize_response").in_scope(|| {
                        let body = serde_json::to_string(&response)?;
                        Ok(router::Response {
                            response: http::Response::from_parts(
                                parts,
                                RouterBody::from(body).into_inner(),
                            ),
                            context,
                        })
                    })
                } else if parts.headers.get(CONTENT_TYPE)
                    == Some(&MULTIPART_DEFER_CONTENT_TYPE_HEADER_VALUE)
                    || parts.headers.get(CONTENT_TYPE)
                        == Some(&MULTIPART_SUBSCRIPTION_CONTENT_TYPE_HEADER_VALUE)
                {
                    // Useful when you're using a proxy like nginx which enable proxy_buffering by default (http://nginx.org/en/docs/http/ngx_http_proxy_module.html#proxy_buffering)
                    parts.headers.insert(
                        ACCEL_BUFFERING_HEADER_NAME.clone(),
                        ACCEL_BUFFERING_HEADER_VALUE.clone(),
                    );
                    let multipart_stream = if parts.headers.get(CONTENT_TYPE)
                        == Some(&MULTIPART_SUBSCRIPTION_CONTENT_TYPE_HEADER_VALUE)
                    {
                        StreamBody::new(Multipart::new(body, ProtocolMode::Subscription))
                    } else {
                        StreamBody::new(Multipart::new(
                            once(ready(response)).chain(body),
                            ProtocolMode::Defer,
                        ))
                    };
                    let response = (parts, multipart_stream).into_response().map(|body| {
                        // Axum makes this `body` have type:
                        // https://docs.rs/http-body/0.4.5/http_body/combinators/struct.UnsyncBoxBody.html
                        let mut body = Box::pin(body);
                        // We make a stream based on its `poll_data` method
                        // in order to create a `hyper::Body`.
                        RouterBody::wrap_stream(stream::poll_fn(move |ctx| {
                            body.as_mut().poll_data(ctx)
                        }))
                        .into_inner()
                        // … but we ignore the `poll_trailers` method:
                        // https://docs.rs/http-body/0.4.5/http_body/trait.Body.html#tymethod.poll_trailers
                        // Apparently HTTP/2 trailers are like headers, except after the response body.
                        // I (Simon) believe nothing in the Apollo Router uses trailers as of this writing,
                        // so ignoring `poll_trailers` is fine.
                        // If we want to use trailers, we may need remove this convertion to `hyper::Body`
                        // and return `UnsyncBoxBody` (a.k.a. `axum::BoxBody`) as-is.
                    });

                    Ok(RouterResponse { response, context })
                } else {
                    tracing::info!(
                        monotonic_counter.apollo.router.graphql_error = 1u64,
                        code = "INVALID_ACCEPT_HEADER"
                    );
                    // Useful for selector in spans/instruments/events
                    context.insert_json_value(
                        CONTAINS_GRAPHQL_ERROR,
                        serde_json_bytes::Value::Bool(true),
                    );

                    // this should be unreachable due to a previous check, but just to be sure...
                    Ok(router::Response::error_builder()
                            .error(
                                graphql::Error::builder()
                                    .message(format!(
                                        r#"'accept' header must be one of: \"*/*\", {:?}, {:?}, {:?} or {:?}"#,
                                        APPLICATION_JSON.essence_str(),
                                        GRAPHQL_JSON_RESPONSE_HEADER_VALUE,
                                        MULTIPART_DEFER_ACCEPT,
                                        MULTIPART_SUBSCRIPTION_ACCEPT,
                                    ))
                                    .extension_code("INVALID_ACCEPT_HEADER")
                                    .build(),
                            )
                            .status_code(StatusCode::NOT_ACCEPTABLE)
                            .header(CONTENT_TYPE, APPLICATION_JSON.essence_str())
                            .context(context)
                            .build()?)
                }
            }
        }
    }
<<<<<<< HEAD
=======

    async fn call_inner(&self, req: RouterRequest) -> Result<RouterResponse, BoxError> {
        let context = req.context;
        let (parts, body) = req.router_request.into_parts();
        let requests = self.get_graphql_requests(&parts, body).await?;

        let (supergraph_requests, is_batch) = match futures::future::ready(requests)
            .and_then(|r| self.translate_request(&context, parts, r))
            .await
        {
            Ok(requests) => requests,
            Err(err) => {
                u64_counter!(
                    "apollo_router_http_requests_total",
                    "Total number of HTTP requests made.",
                    1,
                    status = err.status.as_u16() as i64,
                    error = err.error.to_string()
                );
                // Useful for selector in spans/instruments/events
                context
                    .insert_json_value(CONTAINS_GRAPHQL_ERROR, serde_json_bytes::Value::Bool(true));

                return router::Response::error_builder()
                    .error(
                        graphql::Error::builder()
                            .message(String::from("Invalid GraphQL request"))
                            .extension_code(err.extension_code)
                            .extension("details", err.extension_details)
                            .build(),
                    )
                    .status_code(err.status)
                    .header(CONTENT_TYPE, APPLICATION_JSON.essence_str())
                    .context(context)
                    .build();
            }
        };

        // We need to handle cases where a failure is part of a batch and thus must be cancelled.
        // Requests can be cancelled at any point of the router pipeline, but all failures bubble back
        // up through here, so we can catch them without having to specially handle batch queries in
        // other portions of the codebase.
        let futures = supergraph_requests
            .into_iter()
            .map(|supergraph_request| async {
                // We clone the context here, because if the request results in an Err, the
                // response context will no longer exist.
                let context = supergraph_request.context.clone();
                let result = self.process_supergraph_request(supergraph_request).await;

                // Regardless of the result, we need to make sure that we cancel any potential batch queries. This is because
                // custom rust plugins, rhai scripts, and coprocessors can cancel requests at any time and return a GraphQL
                // error wrapped in an `Ok` or in a `BoxError` wrapped in an `Err`.
                let batch_query_opt = context
                    .extensions()
                    .with_lock(|mut lock| lock.remove::<BatchQuery>());
                if let Some(batch_query) = batch_query_opt {
                    // Only proceed with signalling cancelled if the batch_query is not finished
                    if !batch_query.finished() {
                        tracing::debug!("cancelling batch query in supergraph response");
                        batch_query
                            .signal_cancelled("request terminated by user".to_string())
                            .await?;
                    }
                }

                result
            });

        // Use join_all to preserve ordering of concurrent operations
        // (Short circuit processing and propagate any errors in the batch)
        // Note: We use `join_all` here since it awaits all futures before returning, thus allowing us to
        // handle cancellation logic without fear of the other futures getting killed.
        let mut results: Vec<router::Response> = join_all(futures)
            .await
            .into_iter()
            .collect::<Result<Vec<router::Response>, BoxError>>()?;

        // If we detected we are processing a batch, return an array of results even if there is only
        // one result
        if is_batch {
            let mut results_it = results.into_iter();
            let first = results_it
                .next()
                .expect("we should have at least one response");
            let (parts, body) = first.response.into_parts();
            let context = first.context;
            let mut bytes = BytesMut::new();
            bytes.put_u8(b'[');
            bytes.extend_from_slice(&get_body_bytes(body).await?);
            for result in results_it {
                bytes.put(&b", "[..]);
                bytes.extend_from_slice(&get_body_bytes(result.response.into_body()).await?);
            }
            bytes.put_u8(b']');

            Ok(RouterResponse {
                response: http::Response::from_parts(
                    parts,
                    RouterBody::from(bytes.freeze()).into_inner(),
                ),
                context,
            })
        } else {
            Ok(results.pop().expect("we should have at least one response"))
        }
    }

    async fn translate_query_request(
        &self,
        parts: &Parts,
    ) -> Result<(Vec<graphql::Request>, bool), TranslateError> {
        let mut is_batch = false;
        parts.uri.query().map(|q| {
            let mut result = vec![];

            match graphql::Request::from_urlencoded_query(q.to_string()) {
                Ok(request) => {
                    result.push(request);
                }
                Err(err) => {
                    // It may be a batch of requests, so try that (if config allows) before
                    // erroring out
                    if self.batching.enabled
                        && matches!(self.batching.mode, BatchingMode::BatchHttpLink)
                    {
                        result = graphql::Request::batch_from_urlencoded_query(q.to_string())
                            .map_err(|e| TranslateError {
                                status: StatusCode::BAD_REQUEST,
                                error: "failed to decode a valid GraphQL request from path",
                                extension_code: "INVALID_GRAPHQL_REQUEST",
                                extension_details: format!(
                                    "failed to decode a valid GraphQL request from path {e}"
                                ),
                            })?;
                        if result.is_empty() {
                            return Err(TranslateError {
                                status: StatusCode::BAD_REQUEST,
                                error: "failed to decode a valid GraphQL request from path",
                                extension_code: "INVALID_GRAPHQL_REQUEST",
                                extension_details: "failed to decode a valid GraphQL request from path: empty array ".to_string()
                            });
                        }
                        is_batch = true;
                    } else if !q.is_empty() && q.as_bytes()[0] == b'[' {
                        let extension_details = if self.batching.enabled
                            && !matches!(self.batching.mode, BatchingMode::BatchHttpLink) {
                            format!("batching not supported for mode `{}`", self.batching.mode)
                        } else {
                            "batching not enabled".to_string()
                        };
                        return Err(TranslateError {
                            status: StatusCode::BAD_REQUEST,
                            error: "batching not enabled",
                            extension_code: "BATCHING_NOT_ENABLED",
                            extension_details,
                        });
                    } else {
                        return Err(TranslateError {
                            status: StatusCode::BAD_REQUEST,
                            error: "failed to decode a valid GraphQL request from path",
                            extension_code: "INVALID_GRAPHQL_REQUEST",
                            extension_details: format!(
                                "failed to decode a valid GraphQL request from path {err}"
                            ),
                        });
                    }
                }
            };
            Ok((result, is_batch))
        }).unwrap_or_else(|| {
            Err(TranslateError {
                status: StatusCode::BAD_REQUEST,
                error: "There was no GraphQL operation to execute. Use the `query` parameter to send an operation, using either GET or POST.",
                extension_code: "INVALID_GRAPHQL_REQUEST",
                extension_details: "There was no GraphQL operation to execute. Use the `query` parameter to send an operation, using either GET or POST.".to_string()
            })
        })
    }

    fn translate_bytes_request(
        &self,
        bytes: &Bytes,
    ) -> Result<(Vec<graphql::Request>, bool), TranslateError> {
        let mut result = vec![];
        let mut is_batch = false;

        match graphql::Request::deserialize_from_bytes(bytes) {
            Ok(request) => {
                result.push(request);
            }
            Err(err) => {
                if self.batching.enabled
                    && matches!(self.batching.mode, BatchingMode::BatchHttpLink)
                {
                    result =
                        graphql::Request::batch_from_bytes(bytes).map_err(|e| TranslateError {
                            status: StatusCode::BAD_REQUEST,
                            error: "failed to deserialize the request body into JSON",
                            extension_code: "INVALID_GRAPHQL_REQUEST",
                            extension_details: format!(
                                "failed to deserialize the request body into JSON: {e}"
                            ),
                        })?;
                    if result.is_empty() {
                        return Err(TranslateError {
                            status: StatusCode::BAD_REQUEST,
                            error: "failed to decode a valid GraphQL request from path",
                            extension_code: "INVALID_GRAPHQL_REQUEST",
                            extension_details:
                                "failed to decode a valid GraphQL request from path: empty array "
                                    .to_string(),
                        });
                    }
                    is_batch = true;
                } else if !bytes.is_empty() && bytes[0] == b'[' {
                    let extension_details = if self.batching.enabled
                        && !matches!(self.batching.mode, BatchingMode::BatchHttpLink)
                    {
                        format!("batching not supported for mode `{}`", self.batching.mode)
                    } else {
                        "batching not enabled".to_string()
                    };
                    return Err(TranslateError {
                        status: StatusCode::BAD_REQUEST,
                        error: "batching not enabled",
                        extension_code: "BATCHING_NOT_ENABLED",
                        extension_details,
                    });
                } else {
                    return Err(TranslateError {
                        status: StatusCode::BAD_REQUEST,
                        error: "failed to deserialize the request body into JSON",
                        extension_code: "INVALID_GRAPHQL_REQUEST",
                        extension_details: format!(
                            "failed to deserialize the request body into JSON: {err}"
                        ),
                    });
                }
            }
        };
        Ok((result, is_batch))
    }

    async fn translate_request(
        &self,
        context: &Context,
        parts: Parts,
        graphql_requests: (Vec<graphql::Request>, bool),
    ) -> Result<(Vec<SupergraphRequest>, bool), TranslateError> {
        let (ok_results, is_batch) = graphql_requests;
        let mut results = Vec::with_capacity(ok_results.len());
        let batch_size = ok_results.len();

        // Modifying our Context extensions.
        // If we are processing a batch (is_batch == true), insert our batching configuration.
        // If subgraph batching configuration exists and is enabled for any of our subgraphs, we create our shared batch details
        let shared_batch_details = (is_batch)
            .then(|| {
                context
                    .extensions()
                    .with_lock(|mut lock| lock.insert(self.batching.clone()));

                self.batching.subgraph.as_ref()
            })
            .flatten()
            .map(|subgraph_batching_config| {
                subgraph_batching_config.all.enabled
                    || subgraph_batching_config
                        .subgraphs
                        .values()
                        .any(|v| v.enabled)
            })
            .and_then(|a| a.then_some(Arc::new(Batch::spawn_handler(batch_size))));

        let mut ok_results_it = ok_results.into_iter();
        let first = ok_results_it
            .next()
            .expect("we should have at least one request");
        let sg = http::Request::from_parts(parts, first);

        // Building up the batch of supergraph requests is tricky.
        // Firstly note that any http extensions are only propagated for the first request sent
        // through the pipeline. This is because there is simply no way to clone http
        // extensions.
        //
        // Secondly, we can't clone extensions, but we need to propagate at least
        // ClientRequestAccepts to ensure correct processing of the response. We do that manually,
        // but the concern is that there may be other extensions that wish to propagate into
        // each request or we may add them in future and not know about it here...
        //
        // (Technically we could clone extensions, since it is held under an `Arc`, but that
        // would mean all the requests in a batch shared the same set of extensions and review
        // comments expressed the sentiment that this may be a bad thing...)
        //
        // Note: If we enter this loop, then we must be processing a batch.
        for (index, graphql_request) in ok_results_it.enumerate() {
            // XXX Lose http extensions, is that ok?
            let mut new = http_ext::clone_http_request(&sg);
            *new.body_mut() = graphql_request;
            // XXX Lose some private entries, is that ok?
            let new_context = Context::new();
            new_context.extend(context);
            let client_request_accepts_opt = context
                .extensions()
                .with_lock(|lock| lock.get::<ClientRequestAccepts>().cloned());
            // We are only going to insert a BatchQuery if Subgraph processing is enabled
            let b_for_index_opt = if let Some(shared_batch_details) = &shared_batch_details {
                Some(
                    Batch::query_for_index(shared_batch_details.clone(), index + 1).map_err(
                        |err| TranslateError {
                            status: StatusCode::INTERNAL_SERVER_ERROR,
                            error: "failed to create batch",
                            extension_code: "BATCHING_ERROR",
                            extension_details: format!("failed to create batch entry: {err}"),
                        },
                    )?,
                )
            } else {
                None
            };
            new_context.extensions().with_lock(|mut lock| {
                if let Some(client_request_accepts) = client_request_accepts_opt {
                    lock.insert(client_request_accepts);
                }
                lock.insert(self.batching.clone());
                // We are only going to insert a BatchQuery if Subgraph processing is enabled
                if let Some(b_for_index) = b_for_index_opt {
                    lock.insert(b_for_index);
                }
            });
            results.push(SupergraphRequest {
                supergraph_request: new,
                context: new_context,
            });
        }

        if let Some(shared_batch_details) = shared_batch_details {
            let b_for_index =
                Batch::query_for_index(shared_batch_details, 0).map_err(|err| TranslateError {
                    status: StatusCode::INTERNAL_SERVER_ERROR,
                    error: "failed to create batch",
                    extension_code: "BATCHING_ERROR",
                    extension_details: format!("failed to create batch entry: {err}"),
                })?;
            context
                .extensions()
                .with_lock(|mut lock| lock.insert(b_for_index));
        }

        results.insert(
            0,
            SupergraphRequest {
                supergraph_request: sg,
                context: context.clone(),
            },
        );

        Ok((results, is_batch))
    }

    async fn get_graphql_requests(
        &self,
        parts: &Parts,
        body: Body,
    ) -> Result<Result<(Vec<graphql::Request>, bool), TranslateError>, BoxError> {
        let graphql_requests: Result<(Vec<graphql::Request>, bool), TranslateError> =
            if parts.method == Method::GET {
                self.translate_query_request(parts).await
            } else {
                let bytes = get_body_bytes(body)
                    .instrument(tracing::debug_span!("receive_body"))
                    .await?;
                self.translate_bytes_request(&bytes)
            };
        Ok(graphql_requests)
    }

    fn count_errors(errors: &[graphql::Error]) {
        let mut map = HashMap::new();
        for error in errors {
            let code = error.extensions.get("code").and_then(|c| c.as_str());
            let entry = map.entry(code).or_insert(0u64);
            *entry += 1;
        }

        for (code, count) in map {
            match code {
                None => {
                    tracing::info!(monotonic_counter.apollo.router.graphql_error = count,);
                }
                Some(code) => {
                    tracing::info!(
                        monotonic_counter.apollo.router.graphql_error = count,
                        code = code
                    );
                }
            }
        }
    }
>>>>>>> 4a6640f0
}

struct TranslateError<'a> {
    status: StatusCode,
    error: &'a str,
    extension_code: &'a str,
    extension_details: String,
}

// Process the headers to make sure that `VARY` is set correctly
pub(crate) fn process_vary_header(headers: &mut HeaderMap<HeaderValue>) {
    if headers.get(VARY).is_none() {
        // We don't have a VARY header, add one with value "origin"
        headers.insert(VARY, ORIGIN_HEADER_VALUE.clone());
    }
}

/// A collection of services and data which may be used to create a "router".
#[derive(Clone)]
pub(crate) struct RouterCreator {
    pub(crate) supergraph_creator: Arc<SupergraphCreator>,
    static_page: StaticPageLayer,
    apq_layer: APQLayer,
    pub(crate) persisted_query_layer: Arc<PersistedQueryLayer>,
    query_analysis_layer: QueryAnalysisLayer,
    batching: Batching,
}

impl ServiceFactory<router::Request> for RouterCreator {
    type Service = router::BoxService;
    fn create(&self) -> Self::Service {
        self.make().boxed()
    }
}

impl RouterFactory for RouterCreator {
    type RouterService = router::BoxService;

    type Future = <<RouterCreator as ServiceFactory<router::Request>>::Service as Service<
        router::Request,
    >>::Future;

    fn web_endpoints(&self) -> MultiMap<ListenAddr, Endpoint> {
        let mut mm = MultiMap::new();
        self.supergraph_creator
            .plugins()
            .values()
            .for_each(|p| mm.extend(p.web_endpoints()));
        mm
    }
}

impl RouterCreator {
    pub(crate) async fn new(
        query_analysis_layer: QueryAnalysisLayer,
        persisted_query_layer: Arc<PersistedQueryLayer>,
        supergraph_creator: Arc<SupergraphCreator>,
        configuration: Arc<Configuration>,
    ) -> Result<Self, BoxError> {
        let static_page = StaticPageLayer::new(&configuration);
        let apq_layer = if configuration.apq.enabled {
            APQLayer::with_cache(
                DeduplicatingCache::from_configuration(&configuration.apq.router.cache, "APQ")
                    .await?,
            )
        } else {
            APQLayer::disabled()
        };

        Ok(Self {
            supergraph_creator,
            static_page,
            apq_layer,
            query_analysis_layer,
            persisted_query_layer,
            batching: configuration.batching.clone(),
        })
    }

    pub(crate) fn make(
        &self,
    ) -> impl Service<
        router::Request,
        Response = router::Response,
        Error = BoxError,
        Future = BoxFuture<'static, router::ServiceResult>,
    > + Send {
        let router_service = content_negotiation::RouterLayer::default().layer(RouterService::new(
            self.supergraph_creator.clone(),
            self.apq_layer.clone(),
            self.persisted_query_layer.clone(),
            self.query_analysis_layer.clone(),
            self.batching.clone(),
        ));

        ServiceBuilder::new()
            .layer(self.static_page.clone())
            .service(
                self.supergraph_creator
                    .plugins()
                    .iter()
                    .rev()
                    .fold(router_service.boxed(), |acc, (_, e)| e.router_service(acc)),
            )
    }
}

impl RouterCreator {
    pub(crate) fn previous_cache(&self) -> InMemoryCachePlanner {
        self.supergraph_creator.previous_cache()
    }
}<|MERGE_RESOLUTION|>--- conflicted
+++ resolved
@@ -31,11 +31,6 @@
 use tower_service::Service;
 use tracing::Instrument;
 
-<<<<<<< HEAD
-=======
-use super::Body;
-use super::ClientRequestAccepts;
->>>>>>> 4a6640f0
 use crate::axum_factory::CanceledRequest;
 use crate::cache::DeduplicatingCache;
 use crate::configuration::Batching;
@@ -275,57 +270,25 @@
             });
         }
 
-        // FIXME: use a try block when available: https://github.com/rust-lang/rust/issues/31436
-        let content_length = (|| {
-            parts
-                .headers
-                .get(http::header::CONTENT_LENGTH)?
-                .to_str()
-                .ok()?
-                .parse()
-                .ok()
-        })();
-        if content_length.unwrap_or(0) > self.http_max_request_bytes {
-            Err(TranslateError {
-                status: StatusCode::PAYLOAD_TOO_LARGE,
-                error: "payload too large for the `http_max_request_bytes` configuration",
+        let bytes = get_body_bytes(body)
+            .instrument(tracing::debug_span!("receive_body"))
+            .await
+            .map_err(|e| TranslateError {
+                status: StatusCode::BAD_REQUEST,
+                error: "failed to get the request body",
                 extension_code: "INVALID_GRAPHQL_REQUEST",
-                extension_details: "payload too large".to_string(),
-            })
-        } else {
-            let body = http_body::Limited::new(body, self.http_max_request_bytes);
-            let bytes = get_body_bytes(body)
-                .instrument(tracing::debug_span!("receive_body"))
-                .await
-                .map_err(|e| {
-                    if e.is::<http_body::LengthLimitError>() {
-                        TranslateError {
-                            status: StatusCode::PAYLOAD_TOO_LARGE,
-                            error:
-                                "payload too large for the `http_max_request_bytes` configuration",
-                            extension_code: "INVALID_GRAPHQL_REQUEST",
-                            extension_details: "payload too large".to_string(),
-                        }
-                    } else {
-                        TranslateError {
-                            status: StatusCode::BAD_REQUEST,
-                            error: "failed to get the request body",
-                            extension_code: "INVALID_GRAPHQL_REQUEST",
-                            extension_details: format!("failed to get the request body: {e}"),
-                        }
-                    }
-                })?;
-
-            let value = serde_json_bytes::Value::from_bytes(bytes).map_err(|e| TranslateError {
-                status: StatusCode::BAD_REQUEST,
-                error: "failed to deserialize the request body into JSON",
-                extension_code: "INVALID_GRAPHQL_REQUEST",
-                extension_details: format!("failed to deserialize the request body into JSON: {e}"),
+                extension_details: format!("failed to get the request body: {e}"),
             })?;
 
-            let request = http::Request::from_parts(parts, value);
-            Ok(JsonRequest { request, context })
-        }
+        let value = serde_json_bytes::Value::from_bytes(bytes).map_err(|e| TranslateError {
+            status: StatusCode::BAD_REQUEST,
+            error: "failed to deserialize the request body into JSON",
+            extension_code: "INVALID_GRAPHQL_REQUEST",
+            extension_details: format!("failed to deserialize the request body into JSON: {e}"),
+        })?;
+
+        let request = http::Request::from_parts(parts, value);
+        Ok(JsonRequest { request, context })
     }
 
     async fn translate_query_request(&self, parts: &Parts) -> Result<Value, TranslateError> {
@@ -508,409 +471,6 @@
             }
         }
     }
-<<<<<<< HEAD
-=======
-
-    async fn call_inner(&self, req: RouterRequest) -> Result<RouterResponse, BoxError> {
-        let context = req.context;
-        let (parts, body) = req.router_request.into_parts();
-        let requests = self.get_graphql_requests(&parts, body).await?;
-
-        let (supergraph_requests, is_batch) = match futures::future::ready(requests)
-            .and_then(|r| self.translate_request(&context, parts, r))
-            .await
-        {
-            Ok(requests) => requests,
-            Err(err) => {
-                u64_counter!(
-                    "apollo_router_http_requests_total",
-                    "Total number of HTTP requests made.",
-                    1,
-                    status = err.status.as_u16() as i64,
-                    error = err.error.to_string()
-                );
-                // Useful for selector in spans/instruments/events
-                context
-                    .insert_json_value(CONTAINS_GRAPHQL_ERROR, serde_json_bytes::Value::Bool(true));
-
-                return router::Response::error_builder()
-                    .error(
-                        graphql::Error::builder()
-                            .message(String::from("Invalid GraphQL request"))
-                            .extension_code(err.extension_code)
-                            .extension("details", err.extension_details)
-                            .build(),
-                    )
-                    .status_code(err.status)
-                    .header(CONTENT_TYPE, APPLICATION_JSON.essence_str())
-                    .context(context)
-                    .build();
-            }
-        };
-
-        // We need to handle cases where a failure is part of a batch and thus must be cancelled.
-        // Requests can be cancelled at any point of the router pipeline, but all failures bubble back
-        // up through here, so we can catch them without having to specially handle batch queries in
-        // other portions of the codebase.
-        let futures = supergraph_requests
-            .into_iter()
-            .map(|supergraph_request| async {
-                // We clone the context here, because if the request results in an Err, the
-                // response context will no longer exist.
-                let context = supergraph_request.context.clone();
-                let result = self.process_supergraph_request(supergraph_request).await;
-
-                // Regardless of the result, we need to make sure that we cancel any potential batch queries. This is because
-                // custom rust plugins, rhai scripts, and coprocessors can cancel requests at any time and return a GraphQL
-                // error wrapped in an `Ok` or in a `BoxError` wrapped in an `Err`.
-                let batch_query_opt = context
-                    .extensions()
-                    .with_lock(|mut lock| lock.remove::<BatchQuery>());
-                if let Some(batch_query) = batch_query_opt {
-                    // Only proceed with signalling cancelled if the batch_query is not finished
-                    if !batch_query.finished() {
-                        tracing::debug!("cancelling batch query in supergraph response");
-                        batch_query
-                            .signal_cancelled("request terminated by user".to_string())
-                            .await?;
-                    }
-                }
-
-                result
-            });
-
-        // Use join_all to preserve ordering of concurrent operations
-        // (Short circuit processing and propagate any errors in the batch)
-        // Note: We use `join_all` here since it awaits all futures before returning, thus allowing us to
-        // handle cancellation logic without fear of the other futures getting killed.
-        let mut results: Vec<router::Response> = join_all(futures)
-            .await
-            .into_iter()
-            .collect::<Result<Vec<router::Response>, BoxError>>()?;
-
-        // If we detected we are processing a batch, return an array of results even if there is only
-        // one result
-        if is_batch {
-            let mut results_it = results.into_iter();
-            let first = results_it
-                .next()
-                .expect("we should have at least one response");
-            let (parts, body) = first.response.into_parts();
-            let context = first.context;
-            let mut bytes = BytesMut::new();
-            bytes.put_u8(b'[');
-            bytes.extend_from_slice(&get_body_bytes(body).await?);
-            for result in results_it {
-                bytes.put(&b", "[..]);
-                bytes.extend_from_slice(&get_body_bytes(result.response.into_body()).await?);
-            }
-            bytes.put_u8(b']');
-
-            Ok(RouterResponse {
-                response: http::Response::from_parts(
-                    parts,
-                    RouterBody::from(bytes.freeze()).into_inner(),
-                ),
-                context,
-            })
-        } else {
-            Ok(results.pop().expect("we should have at least one response"))
-        }
-    }
-
-    async fn translate_query_request(
-        &self,
-        parts: &Parts,
-    ) -> Result<(Vec<graphql::Request>, bool), TranslateError> {
-        let mut is_batch = false;
-        parts.uri.query().map(|q| {
-            let mut result = vec![];
-
-            match graphql::Request::from_urlencoded_query(q.to_string()) {
-                Ok(request) => {
-                    result.push(request);
-                }
-                Err(err) => {
-                    // It may be a batch of requests, so try that (if config allows) before
-                    // erroring out
-                    if self.batching.enabled
-                        && matches!(self.batching.mode, BatchingMode::BatchHttpLink)
-                    {
-                        result = graphql::Request::batch_from_urlencoded_query(q.to_string())
-                            .map_err(|e| TranslateError {
-                                status: StatusCode::BAD_REQUEST,
-                                error: "failed to decode a valid GraphQL request from path",
-                                extension_code: "INVALID_GRAPHQL_REQUEST",
-                                extension_details: format!(
-                                    "failed to decode a valid GraphQL request from path {e}"
-                                ),
-                            })?;
-                        if result.is_empty() {
-                            return Err(TranslateError {
-                                status: StatusCode::BAD_REQUEST,
-                                error: "failed to decode a valid GraphQL request from path",
-                                extension_code: "INVALID_GRAPHQL_REQUEST",
-                                extension_details: "failed to decode a valid GraphQL request from path: empty array ".to_string()
-                            });
-                        }
-                        is_batch = true;
-                    } else if !q.is_empty() && q.as_bytes()[0] == b'[' {
-                        let extension_details = if self.batching.enabled
-                            && !matches!(self.batching.mode, BatchingMode::BatchHttpLink) {
-                            format!("batching not supported for mode `{}`", self.batching.mode)
-                        } else {
-                            "batching not enabled".to_string()
-                        };
-                        return Err(TranslateError {
-                            status: StatusCode::BAD_REQUEST,
-                            error: "batching not enabled",
-                            extension_code: "BATCHING_NOT_ENABLED",
-                            extension_details,
-                        });
-                    } else {
-                        return Err(TranslateError {
-                            status: StatusCode::BAD_REQUEST,
-                            error: "failed to decode a valid GraphQL request from path",
-                            extension_code: "INVALID_GRAPHQL_REQUEST",
-                            extension_details: format!(
-                                "failed to decode a valid GraphQL request from path {err}"
-                            ),
-                        });
-                    }
-                }
-            };
-            Ok((result, is_batch))
-        }).unwrap_or_else(|| {
-            Err(TranslateError {
-                status: StatusCode::BAD_REQUEST,
-                error: "There was no GraphQL operation to execute. Use the `query` parameter to send an operation, using either GET or POST.",
-                extension_code: "INVALID_GRAPHQL_REQUEST",
-                extension_details: "There was no GraphQL operation to execute. Use the `query` parameter to send an operation, using either GET or POST.".to_string()
-            })
-        })
-    }
-
-    fn translate_bytes_request(
-        &self,
-        bytes: &Bytes,
-    ) -> Result<(Vec<graphql::Request>, bool), TranslateError> {
-        let mut result = vec![];
-        let mut is_batch = false;
-
-        match graphql::Request::deserialize_from_bytes(bytes) {
-            Ok(request) => {
-                result.push(request);
-            }
-            Err(err) => {
-                if self.batching.enabled
-                    && matches!(self.batching.mode, BatchingMode::BatchHttpLink)
-                {
-                    result =
-                        graphql::Request::batch_from_bytes(bytes).map_err(|e| TranslateError {
-                            status: StatusCode::BAD_REQUEST,
-                            error: "failed to deserialize the request body into JSON",
-                            extension_code: "INVALID_GRAPHQL_REQUEST",
-                            extension_details: format!(
-                                "failed to deserialize the request body into JSON: {e}"
-                            ),
-                        })?;
-                    if result.is_empty() {
-                        return Err(TranslateError {
-                            status: StatusCode::BAD_REQUEST,
-                            error: "failed to decode a valid GraphQL request from path",
-                            extension_code: "INVALID_GRAPHQL_REQUEST",
-                            extension_details:
-                                "failed to decode a valid GraphQL request from path: empty array "
-                                    .to_string(),
-                        });
-                    }
-                    is_batch = true;
-                } else if !bytes.is_empty() && bytes[0] == b'[' {
-                    let extension_details = if self.batching.enabled
-                        && !matches!(self.batching.mode, BatchingMode::BatchHttpLink)
-                    {
-                        format!("batching not supported for mode `{}`", self.batching.mode)
-                    } else {
-                        "batching not enabled".to_string()
-                    };
-                    return Err(TranslateError {
-                        status: StatusCode::BAD_REQUEST,
-                        error: "batching not enabled",
-                        extension_code: "BATCHING_NOT_ENABLED",
-                        extension_details,
-                    });
-                } else {
-                    return Err(TranslateError {
-                        status: StatusCode::BAD_REQUEST,
-                        error: "failed to deserialize the request body into JSON",
-                        extension_code: "INVALID_GRAPHQL_REQUEST",
-                        extension_details: format!(
-                            "failed to deserialize the request body into JSON: {err}"
-                        ),
-                    });
-                }
-            }
-        };
-        Ok((result, is_batch))
-    }
-
-    async fn translate_request(
-        &self,
-        context: &Context,
-        parts: Parts,
-        graphql_requests: (Vec<graphql::Request>, bool),
-    ) -> Result<(Vec<SupergraphRequest>, bool), TranslateError> {
-        let (ok_results, is_batch) = graphql_requests;
-        let mut results = Vec::with_capacity(ok_results.len());
-        let batch_size = ok_results.len();
-
-        // Modifying our Context extensions.
-        // If we are processing a batch (is_batch == true), insert our batching configuration.
-        // If subgraph batching configuration exists and is enabled for any of our subgraphs, we create our shared batch details
-        let shared_batch_details = (is_batch)
-            .then(|| {
-                context
-                    .extensions()
-                    .with_lock(|mut lock| lock.insert(self.batching.clone()));
-
-                self.batching.subgraph.as_ref()
-            })
-            .flatten()
-            .map(|subgraph_batching_config| {
-                subgraph_batching_config.all.enabled
-                    || subgraph_batching_config
-                        .subgraphs
-                        .values()
-                        .any(|v| v.enabled)
-            })
-            .and_then(|a| a.then_some(Arc::new(Batch::spawn_handler(batch_size))));
-
-        let mut ok_results_it = ok_results.into_iter();
-        let first = ok_results_it
-            .next()
-            .expect("we should have at least one request");
-        let sg = http::Request::from_parts(parts, first);
-
-        // Building up the batch of supergraph requests is tricky.
-        // Firstly note that any http extensions are only propagated for the first request sent
-        // through the pipeline. This is because there is simply no way to clone http
-        // extensions.
-        //
-        // Secondly, we can't clone extensions, but we need to propagate at least
-        // ClientRequestAccepts to ensure correct processing of the response. We do that manually,
-        // but the concern is that there may be other extensions that wish to propagate into
-        // each request or we may add them in future and not know about it here...
-        //
-        // (Technically we could clone extensions, since it is held under an `Arc`, but that
-        // would mean all the requests in a batch shared the same set of extensions and review
-        // comments expressed the sentiment that this may be a bad thing...)
-        //
-        // Note: If we enter this loop, then we must be processing a batch.
-        for (index, graphql_request) in ok_results_it.enumerate() {
-            // XXX Lose http extensions, is that ok?
-            let mut new = http_ext::clone_http_request(&sg);
-            *new.body_mut() = graphql_request;
-            // XXX Lose some private entries, is that ok?
-            let new_context = Context::new();
-            new_context.extend(context);
-            let client_request_accepts_opt = context
-                .extensions()
-                .with_lock(|lock| lock.get::<ClientRequestAccepts>().cloned());
-            // We are only going to insert a BatchQuery if Subgraph processing is enabled
-            let b_for_index_opt = if let Some(shared_batch_details) = &shared_batch_details {
-                Some(
-                    Batch::query_for_index(shared_batch_details.clone(), index + 1).map_err(
-                        |err| TranslateError {
-                            status: StatusCode::INTERNAL_SERVER_ERROR,
-                            error: "failed to create batch",
-                            extension_code: "BATCHING_ERROR",
-                            extension_details: format!("failed to create batch entry: {err}"),
-                        },
-                    )?,
-                )
-            } else {
-                None
-            };
-            new_context.extensions().with_lock(|mut lock| {
-                if let Some(client_request_accepts) = client_request_accepts_opt {
-                    lock.insert(client_request_accepts);
-                }
-                lock.insert(self.batching.clone());
-                // We are only going to insert a BatchQuery if Subgraph processing is enabled
-                if let Some(b_for_index) = b_for_index_opt {
-                    lock.insert(b_for_index);
-                }
-            });
-            results.push(SupergraphRequest {
-                supergraph_request: new,
-                context: new_context,
-            });
-        }
-
-        if let Some(shared_batch_details) = shared_batch_details {
-            let b_for_index =
-                Batch::query_for_index(shared_batch_details, 0).map_err(|err| TranslateError {
-                    status: StatusCode::INTERNAL_SERVER_ERROR,
-                    error: "failed to create batch",
-                    extension_code: "BATCHING_ERROR",
-                    extension_details: format!("failed to create batch entry: {err}"),
-                })?;
-            context
-                .extensions()
-                .with_lock(|mut lock| lock.insert(b_for_index));
-        }
-
-        results.insert(
-            0,
-            SupergraphRequest {
-                supergraph_request: sg,
-                context: context.clone(),
-            },
-        );
-
-        Ok((results, is_batch))
-    }
-
-    async fn get_graphql_requests(
-        &self,
-        parts: &Parts,
-        body: Body,
-    ) -> Result<Result<(Vec<graphql::Request>, bool), TranslateError>, BoxError> {
-        let graphql_requests: Result<(Vec<graphql::Request>, bool), TranslateError> =
-            if parts.method == Method::GET {
-                self.translate_query_request(parts).await
-            } else {
-                let bytes = get_body_bytes(body)
-                    .instrument(tracing::debug_span!("receive_body"))
-                    .await?;
-                self.translate_bytes_request(&bytes)
-            };
-        Ok(graphql_requests)
-    }
-
-    fn count_errors(errors: &[graphql::Error]) {
-        let mut map = HashMap::new();
-        for error in errors {
-            let code = error.extensions.get("code").and_then(|c| c.as_str());
-            let entry = map.entry(code).or_insert(0u64);
-            *entry += 1;
-        }
-
-        for (code, count) in map {
-            match code {
-                None => {
-                    tracing::info!(monotonic_counter.apollo.router.graphql_error = count,);
-                }
-                Some(code) => {
-                    tracing::info!(
-                        monotonic_counter.apollo.router.graphql_error = count,
-                        code = code
-                    );
-                }
-            }
-        }
-    }
->>>>>>> 4a6640f0
 }
 
 struct TranslateError<'a> {
