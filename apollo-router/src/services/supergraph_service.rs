// With regards to ELv2 licensing, this entire file is license key functionality

//! Implements the router phase of the request lifecycle.

use std::sync::Arc;
use std::task::Poll;

use futures::future::BoxFuture;
use futures::stream::StreamExt;
use futures::TryFutureExt;
use http::StatusCode;
use indexmap::IndexMap;
use multimap::MultiMap;
use router_bridge::planner::Planner;
use tower::util::Either;
use tower::BoxError;
use tower::ServiceBuilder;
use tower::ServiceExt;
use tower_service::Service;
use tracing::field;
use tracing_futures::Instrument;

use super::layers::content_negociation;
use super::layers::content_negociation::ACCEPTS_MULTIPART_CONTEXT_KEY;
use super::new_service::ServiceFactory;
use super::subgraph_service::MakeSubgraphService;
use super::subgraph_service::SubgraphServiceFactory;
use super::ExecutionServiceFactory;
use super::QueryPlannerContent;
use crate::error::CacheResolverError;
use crate::graphql;
use crate::graphql::IntoGraphQLErrors;
#[cfg(test)]
use crate::plugin::test::MockSupergraphService;
use crate::plugin::DynPlugin;
<<<<<<< HEAD
use crate::plugins::telemetry::tracing::apollo_telemetry::DOCUMENT;
=======
use crate::plugins::telemetry::Telemetry;
>>>>>>> ebd79087
use crate::plugins::traffic_shaping::TrafficShaping;
use crate::plugins::traffic_shaping::APOLLO_TRAFFIC_SHAPING;
use crate::query_planner::BridgeQueryPlanner;
use crate::query_planner::CachingQueryPlanner;
use crate::query_planner::QueryPlanResult;
use crate::services::supergraph;
use crate::services::ExecutionRequest;
use crate::services::ExecutionResponse;
use crate::services::QueryPlannerRequest;
use crate::services::QueryPlannerResponse;
use crate::services::SupergraphRequest;
use crate::services::SupergraphResponse;
use crate::spec::Schema;
use crate::Configuration;
use crate::Context;
use crate::Endpoint;
use crate::ListenAddr;

pub(crate) const QUERY_PLANNING_SPAN_NAME: &str = "query_planning";

/// An [`IndexMap`] of available plugins.
pub(crate) type Plugins = IndexMap<String, Box<dyn DynPlugin>>;

/// Containing [`Service`] in the request lifecyle.
#[derive(Clone)]
pub(crate) struct SupergraphService {
    execution_service_factory: ExecutionServiceFactory,
    query_planner_service: CachingQueryPlanner<BridgeQueryPlanner>,
    schema: Arc<Schema>,
}

#[buildstructor::buildstructor]
impl SupergraphService {
    #[builder]
    pub(crate) fn new(
        query_planner_service: CachingQueryPlanner<BridgeQueryPlanner>,
        execution_service_factory: ExecutionServiceFactory,
        schema: Arc<Schema>,
    ) -> Self {
        SupergraphService {
            query_planner_service,
            execution_service_factory,
            schema,
        }
    }
}

impl Service<SupergraphRequest> for SupergraphService {
    type Response = SupergraphResponse;
    type Error = BoxError;
    type Future = BoxFuture<'static, Result<Self::Response, Self::Error>>;

    fn poll_ready(&mut self, cx: &mut std::task::Context<'_>) -> Poll<Result<(), Self::Error>> {
        self.query_planner_service
            .poll_ready(cx)
            .map_err(|err| err.into())
    }

    fn call(&mut self, req: SupergraphRequest) -> Self::Future {
        // Consume our cloned services and allow ownership to be transferred to the async block.
        let clone = self.query_planner_service.clone();

        let planning = std::mem::replace(&mut self.query_planner_service, clone);
        let execution = self.execution_service_factory.create();

        let schema = self.schema.clone();

        let context_cloned = req.context.clone();
        let fut =
            service_call(planning, execution, schema, req).or_else(|error: BoxError| async move {
                let errors = vec![crate::error::Error {
                    message: error.to_string(),
                    extensions: serde_json_bytes::json!({
                        "code": "INTERNAL_SERVER_ERROR",
                    })
                    .as_object()
                    .unwrap()
                    .to_owned(),
                    ..Default::default()
                }];

                Ok(SupergraphResponse::builder()
                    .errors(errors)
                    .status_code(StatusCode::INTERNAL_SERVER_ERROR)
                    .context(context_cloned)
                    .build()
                    .expect("building a response like this should not fail"))
            });

        Box::pin(fut)
    }
}

async fn service_call<ExecutionService>(
    planning: CachingQueryPlanner<BridgeQueryPlanner>,
    execution: ExecutionService,
    schema: Arc<Schema>,
    req: SupergraphRequest,
) -> Result<SupergraphResponse, BoxError>
where
    ExecutionService:
        Service<ExecutionRequest, Response = ExecutionResponse, Error = BoxError> + Send,
{
    let context = req.context;
    let body = req.supergraph_request.body();
    let variables = body.variables.clone();
    let QueryPlannerResponse {
        content,
        context,
        errors,
    } = match plan_query(planning, body, context.clone()).await {
        Ok(resp) => resp,
        Err(err) => match err.into_graphql_errors() {
            Ok(gql_errors) => {
                return Ok(SupergraphResponse::builder()
                    .context(context)
                    .errors(gql_errors)
                    .status_code(StatusCode::BAD_REQUEST) // If it's a graphql error we return a status code 400
                    .build()
                    .expect("this response build must not fail"));
            }
            Err(err) => return Err(err.into()),
        },
    };

    if !errors.is_empty() {
        return Ok(SupergraphResponse::builder()
            .context(context)
            .errors(errors)
            .status_code(StatusCode::BAD_REQUEST) // If it's a graphql error we return a status code 400
            .build()
            .expect("this response build must not fail"));
    }

    match content {
        Some(QueryPlannerContent::Introspection { response }) => Ok(
            SupergraphResponse::new_from_graphql_response(*response, context),
        ),
        Some(QueryPlannerContent::IntrospectionDisabled) => {
            let mut response = SupergraphResponse::new_from_graphql_response(
                graphql::Response::builder()
                    .errors(vec![crate::error::Error::builder()
                        .message(String::from("introspection has been disabled"))
                        .extension_code("INTROSPECTION_DISABLED")
                        .build()])
                    .build(),
                context,
            );
            *response.response.status_mut() = StatusCode::BAD_REQUEST;
            Ok(response)
        }

        Some(QueryPlannerContent::Plan { plan }) => {
            let operation_name = body.operation_name.clone();
            let is_deferred = plan.is_deferred(operation_name.as_deref(), &variables);

            let accepts_multipart: bool = context
                .get(ACCEPTS_MULTIPART_CONTEXT_KEY)
                .unwrap_or_default()
                .unwrap_or_default();

            if is_deferred && !accepts_multipart {
                let mut response = SupergraphResponse::new_from_graphql_response(graphql::Response::builder()
                    .errors(vec![crate::error::Error::builder()
                        .message(String::from("the router received a query with the @defer directive but the client does not accept multipart/mixed HTTP responses. To enable @defer support, add the HTTP header 'Accept: multipart/mixed; deferSpec=20220824'"))
                        .extension_code("DEFER_BAD_HEADER")
                        .build()])
                    .build(), context);
                *response.response.status_mut() = StatusCode::NOT_ACCEPTABLE;
                Ok(response)
            } else if let Some(err) = plan.query.validate_variables(body, &schema).err() {
                let mut res = SupergraphResponse::new_from_graphql_response(err, context);
                *res.response.status_mut() = StatusCode::BAD_REQUEST;
                Ok(res)
            } else {
                let execution_response = execution
                    .oneshot(
                        ExecutionRequest::internal_builder()
                            .supergraph_request(req.supergraph_request)
                            .query_plan(plan.clone())
                            .schema(&schema)
                            .context(context)
                            .build()
                            .await,
                    )
                    .await?;

                let ExecutionResponse { response, context } = execution_response;

                let (parts, response_stream) = response.into_parts();

                Ok(SupergraphResponse {
                    context,
                    response: http::Response::from_parts(parts, response_stream.boxed()),
                })
            }
        }
        // This should never happen because if we have an empty query plan we should have error in errors vec
        None => Err(BoxError::from("cannot compute a query plan")),
    }
}

async fn plan_query(
    mut planning: CachingQueryPlanner<BridgeQueryPlanner>,
    body: &graphql::Request,
    context: Context,
) -> Result<QueryPlannerResponse, CacheResolverError> {
    let span = tracing::info_span!(
        QUERY_PLANNING_SPAN_NAME,
        graphql.document = field::Empty,
        graphql.operation.name = body.operation_name.clone().unwrap_or_default().as_str(),
        "otel.kind" = "INTERNAL"
    );
    let res = planning
        .call(
            QueryPlannerRequest::builder()
                .query(
                    body.query
                        .clone()
                        .expect("the query presence was already checked by a plugin"),
                )
                .and_operation_name(body.operation_name.clone())
                .context(context)
                .build(),
        )
<<<<<<< HEAD
        .instrument(span.clone())
        .await;

    match res.as_ref().ok().and_then(|res| res.content.as_ref()) {
        Some(QueryPlannerContent::Plan { plan }) => span.record(
            DOCUMENT.as_str(),
            plan.usage_reporting.stats_report_key.as_str(),
        ),
        _ => span.record(
            DOCUMENT.as_str(),
            body.query
                .clone()
                .expect("the query presence was already checked by a plugin")
                .as_str(),
        ),
    };

    res
=======
        .instrument(tracing::info_span!(
            QUERY_PLANNING_SPAN_NAME,
            "otel.kind" = "INTERNAL"
        ))
        .await
>>>>>>> ebd79087
}

/// Builder which generates a plugin pipeline.
///
/// This is at the heart of the delegation of responsibility model for the router. A schema,
/// collection of plugins, collection of subgraph services are assembled to generate a
/// [`tower::util::BoxCloneService`] capable of processing a router request
/// through the entire stack to return a response.
pub(crate) struct PluggableSupergraphServiceBuilder {
    plugins: Plugins,
    subgraph_services: Vec<(String, Arc<dyn MakeSubgraphService>)>,
    configuration: Option<Arc<Configuration>>,
    planner: BridgeQueryPlanner,
}

impl PluggableSupergraphServiceBuilder {
    pub(crate) fn new(planner: BridgeQueryPlanner) -> Self {
        Self {
            plugins: Default::default(),
            subgraph_services: Default::default(),
            configuration: None,
            planner,
        }
    }

    pub(crate) fn with_dyn_plugin(
        mut self,
        plugin_name: String,
        plugin: Box<dyn DynPlugin>,
    ) -> PluggableSupergraphServiceBuilder {
        self.plugins.insert(plugin_name, plugin);
        self
    }

    pub(crate) fn with_subgraph_service<S>(
        mut self,
        name: &str,
        service_maker: S,
    ) -> PluggableSupergraphServiceBuilder
    where
        S: MakeSubgraphService,
    {
        self.subgraph_services
            .push((name.to_string(), Arc::new(service_maker)));
        self
    }

    pub(crate) fn with_configuration(
        mut self,
        configuration: Arc<Configuration>,
    ) -> PluggableSupergraphServiceBuilder {
        self.configuration = Some(configuration);
        self
    }

    pub(crate) async fn build(self) -> Result<SupergraphCreator, crate::error::ServiceBuildError> {
        let configuration = self.configuration.unwrap_or_default();

        let schema = self.planner.schema();
        let query_planner_service = CachingQueryPlanner::new(
            self.planner,
            schema.schema_id.clone(),
            &configuration.supergraph.query_planning,
        )
        .await;

        let mut plugins = self.plugins;
        // Activate the telemetry plugin.
        // We must NOT fail to go live with the new router from this point as the telemetry plugin activate interacts with globals.
        for (_, plugin) in plugins.iter_mut() {
            if let Some(telemetry) = plugin.as_any_mut().downcast_mut::<Telemetry>() {
                telemetry.activate();
            }
        }

        let plugins = Arc::new(plugins);

        let subgraph_service_factory = Arc::new(SubgraphServiceFactory::new(
            self.subgraph_services,
            plugins.clone(),
        ));

        Ok(SupergraphCreator {
            query_planner_service,
            subgraph_service_factory,
            schema,
            plugins,
        })
    }
}

/// Factory for creating a RouterService
///
/// Instances of this traits are used by the HTTP server to generate a new
/// RouterService on each request
pub(crate) trait SupergraphFactory:
    ServiceFactory<supergraph::Request, Service = Self::SupergraphService>
    + Clone
    + Send
    + Sync
    + 'static
{
    type SupergraphService: Service<
            supergraph::Request,
            Response = supergraph::Response,
            Error = BoxError,
            Future = Self::Future,
        > + Send;
    type Future: Send;

    fn web_endpoints(&self) -> MultiMap<ListenAddr, Endpoint>;
}

/// A collection of services and data which may be used to create a "router".
#[derive(Clone)]
pub(crate) struct SupergraphCreator {
    query_planner_service: CachingQueryPlanner<BridgeQueryPlanner>,
    subgraph_service_factory: Arc<SubgraphServiceFactory>,
    schema: Arc<Schema>,
    plugins: Arc<Plugins>,
}

pub(crate) trait HasPlugins {
    fn plugins(&self) -> Arc<Plugins>;
}

impl HasPlugins for SupergraphCreator {
    fn plugins(&self) -> Arc<Plugins> {
        self.plugins.clone()
    }
}

impl ServiceFactory<supergraph::Request> for SupergraphCreator {
    type Service = supergraph::BoxService;
    fn create(&self) -> Self::Service {
        self.make().boxed()
    }
}

impl SupergraphCreator {
    pub(crate) fn make(
        &self,
    ) -> impl Service<
        supergraph::Request,
        Response = supergraph::Response,
        Error = BoxError,
        Future = BoxFuture<'static, supergraph::ServiceResult>,
    > + Send {
        let supergraph_service = SupergraphService::builder()
            .query_planner_service(self.query_planner_service.clone())
            .execution_service_factory(ExecutionServiceFactory {
                schema: self.schema.clone(),
                plugins: self.plugins.clone(),
                subgraph_service_factory: self.subgraph_service_factory.clone(),
            })
            .schema(self.schema.clone())
            .build();

        let supergraph_service = match self
            .plugins
            .iter()
            .find(|i| i.0.as_str() == APOLLO_TRAFFIC_SHAPING)
            .and_then(|plugin| plugin.1.as_any().downcast_ref::<TrafficShaping>())
        {
            Some(shaping) => Either::A(shaping.supergraph_service_internal(supergraph_service)),
            None => Either::B(supergraph_service),
        };

        ServiceBuilder::new()
            .layer(content_negociation::SupergraphLayer::default())
            .service(
                self.plugins
                    .iter()
                    .rev()
                    .fold(supergraph_service.boxed(), |acc, (_, e)| {
                        e.supergraph_service(acc)
                    }),
            )
    }

    pub(crate) async fn cache_keys(&self, count: usize) -> Vec<(String, Option<String>)> {
        self.query_planner_service.cache_keys(count).await
    }

    pub(crate) fn planner(&self) -> Arc<Planner<QueryPlanResult>> {
        self.query_planner_service.planner()
    }

    pub(crate) async fn warm_up_query_planner(
        &mut self,
        cache_keys: Vec<(String, Option<String>)>,
    ) {
        self.query_planner_service.warm_up(cache_keys).await
    }

    /// Create a test service.
    #[cfg(test)]
    pub(crate) async fn for_tests(
        supergraph_service: MockSupergraphService,
    ) -> MockSupergraphCreator {
        MockSupergraphCreator::new(supergraph_service).await
    }
}

#[cfg(test)]
#[derive(Clone)]
pub(crate) struct MockSupergraphCreator {
    supergraph_service: MockSupergraphService,
    plugins: Arc<Plugins>,
}

#[cfg(test)]
impl MockSupergraphCreator {
    pub(crate) async fn new(supergraph_service: MockSupergraphService) -> Self {
        let canned_schema = include_str!("../../testing_schema.graphql");
        let configuration = Configuration::builder().build().unwrap();

        use crate::router_factory::create_plugins;
        let plugins = create_plugins(
            &configuration,
            &Schema::parse_test(canned_schema, &configuration).unwrap(),
            None,
        )
        .await
        .unwrap()
        .into_iter()
        .collect();

        Self {
            supergraph_service,
            plugins: Arc::new(plugins),
        }
    }
}

#[cfg(test)]
impl HasPlugins for MockSupergraphCreator {
    fn plugins(&self) -> Arc<Plugins> {
        self.plugins.clone()
    }
}

#[cfg(test)]
impl ServiceFactory<supergraph::Request> for MockSupergraphCreator {
    type Service = supergraph::BoxService;
    fn create(&self) -> Self::Service {
        self.supergraph_service.clone().boxed()
    }
}

#[cfg(test)]
mod tests {

    use super::*;
    use crate::plugin::test::MockSubgraph;
    use crate::services::supergraph;
    use crate::test_harness::MockedSubgraphs;
    use crate::TestHarness;

    const SCHEMA: &str = r#"schema
        @core(feature: "https://specs.apollo.dev/core/v0.1")
        @core(feature: "https://specs.apollo.dev/join/v0.1")
        @core(feature: "https://specs.apollo.dev/inaccessible/v0.1")
         {
        query: Query
   }
   directive @core(feature: String!) repeatable on SCHEMA
   directive @join__field(graph: join__Graph, requires: join__FieldSet, provides: join__FieldSet) on FIELD_DEFINITION
   directive @join__type(graph: join__Graph!, key: join__FieldSet) repeatable on OBJECT | INTERFACE
   directive @join__owner(graph: join__Graph!) on OBJECT | INTERFACE
   directive @join__graph(name: String!, url: String!) on ENUM_VALUE
   directive @inaccessible on OBJECT | FIELD_DEFINITION | INTERFACE | UNION
   scalar join__FieldSet
   enum join__Graph {
       USER @join__graph(name: "user", url: "http://localhost:4001/graphql")
       ORGA @join__graph(name: "orga", url: "http://localhost:4002/graphql")
   }
   type Query {
       currentUser: User @join__field(graph: USER)
   }
   type User
   @join__owner(graph: USER)
   @join__type(graph: ORGA, key: "id")
   @join__type(graph: USER, key: "id"){
       id: ID!
       name: String
       activeOrganization: Organization
   }
   type Organization
   @join__owner(graph: ORGA)
   @join__type(graph: ORGA, key: "id")
   @join__type(graph: USER, key: "id") {
       id: ID
       creatorUser: User
       name: String
       nonNullId: ID!
       suborga: [Organization]
   }"#;

    #[tokio::test]
    async fn nullability_formatting() {
        let subgraphs = MockedSubgraphs([
        ("user", MockSubgraph::builder().with_json(
                serde_json::json!{{"query":"{currentUser{activeOrganization{__typename id}}}"}},
                serde_json::json!{{"data": {"currentUser": { "activeOrganization": null }}}}
            ).build()),
        ("orga", MockSubgraph::default())
    ].into_iter().collect());

        let service = TestHarness::builder()
            .configuration_json(serde_json::json!({"include_subgraph_errors": { "all": true } }))
            .unwrap()
            .schema(SCHEMA)
            .extra_plugin(subgraphs)
            .build_supergraph()
            .await
            .unwrap();

        let request = supergraph::Request::fake_builder()
            .query("query { currentUser { activeOrganization { id creatorUser { name } } } }")
            .context(defer_context())
            // Request building here
            .build()
            .unwrap();
        let response = service
            .oneshot(request)
            .await
            .unwrap()
            .next_response()
            .await
            .unwrap();

        insta::assert_json_snapshot!(response);
    }

    #[tokio::test]
    async fn nullability_bubbling() {
        let subgraphs = MockedSubgraphs([
        ("user", MockSubgraph::builder().with_json(
                serde_json::json!{{"query":"{currentUser{activeOrganization{__typename id}}}"}},
                serde_json::json!{{"data": {"currentUser": { "activeOrganization": {} }}}}
            ).build()),
        ("orga", MockSubgraph::default())
    ].into_iter().collect());

        let service = TestHarness::builder()
            .configuration_json(serde_json::json!({"include_subgraph_errors": { "all": true } }))
            .unwrap()
            .schema(SCHEMA)
            .extra_plugin(subgraphs)
            .build_supergraph()
            .await
            .unwrap();

        let request = supergraph::Request::fake_builder()
            .context(defer_context())
            .query(
                "query { currentUser { activeOrganization { nonNullId creatorUser { name } } } }",
            )
            .build()
            .unwrap();
        let response = service
            .oneshot(request)
            .await
            .unwrap()
            .next_response()
            .await
            .unwrap();

        insta::assert_json_snapshot!(response);
    }

    #[tokio::test]
    async fn errors_on_deferred_responses() {
        let subgraphs = MockedSubgraphs([
        ("user", MockSubgraph::builder().with_json(
                serde_json::json!{{"query":"{currentUser{__typename id}}"}},
                serde_json::json!{{"data": {"currentUser": { "__typename": "User", "id": "0" }}}}
            )
            .with_json(
                serde_json::json!{{
                    "query":"query($representations:[_Any!]!){_entities(representations:$representations){...on User{name}}}",
                    "variables": {
                        "representations":[{"__typename": "User", "id":"0"}]
                    }
                }},
                serde_json::json!{{
                    "data": {
                        "_entities": [{ "suborga": [
                        { "__typename": "User", "name": "AAA"},
                        ] }]
                    },
                    "errors": [
                        {
                            "message": "error user 0",
                            "path": ["_entities", 0],
                        }
                    ]
                    }}
            ).build()),
        ("orga", MockSubgraph::default())
    ].into_iter().collect());

        let service = TestHarness::builder()
            .configuration_json(serde_json::json!({"include_subgraph_errors": { "all": true } }))
            .unwrap()
            .schema(SCHEMA)
            .extra_plugin(subgraphs)
            .build_supergraph()
            .await
            .unwrap();

        let request = supergraph::Request::fake_builder()
            .context(defer_context())
            .query("query { currentUser { id  ...@defer { name } } }")
            .build()
            .unwrap();

        let mut stream = service.oneshot(request).await.unwrap();

        insta::assert_json_snapshot!(stream.next_response().await.unwrap());

        insta::assert_json_snapshot!(stream.next_response().await.unwrap());
    }

    #[tokio::test]
    async fn errors_from_primary_on_deferred_responses() {
        let schema = r#"
        schema
          @link(url: "https://specs.apollo.dev/link/v1.0")
          @link(url: "https://specs.apollo.dev/join/v0.2", for: EXECUTION)
        {
          query: Query
        }
        
        directive @join__field(graph: join__Graph!, requires: join__FieldSet, provides: join__FieldSet, type: String, external: Boolean, override: String, usedOverridden: Boolean) repeatable on FIELD_DEFINITION | INPUT_FIELD_DEFINITION
        directive @join__graph(name: String!, url: String!) on ENUM_VALUE
        directive @join__implements(graph: join__Graph!, interface: String!) repeatable on OBJECT | INTERFACE
        directive @join__type(graph: join__Graph!, key: join__FieldSet, extension: Boolean! = false, resolvable: Boolean! = true) repeatable on OBJECT | INTERFACE | UNION | ENUM | INPUT_OBJECT | SCALAR
        directive @link(url: String, as: String, for: link__Purpose, import: [link__Import]) repeatable on SCHEMA
                
        scalar link__Import
        enum link__Purpose {
          SECURITY
          EXECUTION
        }

        type Computer
          @join__type(graph: COMPUTERS)
        {
          id: ID!
          errorField: String
          nonNullErrorField: String!
        }
        
        scalar join__FieldSet
        
        enum join__Graph {
          COMPUTERS @join__graph(name: "computers", url: "http://localhost:4001/")
        }


        type Query
          @join__type(graph: COMPUTERS)
        {
          computer(id: ID!): Computer
        }"#;

        let subgraphs = MockedSubgraphs([
        ("computers", MockSubgraph::builder().with_json(
                serde_json::json!{{"query":"{currentUser{__typename id}}"}},
                serde_json::json!{{"data": {"currentUser": { "__typename": "User", "id": "0" }}}}
            )
            .with_json(
                serde_json::json!{{
                    "query":"{computer(id:\"Computer1\"){errorField id}}",
                }},
                serde_json::json!{{
                    "data": {
                        "computer": {
                            "id": "Computer1"
                        }
                    },
                    "errors": [
                        {
                            "message": "Error field",
                            "locations": [
                                {
                                    "line": 1,
                                    "column": 93
                                }
                            ],
                            "path": ["computer","errorField"],
                        }
                    ]
                    }}
            ).build()),
    ].into_iter().collect());

        let service = TestHarness::builder()
            .configuration_json(serde_json::json!({"include_subgraph_errors": { "all": true } }))
            .unwrap()
            .schema(schema)
            .extra_plugin(subgraphs)
            .build_supergraph()
            .await
            .unwrap();

        let request = supergraph::Request::fake_builder()
            .context(defer_context())
            .query(
                r#"query { 
                computer(id: "Computer1") {   
                  id
                  ...ComputerErrorField @defer
                }
              }
              fragment ComputerErrorField on Computer {
                errorField
              }"#,
            )
            .build()
            .unwrap();

        let mut stream = service.oneshot(request).await.unwrap();

        insta::assert_json_snapshot!(stream.next_response().await.unwrap());

        insta::assert_json_snapshot!(stream.next_response().await.unwrap());
    }

    #[tokio::test]
    async fn deferred_fragment_bounds_nullability() {
        let subgraphs = MockedSubgraphs([
        ("user", MockSubgraph::builder().with_json(
                serde_json::json!{{"query":"{currentUser{activeOrganization{__typename id}}}"}},
                serde_json::json!{{"data": {"currentUser": { "activeOrganization": { "__typename": "Organization", "id": "0" } }}}}
            ).build()),
        ("orga", MockSubgraph::builder().with_json(
            serde_json::json!{{
                "query":"query($representations:[_Any!]!){_entities(representations:$representations){...on Organization{suborga{__typename id}}}}",
                "variables": {
                    "representations":[{"__typename": "Organization", "id":"0"}]
                }
            }},
            serde_json::json!{{
                "data": {
                    "_entities": [{ "suborga": [
                    { "__typename": "Organization", "id": "1"},
                    { "__typename": "Organization", "id": "2"},
                    { "__typename": "Organization", "id": "3"},
                    ] }]
                },
                }}
        )
        .with_json(
            serde_json::json!{{
                "query":"query($representations:[_Any!]!){_entities(representations:$representations){...on Organization{name}}}",
                "variables": {
                    "representations":[
                        {"__typename": "Organization", "id":"1"},
                        {"__typename": "Organization", "id":"2"},
                        {"__typename": "Organization", "id":"3"}

                        ]
                }
            }},
            serde_json::json!{{
                "data": {
                    "_entities": [
                    { "__typename": "Organization", "id": "1"},
                    { "__typename": "Organization", "id": "2", "name": "A"},
                    { "__typename": "Organization", "id": "3"},
                    ]
                },
                "errors": [
                    {
                        "message": "error orga 1",
                        "path": ["_entities", 0],
                    },
                    {
                        "message": "error orga 3",
                        "path": ["_entities", 2],
                    }
                ]
                }}
        ).build())
    ].into_iter().collect());

        let service = TestHarness::builder()
            .configuration_json(serde_json::json!({"include_subgraph_errors": { "all": true } }))
            .unwrap()
            .schema(SCHEMA)
            .extra_plugin(subgraphs)
            .build_supergraph()
            .await
            .unwrap();

        let request = supergraph::Request::fake_builder()
        .context(defer_context())
        .query(
                "query { currentUser { activeOrganization { id  suborga { id ...@defer { nonNullId } } } } }",
            )
            .build()
            .unwrap();

        let mut stream = service.oneshot(request).await.unwrap();

        insta::assert_json_snapshot!(stream.next_response().await.unwrap());

        insta::assert_json_snapshot!(stream.next_response().await.unwrap());
    }

    #[tokio::test]
    async fn errors_on_incremental_responses() {
        let subgraphs = MockedSubgraphs([
        ("user", MockSubgraph::builder().with_json(
                serde_json::json!{{"query":"{currentUser{activeOrganization{__typename id}}}"}},
                serde_json::json!{{"data": {"currentUser": { "activeOrganization": { "__typename": "Organization", "id": "0" } }}}}
            ).build()),
        ("orga", MockSubgraph::builder().with_json(
            serde_json::json!{{
                "query":"query($representations:[_Any!]!){_entities(representations:$representations){...on Organization{suborga{__typename id}}}}",
                "variables": {
                    "representations":[{"__typename": "Organization", "id":"0"}]
                }
            }},
            serde_json::json!{{
                "data": {
                    "_entities": [{ "suborga": [
                    { "__typename": "Organization", "id": "1"},
                    { "__typename": "Organization", "id": "2"},
                    { "__typename": "Organization", "id": "3"},
                    ] }]
                },
                }}
        )
        .with_json(
            serde_json::json!{{
                "query":"query($representations:[_Any!]!){_entities(representations:$representations){...on Organization{name}}}",
                "variables": {
                    "representations":[
                        {"__typename": "Organization", "id":"1"},
                        {"__typename": "Organization", "id":"2"},
                        {"__typename": "Organization", "id":"3"}

                        ]
                }
            }},
            serde_json::json!{{
                "data": {
                    "_entities": [
                    { "__typename": "Organization", "id": "1"},
                    { "__typename": "Organization", "id": "2", "name": "A"},
                    { "__typename": "Organization", "id": "3"},
                    ]
                },
                "errors": [
                    {
                        "message": "error orga 1",
                        "path": ["_entities", 0],
                    },
                    {
                        "message": "error orga 3",
                        "path": ["_entities", 2],
                    }
                ]
                }}
        ).build())
    ].into_iter().collect());

        let service = TestHarness::builder()
            .configuration_json(serde_json::json!({"include_subgraph_errors": { "all": true } }))
            .unwrap()
            .schema(SCHEMA)
            .extra_plugin(subgraphs)
            .build_supergraph()
            .await
            .unwrap();

        let request = supergraph::Request::fake_builder()
        .context(defer_context())
        .query(
                "query { currentUser { activeOrganization { id  suborga { id ...@defer { name } } } } }",
            )
            .build()
            .unwrap();

        let mut stream = service.oneshot(request).await.unwrap();

        insta::assert_json_snapshot!(stream.next_response().await.unwrap());

        insta::assert_json_snapshot!(stream.next_response().await.unwrap());
    }

    #[tokio::test]
    async fn root_typename_with_defer() {
        let subgraphs = MockedSubgraphs([
        ("user", MockSubgraph::builder().with_json(
                serde_json::json!{{"query":"{currentUser{activeOrganization{__typename id}}}"}},
                serde_json::json!{{"data": {"currentUser": { "activeOrganization": { "__typename": "Organization", "id": "0" } }}}}
            ).build()),
        ("orga", MockSubgraph::builder().with_json(
            serde_json::json!{{
                "query":"query($representations:[_Any!]!){_entities(representations:$representations){...on Organization{suborga{__typename id}}}}",
                "variables": {
                    "representations":[{"__typename": "Organization", "id":"0"}]
                }
            }},
            serde_json::json!{{
                "data": {
                    "_entities": [{ "suborga": [
                    { "__typename": "Organization", "id": "1"},
                    { "__typename": "Organization", "id": "2"},
                    { "__typename": "Organization", "id": "3"},
                    ] }]
                },
                }}
        )
        .with_json(
            serde_json::json!{{
                "query":"query($representations:[_Any!]!){_entities(representations:$representations){...on Organization{name}}}",
                "variables": {
                    "representations":[
                        {"__typename": "Organization", "id":"1"},
                        {"__typename": "Organization", "id":"2"},
                        {"__typename": "Organization", "id":"3"}

                        ]
                }
            }},
            serde_json::json!{{
                "data": {
                    "_entities": [
                    { "__typename": "Organization", "id": "1"},
                    { "__typename": "Organization", "id": "2", "name": "A"},
                    { "__typename": "Organization", "id": "3"},
                    ]
                }
                }}
        ).build())
    ].into_iter().collect());

        let service = TestHarness::builder()
            .configuration_json(serde_json::json!({"include_subgraph_errors": { "all": true } }))
            .unwrap()
            .schema(SCHEMA)
            .extra_plugin(subgraphs)
            .build_supergraph()
            .await
            .unwrap();

        let request = supergraph::Request::fake_builder()
            .context(defer_context())
            .query(
                "query { __typename currentUser { activeOrganization { id  suborga { id ...@defer { name } } } } }",
            )
            .build()
            .unwrap();

        let mut stream = service.oneshot(request).await.unwrap();
        let res = stream.next_response().await.unwrap();
        assert_eq!(
            res.data.as_ref().unwrap().get("__typename"),
            Some(&serde_json_bytes::Value::String("Query".into()))
        );
        insta::assert_json_snapshot!(res);

        insta::assert_json_snapshot!(stream.next_response().await.unwrap());
    }

    #[tokio::test]
    async fn root_typename_with_defer_and_empty_first_response() {
        let subgraphs = MockedSubgraphs([
        ("user", MockSubgraph::builder().with_json(
                serde_json::json!{{"query":"{currentUser{activeOrganization{__typename id}}}"}},
                serde_json::json!{{"data": {"currentUser": { "activeOrganization": { "__typename": "Organization", "id": "0" } }}}}
            ).build()),
        ("orga", MockSubgraph::builder().with_json(
            serde_json::json!{{
                "query":"query($representations:[_Any!]!){_entities(representations:$representations){...on Organization{suborga{__typename id}}}}",
                "variables": {
                    "representations":[{"__typename": "Organization", "id":"0"}]
                }
            }},
            serde_json::json!{{
                "data": {
                    "_entities": [{ "suborga": [
                    { "__typename": "Organization", "id": "1"},
                    { "__typename": "Organization", "id": "2"},
                    { "__typename": "Organization", "id": "3"},
                    ] }]
                },
                }}
        )
        .with_json(
            serde_json::json!{{
                "query":"query($representations:[_Any!]!){_entities(representations:$representations){...on Organization{name}}}",
                "variables": {
                    "representations":[
                        {"__typename": "Organization", "id":"1"},
                        {"__typename": "Organization", "id":"2"},
                        {"__typename": "Organization", "id":"3"}

                        ]
                }
            }},
            serde_json::json!{{
                "data": {
                    "_entities": [
                    { "__typename": "Organization", "id": "1"},
                    { "__typename": "Organization", "id": "2", "name": "A"},
                    { "__typename": "Organization", "id": "3"},
                    ]
                }
                }}
        ).build())
    ].into_iter().collect());

        let service = TestHarness::builder()
            .configuration_json(serde_json::json!({"include_subgraph_errors": { "all": true } }))
            .unwrap()
            .schema(SCHEMA)
            .extra_plugin(subgraphs)
            .build_supergraph()
            .await
            .unwrap();

        let request = supergraph::Request::fake_builder()
            .context(defer_context())
            .query(
                "query { __typename ... @defer { currentUser { activeOrganization { id  suborga { id name } } } } }",
            )
            .build()
            .unwrap();

        let mut stream = service.oneshot(request).await.unwrap();
        let res = stream.next_response().await.unwrap();
        assert_eq!(
            res.data.as_ref().unwrap().get("__typename"),
            Some(&serde_json_bytes::Value::String("Query".into()))
        );

        // Must have 2 chunks
        let _ = stream.next_response().await.unwrap();
    }

    #[tokio::test]
    async fn root_typename_with_defer_in_defer() {
        let subgraphs = MockedSubgraphs([
        ("user", MockSubgraph::builder().with_json(
                serde_json::json!{{"query":"{currentUser{activeOrganization{__typename id}}}"}},
                serde_json::json!{{"data": {"currentUser": { "activeOrganization": { "__typename": "Organization", "id": "0" } }}}}
            ).build()),
        ("orga", MockSubgraph::builder().with_json(
            serde_json::json!{{
                "query":"query($representations:[_Any!]!){_entities(representations:$representations){...on Organization{suborga{__typename id name}}}}",
                "variables": {
                    "representations":[{"__typename": "Organization", "id":"0"}]
                }
            }},
            serde_json::json!{{
                "data": {
                    "_entities": [{ "suborga": [
                    { "__typename": "Organization", "id": "1"},
                    { "__typename": "Organization", "id": "2", "name": "A"},
                    { "__typename": "Organization", "id": "3"},
                    ] }]
                },
                }}
        ).build())
    ].into_iter().collect());

        let service = TestHarness::builder()
            .configuration_json(serde_json::json!({"include_subgraph_errors": { "all": true } }))
            .unwrap()
            .schema(SCHEMA)
            .extra_plugin(subgraphs)
            .build_supergraph()
            .await
            .unwrap();

        let request = supergraph::Request::fake_builder()
            .context(defer_context())
            .query(
                "query { ...@defer { __typename currentUser { activeOrganization { id  suborga { id name } } } } }",
            )
            .build()
            .unwrap();

        let mut stream = service.oneshot(request).await.unwrap();
        let _res = stream.next_response().await.unwrap();
        let res = stream.next_response().await.unwrap();
        assert_eq!(
            res.incremental
                .get(0)
                .unwrap()
                .data
                .as_ref()
                .unwrap()
                .get("__typename"),
            Some(&serde_json_bytes::Value::String("Query".into()))
        );
    }

    #[tokio::test]
    async fn query_reconstruction() {
        let schema = r#"schema
    @link(url: "https://specs.apollo.dev/link/v1.0")
    @link(url: "https://specs.apollo.dev/join/v0.2", for: EXECUTION)
    @link(url: "https://specs.apollo.dev/tag/v0.2")
    @link(url: "https://specs.apollo.dev/inaccessible/v0.2", for: SECURITY)
  {
    query: Query
    mutation: Mutation
  }
  
  directive @inaccessible on FIELD_DEFINITION | OBJECT | INTERFACE | UNION | ARGUMENT_DEFINITION | SCALAR | ENUM | ENUM_VALUE | INPUT_OBJECT | INPUT_FIELD_DEFINITION
  
  directive @join__field(graph: join__Graph!, requires: join__FieldSet, provides: join__FieldSet, type: String, external: Boolean, override: String, usedOverridden: Boolean) repeatable on FIELD_DEFINITION | INPUT_FIELD_DEFINITION
  
  directive @join__graph(name: String!, url: String!) on ENUM_VALUE
  
  directive @join__implements(graph: join__Graph!, interface: String!) repeatable on OBJECT | INTERFACE
  
  directive @join__type(graph: join__Graph!, key: join__FieldSet, extension: Boolean! = false, resolvable: Boolean! = true) repeatable on OBJECT | INTERFACE | UNION | ENUM | INPUT_OBJECT | SCALAR
  
  directive @link(url: String, as: String, for: link__Purpose, import: [link__Import]) repeatable on SCHEMA
  
  directive @tag(name: String!) repeatable on FIELD_DEFINITION | OBJECT | INTERFACE | UNION | ARGUMENT_DEFINITION | SCALAR | ENUM | ENUM_VALUE | INPUT_OBJECT | INPUT_FIELD_DEFINITION
  
  scalar join__FieldSet
  
  enum join__Graph {
    PRODUCTS @join__graph(name: "products", url: "http://products:4000/graphql")
    USERS @join__graph(name: "users", url: "http://users:4000/graphql")
  }
  
  scalar link__Import
  
  enum link__Purpose {
    SECURITY
    EXECUTION
  }
  
  type MakePaymentResult
    @join__type(graph: USERS)
  {
    id: ID!
    paymentStatus: PaymentStatus
  }
  
  type Mutation
    @join__type(graph: USERS)
  {
    makePayment(userId: ID!): MakePaymentResult!
  }
  
  
 type PaymentStatus
    @join__type(graph: USERS)
  {
    id: ID!
  }
  
  type Query
    @join__type(graph: PRODUCTS)
    @join__type(graph: USERS)
  {
    name: String
  }
  "#;

        // this test does not need to generate a valid response, it is only here to check
        // that the router does not panic when reconstructing the query for the deferred part
        let service = TestHarness::builder()
            .configuration_json(serde_json::json!({"include_subgraph_errors": { "all": true } }))
            .unwrap()
            .schema(schema)
            .build_supergraph()
            .await
            .unwrap();

        let request = supergraph::Request::fake_builder()
            .context(defer_context())
            .query(
                r#"mutation ($userId: ID!) {
                    makePayment(userId: $userId) {
                      id
                      ... @defer {
                        paymentStatus {
                          id
                        }
                      }
                    }
                  }"#,
            )
            .build()
            .unwrap();

        let mut stream = service.oneshot(request).await.unwrap();

        insta::assert_json_snapshot!(stream.next_response().await.unwrap());
    }

    // if a deferred response falls under a path that was nullified in the primary response,
    // the deferred response must not be sent
    #[tokio::test]
    async fn filter_nullified_deferred_responses() {
        let subgraphs = MockedSubgraphs([
        ("user", MockSubgraph::builder()
        .with_json(
            serde_json::json!{{"query":"{currentUser{__typename name id}}"}},
            serde_json::json!{{"data": {"currentUser": { "__typename": "User", "name": "Ada", "id": "1" }}}}
        )
        .with_json(
            serde_json::json!{{
                "query":"query($representations:[_Any!]!){_entities(representations:$representations){...on User{activeOrganization{__typename id}}}}",
                "variables": {
                    "representations":[{"__typename": "User", "id":"1"}]
                }
            }},
            serde_json::json!{{
                "data": {
                    "_entities": [
                        {
                            "activeOrganization": {
                                "__typename": "Organization", "id": "2"
                            }
                        }
                    ]
                }
                }})
                .with_json(
                    serde_json::json!{{
                        "query":"query($representations:[_Any!]!){_entities(representations:$representations){...on User{name}}}",
                        "variables": {
                            "representations":[{"__typename": "User", "id":"3"}]
                        }
                    }},
                    serde_json::json!{{
                        "data": {
                            "_entities": [
                                {
                                    "name": "A"
                                }
                            ]
                        }
                        }})
       .build()),
        ("orga", MockSubgraph::builder()
        .with_json(
            serde_json::json!{{
                "query":"query($representations:[_Any!]!){_entities(representations:$representations){...on Organization{creatorUser{__typename id}}}}",
                "variables": {
                    "representations":[{"__typename": "Organization", "id":"2"}]
                }
            }},
            serde_json::json!{{
                "data": {
                    "_entities": [
                        {
                            "creatorUser": {
                                "__typename": "User", "id": "3"
                            }
                        }
                    ]
                }
                }})
                .with_json(
                    serde_json::json!{{
                        "query":"query($representations:[_Any!]!){_entities(representations:$representations){...on Organization{nonNullId}}}",
                        "variables": {
                            "representations":[{"__typename": "Organization", "id":"2"}]
                        }
                    }},
                    serde_json::json!{{
                        "data": {
                            "_entities": [
                                {
                                    "nonNullId": null
                                }
                            ]
                        }
                        }}).build())
    ].into_iter().collect());

        let service = TestHarness::builder()
            .configuration_json(serde_json::json!({"include_subgraph_errors": { "all": true } }))
            .unwrap()
            .schema(SCHEMA)
            .extra_plugin(subgraphs)
            .build_supergraph()
            .await
            .unwrap();

        let request = supergraph::Request::fake_builder()
            .query(
                r#"query {
                currentUser {
                    name
                    ... @defer {
                        activeOrganization {
                            id
                            nonNullId
                            ... @defer {
                                creatorUser {
                                    name
                                }
                            }
                        }
                    }
                }
            }"#,
            )
            .context(defer_context())
            .build()
            .unwrap();
        let mut response = service.oneshot(request).await.unwrap();

        let primary = response.next_response().await.unwrap();
        insta::assert_json_snapshot!(primary);

        let deferred = response.next_response().await.unwrap();
        insta::assert_json_snapshot!(deferred);

        // the last deferred response was replace with an empty response,
        // to still have one containing has_next = false
        let last = response.next_response().await.unwrap();
        insta::assert_json_snapshot!(last);
    }

    #[tokio::test]
    async fn reconstruct_deferred_query_under_interface() {
        let schema = r#"schema
            @link(url: "https://specs.apollo.dev/link/v1.0")
            @link(url: "https://specs.apollo.dev/join/v0.2", for: EXECUTION)
            @link(url: "https://specs.apollo.dev/tag/v0.2")
            @link(url: "https://specs.apollo.dev/inaccessible/v0.2")
            {
                query: Query
            }
        
            directive @inaccessible on FIELD_DEFINITION | OBJECT | INTERFACE | UNION | ARGUMENT_DEFINITION | SCALAR | ENUM | ENUM_VALUE | INPUT_OBJECT | INPUT_FIELD_DEFINITION
            directive @join__field(graph: join__Graph!, requires: join__FieldSet, provides: join__FieldSet, type: String, external: Boolean, override: String, usedOverridden: Boolean) repeatable on FIELD_DEFINITION | INPUT_FIELD_DEFINITION
            directive @join__graph(name: String!, url: String!) on ENUM_VALUE
            directive @join__implements(graph: join__Graph!, interface: String!) repeatable on OBJECT | INTERFACE
            directive @join__type(graph: join__Graph!, key: join__FieldSet, extension: Boolean! = false, resolvable: Boolean! = true) repeatable on OBJECT | INTERFACE | UNION | ENUM | INPUT_OBJECT | SCALAR
            directive @link(url: String, as: String, for: link__Purpose, import: [link__Import]) repeatable on SCHEMA
            directive @tag(name: String!) repeatable on FIELD_DEFINITION | OBJECT | INTERFACE | UNION | ARGUMENT_DEFINITION | SCALAR | ENUM | ENUM_VALUE | INPUT_OBJECT | INPUT_FIELD_DEFINITION
        
            scalar join__FieldSet
            enum join__Graph {
                USER @join__graph(name: "user", url: "http://localhost:4000/graphql")
            }
            scalar link__Import
            enum link__Purpose {
                SECURITY
                EXECUTION
            }
            type Query
            @join__type(graph: USER)
            {
            me: Identity @join__field(graph: USER)
            }
            interface Identity
            @join__type(graph: USER)
            {
            id: ID!
            name: String!
            }
        
            type User implements Identity
                @join__implements(graph: USER, interface: "Identity")
                @join__type(graph: USER, key: "id")
            {
                fullName: String! @join__field(graph: USER)
                id: ID!
                memberships: [UserMembership!]!  @join__field(graph: USER)
                name: String! @join__field(graph: USER)
            }
            type UserMembership
                @join__type(graph: USER)
                @tag(name: "platform-api")
            {
                """The organization that the user belongs to."""
                account: Account!
                """The user's permission level within the organization."""
                permission: UserPermission!
            }
            enum UserPermission
            @join__type(graph: USER)
            {
                USER
                ADMIN
            }
            type Account
            @join__type(graph: USER, key: "id")
            {
                id: ID! @join__field(graph: USER)
                name: String!  @join__field(graph: USER)
            }"#;

        let subgraphs = MockedSubgraphs([
            ("user", MockSubgraph::builder().with_json(
            serde_json::json!{{"query":"{me{__typename ...on User{id fullName memberships{permission account{__typename id}}}}}"}},
            serde_json::json!{{"data": {"me": {
                "__typename": "User",
                "id": 0,
                "fullName": "A",
                "memberships": [
                    {
                        "permission": "USER",
                        "account": {
                            "__typename": "Account",
                            "id": 1
                        }
                    }
                ]
            }}}}
        ) .with_json(
            serde_json::json!{{
                "query":"query($representations:[_Any!]!){_entities(representations:$representations){...on Account{name}}}",
                "variables": {
                    "representations":[
                        {"__typename": "Account", "id": 1}
                    ]
                }
            }},
            serde_json::json!{{
                "data": {
                    "_entities": [
                        { "__typename": "Account", "id": 1, "name": "B"}
                    ]
                }
            }}).build()),
    ].into_iter().collect());

        let service = TestHarness::builder()
            .configuration_json(serde_json::json!({"include_subgraph_errors": { "all": true } }))
            .unwrap()
            .schema(schema)
            .extra_plugin(subgraphs)
            .build_supergraph()
            .await
            .unwrap();

        let request = supergraph::Request::fake_builder()
            .context(defer_context())
            .query(
                r#"query {
                    me {
                      ... on User {
                        id
                        fullName
                        memberships {
                          permission
                          account {
                            ... on Account @defer {
                              name
                            }
                          }
                        }
                      }
                    }
                  }"#,
            )
            .build()
            .unwrap();

        let mut stream = service.oneshot(request).await.unwrap();

        insta::assert_json_snapshot!(stream.next_response().await.unwrap());
        insta::assert_json_snapshot!(stream.next_response().await.unwrap());
    }

    fn defer_context() -> Context {
        let context = Context::new();
        context.insert(ACCEPTS_MULTIPART_CONTEXT_KEY, true).unwrap();
        context
    }

    #[tokio::test]
    async fn interface_object_typename_rewrites() {
        let schema = r#"
            schema
              @link(url: "https://specs.apollo.dev/link/v1.0")
              @link(url: "https://specs.apollo.dev/join/v0.3", for: EXECUTION)
            {
              query: Query
            }

            directive @join__enumValue(graph: join__Graph!) repeatable on ENUM_VALUE
            directive @join__field(graph: join__Graph, requires: join__FieldSet, provides: join__FieldSet, type: String, external: Boolean, override: String, usedOverridden: Boolean) repeatable on FIELD_DEFINITION | INPUT_FIELD_DEFINITION
            directive @join__graph(name: String!, url: String!) on ENUM_VALUE
            directive @join__implements(graph: join__Graph!, interface: String!) repeatable on OBJECT | INTERFACE
            directive @join__type(graph: join__Graph!, key: join__FieldSet, extension: Boolean! = false, resolvable: Boolean! = true, isInterfaceObject: Boolean! = false) repeatable on OBJECT | INTERFACE | UNION | ENUM | INPUT_OBJECT | SCALAR
            directive @join__unionMember(graph: join__Graph!, member: String!) repeatable on UNION
            directive @link(url: String, as: String, for: link__Purpose, import: [link__Import]) repeatable on SCHEMA

            type A implements I
              @join__implements(graph: S1, interface: "I")
              @join__type(graph: S1, key: "id")
            {
              id: ID!
              x: Int
              z: Int
              y: Int @join__field
            }

            type B implements I
              @join__implements(graph: S1, interface: "I")
              @join__type(graph: S1, key: "id")
            {
              id: ID!
              x: Int
              w: Int
              y: Int @join__field
            }

            interface I
              @join__type(graph: S1, key: "id")
              @join__type(graph: S2, key: "id", isInterfaceObject: true)
            {
              id: ID!
              x: Int @join__field(graph: S1)
              y: Int @join__field(graph: S2)
            }

            scalar join__FieldSet

            enum join__Graph {
              S1 @join__graph(name: "S1", url: "s1")
              S2 @join__graph(name: "S2", url: "s2")
            }

            scalar link__Import

            enum link__Purpose {
              SECURITY
              EXECUTION
            }

            type Query
              @join__type(graph: S1)
              @join__type(graph: S2)
            {
              iFromS1: I @join__field(graph: S1)
              iFromS2: I @join__field(graph: S2)
            }
        "#;

        let query = r#"
          {
            iFromS1 {
              ... on A {
                y
              }
            }
          }
        "#;

        let subgraphs = MockedSubgraphs([
            ("S1", MockSubgraph::builder()
                .with_json(
                    serde_json::json! {{
                        "query": "{iFromS1{__typename ...on A{__typename id}}}",
                    }},
                    serde_json::json! {{
                        "data": {"iFromS1":{"__typename":"A","id":"idA"}}
                    }},
                )
                .build()),
            ("S2", MockSubgraph::builder()
                // Note that this query below will only match if the input rewrite in the query plan is handled
                // correctly. Otherwise, the `representations` in the variables will have `__typename = A`
                // instead of `__typename = I`.
                .with_json(
                    serde_json::json! {{
                        "query": "query($representations:[_Any!]!){_entities(representations:$representations){...on I{y}}}",
                        "variables":{"representations":[{"__typename":"I","id":"idA"}]}
                    }},
                    serde_json::json! {{
                        "data": {"_entities":[{"y":42}]}
                    }},
                )
                .build()),
        ].into_iter().collect());

        let service = TestHarness::builder()
            .configuration_json(serde_json::json!({"include_subgraph_errors": { "all": true } }))
            .unwrap()
            .schema(schema)
            .extra_plugin(subgraphs)
            .build_supergraph()
            .await
            .unwrap();

        let request = supergraph::Request::fake_builder()
            .query(query)
            .build()
            .unwrap();

        let mut stream = service.oneshot(request).await.unwrap();
        let response = stream.next_response().await.unwrap();

        assert_eq!(
            serde_json::to_value(&response.data).unwrap(),
            serde_json::json!({ "iFromS1": { "y": 42 } }),
        );
    }

    #[tokio::test]
    async fn interface_object_response_processing() {
        let schema = r#"
          schema
            @link(url: "https://specs.apollo.dev/link/v1.0")
            @link(url: "https://specs.apollo.dev/join/v0.3", for: EXECUTION)
          {
            query: Query
          }

          directive @join__enumValue(graph: join__Graph!) repeatable on ENUM_VALUE
          directive @join__field(graph: join__Graph, requires: join__FieldSet, provides: join__FieldSet, type: String, external: Boolean, override: String, usedOverridden: Boolean) repeatable on FIELD_DEFINITION | INPUT_FIELD_DEFINITION
          directive @join__graph(name: String!, url: String!) on ENUM_VALUE
          directive @join__implements(graph: join__Graph!, interface: String!) repeatable on OBJECT | INTERFACE
          directive @join__type(graph: join__Graph!, key: join__FieldSet, extension: Boolean! = false, resolvable: Boolean! = true, isInterfaceObject: Boolean! = false) repeatable on OBJECT | INTERFACE | UNION | ENUM | INPUT_OBJECT | SCALAR
          directive @join__unionMember(graph: join__Graph!, member: String!) repeatable on UNION
          directive @link(url: String, as: String, for: link__Purpose, import: [link__Import]) repeatable on SCHEMA

          type Book implements Product
            @join__implements(graph: PRODUCTS, interface: "Product")
            @join__type(graph: PRODUCTS, key: "id")
          {
            id: ID!
            description: String
            price: Float
            pages: Int
            reviews: [Review!]! @join__field
          }

          scalar join__FieldSet

          enum join__Graph {
            PRODUCTS @join__graph(name: "products", url: "products")
            REVIEWS @join__graph(name: "reviews", url: "reviews")
          }

          scalar link__Import

          enum link__Purpose {
            SECURITY
            EXECUTION
          }

          type Movie implements Product
            @join__implements(graph: PRODUCTS, interface: "Product")
            @join__type(graph: PRODUCTS, key: "id")
          {
            id: ID!
            description: String
            price: Float
            duration: Int
            reviews: [Review!]! @join__field
          }

          interface Product
            @join__type(graph: PRODUCTS, key: "id")
            @join__type(graph: REVIEWS, key: "id", isInterfaceObject: true)
          {
            id: ID!
            description: String @join__field(graph: PRODUCTS)
            price: Float @join__field(graph: PRODUCTS)
            reviews: [Review!]! @join__field(graph: REVIEWS)
          }

          type Query
            @join__type(graph: PRODUCTS)
            @join__type(graph: REVIEWS)
          {
            products: [Product!]! @join__field(graph: PRODUCTS)
            allReviewedProducts: [Product!]! @join__field(graph: REVIEWS)
            bestRatedProducts(limit: Int): [Product!]! @join__field(graph: REVIEWS)
          }

          type Review
            @join__type(graph: REVIEWS)
          {
            author: String
            text: String
            rating: Int
          }
        "#;

        let query = r#"
          {
            allReviewedProducts {
              id
              price
            }
          }
        "#;

        let subgraphs = MockedSubgraphs([
            ("products", MockSubgraph::builder()
                .with_json(
                    serde_json::json! {{
                        "query": "query($representations:[_Any!]!){_entities(representations:$representations){...on Product{__typename price}}}",
                        "variables": {"representations":[{"__typename":"Product","id":"1"},{"__typename":"Product","id":"2"}]}
                    }},
                    serde_json::json! {{
                        "data": {"_entities":[{"price":12.99},{"price":14.99}]}
                    }},
                )
                .build()),
            ("reviews", MockSubgraph::builder()
                .with_json(
                    serde_json::json! {{
                        "query": "{allReviewedProducts{__typename id}}"
                    }},
                    serde_json::json! {{
                        "data": {"allReviewedProducts":[{"__typename":"Product","id":"1"},{"__typename":"Product","id":"2"}]}
                    }},
                )
                .build()),
        ].into_iter().collect());

        let service = TestHarness::builder()
            .configuration_json(serde_json::json!({"include_subgraph_errors": { "all": true } }))
            .unwrap()
            .schema(schema)
            .extra_plugin(subgraphs)
            .build_supergraph()
            .await
            .unwrap();

        let request = supergraph::Request::fake_builder()
            .query(query)
            .build()
            .unwrap();

        let mut stream = service.oneshot(request).await.unwrap();
        let response = stream.next_response().await.unwrap();
        println!("{response:?}");

        assert_eq!(
            serde_json::to_value(&response.data).unwrap(),
            serde_json::json!({ "allReviewedProducts": [ {"id": "1", "price": 12.99}, {"id": "2", "price": 14.99} ]}),
        );
    }

    #[tokio::test]
    async fn only_query_interface_object_subgraph() {
        // This test has 2 subgraphs, one with an interface and another with that interface
        // declared as an @interfaceObject. It then sends a query that can be entirely
        // fulfilled by the @interfaceObject subgraph (in particular, it doesn't request
        // __typename; if it did, it would force a query on the other subgraph to obtain
        // the actual implementation type).
        // The specificity here is that the final in-memory result will not have a __typename
        // _despite_ being the parent type of that result being an interface. Which is fine
        // since __typename is not requested, and so there is no need to known the actual
        // __typename, but this is something that never happen outside of @interfaceObject
        // (usually, results whose parent type is an abstract type (say an interface) are always
        // queried internally with their __typename). And so this test make sure that the
        // post-processing done by the router on the result handle this correctly.

        let schema = r#"
          schema
            @link(url: "https://specs.apollo.dev/link/v1.0")
            @link(url: "https://specs.apollo.dev/join/v0.3", for: EXECUTION)
          {
            query: Query
          }

          directive @join__enumValue(graph: join__Graph!) repeatable on ENUM_VALUE

          directive @join__field(graph: join__Graph, requires: join__FieldSet, provides: join__FieldSet, type: String, external: Boolean, override: String, usedOverridden: Boolean) repeatable on FIELD_DEFINITION | INPUT_FIELD_DEFINITION

          directive @join__graph(name: String!, url: String!) on ENUM_VALUE

          directive @join__implements(graph: join__Graph!, interface: String!) repeatable on OBJECT | INTERFACE

          directive @join__type(graph: join__Graph!, key: join__FieldSet, extension: Boolean! = false, resolvable: Boolean! = true, isInterfaceObject: Boolean! = false) repeatable on OBJECT | INTERFACE | UNION | ENUM | INPUT_OBJECT | SCALAR

          directive @join__unionMember(graph: join__Graph!, member: String!) repeatable on UNION

          directive @link(url: String, as: String, for: link__Purpose, import: [link__Import]) repeatable on SCHEMA

          type A implements I
            @join__implements(graph: S1, interface: "I")
            @join__type(graph: S1, key: "id")
          {
            id: ID!
            x: Int
            z: Int
            y: Int @join__field
          }

          type B implements I
            @join__implements(graph: S1, interface: "I")
            @join__type(graph: S1, key: "id")
          {
            id: ID!
            x: Int
            w: Int
            y: Int @join__field
          }

          interface I
            @join__type(graph: S1, key: "id")
            @join__type(graph: S2, key: "id", isInterfaceObject: true)
          {
            id: ID!
            x: Int @join__field(graph: S1)
            y: Int @join__field(graph: S2)
          }

          scalar join__FieldSet

          enum join__Graph {
            S1 @join__graph(name: "S1", url: "S1")
            S2 @join__graph(name: "S2", url: "S2")
          }

          scalar link__Import

          enum link__Purpose {
            SECURITY
            EXECUTION
          }

          type Query
            @join__type(graph: S1)
            @join__type(graph: S2)
          {
            iFromS1: I @join__field(graph: S1)
            iFromS2: I @join__field(graph: S2)
          }
        "#;

        let query = r#"
          {
            iFromS2 {
              y
            }
          }
        "#;

        let subgraphs = MockedSubgraphs(
            [
                (
                    "S1",
                    MockSubgraph::builder()
                        // This test makes no queries to S1, only to S2
                        .build(),
                ),
                (
                    "S2",
                    MockSubgraph::builder()
                        .with_json(
                            serde_json::json! {{
                                "query": "{iFromS2{y}}",
                            }},
                            serde_json::json! {{
                                "data": {"iFromS2":{"y":20}}
                            }},
                        )
                        .build(),
                ),
            ]
            .into_iter()
            .collect(),
        );

        let service = TestHarness::builder()
            .configuration_json(serde_json::json!({"include_subgraph_errors": { "all": true } }))
            .unwrap()
            .schema(schema)
            .extra_plugin(subgraphs)
            .build_supergraph()
            .await
            .unwrap();

        let request = supergraph::Request::fake_builder()
            .query(query)
            .build()
            .unwrap();

        let mut stream = service.oneshot(request).await.unwrap();
        let response = stream.next_response().await.unwrap();

        assert_eq!(
            serde_json::to_value(&response.data).unwrap(),
            serde_json::json!({ "iFromS2": { "y": 20 } }),
        );
    }

    #[tokio::test]
    async fn aliased_subgraph_data_rewrites_on_root_fetch() {
        let schema = r#"
          schema
            @link(url: "https://specs.apollo.dev/link/v1.0")
            @link(url: "https://specs.apollo.dev/join/v0.3", for: EXECUTION)
          {
            query: Query
          }

          directive @join__enumValue(graph: join__Graph!) repeatable on ENUM_VALUE
          directive @join__field(graph: join__Graph, requires: join__FieldSet, provides: join__FieldSet, type: String, external: Boolean, override: String, usedOverridden: Boolean) repeatable on FIELD_DEFINITION | INPUT_FIELD_DEFINITION
          directive @join__graph(name: String!, url: String!) on ENUM_VALUE
          directive @join__implements(graph: join__Graph!, interface: String!) repeatable on OBJECT | INTERFACE
          directive @join__type(graph: join__Graph!, key: join__FieldSet, extension: Boolean! = false, resolvable: Boolean! = true, isInterfaceObject: Boolean! = false) repeatable on OBJECT | INTERFACE | UNION | ENUM | INPUT_OBJECT | SCALAR
          directive @join__unionMember(graph: join__Graph!, member: String!) repeatable on UNION
          directive @link(url: String, as: String, for: link__Purpose, import: [link__Import]) repeatable on SCHEMA

          type A implements U
            @join__implements(graph: S1, interface: "U")
            @join__type(graph: S1, key: "g")
            @join__type(graph: S2, key: "g")
          {
            f: String @join__field(graph: S1, external: true) @join__field(graph: S2)
            g: String
          }

          type B implements U
            @join__implements(graph: S1, interface: "U")
            @join__type(graph: S1, key: "g")
            @join__type(graph: S2, key: "g")
          {
            f: String @join__field(graph: S1, external: true) @join__field(graph: S2)
            g: Int
          }

          scalar join__FieldSet

          enum join__Graph {
            S1 @join__graph(name: "S1", url: "s1")
            S2 @join__graph(name: "S2", url: "s2")
          }

          scalar link__Import

          enum link__Purpose {
            SECURITY
            EXECUTION
          }

          type Query
            @join__type(graph: S1)
            @join__type(graph: S2)
          {
            us: [U] @join__field(graph: S1)
          }

          interface U
            @join__type(graph: S1)
          {
            f: String
          }
        "#;

        let query = r#"
          {
            us {
              f
            }
          }
        "#;

        let subgraphs = MockedSubgraphs([
            ("S1", MockSubgraph::builder()
                .with_json(
                    serde_json::json! {{
                        "query": "{us{__typename ...on A{__typename g}...on B{__typename g__alias_0:g}}}",
                    }},
                    serde_json::json! {{
                        "data": {"us":[{"__typename":"A","g":"foo"},{"__typename":"B","g__alias_0":1}]},
                    }},
                )
                .build()),
            ("S2", MockSubgraph::builder()
                .with_json(
                    // Note that the query below will only match if the output rewrite in the query plan is handled
                    // correctly. Otherwise, the `representations` in the variables will not be able to find the
                    // field `g` for the `B` object, since it was returned as `g__alias_0` on the initial subgraph
                    // query above.
                    serde_json::json! {{
                        "query": "query($representations:[_Any!]!){_entities(representations:$representations){...on A{f}...on B{f}}}",
                        "variables":{"representations":[{"__typename":"A","g":"foo"},{"__typename":"B","g":1}]}
                    }},
                    serde_json::json! {{
                        "data": {"_entities":[{"f":"fA"},{"f":"fB"}]}
                    }},
                )
                .build()),
        ].into_iter().collect());

        let service = TestHarness::builder()
            .configuration_json(serde_json::json!({"include_subgraph_errors": { "all": true } }))
            .unwrap()
            .schema(schema)
            .extra_plugin(subgraphs)
            .build_supergraph()
            .await
            .unwrap();

        let request = supergraph::Request::fake_builder()
            .query(query)
            .build()
            .unwrap();

        let mut stream = service.oneshot(request).await.unwrap();
        let response = stream.next_response().await.unwrap();

        assert_eq!(
            serde_json::to_value(&response.data).unwrap(),
            serde_json::json!({"us": [{"f": "fA"}, {"f": "fB"}]}),
        );
    }

    #[tokio::test]
    async fn aliased_subgraph_data_rewrites_on_non_root_fetch() {
        let schema = r#"
          schema
            @link(url: "https://specs.apollo.dev/link/v1.0")
            @link(url: "https://specs.apollo.dev/join/v0.3", for: EXECUTION)
          {
            query: Query
          }

          directive @join__enumValue(graph: join__Graph!) repeatable on ENUM_VALUE
          directive @join__field(graph: join__Graph, requires: join__FieldSet, provides: join__FieldSet, type: String, external: Boolean, override: String, usedOverridden: Boolean) repeatable on FIELD_DEFINITION | INPUT_FIELD_DEFINITION
          directive @join__graph(name: String!, url: String!) on ENUM_VALUE
          directive @join__implements(graph: join__Graph!, interface: String!) repeatable on OBJECT | INTERFACE
          directive @join__type(graph: join__Graph!, key: join__FieldSet, extension: Boolean! = false, resolvable: Boolean! = true, isInterfaceObject: Boolean! = false) repeatable on OBJECT | INTERFACE | UNION | ENUM | INPUT_OBJECT | SCALAR
          directive @join__unionMember(graph: join__Graph!, member: String!) repeatable on UNION
          directive @link(url: String, as: String, for: link__Purpose, import: [link__Import]) repeatable on SCHEMA
          type A implements U
            @join__implements(graph: S1, interface: "U")
            @join__type(graph: S1, key: "g")
            @join__type(graph: S2, key: "g")
          {
            f: String @join__field(graph: S1, external: true) @join__field(graph: S2)
            g: String
          }

          type B implements U
            @join__implements(graph: S1, interface: "U")
            @join__type(graph: S1, key: "g")
            @join__type(graph: S2, key: "g")
          {
            f: String @join__field(graph: S1, external: true) @join__field(graph: S2)
            g: Int
          }

          scalar join__FieldSet

          enum join__Graph {
            S1 @join__graph(name: "S1", url: "s1")
            S2 @join__graph(name: "S2", url: "s2")
          }

          scalar link__Import

          enum link__Purpose {
            SECURITY
            EXECUTION
          }

          type Query
            @join__type(graph: S1)
            @join__type(graph: S2)
          {
            t: T @join__field(graph: S2)
          }

          type T
            @join__type(graph: S1, key: "id")
            @join__type(graph: S2, key: "id")
          {
            id: ID!
            us: [U] @join__field(graph: S1)
          }

          interface U
            @join__type(graph: S1)
          {
            f: String
          }
        "#;

        let query = r#"
          {
            t {
              us {
                f
              }
            }
          }
        "#;

        let subgraphs = MockedSubgraphs([
            ("S1", MockSubgraph::builder()
                .with_json(
                    serde_json::json! {{
                        "query": "query($representations:[_Any!]!){_entities(representations:$representations){...on T{us{__typename ...on A{__typename g}...on B{__typename g__alias_0:g}}}}}",
                        "variables":{"representations":[{"__typename":"T","id":"0"}]}
                    }},
                    serde_json::json! {{
                        "data": {"_entities":[{"us":[{"__typename":"A","g":"foo"},{"__typename":"B","g__alias_0":1}]}]},
                    }},
                )
                .build()),
            ("S2", MockSubgraph::builder()
                .with_json(
                    serde_json::json! {{
                        "query": "{t{__typename id}}",
                    }},
                    serde_json::json! {{
                        "data": {"t":{"__typename":"T","id":"0"}},
                    }},
                )
                // Note that this query will only match if the output rewrite in the query plan is handled correctly. Otherwise,
                // the `representations` in the variables will not be able to find the field `g` for the `B` object, since it was
                // returned as `g__alias_0` on the (non-root) S1 query above.
                .with_json(
                    serde_json::json! {{
                        "query": "query($representations:[_Any!]!){_entities(representations:$representations){...on A{f}...on B{f}}}",
                        "variables":{"representations":[{"__typename":"A","g":"foo"},{"__typename":"B","g":1}]}
                    }},
                    serde_json::json! {{
                        "data": {"_entities":[{"f":"fA"},{"f":"fB"}]}
                    }},
                )
                .build()),
        ].into_iter().collect());

        let service = TestHarness::builder()
            .configuration_json(serde_json::json!({"include_subgraph_errors": { "all": true } }))
            .unwrap()
            .schema(schema)
            .extra_plugin(subgraphs)
            .build_supergraph()
            .await
            .unwrap();

        let request = supergraph::Request::fake_builder()
            .query(query)
            .build()
            .unwrap();

        let mut stream = service.oneshot(request).await.unwrap();
        let response = stream.next_response().await.unwrap();

        assert_eq!(
            serde_json::to_value(&response.data).unwrap(),
            serde_json::json!({"t": {"us": [{"f": "fA"}, {"f": "fB"}]}}),
        );
    }

    #[tokio::test]
    async fn errors_on_nullified_paths() {
        let schema = r#"
          schema
            @link(url: "https://specs.apollo.dev/link/v1.0")
            @link(url: "https://specs.apollo.dev/join/v0.3", for: EXECUTION)
          {
            query: Query
          }

          directive @join__enumValue(graph: join__Graph!) repeatable on ENUM_VALUE
          directive @join__field(graph: join__Graph, requires: join__FieldSet, provides: join__FieldSet, type: String, external: Boolean, override: String, usedOverridden: Boolean) repeatable on FIELD_DEFINITION | INPUT_FIELD_DEFINITION
          directive @join__graph(name: String!, url: String!) on ENUM_VALUE
          directive @join__implements(graph: join__Graph!, interface: String!) repeatable on OBJECT | INTERFACE
          directive @join__type(graph: join__Graph!, key: join__FieldSet, extension: Boolean! = false, resolvable: Boolean! = true, isInterfaceObject: Boolean! = false) repeatable on OBJECT | INTERFACE | UNION | ENUM | INPUT_OBJECT | SCALAR
          directive @join__unionMember(graph: join__Graph!, member: String!) repeatable on UNION
          directive @join__owner(graph: join__Graph!) on OBJECT | INTERFACE
          directive @link(url: String, as: String, for: link__Purpose, import: [link__Import]) repeatable on SCHEMA

          scalar join__FieldSet

          enum join__Graph {
            S1 @join__graph(name: "S1", url: "s1")
            S2 @join__graph(name: "S2", url: "s2")
          }

          scalar link__Import

          enum link__Purpose {
            SECURITY
            EXECUTION
          }

          type Query
          {
            foo: Foo! @join__field(graph: S1)
          }
          
          type Foo
            @join__owner(graph: S1)
            @join__type(graph: S1)
          {
            id: ID! @join__field(graph: S1)
            bar: Bar! @join__field(graph: S1)
          }
          
          type Bar
          @join__owner(graph: S1)
          @join__type(graph: S1, key: "id")
          @join__type(graph: S2, key: "id") {
            id: ID! @join__field(graph: S1) @join__field(graph: S2)
            something: String @join__field(graph: S2)
          }
        "#;

        let query = r#"
          query Query {
            foo {
              id
              bar {
                id
                something
              }
            }
          }
        "#;

        let subgraphs = MockedSubgraphs([
        ("S1", MockSubgraph::builder().with_json(
                serde_json::json!{{"query":"query Query__S1__0{foo{id bar{__typename id}}}", "operationName": "Query__S1__0"}},
                serde_json::json!{{"data": {
                    "foo": {
                        "id": 1,
                        "bar": {
                            "__typename": "Bar",
                            "id": 2
                        }
                    }
                }}}
            )
          .build()),
        ("S2", MockSubgraph::builder()  .with_json(
            serde_json::json!{{
                "query":"query Query__S2__1($representations:[_Any!]!){_entities(representations:$representations){...on Bar{something}}}",
                "operationName": "Query__S2__1",
                "variables": {
                    "representations":[{"__typename": "Bar", "id": 2}]
                }
            }},
            serde_json::json!{{
                "data": {
                  "_entities": [
                    null
                  ]
                },
                "errors": [
                  {
                    "message": "Could not fetch bar",
                    "path": [
                      "_entities"
                    ],
                    "extensions": {
                      "code": "NOT_FOUND"
                    }
                  }
                ],
              }}
        ).build())
    ].into_iter().collect());

        let service = TestHarness::builder()
            .configuration_json(serde_json::json!({"include_subgraph_errors": { "all": true } }))
            .unwrap()
            .schema(schema)
            .extra_plugin(subgraphs)
            .build_supergraph()
            .await
            .unwrap();

        let request = supergraph::Request::fake_builder()
            .context(defer_context())
            .query(query)
            .build()
            .unwrap();

        let mut stream = service.oneshot(request).await.unwrap();

        insta::assert_json_snapshot!(stream.next_response().await.unwrap());
    }
}<|MERGE_RESOLUTION|>--- conflicted
+++ resolved
@@ -33,11 +33,8 @@
 #[cfg(test)]
 use crate::plugin::test::MockSupergraphService;
 use crate::plugin::DynPlugin;
-<<<<<<< HEAD
 use crate::plugins::telemetry::tracing::apollo_telemetry::DOCUMENT;
-=======
 use crate::plugins::telemetry::Telemetry;
->>>>>>> ebd79087
 use crate::plugins::traffic_shaping::TrafficShaping;
 use crate::plugins::traffic_shaping::APOLLO_TRAFFIC_SHAPING;
 use crate::query_planner::BridgeQueryPlanner;
@@ -263,7 +260,6 @@
                 .context(context)
                 .build(),
         )
-<<<<<<< HEAD
         .instrument(span.clone())
         .await;
 
@@ -282,13 +278,6 @@
     };
 
     res
-=======
-        .instrument(tracing::info_span!(
-            QUERY_PLANNING_SPAN_NAME,
-            "otel.kind" = "INTERNAL"
-        ))
-        .await
->>>>>>> ebd79087
 }
 
 /// Builder which generates a plugin pipeline.
