--- conflicted
+++ resolved
@@ -1653,12 +1653,7 @@
     #[case::authorization("authorization")]
     #[case::authentication("authentication")]
     #[case::file_upload("preview_file_uploads")]
-<<<<<<< HEAD
-    #[case::entity_cache("preview_entity_cache")]
     #[case::response_cache("preview_response_cache")]
-=======
-    #[case::response_cache("experimental_response_cache")]
->>>>>>> ef659fd3
     #[case::demand_control("demand_control")]
     #[case::connectors("connectors")]
     #[case::coprocessor("coprocessor")]
