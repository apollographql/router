use std::collections::HashMap;
use std::fmt::Display;
use std::fmt::Formatter;
use std::hash::Hash;
use std::sync::Arc;

use apollo_compiler::ast;
use apollo_compiler::validation::Valid;
use apollo_compiler::ExecutableDocument;
use http::StatusCode;
use lru::LruCache;
use router_bridge::planner::UsageReporting;
use tokio::sync::Mutex;

use crate::context::OPERATION_KIND;
use crate::context::OPERATION_NAME;
<<<<<<< HEAD
use crate::graphql::IntoGraphQLErrors;
=======
use crate::graphql::Error;
use crate::graphql::ErrorExtension;
>>>>>>> 40eaed58
use crate::plugins::authorization::AuthorizationPlugin;
use crate::query_planner::fetch::QueryHash;
use crate::query_planner::OperationKind;
use crate::services::SupergraphRequest;
use crate::services::SupergraphResponse;
use crate::spec::Query;
use crate::spec::Schema;
use crate::spec::SpecError;
use crate::Configuration;
use crate::Context;

/// [`Layer`] for QueryAnalysis implementation.
#[derive(Clone)]
#[allow(clippy::type_complexity)]
pub(crate) struct QueryAnalysisLayer {
    pub(crate) schema: Arc<Schema>,
    configuration: Arc<Configuration>,
    cache: Arc<Mutex<LruCache<QueryAnalysisKey, Result<(Context, ParsedDocument), SpecError>>>>,
    enable_authorization_directives: bool,
}

#[derive(Debug, Clone, Hash, PartialEq, Eq)]
struct QueryAnalysisKey {
    query: String,
    operation_name: Option<String>,
}

impl QueryAnalysisLayer {
    pub(crate) async fn new(schema: Arc<Schema>, configuration: Arc<Configuration>) -> Self {
        let enable_authorization_directives =
            AuthorizationPlugin::enable_directives(&configuration, &schema).unwrap_or(false);
        Self {
            schema,
            cache: Arc::new(Mutex::new(LruCache::new(
                configuration
                    .supergraph
                    .query_planning
                    .cache
                    .in_memory
                    .limit,
            ))),
            enable_authorization_directives,
            configuration,
        }
    }

<<<<<<< HEAD
    pub(crate) fn parse_document(&self, query: &str) -> Result<ParsedDocument, SpecError> {
        Query::parse_document(query, self.schema.api_schema(), &self.configuration)
=======
    pub(crate) fn parse_document(
        &self,
        query: &str,
        operation_name: Option<&str>,
    ) -> Result<ParsedDocument, SpecError> {
        Query::parse_document(
            query,
            operation_name,
            self.schema.api_schema(),
            &self.configuration,
        )
>>>>>>> 40eaed58
    }

    pub(crate) async fn supergraph_request(
        &self,
        request: SupergraphRequest,
    ) -> Result<SupergraphRequest, SupergraphResponse> {
        let query = request.supergraph_request.body().query.as_ref();

        if query.is_none() || query.unwrap().trim().is_empty() {
            let errors = vec![crate::error::Error::builder()
                .message("Must provide query string.".to_string())
                .extension_code("MISSING_QUERY_STRING")
                .build()];
            u64_counter!(
                "apollo_router_http_requests_total",
                "Total number of HTTP requests made.",
                1,
                status = StatusCode::BAD_REQUEST.as_u16() as i64,
                error = "Must provide query string"
            );

            return Err(SupergraphResponse::builder()
                .errors(errors)
                .status_code(StatusCode::BAD_REQUEST)
                .context(request.context)
                .build()
                .expect("response is valid"));
        }

        let op_name = request.supergraph_request.body().operation_name.clone();
        let query = request
            .supergraph_request
            .body()
            .query
            .clone()
            .expect("query presence was already checked");
        let entry = self
            .cache
            .lock()
            .await
            .get(&QueryAnalysisKey {
                query: query.clone(),
                operation_name: op_name.clone(),
            })
            .cloned();

        let res = match entry {
            None => {
                let span = tracing::info_span!("parse_query", "otel.kind" = "INTERNAL");
<<<<<<< HEAD
                match span.in_scope(|| self.parse_document(&query)) {
                    Err(errors) => {
                        (*self.cache.lock().await).put(
                            QueryAnalysisKey {
                                query,
                                operation_name: op_name,
                            },
                            Err(errors.clone()),
                        );
                        Err(errors)
                    }
                    Ok(doc) => {
                        let context = Context::new();

                        let operation = doc.executable.get_operation(op_name.as_deref()).ok();
                        let operation_name = operation.as_ref().and_then(|operation| {
                            operation.name.as_ref().map(|s| s.as_str().to_owned())
                        });

                        context
                            .insert(OPERATION_NAME, operation_name)
                            .expect("cannot insert operation name into context; this is a bug");
                        let operation_kind =
                            operation.map(|op| OperationKind::from(op.operation_type));
                        context
                            .insert(OPERATION_KIND, operation_kind.unwrap_or_default())
                            .expect("cannot insert operation kind in the context; this is a bug");

                        if self.enable_authorization_directives {
                            AuthorizationPlugin::query_analysis(&doc, &self.schema, &context);
                        }

                        (*self.cache.lock().await).put(
                            QueryAnalysisKey {
                                query,
                                operation_name: op_name,
                            },
                            Ok((context.clone(), doc.clone())),
                        );

                        Ok((context, doc))
=======
                let doc = match span.in_scope(|| self.parse_document(&query, op_name.as_deref())) {
                    Ok(doc) => doc,
                    Err(err) => {
                        return Err(SupergraphResponse::builder()
                            .errors(vec![Error::builder()
                                .message(err.to_string())
                                .extension_code(err.extension_code())
                                .build()])
                            .status_code(StatusCode::BAD_REQUEST)
                            .context(request.context)
                            .build()
                            .expect("response is valid"));
                    }
                };

                let context = Context::new();

                let operation = doc.executable.get_operation(op_name.as_deref()).ok();
                let operation_name = operation
                    .as_ref()
                    .and_then(|operation| operation.name.as_ref().map(|s| s.as_str().to_owned()));

                context.insert(OPERATION_NAME, operation_name).unwrap();
                let operation_kind = operation.map(|op| OperationKind::from(op.operation_type));
                context
                    .insert(OPERATION_KIND, operation_kind.unwrap_or_default())
                    .expect("cannot insert operation kind in the context; this is a bug");

                if self.enable_authorization_directives {
                    if let Err(err) = AuthorizationPlugin::query_analysis(
                        &query,
                        op_name.as_deref(),
                        &self.schema,
                        &self.configuration,
                        &context,
                    ) {
                        return Err(SupergraphResponse::builder()
                            .errors(vec![Error::builder()
                                .message(err.to_string())
                                .extension_code(err.extension_code())
                                .build()])
                            .status_code(StatusCode::BAD_REQUEST)
                            .context(request.context)
                            .build()
                            .expect("response is valid"));
>>>>>>> 40eaed58
                    }
                }
            }
            Some(c) => c,
        };

        match res {
            Ok((context, doc)) => {
                request.context.extend(&context);
                request
                    .context
                    .extensions()
                    .lock()
                    .insert::<ParsedDocument>(doc);
                Ok(SupergraphRequest {
                    supergraph_request: request.supergraph_request,
                    context: request.context,
                })
            }
            Err(errors) => {
                request
                    .context
                    .extensions()
                    .lock()
                    .insert(Arc::new(UsageReporting {
                        stats_report_key: errors.get_error_key().to_string(),
                        referenced_fields_by_type: HashMap::new(),
                    }));
                Err(SupergraphResponse::builder()
                    .errors(errors.into_graphql_errors().unwrap_or_default())
                    .status_code(StatusCode::BAD_REQUEST)
                    .context(request.context)
                    .build()
                    .expect("response is valid"))
            }
        }
    }
}

pub(crate) type ParsedDocument = Arc<ParsedDocumentInner>;

#[derive(Debug)]
pub(crate) struct ParsedDocumentInner {
    pub(crate) ast: ast::Document,
<<<<<<< HEAD
    pub(crate) executable: Arc<Valid<ExecutableDocument>>,
=======
    pub(crate) executable: Arc<ExecutableDocument>,
    pub(crate) hash: Arc<QueryHash>,
    pub(crate) parse_errors: Option<DiagnosticList>,
    pub(crate) validation_errors: Option<DiagnosticList>,
>>>>>>> 40eaed58
}

impl Display for ParsedDocumentInner {
    fn fmt(&self, f: &mut Formatter<'_>) -> std::fmt::Result {
        write!(f, "{:?}", self)
    }
}

impl Hash for ParsedDocumentInner {
    fn hash<H: std::hash::Hasher>(&self, state: &mut H) {
        self.hash.0.hash(state);
    }
}

impl PartialEq for ParsedDocumentInner {
    fn eq(&self, other: &Self) -> bool {
        self.ast == other.ast
    }
}

impl Eq for ParsedDocumentInner {}<|MERGE_RESOLUTION|>--- conflicted
+++ resolved
@@ -14,12 +14,9 @@
 
 use crate::context::OPERATION_KIND;
 use crate::context::OPERATION_NAME;
-<<<<<<< HEAD
-use crate::graphql::IntoGraphQLErrors;
-=======
 use crate::graphql::Error;
 use crate::graphql::ErrorExtension;
->>>>>>> 40eaed58
+use crate::graphql::IntoGraphQLErrors;
 use crate::plugins::authorization::AuthorizationPlugin;
 use crate::query_planner::fetch::QueryHash;
 use crate::query_planner::OperationKind;
@@ -66,10 +63,6 @@
         }
     }
 
-<<<<<<< HEAD
-    pub(crate) fn parse_document(&self, query: &str) -> Result<ParsedDocument, SpecError> {
-        Query::parse_document(query, self.schema.api_schema(), &self.configuration)
-=======
     pub(crate) fn parse_document(
         &self,
         query: &str,
@@ -81,7 +74,6 @@
             self.schema.api_schema(),
             &self.configuration,
         )
->>>>>>> 40eaed58
     }
 
     pub(crate) async fn supergraph_request(
@@ -131,8 +123,7 @@
         let res = match entry {
             None => {
                 let span = tracing::info_span!("parse_query", "otel.kind" = "INTERNAL");
-<<<<<<< HEAD
-                match span.in_scope(|| self.parse_document(&query)) {
+                match span.in_scope(|| self.parse_document(&query, op_name.as_deref())) {
                     Err(errors) => {
                         (*self.cache.lock().await).put(
                             QueryAnalysisKey {
@@ -141,6 +132,15 @@
                             },
                             Err(errors.clone()),
                         );
+                        return Err(SupergraphResponse::builder()
+                            .errors(vec![Error::builder()
+                                .message(errors.to_string())
+                                .extension_code(errors.extension_code())
+                                .build()])
+                            .status_code(StatusCode::BAD_REQUEST)
+                            .context(request.context)
+                            .build()
+                            .expect("response is valid"));
                         Err(errors)
                     }
                     Ok(doc) => {
@@ -161,7 +161,22 @@
                             .expect("cannot insert operation kind in the context; this is a bug");
 
                         if self.enable_authorization_directives {
-                            AuthorizationPlugin::query_analysis(&doc, &self.schema, &context);
+                            if let Err(err) = AuthorizationPlugin::query_analysis(
+                                &doc,
+                                operation_name.as_deref(),
+                                &self.schema,
+                                &context,
+                            ) {
+                                return Err(SupergraphResponse::builder()
+                                    .errors(vec![Error::builder()
+                                        .message(err.to_string())
+                                        .extension_code(err.extension_code())
+                                        .build()])
+                                    .status_code(StatusCode::BAD_REQUEST)
+                                    .context(request.context)
+                                    .build()
+                                    .expect("response is valid"));
+                            }
                         }
 
                         (*self.cache.lock().await).put(
@@ -173,53 +188,6 @@
                         );
 
                         Ok((context, doc))
-=======
-                let doc = match span.in_scope(|| self.parse_document(&query, op_name.as_deref())) {
-                    Ok(doc) => doc,
-                    Err(err) => {
-                        return Err(SupergraphResponse::builder()
-                            .errors(vec![Error::builder()
-                                .message(err.to_string())
-                                .extension_code(err.extension_code())
-                                .build()])
-                            .status_code(StatusCode::BAD_REQUEST)
-                            .context(request.context)
-                            .build()
-                            .expect("response is valid"));
-                    }
-                };
-
-                let context = Context::new();
-
-                let operation = doc.executable.get_operation(op_name.as_deref()).ok();
-                let operation_name = operation
-                    .as_ref()
-                    .and_then(|operation| operation.name.as_ref().map(|s| s.as_str().to_owned()));
-
-                context.insert(OPERATION_NAME, operation_name).unwrap();
-                let operation_kind = operation.map(|op| OperationKind::from(op.operation_type));
-                context
-                    .insert(OPERATION_KIND, operation_kind.unwrap_or_default())
-                    .expect("cannot insert operation kind in the context; this is a bug");
-
-                if self.enable_authorization_directives {
-                    if let Err(err) = AuthorizationPlugin::query_analysis(
-                        &query,
-                        op_name.as_deref(),
-                        &self.schema,
-                        &self.configuration,
-                        &context,
-                    ) {
-                        return Err(SupergraphResponse::builder()
-                            .errors(vec![Error::builder()
-                                .message(err.to_string())
-                                .extension_code(err.extension_code())
-                                .build()])
-                            .status_code(StatusCode::BAD_REQUEST)
-                            .context(request.context)
-                            .build()
-                            .expect("response is valid"));
->>>>>>> 40eaed58
                     }
                 }
             }
@@ -264,14 +232,8 @@
 #[derive(Debug)]
 pub(crate) struct ParsedDocumentInner {
     pub(crate) ast: ast::Document,
-<<<<<<< HEAD
     pub(crate) executable: Arc<Valid<ExecutableDocument>>,
-=======
-    pub(crate) executable: Arc<ExecutableDocument>,
     pub(crate) hash: Arc<QueryHash>,
-    pub(crate) parse_errors: Option<DiagnosticList>,
-    pub(crate) validation_errors: Option<DiagnosticList>,
->>>>>>> 40eaed58
 }
 
 impl Display for ParsedDocumentInner {
