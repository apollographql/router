---
source: apollo-router/src/configuration/tests.rs
expression: "&schema"
---
{
  "$schema": "https://json-schema.org/draft/2019-09/schema",
  "title": "Configuration",
  "description": "The configuration for the router.\n\nCan be created through `serde::Deserialize` from various formats, or inline in Rust code with `serde_json::json!` and `serde_json::from_value`.",
  "type": "object",
  "properties": {
    "apq": {
      "description": "Configures automatic persisted queries",
      "default": {
        "enabled": true,
        "router": {
          "cache": {
            "in_memory": {
              "limit": 512
            },
            "redis": null
          }
        },
        "subgraph": {
          "all": {
            "enabled": false
          },
          "subgraphs": {}
        }
      },
      "type": "object",
      "properties": {
        "enabled": {
          "description": "Activates Automatic Persisted Queries (enabled by default)",
          "default": true,
          "type": "boolean"
        },
        "router": {
          "description": "Router level (APQ) configuration",
          "default": {
            "cache": {
              "in_memory": {
                "limit": 512
              },
              "redis": null
            }
          },
          "type": "object",
          "properties": {
            "cache": {
              "description": "Cache configuration",
              "default": {
                "in_memory": {
                  "limit": 512
                },
                "redis": null
              },
              "type": "object",
              "properties": {
                "in_memory": {
                  "description": "Configures the in memory cache (always active)",
                  "default": {
                    "limit": 512
                  },
                  "type": "object",
                  "required": [
                    "limit"
                  ],
                  "properties": {
                    "limit": {
                      "description": "Number of entries in the Least Recently Used cache",
                      "type": "integer",
                      "format": "uint",
                      "minimum": 1.0
                    }
                  },
                  "additionalProperties": false
                },
                "redis": {
                  "description": "Configures and activates the Redis cache",
                  "default": null,
                  "type": "object",
                  "required": [
                    "urls"
                  ],
                  "properties": {
                    "timeout": {
                      "description": "Redis request timeout (default: 2ms)",
                      "default": null,
                      "type": "string",
                      "nullable": true
                    },
                    "urls": {
                      "description": "List of URLs to the Redis cluster",
                      "type": "array",
                      "items": {
                        "type": "string",
                        "format": "uri"
                      }
                    }
                  },
                  "additionalProperties": false,
                  "nullable": true
                }
              },
              "additionalProperties": false
            }
          },
          "additionalProperties": false
        },
        "subgraph": {
          "description": "Configuration options pertaining to the subgraph server component.",
          "default": {
            "all": {
              "enabled": false
            },
            "subgraphs": {}
          },
          "type": "object",
          "properties": {
            "all": {
              "description": "options applying to all subgraphs",
              "default": {
                "enabled": false
              },
              "type": "object",
              "properties": {
                "enabled": {
                  "description": "Enable",
                  "default": false,
                  "type": "boolean"
                }
              },
              "additionalProperties": false
            },
            "subgraphs": {
              "description": "per subgraph options",
              "default": {},
              "type": "object",
              "additionalProperties": {
                "description": "Subgraph level Automatic Persisted Queries (APQ) configuration",
                "type": "object",
                "properties": {
                  "enabled": {
                    "description": "Enable",
                    "default": false,
                    "type": "boolean"
                  }
                },
                "additionalProperties": false
              }
            }
          }
        }
      },
      "additionalProperties": false
    },
    "authentication": {
      "description": "Authentication",
      "type": "object",
      "properties": {
        "router": {
          "description": "Router configuration",
          "type": "object",
          "required": [
            "jwt"
          ],
          "properties": {
            "jwt": {
              "description": "The JWT configuration",
              "type": "object",
              "required": [
                "jwks"
              ],
              "properties": {
                "header_name": {
                  "description": "HTTP header expected to contain JWT",
                  "default": "authorization",
                  "type": "string"
                },
                "header_value_prefix": {
                  "description": "Header value prefix",
                  "default": "Bearer",
                  "type": "string"
                },
                "jwks": {
                  "description": "List of JWKS used to verify tokens",
                  "type": "array",
                  "items": {
                    "type": "object",
                    "required": [
                      "url"
                    ],
                    "properties": {
                      "algorithms": {
                        "description": "List of accepted algorithms. Possible values are `HS256`, `HS384`, `HS512`, `ES256`, `ES384`, `RS256`, `RS384`, `RS512`, `PS256`, `PS384`, `PS512`, `EdDSA`",
                        "default": null,
                        "type": "array",
                        "items": {
                          "type": "string"
                        },
                        "nullable": true
                      },
                      "issuer": {
                        "description": "Expected issuer for tokens verified by that JWKS",
                        "type": "string",
                        "nullable": true
                      },
                      "url": {
                        "description": "Retrieve the JWK Set",
                        "type": "string"
                      }
                    },
                    "additionalProperties": false
                  }
                }
              },
              "additionalProperties": false
            }
          },
          "additionalProperties": false,
          "nullable": true
        },
        "subgraph": {
          "description": "Subgraph configuration",
          "type": "object",
          "properties": {
            "all": {
              "description": "Configuration that will apply to all subgraphs.",
              "oneOf": [
                {
                  "type": "object",
                  "required": [
                    "aws_sig_v4"
                  ],
                  "properties": {
                    "aws_sig_v4": {
                      "description": "Configure AWS sigv4 auth.",
                      "oneOf": [
                        {
                          "type": "object",
                          "required": [
                            "hardcoded"
                          ],
                          "properties": {
                            "hardcoded": {
                              "description": "Hardcoded Config using access_key and secret. Prefer using DefaultChain instead.",
                              "type": "object",
                              "required": [
                                "access_key_id",
                                "region",
                                "secret_access_key",
                                "service_name"
                              ],
                              "properties": {
                                "access_key_id": {
                                  "description": "The ID for this access key.",
                                  "type": "string"
                                },
                                "assume_role": {
                                  "description": "Specify assumed role configuration.",
                                  "type": "object",
                                  "required": [
                                    "role_arn",
                                    "session_name"
                                  ],
                                  "properties": {
                                    "external_id": {
                                      "description": "Unique identifier that might be required when you assume a role in another account.",
                                      "type": "string",
                                      "nullable": true
                                    },
                                    "role_arn": {
                                      "description": "Amazon Resource Name (ARN) for the role assumed when making requests",
                                      "type": "string"
                                    },
                                    "session_name": {
                                      "description": "Uniquely identify a session when the same role is assumed by different principals or for different reasons.",
                                      "type": "string"
                                    }
                                  },
                                  "additionalProperties": false,
                                  "nullable": true
                                },
                                "region": {
                                  "description": "The AWS region this chain applies to.",
                                  "type": "string"
                                },
                                "secret_access_key": {
                                  "description": "The secret key used to sign requests.",
                                  "type": "string"
                                },
                                "service_name": {
                                  "description": "The service you're trying to access, eg: \"s3\", \"vpc-lattice-svcs\", etc.",
                                  "type": "string"
                                }
                              },
                              "additionalProperties": false
                            }
                          },
                          "additionalProperties": false
                        },
                        {
                          "type": "object",
                          "required": [
                            "default_chain"
                          ],
                          "properties": {
                            "default_chain": {
                              "description": "Configuration of the DefaultChainProvider",
                              "type": "object",
                              "required": [
                                "region",
                                "service_name"
                              ],
                              "properties": {
                                "assume_role": {
                                  "description": "Specify assumed role configuration.",
                                  "type": "object",
                                  "required": [
                                    "role_arn",
                                    "session_name"
                                  ],
                                  "properties": {
                                    "external_id": {
                                      "description": "Unique identifier that might be required when you assume a role in another account.",
                                      "type": "string",
                                      "nullable": true
                                    },
                                    "role_arn": {
                                      "description": "Amazon Resource Name (ARN) for the role assumed when making requests",
                                      "type": "string"
                                    },
                                    "session_name": {
                                      "description": "Uniquely identify a session when the same role is assumed by different principals or for different reasons.",
                                      "type": "string"
                                    }
                                  },
                                  "additionalProperties": false,
                                  "nullable": true
                                },
                                "profile_name": {
                                  "description": "The profile name used by this provider",
                                  "type": "string",
                                  "nullable": true
                                },
                                "region": {
                                  "description": "The AWS region this chain applies to.",
                                  "type": "string"
                                },
                                "service_name": {
                                  "description": "The service you're trying to access, eg: \"s3\", \"vpc-lattice-svcs\", etc.",
                                  "type": "string"
                                }
                              },
                              "additionalProperties": false
                            }
                          },
                          "additionalProperties": false
                        }
                      ]
                    }
                  },
                  "additionalProperties": false
                }
              ],
              "nullable": true
            },
            "subgraphs": {
              "description": "Create a configuration that will apply only to a specific subgraph.",
              "type": "object",
              "additionalProperties": {
                "oneOf": [
                  {
                    "type": "object",
                    "required": [
                      "aws_sig_v4"
                    ],
                    "properties": {
                      "aws_sig_v4": {
                        "description": "Configure AWS sigv4 auth.",
                        "oneOf": [
                          {
                            "type": "object",
                            "required": [
                              "hardcoded"
                            ],
                            "properties": {
                              "hardcoded": {
                                "description": "Hardcoded Config using access_key and secret. Prefer using DefaultChain instead.",
                                "type": "object",
                                "required": [
                                  "access_key_id",
                                  "region",
                                  "secret_access_key",
                                  "service_name"
                                ],
                                "properties": {
                                  "access_key_id": {
                                    "description": "The ID for this access key.",
                                    "type": "string"
                                  },
                                  "assume_role": {
                                    "description": "Specify assumed role configuration.",
                                    "type": "object",
                                    "required": [
                                      "role_arn",
                                      "session_name"
                                    ],
                                    "properties": {
                                      "external_id": {
                                        "description": "Unique identifier that might be required when you assume a role in another account.",
                                        "type": "string",
                                        "nullable": true
                                      },
                                      "role_arn": {
                                        "description": "Amazon Resource Name (ARN) for the role assumed when making requests",
                                        "type": "string"
                                      },
                                      "session_name": {
                                        "description": "Uniquely identify a session when the same role is assumed by different principals or for different reasons.",
                                        "type": "string"
                                      }
                                    },
                                    "additionalProperties": false,
                                    "nullable": true
                                  },
                                  "region": {
                                    "description": "The AWS region this chain applies to.",
                                    "type": "string"
                                  },
                                  "secret_access_key": {
                                    "description": "The secret key used to sign requests.",
                                    "type": "string"
                                  },
                                  "service_name": {
                                    "description": "The service you're trying to access, eg: \"s3\", \"vpc-lattice-svcs\", etc.",
                                    "type": "string"
                                  }
                                },
                                "additionalProperties": false
                              }
                            },
                            "additionalProperties": false
                          },
                          {
                            "type": "object",
                            "required": [
                              "default_chain"
                            ],
                            "properties": {
                              "default_chain": {
                                "description": "Configuration of the DefaultChainProvider",
                                "type": "object",
                                "required": [
                                  "region",
                                  "service_name"
                                ],
                                "properties": {
                                  "assume_role": {
                                    "description": "Specify assumed role configuration.",
                                    "type": "object",
                                    "required": [
                                      "role_arn",
                                      "session_name"
                                    ],
                                    "properties": {
                                      "external_id": {
                                        "description": "Unique identifier that might be required when you assume a role in another account.",
                                        "type": "string",
                                        "nullable": true
                                      },
                                      "role_arn": {
                                        "description": "Amazon Resource Name (ARN) for the role assumed when making requests",
                                        "type": "string"
                                      },
                                      "session_name": {
                                        "description": "Uniquely identify a session when the same role is assumed by different principals or for different reasons.",
                                        "type": "string"
                                      }
                                    },
                                    "additionalProperties": false,
                                    "nullable": true
                                  },
                                  "profile_name": {
                                    "description": "The profile name used by this provider",
                                    "type": "string",
                                    "nullable": true
                                  },
                                  "region": {
                                    "description": "The AWS region this chain applies to.",
                                    "type": "string"
                                  },
                                  "service_name": {
                                    "description": "The service you're trying to access, eg: \"s3\", \"vpc-lattice-svcs\", etc.",
                                    "type": "string"
                                  }
                                },
                                "additionalProperties": false
                              }
                            },
                            "additionalProperties": false
                          }
                        ]
                      }
                    },
                    "additionalProperties": false
                  }
                ]
              }
            }
          },
          "additionalProperties": false,
          "nullable": true
        }
      },
      "additionalProperties": false
    },
    "authorization": {
      "description": "Authorization plugin",
      "type": "object",
      "properties": {
        "preview_directives": {
          "description": "`@authenticated` and `@requiresScopes` directives",
          "type": "object",
          "properties": {
            "dry_run": {
              "description": "generates the authorization error messages without modying the query",
              "default": false,
              "type": "boolean"
            },
            "enabled": {
              "description": "enables the `@authenticated` and `@requiresScopes` directives",
              "default": true,
              "type": "boolean"
            },
            "errors": {
              "description": "authorization errors behaviour",
              "default": {
                "log": true,
                "response": "errors"
              },
              "type": "object",
              "properties": {
                "log": {
                  "description": "log authorization errors",
                  "default": true,
                  "type": "boolean"
                },
                "response": {
                  "description": "location of authorization errors in the GraphQL response",
                  "default": "errors",
                  "oneOf": [
                    {
                      "description": "store authorization errors in the response errors",
                      "type": "string",
                      "enum": [
                        "errors"
                      ]
                    },
                    {
                      "description": "store authorization errors in the response extensions",
                      "type": "string",
                      "enum": [
                        "extensions"
                      ]
                    },
                    {
                      "description": "do not add the authorization errors to the GraphQL response",
                      "type": "string",
                      "enum": [
                        "disabled"
                      ]
                    }
                  ]
                }
              }
            },
            "reject_unauthorized": {
              "description": "refuse a query entirely if any part would be filtered",
              "default": false,
              "type": "boolean"
            }
          }
        },
        "require_authentication": {
          "description": "Reject unauthenticated requests",
          "default": false,
          "type": "boolean"
        }
      }
    },
    "coprocessor": {
      "description": "Configures the externalization plugin",
      "type": "object",
      "required": [
        "url"
      ],
      "properties": {
        "router": {
          "description": "The router stage request/response configuration",
          "default": {
            "request": {
              "headers": false,
              "context": false,
              "body": false,
              "sdl": false,
              "path": false,
              "method": false
            },
            "response": {
              "headers": false,
              "context": false,
              "body": false,
              "sdl": false,
              "status_code": false
            }
          },
          "type": "object",
          "properties": {
            "request": {
              "description": "The request configuration",
              "default": {
                "headers": false,
                "context": false,
                "body": false,
                "sdl": false,
                "path": false,
                "method": false
              },
              "type": "object",
              "properties": {
                "body": {
                  "description": "Send the body",
                  "default": false,
                  "type": "boolean"
                },
                "context": {
                  "description": "Send the context",
                  "default": false,
                  "type": "boolean"
                },
                "headers": {
                  "description": "Send the headers",
                  "default": false,
                  "type": "boolean"
                },
                "method": {
                  "description": "Send the method",
                  "default": false,
                  "type": "boolean"
                },
                "path": {
                  "description": "Send the path",
                  "default": false,
                  "type": "boolean"
                },
                "sdl": {
                  "description": "Send the SDL",
                  "default": false,
                  "type": "boolean"
                }
              },
              "additionalProperties": false
            },
            "response": {
              "description": "The response configuration",
              "default": {
                "headers": false,
                "context": false,
                "body": false,
                "sdl": false,
                "status_code": false
              },
              "type": "object",
              "properties": {
                "body": {
                  "description": "Send the body",
                  "default": false,
                  "type": "boolean"
                },
                "context": {
                  "description": "Send the context",
                  "default": false,
                  "type": "boolean"
                },
                "headers": {
                  "description": "Send the headers",
                  "default": false,
                  "type": "boolean"
                },
                "sdl": {
                  "description": "Send the SDL",
                  "default": false,
                  "type": "boolean"
                },
                "status_code": {
                  "description": "Send the HTTP status",
                  "default": false,
                  "type": "boolean"
                }
              },
              "additionalProperties": false
            }
          }
        },
        "subgraph": {
          "description": "The subgraph stage request/response configuration",
          "default": {
            "all": {
              "request": {
                "headers": false,
                "context": false,
                "body": false,
                "uri": false,
                "method": false,
                "service_name": false
              },
              "response": {
                "headers": false,
                "context": false,
                "body": false,
                "service_name": false,
                "status_code": false
              }
            }
          },
          "type": "object",
          "properties": {
            "all": {
              "description": "What information is passed to a subgraph request/response stage",
              "default": {
                "request": {
                  "headers": false,
                  "context": false,
                  "body": false,
                  "uri": false,
                  "method": false,
                  "service_name": false
                },
                "response": {
                  "headers": false,
                  "context": false,
                  "body": false,
                  "service_name": false,
                  "status_code": false
                }
              },
              "type": "object",
              "properties": {
                "request": {
                  "description": "What information is passed to a subgraph request/response stage",
                  "default": {
                    "headers": false,
                    "context": false,
                    "body": false,
                    "uri": false,
                    "method": false,
                    "service_name": false
                  },
                  "type": "object",
                  "properties": {
                    "body": {
                      "description": "Send the body",
                      "default": false,
                      "type": "boolean"
                    },
                    "context": {
                      "description": "Send the context",
                      "default": false,
                      "type": "boolean"
                    },
                    "headers": {
                      "description": "Send the headers",
                      "default": false,
                      "type": "boolean"
                    },
                    "method": {
                      "description": "Send the method URI",
                      "default": false,
                      "type": "boolean"
                    },
                    "service_name": {
                      "description": "Send the service name",
                      "default": false,
                      "type": "boolean"
                    },
                    "uri": {
                      "description": "Send the subgraph URI",
                      "default": false,
                      "type": "boolean"
                    }
                  },
                  "additionalProperties": false
                },
                "response": {
                  "description": "What information is passed to a subgraph request/response stage",
                  "default": {
                    "headers": false,
                    "context": false,
                    "body": false,
                    "service_name": false,
                    "status_code": false
                  },
                  "type": "object",
                  "properties": {
                    "body": {
                      "description": "Send the body",
                      "default": false,
                      "type": "boolean"
                    },
                    "context": {
                      "description": "Send the context",
                      "default": false,
                      "type": "boolean"
                    },
                    "headers": {
                      "description": "Send the headers",
                      "default": false,
                      "type": "boolean"
                    },
                    "service_name": {
                      "description": "Send the service name",
                      "default": false,
                      "type": "boolean"
                    },
                    "status_code": {
                      "description": "Send the http status",
                      "default": false,
                      "type": "boolean"
                    }
                  },
                  "additionalProperties": false
                }
              },
              "additionalProperties": false
            }
          },
          "additionalProperties": false
        },
        "supergraph": {
          "description": "The supergraph stage request/response configuration",
          "default": {
            "request": {
              "headers": false,
              "context": false,
              "body": false,
              "sdl": false,
              "method": false
            },
            "response": {
              "headers": false,
              "context": false,
              "body": false,
              "sdl": false,
              "status_code": false
            }
          },
          "type": "object",
          "properties": {
            "request": {
              "description": "The request configuration",
              "default": {
                "headers": false,
                "context": false,
                "body": false,
                "sdl": false,
                "method": false
              },
              "type": "object",
              "properties": {
                "body": {
                  "description": "Send the body",
                  "default": false,
                  "type": "boolean"
                },
                "context": {
                  "description": "Send the context",
                  "default": false,
                  "type": "boolean"
                },
                "headers": {
                  "description": "Send the headers",
                  "default": false,
                  "type": "boolean"
                },
                "method": {
                  "description": "Send the method",
                  "default": false,
                  "type": "boolean"
                },
                "sdl": {
                  "description": "Send the SDL",
                  "default": false,
                  "type": "boolean"
                }
              },
              "additionalProperties": false
            },
            "response": {
              "description": "What information is passed to a router request/response stage",
              "default": {
                "headers": false,
                "context": false,
                "body": false,
                "sdl": false,
                "status_code": false
              },
              "type": "object",
              "properties": {
                "body": {
                  "description": "Send the body",
                  "default": false,
                  "type": "boolean"
                },
                "context": {
                  "description": "Send the context",
                  "default": false,
                  "type": "boolean"
                },
                "headers": {
                  "description": "Send the headers",
                  "default": false,
                  "type": "boolean"
                },
                "sdl": {
                  "description": "Send the SDL",
                  "default": false,
                  "type": "boolean"
                },
                "status_code": {
                  "description": "Send the HTTP status",
                  "default": false,
                  "type": "boolean"
                }
              },
              "additionalProperties": false
            }
          }
        },
        "timeout": {
          "description": "The timeout for external requests",
          "default": {
            "secs": 1,
            "nanos": 0
          },
          "type": "string"
        },
        "url": {
          "description": "The url you'd like to offload processing to",
          "type": "string"
        }
      },
      "additionalProperties": false
    },
    "cors": {
      "description": "Cross origin request headers.",
      "default": {
        "allow_any_origin": false,
        "allow_credentials": false,
        "allow_headers": [],
        "expose_headers": null,
        "origins": [
          "https://studio.apollographql.com"
        ],
        "match_origins": null,
        "methods": [
          "GET",
          "POST",
          "OPTIONS"
        ],
        "max_age": null
      },
      "type": "object",
      "properties": {
        "allow_any_origin": {
          "description": "Set to true to allow any origin.\n\nDefaults to false Having this set to true is the only way to allow Origin: null.",
          "default": false,
          "type": "boolean"
        },
        "allow_credentials": {
          "description": "Set to true to add the `Access-Control-Allow-Credentials` header.",
          "default": false,
          "type": "boolean"
        },
        "allow_headers": {
          "description": "The headers to allow.\n\nIf this value is not set, the router will mirror client's `Access-Control-Request-Headers`.\n\nNote that if you set headers here, you also want to have a look at your `CSRF` plugins configuration, and make sure you either: - accept `x-apollo-operation-name` AND / OR `apollo-require-preflight` - defined `csrf` required headers in your yml configuration, as shown in the `examples/cors-and-csrf/custom-headers.router.yaml` files.",
          "default": [],
          "type": "array",
          "items": {
            "type": "string"
          }
        },
        "expose_headers": {
          "description": "Which response headers should be made available to scripts running in the browser, in response to a cross-origin request.",
          "default": null,
          "type": "array",
          "items": {
            "type": "string"
          },
          "nullable": true
        },
        "match_origins": {
          "description": "`Regex`es you want to match the origins against to determine if they're allowed. Defaults to an empty list. Note that `origins` will be evaluated before `match_origins`",
          "default": null,
          "type": "array",
          "items": {
            "type": "string"
          },
          "nullable": true
        },
        "max_age": {
          "description": "The `Access-Control-Max-Age` header value in time units",
          "default": null,
          "type": "string"
        },
        "methods": {
          "description": "Allowed request methods. Defaults to GET, POST, OPTIONS.",
          "default": [
            "GET",
            "POST",
            "OPTIONS"
          ],
          "type": "array",
          "items": {
            "type": "string"
          }
        },
        "origins": {
          "description": "The origin(s) to allow requests from. Defaults to `https://studio.apollographql.com/` for Apollo Studio.",
          "default": [
            "https://studio.apollographql.com"
          ],
          "type": "array",
          "items": {
            "type": "string"
          }
        }
      },
      "additionalProperties": false
    },
    "csrf": {
      "description": "CSRF Configuration.",
      "type": "object",
      "properties": {
        "required_headers": {
          "description": "Override the headers to check for by setting custom_headers Note that if you set required_headers here, you may also want to have a look at your `CORS` configuration, and make sure you either: - did not set any `allow_headers` list (so it defaults to `mirror_request`) - added your required headers to the allow_headers list, as shown in the `examples/cors-and-csrf/custom-headers.router.yaml` files.",
          "default": [
            "x-apollo-operation-name",
            "apollo-require-preflight"
          ],
          "type": "array",
          "items": {
            "type": "string"
          }
        },
        "unsafe_disabled": {
          "description": "The CSRF plugin is enabled by default; set unsafe_disabled = true to disable the plugin behavior Note that setting this to true is deemed unsafe. See <https://developer.mozilla.org/en-US/docs/Glossary/CSRF>.",
          "default": false,
          "type": "boolean"
        }
      },
      "additionalProperties": false
    },
    "experimental_api_schema_generation_mode": {
      "description": "Set the API schema generation implementation to use.",
      "default": "legacy",
      "oneOf": [
        {
          "description": "Use the new Rust-based implementation.",
          "type": "string",
          "enum": [
            "new"
          ]
        },
        {
          "description": "Use the old JavaScript-based implementation.",
          "type": "string",
          "enum": [
            "legacy"
          ]
        },
        {
          "description": "Use Rust-based and Javascript-based implementations side by side, logging warnings if the implementations disagree.",
          "type": "string",
          "enum": [
            "both"
          ]
        }
      ]
    },
    "experimental_batching": {
      "description": "Batching configuration.",
      "default": {
        "enabled": false,
        "mode": "batch_http_link"
      },
      "type": "object",
      "required": [
        "mode"
      ],
      "properties": {
        "enabled": {
          "description": "Activates Batching (disabled by default)",
          "default": false,
          "type": "boolean"
        },
        "mode": {
          "description": "Batching mode",
          "oneOf": [
            {
              "description": "batch_http_link",
              "type": "string",
              "enum": [
                "batch_http_link"
              ]
            }
          ]
        }
      },
      "additionalProperties": false
    },
    "experimental_chaos": {
      "description": "Configuration for chaos testing, trying to reproduce bugs that require uncommon conditions. You probably don’t want this in production!",
      "default": {
        "force_reload": null
      },
      "type": "object",
      "properties": {
        "force_reload": {
          "description": "Force a hot reload of the Router (as if the schema or configuration had changed) at a regular time interval.",
          "default": null,
          "type": "string",
          "nullable": true
        }
      },
      "additionalProperties": false
    },
    "experimental_graphql_validation_mode": {
      "description": "Set the GraphQL validation implementation to use.",
      "default": "legacy",
      "oneOf": [
        {
          "description": "Use the new Rust-based implementation.",
          "type": "string",
          "enum": [
            "new"
          ]
        },
        {
          "description": "Use the old JavaScript-based implementation.",
          "type": "string",
          "enum": [
            "legacy"
          ]
        },
        {
          "description": "Use Rust-based and Javascript-based implementations side by side, logging warnings if the implementations disagree.",
          "type": "string",
          "enum": [
            "both"
          ]
        }
      ]
    },
    "forbid_mutations": {
      "description": "Forbid mutations configuration",
      "type": "boolean"
    },
    "headers": {
      "description": "Configuration for header propagation",
      "type": "object",
      "properties": {
        "all": {
          "description": "Rules to apply to all subgraphs",
          "type": "object",
          "required": [
            "request"
          ],
          "properties": {
            "request": {
              "description": "Propagate/Insert/Remove headers from request",
              "type": "array",
              "items": {
                "oneOf": [
                  {
                    "type": "object",
                    "required": [
                      "insert"
                    ],
                    "properties": {
                      "insert": {
                        "description": "Insert header",
                        "anyOf": [
                          {
                            "description": "Insert static header",
                            "type": "object",
                            "required": [
                              "name",
                              "value"
                            ],
                            "properties": {
                              "name": {
                                "description": "The name of the header",
                                "type": "string"
                              },
                              "value": {
                                "description": "The value for the header",
                                "type": "string"
                              }
                            },
                            "additionalProperties": false
                          },
                          {
                            "description": "Insert header with a value coming from context key (works only for a string in the context)",
                            "type": "object",
                            "required": [
                              "from_context",
                              "name"
                            ],
                            "properties": {
                              "from_context": {
                                "description": "Specify context key to fetch value",
                                "type": "string"
                              },
                              "name": {
                                "description": "Specify header name",
                                "type": "string"
                              }
                            },
                            "additionalProperties": false
                          },
                          {
                            "description": "Insert header with a value coming from body",
                            "type": "object",
                            "required": [
                              "name",
                              "path"
                            ],
                            "properties": {
                              "default": {
                                "description": "The default if the path in the body did not resolve to an element",
                                "type": "string",
                                "nullable": true
                              },
                              "name": {
                                "description": "The target header name",
                                "type": "string"
                              },
                              "path": {
                                "description": "The path in the request body",
                                "type": "string"
                              }
                            },
                            "additionalProperties": false
                          }
                        ]
                      }
                    },
                    "additionalProperties": false
                  },
                  {
                    "type": "object",
                    "required": [
                      "remove"
                    ],
                    "properties": {
                      "remove": {
                        "description": "Remove header",
                        "oneOf": [
                          {
                            "description": "Remove a header given a header name",
                            "type": "object",
                            "required": [
                              "named"
                            ],
                            "properties": {
                              "named": {
                                "description": "Remove a header given a header name",
                                "type": "string"
                              }
                            },
                            "additionalProperties": false
                          },
                          {
                            "description": "Remove a header given a regex matching header name",
                            "type": "object",
                            "required": [
                              "matching"
                            ],
                            "properties": {
                              "matching": {
                                "description": "Remove a header given a regex matching against the header name",
                                "type": "string"
                              }
                            },
                            "additionalProperties": false
                          }
                        ]
                      }
                    },
                    "additionalProperties": false
                  },
                  {
                    "type": "object",
                    "required": [
                      "propagate"
                    ],
                    "properties": {
                      "propagate": {
                        "description": "Propagate header",
                        "anyOf": [
                          {
                            "description": "Propagate header given a header name",
                            "type": "object",
                            "required": [
                              "named"
                            ],
                            "properties": {
                              "default": {
                                "description": "Default value for the header.",
                                "type": "string",
                                "nullable": true
                              },
                              "named": {
                                "description": "The source header name",
                                "type": "string"
                              },
                              "rename": {
                                "description": "An optional target header name",
                                "type": "string",
                                "nullable": true
                              }
                            },
                            "additionalProperties": false
                          },
                          {
                            "description": "Propagate header given a regex to match header name",
                            "type": "object",
                            "required": [
                              "matching"
                            ],
                            "properties": {
                              "matching": {
                                "description": "The regex on header name",
                                "type": "string"
                              }
                            },
                            "additionalProperties": false
                          }
                        ]
                      }
                    },
                    "additionalProperties": false
                  }
                ]
              }
            }
          },
          "additionalProperties": false,
          "nullable": true
        },
        "subgraphs": {
          "description": "Rules to specific subgraphs",
          "type": "object",
          "additionalProperties": {
            "type": "object",
            "required": [
              "request"
            ],
            "properties": {
              "request": {
                "description": "Propagate/Insert/Remove headers from request",
                "type": "array",
                "items": {
                  "oneOf": [
                    {
                      "type": "object",
                      "required": [
                        "insert"
                      ],
                      "properties": {
                        "insert": {
                          "description": "Insert header",
                          "anyOf": [
                            {
                              "description": "Insert static header",
                              "type": "object",
                              "required": [
                                "name",
                                "value"
                              ],
                              "properties": {
                                "name": {
                                  "description": "The name of the header",
                                  "type": "string"
                                },
                                "value": {
                                  "description": "The value for the header",
                                  "type": "string"
                                }
                              },
                              "additionalProperties": false
                            },
                            {
                              "description": "Insert header with a value coming from context key (works only for a string in the context)",
                              "type": "object",
                              "required": [
                                "from_context",
                                "name"
                              ],
                              "properties": {
                                "from_context": {
                                  "description": "Specify context key to fetch value",
                                  "type": "string"
                                },
                                "name": {
                                  "description": "Specify header name",
                                  "type": "string"
                                }
                              },
                              "additionalProperties": false
                            },
                            {
                              "description": "Insert header with a value coming from body",
                              "type": "object",
                              "required": [
                                "name",
                                "path"
                              ],
                              "properties": {
                                "default": {
                                  "description": "The default if the path in the body did not resolve to an element",
                                  "type": "string",
                                  "nullable": true
                                },
                                "name": {
                                  "description": "The target header name",
                                  "type": "string"
                                },
                                "path": {
                                  "description": "The path in the request body",
                                  "type": "string"
                                }
                              },
                              "additionalProperties": false
                            }
                          ]
                        }
                      },
                      "additionalProperties": false
                    },
                    {
                      "type": "object",
                      "required": [
                        "remove"
                      ],
                      "properties": {
                        "remove": {
                          "description": "Remove header",
                          "oneOf": [
                            {
                              "description": "Remove a header given a header name",
                              "type": "object",
                              "required": [
                                "named"
                              ],
                              "properties": {
                                "named": {
                                  "description": "Remove a header given a header name",
                                  "type": "string"
                                }
                              },
                              "additionalProperties": false
                            },
                            {
                              "description": "Remove a header given a regex matching header name",
                              "type": "object",
                              "required": [
                                "matching"
                              ],
                              "properties": {
                                "matching": {
                                  "description": "Remove a header given a regex matching against the header name",
                                  "type": "string"
                                }
                              },
                              "additionalProperties": false
                            }
                          ]
                        }
                      },
                      "additionalProperties": false
                    },
                    {
                      "type": "object",
                      "required": [
                        "propagate"
                      ],
                      "properties": {
                        "propagate": {
                          "description": "Propagate header",
                          "anyOf": [
                            {
                              "description": "Propagate header given a header name",
                              "type": "object",
                              "required": [
                                "named"
                              ],
                              "properties": {
                                "default": {
                                  "description": "Default value for the header.",
                                  "type": "string",
                                  "nullable": true
                                },
                                "named": {
                                  "description": "The source header name",
                                  "type": "string"
                                },
                                "rename": {
                                  "description": "An optional target header name",
                                  "type": "string",
                                  "nullable": true
                                }
                              },
                              "additionalProperties": false
                            },
                            {
                              "description": "Propagate header given a regex to match header name",
                              "type": "object",
                              "required": [
                                "matching"
                              ],
                              "properties": {
                                "matching": {
                                  "description": "The regex on header name",
                                  "type": "string"
                                }
                              },
                              "additionalProperties": false
                            }
                          ]
                        }
                      },
                      "additionalProperties": false
                    }
                  ]
                }
              }
            },
            "additionalProperties": false
          }
        }
      },
      "additionalProperties": false
    },
    "health_check": {
      "description": "Health check configuration",
      "default": {
        "listen": "127.0.0.1:8088",
        "enabled": true
      },
      "type": "object",
      "properties": {
        "enabled": {
          "description": "Set to false to disable the health check endpoint",
          "default": true,
          "type": "boolean"
        },
        "listen": {
          "description": "The socket address and port to listen on Defaults to 127.0.0.1:8088",
          "default": "127.0.0.1:8088",
          "anyOf": [
            {
              "description": "Socket address.",
              "type": "string"
            },
            {
              "description": "Unix socket.",
              "type": "string"
            }
          ]
        }
      },
      "additionalProperties": false
    },
    "homepage": {
      "description": "Homepage configuration",
      "default": {
        "enabled": true,
        "graph_ref": null
      },
      "type": "object",
      "properties": {
        "enabled": {
          "description": "Set to false to disable the homepage",
          "default": true,
          "type": "boolean"
        },
        "graph_ref": {
          "description": "Graph reference This will allow you to redirect from the Apollo Router landing page back to Apollo Studio Explorer",
          "default": null,
          "type": "string",
          "nullable": true
        }
      },
      "additionalProperties": false
    },
    "include_subgraph_errors": {
      "description": "Configuration for exposing errors that originate from subgraphs",
      "type": "object",
      "properties": {
        "all": {
          "description": "Include errors from all subgraphs",
          "default": false,
          "type": "boolean"
        },
        "subgraphs": {
          "description": "Include errors from specific subgraphs",
          "default": {},
          "type": "object",
          "additionalProperties": {
            "type": "boolean"
          }
        }
      },
      "additionalProperties": false
    },
    "limits": {
      "description": "Configuration for operation limits, parser limits, HTTP limits, etc.",
      "default": {
        "max_depth": null,
        "max_height": null,
        "max_root_fields": null,
        "max_aliases": null,
        "warn_only": false,
        "parser_max_recursion": 4096,
        "parser_max_tokens": 15000,
        "experimental_http_max_request_bytes": 2000000
      },
      "type": "object",
      "properties": {
        "experimental_http_max_request_bytes": {
          "description": "Limit the size of incoming HTTP requests read from the network, to protect against running out of memory. Default: 2000000 (2 MB)",
          "default": 2000000,
          "type": "integer",
          "format": "uint",
          "minimum": 0.0
        },
        "max_aliases": {
          "description": "If set, requests with operations with more aliases than this maximum are rejected with a HTTP 400 Bad Request response and GraphQL error with `\"extensions\": {\"code\": \"MAX_ALIASES_LIMIT\"}`",
          "default": null,
          "type": "integer",
          "format": "uint32",
          "minimum": 0.0,
          "nullable": true
        },
        "max_depth": {
          "description": "If set, requests with operations deeper than this maximum are rejected with a HTTP 400 Bad Request response and GraphQL error with `\"extensions\": {\"code\": \"MAX_DEPTH_LIMIT\"}`\n\nCounts depth of an operation, looking at its selection sets, including fields in fragments and inline fragments. The following example has a depth of 3.\n\n```graphql query getProduct { book { # 1 ...bookDetails } }\n\nfragment bookDetails on Book { details { # 2 ... on ProductDetailsBook { country # 3 } } } ```",
          "default": null,
          "type": "integer",
          "format": "uint32",
          "minimum": 0.0,
          "nullable": true
        },
        "max_height": {
          "description": "If set, requests with operations higher than this maximum are rejected with a HTTP 400 Bad Request response and GraphQL error with `\"extensions\": {\"code\": \"MAX_DEPTH_LIMIT\"}`\n\nHeight is based on simple merging of fields using the same name or alias, but only within the same selection set. For example `name` here is only counted once and the query has height 3, not 4:\n\n```graphql query { name { first } name { last } } ```\n\nThis may change in a future version of Apollo Router to do [full field merging across fragments][merging] instead.\n\n[merging]: https://spec.graphql.org/October2021/#sec-Field-Selection-Merging]",
          "default": null,
          "type": "integer",
          "format": "uint32",
          "minimum": 0.0,
          "nullable": true
        },
        "max_root_fields": {
          "description": "If set, requests with operations with more root fields than this maximum are rejected with a HTTP 400 Bad Request response and GraphQL error with `\"extensions\": {\"code\": \"MAX_ROOT_FIELDS_LIMIT\"}`\n\nThis limit counts only the top level fields in a selection set, including fragments and inline fragments.",
          "default": null,
          "type": "integer",
          "format": "uint32",
          "minimum": 0.0,
          "nullable": true
        },
        "parser_max_recursion": {
          "description": "Limit recursion in the GraphQL parser to protect against stack overflow. default: 4096",
          "default": 4096,
          "type": "integer",
          "format": "uint",
          "minimum": 0.0
        },
        "parser_max_tokens": {
          "description": "Limit the number of tokens the GraphQL parser processes before aborting.",
          "default": 15000,
          "type": "integer",
          "format": "uint",
          "minimum": 0.0
        },
        "warn_only": {
          "description": "If set to true (which is the default is dev mode), requests that exceed a `max_*` limit are *not* rejected. Instead they are executed normally, and a warning is logged.",
          "default": false,
          "type": "boolean"
        }
      },
      "additionalProperties": false
    },
    "override_subgraph_url": {
      "description": "Subgraph URL mappings",
      "anyOf": [
        {
          "description": "Subgraph URL mappings",
          "type": "object",
          "additionalProperties": {
            "type": "string",
            "format": "uri"
          }
        }
      ]
    },
    "persisted_queries": {
      "description": "Configures managed persisted queries",
      "default": {
        "enabled": false,
        "log_unknown": false,
        "safelist": {
          "enabled": false,
          "require_id": false
        }
      },
      "type": "object",
      "properties": {
        "enabled": {
          "description": "Activates Persisted Queries (disabled by default)",
          "default": false,
          "type": "boolean"
        },
        "log_unknown": {
          "description": "Enabling this field configures the router to log any freeform GraphQL request that is not in the persisted query list",
          "default": false,
          "type": "boolean"
        },
        "safelist": {
          "description": "Restricts execution of operations that are not found in the Persisted Query List",
          "default": {
            "enabled": false,
            "require_id": false
          },
          "type": "object",
          "properties": {
            "enabled": {
              "description": "Enables using the persisted query list as a safelist (disabled by default)",
              "default": false,
              "type": "boolean"
            },
            "require_id": {
              "description": "Enabling this field configures the router to reject any request that does not include the persisted query ID",
              "default": false,
              "type": "boolean"
            }
          },
          "additionalProperties": false
        }
      },
      "additionalProperties": false
    },
    "plugins": {
      "description": "Plugin configuration",
      "default": null,
      "properties": {
        "experimental.broken": {
          "description": "This is a broken plugin for testing purposes only.",
          "type": "object",
          "required": [
            "enabled"
          ],
          "properties": {
            "enabled": {
              "description": "Enable the broken plugin.",
              "type": "boolean"
            }
          }
        },
        "experimental.expose_query_plan": {
          "description": "Expose query plan",
          "type": "boolean"
        },
        "experimental.restricted": {
          "description": "Restricted plugin (for testing purposes only)",
          "type": "object",
          "required": [
            "enabled"
          ],
          "properties": {
            "enabled": {
              "description": "Enable the restricted plugin (for testing purposes only)",
              "type": "boolean"
            }
          }
        },
        "test.always_fails_to_start": {
          "description": "Configuration for the test plugin",
          "type": "object",
          "required": [
            "name"
          ],
          "properties": {
            "name": {
              "description": "The name of the test",
              "type": "string"
            }
          }
        },
        "test.always_starts_and_stops": {
          "description": "Configuration for the test plugin",
          "type": "object",
          "required": [
            "name"
          ],
          "properties": {
            "name": {
              "description": "The name of the test",
              "type": "string"
            }
          }
        }
      },
      "additionalProperties": false
    },
    "rhai": {
      "description": "Configuration for the Rhai Plugin",
      "type": "object",
      "properties": {
        "main": {
          "description": "The main entry point for Rhai script evaluation",
          "type": "string",
          "nullable": true
        },
        "scripts": {
          "description": "The directory where Rhai scripts can be found",
          "type": "string",
          "nullable": true
        }
      },
      "additionalProperties": false
    },
    "sandbox": {
      "description": "Sandbox configuration",
      "default": {
        "enabled": false
      },
      "type": "object",
      "properties": {
        "enabled": {
          "description": "Set to true to enable sandbox",
          "default": false,
          "type": "boolean"
        }
      },
      "additionalProperties": false
    },
    "subscription": {
      "description": "Subscriptions configuration",
      "type": "object",
      "properties": {
        "enable_deduplication": {
          "description": "Enable the deduplication of subscription (for example if we detect the exact same request to subgraph we won't open a new websocket to the subgraph in passthrough mode) (default: true)",
          "default": true,
          "type": "boolean"
        },
        "enabled": {
          "description": "Enable subscription",
          "default": true,
          "type": "boolean"
        },
        "max_opened_subscriptions": {
          "description": "This is a limit to only have maximum X opened subscriptions at the same time. By default if it's not set there is no limit.",
          "default": null,
          "type": "integer",
          "format": "uint",
          "minimum": 0.0,
          "nullable": true
        },
        "mode": {
          "description": "Select a subscription mode (callback or passthrough)",
          "default": {
            "preview_callback": null,
            "passthrough": null
          },
          "type": "object",
          "properties": {
            "passthrough": {
              "description": "Enable passthrough mode for subgraph(s)",
              "type": "object",
              "properties": {
                "all": {
                  "description": "Configuration for all subgraphs",
                  "default": null,
                  "type": "object",
                  "properties": {
                    "path": {
                      "description": "Path on which WebSockets are listening",
                      "default": null,
                      "type": "string",
                      "nullable": true
                    },
                    "protocol": {
                      "description": "Which WebSocket GraphQL protocol to use for this subgraph possible values are: 'graphql_ws' | 'graphql_transport_ws' (default: graphql_ws)",
                      "default": "graphql_ws",
                      "type": "string",
                      "enum": [
                        "graphql_ws",
                        "graphql_transport_ws"
                      ]
                    }
                  },
                  "additionalProperties": false,
                  "nullable": true
                },
                "subgraphs": {
                  "description": "Configuration for specific subgraphs",
                  "default": {},
                  "type": "object",
                  "additionalProperties": {
                    "description": "WebSocket configuration for a specific subgraph",
                    "type": "object",
                    "properties": {
                      "path": {
                        "description": "Path on which WebSockets are listening",
                        "default": null,
                        "type": "string",
                        "nullable": true
                      },
                      "protocol": {
                        "description": "Which WebSocket GraphQL protocol to use for this subgraph possible values are: 'graphql_ws' | 'graphql_transport_ws' (default: graphql_ws)",
                        "default": "graphql_ws",
                        "type": "string",
                        "enum": [
                          "graphql_ws",
                          "graphql_transport_ws"
                        ]
                      }
                    },
                    "additionalProperties": false
                  }
                }
              },
              "additionalProperties": false,
              "nullable": true
            },
            "preview_callback": {
              "description": "Enable callback mode for subgraph(s)",
              "type": "object",
              "required": [
                "public_url"
              ],
              "properties": {
                "listen": {
                  "description": "Listen address on which the callback must listen (default: 127.0.0.1:4000)",
                  "writeOnly": true,
                  "anyOf": [
                    {
                      "description": "Socket address.",
                      "type": "string"
                    },
                    {
                      "description": "Unix socket.",
                      "type": "string"
                    }
                  ],
                  "nullable": true
                },
                "path": {
                  "description": "Specify on which path you want to listen for callbacks (default: /callback)",
                  "writeOnly": true,
                  "type": "string",
                  "nullable": true
                },
                "public_url": {
                  "description": "URL used to access this router instance",
                  "type": "string"
                },
                "subgraphs": {
                  "description": "Specify on which subgraph we enable the callback mode for subscription If empty it applies to all subgraphs (passthrough mode takes precedence)",
                  "default": [],
                  "type": "array",
                  "items": {
                    "type": "string"
                  },
                  "uniqueItems": true
                }
              },
              "additionalProperties": false,
              "nullable": true
            }
          },
          "additionalProperties": false
        },
        "queue_capacity": {
          "description": "It represent the capacity of the in memory queue to know how many events we can keep in a buffer",
          "default": null,
          "type": "integer",
          "format": "uint",
          "minimum": 0.0,
          "nullable": true
        }
      },
      "additionalProperties": false
    },
    "supergraph": {
      "description": "Configuration for the supergraph",
      "default": {
        "listen": "127.0.0.1:4000",
        "path": "/",
        "introspection": false,
        "experimental_reuse_query_fragments": null,
        "defer_support": true,
        "query_planning": {
          "experimental_cache": {
            "in_memory": {
              "limit": 512
            },
            "redis": null
          },
          "warmed_up_queries": null
        }
      },
      "type": "object",
      "properties": {
        "defer_support": {
          "description": "Set to false to disable defer support",
          "default": true,
          "type": "boolean"
        },
        "experimental_reuse_query_fragments": {
          "description": "Enable reuse of query fragments Default: depends on the federation version",
          "default": null,
          "type": "boolean",
          "nullable": true
        },
        "introspection": {
          "description": "Enable introspection Default: false",
          "default": false,
          "type": "boolean"
        },
        "listen": {
          "description": "The socket address and port to listen on Defaults to 127.0.0.1:4000",
          "default": "127.0.0.1:4000",
          "anyOf": [
            {
              "description": "Socket address.",
              "type": "string"
            },
            {
              "description": "Unix socket.",
              "type": "string"
            }
          ]
        },
        "path": {
          "description": "The HTTP path on which GraphQL requests will be served. default: \"/\"",
          "default": "/",
          "type": "string"
        },
        "query_planning": {
          "description": "Query planning options",
          "default": {
            "experimental_cache": {
              "in_memory": {
                "limit": 512
              },
              "redis": null
            },
            "warmed_up_queries": null
          },
          "type": "object",
          "properties": {
            "experimental_cache": {
              "description": "Cache configuration",
              "default": {
                "in_memory": {
                  "limit": 512
                },
                "redis": null
              },
              "type": "object",
              "properties": {
                "in_memory": {
                  "description": "Configures the in memory cache (always active)",
                  "default": {
                    "limit": 512
                  },
                  "type": "object",
                  "required": [
                    "limit"
                  ],
                  "properties": {
                    "limit": {
                      "description": "Number of entries in the Least Recently Used cache",
                      "type": "integer",
                      "format": "uint",
                      "minimum": 1.0
                    }
                  },
                  "additionalProperties": false
                },
                "redis": {
                  "description": "Configures and activates the Redis cache",
                  "default": null,
                  "type": "object",
                  "required": [
                    "urls"
                  ],
                  "properties": {
                    "timeout": {
                      "description": "Redis request timeout (default: 2ms)",
                      "default": null,
                      "type": "string",
                      "nullable": true
                    },
                    "urls": {
                      "description": "List of URLs to the Redis cluster",
                      "type": "array",
                      "items": {
                        "type": "string",
                        "format": "uri"
                      }
                    }
                  },
                  "additionalProperties": false,
                  "nullable": true
                }
              },
              "additionalProperties": false
            },
            "warmed_up_queries": {
              "description": "Warms up the cache on reloads by running the query plan over a list of the most used queries (from the in memory cache) Configures the number of queries warmed up. Defaults to 1/3 of the in memory cache",
              "default": null,
              "type": "integer",
              "format": "uint",
              "minimum": 0.0,
              "nullable": true
            }
          },
          "additionalProperties": false
        }
      },
      "additionalProperties": false
    },
    "telemetry": {
      "description": "Telemetry configuration",
      "type": "object",
      "properties": {
        "apollo": {
          "description": "Apollo reporting configuration",
          "type": "object",
          "properties": {
            "batch_processor": {
              "description": "Configuration for batch processing.",
              "type": "object",
              "properties": {
                "max_concurrent_exports": {
                  "description": "Maximum number of concurrent exports\n\nLimits the number of spawned tasks for exports and thus memory consumed by an exporter. A value of 1 will cause exports to be performed synchronously on the BatchSpanProcessor task. The default is 1.",
                  "default": 1,
                  "type": "integer",
                  "format": "uint",
                  "minimum": 0.0
                },
                "max_export_batch_size": {
                  "description": "The maximum number of spans to process in a single batch. If there are more than one batch worth of spans then it processes multiple batches of spans one batch after the other without any delay. The default value is 512.",
                  "default": 512,
                  "type": "integer",
                  "format": "uint",
                  "minimum": 0.0
                },
                "max_export_timeout": {
                  "description": "The maximum duration to export a batch of data. The default value is 30 seconds.",
                  "default": {
                    "secs": 30,
                    "nanos": 0
                  },
                  "type": "string"
                },
                "max_queue_size": {
                  "description": "The maximum queue size to buffer spans for delayed processing. If the queue gets full it drops the spans. The default value of is 2048.",
                  "default": 2048,
                  "type": "integer",
                  "format": "uint",
                  "minimum": 0.0
                },
                "scheduled_delay": {
                  "description": "The delay interval in milliseconds between two consecutive processing of batches. The default value is 5 seconds.",
                  "default": {
                    "secs": 5,
                    "nanos": 0
                  },
                  "type": "string"
                }
              }
            },
            "buffer_size": {
              "description": "The buffer size for sending traces to Apollo. Increase this if you are experiencing lost traces.",
              "default": 10000,
              "type": "integer",
              "format": "uint",
              "minimum": 1.0
            },
            "client_name_header": {
              "description": "The name of the header to extract from requests when populating 'client nane' for traces and metrics in Apollo Studio.",
              "default": "apollographql-client-name",
              "type": "string",
              "nullable": true
            },
            "client_version_header": {
              "description": "The name of the header to extract from requests when populating 'client version' for traces and metrics in Apollo Studio.",
              "default": "apollographql-client-version",
              "type": "string",
              "nullable": true
            },
            "endpoint": {
              "description": "The Apollo Studio endpoint for exporting traces and metrics.",
              "default": "https://usage-reporting.api.apollographql.com/api/ingress/traces",
              "type": "string"
            },
            "errors": {
              "description": "Configure the way errors are transmitted to Apollo Studio",
              "type": "object",
              "properties": {
                "subgraph": {
                  "description": "Handling of errors coming from subgraph",
                  "type": "object",
                  "properties": {
                    "all": {
                      "description": "Handling of errors coming from all subgraphs",
                      "type": "object",
                      "properties": {
                        "redact": {
                          "description": "Redact subgraph errors to Apollo Studio",
                          "default": true,
                          "type": "boolean"
                        },
                        "send": {
                          "description": "Send subgraph errors to Apollo Studio",
                          "default": true,
                          "type": "boolean"
                        }
                      },
                      "additionalProperties": false
                    },
                    "subgraphs": {
                      "description": "Handling of errors coming from specified subgraphs",
                      "type": "object",
                      "additionalProperties": {
                        "type": "object",
                        "properties": {
                          "redact": {
                            "description": "Redact subgraph errors to Apollo Studio",
                            "default": true,
                            "type": "boolean"
                          },
                          "send": {
                            "description": "Send subgraph errors to Apollo Studio",
                            "default": true,
                            "type": "boolean"
                          }
                        },
                        "additionalProperties": false
                      }
                    }
                  },
                  "additionalProperties": false
                }
              },
              "additionalProperties": false
            },
            "experimental_otlp_endpoint": {
              "description": "The Apollo Studio endpoint for exporting traces and metrics.",
              "default": "https://usage-reporting.api.apollographql.com/",
              "type": "string"
            },
            "field_level_instrumentation_sampler": {
              "description": "Field level instrumentation for subgraphs via ftv1. ftv1 tracing can cause performance issues as it is transmitted in band with subgraph responses.",
              "anyOf": [
                {
                  "description": "Sample a given fraction. Fractions >= 1 will always sample.",
                  "type": "number",
                  "format": "double"
                },
                {
                  "oneOf": [
                    {
                      "description": "Always sample",
                      "type": "string",
                      "enum": [
                        "always_on"
                      ]
                    },
                    {
                      "description": "Never sample",
                      "type": "string",
                      "enum": [
                        "always_off"
                      ]
                    }
                  ]
                }
              ]
            },
            "send_headers": {
              "description": "To configure which request header names and values are included in trace data that's sent to Apollo Studio.",
              "oneOf": [
                {
                  "description": "Don't send any headers",
                  "type": "string",
                  "enum": [
                    "none"
                  ]
                },
                {
                  "description": "Send all headers",
                  "type": "string",
                  "enum": [
                    "all"
                  ]
                },
                {
                  "description": "Send only the headers specified",
                  "type": "object",
                  "required": [
                    "only"
                  ],
                  "properties": {
                    "only": {
                      "description": "Send only the headers specified",
                      "type": "array",
                      "items": {
                        "type": "string"
                      }
                    }
                  },
                  "additionalProperties": false
                },
                {
                  "description": "Send all headers except those specified",
                  "type": "object",
                  "required": [
                    "except"
                  ],
                  "properties": {
                    "except": {
                      "description": "Send all headers except those specified",
                      "type": "array",
                      "items": {
                        "type": "string"
                      }
                    }
                  },
                  "additionalProperties": false
                }
              ]
            },
            "send_variable_values": {
              "description": "To configure which GraphQL variable values are included in trace data that's sent to Apollo Studio",
              "oneOf": [
                {
                  "description": "Dont send any variables",
                  "type": "string",
                  "enum": [
                    "none"
                  ]
                },
                {
                  "description": "Send all variables",
                  "type": "string",
                  "enum": [
                    "all"
                  ]
                },
                {
                  "description": "Send only the variables specified",
                  "type": "object",
                  "required": [
                    "only"
                  ],
                  "properties": {
                    "only": {
                      "description": "Send only the variables specified",
                      "type": "array",
                      "items": {
                        "type": "string"
                      }
                    }
                  },
                  "additionalProperties": false
                },
                {
                  "description": "Send all variables except those specified",
                  "type": "object",
                  "required": [
                    "except"
                  ],
                  "properties": {
                    "except": {
                      "description": "Send all variables except those specified",
                      "type": "array",
                      "items": {
                        "type": "string"
                      }
                    }
                  },
                  "additionalProperties": false
                }
              ]
            }
          },
          "additionalProperties": false
        },
        "exporters": {
          "description": "Instrumentation configuration",
          "type": "object",
          "properties": {
            "logging": {
              "description": "Logging configuration",
              "type": "object",
              "properties": {
                "common": {
                  "description": "Common configuration",
                  "type": "object",
                  "properties": {
                    "resource": {
                      "description": "The Open Telemetry resource",
                      "default": {},
                      "type": "object",
                      "additionalProperties": {
                        "anyOf": [
                          {
                            "description": "bool values",
                            "type": "boolean"
                          },
                          {
                            "description": "i64 values",
                            "type": "integer",
                            "format": "int64"
                          },
                          {
                            "description": "f64 values",
                            "type": "number",
                            "format": "double"
                          },
                          {
                            "description": "String values",
                            "type": "string"
                          },
                          {
                            "description": "Array of homogeneous values",
                            "anyOf": [
                              {
                                "description": "Array of bools",
                                "type": "array",
                                "items": {
                                  "type": "boolean"
                                }
                              },
                              {
                                "description": "Array of integers",
                                "type": "array",
                                "items": {
                                  "type": "integer",
                                  "format": "int64"
                                }
                              },
                              {
                                "description": "Array of floats",
                                "type": "array",
                                "items": {
                                  "type": "number",
                                  "format": "double"
                                }
                              },
                              {
                                "description": "Array of strings",
                                "type": "array",
                                "items": {
                                  "type": "string"
                                }
                              }
                            ]
                          }
                        ]
                      }
                    },
                    "service_name": {
                      "description": "Set a service.name resource in your metrics",
                      "default": null,
                      "type": "string",
                      "nullable": true
                    },
                    "service_namespace": {
                      "description": "Set a service.namespace attribute in your metrics",
                      "default": null,
                      "type": "string",
                      "nullable": true
                    }
                  },
                  "additionalProperties": false
                },
                "experimental_when_header": {
                  "description": "Log configuration to log request and response for subgraphs and supergraph Note that this will be removed when events are implemented.",
                  "type": "array",
                  "items": {
                    "anyOf": [
                      {
                        "description": "Match header value given a regex to display logs",
                        "type": "object",
                        "required": [
                          "match",
                          "name"
                        ],
                        "properties": {
                          "body": {
                            "description": "Display request/response body (default: false)",
                            "default": false,
                            "type": "boolean"
                          },
                          "headers": {
                            "description": "Display request/response headers (default: false)",
                            "default": false,
                            "type": "boolean"
                          },
                          "match": {
                            "description": "Regex to match the header value",
                            "type": "string"
                          },
                          "name": {
                            "description": "Header name",
                            "type": "string"
                          }
                        },
                        "additionalProperties": false
                      },
                      {
                        "description": "Match header value given a value to display logs",
                        "type": "object",
                        "required": [
                          "name",
                          "value"
                        ],
                        "properties": {
                          "body": {
                            "description": "Display request/response body (default: false)",
                            "default": false,
                            "type": "boolean"
                          },
                          "headers": {
                            "description": "Display request/response headers (default: false)",
                            "default": false,
                            "type": "boolean"
                          },
                          "name": {
                            "description": "Header name",
                            "type": "string"
                          },
                          "value": {
                            "description": "Header value",
                            "type": "string"
                          }
                        },
                        "additionalProperties": false
                      }
                    ]
                  }
                },
                "stdout": {
                  "description": "Settings for logging to stdout.",
                  "type": "object",
                  "properties": {
                    "enabled": {
                      "description": "Set to true to log to stdout.",
                      "default": true,
                      "type": "boolean"
                    },
                    "format": {
                      "description": "The format to log to stdout.",
                      "oneOf": [
                        {
                          "description": "Tracing subscriber https://docs.rs/tracing-subscriber/latest/tracing_subscriber/fmt/format/struct.Json.html",
                          "type": "object",
                          "required": [
                            "json"
                          ],
                          "properties": {
                            "json": {
                              "type": "object",
                              "properties": {
                                "display_current_span": {
                                  "description": "Include the current span in this log event.",
                                  "default": false,
                                  "type": "boolean"
                                },
                                "display_filename": {
                                  "description": "Include the filename with the log event.",
                                  "default": false,
                                  "type": "boolean"
                                },
                                "display_level": {
                                  "description": "Include the level with the log event.",
                                  "default": true,
                                  "type": "boolean"
                                },
                                "display_line_number": {
                                  "description": "Include the line number with the log event.",
                                  "default": false,
                                  "type": "boolean"
                                },
                                "display_resource": {
                                  "description": "Include the resource with the log event.",
                                  "default": true,
                                  "type": "boolean"
                                },
                                "display_span_list": {
                                  "description": "Include all of the containing span information with the log event.",
                                  "default": true,
                                  "type": "boolean"
                                },
                                "display_target": {
                                  "description": "Include the target with the log event.",
                                  "default": true,
                                  "type": "boolean"
                                },
                                "display_thread_id": {
                                  "description": "Include the thread_id with the log event.",
                                  "default": false,
                                  "type": "boolean"
                                },
                                "display_thread_name": {
                                  "description": "Include the thread_name with the log event.",
                                  "default": false,
                                  "type": "boolean"
                                },
                                "display_timestamp": {
                                  "description": "Include the timestamp with the log event.",
                                  "default": true,
                                  "type": "boolean"
                                }
                              },
                              "additionalProperties": false
                            }
                          },
                          "additionalProperties": false
                        },
                        {
                          "description": "Tracing subscriber https://docs.rs/tracing-subscriber/latest/tracing_subscriber/fmt/format/struct.Json.html",
                          "type": "string",
                          "enum": [
                            "json"
                          ]
                        },
                        {
                          "description": "Tracing subscriber https://docs.rs/tracing-subscriber/latest/tracing_subscriber/fmt/format/struct.Full.html",
                          "type": "object",
                          "required": [
                            "text"
                          ],
                          "properties": {
<<<<<<< HEAD
                            "ansi": {
                              "description": "Enable ansi (default: true)",
                              "default": true,
                              "type": "boolean"
                            },
                            "display_filename": {
                              "description": "Include the filename with the log event.",
                              "default": false,
                              "type": "boolean"
                            },
                            "display_level": {
                              "description": "Include the level with the log event.",
                              "default": true,
                              "type": "boolean"
                            },
                            "display_line_number": {
                              "description": "Include the line number with the log event.",
                              "default": false,
                              "type": "boolean"
                            },
                            "display_resource": {
                              "description": "Include the resource with the log event.",
                              "default": false,
                              "type": "boolean"
                            },
                            "display_service_name": {
                              "description": "Include the service name with the log event.",
                              "default": false,
                              "type": "boolean"
                            },
                            "display_service_namespace": {
                              "description": "Include the service namespace with the log event.",
                              "default": false,
                              "type": "boolean"
                            },
                            "display_target": {
                              "description": "Include the target with the log event.",
                              "default": false,
                              "type": "boolean"
                            },
                            "display_thread_id": {
                              "description": "Include the thread_id with the log event.",
                              "default": false,
                              "type": "boolean"
                            },
                            "display_thread_name": {
                              "description": "Include the thread_name with the log event.",
                              "default": false,
                              "type": "boolean"
                            },
                            "display_timestamp": {
                              "description": "Include the timestamp with the log event.",
                              "default": true,
                              "type": "boolean"
=======
                            "text": {
                              "type": "object",
                              "properties": {
                                "display_filename": {
                                  "description": "Include the filename with the log event.",
                                  "default": false,
                                  "type": "boolean"
                                },
                                "display_level": {
                                  "description": "Include the level with the log event.",
                                  "default": true,
                                  "type": "boolean"
                                },
                                "display_line_number": {
                                  "description": "Include the line number with the log event.",
                                  "default": false,
                                  "type": "boolean"
                                },
                                "display_resource": {
                                  "description": "Include the resource with the log event.",
                                  "default": false,
                                  "type": "boolean"
                                },
                                "display_service_name": {
                                  "description": "Include the service name with the log event.",
                                  "default": false,
                                  "type": "boolean"
                                },
                                "display_service_namespace": {
                                  "description": "Include the service namespace with the log event.",
                                  "default": false,
                                  "type": "boolean"
                                },
                                "display_target": {
                                  "description": "Include the target with the log event.",
                                  "default": false,
                                  "type": "boolean"
                                },
                                "display_thread_id": {
                                  "description": "Include the thread_id with the log event.",
                                  "default": false,
                                  "type": "boolean"
                                },
                                "display_thread_name": {
                                  "description": "Include the thread_name with the log event.",
                                  "default": false,
                                  "type": "boolean"
                                },
                                "display_timestamp": {
                                  "description": "Include the timestamp with the log event.",
                                  "default": true,
                                  "type": "boolean"
                                }
                              },
                              "additionalProperties": false
>>>>>>> 5832540a
                            }
                          },
                          "additionalProperties": false
                        },
                        {
                          "description": "Tracing subscriber https://docs.rs/tracing-subscriber/latest/tracing_subscriber/fmt/format/struct.Full.html",
                          "type": "string",
                          "enum": [
                            "text"
                          ]
                        }
                      ]
                    }
                  },
                  "additionalProperties": false
                }
              },
              "additionalProperties": false
            },
            "metrics": {
              "description": "Metrics configuration",
              "type": "object",
              "properties": {
                "common": {
                  "description": "Common metrics configuration across all exporters",
                  "type": "object",
                  "properties": {
                    "attributes": {
                      "description": "Configuration to add custom labels/attributes to metrics",
                      "type": "object",
                      "properties": {
                        "subgraph": {
                          "description": "Configuration to forward header values or body values from subgraph request/response in metric attributes/labels",
                          "type": "object",
                          "properties": {
                            "all": {
                              "description": "Attributes for all subgraphs",
                              "type": "object",
                              "properties": {
                                "context": {
                                  "description": "Configuration to forward values from the context to custom attributes/labels in metrics",
                                  "type": "array",
                                  "items": {
                                    "description": "Configuration to forward context values in metric attributes/labels",
                                    "type": "object",
                                    "required": [
                                      "named"
                                    ],
                                    "properties": {
                                      "default": {
                                        "description": "The optional default value",
                                        "anyOf": [
                                          {
                                            "description": "bool values",
                                            "type": "boolean"
                                          },
                                          {
                                            "description": "i64 values",
                                            "type": "integer",
                                            "format": "int64"
                                          },
                                          {
                                            "description": "f64 values",
                                            "type": "number",
                                            "format": "double"
                                          },
                                          {
                                            "description": "String values",
                                            "type": "string"
                                          },
                                          {
                                            "description": "Array of homogeneous values",
                                            "anyOf": [
                                              {
                                                "description": "Array of bools",
                                                "type": "array",
                                                "items": {
                                                  "type": "boolean"
                                                }
                                              },
                                              {
                                                "description": "Array of integers",
                                                "type": "array",
                                                "items": {
                                                  "type": "integer",
                                                  "format": "int64"
                                                }
                                              },
                                              {
                                                "description": "Array of floats",
                                                "type": "array",
                                                "items": {
                                                  "type": "number",
                                                  "format": "double"
                                                }
                                              },
                                              {
                                                "description": "Array of strings",
                                                "type": "array",
                                                "items": {
                                                  "type": "string"
                                                }
                                              }
                                            ]
                                          }
                                        ],
                                        "nullable": true
                                      },
                                      "named": {
                                        "description": "The name of the value in the context",
                                        "type": "string"
                                      },
                                      "rename": {
                                        "description": "The optional output name",
                                        "type": "string",
                                        "nullable": true
                                      }
                                    },
                                    "additionalProperties": false
                                  }
                                },
                                "errors": {
                                  "description": "Configuration to forward values from the error to custom attributes/labels in metrics",
                                  "type": "object",
                                  "properties": {
                                    "extensions": {
                                      "description": "Forward extensions values as custom attributes/labels in metrics",
                                      "type": "array",
                                      "items": {
                                        "description": "Configuration to forward body values in metric attributes/labels",
                                        "type": "object",
                                        "required": [
                                          "name",
                                          "path"
                                        ],
                                        "properties": {
                                          "default": {
                                            "description": "The optional default value",
                                            "anyOf": [
                                              {
                                                "description": "bool values",
                                                "type": "boolean"
                                              },
                                              {
                                                "description": "i64 values",
                                                "type": "integer",
                                                "format": "int64"
                                              },
                                              {
                                                "description": "f64 values",
                                                "type": "number",
                                                "format": "double"
                                              },
                                              {
                                                "description": "String values",
                                                "type": "string"
                                              },
                                              {
                                                "description": "Array of homogeneous values",
                                                "anyOf": [
                                                  {
                                                    "description": "Array of bools",
                                                    "type": "array",
                                                    "items": {
                                                      "type": "boolean"
                                                    }
                                                  },
                                                  {
                                                    "description": "Array of integers",
                                                    "type": "array",
                                                    "items": {
                                                      "type": "integer",
                                                      "format": "int64"
                                                    }
                                                  },
                                                  {
                                                    "description": "Array of floats",
                                                    "type": "array",
                                                    "items": {
                                                      "type": "number",
                                                      "format": "double"
                                                    }
                                                  },
                                                  {
                                                    "description": "Array of strings",
                                                    "type": "array",
                                                    "items": {
                                                      "type": "string"
                                                    }
                                                  }
                                                ]
                                              }
                                            ],
                                            "nullable": true
                                          },
                                          "name": {
                                            "description": "The name of the attribute",
                                            "type": "string"
                                          },
                                          "path": {
                                            "description": "The path in the body",
                                            "type": "string"
                                          }
                                        },
                                        "additionalProperties": false
                                      }
                                    },
                                    "include_messages": {
                                      "description": "Will include the error message in a \"message\" attribute",
                                      "default": null,
                                      "type": "boolean",
                                      "nullable": true
                                    }
                                  },
                                  "additionalProperties": false
                                },
                                "request": {
                                  "description": "Configuration to forward headers or body values from the request to custom attributes/labels in metrics",
                                  "type": "object",
                                  "properties": {
                                    "body": {
                                      "description": "Forward body values as custom attributes/labels in metrics",
                                      "type": "array",
                                      "items": {
                                        "description": "Configuration to forward body values in metric attributes/labels",
                                        "type": "object",
                                        "required": [
                                          "name",
                                          "path"
                                        ],
                                        "properties": {
                                          "default": {
                                            "description": "The optional default value",
                                            "anyOf": [
                                              {
                                                "description": "bool values",
                                                "type": "boolean"
                                              },
                                              {
                                                "description": "i64 values",
                                                "type": "integer",
                                                "format": "int64"
                                              },
                                              {
                                                "description": "f64 values",
                                                "type": "number",
                                                "format": "double"
                                              },
                                              {
                                                "description": "String values",
                                                "type": "string"
                                              },
                                              {
                                                "description": "Array of homogeneous values",
                                                "anyOf": [
                                                  {
                                                    "description": "Array of bools",
                                                    "type": "array",
                                                    "items": {
                                                      "type": "boolean"
                                                    }
                                                  },
                                                  {
                                                    "description": "Array of integers",
                                                    "type": "array",
                                                    "items": {
                                                      "type": "integer",
                                                      "format": "int64"
                                                    }
                                                  },
                                                  {
                                                    "description": "Array of floats",
                                                    "type": "array",
                                                    "items": {
                                                      "type": "number",
                                                      "format": "double"
                                                    }
                                                  },
                                                  {
                                                    "description": "Array of strings",
                                                    "type": "array",
                                                    "items": {
                                                      "type": "string"
                                                    }
                                                  }
                                                ]
                                              }
                                            ],
                                            "nullable": true
                                          },
                                          "name": {
                                            "description": "The name of the attribute",
                                            "type": "string"
                                          },
                                          "path": {
                                            "description": "The path in the body",
                                            "type": "string"
                                          }
                                        },
                                        "additionalProperties": false
                                      }
                                    },
                                    "header": {
                                      "description": "Forward header values as custom attributes/labels in metrics",
                                      "type": "array",
                                      "items": {
                                        "description": "Configuration to forward header values in metric labels",
                                        "anyOf": [
                                          {
                                            "description": "Match via header name",
                                            "type": "object",
                                            "required": [
                                              "named"
                                            ],
                                            "properties": {
                                              "default": {
                                                "description": "The optional default value",
                                                "anyOf": [
                                                  {
                                                    "description": "bool values",
                                                    "type": "boolean"
                                                  },
                                                  {
                                                    "description": "i64 values",
                                                    "type": "integer",
                                                    "format": "int64"
                                                  },
                                                  {
                                                    "description": "f64 values",
                                                    "type": "number",
                                                    "format": "double"
                                                  },
                                                  {
                                                    "description": "String values",
                                                    "type": "string"
                                                  },
                                                  {
                                                    "description": "Array of homogeneous values",
                                                    "anyOf": [
                                                      {
                                                        "description": "Array of bools",
                                                        "type": "array",
                                                        "items": {
                                                          "type": "boolean"
                                                        }
                                                      },
                                                      {
                                                        "description": "Array of integers",
                                                        "type": "array",
                                                        "items": {
                                                          "type": "integer",
                                                          "format": "int64"
                                                        }
                                                      },
                                                      {
                                                        "description": "Array of floats",
                                                        "type": "array",
                                                        "items": {
                                                          "type": "number",
                                                          "format": "double"
                                                        }
                                                      },
                                                      {
                                                        "description": "Array of strings",
                                                        "type": "array",
                                                        "items": {
                                                          "type": "string"
                                                        }
                                                      }
                                                    ]
                                                  }
                                                ],
                                                "nullable": true
                                              },
                                              "named": {
                                                "description": "The name of the header",
                                                "type": "string"
                                              },
                                              "rename": {
                                                "description": "The optional output name",
                                                "type": "string",
                                                "nullable": true
                                              }
                                            },
                                            "additionalProperties": false
                                          },
                                          {
                                            "description": "Match via rgex",
                                            "type": "object",
                                            "required": [
                                              "matching"
                                            ],
                                            "properties": {
                                              "matching": {
                                                "description": "Using a regex on the header name",
                                                "type": "string"
                                              }
                                            },
                                            "additionalProperties": false
                                          }
                                        ]
                                      }
                                    }
                                  },
                                  "additionalProperties": false
                                },
                                "response": {
                                  "description": "Configuration to forward headers or body values from the response to custom attributes/labels in metrics",
                                  "type": "object",
                                  "properties": {
                                    "body": {
                                      "description": "Forward body values as custom attributes/labels in metrics",
                                      "type": "array",
                                      "items": {
                                        "description": "Configuration to forward body values in metric attributes/labels",
                                        "type": "object",
                                        "required": [
                                          "name",
                                          "path"
                                        ],
                                        "properties": {
                                          "default": {
                                            "description": "The optional default value",
                                            "anyOf": [
                                              {
                                                "description": "bool values",
                                                "type": "boolean"
                                              },
                                              {
                                                "description": "i64 values",
                                                "type": "integer",
                                                "format": "int64"
                                              },
                                              {
                                                "description": "f64 values",
                                                "type": "number",
                                                "format": "double"
                                              },
                                              {
                                                "description": "String values",
                                                "type": "string"
                                              },
                                              {
                                                "description": "Array of homogeneous values",
                                                "anyOf": [
                                                  {
                                                    "description": "Array of bools",
                                                    "type": "array",
                                                    "items": {
                                                      "type": "boolean"
                                                    }
                                                  },
                                                  {
                                                    "description": "Array of integers",
                                                    "type": "array",
                                                    "items": {
                                                      "type": "integer",
                                                      "format": "int64"
                                                    }
                                                  },
                                                  {
                                                    "description": "Array of floats",
                                                    "type": "array",
                                                    "items": {
                                                      "type": "number",
                                                      "format": "double"
                                                    }
                                                  },
                                                  {
                                                    "description": "Array of strings",
                                                    "type": "array",
                                                    "items": {
                                                      "type": "string"
                                                    }
                                                  }
                                                ]
                                              }
                                            ],
                                            "nullable": true
                                          },
                                          "name": {
                                            "description": "The name of the attribute",
                                            "type": "string"
                                          },
                                          "path": {
                                            "description": "The path in the body",
                                            "type": "string"
                                          }
                                        },
                                        "additionalProperties": false
                                      }
                                    },
                                    "header": {
                                      "description": "Forward header values as custom attributes/labels in metrics",
                                      "type": "array",
                                      "items": {
                                        "description": "Configuration to forward header values in metric labels",
                                        "anyOf": [
                                          {
                                            "description": "Match via header name",
                                            "type": "object",
                                            "required": [
                                              "named"
                                            ],
                                            "properties": {
                                              "default": {
                                                "description": "The optional default value",
                                                "anyOf": [
                                                  {
                                                    "description": "bool values",
                                                    "type": "boolean"
                                                  },
                                                  {
                                                    "description": "i64 values",
                                                    "type": "integer",
                                                    "format": "int64"
                                                  },
                                                  {
                                                    "description": "f64 values",
                                                    "type": "number",
                                                    "format": "double"
                                                  },
                                                  {
                                                    "description": "String values",
                                                    "type": "string"
                                                  },
                                                  {
                                                    "description": "Array of homogeneous values",
                                                    "anyOf": [
                                                      {
                                                        "description": "Array of bools",
                                                        "type": "array",
                                                        "items": {
                                                          "type": "boolean"
                                                        }
                                                      },
                                                      {
                                                        "description": "Array of integers",
                                                        "type": "array",
                                                        "items": {
                                                          "type": "integer",
                                                          "format": "int64"
                                                        }
                                                      },
                                                      {
                                                        "description": "Array of floats",
                                                        "type": "array",
                                                        "items": {
                                                          "type": "number",
                                                          "format": "double"
                                                        }
                                                      },
                                                      {
                                                        "description": "Array of strings",
                                                        "type": "array",
                                                        "items": {
                                                          "type": "string"
                                                        }
                                                      }
                                                    ]
                                                  }
                                                ],
                                                "nullable": true
                                              },
                                              "named": {
                                                "description": "The name of the header",
                                                "type": "string"
                                              },
                                              "rename": {
                                                "description": "The optional output name",
                                                "type": "string",
                                                "nullable": true
                                              }
                                            },
                                            "additionalProperties": false
                                          },
                                          {
                                            "description": "Match via rgex",
                                            "type": "object",
                                            "required": [
                                              "matching"
                                            ],
                                            "properties": {
                                              "matching": {
                                                "description": "Using a regex on the header name",
                                                "type": "string"
                                              }
                                            },
                                            "additionalProperties": false
                                          }
                                        ]
                                      }
                                    }
                                  },
                                  "additionalProperties": false
                                },
                                "static": {
                                  "description": "Configuration to insert custom attributes/labels in metrics",
                                  "type": "array",
                                  "items": {
                                    "description": "Configuration to insert custom attributes/labels in metrics",
                                    "type": "object",
                                    "required": [
                                      "name",
                                      "value"
                                    ],
                                    "properties": {
                                      "name": {
                                        "description": "The name of the attribute to insert",
                                        "type": "string"
                                      },
                                      "value": {
                                        "description": "The value of the attribute to insert",
                                        "anyOf": [
                                          {
                                            "description": "bool values",
                                            "type": "boolean"
                                          },
                                          {
                                            "description": "i64 values",
                                            "type": "integer",
                                            "format": "int64"
                                          },
                                          {
                                            "description": "f64 values",
                                            "type": "number",
                                            "format": "double"
                                          },
                                          {
                                            "description": "String values",
                                            "type": "string"
                                          },
                                          {
                                            "description": "Array of homogeneous values",
                                            "anyOf": [
                                              {
                                                "description": "Array of bools",
                                                "type": "array",
                                                "items": {
                                                  "type": "boolean"
                                                }
                                              },
                                              {
                                                "description": "Array of integers",
                                                "type": "array",
                                                "items": {
                                                  "type": "integer",
                                                  "format": "int64"
                                                }
                                              },
                                              {
                                                "description": "Array of floats",
                                                "type": "array",
                                                "items": {
                                                  "type": "number",
                                                  "format": "double"
                                                }
                                              },
                                              {
                                                "description": "Array of strings",
                                                "type": "array",
                                                "items": {
                                                  "type": "string"
                                                }
                                              }
                                            ]
                                          }
                                        ]
                                      }
                                    },
                                    "additionalProperties": false
                                  }
                                }
                              },
                              "additionalProperties": false
                            },
                            "subgraphs": {
                              "description": "Attributes per subgraph",
                              "type": "object",
                              "additionalProperties": {
                                "description": "Configuration to add custom attributes/labels on metrics to subgraphs",
                                "type": "object",
                                "properties": {
                                  "context": {
                                    "description": "Configuration to forward values from the context to custom attributes/labels in metrics",
                                    "type": "array",
                                    "items": {
                                      "description": "Configuration to forward context values in metric attributes/labels",
                                      "type": "object",
                                      "required": [
                                        "named"
                                      ],
                                      "properties": {
                                        "default": {
                                          "description": "The optional default value",
                                          "anyOf": [
                                            {
                                              "description": "bool values",
                                              "type": "boolean"
                                            },
                                            {
                                              "description": "i64 values",
                                              "type": "integer",
                                              "format": "int64"
                                            },
                                            {
                                              "description": "f64 values",
                                              "type": "number",
                                              "format": "double"
                                            },
                                            {
                                              "description": "String values",
                                              "type": "string"
                                            },
                                            {
                                              "description": "Array of homogeneous values",
                                              "anyOf": [
                                                {
                                                  "description": "Array of bools",
                                                  "type": "array",
                                                  "items": {
                                                    "type": "boolean"
                                                  }
                                                },
                                                {
                                                  "description": "Array of integers",
                                                  "type": "array",
                                                  "items": {
                                                    "type": "integer",
                                                    "format": "int64"
                                                  }
                                                },
                                                {
                                                  "description": "Array of floats",
                                                  "type": "array",
                                                  "items": {
                                                    "type": "number",
                                                    "format": "double"
                                                  }
                                                },
                                                {
                                                  "description": "Array of strings",
                                                  "type": "array",
                                                  "items": {
                                                    "type": "string"
                                                  }
                                                }
                                              ]
                                            }
                                          ],
                                          "nullable": true
                                        },
                                        "named": {
                                          "description": "The name of the value in the context",
                                          "type": "string"
                                        },
                                        "rename": {
                                          "description": "The optional output name",
                                          "type": "string",
                                          "nullable": true
                                        }
                                      },
                                      "additionalProperties": false
                                    }
                                  },
                                  "errors": {
                                    "description": "Configuration to forward values from the error to custom attributes/labels in metrics",
                                    "type": "object",
                                    "properties": {
                                      "extensions": {
                                        "description": "Forward extensions values as custom attributes/labels in metrics",
                                        "type": "array",
                                        "items": {
                                          "description": "Configuration to forward body values in metric attributes/labels",
                                          "type": "object",
                                          "required": [
                                            "name",
                                            "path"
                                          ],
                                          "properties": {
                                            "default": {
                                              "description": "The optional default value",
                                              "anyOf": [
                                                {
                                                  "description": "bool values",
                                                  "type": "boolean"
                                                },
                                                {
                                                  "description": "i64 values",
                                                  "type": "integer",
                                                  "format": "int64"
                                                },
                                                {
                                                  "description": "f64 values",
                                                  "type": "number",
                                                  "format": "double"
                                                },
                                                {
                                                  "description": "String values",
                                                  "type": "string"
                                                },
                                                {
                                                  "description": "Array of homogeneous values",
                                                  "anyOf": [
                                                    {
                                                      "description": "Array of bools",
                                                      "type": "array",
                                                      "items": {
                                                        "type": "boolean"
                                                      }
                                                    },
                                                    {
                                                      "description": "Array of integers",
                                                      "type": "array",
                                                      "items": {
                                                        "type": "integer",
                                                        "format": "int64"
                                                      }
                                                    },
                                                    {
                                                      "description": "Array of floats",
                                                      "type": "array",
                                                      "items": {
                                                        "type": "number",
                                                        "format": "double"
                                                      }
                                                    },
                                                    {
                                                      "description": "Array of strings",
                                                      "type": "array",
                                                      "items": {
                                                        "type": "string"
                                                      }
                                                    }
                                                  ]
                                                }
                                              ],
                                              "nullable": true
                                            },
                                            "name": {
                                              "description": "The name of the attribute",
                                              "type": "string"
                                            },
                                            "path": {
                                              "description": "The path in the body",
                                              "type": "string"
                                            }
                                          },
                                          "additionalProperties": false
                                        }
                                      },
                                      "include_messages": {
                                        "description": "Will include the error message in a \"message\" attribute",
                                        "default": null,
                                        "type": "boolean",
                                        "nullable": true
                                      }
                                    },
                                    "additionalProperties": false
                                  },
                                  "request": {
                                    "description": "Configuration to forward headers or body values from the request to custom attributes/labels in metrics",
                                    "type": "object",
                                    "properties": {
                                      "body": {
                                        "description": "Forward body values as custom attributes/labels in metrics",
                                        "type": "array",
                                        "items": {
                                          "description": "Configuration to forward body values in metric attributes/labels",
                                          "type": "object",
                                          "required": [
                                            "name",
                                            "path"
                                          ],
                                          "properties": {
                                            "default": {
                                              "description": "The optional default value",
                                              "anyOf": [
                                                {
                                                  "description": "bool values",
                                                  "type": "boolean"
                                                },
                                                {
                                                  "description": "i64 values",
                                                  "type": "integer",
                                                  "format": "int64"
                                                },
                                                {
                                                  "description": "f64 values",
                                                  "type": "number",
                                                  "format": "double"
                                                },
                                                {
                                                  "description": "String values",
                                                  "type": "string"
                                                },
                                                {
                                                  "description": "Array of homogeneous values",
                                                  "anyOf": [
                                                    {
                                                      "description": "Array of bools",
                                                      "type": "array",
                                                      "items": {
                                                        "type": "boolean"
                                                      }
                                                    },
                                                    {
                                                      "description": "Array of integers",
                                                      "type": "array",
                                                      "items": {
                                                        "type": "integer",
                                                        "format": "int64"
                                                      }
                                                    },
                                                    {
                                                      "description": "Array of floats",
                                                      "type": "array",
                                                      "items": {
                                                        "type": "number",
                                                        "format": "double"
                                                      }
                                                    },
                                                    {
                                                      "description": "Array of strings",
                                                      "type": "array",
                                                      "items": {
                                                        "type": "string"
                                                      }
                                                    }
                                                  ]
                                                }
                                              ],
                                              "nullable": true
                                            },
                                            "name": {
                                              "description": "The name of the attribute",
                                              "type": "string"
                                            },
                                            "path": {
                                              "description": "The path in the body",
                                              "type": "string"
                                            }
                                          },
                                          "additionalProperties": false
                                        }
                                      },
                                      "header": {
                                        "description": "Forward header values as custom attributes/labels in metrics",
                                        "type": "array",
                                        "items": {
                                          "description": "Configuration to forward header values in metric labels",
                                          "anyOf": [
                                            {
                                              "description": "Match via header name",
                                              "type": "object",
                                              "required": [
                                                "named"
                                              ],
                                              "properties": {
                                                "default": {
                                                  "description": "The optional default value",
                                                  "anyOf": [
                                                    {
                                                      "description": "bool values",
                                                      "type": "boolean"
                                                    },
                                                    {
                                                      "description": "i64 values",
                                                      "type": "integer",
                                                      "format": "int64"
                                                    },
                                                    {
                                                      "description": "f64 values",
                                                      "type": "number",
                                                      "format": "double"
                                                    },
                                                    {
                                                      "description": "String values",
                                                      "type": "string"
                                                    },
                                                    {
                                                      "description": "Array of homogeneous values",
                                                      "anyOf": [
                                                        {
                                                          "description": "Array of bools",
                                                          "type": "array",
                                                          "items": {
                                                            "type": "boolean"
                                                          }
                                                        },
                                                        {
                                                          "description": "Array of integers",
                                                          "type": "array",
                                                          "items": {
                                                            "type": "integer",
                                                            "format": "int64"
                                                          }
                                                        },
                                                        {
                                                          "description": "Array of floats",
                                                          "type": "array",
                                                          "items": {
                                                            "type": "number",
                                                            "format": "double"
                                                          }
                                                        },
                                                        {
                                                          "description": "Array of strings",
                                                          "type": "array",
                                                          "items": {
                                                            "type": "string"
                                                          }
                                                        }
                                                      ]
                                                    }
                                                  ],
                                                  "nullable": true
                                                },
                                                "named": {
                                                  "description": "The name of the header",
                                                  "type": "string"
                                                },
                                                "rename": {
                                                  "description": "The optional output name",
                                                  "type": "string",
                                                  "nullable": true
                                                }
                                              },
                                              "additionalProperties": false
                                            },
                                            {
                                              "description": "Match via rgex",
                                              "type": "object",
                                              "required": [
                                                "matching"
                                              ],
                                              "properties": {
                                                "matching": {
                                                  "description": "Using a regex on the header name",
                                                  "type": "string"
                                                }
                                              },
                                              "additionalProperties": false
                                            }
                                          ]
                                        }
                                      }
                                    },
                                    "additionalProperties": false
                                  },
                                  "response": {
                                    "description": "Configuration to forward headers or body values from the response to custom attributes/labels in metrics",
                                    "type": "object",
                                    "properties": {
                                      "body": {
                                        "description": "Forward body values as custom attributes/labels in metrics",
                                        "type": "array",
                                        "items": {
                                          "description": "Configuration to forward body values in metric attributes/labels",
                                          "type": "object",
                                          "required": [
                                            "name",
                                            "path"
                                          ],
                                          "properties": {
                                            "default": {
                                              "description": "The optional default value",
                                              "anyOf": [
                                                {
                                                  "description": "bool values",
                                                  "type": "boolean"
                                                },
                                                {
                                                  "description": "i64 values",
                                                  "type": "integer",
                                                  "format": "int64"
                                                },
                                                {
                                                  "description": "f64 values",
                                                  "type": "number",
                                                  "format": "double"
                                                },
                                                {
                                                  "description": "String values",
                                                  "type": "string"
                                                },
                                                {
                                                  "description": "Array of homogeneous values",
                                                  "anyOf": [
                                                    {
                                                      "description": "Array of bools",
                                                      "type": "array",
                                                      "items": {
                                                        "type": "boolean"
                                                      }
                                                    },
                                                    {
                                                      "description": "Array of integers",
                                                      "type": "array",
                                                      "items": {
                                                        "type": "integer",
                                                        "format": "int64"
                                                      }
                                                    },
                                                    {
                                                      "description": "Array of floats",
                                                      "type": "array",
                                                      "items": {
                                                        "type": "number",
                                                        "format": "double"
                                                      }
                                                    },
                                                    {
                                                      "description": "Array of strings",
                                                      "type": "array",
                                                      "items": {
                                                        "type": "string"
                                                      }
                                                    }
                                                  ]
                                                }
                                              ],
                                              "nullable": true
                                            },
                                            "name": {
                                              "description": "The name of the attribute",
                                              "type": "string"
                                            },
                                            "path": {
                                              "description": "The path in the body",
                                              "type": "string"
                                            }
                                          },
                                          "additionalProperties": false
                                        }
                                      },
                                      "header": {
                                        "description": "Forward header values as custom attributes/labels in metrics",
                                        "type": "array",
                                        "items": {
                                          "description": "Configuration to forward header values in metric labels",
                                          "anyOf": [
                                            {
                                              "description": "Match via header name",
                                              "type": "object",
                                              "required": [
                                                "named"
                                              ],
                                              "properties": {
                                                "default": {
                                                  "description": "The optional default value",
                                                  "anyOf": [
                                                    {
                                                      "description": "bool values",
                                                      "type": "boolean"
                                                    },
                                                    {
                                                      "description": "i64 values",
                                                      "type": "integer",
                                                      "format": "int64"
                                                    },
                                                    {
                                                      "description": "f64 values",
                                                      "type": "number",
                                                      "format": "double"
                                                    },
                                                    {
                                                      "description": "String values",
                                                      "type": "string"
                                                    },
                                                    {
                                                      "description": "Array of homogeneous values",
                                                      "anyOf": [
                                                        {
                                                          "description": "Array of bools",
                                                          "type": "array",
                                                          "items": {
                                                            "type": "boolean"
                                                          }
                                                        },
                                                        {
                                                          "description": "Array of integers",
                                                          "type": "array",
                                                          "items": {
                                                            "type": "integer",
                                                            "format": "int64"
                                                          }
                                                        },
                                                        {
                                                          "description": "Array of floats",
                                                          "type": "array",
                                                          "items": {
                                                            "type": "number",
                                                            "format": "double"
                                                          }
                                                        },
                                                        {
                                                          "description": "Array of strings",
                                                          "type": "array",
                                                          "items": {
                                                            "type": "string"
                                                          }
                                                        }
                                                      ]
                                                    }
                                                  ],
                                                  "nullable": true
                                                },
                                                "named": {
                                                  "description": "The name of the header",
                                                  "type": "string"
                                                },
                                                "rename": {
                                                  "description": "The optional output name",
                                                  "type": "string",
                                                  "nullable": true
                                                }
                                              },
                                              "additionalProperties": false
                                            },
                                            {
                                              "description": "Match via rgex",
                                              "type": "object",
                                              "required": [
                                                "matching"
                                              ],
                                              "properties": {
                                                "matching": {
                                                  "description": "Using a regex on the header name",
                                                  "type": "string"
                                                }
                                              },
                                              "additionalProperties": false
                                            }
                                          ]
                                        }
                                      }
                                    },
                                    "additionalProperties": false
                                  },
                                  "static": {
                                    "description": "Configuration to insert custom attributes/labels in metrics",
                                    "type": "array",
                                    "items": {
                                      "description": "Configuration to insert custom attributes/labels in metrics",
                                      "type": "object",
                                      "required": [
                                        "name",
                                        "value"
                                      ],
                                      "properties": {
                                        "name": {
                                          "description": "The name of the attribute to insert",
                                          "type": "string"
                                        },
                                        "value": {
                                          "description": "The value of the attribute to insert",
                                          "anyOf": [
                                            {
                                              "description": "bool values",
                                              "type": "boolean"
                                            },
                                            {
                                              "description": "i64 values",
                                              "type": "integer",
                                              "format": "int64"
                                            },
                                            {
                                              "description": "f64 values",
                                              "type": "number",
                                              "format": "double"
                                            },
                                            {
                                              "description": "String values",
                                              "type": "string"
                                            },
                                            {
                                              "description": "Array of homogeneous values",
                                              "anyOf": [
                                                {
                                                  "description": "Array of bools",
                                                  "type": "array",
                                                  "items": {
                                                    "type": "boolean"
                                                  }
                                                },
                                                {
                                                  "description": "Array of integers",
                                                  "type": "array",
                                                  "items": {
                                                    "type": "integer",
                                                    "format": "int64"
                                                  }
                                                },
                                                {
                                                  "description": "Array of floats",
                                                  "type": "array",
                                                  "items": {
                                                    "type": "number",
                                                    "format": "double"
                                                  }
                                                },
                                                {
                                                  "description": "Array of strings",
                                                  "type": "array",
                                                  "items": {
                                                    "type": "string"
                                                  }
                                                }
                                              ]
                                            }
                                          ]
                                        }
                                      },
                                      "additionalProperties": false
                                    }
                                  }
                                },
                                "additionalProperties": false
                              }
                            }
                          },
                          "additionalProperties": false
                        },
                        "supergraph": {
                          "description": "Configuration to forward header values or body values from router request/response in metric attributes/labels",
                          "type": "object",
                          "properties": {
                            "context": {
                              "description": "Configuration to forward values from the context to custom attributes/labels in metrics",
                              "type": "array",
                              "items": {
                                "description": "Configuration to forward context values in metric attributes/labels",
                                "type": "object",
                                "required": [
                                  "named"
                                ],
                                "properties": {
                                  "default": {
                                    "description": "The optional default value",
                                    "anyOf": [
                                      {
                                        "description": "bool values",
                                        "type": "boolean"
                                      },
                                      {
                                        "description": "i64 values",
                                        "type": "integer",
                                        "format": "int64"
                                      },
                                      {
                                        "description": "f64 values",
                                        "type": "number",
                                        "format": "double"
                                      },
                                      {
                                        "description": "String values",
                                        "type": "string"
                                      },
                                      {
                                        "description": "Array of homogeneous values",
                                        "anyOf": [
                                          {
                                            "description": "Array of bools",
                                            "type": "array",
                                            "items": {
                                              "type": "boolean"
                                            }
                                          },
                                          {
                                            "description": "Array of integers",
                                            "type": "array",
                                            "items": {
                                              "type": "integer",
                                              "format": "int64"
                                            }
                                          },
                                          {
                                            "description": "Array of floats",
                                            "type": "array",
                                            "items": {
                                              "type": "number",
                                              "format": "double"
                                            }
                                          },
                                          {
                                            "description": "Array of strings",
                                            "type": "array",
                                            "items": {
                                              "type": "string"
                                            }
                                          }
                                        ]
                                      }
                                    ],
                                    "nullable": true
                                  },
                                  "named": {
                                    "description": "The name of the value in the context",
                                    "type": "string"
                                  },
                                  "rename": {
                                    "description": "The optional output name",
                                    "type": "string",
                                    "nullable": true
                                  }
                                },
                                "additionalProperties": false
                              }
                            },
                            "errors": {
                              "description": "Configuration to forward values from the error to custom attributes/labels in metrics",
                              "type": "object",
                              "properties": {
                                "extensions": {
                                  "description": "Forward extensions values as custom attributes/labels in metrics",
                                  "type": "array",
                                  "items": {
                                    "description": "Configuration to forward body values in metric attributes/labels",
                                    "type": "object",
                                    "required": [
                                      "name",
                                      "path"
                                    ],
                                    "properties": {
                                      "default": {
                                        "description": "The optional default value",
                                        "anyOf": [
                                          {
                                            "description": "bool values",
                                            "type": "boolean"
                                          },
                                          {
                                            "description": "i64 values",
                                            "type": "integer",
                                            "format": "int64"
                                          },
                                          {
                                            "description": "f64 values",
                                            "type": "number",
                                            "format": "double"
                                          },
                                          {
                                            "description": "String values",
                                            "type": "string"
                                          },
                                          {
                                            "description": "Array of homogeneous values",
                                            "anyOf": [
                                              {
                                                "description": "Array of bools",
                                                "type": "array",
                                                "items": {
                                                  "type": "boolean"
                                                }
                                              },
                                              {
                                                "description": "Array of integers",
                                                "type": "array",
                                                "items": {
                                                  "type": "integer",
                                                  "format": "int64"
                                                }
                                              },
                                              {
                                                "description": "Array of floats",
                                                "type": "array",
                                                "items": {
                                                  "type": "number",
                                                  "format": "double"
                                                }
                                              },
                                              {
                                                "description": "Array of strings",
                                                "type": "array",
                                                "items": {
                                                  "type": "string"
                                                }
                                              }
                                            ]
                                          }
                                        ],
                                        "nullable": true
                                      },
                                      "name": {
                                        "description": "The name of the attribute",
                                        "type": "string"
                                      },
                                      "path": {
                                        "description": "The path in the body",
                                        "type": "string"
                                      }
                                    },
                                    "additionalProperties": false
                                  }
                                },
                                "include_messages": {
                                  "description": "Will include the error message in a \"message\" attribute",
                                  "default": null,
                                  "type": "boolean",
                                  "nullable": true
                                }
                              },
                              "additionalProperties": false
                            },
                            "request": {
                              "description": "Configuration to forward headers or body values from the request to custom attributes/labels in metrics",
                              "type": "object",
                              "properties": {
                                "body": {
                                  "description": "Forward body values as custom attributes/labels in metrics",
                                  "type": "array",
                                  "items": {
                                    "description": "Configuration to forward body values in metric attributes/labels",
                                    "type": "object",
                                    "required": [
                                      "name",
                                      "path"
                                    ],
                                    "properties": {
                                      "default": {
                                        "description": "The optional default value",
                                        "anyOf": [
                                          {
                                            "description": "bool values",
                                            "type": "boolean"
                                          },
                                          {
                                            "description": "i64 values",
                                            "type": "integer",
                                            "format": "int64"
                                          },
                                          {
                                            "description": "f64 values",
                                            "type": "number",
                                            "format": "double"
                                          },
                                          {
                                            "description": "String values",
                                            "type": "string"
                                          },
                                          {
                                            "description": "Array of homogeneous values",
                                            "anyOf": [
                                              {
                                                "description": "Array of bools",
                                                "type": "array",
                                                "items": {
                                                  "type": "boolean"
                                                }
                                              },
                                              {
                                                "description": "Array of integers",
                                                "type": "array",
                                                "items": {
                                                  "type": "integer",
                                                  "format": "int64"
                                                }
                                              },
                                              {
                                                "description": "Array of floats",
                                                "type": "array",
                                                "items": {
                                                  "type": "number",
                                                  "format": "double"
                                                }
                                              },
                                              {
                                                "description": "Array of strings",
                                                "type": "array",
                                                "items": {
                                                  "type": "string"
                                                }
                                              }
                                            ]
                                          }
                                        ],
                                        "nullable": true
                                      },
                                      "name": {
                                        "description": "The name of the attribute",
                                        "type": "string"
                                      },
                                      "path": {
                                        "description": "The path in the body",
                                        "type": "string"
                                      }
                                    },
                                    "additionalProperties": false
                                  }
                                },
                                "header": {
                                  "description": "Forward header values as custom attributes/labels in metrics",
                                  "type": "array",
                                  "items": {
                                    "description": "Configuration to forward header values in metric labels",
                                    "anyOf": [
                                      {
                                        "description": "Match via header name",
                                        "type": "object",
                                        "required": [
                                          "named"
                                        ],
                                        "properties": {
                                          "default": {
                                            "description": "The optional default value",
                                            "anyOf": [
                                              {
                                                "description": "bool values",
                                                "type": "boolean"
                                              },
                                              {
                                                "description": "i64 values",
                                                "type": "integer",
                                                "format": "int64"
                                              },
                                              {
                                                "description": "f64 values",
                                                "type": "number",
                                                "format": "double"
                                              },
                                              {
                                                "description": "String values",
                                                "type": "string"
                                              },
                                              {
                                                "description": "Array of homogeneous values",
                                                "anyOf": [
                                                  {
                                                    "description": "Array of bools",
                                                    "type": "array",
                                                    "items": {
                                                      "type": "boolean"
                                                    }
                                                  },
                                                  {
                                                    "description": "Array of integers",
                                                    "type": "array",
                                                    "items": {
                                                      "type": "integer",
                                                      "format": "int64"
                                                    }
                                                  },
                                                  {
                                                    "description": "Array of floats",
                                                    "type": "array",
                                                    "items": {
                                                      "type": "number",
                                                      "format": "double"
                                                    }
                                                  },
                                                  {
                                                    "description": "Array of strings",
                                                    "type": "array",
                                                    "items": {
                                                      "type": "string"
                                                    }
                                                  }
                                                ]
                                              }
                                            ],
                                            "nullable": true
                                          },
                                          "named": {
                                            "description": "The name of the header",
                                            "type": "string"
                                          },
                                          "rename": {
                                            "description": "The optional output name",
                                            "type": "string",
                                            "nullable": true
                                          }
                                        },
                                        "additionalProperties": false
                                      },
                                      {
                                        "description": "Match via rgex",
                                        "type": "object",
                                        "required": [
                                          "matching"
                                        ],
                                        "properties": {
                                          "matching": {
                                            "description": "Using a regex on the header name",
                                            "type": "string"
                                          }
                                        },
                                        "additionalProperties": false
                                      }
                                    ]
                                  }
                                }
                              },
                              "additionalProperties": false
                            },
                            "response": {
                              "description": "Configuration to forward headers or body values from the response to custom attributes/labels in metrics",
                              "type": "object",
                              "properties": {
                                "body": {
                                  "description": "Forward body values as custom attributes/labels in metrics",
                                  "type": "array",
                                  "items": {
                                    "description": "Configuration to forward body values in metric attributes/labels",
                                    "type": "object",
                                    "required": [
                                      "name",
                                      "path"
                                    ],
                                    "properties": {
                                      "default": {
                                        "description": "The optional default value",
                                        "anyOf": [
                                          {
                                            "description": "bool values",
                                            "type": "boolean"
                                          },
                                          {
                                            "description": "i64 values",
                                            "type": "integer",
                                            "format": "int64"
                                          },
                                          {
                                            "description": "f64 values",
                                            "type": "number",
                                            "format": "double"
                                          },
                                          {
                                            "description": "String values",
                                            "type": "string"
                                          },
                                          {
                                            "description": "Array of homogeneous values",
                                            "anyOf": [
                                              {
                                                "description": "Array of bools",
                                                "type": "array",
                                                "items": {
                                                  "type": "boolean"
                                                }
                                              },
                                              {
                                                "description": "Array of integers",
                                                "type": "array",
                                                "items": {
                                                  "type": "integer",
                                                  "format": "int64"
                                                }
                                              },
                                              {
                                                "description": "Array of floats",
                                                "type": "array",
                                                "items": {
                                                  "type": "number",
                                                  "format": "double"
                                                }
                                              },
                                              {
                                                "description": "Array of strings",
                                                "type": "array",
                                                "items": {
                                                  "type": "string"
                                                }
                                              }
                                            ]
                                          }
                                        ],
                                        "nullable": true
                                      },
                                      "name": {
                                        "description": "The name of the attribute",
                                        "type": "string"
                                      },
                                      "path": {
                                        "description": "The path in the body",
                                        "type": "string"
                                      }
                                    },
                                    "additionalProperties": false
                                  }
                                },
                                "header": {
                                  "description": "Forward header values as custom attributes/labels in metrics",
                                  "type": "array",
                                  "items": {
                                    "description": "Configuration to forward header values in metric labels",
                                    "anyOf": [
                                      {
                                        "description": "Match via header name",
                                        "type": "object",
                                        "required": [
                                          "named"
                                        ],
                                        "properties": {
                                          "default": {
                                            "description": "The optional default value",
                                            "anyOf": [
                                              {
                                                "description": "bool values",
                                                "type": "boolean"
                                              },
                                              {
                                                "description": "i64 values",
                                                "type": "integer",
                                                "format": "int64"
                                              },
                                              {
                                                "description": "f64 values",
                                                "type": "number",
                                                "format": "double"
                                              },
                                              {
                                                "description": "String values",
                                                "type": "string"
                                              },
                                              {
                                                "description": "Array of homogeneous values",
                                                "anyOf": [
                                                  {
                                                    "description": "Array of bools",
                                                    "type": "array",
                                                    "items": {
                                                      "type": "boolean"
                                                    }
                                                  },
                                                  {
                                                    "description": "Array of integers",
                                                    "type": "array",
                                                    "items": {
                                                      "type": "integer",
                                                      "format": "int64"
                                                    }
                                                  },
                                                  {
                                                    "description": "Array of floats",
                                                    "type": "array",
                                                    "items": {
                                                      "type": "number",
                                                      "format": "double"
                                                    }
                                                  },
                                                  {
                                                    "description": "Array of strings",
                                                    "type": "array",
                                                    "items": {
                                                      "type": "string"
                                                    }
                                                  }
                                                ]
                                              }
                                            ],
                                            "nullable": true
                                          },
                                          "named": {
                                            "description": "The name of the header",
                                            "type": "string"
                                          },
                                          "rename": {
                                            "description": "The optional output name",
                                            "type": "string",
                                            "nullable": true
                                          }
                                        },
                                        "additionalProperties": false
                                      },
                                      {
                                        "description": "Match via rgex",
                                        "type": "object",
                                        "required": [
                                          "matching"
                                        ],
                                        "properties": {
                                          "matching": {
                                            "description": "Using a regex on the header name",
                                            "type": "string"
                                          }
                                        },
                                        "additionalProperties": false
                                      }
                                    ]
                                  }
                                }
                              },
                              "additionalProperties": false
                            },
                            "static": {
                              "description": "Configuration to insert custom attributes/labels in metrics",
                              "type": "array",
                              "items": {
                                "description": "Configuration to insert custom attributes/labels in metrics",
                                "type": "object",
                                "required": [
                                  "name",
                                  "value"
                                ],
                                "properties": {
                                  "name": {
                                    "description": "The name of the attribute to insert",
                                    "type": "string"
                                  },
                                  "value": {
                                    "description": "The value of the attribute to insert",
                                    "anyOf": [
                                      {
                                        "description": "bool values",
                                        "type": "boolean"
                                      },
                                      {
                                        "description": "i64 values",
                                        "type": "integer",
                                        "format": "int64"
                                      },
                                      {
                                        "description": "f64 values",
                                        "type": "number",
                                        "format": "double"
                                      },
                                      {
                                        "description": "String values",
                                        "type": "string"
                                      },
                                      {
                                        "description": "Array of homogeneous values",
                                        "anyOf": [
                                          {
                                            "description": "Array of bools",
                                            "type": "array",
                                            "items": {
                                              "type": "boolean"
                                            }
                                          },
                                          {
                                            "description": "Array of integers",
                                            "type": "array",
                                            "items": {
                                              "type": "integer",
                                              "format": "int64"
                                            }
                                          },
                                          {
                                            "description": "Array of floats",
                                            "type": "array",
                                            "items": {
                                              "type": "number",
                                              "format": "double"
                                            }
                                          },
                                          {
                                            "description": "Array of strings",
                                            "type": "array",
                                            "items": {
                                              "type": "string"
                                            }
                                          }
                                        ]
                                      }
                                    ]
                                  }
                                },
                                "additionalProperties": false
                              }
                            }
                          },
                          "additionalProperties": false
                        }
                      },
                      "additionalProperties": false
                    },
                    "buckets": {
                      "description": "Custom buckets for histograms",
                      "default": [
                        0.001,
                        0.005,
                        0.015,
                        0.05,
                        0.1,
                        0.2,
                        0.3,
                        0.4,
                        0.5,
                        1.0,
                        5.0,
                        10.0
                      ],
                      "type": "array",
                      "items": {
                        "type": "number",
                        "format": "double"
                      }
                    },
                    "experimental_cache_metrics": {
                      "description": "Experimental metrics to know more about caching strategies",
                      "type": "object",
                      "properties": {
                        "enabled": {
                          "description": "Enable experimental metrics",
                          "default": false,
                          "type": "boolean"
                        },
                        "ttl": {
                          "description": "Potential TTL for a cache if we had one (default: 5secs)",
                          "default": "5s",
                          "type": "string"
                        }
                      },
                      "additionalProperties": false
                    },
                    "resource": {
                      "description": "The Open Telemetry resource",
                      "default": {},
                      "type": "object",
                      "additionalProperties": {
                        "anyOf": [
                          {
                            "description": "bool values",
                            "type": "boolean"
                          },
                          {
                            "description": "i64 values",
                            "type": "integer",
                            "format": "int64"
                          },
                          {
                            "description": "f64 values",
                            "type": "number",
                            "format": "double"
                          },
                          {
                            "description": "String values",
                            "type": "string"
                          },
                          {
                            "description": "Array of homogeneous values",
                            "anyOf": [
                              {
                                "description": "Array of bools",
                                "type": "array",
                                "items": {
                                  "type": "boolean"
                                }
                              },
                              {
                                "description": "Array of integers",
                                "type": "array",
                                "items": {
                                  "type": "integer",
                                  "format": "int64"
                                }
                              },
                              {
                                "description": "Array of floats",
                                "type": "array",
                                "items": {
                                  "type": "number",
                                  "format": "double"
                                }
                              },
                              {
                                "description": "Array of strings",
                                "type": "array",
                                "items": {
                                  "type": "string"
                                }
                              }
                            ]
                          }
                        ]
                      }
                    },
                    "service_name": {
                      "description": "Set a service.name resource in your metrics",
                      "default": null,
                      "type": "string",
                      "nullable": true
                    },
                    "service_namespace": {
                      "description": "Set a service.namespace attribute in your metrics",
                      "default": null,
                      "type": "string",
                      "nullable": true
                    }
                  },
                  "additionalProperties": false
                },
                "otlp": {
                  "description": "Open Telemetry native exporter configuration",
                  "type": "object",
                  "required": [
                    "enabled"
                  ],
                  "properties": {
                    "batch_processor": {
                      "description": "Batch processor settings",
                      "type": "object",
                      "properties": {
                        "max_concurrent_exports": {
                          "description": "Maximum number of concurrent exports\n\nLimits the number of spawned tasks for exports and thus memory consumed by an exporter. A value of 1 will cause exports to be performed synchronously on the BatchSpanProcessor task. The default is 1.",
                          "default": 1,
                          "type": "integer",
                          "format": "uint",
                          "minimum": 0.0
                        },
                        "max_export_batch_size": {
                          "description": "The maximum number of spans to process in a single batch. If there are more than one batch worth of spans then it processes multiple batches of spans one batch after the other without any delay. The default value is 512.",
                          "default": 512,
                          "type": "integer",
                          "format": "uint",
                          "minimum": 0.0
                        },
                        "max_export_timeout": {
                          "description": "The maximum duration to export a batch of data. The default value is 30 seconds.",
                          "default": {
                            "secs": 30,
                            "nanos": 0
                          },
                          "type": "string"
                        },
                        "max_queue_size": {
                          "description": "The maximum queue size to buffer spans for delayed processing. If the queue gets full it drops the spans. The default value of is 2048.",
                          "default": 2048,
                          "type": "integer",
                          "format": "uint",
                          "minimum": 0.0
                        },
                        "scheduled_delay": {
                          "description": "The delay interval in milliseconds between two consecutive processing of batches. The default value is 5 seconds.",
                          "default": {
                            "secs": 5,
                            "nanos": 0
                          },
                          "type": "string"
                        }
                      }
                    },
                    "enabled": {
                      "description": "Enable otlp",
                      "type": "boolean"
                    },
                    "endpoint": {
                      "description": "The endpoint to send data to",
                      "type": "string"
                    },
                    "grpc": {
                      "description": "gRPC configuration settings",
                      "default": {
                        "domain_name": null,
                        "ca": null,
                        "cert": null,
                        "key": null,
                        "metadata": {}
                      },
                      "type": "object",
                      "properties": {
                        "ca": {
                          "description": "The optional certificate authority (CA) certificate to be used in TLS configuration.",
                          "default": null,
                          "type": "string",
                          "nullable": true
                        },
                        "cert": {
                          "description": "The optional cert for tls config",
                          "default": null,
                          "type": "string",
                          "nullable": true
                        },
                        "domain_name": {
                          "description": "The optional domain name for tls config. Note that domain name is will be defaulted to match the endpoint is not explicitly set.",
                          "default": null,
                          "type": "string",
                          "nullable": true
                        },
                        "key": {
                          "description": "The optional private key file for TLS configuration.",
                          "default": null,
                          "type": "string",
                          "nullable": true
                        },
                        "metadata": {
                          "description": "gRPC metadata",
                          "default": {},
                          "type": "object",
                          "additionalProperties": true
                        }
                      },
                      "additionalProperties": false
                    },
                    "http": {
                      "description": "HTTP configuration settings",
                      "default": {
                        "headers": {}
                      },
                      "type": "object",
                      "properties": {
                        "headers": {
                          "description": "Headers to send on report requests",
                          "default": {},
                          "type": "object",
                          "additionalProperties": {
                            "type": "string"
                          }
                        }
                      },
                      "additionalProperties": false
                    },
                    "protocol": {
                      "description": "The protocol to use when sending data",
                      "default": "grpc",
                      "type": "string",
                      "enum": [
                        "grpc",
                        "http"
                      ]
                    },
                    "temporality": {
                      "description": "Temporality for export (default: `Cumulative`). Note that when exporting to Datadog agent use `Delta`.",
                      "default": "cumulative",
                      "oneOf": [
                        {
                          "description": "Export cumulative metrics.",
                          "type": "string",
                          "enum": [
                            "cumulative"
                          ]
                        },
                        {
                          "description": "Export delta metrics. `Delta` should be used when exporting to DataDog Agent.",
                          "type": "string",
                          "enum": [
                            "delta"
                          ]
                        }
                      ]
                    }
                  },
                  "additionalProperties": false
                },
                "prometheus": {
                  "description": "Prometheus exporter configuration",
                  "type": "object",
                  "properties": {
                    "enabled": {
                      "description": "Set to true to enable",
                      "default": false,
                      "type": "boolean"
                    },
                    "listen": {
                      "description": "The listen address",
                      "default": "127.0.0.1:9090",
                      "anyOf": [
                        {
                          "description": "Socket address.",
                          "type": "string"
                        },
                        {
                          "description": "Unix socket.",
                          "type": "string"
                        }
                      ]
                    },
                    "path": {
                      "description": "The path where prometheus will be exposed",
                      "default": "/metrics",
                      "type": "string"
                    }
                  },
                  "additionalProperties": false
                }
              },
              "additionalProperties": false
            },
            "tracing": {
              "description": "Tracing configuration",
              "type": "object",
              "properties": {
                "common": {
                  "description": "Common configuration",
                  "type": "object",
                  "properties": {
                    "max_attributes_per_event": {
                      "description": "The maximum attributes per event before discarding",
                      "default": 128,
                      "type": "integer",
                      "format": "uint32",
                      "minimum": 0.0
                    },
                    "max_attributes_per_link": {
                      "description": "The maximum attributes per link before discarding",
                      "default": 128,
                      "type": "integer",
                      "format": "uint32",
                      "minimum": 0.0
                    },
                    "max_attributes_per_span": {
                      "description": "The maximum attributes per span before discarding",
                      "default": 128,
                      "type": "integer",
                      "format": "uint32",
                      "minimum": 0.0
                    },
                    "max_events_per_span": {
                      "description": "The maximum events per span before discarding",
                      "default": 128,
                      "type": "integer",
                      "format": "uint32",
                      "minimum": 0.0
                    },
                    "max_links_per_span": {
                      "description": "The maximum links per span before discarding",
                      "default": 128,
                      "type": "integer",
                      "format": "uint32",
                      "minimum": 0.0
                    },
                    "parent_based_sampler": {
                      "description": "Whether to use parent based sampling",
                      "default": true,
                      "type": "boolean"
                    },
                    "resource": {
                      "description": "The Open Telemetry resource",
                      "default": {},
                      "type": "object",
                      "additionalProperties": {
                        "anyOf": [
                          {
                            "description": "bool values",
                            "type": "boolean"
                          },
                          {
                            "description": "i64 values",
                            "type": "integer",
                            "format": "int64"
                          },
                          {
                            "description": "f64 values",
                            "type": "number",
                            "format": "double"
                          },
                          {
                            "description": "String values",
                            "type": "string"
                          },
                          {
                            "description": "Array of homogeneous values",
                            "anyOf": [
                              {
                                "description": "Array of bools",
                                "type": "array",
                                "items": {
                                  "type": "boolean"
                                }
                              },
                              {
                                "description": "Array of integers",
                                "type": "array",
                                "items": {
                                  "type": "integer",
                                  "format": "int64"
                                }
                              },
                              {
                                "description": "Array of floats",
                                "type": "array",
                                "items": {
                                  "type": "number",
                                  "format": "double"
                                }
                              },
                              {
                                "description": "Array of strings",
                                "type": "array",
                                "items": {
                                  "type": "string"
                                }
                              }
                            ]
                          }
                        ]
                      }
                    },
                    "sampler": {
                      "description": "The sampler, always_on, always_off or a decimal between 0.0 and 1.0",
                      "anyOf": [
                        {
                          "description": "Sample a given fraction. Fractions >= 1 will always sample.",
                          "type": "number",
                          "format": "double"
                        },
                        {
                          "oneOf": [
                            {
                              "description": "Always sample",
                              "type": "string",
                              "enum": [
                                "always_on"
                              ]
                            },
                            {
                              "description": "Never sample",
                              "type": "string",
                              "enum": [
                                "always_off"
                              ]
                            }
                          ]
                        }
                      ]
                    },
                    "service_name": {
                      "description": "The trace service name",
                      "default": null,
                      "type": "string",
                      "nullable": true
                    },
                    "service_namespace": {
                      "description": "The trace service namespace",
                      "default": null,
                      "type": "string",
                      "nullable": true
                    }
                  },
                  "additionalProperties": false
                },
                "datadog": {
                  "description": "Datadog exporter configuration",
                  "type": "object",
                  "required": [
                    "enabled"
                  ],
                  "properties": {
                    "batch_processor": {
                      "description": "batch processor configuration",
                      "type": "object",
                      "properties": {
                        "max_concurrent_exports": {
                          "description": "Maximum number of concurrent exports\n\nLimits the number of spawned tasks for exports and thus memory consumed by an exporter. A value of 1 will cause exports to be performed synchronously on the BatchSpanProcessor task. The default is 1.",
                          "default": 1,
                          "type": "integer",
                          "format": "uint",
                          "minimum": 0.0
                        },
                        "max_export_batch_size": {
                          "description": "The maximum number of spans to process in a single batch. If there are more than one batch worth of spans then it processes multiple batches of spans one batch after the other without any delay. The default value is 512.",
                          "default": 512,
                          "type": "integer",
                          "format": "uint",
                          "minimum": 0.0
                        },
                        "max_export_timeout": {
                          "description": "The maximum duration to export a batch of data. The default value is 30 seconds.",
                          "default": {
                            "secs": 30,
                            "nanos": 0
                          },
                          "type": "string"
                        },
                        "max_queue_size": {
                          "description": "The maximum queue size to buffer spans for delayed processing. If the queue gets full it drops the spans. The default value of is 2048.",
                          "default": 2048,
                          "type": "integer",
                          "format": "uint",
                          "minimum": 0.0
                        },
                        "scheduled_delay": {
                          "description": "The delay interval in milliseconds between two consecutive processing of batches. The default value is 5 seconds.",
                          "default": {
                            "secs": 5,
                            "nanos": 0
                          },
                          "type": "string"
                        }
                      }
                    },
                    "enable_span_mapping": {
                      "description": "Enable datadog span mapping for span name and resource name.",
                      "default": false,
                      "type": "boolean"
                    },
                    "enabled": {
                      "description": "Enable datadog",
                      "type": "boolean"
                    },
                    "endpoint": {
                      "description": "The endpoint to send to",
                      "type": "string"
                    }
                  },
                  "additionalProperties": false
                },
                "experimental_response_trace_id": {
                  "description": "A way to expose trace id in response headers",
                  "type": "object",
                  "properties": {
                    "enabled": {
                      "description": "Expose the trace_id in response headers",
                      "default": false,
                      "type": "boolean"
                    },
                    "header_name": {
                      "description": "Choose the header name to expose trace_id (default: apollo-trace-id)",
                      "type": "string",
                      "nullable": true
                    }
                  },
                  "additionalProperties": false
                },
                "jaeger": {
                  "description": "Jaeger exporter configuration",
                  "anyOf": [
                    {
                      "type": "object",
                      "required": [
                        "enabled"
                      ],
                      "properties": {
                        "agent": {
                          "description": "Agent configuration",
                          "type": "object",
                          "properties": {
                            "endpoint": {
                              "description": "The endpoint to send to",
                              "type": "string"
                            }
                          },
                          "additionalProperties": false
                        },
                        "batch_processor": {
                          "description": "Batch processor configuration",
                          "type": "object",
                          "properties": {
                            "max_concurrent_exports": {
                              "description": "Maximum number of concurrent exports\n\nLimits the number of spawned tasks for exports and thus memory consumed by an exporter. A value of 1 will cause exports to be performed synchronously on the BatchSpanProcessor task. The default is 1.",
                              "default": 1,
                              "type": "integer",
                              "format": "uint",
                              "minimum": 0.0
                            },
                            "max_export_batch_size": {
                              "description": "The maximum number of spans to process in a single batch. If there are more than one batch worth of spans then it processes multiple batches of spans one batch after the other without any delay. The default value is 512.",
                              "default": 512,
                              "type": "integer",
                              "format": "uint",
                              "minimum": 0.0
                            },
                            "max_export_timeout": {
                              "description": "The maximum duration to export a batch of data. The default value is 30 seconds.",
                              "default": {
                                "secs": 30,
                                "nanos": 0
                              },
                              "type": "string"
                            },
                            "max_queue_size": {
                              "description": "The maximum queue size to buffer spans for delayed processing. If the queue gets full it drops the spans. The default value of is 2048.",
                              "default": 2048,
                              "type": "integer",
                              "format": "uint",
                              "minimum": 0.0
                            },
                            "scheduled_delay": {
                              "description": "The delay interval in milliseconds between two consecutive processing of batches. The default value is 5 seconds.",
                              "default": {
                                "secs": 5,
                                "nanos": 0
                              },
                              "type": "string"
                            }
                          }
                        },
                        "enabled": {
                          "description": "Enable Jaeger",
                          "type": "boolean"
                        }
                      },
                      "additionalProperties": false
                    },
                    {
                      "type": "object",
                      "required": [
                        "enabled"
                      ],
                      "properties": {
                        "batch_processor": {
                          "description": "Batch processor configuration",
                          "type": "object",
                          "properties": {
                            "max_concurrent_exports": {
                              "description": "Maximum number of concurrent exports\n\nLimits the number of spawned tasks for exports and thus memory consumed by an exporter. A value of 1 will cause exports to be performed synchronously on the BatchSpanProcessor task. The default is 1.",
                              "default": 1,
                              "type": "integer",
                              "format": "uint",
                              "minimum": 0.0
                            },
                            "max_export_batch_size": {
                              "description": "The maximum number of spans to process in a single batch. If there are more than one batch worth of spans then it processes multiple batches of spans one batch after the other without any delay. The default value is 512.",
                              "default": 512,
                              "type": "integer",
                              "format": "uint",
                              "minimum": 0.0
                            },
                            "max_export_timeout": {
                              "description": "The maximum duration to export a batch of data. The default value is 30 seconds.",
                              "default": {
                                "secs": 30,
                                "nanos": 0
                              },
                              "type": "string"
                            },
                            "max_queue_size": {
                              "description": "The maximum queue size to buffer spans for delayed processing. If the queue gets full it drops the spans. The default value of is 2048.",
                              "default": 2048,
                              "type": "integer",
                              "format": "uint",
                              "minimum": 0.0
                            },
                            "scheduled_delay": {
                              "description": "The delay interval in milliseconds between two consecutive processing of batches. The default value is 5 seconds.",
                              "default": {
                                "secs": 5,
                                "nanos": 0
                              },
                              "type": "string"
                            }
                          }
                        },
                        "collector": {
                          "description": "Collector configuration",
                          "type": "object",
                          "properties": {
                            "endpoint": {
                              "description": "The endpoint to send reports to",
                              "type": "string"
                            },
                            "password": {
                              "description": "The optional password",
                              "default": null,
                              "type": "string",
                              "nullable": true
                            },
                            "username": {
                              "description": "The optional username",
                              "default": null,
                              "type": "string",
                              "nullable": true
                            }
                          },
                          "additionalProperties": false
                        },
                        "enabled": {
                          "description": "Enable Jaeger",
                          "type": "boolean"
                        }
                      },
                      "additionalProperties": false
                    }
                  ]
                },
                "otlp": {
                  "description": "OpenTelemetry native exporter configuration",
                  "type": "object",
                  "required": [
                    "enabled"
                  ],
                  "properties": {
                    "batch_processor": {
                      "description": "Batch processor settings",
                      "type": "object",
                      "properties": {
                        "max_concurrent_exports": {
                          "description": "Maximum number of concurrent exports\n\nLimits the number of spawned tasks for exports and thus memory consumed by an exporter. A value of 1 will cause exports to be performed synchronously on the BatchSpanProcessor task. The default is 1.",
                          "default": 1,
                          "type": "integer",
                          "format": "uint",
                          "minimum": 0.0
                        },
                        "max_export_batch_size": {
                          "description": "The maximum number of spans to process in a single batch. If there are more than one batch worth of spans then it processes multiple batches of spans one batch after the other without any delay. The default value is 512.",
                          "default": 512,
                          "type": "integer",
                          "format": "uint",
                          "minimum": 0.0
                        },
                        "max_export_timeout": {
                          "description": "The maximum duration to export a batch of data. The default value is 30 seconds.",
                          "default": {
                            "secs": 30,
                            "nanos": 0
                          },
                          "type": "string"
                        },
                        "max_queue_size": {
                          "description": "The maximum queue size to buffer spans for delayed processing. If the queue gets full it drops the spans. The default value of is 2048.",
                          "default": 2048,
                          "type": "integer",
                          "format": "uint",
                          "minimum": 0.0
                        },
                        "scheduled_delay": {
                          "description": "The delay interval in milliseconds between two consecutive processing of batches. The default value is 5 seconds.",
                          "default": {
                            "secs": 5,
                            "nanos": 0
                          },
                          "type": "string"
                        }
                      }
                    },
                    "enabled": {
                      "description": "Enable otlp",
                      "type": "boolean"
                    },
                    "endpoint": {
                      "description": "The endpoint to send data to",
                      "type": "string"
                    },
                    "grpc": {
                      "description": "gRPC configuration settings",
                      "default": {
                        "domain_name": null,
                        "ca": null,
                        "cert": null,
                        "key": null,
                        "metadata": {}
                      },
                      "type": "object",
                      "properties": {
                        "ca": {
                          "description": "The optional certificate authority (CA) certificate to be used in TLS configuration.",
                          "default": null,
                          "type": "string",
                          "nullable": true
                        },
                        "cert": {
                          "description": "The optional cert for tls config",
                          "default": null,
                          "type": "string",
                          "nullable": true
                        },
                        "domain_name": {
                          "description": "The optional domain name for tls config. Note that domain name is will be defaulted to match the endpoint is not explicitly set.",
                          "default": null,
                          "type": "string",
                          "nullable": true
                        },
                        "key": {
                          "description": "The optional private key file for TLS configuration.",
                          "default": null,
                          "type": "string",
                          "nullable": true
                        },
                        "metadata": {
                          "description": "gRPC metadata",
                          "default": {},
                          "type": "object",
                          "additionalProperties": true
                        }
                      },
                      "additionalProperties": false
                    },
                    "http": {
                      "description": "HTTP configuration settings",
                      "default": {
                        "headers": {}
                      },
                      "type": "object",
                      "properties": {
                        "headers": {
                          "description": "Headers to send on report requests",
                          "default": {},
                          "type": "object",
                          "additionalProperties": {
                            "type": "string"
                          }
                        }
                      },
                      "additionalProperties": false
                    },
                    "protocol": {
                      "description": "The protocol to use when sending data",
                      "default": "grpc",
                      "type": "string",
                      "enum": [
                        "grpc",
                        "http"
                      ]
                    },
                    "temporality": {
                      "description": "Temporality for export (default: `Cumulative`). Note that when exporting to Datadog agent use `Delta`.",
                      "default": "cumulative",
                      "oneOf": [
                        {
                          "description": "Export cumulative metrics.",
                          "type": "string",
                          "enum": [
                            "cumulative"
                          ]
                        },
                        {
                          "description": "Export delta metrics. `Delta` should be used when exporting to DataDog Agent.",
                          "type": "string",
                          "enum": [
                            "delta"
                          ]
                        }
                      ]
                    }
                  },
                  "additionalProperties": false
                },
                "propagation": {
                  "description": "Propagation configuration",
                  "type": "object",
                  "properties": {
                    "aws_xray": {
                      "description": "Propagate AWS X-Ray",
                      "default": false,
                      "type": "boolean"
                    },
                    "baggage": {
                      "description": "Propagate baggage https://www.w3.org/TR/baggage/",
                      "default": false,
                      "type": "boolean"
                    },
                    "datadog": {
                      "description": "Propagate Datadog",
                      "default": false,
                      "type": "boolean"
                    },
                    "jaeger": {
                      "description": "Propagate Jaeger",
                      "default": false,
                      "type": "boolean"
                    },
                    "request": {
                      "description": "Select a custom request header to set your own trace_id (header value must be convertible from hexadecimal to set a correct trace_id)",
                      "type": "object",
                      "required": [
                        "header_name"
                      ],
                      "properties": {
                        "header_name": {
                          "description": "Choose the header name to expose trace_id (default: apollo-trace-id)",
                          "type": "string"
                        }
                      },
                      "additionalProperties": false
                    },
                    "trace_context": {
                      "description": "Propagate trace context https://www.w3.org/TR/trace-context/",
                      "default": false,
                      "type": "boolean"
                    },
                    "zipkin": {
                      "description": "Propagate Zipkin",
                      "default": false,
                      "type": "boolean"
                    }
                  },
                  "additionalProperties": false
                },
                "zipkin": {
                  "description": "Zipkin exporter configuration",
                  "type": "object",
                  "required": [
                    "enabled"
                  ],
                  "properties": {
                    "batch_processor": {
                      "description": "Batch processor configuration",
                      "type": "object",
                      "properties": {
                        "max_concurrent_exports": {
                          "description": "Maximum number of concurrent exports\n\nLimits the number of spawned tasks for exports and thus memory consumed by an exporter. A value of 1 will cause exports to be performed synchronously on the BatchSpanProcessor task. The default is 1.",
                          "default": 1,
                          "type": "integer",
                          "format": "uint",
                          "minimum": 0.0
                        },
                        "max_export_batch_size": {
                          "description": "The maximum number of spans to process in a single batch. If there are more than one batch worth of spans then it processes multiple batches of spans one batch after the other without any delay. The default value is 512.",
                          "default": 512,
                          "type": "integer",
                          "format": "uint",
                          "minimum": 0.0
                        },
                        "max_export_timeout": {
                          "description": "The maximum duration to export a batch of data. The default value is 30 seconds.",
                          "default": {
                            "secs": 30,
                            "nanos": 0
                          },
                          "type": "string"
                        },
                        "max_queue_size": {
                          "description": "The maximum queue size to buffer spans for delayed processing. If the queue gets full it drops the spans. The default value of is 2048.",
                          "default": 2048,
                          "type": "integer",
                          "format": "uint",
                          "minimum": 0.0
                        },
                        "scheduled_delay": {
                          "description": "The delay interval in milliseconds between two consecutive processing of batches. The default value is 5 seconds.",
                          "default": {
                            "secs": 5,
                            "nanos": 0
                          },
                          "type": "string"
                        }
                      }
                    },
                    "enabled": {
                      "description": "Enable zipkin",
                      "type": "boolean"
                    },
                    "endpoint": {
                      "description": "The endpoint to send to",
                      "type": "string"
                    }
                  },
                  "additionalProperties": false
                }
              },
              "additionalProperties": false
            }
          },
          "additionalProperties": false
        },
        "instrumentation": {
          "description": "Instrumentation configuration",
          "type": "object",
          "properties": {
            "spans": {
              "description": "Span configuration",
              "type": "object",
              "properties": {
                "default_attribute_requirement_level": {
                  "description": "The attributes to include by default in spans based on their level as specified in the otel semantic conventions and Apollo documentation.",
                  "oneOf": [
                    {
                      "description": "No default attributes set on spans, you have to set it one by one in the configuration to enable some attributes",
                      "type": "string",
                      "enum": [
                        "none"
                      ]
                    },
                    {
                      "description": "Attributes that are marked as required in otel semantic conventions and apollo documentation will be included (default)",
                      "type": "string",
                      "enum": [
                        "required"
                      ]
                    },
                    {
                      "description": "Attributes that are marked as required or recommended in otel semantic conventions and apollo documentation will be included",
                      "type": "string",
                      "enum": [
                        "recommended"
                      ]
                    }
                  ]
                },
                "mode": {
                  "description": "Use new OpenTelemetry spec compliant span attributes or preserve existing. This will be defaulted in future to `spec_compliant`, eventually removed in future.",
                  "oneOf": [
                    {
                      "description": "Keep the request span as root span and deprecated attributes. This option will eventually removed.",
                      "type": "string",
                      "enum": [
                        "deprecated"
                      ]
                    },
                    {
                      "description": "Use new OpenTelemetry spec compliant span attributes or preserve existing. This will be the default in future.",
                      "type": "string",
                      "enum": [
                        "spec_compliant"
                      ]
                    }
                  ]
                },
                "router": {
                  "description": "Configuration of router spans. Log events inherit attributes from the containing span, so attributes configured here will be included on log events for a request. Router spans contain http request and response information and therefore contain http specific attributes.",
                  "type": "object",
                  "properties": {
                    "attributes": {
                      "description": "Custom attributes that are attached to the router span.",
                      "type": "object",
                      "properties": {
                        "dd.trace_id": {
                          "description": "Attach the datadog trace ID to the router span as dd.trace_id. This can be output in logs and used to correlate traces in Datadog.",
                          "default": null,
                          "type": "boolean",
                          "nullable": true
                        },
                        "error.type": {
                          "description": "Describes a class of error the operation ended with. Examples: * timeout * name_resolution_error * 500 Requirement level: Conditionally Required: If request has ended with an error.",
                          "default": null,
                          "type": "boolean",
                          "nullable": true
                        },
                        "http.request.body.size": {
                          "description": "The size of the request payload body in bytes. This is the number of bytes transferred excluding headers and is often, but not always, present as the Content-Length header. For requests using transport encoding, this should be the compressed size. Examples: * 3495 Requirement level: Recommended",
                          "default": null,
                          "type": "boolean",
                          "nullable": true
                        },
                        "http.request.method": {
                          "description": "HTTP request method. Examples: * GET * POST * HEAD Requirement level: Required",
                          "default": null,
                          "type": "boolean",
                          "nullable": true
                        },
                        "http.request.method.original": {
                          "description": "Original HTTP method sent by the client in the request line. Examples: * GeT * ACL * foo Requirement level: Conditionally Required (If and only if it’s different than http.request.method)",
                          "default": null,
                          "type": "boolean",
                          "nullable": true
                        },
                        "http.response.body.size": {
                          "description": "The size of the response payload body in bytes. This is the number of bytes transferred excluding headers and is often, but not always, present as the Content-Length header. For requests using transport encoding, this should be the compressed size. Examples: * 3495 Requirement level: Recommended",
                          "default": null,
                          "type": "boolean",
                          "nullable": true
                        },
                        "http.response.status_code": {
                          "description": "HTTP response status code. Examples: * 200 Requirement level: Conditionally Required: If and only if one was received/sent.",
                          "default": null,
                          "type": "boolean",
                          "nullable": true
                        },
                        "http.route": {
                          "description": "The matched route (path template in the format used by the respective server framework). Examples: * 65123 Requirement level: Conditionally Required: If and only if it’s available",
                          "default": null,
                          "type": "boolean",
                          "nullable": true
                        },
                        "network.protocol.name": {
                          "description": "OSI application layer or non-OSI equivalent. Examples: * http * spdy Requirement level: Recommended: if not default (http).",
                          "default": null,
                          "type": "boolean",
                          "nullable": true
                        },
                        "network.protocol.version": {
                          "description": "Version of the protocol specified in network.protocol.name. Examples: * 1.0 * 1.1 * 2 * 3 Requirement level: Recommended",
                          "default": null,
                          "type": "boolean",
                          "nullable": true
                        },
                        "network.transport": {
                          "description": "OSI transport layer. Examples: * tcp * udp Requirement level: Conditionally Required",
                          "default": null,
                          "type": "boolean",
                          "nullable": true
                        },
                        "network.type": {
                          "description": "OSI network layer or non-OSI equivalent. Examples: * ipv4 * ipv6 Requirement level: Recommended",
                          "default": null,
                          "type": "boolean",
                          "nullable": true
                        },
                        "server.address": {
                          "description": "Name of the local HTTP server that received the request. Examples: * example.com * 10.1.2.80 * /tmp/my.sock Requirement level: Recommended",
                          "default": null,
                          "type": "boolean",
                          "nullable": true
                        },
                        "server.port": {
                          "description": "Port of the local HTTP server that received the request. Examples: * 80 * 8080 * 443 Requirement level: Recommended",
                          "default": null,
                          "type": "boolean",
                          "nullable": true
                        },
                        "trace_id": {
                          "description": "Attach the opentelemetry trace ID to the router span as trace_id. This can be output in logs.",
                          "default": null,
                          "type": "boolean",
                          "nullable": true
                        },
                        "url.path": {
                          "description": "The URI path component Examples: * /search Requirement level: Required",
                          "default": null,
                          "type": "boolean",
                          "nullable": true
                        },
                        "url.query": {
                          "description": "The URI query component Examples: * q=OpenTelemetry Requirement level: Conditionally Required: If and only if one was received/sent.",
                          "default": null,
                          "type": "boolean",
                          "nullable": true
                        },
                        "url.scheme": {
                          "description": "The URI scheme component identifying the used protocol. Examples: * http * https Requirement level: Required",
                          "default": null,
                          "type": "boolean",
                          "nullable": true
                        },
                        "user_agent.original": {
                          "description": "Value of the HTTP User-Agent header sent by the client. Examples: * CERN-LineMode/2.15 * libwww/2.17b3 Requirement level: Recommended",
                          "default": null,
                          "type": "boolean",
                          "nullable": true
                        }
                      },
                      "additionalProperties": {
                        "anyOf": [
                          {
                            "description": "A header from the request",
                            "type": "object",
                            "required": [
                              "request_header"
                            ],
                            "properties": {
                              "default": {
                                "description": "Optional default value.",
                                "anyOf": [
                                  {
                                    "description": "bool values",
                                    "type": "boolean"
                                  },
                                  {
                                    "description": "i64 values",
                                    "type": "integer",
                                    "format": "int64"
                                  },
                                  {
                                    "description": "f64 values",
                                    "type": "number",
                                    "format": "double"
                                  },
                                  {
                                    "description": "String values",
                                    "type": "string"
                                  },
                                  {
                                    "description": "Array of homogeneous values",
                                    "anyOf": [
                                      {
                                        "description": "Array of bools",
                                        "type": "array",
                                        "items": {
                                          "type": "boolean"
                                        }
                                      },
                                      {
                                        "description": "Array of integers",
                                        "type": "array",
                                        "items": {
                                          "type": "integer",
                                          "format": "int64"
                                        }
                                      },
                                      {
                                        "description": "Array of floats",
                                        "type": "array",
                                        "items": {
                                          "type": "number",
                                          "format": "double"
                                        }
                                      },
                                      {
                                        "description": "Array of strings",
                                        "type": "array",
                                        "items": {
                                          "type": "string"
                                        }
                                      }
                                    ]
                                  }
                                ],
                                "nullable": true
                              },
                              "request_header": {
                                "description": "The name of the request header.",
                                "type": "string"
                              }
                            },
                            "additionalProperties": false
                          },
                          {
                            "description": "A header from the response",
                            "type": "object",
                            "required": [
                              "response_header"
                            ],
                            "properties": {
                              "default": {
                                "description": "Optional default value.",
                                "anyOf": [
                                  {
                                    "description": "bool values",
                                    "type": "boolean"
                                  },
                                  {
                                    "description": "i64 values",
                                    "type": "integer",
                                    "format": "int64"
                                  },
                                  {
                                    "description": "f64 values",
                                    "type": "number",
                                    "format": "double"
                                  },
                                  {
                                    "description": "String values",
                                    "type": "string"
                                  },
                                  {
                                    "description": "Array of homogeneous values",
                                    "anyOf": [
                                      {
                                        "description": "Array of bools",
                                        "type": "array",
                                        "items": {
                                          "type": "boolean"
                                        }
                                      },
                                      {
                                        "description": "Array of integers",
                                        "type": "array",
                                        "items": {
                                          "type": "integer",
                                          "format": "int64"
                                        }
                                      },
                                      {
                                        "description": "Array of floats",
                                        "type": "array",
                                        "items": {
                                          "type": "number",
                                          "format": "double"
                                        }
                                      },
                                      {
                                        "description": "Array of strings",
                                        "type": "array",
                                        "items": {
                                          "type": "string"
                                        }
                                      }
                                    ]
                                  }
                                ],
                                "nullable": true
                              },
                              "response_header": {
                                "description": "The name of the request header.",
                                "type": "string"
                              }
                            },
                            "additionalProperties": false
                          },
                          {
                            "description": "A header from the response",
                            "type": "object",
                            "required": [
                              "response_status"
                            ],
                            "properties": {
                              "response_status": {
                                "description": "The http response status code.",
                                "oneOf": [
                                  {
                                    "description": "The http status code.",
                                    "type": "string",
                                    "enum": [
                                      "code"
                                    ]
                                  },
                                  {
                                    "description": "The http status reason.",
                                    "type": "string",
                                    "enum": [
                                      "reason"
                                    ]
                                  }
                                ]
                              }
                            },
                            "additionalProperties": false
                          },
                          {
                            "description": "The trace ID of the request.",
                            "type": "object",
                            "required": [
                              "trace_id"
                            ],
                            "properties": {
                              "trace_id": {
                                "description": "The format of the trace ID.",
                                "oneOf": [
                                  {
                                    "description": "Open Telemetry trace ID, a hex string.",
                                    "type": "string",
                                    "enum": [
                                      "open_telemetry"
                                    ]
                                  },
                                  {
                                    "description": "Datadog trace ID, a u64.",
                                    "type": "string",
                                    "enum": [
                                      "datadog"
                                    ]
                                  }
                                ]
                              }
                            },
                            "additionalProperties": false
                          },
                          {
                            "description": "A value from context.",
                            "type": "object",
                            "required": [
                              "response_context"
                            ],
                            "properties": {
                              "default": {
                                "description": "Optional default value.",
                                "anyOf": [
                                  {
                                    "description": "bool values",
                                    "type": "boolean"
                                  },
                                  {
                                    "description": "i64 values",
                                    "type": "integer",
                                    "format": "int64"
                                  },
                                  {
                                    "description": "f64 values",
                                    "type": "number",
                                    "format": "double"
                                  },
                                  {
                                    "description": "String values",
                                    "type": "string"
                                  },
                                  {
                                    "description": "Array of homogeneous values",
                                    "anyOf": [
                                      {
                                        "description": "Array of bools",
                                        "type": "array",
                                        "items": {
                                          "type": "boolean"
                                        }
                                      },
                                      {
                                        "description": "Array of integers",
                                        "type": "array",
                                        "items": {
                                          "type": "integer",
                                          "format": "int64"
                                        }
                                      },
                                      {
                                        "description": "Array of floats",
                                        "type": "array",
                                        "items": {
                                          "type": "number",
                                          "format": "double"
                                        }
                                      },
                                      {
                                        "description": "Array of strings",
                                        "type": "array",
                                        "items": {
                                          "type": "string"
                                        }
                                      }
                                    ]
                                  }
                                ],
                                "nullable": true
                              },
                              "response_context": {
                                "description": "The response context key.",
                                "type": "string"
                              }
                            },
                            "additionalProperties": false
                          },
                          {
                            "description": "A value from baggage.",
                            "type": "object",
                            "required": [
                              "baggage"
                            ],
                            "properties": {
                              "baggage": {
                                "description": "The name of the baggage item.",
                                "type": "string"
                              },
                              "default": {
                                "description": "Optional default value.",
                                "anyOf": [
                                  {
                                    "description": "bool values",
                                    "type": "boolean"
                                  },
                                  {
                                    "description": "i64 values",
                                    "type": "integer",
                                    "format": "int64"
                                  },
                                  {
                                    "description": "f64 values",
                                    "type": "number",
                                    "format": "double"
                                  },
                                  {
                                    "description": "String values",
                                    "type": "string"
                                  },
                                  {
                                    "description": "Array of homogeneous values",
                                    "anyOf": [
                                      {
                                        "description": "Array of bools",
                                        "type": "array",
                                        "items": {
                                          "type": "boolean"
                                        }
                                      },
                                      {
                                        "description": "Array of integers",
                                        "type": "array",
                                        "items": {
                                          "type": "integer",
                                          "format": "int64"
                                        }
                                      },
                                      {
                                        "description": "Array of floats",
                                        "type": "array",
                                        "items": {
                                          "type": "number",
                                          "format": "double"
                                        }
                                      },
                                      {
                                        "description": "Array of strings",
                                        "type": "array",
                                        "items": {
                                          "type": "string"
                                        }
                                      }
                                    ]
                                  }
                                ],
                                "nullable": true
                              }
                            },
                            "additionalProperties": false
                          },
                          {
                            "description": "A value from an environment variable.",
                            "type": "object",
                            "required": [
                              "env"
                            ],
                            "properties": {
                              "default": {
                                "description": "Optional default value.",
                                "type": "string",
                                "nullable": true
                              },
                              "env": {
                                "description": "The name of the environment variable",
                                "type": "string"
                              }
                            },
                            "additionalProperties": false
                          }
                        ]
                      }
                    }
                  },
                  "additionalProperties": false
                },
                "subgraph": {
                  "description": "Attributes to include on the subgraph span. Subgraph spans contain information about the subgraph request and response and therefore contain subgraph specific attributes.",
                  "type": "object",
                  "properties": {
                    "attributes": {
                      "description": "Custom attributes that are attached to the subgraph span.",
                      "type": "object",
                      "properties": {
                        "subgraph.graphql.document": {
                          "description": "The GraphQL document being executed. Examples: * query findBookById { bookById(id: ?) { name } } Requirement level: Recommended",
                          "default": null,
                          "type": "boolean",
                          "nullable": true
                        },
                        "subgraph.graphql.operation.name": {
                          "description": "The name of the operation being executed. Examples: * findBookById Requirement level: Recommended",
                          "default": null,
                          "type": "boolean",
                          "nullable": true
                        },
                        "subgraph.graphql.operation.type": {
                          "description": "The type of the operation being executed. Examples: * query * subscription * mutation Requirement level: Recommended",
                          "default": null,
                          "type": "boolean",
                          "nullable": true
                        },
                        "subgraph.name": {
                          "description": "The name of the subgraph Examples: * products Requirement level: Required",
                          "default": null,
                          "type": "boolean",
                          "nullable": true
                        }
                      },
                      "additionalProperties": {
                        "anyOf": [
                          {
                            "type": "object",
                            "required": [
                              "subgraph_operation_name"
                            ],
                            "properties": {
                              "default": {
                                "description": "Optional default value.",
                                "type": "string",
                                "nullable": true
                              },
                              "subgraph_operation_name": {
                                "description": "The operation name from the subgraph query.",
                                "oneOf": [
                                  {
                                    "description": "The raw operation name.",
                                    "type": "string",
                                    "enum": [
                                      "string"
                                    ]
                                  },
                                  {
                                    "description": "A hash of the operation name.",
                                    "type": "string",
                                    "enum": [
                                      "hash"
                                    ]
                                  }
                                ]
                              }
                            },
                            "additionalProperties": false
                          },
                          {
                            "type": "object",
                            "required": [
                              "subgraph_operation_kind"
                            ],
                            "properties": {
                              "subgraph_operation_kind": {
                                "description": "The kind of the subgraph operation (query|mutation|subscription).",
                                "oneOf": [
                                  {
                                    "description": "The raw operation kind.",
                                    "type": "string",
                                    "enum": [
                                      "string"
                                    ]
                                  }
                                ]
                              }
                            },
                            "additionalProperties": false
                          },
                          {
                            "type": "object",
                            "required": [
                              "subgraph_query"
                            ],
                            "properties": {
                              "default": {
                                "description": "Optional default value.",
                                "type": "string",
                                "nullable": true
                              },
                              "redact": {
                                "description": "Optional redaction pattern.",
                                "type": "string",
                                "nullable": true
                              },
                              "subgraph_query": {
                                "description": "The graphql query to the subgraph.",
                                "oneOf": [
                                  {
                                    "description": "The raw query kind.",
                                    "type": "string",
                                    "enum": [
                                      "string"
                                    ]
                                  }
                                ]
                              }
                            },
                            "additionalProperties": false
                          },
                          {
                            "type": "object",
                            "required": [
                              "subgraph_query_variable"
                            ],
                            "properties": {
                              "default": {
                                "description": "Optional default value.",
                                "anyOf": [
                                  {
                                    "description": "bool values",
                                    "type": "boolean"
                                  },
                                  {
                                    "description": "i64 values",
                                    "type": "integer",
                                    "format": "int64"
                                  },
                                  {
                                    "description": "f64 values",
                                    "type": "number",
                                    "format": "double"
                                  },
                                  {
                                    "description": "String values",
                                    "type": "string"
                                  },
                                  {
                                    "description": "Array of homogeneous values",
                                    "anyOf": [
                                      {
                                        "description": "Array of bools",
                                        "type": "array",
                                        "items": {
                                          "type": "boolean"
                                        }
                                      },
                                      {
                                        "description": "Array of integers",
                                        "type": "array",
                                        "items": {
                                          "type": "integer",
                                          "format": "int64"
                                        }
                                      },
                                      {
                                        "description": "Array of floats",
                                        "type": "array",
                                        "items": {
                                          "type": "number",
                                          "format": "double"
                                        }
                                      },
                                      {
                                        "description": "Array of strings",
                                        "type": "array",
                                        "items": {
                                          "type": "string"
                                        }
                                      }
                                    ]
                                  }
                                ],
                                "nullable": true
                              },
                              "subgraph_query_variable": {
                                "description": "The name of a subgraph query variable.",
                                "type": "string"
                              }
                            },
                            "additionalProperties": false
                          },
                          {
                            "type": "object",
                            "required": [
                              "subgraph_response_body"
                            ],
                            "properties": {
                              "default": {
                                "description": "Optional default value.",
                                "anyOf": [
                                  {
                                    "description": "bool values",
                                    "type": "boolean"
                                  },
                                  {
                                    "description": "i64 values",
                                    "type": "integer",
                                    "format": "int64"
                                  },
                                  {
                                    "description": "f64 values",
                                    "type": "number",
                                    "format": "double"
                                  },
                                  {
                                    "description": "String values",
                                    "type": "string"
                                  },
                                  {
                                    "description": "Array of homogeneous values",
                                    "anyOf": [
                                      {
                                        "description": "Array of bools",
                                        "type": "array",
                                        "items": {
                                          "type": "boolean"
                                        }
                                      },
                                      {
                                        "description": "Array of integers",
                                        "type": "array",
                                        "items": {
                                          "type": "integer",
                                          "format": "int64"
                                        }
                                      },
                                      {
                                        "description": "Array of floats",
                                        "type": "array",
                                        "items": {
                                          "type": "number",
                                          "format": "double"
                                        }
                                      },
                                      {
                                        "description": "Array of strings",
                                        "type": "array",
                                        "items": {
                                          "type": "string"
                                        }
                                      }
                                    ]
                                  }
                                ],
                                "nullable": true
                              },
                              "subgraph_response_body": {
                                "description": "The subgraph response body json path.",
                                "type": "string"
                              }
                            },
                            "additionalProperties": false
                          },
                          {
                            "type": "object",
                            "required": [
                              "subgraph_request_header"
                            ],
                            "properties": {
                              "default": {
                                "description": "Optional default value.",
                                "type": "string",
                                "nullable": true
                              },
                              "subgraph_request_header": {
                                "description": "The name of a subgraph request header.",
                                "type": "string"
                              }
                            },
                            "additionalProperties": false
                          },
                          {
                            "type": "object",
                            "required": [
                              "subgraph_response_header"
                            ],
                            "properties": {
                              "default": {
                                "description": "Optional default value.",
                                "type": "string",
                                "nullable": true
                              },
                              "subgraph_response_header": {
                                "description": "The name of a subgraph response header.",
                                "type": "string"
                              }
                            },
                            "additionalProperties": false
                          },
                          {
                            "type": "object",
                            "required": [
                              "subgraph_response_status"
                            ],
                            "properties": {
                              "subgraph_response_status": {
                                "description": "The subgraph http response status code.",
                                "oneOf": [
                                  {
                                    "description": "The http status code.",
                                    "type": "string",
                                    "enum": [
                                      "code"
                                    ]
                                  },
                                  {
                                    "description": "The http status reason.",
                                    "type": "string",
                                    "enum": [
                                      "reason"
                                    ]
                                  }
                                ]
                              }
                            },
                            "additionalProperties": false
                          },
                          {
                            "type": "object",
                            "required": [
                              "supergraph_operation_name"
                            ],
                            "properties": {
                              "default": {
                                "description": "Optional default value.",
                                "type": "string",
                                "nullable": true
                              },
                              "supergraph_operation_name": {
                                "description": "The supergraph query operation name.",
                                "oneOf": [
                                  {
                                    "description": "The raw operation name.",
                                    "type": "string",
                                    "enum": [
                                      "string"
                                    ]
                                  },
                                  {
                                    "description": "A hash of the operation name.",
                                    "type": "string",
                                    "enum": [
                                      "hash"
                                    ]
                                  }
                                ]
                              }
                            },
                            "additionalProperties": false
                          },
                          {
                            "type": "object",
                            "required": [
                              "supergraph_operation_kind"
                            ],
                            "properties": {
                              "supergraph_operation_kind": {
                                "description": "The supergraph query operation kind (query|mutation|subscription).",
                                "oneOf": [
                                  {
                                    "description": "The raw operation kind.",
                                    "type": "string",
                                    "enum": [
                                      "string"
                                    ]
                                  }
                                ]
                              }
                            },
                            "additionalProperties": false
                          },
                          {
                            "type": "object",
                            "required": [
                              "supergraph_query"
                            ],
                            "properties": {
                              "default": {
                                "description": "Optional default value.",
                                "type": "string",
                                "nullable": true
                              },
                              "redact": {
                                "description": "Optional redaction pattern.",
                                "type": "string",
                                "nullable": true
                              },
                              "supergraph_query": {
                                "description": "The supergraph query to the subgraph.",
                                "oneOf": [
                                  {
                                    "description": "The raw query kind.",
                                    "type": "string",
                                    "enum": [
                                      "string"
                                    ]
                                  }
                                ]
                              }
                            },
                            "additionalProperties": false
                          },
                          {
                            "type": "object",
                            "required": [
                              "supergraph_query_variable"
                            ],
                            "properties": {
                              "default": {
                                "description": "Optional default value.",
                                "anyOf": [
                                  {
                                    "description": "bool values",
                                    "type": "boolean"
                                  },
                                  {
                                    "description": "i64 values",
                                    "type": "integer",
                                    "format": "int64"
                                  },
                                  {
                                    "description": "f64 values",
                                    "type": "number",
                                    "format": "double"
                                  },
                                  {
                                    "description": "String values",
                                    "type": "string"
                                  },
                                  {
                                    "description": "Array of homogeneous values",
                                    "anyOf": [
                                      {
                                        "description": "Array of bools",
                                        "type": "array",
                                        "items": {
                                          "type": "boolean"
                                        }
                                      },
                                      {
                                        "description": "Array of integers",
                                        "type": "array",
                                        "items": {
                                          "type": "integer",
                                          "format": "int64"
                                        }
                                      },
                                      {
                                        "description": "Array of floats",
                                        "type": "array",
                                        "items": {
                                          "type": "number",
                                          "format": "double"
                                        }
                                      },
                                      {
                                        "description": "Array of strings",
                                        "type": "array",
                                        "items": {
                                          "type": "string"
                                        }
                                      }
                                    ]
                                  }
                                ],
                                "nullable": true
                              },
                              "supergraph_query_variable": {
                                "description": "The supergraph query variable name.",
                                "type": "string"
                              }
                            },
                            "additionalProperties": false
                          },
                          {
                            "type": "object",
                            "required": [
                              "supergraph_request_header"
                            ],
                            "properties": {
                              "default": {
                                "description": "Optional default value.",
                                "type": "string",
                                "nullable": true
                              },
                              "supergraph_request_header": {
                                "description": "The supergraph request header name.",
                                "type": "string"
                              }
                            },
                            "additionalProperties": false
                          },
                          {
                            "type": "object",
                            "required": [
                              "request_context"
                            ],
                            "properties": {
                              "default": {
                                "description": "Optional default value.",
                                "anyOf": [
                                  {
                                    "description": "bool values",
                                    "type": "boolean"
                                  },
                                  {
                                    "description": "i64 values",
                                    "type": "integer",
                                    "format": "int64"
                                  },
                                  {
                                    "description": "f64 values",
                                    "type": "number",
                                    "format": "double"
                                  },
                                  {
                                    "description": "String values",
                                    "type": "string"
                                  },
                                  {
                                    "description": "Array of homogeneous values",
                                    "anyOf": [
                                      {
                                        "description": "Array of bools",
                                        "type": "array",
                                        "items": {
                                          "type": "boolean"
                                        }
                                      },
                                      {
                                        "description": "Array of integers",
                                        "type": "array",
                                        "items": {
                                          "type": "integer",
                                          "format": "int64"
                                        }
                                      },
                                      {
                                        "description": "Array of floats",
                                        "type": "array",
                                        "items": {
                                          "type": "number",
                                          "format": "double"
                                        }
                                      },
                                      {
                                        "description": "Array of strings",
                                        "type": "array",
                                        "items": {
                                          "type": "string"
                                        }
                                      }
                                    ]
                                  }
                                ],
                                "nullable": true
                              },
                              "request_context": {
                                "description": "The request context key.",
                                "type": "string"
                              }
                            },
                            "additionalProperties": false
                          },
                          {
                            "type": "object",
                            "required": [
                              "response_context"
                            ],
                            "properties": {
                              "default": {
                                "description": "Optional default value.",
                                "anyOf": [
                                  {
                                    "description": "bool values",
                                    "type": "boolean"
                                  },
                                  {
                                    "description": "i64 values",
                                    "type": "integer",
                                    "format": "int64"
                                  },
                                  {
                                    "description": "f64 values",
                                    "type": "number",
                                    "format": "double"
                                  },
                                  {
                                    "description": "String values",
                                    "type": "string"
                                  },
                                  {
                                    "description": "Array of homogeneous values",
                                    "anyOf": [
                                      {
                                        "description": "Array of bools",
                                        "type": "array",
                                        "items": {
                                          "type": "boolean"
                                        }
                                      },
                                      {
                                        "description": "Array of integers",
                                        "type": "array",
                                        "items": {
                                          "type": "integer",
                                          "format": "int64"
                                        }
                                      },
                                      {
                                        "description": "Array of floats",
                                        "type": "array",
                                        "items": {
                                          "type": "number",
                                          "format": "double"
                                        }
                                      },
                                      {
                                        "description": "Array of strings",
                                        "type": "array",
                                        "items": {
                                          "type": "string"
                                        }
                                      }
                                    ]
                                  }
                                ],
                                "nullable": true
                              },
                              "response_context": {
                                "description": "The response context key.",
                                "type": "string"
                              }
                            },
                            "additionalProperties": false
                          },
                          {
                            "type": "object",
                            "required": [
                              "baggage"
                            ],
                            "properties": {
                              "baggage": {
                                "description": "The name of the baggage item.",
                                "type": "string"
                              },
                              "default": {
                                "description": "Optional default value.",
                                "anyOf": [
                                  {
                                    "description": "bool values",
                                    "type": "boolean"
                                  },
                                  {
                                    "description": "i64 values",
                                    "type": "integer",
                                    "format": "int64"
                                  },
                                  {
                                    "description": "f64 values",
                                    "type": "number",
                                    "format": "double"
                                  },
                                  {
                                    "description": "String values",
                                    "type": "string"
                                  },
                                  {
                                    "description": "Array of homogeneous values",
                                    "anyOf": [
                                      {
                                        "description": "Array of bools",
                                        "type": "array",
                                        "items": {
                                          "type": "boolean"
                                        }
                                      },
                                      {
                                        "description": "Array of integers",
                                        "type": "array",
                                        "items": {
                                          "type": "integer",
                                          "format": "int64"
                                        }
                                      },
                                      {
                                        "description": "Array of floats",
                                        "type": "array",
                                        "items": {
                                          "type": "number",
                                          "format": "double"
                                        }
                                      },
                                      {
                                        "description": "Array of strings",
                                        "type": "array",
                                        "items": {
                                          "type": "string"
                                        }
                                      }
                                    ]
                                  }
                                ],
                                "nullable": true
                              }
                            },
                            "additionalProperties": false
                          },
                          {
                            "type": "object",
                            "required": [
                              "env"
                            ],
                            "properties": {
                              "default": {
                                "description": "Optional default value.",
                                "type": "string",
                                "nullable": true
                              },
                              "env": {
                                "description": "The name of the environment variable",
                                "type": "string"
                              }
                            },
                            "additionalProperties": false
                          }
                        ]
                      }
                    }
                  },
                  "additionalProperties": false
                },
                "supergraph": {
                  "description": "Configuration of supergraph spans. Supergraph spans contain information about the graphql request and response and therefore contain graphql specific attributes.",
                  "type": "object",
                  "properties": {
                    "attributes": {
                      "description": "Custom attributes that are attached to the supergraph span.",
                      "default": {
                        "attributes": {
                          "graphql.document": null,
                          "graphql.operation.name": null,
                          "graphql.operation.type": null
                        },
                        "custom": {}
                      },
                      "type": "object",
                      "properties": {
                        "graphql.document": {
                          "description": "The GraphQL document being executed. Examples: * query findBookById { bookById(id: ?) { name } } Requirement level: Recommended",
                          "default": null,
                          "type": "boolean",
                          "nullable": true
                        },
                        "graphql.operation.name": {
                          "description": "The name of the operation being executed. Examples: * findBookById Requirement level: Recommended",
                          "default": null,
                          "type": "boolean",
                          "nullable": true
                        },
                        "graphql.operation.type": {
                          "description": "The type of the operation being executed. Examples: * query * subscription * mutation Requirement level: Recommended",
                          "default": null,
                          "type": "boolean",
                          "nullable": true
                        }
                      },
                      "additionalProperties": {
                        "anyOf": [
                          {
                            "type": "object",
                            "required": [
                              "operation_name"
                            ],
                            "properties": {
                              "default": {
                                "description": "Optional default value.",
                                "type": "string",
                                "nullable": true
                              },
                              "operation_name": {
                                "description": "The operation name from the query.",
                                "oneOf": [
                                  {
                                    "description": "The raw operation name.",
                                    "type": "string",
                                    "enum": [
                                      "string"
                                    ]
                                  },
                                  {
                                    "description": "A hash of the operation name.",
                                    "type": "string",
                                    "enum": [
                                      "hash"
                                    ]
                                  }
                                ]
                              }
                            },
                            "additionalProperties": false
                          },
                          {
                            "type": "object",
                            "required": [
                              "operation_kind"
                            ],
                            "properties": {
                              "operation_kind": {
                                "description": "The operation kind from the query (query|mutation|subscription).",
                                "oneOf": [
                                  {
                                    "description": "The raw operation kind.",
                                    "type": "string",
                                    "enum": [
                                      "string"
                                    ]
                                  }
                                ]
                              }
                            },
                            "additionalProperties": false
                          },
                          {
                            "type": "object",
                            "required": [
                              "query"
                            ],
                            "properties": {
                              "default": {
                                "description": "Optional default value.",
                                "type": "string",
                                "nullable": true
                              },
                              "query": {
                                "description": "The graphql query.",
                                "oneOf": [
                                  {
                                    "description": "The raw query kind.",
                                    "type": "string",
                                    "enum": [
                                      "string"
                                    ]
                                  }
                                ]
                              },
                              "redact": {
                                "description": "Optional redaction pattern.",
                                "type": "string",
                                "nullable": true
                              }
                            },
                            "additionalProperties": false
                          },
                          {
                            "type": "object",
                            "required": [
                              "query_variable"
                            ],
                            "properties": {
                              "default": {
                                "description": "Optional default value.",
                                "anyOf": [
                                  {
                                    "description": "bool values",
                                    "type": "boolean"
                                  },
                                  {
                                    "description": "i64 values",
                                    "type": "integer",
                                    "format": "int64"
                                  },
                                  {
                                    "description": "f64 values",
                                    "type": "number",
                                    "format": "double"
                                  },
                                  {
                                    "description": "String values",
                                    "type": "string"
                                  },
                                  {
                                    "description": "Array of homogeneous values",
                                    "anyOf": [
                                      {
                                        "description": "Array of bools",
                                        "type": "array",
                                        "items": {
                                          "type": "boolean"
                                        }
                                      },
                                      {
                                        "description": "Array of integers",
                                        "type": "array",
                                        "items": {
                                          "type": "integer",
                                          "format": "int64"
                                        }
                                      },
                                      {
                                        "description": "Array of floats",
                                        "type": "array",
                                        "items": {
                                          "type": "number",
                                          "format": "double"
                                        }
                                      },
                                      {
                                        "description": "Array of strings",
                                        "type": "array",
                                        "items": {
                                          "type": "string"
                                        }
                                      }
                                    ]
                                  }
                                ],
                                "nullable": true
                              },
                              "query_variable": {
                                "description": "The name of a graphql query variable.",
                                "type": "string"
                              }
                            },
                            "additionalProperties": false
                          },
                          {
                            "type": "object",
                            "required": [
                              "request_header"
                            ],
                            "properties": {
                              "default": {
                                "description": "Optional default value.",
                                "type": "string",
                                "nullable": true
                              },
                              "request_header": {
                                "description": "The name of the request header.",
                                "type": "string"
                              }
                            },
                            "additionalProperties": false
                          },
                          {
                            "type": "object",
                            "required": [
                              "response_header"
                            ],
                            "properties": {
                              "default": {
                                "description": "Optional default value.",
                                "type": "string",
                                "nullable": true
                              },
                              "response_header": {
                                "description": "The name of the response header.",
                                "type": "string"
                              }
                            },
                            "additionalProperties": false
                          },
                          {
                            "type": "object",
                            "required": [
                              "request_context"
                            ],
                            "properties": {
                              "default": {
                                "description": "Optional default value.",
                                "anyOf": [
                                  {
                                    "description": "bool values",
                                    "type": "boolean"
                                  },
                                  {
                                    "description": "i64 values",
                                    "type": "integer",
                                    "format": "int64"
                                  },
                                  {
                                    "description": "f64 values",
                                    "type": "number",
                                    "format": "double"
                                  },
                                  {
                                    "description": "String values",
                                    "type": "string"
                                  },
                                  {
                                    "description": "Array of homogeneous values",
                                    "anyOf": [
                                      {
                                        "description": "Array of bools",
                                        "type": "array",
                                        "items": {
                                          "type": "boolean"
                                        }
                                      },
                                      {
                                        "description": "Array of integers",
                                        "type": "array",
                                        "items": {
                                          "type": "integer",
                                          "format": "int64"
                                        }
                                      },
                                      {
                                        "description": "Array of floats",
                                        "type": "array",
                                        "items": {
                                          "type": "number",
                                          "format": "double"
                                        }
                                      },
                                      {
                                        "description": "Array of strings",
                                        "type": "array",
                                        "items": {
                                          "type": "string"
                                        }
                                      }
                                    ]
                                  }
                                ],
                                "nullable": true
                              },
                              "request_context": {
                                "description": "The request context key.",
                                "type": "string"
                              }
                            },
                            "additionalProperties": false
                          },
                          {
                            "type": "object",
                            "required": [
                              "response_context"
                            ],
                            "properties": {
                              "default": {
                                "description": "Optional default value.",
                                "anyOf": [
                                  {
                                    "description": "bool values",
                                    "type": "boolean"
                                  },
                                  {
                                    "description": "i64 values",
                                    "type": "integer",
                                    "format": "int64"
                                  },
                                  {
                                    "description": "f64 values",
                                    "type": "number",
                                    "format": "double"
                                  },
                                  {
                                    "description": "String values",
                                    "type": "string"
                                  },
                                  {
                                    "description": "Array of homogeneous values",
                                    "anyOf": [
                                      {
                                        "description": "Array of bools",
                                        "type": "array",
                                        "items": {
                                          "type": "boolean"
                                        }
                                      },
                                      {
                                        "description": "Array of integers",
                                        "type": "array",
                                        "items": {
                                          "type": "integer",
                                          "format": "int64"
                                        }
                                      },
                                      {
                                        "description": "Array of floats",
                                        "type": "array",
                                        "items": {
                                          "type": "number",
                                          "format": "double"
                                        }
                                      },
                                      {
                                        "description": "Array of strings",
                                        "type": "array",
                                        "items": {
                                          "type": "string"
                                        }
                                      }
                                    ]
                                  }
                                ],
                                "nullable": true
                              },
                              "response_context": {
                                "description": "The response context key.",
                                "type": "string"
                              }
                            },
                            "additionalProperties": false
                          },
                          {
                            "type": "object",
                            "required": [
                              "baggage"
                            ],
                            "properties": {
                              "baggage": {
                                "description": "The name of the baggage item.",
                                "type": "string"
                              },
                              "default": {
                                "description": "Optional default value.",
                                "anyOf": [
                                  {
                                    "description": "bool values",
                                    "type": "boolean"
                                  },
                                  {
                                    "description": "i64 values",
                                    "type": "integer",
                                    "format": "int64"
                                  },
                                  {
                                    "description": "f64 values",
                                    "type": "number",
                                    "format": "double"
                                  },
                                  {
                                    "description": "String values",
                                    "type": "string"
                                  },
                                  {
                                    "description": "Array of homogeneous values",
                                    "anyOf": [
                                      {
                                        "description": "Array of bools",
                                        "type": "array",
                                        "items": {
                                          "type": "boolean"
                                        }
                                      },
                                      {
                                        "description": "Array of integers",
                                        "type": "array",
                                        "items": {
                                          "type": "integer",
                                          "format": "int64"
                                        }
                                      },
                                      {
                                        "description": "Array of floats",
                                        "type": "array",
                                        "items": {
                                          "type": "number",
                                          "format": "double"
                                        }
                                      },
                                      {
                                        "description": "Array of strings",
                                        "type": "array",
                                        "items": {
                                          "type": "string"
                                        }
                                      }
                                    ]
                                  }
                                ],
                                "nullable": true
                              }
                            },
                            "additionalProperties": false
                          },
                          {
                            "type": "object",
                            "required": [
                              "env"
                            ],
                            "properties": {
                              "default": {
                                "description": "Optional default value.",
                                "type": "string",
                                "nullable": true
                              },
                              "env": {
                                "description": "The name of the environment variable",
                                "type": "string"
                              }
                            },
                            "additionalProperties": false
                          }
                        ]
                      }
                    }
                  },
                  "additionalProperties": false
                }
              },
              "additionalProperties": false
            }
          },
          "additionalProperties": false
        }
      },
      "additionalProperties": false
    },
    "tls": {
      "description": "TLS related configuration options.",
      "default": {
        "supergraph": null,
        "subgraph": {
          "all": {
            "certificate_authorities": null,
            "client_authentication": null
          },
          "subgraphs": {}
        }
      },
      "type": "object",
      "properties": {
        "subgraph": {
          "description": "Configuration options pertaining to the subgraph server component.",
          "default": {
            "all": {
              "certificate_authorities": null,
              "client_authentication": null
            },
            "subgraphs": {}
          },
          "type": "object",
          "properties": {
            "all": {
              "description": "options applying to all subgraphs",
              "default": {
                "certificate_authorities": null,
                "client_authentication": null
              },
              "type": "object",
              "properties": {
                "certificate_authorities": {
                  "description": "list of certificate authorities in PEM format",
                  "default": null,
                  "type": "string",
                  "nullable": true
                },
                "client_authentication": {
                  "description": "client certificate authentication",
                  "default": null,
                  "type": "object",
                  "required": [
                    "certificate_chain",
                    "key"
                  ],
                  "properties": {
                    "certificate_chain": {
                      "description": "list of certificates in PEM format",
                      "writeOnly": true,
                      "type": "string"
                    },
                    "key": {
                      "description": "key in PEM format",
                      "writeOnly": true,
                      "type": "string"
                    }
                  },
                  "additionalProperties": false,
                  "nullable": true
                }
              },
              "additionalProperties": false
            },
            "subgraphs": {
              "description": "per subgraph options",
              "default": {},
              "type": "object",
              "additionalProperties": {
                "description": "Configuration options pertaining to the subgraph server component.",
                "type": "object",
                "properties": {
                  "certificate_authorities": {
                    "description": "list of certificate authorities in PEM format",
                    "default": null,
                    "type": "string",
                    "nullable": true
                  },
                  "client_authentication": {
                    "description": "client certificate authentication",
                    "default": null,
                    "type": "object",
                    "required": [
                      "certificate_chain",
                      "key"
                    ],
                    "properties": {
                      "certificate_chain": {
                        "description": "list of certificates in PEM format",
                        "writeOnly": true,
                        "type": "string"
                      },
                      "key": {
                        "description": "key in PEM format",
                        "writeOnly": true,
                        "type": "string"
                      }
                    },
                    "additionalProperties": false,
                    "nullable": true
                  }
                },
                "additionalProperties": false
              }
            }
          }
        },
        "supergraph": {
          "description": "TLS server configuration\n\nthis will affect the GraphQL endpoint and any other endpoint targeting the same listen address",
          "default": null,
          "type": "object",
          "required": [
            "certificate",
            "certificate_chain",
            "key"
          ],
          "properties": {
            "certificate": {
              "description": "server certificate in PEM format",
              "writeOnly": true,
              "type": "string"
            },
            "certificate_chain": {
              "description": "list of certificate authorities in PEM format",
              "writeOnly": true,
              "type": "string"
            },
            "key": {
              "description": "server key in PEM format",
              "writeOnly": true,
              "type": "string"
            }
          },
          "additionalProperties": false,
          "nullable": true
        }
      },
      "additionalProperties": false
    },
    "traffic_shaping": {
      "description": "Configuration for the experimental traffic shaping plugin",
      "type": "object",
      "properties": {
        "all": {
          "description": "Applied on all subgraphs",
          "type": "object",
          "properties": {
            "compression": {
              "description": "Enable compression for subgraphs (available compressions are deflate, br, gzip)",
              "oneOf": [
                {
                  "description": "gzip",
                  "type": "string",
                  "enum": [
                    "gzip"
                  ]
                },
                {
                  "description": "deflate",
                  "type": "string",
                  "enum": [
                    "deflate"
                  ]
                },
                {
                  "description": "brotli",
                  "type": "string",
                  "enum": [
                    "br"
                  ]
                }
              ],
              "nullable": true
            },
            "deduplicate_query": {
              "description": "Enable query deduplication",
              "type": "boolean",
              "nullable": true
            },
            "experimental_entity_caching": {
              "description": "Enable entity caching",
              "type": "object",
              "required": [
                "ttl"
              ],
              "properties": {
                "ttl": {
                  "description": "expiration for all keys",
                  "type": "string"
                }
              },
              "additionalProperties": false,
              "nullable": true
            },
            "experimental_http2": {
              "description": "Enable HTTP2 for subgraphs",
              "oneOf": [
                {
                  "description": "Enable HTTP2 for subgraphs",
                  "type": "string",
                  "enum": [
                    "enable"
                  ]
                },
                {
                  "description": "Disable HTTP2 for subgraphs",
                  "type": "string",
                  "enum": [
                    "disable"
                  ]
                },
                {
                  "description": "Only HTTP2 is active",
                  "type": "string",
                  "enum": [
                    "http2only"
                  ]
                }
              ],
              "nullable": true
            },
            "experimental_retry": {
              "description": "Retry configuration",
              "type": "object",
              "properties": {
                "min_per_sec": {
                  "description": "minimum rate of retries allowed to accomodate clients that have just started issuing requests, or clients that do not issue many requests per window. The default value is 10",
                  "type": "integer",
                  "format": "uint32",
                  "minimum": 0.0,
                  "nullable": true
                },
                "retry_mutations": {
                  "description": "allows request retries on mutations. This should only be activated if mutations are idempotent. Disabled by default",
                  "type": "boolean",
                  "nullable": true
                },
                "retry_percent": {
                  "description": "percentage of calls to deposit that can be retried. This is in addition to any retries allowed for via min_per_sec. Must be between 0 and 1000, default value is 0.2",
                  "type": "number",
                  "format": "float",
                  "nullable": true
                },
                "ttl": {
                  "description": "how long a single deposit should be considered. Must be between 1 and 60 seconds, default value is 10 seconds",
                  "default": null,
                  "type": "string"
                }
              },
              "additionalProperties": false,
              "nullable": true
            },
            "global_rate_limit": {
              "description": "Enable global rate limiting",
              "type": "object",
              "required": [
                "capacity",
                "interval"
              ],
              "properties": {
                "capacity": {
                  "description": "Number of requests allowed",
                  "type": "integer",
                  "format": "uint64",
                  "minimum": 1.0
                },
                "interval": {
                  "description": "Per interval",
                  "type": "string"
                }
              },
              "additionalProperties": false,
              "nullable": true
            },
            "timeout": {
              "description": "Enable timeout for incoming requests",
              "default": null,
              "type": "string"
            }
          },
          "additionalProperties": false,
          "nullable": true
        },
        "deduplicate_variables": {
          "description": "DEPRECATED, now always enabled: Enable variable deduplication optimization when sending requests to subgraphs (https://github.com/apollographql/router/issues/87)",
          "default": null,
          "type": "boolean",
          "nullable": true
        },
        "experimental_cache": {
          "description": "Experimental URLs of Redis cache used for subgraph response caching",
          "default": null,
          "type": "object",
          "required": [
            "urls"
          ],
          "properties": {
            "timeout": {
              "description": "Redis request timeout (default: 2ms)",
              "default": null,
              "type": "string",
              "nullable": true
            },
            "urls": {
              "description": "List of URLs to the Redis cluster",
              "type": "array",
              "items": {
                "type": "string",
                "format": "uri"
              }
            }
          },
          "additionalProperties": false,
          "nullable": true
        },
        "router": {
          "description": "Applied at the router level",
          "type": "object",
          "properties": {
            "global_rate_limit": {
              "description": "Enable global rate limiting",
              "type": "object",
              "required": [
                "capacity",
                "interval"
              ],
              "properties": {
                "capacity": {
                  "description": "Number of requests allowed",
                  "type": "integer",
                  "format": "uint64",
                  "minimum": 1.0
                },
                "interval": {
                  "description": "Per interval",
                  "type": "string"
                }
              },
              "additionalProperties": false,
              "nullable": true
            },
            "timeout": {
              "description": "Enable timeout for incoming requests",
              "default": null,
              "type": "string"
            }
          },
          "additionalProperties": false,
          "nullable": true
        },
        "subgraphs": {
          "description": "Applied on specific subgraphs",
          "type": "object",
          "additionalProperties": {
            "description": "Traffic shaping options",
            "type": "object",
            "properties": {
              "compression": {
                "description": "Enable compression for subgraphs (available compressions are deflate, br, gzip)",
                "oneOf": [
                  {
                    "description": "gzip",
                    "type": "string",
                    "enum": [
                      "gzip"
                    ]
                  },
                  {
                    "description": "deflate",
                    "type": "string",
                    "enum": [
                      "deflate"
                    ]
                  },
                  {
                    "description": "brotli",
                    "type": "string",
                    "enum": [
                      "br"
                    ]
                  }
                ],
                "nullable": true
              },
              "deduplicate_query": {
                "description": "Enable query deduplication",
                "type": "boolean",
                "nullable": true
              },
              "experimental_entity_caching": {
                "description": "Enable entity caching",
                "type": "object",
                "required": [
                  "ttl"
                ],
                "properties": {
                  "ttl": {
                    "description": "expiration for all keys",
                    "type": "string"
                  }
                },
                "additionalProperties": false,
                "nullable": true
              },
              "experimental_http2": {
                "description": "Enable HTTP2 for subgraphs",
                "oneOf": [
                  {
                    "description": "Enable HTTP2 for subgraphs",
                    "type": "string",
                    "enum": [
                      "enable"
                    ]
                  },
                  {
                    "description": "Disable HTTP2 for subgraphs",
                    "type": "string",
                    "enum": [
                      "disable"
                    ]
                  },
                  {
                    "description": "Only HTTP2 is active",
                    "type": "string",
                    "enum": [
                      "http2only"
                    ]
                  }
                ],
                "nullable": true
              },
              "experimental_retry": {
                "description": "Retry configuration",
                "type": "object",
                "properties": {
                  "min_per_sec": {
                    "description": "minimum rate of retries allowed to accomodate clients that have just started issuing requests, or clients that do not issue many requests per window. The default value is 10",
                    "type": "integer",
                    "format": "uint32",
                    "minimum": 0.0,
                    "nullable": true
                  },
                  "retry_mutations": {
                    "description": "allows request retries on mutations. This should only be activated if mutations are idempotent. Disabled by default",
                    "type": "boolean",
                    "nullable": true
                  },
                  "retry_percent": {
                    "description": "percentage of calls to deposit that can be retried. This is in addition to any retries allowed for via min_per_sec. Must be between 0 and 1000, default value is 0.2",
                    "type": "number",
                    "format": "float",
                    "nullable": true
                  },
                  "ttl": {
                    "description": "how long a single deposit should be considered. Must be between 1 and 60 seconds, default value is 10 seconds",
                    "default": null,
                    "type": "string"
                  }
                },
                "additionalProperties": false,
                "nullable": true
              },
              "global_rate_limit": {
                "description": "Enable global rate limiting",
                "type": "object",
                "required": [
                  "capacity",
                  "interval"
                ],
                "properties": {
                  "capacity": {
                    "description": "Number of requests allowed",
                    "type": "integer",
                    "format": "uint64",
                    "minimum": 1.0
                  },
                  "interval": {
                    "description": "Per interval",
                    "type": "string"
                  }
                },
                "additionalProperties": false,
                "nullable": true
              },
              "timeout": {
                "description": "Enable timeout for incoming requests",
                "default": null,
                "type": "string"
              }
            },
            "additionalProperties": false
          }
        }
      },
      "additionalProperties": false
    }
  }
}<|MERGE_RESOLUTION|>--- conflicted
+++ resolved
@@ -2657,65 +2657,14 @@
                             "text"
                           ],
                           "properties": {
-<<<<<<< HEAD
-                            "ansi": {
-                              "description": "Enable ansi (default: true)",
-                              "default": true,
-                              "type": "boolean"
-                            },
-                            "display_filename": {
-                              "description": "Include the filename with the log event.",
-                              "default": false,
-                              "type": "boolean"
-                            },
-                            "display_level": {
-                              "description": "Include the level with the log event.",
-                              "default": true,
-                              "type": "boolean"
-                            },
-                            "display_line_number": {
-                              "description": "Include the line number with the log event.",
-                              "default": false,
-                              "type": "boolean"
-                            },
-                            "display_resource": {
-                              "description": "Include the resource with the log event.",
-                              "default": false,
-                              "type": "boolean"
-                            },
-                            "display_service_name": {
-                              "description": "Include the service name with the log event.",
-                              "default": false,
-                              "type": "boolean"
-                            },
-                            "display_service_namespace": {
-                              "description": "Include the service namespace with the log event.",
-                              "default": false,
-                              "type": "boolean"
-                            },
-                            "display_target": {
-                              "description": "Include the target with the log event.",
-                              "default": false,
-                              "type": "boolean"
-                            },
-                            "display_thread_id": {
-                              "description": "Include the thread_id with the log event.",
-                              "default": false,
-                              "type": "boolean"
-                            },
-                            "display_thread_name": {
-                              "description": "Include the thread_name with the log event.",
-                              "default": false,
-                              "type": "boolean"
-                            },
-                            "display_timestamp": {
-                              "description": "Include the timestamp with the log event.",
-                              "default": true,
-                              "type": "boolean"
-=======
                             "text": {
                               "type": "object",
                               "properties": {
+                                "ansi": {
+                                  "description": "Enable ansi (default: true)",
+                                  "default": true,
+                                  "type": "boolean"
+                                },
                                 "display_filename": {
                                   "description": "Include the filename with the log event.",
                                   "default": false,
@@ -2768,7 +2717,6 @@
                                 }
                               },
                               "additionalProperties": false
->>>>>>> 5832540a
                             }
                           },
                           "additionalProperties": false
