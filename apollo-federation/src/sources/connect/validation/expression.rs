//! This module is all about validating [`Expression`]s for a given context. This isn't done at
//! runtime, _only_ during composition because it could be expensive.

use std::ops::Range;
use std::str::FromStr;

use apollo_compiler::collections::IndexMap;
use apollo_compiler::parser::LineColumn;
use itertools::Itertools;
use shape::graphql::shape_for_arguments;
use shape::location::Location;
use shape::location::SourceId;
use shape::NamedShapePathKey;
use shape::Shape;
use shape::ShapeCase;

use crate::sources::connect::string_template::Expression;
use crate::sources::connect::validation::coordinates::ConnectDirectiveCoordinate;
use crate::sources::connect::validation::graphql::GraphQLString;
use crate::sources::connect::validation::graphql::SchemaInfo;
use crate::sources::connect::validation::Code;
use crate::sources::connect::validation::Message;
use crate::sources::connect::Namespace;

/// Details about the available variables and shapes for the current expression.
/// These should be consistent for all pieces of a connector in the request phase.
pub(super) struct Context<'schema> {
    pub(crate) schema: &'schema SchemaInfo<'schema>,
    var_lookup: IndexMap<Namespace, Shape>,
    source: &'schema GraphQLString<'schema>,
    /// The code that all resulting messages will use
    /// TODO: make code dynamic based on coordinate so new validations can be warnings
    code: Code,
}

impl<'schema> Context<'schema> {
    /// Create a context valid for expressions within the URI or headers of a `@connect` directive
    pub(super) fn for_connect_request(
        schema: &'schema SchemaInfo,
        coordinate: ConnectDirectiveCoordinate,
        source: &'schema GraphQLString,
        code: Code,
    ) -> Self {
        let object_type = coordinate.field_coordinate.object;
        let is_root_type = schema
            .schema_definition
            .query
            .as_ref()
            .is_some_and(|query| query.name == object_type.name)
            || schema
                .schema_definition
                .mutation
                .as_ref()
                .is_some_and(|mutation| mutation.name == object_type.name);
        let mut var_lookup: IndexMap<Namespace, Shape> = [
            (
                Namespace::Args,
                shape_for_arguments(&coordinate.field_coordinate.field),
            ),
            (Namespace::Config, Shape::unknown(Vec::new())),
            (Namespace::Context, Shape::unknown(Vec::new())),
        ]
        .into_iter()
        .collect();
        if !is_root_type {
            var_lookup.insert(Namespace::This, Shape::from(object_type));
        }

        Self {
            schema,
            var_lookup,
            source,
            code,
        }
    }

    /// Create a context valid for expressions within the `@source` directive
    pub(super) fn for_source(
        schema: &'schema SchemaInfo,
        source: &'schema GraphQLString,
        code: Code,
    ) -> Self {
        let var_lookup: IndexMap<Namespace, Shape> = [
            (Namespace::Config, Shape::unknown(Vec::new())),
            (Namespace::Context, Shape::unknown(Vec::new())),
        ]
        .into_iter()
        .collect();
        Self {
            schema,
            var_lookup,
            source,
            code,
        }
    }
}

/// Take a single expression and check that it's valid for the given context. This checks that
/// the expression can be executed given the known args and that the output shape is as expected.
///
/// TODO: this is only useful for URIs and headers right now, because it assumes objects/arrays are invalid.
pub(crate) fn validate(expression: &Expression, context: &Context) -> Result<(), Message> {
    let Expression {
        expression,
        location, // TODO: use this to get the location in the whole schema document
    } = expression;
    let shape = expression.shape();

    validate_shape(&shape, context, location.start)
}

/// Validate that the shape is an acceptable output shape for an Expression.
///
/// TODO: Some day, whether objects or arrays are allowed will be dependent on &self (i.e., is the * modifier used)
fn validate_shape(
    shape: &Shape,
    context: &Context,
    expression_offset: usize,
) -> Result<(), Message> {
    match shape.case() {
        ShapeCase::Array { .. } => Err(Message {
            code: context.code,
            message: "array values aren't valid here".to_string(),
            locations: transform_locations(&shape.locations, context, expression_offset),
        }),
        ShapeCase::Object { .. } => Err(Message {
            code: context.code,
            message: "object values aren't valid here".to_string(),
            locations: transform_locations(&shape.locations, context, expression_offset),
        }),
        ShapeCase::One(shapes) => {
            for inner in shapes {
                validate_shape(
                    &inner.with_locations(shape.locations.clone()),
                    context,
                    expression_offset,
                )?;
            }
            Ok(())
        }
        ShapeCase::All(shapes) => {
            for inner in shapes {
                validate_shape(
                    &inner.with_locations(shape.locations.clone()),
                    context,
                    expression_offset,
                )?;
            }
            Ok(())
        }
        ShapeCase::Name(name, key) => {
            let mut resolved = if name.value == "$root" {
                return Err(Message {
                    code: context.code,
                    message: format!(
                        "`{key}` must start with one of {namespaces}",
                        key = key.iter().map(|key| key.to_string()).join("."),
                        namespaces = context.var_lookup.keys().map(|ns| ns.as_str()).join(", "),
                    ),
                    locations: transform_locations(
                        key.first().iter().flat_map(|key| &key.locations),
                        context,
                        expression_offset,
                    ),
                });
            } else if name.value.starts_with('$') {
                let namespace = Namespace::from_str(&name.value).map_err(|_| Message {
                    code: context.code,
                    message: format!(
                        "unknown variable `{name}`, must be one of {namespaces}",
                        namespaces = context.var_lookup.keys().map(|ns| ns.as_str()).join(", ")
                    ),
                    locations: transform_locations(&shape.locations, context, expression_offset),
                })?;
                context
                    .var_lookup
                    .get(&namespace)
                    .ok_or_else(|| Message {
                        code: context.code,
                        message: format!(
                            "{namespace} is not valid here, must be one of {namespaces}",
                            namespaces = context.var_lookup.keys().map(|ns| ns.as_str()).join(", "),
                        ),
                        locations: transform_locations(
                            &shape.locations,
                            context,
                            expression_offset,
                        ),
                    })?
                    .clone()
            } else {
                context
                    .schema
                    .shape_lookup
                    .get(name.value.as_str())
                    .cloned()
                    .ok_or_else(|| Message {
                        code: context.code,
                        message: format!("unknown type `{name}`"),
                        locations: transform_locations(&name.locations, context, expression_offset),
                    })?
            };
            resolved.locations.extend(shape.locations.iter().cloned());
            let mut path = name.value.clone();
            for key in key {
                let child = resolved.child(key.clone());
                if child.is_none() {
                    let message = match key.value {
                        NamedShapePathKey::AnyIndex | NamedShapePathKey::Index(_) => {
                            format!("`{path}` is not an array or string")
                        }

                        NamedShapePathKey::AnyField | NamedShapePathKey::Field(_) => {
                            format!("`{path}` doesn't have a field named `{key}`")
                        }
                    };
                    return Err(Message {
                        code: context.code,
                        message,
                        locations: transform_locations(&key.locations, context, expression_offset),
                    });
                }
                resolved = child;
                path = format!("{path}.{key}");
            }
            validate_shape(&resolved, context, expression_offset)
        }
        ShapeCase::Error(shape::Error { message, .. }) => Err(Message {
            code: context.code,
            message: message.clone(),
            locations: transform_locations(&shape.locations, context, expression_offset),
        }),
        ShapeCase::None
        | ShapeCase::Bool(_)
        | ShapeCase::String(_)
        | ShapeCase::Int(_)
        | ShapeCase::Float
        | ShapeCase::Null
        | ShapeCase::Unknown => Ok(()),
    }
}

fn transform_locations<'a>(
    locations: impl IntoIterator<Item = &'a Location>,
    context: &Context,
    expression_offset: usize,
) -> Vec<Range<LineColumn>> {
    locations
        .into_iter()
        .filter_map(|location| match &location.source_id {
            SourceId::GraphQL(file_id) => context
                .schema
                .sources
                .get(file_id)
                .and_then(|source| source.get_line_column_range(location.span.clone())),
            SourceId::Other(_) => {
                // Right now, this always refers to the JSONSelection location
                context.source.line_col_for_subslice(
                    location.span.start + expression_offset..location.span.end + expression_offset,
                    context.schema,
                )
            }
        })
        .collect()
}

#[cfg(test)]
mod tests {
    use apollo_compiler::name;
    use apollo_compiler::Schema;
    use line_col::LineColLookup;
    use rstest::rstest;

    use super::*;
    use crate::sources::connect::validation::coordinates::FieldCoordinate;
    use crate::sources::connect::JSONSelection;

    fn expression(selection: &str) -> Expression {
        Expression {
            expression: JSONSelection::parse(selection).unwrap(),
            location: 0..0,
        }
    }

    const SCHEMA: &str = r#"
        extend schema
          @link(
            url: "https://specs.apollo.dev/connect/v0.1"
            import: ["@connect", "@source"]
          )
          @source(name: "v2", http: { baseURL: "http://127.0.0.1" })
        
        type Query {
          aField(
            int: Int
            string: String
            customScalar: CustomScalar
            object: InputObject
            array: [InputObject]
            multiLevel: MultiLevelInput
          ): AnObject  @connect(source: "v2", http: {GET: """{EXPRESSION}"""})
          something: String
        }
        
        scalar CustomScalar
        
        input InputObject {
          bool: Boolean
        }
        
        type AnObject {
          bool: Boolean
        }
        
        input MultiLevelInput {
            inner: MultiLevel
        }
        
        type MultiLevel {
            nested: String
        }
    "#;

    fn schema_for(selection: &str) -> String {
        SCHEMA.replace("EXPRESSION", selection)
    }

    fn validate_with_context(selection: &str) -> Result<(), Message> {
        let schema_str = schema_for(selection);
        let schema = Schema::parse(&schema_str, "schema").unwrap();
        let object = schema.get_object("Query").unwrap();
        let field = &object.fields["aField"];
        let directive = field.directives.get("connect").unwrap();
        let source_directive = name!("source");
        let schema_info = SchemaInfo::new(&schema, &schema_str, &directive.name, &source_directive);
        let expr_string = GraphQLString::new(
            &directive
                .argument_by_name("http", &schema)
                .unwrap()
                .as_object()
                .unwrap()
                .first()
                .unwrap()
                .1,
            &schema.sources,
        )
        .unwrap();
        let coordinate = ConnectDirectiveCoordinate {
            field_coordinate: FieldCoordinate { field, object },
            directive,
        };
        let context =
            Context::for_connect_request(&schema_info, coordinate, &expr_string, Code::InvalidUrl);
        validate(&expression(selection), &context)
    }

    /// Given a full expression replaced in `{EXPRESSION}` above, find the line/col of a substring.
    fn location_of_expression(part: &str, full_expression: &str) -> Range<LineColumn> {
        let schema = schema_for(full_expression);
        let line_col_lookup = LineColLookup::new(&schema);
        let expression_offset = schema.find(full_expression).unwrap() - 1;
        let start_offset = expression_offset + full_expression.find(part).unwrap();
        let (start_line, start_col) = line_col_lookup.get(start_offset);
        let (end_line, end_col) = line_col_lookup.get(start_offset + part.len());
        LineColumn {
            line: start_line,
            column: start_col,
        }..LineColumn {
            line: end_line,
            column: end_col,
        }
    }

    #[rstest]
    #[case::int("$(1)")]
    #[case::float("$(1.0)")]
    #[case::bool("$(true)")]
    #[case::string("$(\"hello\")")]
    #[case::null("$(null)")]
    #[case::property_of_object("$({\"a\": 1}).a")]
    #[case::echo_valid_constants("$->echo(1)")]
    #[case::map_unknown("$config->map(@)->first")]
    #[case::map_scalar("$(1)->map(@)->last")]
    #[case::match_only_valid_values("$config->match([1, 1], [2, true])")]
    #[case::first("$([1, 2])->first")]
    #[case::first_type_unknown("$config.something->first")]
    #[case::last("$([1, 2])->last")]
    #[case::last_type_unknown("$config.something->last")]
    #[case::slice_of_string("$(\"hello\")->slice(0, 2)")]
    #[case::slice_when_type_unknown("$config.something->slice(0, 2)")]
    #[case::size_when_type_unknown("$config.something->size")]
    #[case::size_of_array("$([])->size")]
    #[case::size_of_entries("$config->entries->size")]
    #[case::size_of_slice("$([1, 2, 3])->slice(0, 2)->size")]
    #[case::slice_after_match("$config->match([1, \"something\"], [2, \"another\"])->slice(0, 2)")]
<<<<<<< HEAD
=======
    fn valid_methods(#[case] selection: &str) {
        let schema = Schema::parse(SCHEMA, "schema").unwrap();
        let connect = name!("connect");
        let source = name!("source");
        let schema_info = SchemaInfo::new(&schema, "", &connect, &source);
        let context = Context::for_source(&schema_info);
        validate(&expression(selection), &context).unwrap();
    }

    #[rstest]
    #[case::echo_invalid_constants("$->echo([])")]
    #[case::map_scalar("$(1)->map(@)")]
    #[case::map_array("$([])->map(@)")]
    #[case::last("$([1, 2])")]
    #[case::match_some_invalid_values("$config->match([1, 1], [2, {}])")]
    #[case::slice_of_array("$([])->slice(0, 2)")]
    #[case::entries("$config.something->entries")]
    fn invalid_methods(#[case] selection: &str) {
        let schema = Schema::parse(SCHEMA, "schema").unwrap();
        let connect = name!("connect");
        let source = name!("source");
        let schema_info = SchemaInfo::new(&schema, "", &connect, &source);
        let context = Context::for_source(&schema_info);
        assert!(validate(&expression(selection), &context).is_err());
    }

    #[rstest]
>>>>>>> 03351980
    #[case("$args.int")]
    #[case("$args.string")]
    #[case("$args.customScalar")]
    #[case("$args.object.bool")]
    #[case("$args.array->echo(1)")]
    #[case("$args.int->map(@)->last")]
    #[case::chained_methods("$args.array->map(@)->slice(0,2)->first.bool")]
    #[case::match_scalars("$args.string->match([\"hello\", \"world\"], [@, null])")]
    #[case::slice("$args.string->slice(0, 2)")]
    #[case::size("$args.array->size")]
    #[case::first("$args.array->first.bool")]
    #[case::last("$args.array->last.bool")]
    #[case::multi_level_input("$args.multiLevel.inner.nested")]
    fn valid_expressions(#[case] selection: &str) {
        validate_with_context(selection).unwrap();
    }

    #[rstest]
    #[case::array("$([])")]
    #[case::object("$({\"a\": 1})")]
    // #[case::missing_property_of_object("$({\"a\": 1}).b")]  // TODO: catch this error
    #[case::echo_invalid_constants("$->echo([])")]
    #[case::map_array("$([])->map(@)")]
    #[case::match_some_invalid_values("$config->match([1, 1], [2, {}])")]
    #[case::slice_of_array("$([])->slice(0, 2)")]
    #[case::entries("$config.something->entries")]
    #[case::unknown_var("$args.unknown")]
    #[case::arg_is_array("$args.array")]
    #[case::arg_is_object("$args.object")]
    #[case::unknown_field_on_object("$args.object.unknown")]
<<<<<<< HEAD
    // #[case::map_array("$args.array->map(@)")]  // TODO: check for this error once we improve ->map type checking
=======
    #[case::nested_unknown_property("$args.multiLevel.inner.unknown")]
    #[case::map_array("$args.array->map(@)")]
>>>>>>> 03351980
    #[case::slice_array("$args.array->slice(0, 2)")]
    #[case::entries_scalar("$args.int->entries")]
    #[case::first("$args.array->first")]
    #[case::last("$args.array->last")]
    #[case::this_on_query("$this.something")]
    #[case::bare_field_no_var("something")]
    fn invalid_expressions(#[case] selection: &str) {
        let err = validate_with_context(selection);
        assert!(err.is_err());
        assert!(
            !err.err().unwrap().locations.is_empty(),
            "Every error should have at least one location"
        );
    }

    #[test]
    fn bare_field_with_path() {
        let selection = "something.blah";
        let err = validate_with_context(selection)
            .err()
            .expect("missing property is unknown");
        let expected_location = location_of_expression("something", selection);
        assert!(
            err.message.contains("`something.blah`"),
            "{} didn't reference missing arg",
            err.message
        );
        assert!(
            err.message.contains("$args"),
            "{} didn't provide suggested variables",
            err.message
        );
        assert!(
            err.locations.contains(&expected_location),
            "The expected location {:?} wasn't included in {:?}",
            expected_location,
            err.locations
        );
    }

    #[test]
    fn object_in_url() {
        let selection = "$args.object";
        let err = validate_with_context(selection)
            .err()
            .expect("objects are not allowed");
        let expected_location = location_of_expression("object", selection);
        assert!(
            err.locations.contains(&expected_location),
            "The expected location {:?} wasn't included in {:?}",
            expected_location,
            err.locations
        );
    }

    #[test]
    fn nested_unknown_property() {
        let selection = "$args.multiLevel.inner.unknown";
        let err = validate_with_context(selection)
            .err()
            .expect("missing property is unknown");
        assert!(
            err.message.contains("`MultiLevel`"),
            "{} didn't reference type",
            err.message
        );
        assert!(
            err.message.contains("`unknown`"),
            "{} didn't reference field name",
            err.message
        );
        assert!(
            err.locations
                .contains(&location_of_expression("unknown", selection)),
            "The relevant piece of the expression wasn't included in {:?}",
            err.locations
        );
    }
}<|MERGE_RESOLUTION|>--- conflicted
+++ resolved
@@ -393,36 +393,6 @@
     #[case::size_of_entries("$config->entries->size")]
     #[case::size_of_slice("$([1, 2, 3])->slice(0, 2)->size")]
     #[case::slice_after_match("$config->match([1, \"something\"], [2, \"another\"])->slice(0, 2)")]
-<<<<<<< HEAD
-=======
-    fn valid_methods(#[case] selection: &str) {
-        let schema = Schema::parse(SCHEMA, "schema").unwrap();
-        let connect = name!("connect");
-        let source = name!("source");
-        let schema_info = SchemaInfo::new(&schema, "", &connect, &source);
-        let context = Context::for_source(&schema_info);
-        validate(&expression(selection), &context).unwrap();
-    }
-
-    #[rstest]
-    #[case::echo_invalid_constants("$->echo([])")]
-    #[case::map_scalar("$(1)->map(@)")]
-    #[case::map_array("$([])->map(@)")]
-    #[case::last("$([1, 2])")]
-    #[case::match_some_invalid_values("$config->match([1, 1], [2, {}])")]
-    #[case::slice_of_array("$([])->slice(0, 2)")]
-    #[case::entries("$config.something->entries")]
-    fn invalid_methods(#[case] selection: &str) {
-        let schema = Schema::parse(SCHEMA, "schema").unwrap();
-        let connect = name!("connect");
-        let source = name!("source");
-        let schema_info = SchemaInfo::new(&schema, "", &connect, &source);
-        let context = Context::for_source(&schema_info);
-        assert!(validate(&expression(selection), &context).is_err());
-    }
-
-    #[rstest]
->>>>>>> 03351980
     #[case("$args.int")]
     #[case("$args.string")]
     #[case("$args.customScalar")]
@@ -445,7 +415,9 @@
     #[case::object("$({\"a\": 1})")]
     // #[case::missing_property_of_object("$({\"a\": 1}).b")]  // TODO: catch this error
     #[case::echo_invalid_constants("$->echo([])")]
+    #[case::map_scalar("$(1)->map(@)")]
     #[case::map_array("$([])->map(@)")]
+    #[case::last("$([1, 2])")]
     #[case::match_some_invalid_values("$config->match([1, 1], [2, {}])")]
     #[case::slice_of_array("$([])->slice(0, 2)")]
     #[case::entries("$config.something->entries")]
@@ -453,12 +425,7 @@
     #[case::arg_is_array("$args.array")]
     #[case::arg_is_object("$args.object")]
     #[case::unknown_field_on_object("$args.object.unknown")]
-<<<<<<< HEAD
-    // #[case::map_array("$args.array->map(@)")]  // TODO: check for this error once we improve ->map type checking
-=======
-    #[case::nested_unknown_property("$args.multiLevel.inner.unknown")]
     #[case::map_array("$args.array->map(@)")]
->>>>>>> 03351980
     #[case::slice_array("$args.array->slice(0, 2)")]
     #[case::entries_scalar("$args.int->entries")]
     #[case::first("$args.array->first")]
