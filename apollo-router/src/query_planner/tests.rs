use std::collections::HashMap;
use std::sync::atomic::AtomicBool;
use std::sync::atomic::Ordering;
use std::sync::Arc;

use futures::StreamExt;
use http::Method;
use router_bridge::planner::UsageReporting;
use serde_json_bytes::json;
use tower::ServiceExt;

use super::DeferredNode;
use super::Depends;
use super::FlattenNode;
use super::OperationKind;
use super::PlanNode;
use super::Primary;
use super::QueryPlan;
use crate::json_ext::Path;
use crate::json_ext::PathElement;
use crate::plugin;
use crate::plugin::test::MockSubgraph;
use crate::query_planner;
use crate::query_planner::fetch::FetchNode;
use crate::request;
use crate::services::subgraph_service::MakeSubgraphService;
use crate::services::supergraph;
use crate::services::SubgraphResponse;
use crate::services::SubgraphServiceFactory;
use crate::spec::Query;
use crate::spec::Schema;
use crate::Configuration;
use crate::Context;
use crate::MockedSubgraphs;
use crate::TestHarness;

macro_rules! test_query_plan {
    () => {
        include_str!("testdata/query_plan.json")
    };
}

macro_rules! test_schema {
    () => {
        include_str!("testdata/schema.graphql")
    };
}

#[test]
fn query_plan_from_json() {
    let query_plan: PlanNode = serde_json::from_str(test_query_plan!()).unwrap();
    insta::assert_debug_snapshot!(query_plan);
}

#[test]
fn service_usage() {
    assert_eq!(
        serde_json::from_str::<PlanNode>(test_query_plan!())
            .unwrap()
            .service_usage()
            .collect::<Vec<_>>(),
        vec!["product", "books", "product", "books", "product"]
    );
}

/// This test panics in the product subgraph. HOWEVER, this does not result in a panic in the
/// test, since the buffer() functionality in the tower stack "loses" the panic and we end up
/// with a closed service.
///
/// See: https://github.com/tower-rs/tower/issues/455
///
/// The query planner reports the failed subgraph fetch as an error with a reason of "service
/// closed", which is what this test expects.
#[tokio::test]
#[should_panic(expected = "this panic should be propagated to the test harness")]
async fn mock_subgraph_service_withf_panics_should_be_reported_as_service_closed() {
    let query_plan: QueryPlan = QueryPlan {
        root: serde_json::from_str(test_query_plan!()).unwrap(),
        formatted_query_plan: Default::default(),
        query: Arc::new(Query::empty()),
        usage_reporting: UsageReporting {
            stats_report_key: "this is a test report key".to_string(),
            referenced_fields_by_type: Default::default(),
        },
    };

    let mut mock_products_service = plugin::test::MockSubgraphService::new();
    mock_products_service.expect_call().times(1).withf(|_| {
        panic!("this panic should be propagated to the test harness");
    });
    mock_products_service.expect_clone().return_once(|| {
        let mut mock_products_service = plugin::test::MockSubgraphService::new();
        mock_products_service.expect_call().times(1).withf(|_| {
            panic!("this panic should be propagated to the test harness");
        });
        mock_products_service
    });

    let (sender, _) = futures::channel::mpsc::channel(10);
    let sf = Arc::new(SubgraphServiceFactory {
        services: Arc::new(HashMap::from([(
            "product".into(),
            Arc::new(mock_products_service) as Arc<dyn MakeSubgraphService>,
        )])),
        plugins: Default::default(),
    });

    let result = query_plan
        .execute(
            &Context::new(),
            &sf,
            &Default::default(),
            &Arc::new(Schema::parse_test(test_schema!(), &Default::default()).unwrap()),
            sender,
            None,
            &None,
            None,
        )
        .await;
    assert_eq!(result.errors.len(), 1);
    let reason: String =
        serde_json_bytes::from_value(result.errors[0].extensions.get("reason").unwrap().clone())
            .unwrap();
    assert_eq!(reason, "service closed".to_string());
}

#[tokio::test]
async fn fetch_includes_operation_name() {
    let query_plan: QueryPlan = QueryPlan {
        root: serde_json::from_str(test_query_plan!()).unwrap(),
        formatted_query_plan: Default::default(),
        usage_reporting: UsageReporting {
            stats_report_key: "this is a test report key".to_string(),
            referenced_fields_by_type: Default::default(),
        },
        query: Arc::new(Query::empty()),
    };

    let succeeded: Arc<AtomicBool> = Default::default();
    let inner_succeeded = Arc::clone(&succeeded);

    let mut mock_products_service = plugin::test::MockSubgraphService::new();
    mock_products_service.expect_clone().return_once(|| {
        let mut mock_products_service = plugin::test::MockSubgraphService::new();
        mock_products_service
            .expect_call()
            .times(1)
            .withf(move |request| {
                let matches = request.subgraph_request.body().operation_name
                    == Some("topProducts_product_0".into());
                inner_succeeded.store(matches, Ordering::SeqCst);
                matches
            })
            .returning(|_| Ok(SubgraphResponse::fake_builder().build()));
        mock_products_service
    });

    let (sender, _) = futures::channel::mpsc::channel(10);

    let sf = Arc::new(SubgraphServiceFactory {
        services: Arc::new(HashMap::from([(
            "product".into(),
            Arc::new(mock_products_service) as Arc<dyn MakeSubgraphService>,
        )])),
        plugins: Default::default(),
    });

    let _response = query_plan
        .execute(
            &Context::new(),
            &sf,
            &Default::default(),
            &Arc::new(Schema::parse_test(test_schema!(), &Default::default()).unwrap()),
            sender,
            None,
            &None,
            None,
        )
        .await;

    assert!(succeeded.load(Ordering::SeqCst), "incorrect operation name");
}

#[tokio::test]
async fn fetch_makes_post_requests() {
    let query_plan: QueryPlan = QueryPlan {
        root: serde_json::from_str(test_query_plan!()).unwrap(),
        formatted_query_plan: Default::default(),
        usage_reporting: UsageReporting {
            stats_report_key: "this is a test report key".to_string(),
            referenced_fields_by_type: Default::default(),
        },
        query: Arc::new(Query::empty()),
    };

    let succeeded: Arc<AtomicBool> = Default::default();
    let inner_succeeded = Arc::clone(&succeeded);

    let mut mock_products_service = plugin::test::MockSubgraphService::new();

    mock_products_service.expect_clone().return_once(|| {
        let mut mock_products_service = plugin::test::MockSubgraphService::new();
        mock_products_service
            .expect_call()
            .times(1)
            .withf(move |request| {
                let matches = request.subgraph_request.method() == Method::POST;
                inner_succeeded.store(matches, Ordering::SeqCst);
                matches
            })
            .returning(|_| Ok(SubgraphResponse::fake_builder().build()));
        mock_products_service
    });

    let (sender, _) = futures::channel::mpsc::channel(10);

    let sf = Arc::new(SubgraphServiceFactory {
        services: Arc::new(HashMap::from([(
            "product".into(),
            Arc::new(mock_products_service) as Arc<dyn MakeSubgraphService>,
        )])),
        plugins: Default::default(),
    });

    let _response = query_plan
        .execute(
            &Context::new(),
            &sf,
            &Default::default(),
            &Arc::new(Schema::parse_test(test_schema!(), &Default::default()).unwrap()),
            sender,
            None,
            &None,
            None,
        )
        .await;

    assert!(
        succeeded.load(Ordering::SeqCst),
        "subgraph requests must be http post"
    );
}

#[tokio::test]
async fn defer() {
    // plan for { t { x ... @defer { y } }}
    let query_plan: QueryPlan = QueryPlan {
            formatted_query_plan: Default::default(),
            root: PlanNode::Defer {
                primary: Primary {
                    path: None,
                    subselection: Some("{ t { x } }".to_string()),
                    node: Some(Box::new(PlanNode::Fetch(FetchNode {
                        service_name: "X".to_string(),
                        requires: vec![],
                        variable_usages: vec![],
                        operation: "{ t { id __typename x } }".to_string(),
                        operation_name: Some("t".to_string()),
                        operation_kind: OperationKind::Query,
                        id: Some("fetch1".to_string()),
                        input_rewrites: None,
                        output_rewrites: None,
                    }))),
                },
                deferred: vec![DeferredNode {
                    depends: vec![Depends {
                        id: "fetch1".to_string(),
                        defer_label: None,
                    }],
                    label: None,
                    query_path: Path(vec![PathElement::Key("t".to_string())]), 
                    subselection: Some("{ y }".to_string()),
                    node: Some(Arc::new(PlanNode::Flatten(FlattenNode {
                        path: Path(vec![PathElement::Key("t".to_string())]),
                        node: Box::new(PlanNode::Fetch(FetchNode {
                            service_name: "Y".to_string(),
                            requires: vec![query_planner::selection::Selection::InlineFragment(
                                query_planner::selection::InlineFragment {
                                    type_condition: Some("T".into()),
                                    selections: vec![
                                        query_planner::selection::Selection::Field(
                                            query_planner::selection::Field {
                                                alias: None,
                                                name: "id".into(),
                                                selections: None,
                                            },
                                        ),
                                        query_planner::selection::Selection::Field(
                                            query_planner::selection::Field {
                                                alias: None,
                                                name: "__typename".into(),
                                                selections: None,
                                            },
                                        ),
                                    ],
                                },
                            )],
                            variable_usages: vec![],
                            operation: "query($representations:[_Any!]!){_entities(representations:$representations){...on T{y}}}".to_string(),
                            operation_name: None,
                            operation_kind: OperationKind::Query,
                            id: Some("fetch2".to_string()),
                            input_rewrites: None,
                            output_rewrites: None,
                        })),
                    }))),
                }],
            },
            usage_reporting: UsageReporting {
                stats_report_key: "this is a test report key".to_string(),
                referenced_fields_by_type: Default::default(),
            },
            query: Arc::new(Query::empty()),
        };

    let mut mock_x_service = plugin::test::MockSubgraphService::new();
    mock_x_service.expect_clone().return_once(|| {
        let mut mock_x_service = plugin::test::MockSubgraphService::new();
        mock_x_service
            .expect_call()
            .times(1)
            .withf(move |_request| true)
            .returning(|_| {
                Ok(SubgraphResponse::fake_builder()
                    .data(serde_json::json! {{
                        "t": {"id": 1234,
                        "__typename": "T",
                         "x": "X"
                        }
                    }})
                    .build())
            });
        mock_x_service
    });

    let mut mock_y_service = plugin::test::MockSubgraphService::new();
    mock_y_service.expect_clone().return_once(|| {
        let mut mock_y_service = plugin::test::MockSubgraphService::new();
        mock_y_service
            .expect_call()
            .times(1)
            .withf(move |_request| true)
            .returning(|_| {
                Ok(SubgraphResponse::fake_builder()
                    .data(serde_json::json! {{
                        "_entities": [{"y": "Y", "__typename": "T"}]
                    }})
                    .build())
            });
        mock_y_service
    });

    let (sender, mut receiver) = futures::channel::mpsc::channel(10);

    let schema = include_str!("testdata/defer_schema.graphql");
    let schema = Arc::new(Schema::parse_test(schema, &Default::default()).unwrap());
    let sf = Arc::new(SubgraphServiceFactory {
        services: Arc::new(HashMap::from([
            (
                "X".into(),
                Arc::new(mock_x_service) as Arc<dyn MakeSubgraphService>,
            ),
            (
                "Y".into(),
                Arc::new(mock_y_service) as Arc<dyn MakeSubgraphService>,
            ),
        ])),
        plugins: Default::default(),
    });

    let response = query_plan
        .execute(
            &Context::new(),
            &sf,
            &Default::default(),
            &schema,
            sender,
            None,
            &None,
            None,
        )
        .await;

    // primary response
    assert_eq!(
        serde_json::to_value(&response).unwrap(),
        serde_json::json! {{"data":{"t":{"id":1234,"__typename":"T","x":"X"}}}}
    );

    let response = receiver.next().await.unwrap();

    // deferred response
    assert_eq!(
        serde_json::to_value(&response).unwrap(),
        // the primary response appears there because the deferred response gets data from it
        // unneeded parts are removed in response formatting
        serde_json::json! {{"data":{"t":{"y":"Y","__typename":"T","id":1234,"x":"X"}},"path":["t"]}}
    );
}

#[tokio::test]
async fn defer_if_condition() {
    let query = r#"
        query Me($shouldDefer: Boolean) {
            me {
              id
              ... @defer(if: $shouldDefer) {
                name
                username
              }
            }
          }"#;

    let schema = include_str!("testdata/defer_clause.graphql");
    let schema = Arc::new(Schema::parse_test(schema, &Default::default()).unwrap());

    let root: PlanNode =
        serde_json::from_str(include_str!("testdata/defer_clause_plan.json")).unwrap();

    let query_plan = QueryPlan {
        root,
        usage_reporting: UsageReporting {
            stats_report_key: "this is a test report key".to_string(),
            referenced_fields_by_type: Default::default(),
        },
        query: Arc::new(
            Query::parse(
                query,
                &schema,
                &Configuration::fake_builder().build().unwrap(),
            )
            .unwrap(),
        ),
        formatted_query_plan: None,
    };

    let mocked_accounts = MockSubgraph::builder()
        // defer if true
        .with_json(
            serde_json::json! {{"query":"query Me__accounts__0{me{__typename id}}", "operationName":"Me__accounts__0"}},
            serde_json::json! {{"data": {"me": {"__typename": "User", "id": "1"}}}},
        )
        .with_json(
            serde_json::json! {{"query":"query Me__accounts__1($representations:[_Any!]!){_entities(representations:$representations){...on User{name username}}}", "operationName":"Me__accounts__1", "variables":{"representations":[{"__typename":"User","id":"1"}]}}},
            serde_json::json! {{"data": {"_entities": [{"name": "Ada Lovelace", "username": "@ada"}]}}},
        )
        // defer if false
        .with_json(serde_json::json! {{"query": "query Me__accounts__2{me{id name username}}", "operationName":"Me__accounts__2"}},
        serde_json::json! {{"data": {"me": {"id": "1", "name": "Ada Lovelace", "username": "@ada"}}}},
    )
        .build();

    let (sender, mut receiver) = futures::channel::mpsc::channel(10);

    let service_factory = Arc::new(SubgraphServiceFactory {
        services: Arc::new(HashMap::from([(
            "accounts".into(),
            Arc::new(mocked_accounts) as Arc<dyn MakeSubgraphService>,
        )])),
        plugins: Default::default(),
    });
    let defer_primary_response = query_plan
        .execute(
            &Context::new(),
            &service_factory,
            &Arc::new(
                http::Request::builder()
                    .body(
                        request::Request::fake_builder()
                            .variables(json!({ "shouldDefer": true }).as_object().unwrap().clone())
                            .build(),
                    )
                    .unwrap(),
            ),
            &schema,
            sender,
            None,
            &None,
            None,
        )
        .await;

    // shouldDefer: true
    insta::assert_json_snapshot!(defer_primary_response);
    let deferred_response = receiver.next().await.unwrap();
    insta::assert_json_snapshot!(deferred_response);
    assert!(receiver.next().await.is_none());

    // shouldDefer: not provided, should default to true
    let (default_sender, mut default_receiver) = futures::channel::mpsc::channel(10);
    let default_primary_response = query_plan
        .execute(
            &Context::new(),
            &service_factory,
            &Default::default(),
            &schema,
            default_sender,
            None,
            &None,
            None,
        )
        .await;

    assert_eq!(defer_primary_response, default_primary_response);
    assert_eq!(deferred_response, default_receiver.next().await.unwrap());
    assert!(default_receiver.next().await.is_none());

    // shouldDefer: false, only 1 response
    let (sender, mut no_defer_receiver) = futures::channel::mpsc::channel(10);
    let defer_disabled = query_plan
        .execute(
            &Context::new(),
            &service_factory,
            &Arc::new(
                http::Request::builder()
                    .body(
                        request::Request::fake_builder()
                            .variables(json!({ "shouldDefer": false }).as_object().unwrap().clone())
                            .build(),
                    )
                    .unwrap(),
            ),
            &schema,
            sender,
            None,
            &None,
            None,
        )
        .await;
    insta::assert_json_snapshot!(defer_disabled);
    assert!(no_defer_receiver.next().await.is_none());
}

#[tokio::test]
async fn dependent_mutations() {
    let schema = r#"schema
        @core(feature: "https://specs.apollo.dev/core/v0.1"),
        @core(feature: "https://specs.apollo.dev/join/v0.1")
      {
        query: Query
        mutation: Mutation
      }

      directive @core(feature: String!) repeatable on SCHEMA
      directive @join__field(graph: join__Graph, requires: join__FieldSet, provides: join__FieldSet) on FIELD_DEFINITION
      directive @join__type(graph: join__Graph!, key: join__FieldSet) repeatable on OBJECT | INTERFACE
      directive @join__owner(graph: join__Graph!) on OBJECT | INTERFACE
      directive @join__graph(name: String!, url: String!) on ENUM_VALUE
      scalar join__FieldSet

      enum join__Graph {
        A @join__graph(name: "A" url: "http://localhost:4001")
        B @join__graph(name: "B" url: "http://localhost:4004")
      }

      type Mutation {
          mutationA: Mutation @join__field(graph: A)
          mutationB: Boolean @join__field(graph: B)
      }

      type Query {
          query: Boolean @join__field(graph: A)
      }"#;

    let query_plan: QueryPlan = QueryPlan {
        // generated from:
        // mutation {
        //   mutationA {
        //     mutationB
        //   }
        // }
        formatted_query_plan: Default::default(),
        root: serde_json::from_str(
            r#"{
                "kind": "Sequence",
                "nodes": [
                    {
                        "kind": "Fetch",
                        "serviceName": "A",
                        "variableUsages": [],
                        "operation": "mutation{mutationA{__typename}}",
                        "operationKind": "mutation"
                    },
                    {
                        "kind": "Flatten",
                        "path": [
                            "mutationA"
                        ],
                        "node": {
                            "kind": "Fetch",
                            "serviceName": "B",
                            "variableUsages": [],
                            "operation": "mutation{...on Mutation{mutationB}}",
                            "operationKind": "mutation"
                        }
                    }
                ]
            }"#,
        )
        .unwrap(),
        usage_reporting: UsageReporting {
            stats_report_key: "this is a test report key".to_string(),
            referenced_fields_by_type: Default::default(),
        },
        query: Arc::new(Query::empty()),
    };

    let mut mock_a_service = plugin::test::MockSubgraphService::new();
    mock_a_service.expect_clone().returning(|| {
        let mut mock_a_service = plugin::test::MockSubgraphService::new();
        mock_a_service
            .expect_call()
            .times(1)
            .returning(|_| Ok(SubgraphResponse::fake_builder().build()));

        mock_a_service
    });

    // the first fetch returned null, so there should never be a call to B
    let mut mock_b_service = plugin::test::MockSubgraphService::new();
    mock_b_service.expect_call().never();

    let sf = Arc::new(SubgraphServiceFactory {
        services: Arc::new(HashMap::from([
            (
                "A".into(),
                Arc::new(mock_a_service) as Arc<dyn MakeSubgraphService>,
            ),
            (
                "B".into(),
                Arc::new(mock_b_service) as Arc<dyn MakeSubgraphService>,
            ),
        ])),
        plugins: Default::default(),
    });

    let (sender, _) = futures::channel::mpsc::channel(10);
    let _response = query_plan
        .execute(
            &Context::new(),
            &sf,
            &Default::default(),
            &Arc::new(Schema::parse_test(schema, &Default::default()).unwrap()),
            sender,
            None,
            &None,
            None,
        )
        .await;
}

#[tokio::test]
<<<<<<< HEAD
async fn missing_typename_and_fragments_in_requires() {
=======
async fn typename_propagation() {
>>>>>>> bc0761c2
    let schema = r#"schema
    @link(url: "https://specs.apollo.dev/link/v1.0")
    @link(url: "https://specs.apollo.dev/join/v0.3", for: EXECUTION)
  {
    query: Query
  }
  
  directive @join__enumValue(graph: join__Graph!) repeatable on ENUM_VALUE
  
  directive @join__field(graph: join__Graph, requires: join__FieldSet, provides: join__FieldSet, type: String, external: Boolean, override: String, usedOverridden: Boolean) repeatable on FIELD_DEFINITION | INPUT_FIELD_DEFINITION
  
  directive @join__graph(name: String!, url: String!) on ENUM_VALUE
  
  directive @join__implements(graph: join__Graph!, interface: String!) repeatable on OBJECT | INTERFACE
  
  directive @join__type(graph: join__Graph!, key: join__FieldSet, extension: Boolean! = false, resolvable: Boolean! = true, isInterfaceObject: Boolean! = false) repeatable on OBJECT | INTERFACE | UNION | ENUM | INPUT_OBJECT | SCALAR
  
  directive @join__unionMember(graph: join__Graph!, member: String!) repeatable on UNION
  
  directive @link(url: String, as: String, for: link__Purpose, import: [link__Import]) repeatable on SCHEMA
  
<<<<<<< HEAD
  scalar join__FieldSet
  
  enum join__Graph {
    SUB1 @join__graph(name: "sub1", url: "http://localhost:4002/test")
    SUB2 @join__graph(name: "sub2", url: "http://localhost:4002/test2")
=======
  type Author implements Node
    @join__implements(graph: NODE_RELAY_SUBGRAPH, interface: "Node")
    @join__type(graph: AUTHOR_SUBGRAPH, key: "authorId")
    @join__type(graph: BOOK_SUBGRAPH, key: "authorId")
    @join__type(graph: NODE_RELAY_SUBGRAPH, key: "authorId")
  {
    authorId: String!
    fullName: String! @join__field(graph: AUTHOR_SUBGRAPH) @join__field(graph: BOOK_SUBGRAPH, external: true) @join__field(graph: NODE_RELAY_SUBGRAPH, external: true)
    id: ID! @join__field(graph: NODE_RELAY_SUBGRAPH)
  }
  
  type Book implements Node
    @join__implements(graph: NODE_RELAY_SUBGRAPH, interface: "Node")
    @join__type(graph: BOOK_SUBGRAPH, key: "bookId author { fullName }")
    @join__type(graph: NODE_RELAY_SUBGRAPH, key: "bookId author { fullName }")
  {
    bookId: String!
    author: Author!
    id: ID! @join__field(graph: NODE_RELAY_SUBGRAPH)
  }
  
  scalar join__FieldSet
  
  enum join__Graph {
    AUTHOR_SUBGRAPH @join__graph(name: "author_subgraph", url: "https://films.example.com")
    BOOK_SUBGRAPH @join__graph(name: "book_subgraph", url: "https://films.example.com")
    NODE_RELAY_SUBGRAPH @join__graph(name: "node_relay_subgraph", url: "https://films.example.com")
>>>>>>> bc0761c2
  }
  
  scalar link__Import
  
  enum link__Purpose {
    """
    `SECURITY` features provide metadata necessary to securely resolve fields.
    """
    SECURITY
  
    """
    `EXECUTION` features provide metadata necessary for operation execution.
    """
    EXECUTION
  }
  
<<<<<<< HEAD
  type Query
    @join__type(graph: SUB1)
    @join__type(graph: SUB2)
  {
    stuff: Stuff @join__field(graph: SUB1)
  }
  
  type Stuff
    @join__type(graph: SUB1, key: "id")
    @join__type(graph: SUB2, key: "id", extension: true)
  {
    id: ID
    thing: Thing
    isEnabled: Boolean @join__field(graph: SUB2, requires: "thing { ... on Thing { text } }")
  }
  
  type Thing
  @join__type(graph: SUB1, key: "id")
  @join__type(graph: SUB2, key: "id") {
    id: ID
    text: String @join__field(graph: SUB1) @join__field(graph: SUB2, external: true)
  }

  "#;

    let query = "query {
        stuff {
          id
          isEnabled
        }
      }";

    let subgraphs = MockedSubgraphs([
        ("sub1", MockSubgraph::builder().with_json(
            serde_json::json!{{"query": "{stuff{__typename id thing{text}}}",}},
            serde_json::json!{{"data": {
                "stuff": {
                  "__typename": "Stuff",
                  "id": "1",
                  "thing": {
                    "text": "aaa"
                  }
                }
            } }}
        ).build()),
        ("sub2", MockSubgraph::builder().with_json(
            serde_json::json!{{
                "query": "query($representations:[_Any!]!){_entities(representations:$representations){...on Stuff{aDetailsIsEnabled}}}",
                "variables":{"representations": [
                    {
                        "__typename": "Stuff",
                        "id": "1",
                        "details": [
                            {
                                "enabled": true
                            },
                            null,
                            {
                                "enabled": false
                            }
                        ]
                    }
                ]}}},
            serde_json::json!{{"data": {
                "_entities": [{
                    "aDetailsIsEnabled": true
                }]
            } }}
        ).build()),
        ].into_iter().collect());
=======
  interface Node
    @join__type(graph: NODE_RELAY_SUBGRAPH)
  {
    id: ID!
  }
  
  type Query
    @join__type(graph: AUTHOR_SUBGRAPH)
    @join__type(graph: BOOK_SUBGRAPH)
    @join__type(graph: NODE_RELAY_SUBGRAPH)
  {
    b: Boolean @join__field(graph: AUTHOR_SUBGRAPH)
    book: Book @join__field(graph: BOOK_SUBGRAPH)
    node(id: ID): Node @join__field(graph: NODE_RELAY_SUBGRAPH)
  }"#;

    let query = "query Query {
        node {
          __typename
          ... on Book {
            id
            author {
              __typename
            }
          }
        }
      }";

    let subgraphs = MockedSubgraphs(
        [
            ("author_subgraph", MockSubgraph::builder().with_json(
                serde_json::json! {{
                    "query": "query QueryBook__author_subgraph__1($representations:[_Any!]!){_entities(representations:$representations){...on Author{fullName}}}",
                    "operationName": "QueryBook__author_subgraph__1",
                    "variables": {
                        "representations": [{
                            "__typename": "Author",
                            "authorId": "Author1"
                        }]
                    }
                }},
                serde_json::json! {{"data": {
                    "_entities": [{
                        "fullName": "Ada"
                    }]
                } }},
            ).with_json(
                serde_json::json! {{
                    "query": "query QueryBook2__author_subgraph__1($representations:[_Any!]!){_entities(representations:$representations){...on Author{fullName}}}",
                    "operationName": "QueryBook2__author_subgraph__1",
                    "variables": {
                        "representations": [{
                            "__typename": "Author",
                            "authorId": "Author1"
                        }]
                    }
                }},
                serde_json::json! {{"data": {
                    "_entities": [{
                        "fullName": "Ada"
                    }]
                } }},
            ).build()),
            ("book_subgraph", MockSubgraph::builder().with_json(
                serde_json::json! {{
                    "query": "query QueryBook__book_subgraph__0{book{__typename bookId author{__typename authorId}}}",
                    "operationName": "QueryBook__book_subgraph__0"
                }},
                serde_json::json! {{"data": {
                    "book": {
                      "__typename": "Book",
                      "bookId": "book1",
                      "author": {
                        "__typename": null,
                        "authorId": "Author1"
                      }
                    }
                } }},
            ).with_json(
                serde_json::json! {{
                    "query": "query QueryBook2__book_subgraph__0{book{__typename bookId author{__typename authorId}}}",
                    "operationName": "QueryBook2__book_subgraph__0"
                }},
                serde_json::json! {{"data": {
                    "book": {
                      "__typename": "Book",
                      "bookId": "book1",
                      "author": {
                        "__typename": "Author",
                        "authorId": "Author1"
                      }
                    }
                } }},
            ).build()),
            ("node_relay_subgraph", MockSubgraph::builder().with_json(
                serde_json::json! {{
                    "query": "query Query__node_relay_subgraph__0{node{__typename ...on Book{id author{__typename}}}}",
                    "operationName": "Query__node_relay_subgraph__0"
                }},
                serde_json::json! {{"data": {
                    "node": {
                      "__typename": "Book",
                      "id": "1",
                      "author": {
                        "__typename": "Author"
                      }
                    }
                } }},
            ).with_json(
                serde_json::json! {{
                    "query": "query QueryBook__node_relay_subgraph__2($representations:[_Any!]!){_entities(representations:$representations){...on Book{__typename id}}}",
                    "operationName": "QueryBook__node_relay_subgraph__2",
                    "variables": {
                        "representations": [{
                            "__typename": "Book",
                            "bookId": "book1",
                            "author": {
                                "fullName": "Ada"
                            }
                        }]
                    }
                }},
                serde_json::json! {{"data": {
                    "_entities": [{
                        "__typename": "Book",
                        "id": "1"
                    }]
                } }},
            ).with_json(
                serde_json::json! {{
                    "query": "query QueryBook2__node_relay_subgraph__2($representations:[_Any!]!){_entities(representations:$representations){...on Book{__typename id author{id}}}}",
                    "operationName": "QueryBook2__node_relay_subgraph__2",
                    "variables": {
                        "representations": [{
                            "__typename": "Book",
                            "bookId": "book1",
                            "author": {
                                "fullName": "Ada"
                            }
                        }]
                    }
                }},
                serde_json::json! {{"data": {
                    "_entities": [{
                        "__typename": "Book",
                        "id": "1",
                        "author": {
                            "id": "2"
                        }
                    }]
                } }},
            ).build()),
        ]
        .into_iter()
        .collect(),
    );
>>>>>>> bc0761c2

    let service = TestHarness::builder()
        .configuration_json(serde_json::json!({"include_subgraph_errors": { "all": true } }))
        .unwrap()
        .schema(schema)
        .extra_plugin(subgraphs)
        .build_supergraph()
        .await
        .unwrap();

    let request = supergraph::Request::fake_builder()
        .context(Context::new())
        .query(query)
<<<<<<< HEAD
        .variables(
            serde_json_bytes::json! {{ "tId": "1"}}
                .as_object()
                .unwrap()
                .clone(),
        )
=======
        .build()
        .unwrap();

    let mut stream = service.clone().oneshot(request).await.unwrap();
    let response = stream.next_response().await.unwrap();
    insta::assert_json_snapshot!(serde_json::to_value(&response).unwrap());

    let query = "query QueryBook {
        book {
          __typename
          ... on Book {
            id
            author {
              __typename
            }
          }
        }
      }";

    let request = supergraph::Request::fake_builder()
        .context(Context::new())
        .query(query)
        .build()
        .unwrap();

    let mut stream = service.clone().oneshot(request).await.unwrap();
    let response = stream.next_response().await.unwrap();
    insta::assert_json_snapshot!(serde_json::to_value(&response).unwrap());

    let query = "query QueryBook2 {
        book {
          __typename
          ... on Book {
            id
            author {
              id
            }
          }
        }
      }";

    let request = supergraph::Request::fake_builder()
        .context(Context::new())
        .query(query)
>>>>>>> bc0761c2
        .build()
        .unwrap();

    let mut stream = service.clone().oneshot(request).await.unwrap();
    let response = stream.next_response().await.unwrap();
    insta::assert_json_snapshot!(serde_json::to_value(&response).unwrap());
}<|MERGE_RESOLUTION|>--- conflicted
+++ resolved
@@ -650,11 +650,7 @@
 }
 
 #[tokio::test]
-<<<<<<< HEAD
 async fn missing_typename_and_fragments_in_requires() {
-=======
-async fn typename_propagation() {
->>>>>>> bc0761c2
     let schema = r#"schema
     @link(url: "https://specs.apollo.dev/link/v1.0")
     @link(url: "https://specs.apollo.dev/join/v0.3", for: EXECUTION)
@@ -676,41 +672,11 @@
   
   directive @link(url: String, as: String, for: link__Purpose, import: [link__Import]) repeatable on SCHEMA
   
-<<<<<<< HEAD
   scalar join__FieldSet
   
   enum join__Graph {
     SUB1 @join__graph(name: "sub1", url: "http://localhost:4002/test")
     SUB2 @join__graph(name: "sub2", url: "http://localhost:4002/test2")
-=======
-  type Author implements Node
-    @join__implements(graph: NODE_RELAY_SUBGRAPH, interface: "Node")
-    @join__type(graph: AUTHOR_SUBGRAPH, key: "authorId")
-    @join__type(graph: BOOK_SUBGRAPH, key: "authorId")
-    @join__type(graph: NODE_RELAY_SUBGRAPH, key: "authorId")
-  {
-    authorId: String!
-    fullName: String! @join__field(graph: AUTHOR_SUBGRAPH) @join__field(graph: BOOK_SUBGRAPH, external: true) @join__field(graph: NODE_RELAY_SUBGRAPH, external: true)
-    id: ID! @join__field(graph: NODE_RELAY_SUBGRAPH)
-  }
-  
-  type Book implements Node
-    @join__implements(graph: NODE_RELAY_SUBGRAPH, interface: "Node")
-    @join__type(graph: BOOK_SUBGRAPH, key: "bookId author { fullName }")
-    @join__type(graph: NODE_RELAY_SUBGRAPH, key: "bookId author { fullName }")
-  {
-    bookId: String!
-    author: Author!
-    id: ID! @join__field(graph: NODE_RELAY_SUBGRAPH)
-  }
-  
-  scalar join__FieldSet
-  
-  enum join__Graph {
-    AUTHOR_SUBGRAPH @join__graph(name: "author_subgraph", url: "https://films.example.com")
-    BOOK_SUBGRAPH @join__graph(name: "book_subgraph", url: "https://films.example.com")
-    NODE_RELAY_SUBGRAPH @join__graph(name: "node_relay_subgraph", url: "https://films.example.com")
->>>>>>> bc0761c2
   }
   
   scalar link__Import
@@ -727,7 +693,6 @@
     EXECUTION
   }
   
-<<<<<<< HEAD
   type Query
     @join__type(graph: SUB1)
     @join__type(graph: SUB2)
@@ -798,7 +763,98 @@
             } }}
         ).build()),
         ].into_iter().collect());
-=======
+
+    let service = TestHarness::builder()
+        .configuration_json(serde_json::json!({"include_subgraph_errors": { "all": true } }))
+        .unwrap()
+        .schema(schema)
+        .extra_plugin(subgraphs)
+        .build_supergraph()
+        .await
+        .unwrap();
+
+    let request = supergraph::Request::fake_builder()
+        .context(Context::new())
+        .query(query)
+        .variables(
+            serde_json_bytes::json! {{ "tId": "1"}}
+                .as_object()
+                .unwrap()
+                .clone(),
+        )
+        .build()
+        .unwrap();
+
+    let mut stream = service.clone().oneshot(request).await.unwrap();
+    let response = stream.next_response().await.unwrap();
+    insta::assert_json_snapshot!(serde_json::to_value(&response).unwrap());
+}
+
+async fn typename_propagation() {
+    let schema = r#"schema
+    @link(url: "https://specs.apollo.dev/link/v1.0")
+    @link(url: "https://specs.apollo.dev/join/v0.3", for: EXECUTION)
+  {
+    query: Query
+  }
+  
+  directive @join__enumValue(graph: join__Graph!) repeatable on ENUM_VALUE
+  
+  directive @join__field(graph: join__Graph, requires: join__FieldSet, provides: join__FieldSet, type: String, external: Boolean, override: String, usedOverridden: Boolean) repeatable on FIELD_DEFINITION | INPUT_FIELD_DEFINITION
+  
+  directive @join__graph(name: String!, url: String!) on ENUM_VALUE
+  
+  directive @join__implements(graph: join__Graph!, interface: String!) repeatable on OBJECT | INTERFACE
+  
+  directive @join__type(graph: join__Graph!, key: join__FieldSet, extension: Boolean! = false, resolvable: Boolean! = true, isInterfaceObject: Boolean! = false) repeatable on OBJECT | INTERFACE | UNION | ENUM | INPUT_OBJECT | SCALAR
+  
+  directive @join__unionMember(graph: join__Graph!, member: String!) repeatable on UNION
+  
+  directive @link(url: String, as: String, for: link__Purpose, import: [link__Import]) repeatable on SCHEMA
+  
+  type Author implements Node
+    @join__implements(graph: NODE_RELAY_SUBGRAPH, interface: "Node")
+    @join__type(graph: AUTHOR_SUBGRAPH, key: "authorId")
+    @join__type(graph: BOOK_SUBGRAPH, key: "authorId")
+    @join__type(graph: NODE_RELAY_SUBGRAPH, key: "authorId")
+  {
+    authorId: String!
+    fullName: String! @join__field(graph: AUTHOR_SUBGRAPH) @join__field(graph: BOOK_SUBGRAPH, external: true) @join__field(graph: NODE_RELAY_SUBGRAPH, external: true)
+    id: ID! @join__field(graph: NODE_RELAY_SUBGRAPH)
+  }
+  
+  type Book implements Node
+    @join__implements(graph: NODE_RELAY_SUBGRAPH, interface: "Node")
+    @join__type(graph: BOOK_SUBGRAPH, key: "bookId author { fullName }")
+    @join__type(graph: NODE_RELAY_SUBGRAPH, key: "bookId author { fullName }")
+  {
+    bookId: String!
+    author: Author!
+    id: ID! @join__field(graph: NODE_RELAY_SUBGRAPH)
+  }
+  
+  scalar join__FieldSet
+  
+  enum join__Graph {
+    AUTHOR_SUBGRAPH @join__graph(name: "author_subgraph", url: "https://films.example.com")
+    BOOK_SUBGRAPH @join__graph(name: "book_subgraph", url: "https://films.example.com")
+    NODE_RELAY_SUBGRAPH @join__graph(name: "node_relay_subgraph", url: "https://films.example.com")
+  }
+  
+  scalar link__Import
+  
+  enum link__Purpose {
+    """
+    `SECURITY` features provide metadata necessary to securely resolve fields.
+    """
+    SECURITY
+  
+    """
+    `EXECUTION` features provide metadata necessary for operation execution.
+    """
+    EXECUTION
+  }
+  
   interface Node
     @join__type(graph: NODE_RELAY_SUBGRAPH)
   {
@@ -955,7 +1011,6 @@
         .into_iter()
         .collect(),
     );
->>>>>>> bc0761c2
 
     let service = TestHarness::builder()
         .configuration_json(serde_json::json!({"include_subgraph_errors": { "all": true } }))
@@ -969,14 +1024,6 @@
     let request = supergraph::Request::fake_builder()
         .context(Context::new())
         .query(query)
-<<<<<<< HEAD
-        .variables(
-            serde_json_bytes::json! {{ "tId": "1"}}
-                .as_object()
-                .unwrap()
-                .clone(),
-        )
-=======
         .build()
         .unwrap();
 
@@ -1021,7 +1068,6 @@
     let request = supergraph::Request::fake_builder()
         .context(Context::new())
         .query(query)
->>>>>>> bc0761c2
         .build()
         .unwrap();
 
