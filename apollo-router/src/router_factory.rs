--- conflicted
+++ resolved
@@ -179,7 +179,7 @@
         extra_plugins: Option<Vec<(String, Box<dyn DynPlugin>)>>,
     ) -> Result<SupergraphCreator, BoxError> {
         // Process the plugins.
-        let plugins = create_plugins(&configuration, &schema, extra_plugins).await?;
+        let plugins = create_plugins(configuration.clone(), &schema, extra_plugins).await?;
 
         let mut builder = PluggableSupergraphServiceBuilder::new(schema.clone());
         builder = builder.with_configuration(configuration);
@@ -229,13 +229,8 @@
     );
 }
 
-<<<<<<< HEAD
-async fn create_plugins(
+pub(crate) async fn create_plugins(
     configuration: Arc<Configuration>,
-=======
-pub(crate) async fn create_plugins(
-    configuration: &Configuration,
->>>>>>> 23be92dc
     schema: &Schema,
     extra_plugins: Option<Vec<(String, Box<dyn DynPlugin>)>>,
 ) -> Result<Vec<(String, Box<dyn DynPlugin>)>, BoxError> {
