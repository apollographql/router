--- conflicted
+++ resolved
@@ -236,21 +236,14 @@
 
         tracing::debug_span!("format_response").in_scope(|| {
             let mut paths = Vec::new();
-<<<<<<< HEAD
-
-            if ! query.unauthorized_paths.is_empty() {
-                let unauthorized_paths = query.unauthorized_paths.iter().map(|path| path.to_string()).collect::<Vec<_>>();
-                if !unauthorized_paths.is_empty() {
-=======
-            if let Some(filtered_query) = query.filtered_query.as_ref() {
-                if query.unauthorized.log_errors && !query.unauthorized.paths.is_empty() {
+            if ! query.unauthorized.paths.is_empty() {
+                if query.unauthorized.log_errors {
                     let unauthorized_paths = query.unauthorized.paths.iter().map(|path| path.to_string()).collect::<Vec<_>>();
 
->>>>>>> 57d852c6
                     event!(Level::ERROR, unauthorized_query_paths = ?unauthorized_paths, "Authorization error",);
                 }
 
-                for path in &query.unauthorized_paths {
+                for path in &query.unauthorized.paths {
                     response.errors.push(Error::builder()
                     .message("Unauthorized field or type")
                     .path(path.clone())
@@ -266,16 +259,6 @@
                     schema.api_schema(),
                     variables_set,
                 );
-<<<<<<< HEAD
-=======
-
-                for path in &query.unauthorized.paths {
-                    response.errors.push(Error::builder()
-                    .message("Unauthorized field or type")
-                    .path(path.clone())
-                    .extension_code("UNAUTHORIZED_FIELD_OR_TYPE").build());
-                }
->>>>>>> 57d852c6
             }
 
             paths.extend(
