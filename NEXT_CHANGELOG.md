# Changelog for the next release

All notable changes to Router will be documented in this file.

This project adheres to [Semantic Versioning](https://semver.org/spec/v2.0.0.html).

<!-- <THIS IS AN EXAMPLE, DO NOT REMOVE>

# [x.x.x] (unreleased) - 2022-mm-dd
> Important: X breaking changes below, indicated by **❗ BREAKING ❗**
## ❗ BREAKING ❗
## 🚀 Features
## 🐛 Fixes
## 🛠 Maintenance
## 📚 Documentation

## Example section entry format

### Headline ([Issue #ISSUE_NUMBER](https://github.com/apollographql/router/issues/ISSUE_NUMBER))

Description! And a link to a [reference](http://url)

By [@USERNAME](https://github.com/USERNAME) in https://github.com/apollographql/router/pull/PULL_NUMBER
-->

# [0.12.1] (unreleased) - 2022-mm-dd

## ❗ BREAKING ❗

### Modify the plugin `new` method to pass an initialisation structure ([PR #1446](https://github.com/apollographql/router/pull/1446))

This change alters the `new` method for plugins to pass a `PluginInit` struct.

We are making this change so that we can pass more information during plugin startup. The first change is that in addition to passing
the plugin configuration, we are now also passing the router supergraph sdl (Schema Definition Language) as a string.

There is a new example (`supergraph_sdl`) which illustrates how to use this new capability.

By [@garypen](https://github.com/garypen) in https://github.com/apollographql/router/pull/1446

### Remove the generic stream type from `RouterResponse` and `ExecutionResponse` ([PR #1420](https://github.com/apollographql/router/pull/1420))

This generic type complicates the API with limited benefit because we use `BoxStream` everywhere in plugins:

* `RouterResponse<BoxStream<'static, Response>>` -> `RouterResponse`
* `ExecutionResponse<BoxStream<'static, Response>>` -> `ExecutionResponse`

By [@Geal](https://github.com/Geal) in https://github.com/apollographql/router/pull/1420

### Remove the HTTP request from `QueryPlannerRequest` ([PR #1439](https://github.com/apollographql/router/pull/1439))

The content of `QueryPlannerRequest` is used as argument to the query planner and as a cache key,
so it should not change depending on the variables or HTTP headers.

By [@Geal](https://github.com/Geal) in https://github.com/apollographql/router/pull/1439

## 🚀 Features

<<<<<<< HEAD
### Add support of rate limit and timeout. [PR #1347](https://github.com/apollographql/router/pull/1347)

Additions to the traffic shaping plugin:
- **Rate limit** - If you want to rate limit requests to a subgraphs or to the router itself.
- **Timeout**: - Set a timeout to subgraphs and router requests.

```yaml
traffic_shaping:
  router: # Rules applied to requests from clients to the router
    rate_limit: # Accept a maximum of 10 requests per 5 secs. Excess requests must be rejected.
      capacity: 10
      interval: 5s
    timeout: 50s # If a request to the router takes more than 50secs then cancel the request (30 sec by default)
  subgraphs: # Rules applied to requests from the router to individual subgraphs
    products:
      rate_limit: # Accept a maximum of 10 requests per 5 secs from the router. Excess requests must be rejected.
        capacity: 10
        interval: 5s
      timeout: 50s # If a request to the subgraph 'products' takes more than 50secs then cancel the request (30 sec by default)
```

By [@bnjjj](https://github.com/bnjjj) in https://github.com/apollographql/router/pull/1347
=======
### Add support of error section in telemetry to add custom attributes ([PR #1443](https://github.com/apollographql/router/pull/1443))

The telemetry is now able to hook at the error stage if router or a subgraph is returning an error. Here is an example of configuration:

```yaml
telemetry:
  metrics:
    prometheus:
      enabled: true
    common:
      attributes:
        subgraph:
          all:
            errors: # Only works if it's a valid GraphQL error
              include_messages: true # Will include the error message in a message attribute
              extensions: # Include extension data
                - name: subgraph_error_extended_type # Name of the attribute
                  path: .type # JSON query path to fetch data from extensions
```

By [@bnjjj](https://github.com/bnjjj) in https://github.com/apollographql/router/pull/1443
>>>>>>> 0f226d70

### Experimental support for the `@defer` directive ([PR #1182](https://github.com/apollographql/router/pull/1182))

The router can now understand the `@defer` directive, used to tag parts of a query so the response is split into
multiple parts that are sent one by one.

:warning: *this is still experimental and not fit for production use yet*

To activate it, add this option to the configuration file:

```yaml
server:
  experimental_defer_support: true
```

By [@Geal](https://github.com/Geal) in https://github.com/apollographql/router/pull/1182

### Rewrite the caching API ([PR #1281](https://github.com/apollographql/router/pull/1281))

This introduces a new asynchronous caching API that opens the way to multi level caching (in memory and
database). The API revolves around an `Entry` structure that allows query deduplication and lets the
client decide how to generate the value to cache, instead of a complicated delegate system inside the
cache.

By [@Geal](https://github.com/Geal) in https://github.com/apollographql/router/pull/1281

## 🐛 Fixes

### Update serialization format for telemetry.tracing.otlp.grpc.metadata ([ PR #1391](https://github.com/apollographql/router/pull/1391))

The metadata format now uses `IndexMap<String, Vec<String>>`.

By [@me-diru](https://github.com/me-diru) in https://github.com/apollographql/router/pull/1391 

### Update the scaffold template so it targets router v0.12.0 ([PR #1431](https://github.com/apollographql/router/pull/1431))

The cargo scaffold template will target the latest version of the router.

By [@o0Ignition0o](https://github.com/o0Ignition0o) in https://github.com/apollographql/router/pull/1248

### Selection merging on non-object field aliases ([PR #1406](https://github.com/apollographql/router/issues/1406))

Fixed a bug where merging aliased fields would sometimes put `null`s instead of expected values. 

By [@o0Ignition0o](https://github.com/o0Ignition0o) in https://github.com/apollographql/router/pull/1432

### A Rhai error instead of a Rust panic ([PR #1414 https://github.com/apollographql/router/pull/1414))

In Rhai plugins, accessors that mutate the originating request are not available when in the subgraph phase. Previously, trying to mutate anyway would cause a Rust panic. This has been changed to a Rhai error instead.

By [@SimonSapin](https://github.com/SimonSapin) in https://github.com/apollographql/router/pull/1414

### Optimizations ([PR #1423](https://github.com/apollographql/router/pull/1423))

* Do not clone the client request during query plan execution
* Do not clone the usage reporting
* Avoid path allocations when iterating over JSON values

The benchmarks show that this change brings a 23% gain in requests per second compared to the main branch.

By [@Geal](https://github.com/Geal) in https://github.com/apollographql/router/pull/1423

### do not perform nested fetches if the parent one returned null ([PR #1332](https://github.com/apollographql/router/pull/1332)

In a query of the form:
```graphql
mutation {
	mutationA {
		mutationB
	}
}
```

If `mutationA` returned null, we should not execute `mutationB`.

By [@Ty3uK](https://github.com/Ty3uK) in https://github.com/apollographql/router/pull/1332

## 🛠 Maintenance

## 📚 Documentation

### Updates wording and formatting of README.md

By [@EverlastingBugstopper](https://github.com/EverlastingBugstopper) in https://github.com/apollographql/router/pull/1445<|MERGE_RESOLUTION|>--- conflicted
+++ resolved
@@ -56,7 +56,6 @@
 
 ## 🚀 Features
 
-<<<<<<< HEAD
 ### Add support of rate limit and timeout. [PR #1347](https://github.com/apollographql/router/pull/1347)
 
 Additions to the traffic shaping plugin:
@@ -79,7 +78,7 @@
 ```
 
 By [@bnjjj](https://github.com/bnjjj) in https://github.com/apollographql/router/pull/1347
-=======
+
 ### Add support of error section in telemetry to add custom attributes ([PR #1443](https://github.com/apollographql/router/pull/1443))
 
 The telemetry is now able to hook at the error stage if router or a subgraph is returning an error. Here is an example of configuration:
@@ -101,7 +100,6 @@
 ```
 
 By [@bnjjj](https://github.com/bnjjj) in https://github.com/apollographql/router/pull/1443
->>>>>>> 0f226d70
 
 ### Experimental support for the `@defer` directive ([PR #1182](https://github.com/apollographql/router/pull/1182))
 
