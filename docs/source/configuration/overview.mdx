--- conflicted
+++ resolved
@@ -346,13 +346,8 @@
 Environment variable expansions are valid only for YAML _values_, not keys:
 
 ```yaml {4,8} title="router.yaml"
-<<<<<<< HEAD
-server:
+supergraph:
   listen: "${env.MY_LISTEN_ADDRESS}"
-=======
-supergraph:
-  listen: "${MY_LISTEN_ADDRESS}"
->>>>>>> 817ba707
 example:
   password: "${env.MY_PASSWORD}"
 ```
