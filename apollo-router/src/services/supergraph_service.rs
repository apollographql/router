--- conflicted
+++ resolved
@@ -37,10 +37,7 @@
 use crate::plugins::traffic_shaping::APOLLO_TRAFFIC_SHAPING;
 use crate::query_planner::BridgeQueryPlanner;
 use crate::query_planner::CachingQueryPlanner;
-<<<<<<< HEAD
 use crate::router_factory::BusyTimer;
-use crate::supergraph;
-=======
 use crate::services::supergraph;
 use crate::services::ExecutionRequest;
 use crate::services::ExecutionResponse;
@@ -49,7 +46,6 @@
 use crate::services::SupergraphRequest;
 use crate::services::SupergraphResponse;
 use crate::spec::Schema;
->>>>>>> 0056ae21
 use crate::Configuration;
 use crate::Context;
 use crate::Endpoint;
@@ -361,13 +357,9 @@
 
         let plugins = Arc::new(self.plugins);
 
-<<<<<<< HEAD
         let busy_timer = Arc::new(Mutex::new(BusyTimer::new()));
 
-        let subgraph_creator = Arc::new(SubgraphCreator::new(
-=======
         let subgraph_service_factory = Arc::new(SubgraphServiceFactory::new(
->>>>>>> 0056ae21
             self.subgraph_services,
             plugins.clone(),
             busy_timer.clone(),
