use crate::apq::APQLayer;
use crate::ensure_query_presence::EnsureQueryPresence;
use crate::forbid_http_get_mutations::ForbidHttpGetMutationsLayer;
use crate::services::execution_service::ExecutionService;
use crate::{
<<<<<<< HEAD
    plugin_utils, CachingQueryPlanner, DynPlugin, ExecutionRequest, ExecutionResponse,
    NaiveIntrospection, Plugin, QueryCache, QueryPlannerRequest, QueryPlannerResponse,
    ResponseBody, RouterBridgeQueryPlanner, RouterRequest, RouterResponse, Schema,
    ServiceBuilderExt, SubgraphRequest, SubgraphResponse, DEFAULT_BUFFER_SIZE,
=======
    plugin_utils, BridgeQueryPlanner, CachingQueryPlanner, DynPlugin, ExecutionRequest,
    ExecutionResponse, NaiveIntrospection, Plugin, QueryCache, QueryPlannerRequest,
    QueryPlannerResponse, ResponseBody, RouterRequest, RouterResponse, Schema, ServiceBuildError,
    SubgraphRequest, SubgraphResponse,
>>>>>>> 97ac4901
};
use futures::{future::BoxFuture, TryFutureExt};
use http::StatusCode;
use std::sync::Arc;
use std::task::Poll;
use tower::buffer::Buffer;
use tower::util::{BoxCloneService, BoxService};
use tower::{BoxError, ServiceBuilder, ServiceExt};
use tower_service::Service;
use typed_builder::TypedBuilder;

#[derive(TypedBuilder, Clone)]
pub struct RouterService<QueryPlannerService, ExecutionService> {
    query_planner_service: QueryPlannerService,
    query_execution_service: ExecutionService,
    #[builder(default)]
    ready_query_planner_service: Option<QueryPlannerService>,
    #[builder(default)]
    ready_query_execution_service: Option<ExecutionService>,
    schema: Arc<Schema>,
    query_cache: Arc<QueryCache>,
    naive_introspection: Option<NaiveIntrospection>,
}

impl<QueryPlannerService, ExecutionService> Service<RouterRequest>
    for RouterService<QueryPlannerService, ExecutionService>
where
    QueryPlannerService: Service<QueryPlannerRequest, Response = QueryPlannerResponse, Error = BoxError>
        + Clone
        + Send
        + 'static,
    ExecutionService: Service<ExecutionRequest, Response = ExecutionResponse, Error = BoxError>
        + Clone
        + Send
        + 'static,
    QueryPlannerService::Future: Send + 'static,
    ExecutionService::Future: Send + 'static,
{
    type Response = RouterResponse;
    type Error = BoxError;
    type Future = BoxFuture<'static, Result<Self::Response, Self::Error>>;

    fn poll_ready(&mut self, cx: &mut std::task::Context<'_>) -> Poll<Result<(), Self::Error>> {
        // We need to obtain references to two hot services for use in call.
        // The reason for us to clone here is that the async block needs to own the hot services,
        // and cloning will produce a cold service. Therefore cloning in `RouterService#call` is not
        // a valid course of action.
        if vec![
            self.ready_query_planner_service
                .get_or_insert_with(|| self.query_planner_service.clone())
                .poll_ready(cx),
            self.ready_query_execution_service
                .get_or_insert_with(|| self.query_execution_service.clone())
                .poll_ready(cx),
        ]
        .iter()
        .all(|r| r.is_ready())
        {
            return Poll::Ready(Ok(()));
        }
        Poll::Pending
    }

    fn call(&mut self, req: RouterRequest) -> Self::Future {
        // Consume our cloned services and allow ownership to be transferred to the async block.
        let mut planning = self.ready_query_planner_service.take().unwrap();
        let mut execution = self.ready_query_execution_service.take().unwrap();

        let schema = self.schema.clone();
        let query_cache = self.query_cache.clone();

        if let Some(naive_introspection) = self.naive_introspection.as_ref() {
            if let Some(response) = naive_introspection.get(
                req.context
                    .request
                    .body()
                    .query
                    .as_ref()
                    .expect("apollo.ensure-query-is-present has checked this already; qed"),
            ) {
                return Box::pin(async move {
                    Ok(RouterResponse {
                        response: http::Response::new(ResponseBody::GraphQL(response)).into(),
                        context: req.context.into(),
                    })
                });
            }
        }
        let context_cloned = req.context.clone();
        let fut = async move {
            let context = req.context;
            let body = context.request.body();
            let variables = body.variables.clone();
            let query = query_cache
                .get_query(
                    body.query
                        .as_ref()
                        .expect("apollo.ensure-query-is-present has checked this already; qed")
                        .as_str(),
                )
                .await;

            if let Some(err) = query
                .as_ref()
                .and_then(|q| q.validate_variables(body, &schema).err())
            {
                Ok(RouterResponse {
                    response: http::Response::new(ResponseBody::GraphQL(err)).into(),
                    context: context.into(),
                })
            } else {
                let operation_name = body.operation_name.clone();
                let planned_query = planning
                    .call(QueryPlannerRequest {
                        context: context.into(),
                    })
                    .await?;
                let mut response = execution
                    .call(ExecutionRequest {
                        query_plan: planned_query.query_plan,
                        context: planned_query.context,
                    })
                    .await?;

                if let Some(query) = query {
                    tracing::debug_span!("format_response").in_scope(|| {
                        query.format_response(
                            response.response.body_mut(),
                            operation_name.as_deref(),
                            (*variables).clone(),
                            schema.api_schema(),
                        )
                    });
                }

                Ok(RouterResponse {
                    context: response.context,
                    response: response.response.map(ResponseBody::GraphQL),
                })
            }
        }
        .or_else(|error: BoxError| async move {
            Ok(plugin_utils::RouterResponse::builder()
                .errors(vec![crate::Error {
                    message: error.to_string(),
                    ..Default::default()
                }])
                .context(context_cloned.into())
                .build()
                .with_status(StatusCode::INTERNAL_SERVER_ERROR))
        });

        Box::pin(fut)
    }
}

pub struct PluggableRouterServiceBuilder {
    schema: Arc<Schema>,
    plugins: Vec<(String, Box<dyn DynPlugin>)>,
    subgraph_services: Vec<(
        String,
        BoxService<SubgraphRequest, SubgraphResponse, BoxError>,
    )>,
    naive_introspection: bool,
}

impl PluggableRouterServiceBuilder {
    pub fn new(schema: Arc<Schema>) -> Self {
        Self {
            schema,
            plugins: Default::default(),
            subgraph_services: Default::default(),
            naive_introspection: false,
        }
    }

    pub fn with_plugin<E: DynPlugin + Plugin>(
        mut self,
        plugin_name: String,
        plugin: E,
    ) -> PluggableRouterServiceBuilder {
        self.plugins.push((plugin_name, Box::new(plugin)));
        self
    }

    pub fn with_dyn_plugin(
        mut self,
        plugin_name: String,
        plugin: Box<dyn DynPlugin>,
    ) -> PluggableRouterServiceBuilder {
        self.plugins.push((plugin_name, plugin));
        self
    }

    // Consume the builder and retrieve its plugins
    pub fn plugins(self) -> Vec<(String, Box<dyn DynPlugin>)> {
        self.plugins
    }

    pub fn with_subgraph_service<
        S: Service<
                SubgraphRequest,
                Response = SubgraphResponse,
                Error = Box<(dyn std::error::Error + Send + Sync + 'static)>,
            > + Send
            + 'static,
    >(
        mut self,
        name: &str,
        service: S,
    ) -> PluggableRouterServiceBuilder
    where
        <S as Service<SubgraphRequest>>::Future: Send,
    {
        self.subgraph_services
            .push((name.to_string(), service.boxed()));
        self
    }

    pub fn with_naive_introspection(mut self) -> PluggableRouterServiceBuilder {
        self.naive_introspection = true;
        self
    }

    pub async fn build(
        mut self,
<<<<<<< HEAD
    ) -> (
        BoxCloneService<RouterRequest, RouterResponse, BoxError>,
        Vec<(String, Box<dyn DynPlugin>)>,
    ) {
=======
    ) -> Result<
        (
            BoxCloneService<RouterRequest, RouterResponse, BoxError>,
            Vec<Box<dyn DynPlugin>>,
        ),
        crate::ServiceBuildError,
    > {
>>>>>>> 97ac4901
        // Note: The plugins are always applied in reverse, so that the
        // fold is applied in the correct sequence. We could reverse
        // the list of plugins, but we want them back in the original
        // order at the end of this function. Instead, we reverse the
        // various iterators that we create for folding and leave
        // the plugins in their original order.

        let plan_cache_limit = std::env::var("ROUTER_PLAN_CACHE_LIMIT")
            .ok()
            .and_then(|x| x.parse().ok())
            .unwrap_or(100);

        // QueryPlannerService takes an UnplannedRequest and outputs PlannedRequest
<<<<<<< HEAD
        let query_planner_service = ServiceBuilder::new().buffered().service(
            self.plugins.iter_mut().rev().fold(
                CachingQueryPlanner::new(
                    RouterBridgeQueryPlanner::new(self.schema.clone()),
                    plan_cache_limit,
                )
                .boxed(),
                |acc, (_, e)| e.query_planning_service(acc),
            ),
        );
=======
        let bridge_query_planner = BridgeQueryPlanner::new(self.schema.clone())
            .await
            .map_err(ServiceBuildError::QueryPlannerError)?;
        let query_planner_service =
            ServiceBuilder::new()
                .buffer(self.buffer)
                .service(self.plugins.iter_mut().rev().fold(
                    CachingQueryPlanner::new(bridge_query_planner, plan_cache_limit).boxed(),
                    |acc, e| e.query_planning_service(acc),
                ));
>>>>>>> 97ac4901

        // SubgraphService takes a SubgraphRequest and outputs a RouterResponse
        let subgraphs = self
            .subgraph_services
            .into_iter()
            .map(|(name, s)| {
                let service = self
                    .plugins
                    .iter_mut()
                    .rev()
                    .fold(s, |acc, (_, e)| e.subgraph_service(&name, acc));

                let service = ServiceBuilder::new().buffered().service(service);

                (name.clone(), service)
            })
            .collect();

        // ExecutionService takes a PlannedRequest and outputs a RouterResponse
        // NB: Cannot use .buffer() here or the code won't compile...
        let execution_service = Buffer::new(
            ServiceBuilder::new()
                .layer(ForbidHttpGetMutationsLayer::default())
                .service(
                    self.plugins.iter_mut().rev().fold(
                        ExecutionService::builder()
                            .schema(self.schema.clone())
                            .subgraph_services(subgraphs)
                            .build()
                            .boxed(),
                        |acc, (_, e)| e.execution_service(acc),
                    ),
                )
                .boxed(),
            DEFAULT_BUFFER_SIZE,
        );

        let query_cache_limit = std::env::var("ROUTER_QUERY_CACHE_LIMIT")
            .ok()
            .and_then(|x| x.parse().ok())
            .unwrap_or(100);
        let query_cache = Arc::new(QueryCache::new(query_cache_limit, self.schema.clone()));

        let naive_introspection = if self.naive_introspection {
            // NaiveIntrospection instantiation can potentially block for some time
            // We don't need to use the api schema here because on the deno side we always convert to API schema

            let schema = self.schema.clone();
            Some(
                tokio::task::spawn_blocking(move || NaiveIntrospection::from_schema(&schema))
                    .await
                    .expect("NaiveIntrospection instantiation panicked"),
            )
        } else {
            None
        };

        /*FIXME
        // Start warming up the cache
        //
        // We don't need to do this in background because the old server will keep running until
        // this one is ready.
        //
        // If we first warm up the cache in foreground, then switch to the new config, the next
        // queries will benefit from the warmed up cache. While if we switch and warm up in
        // background, the next queries might be blocked until the cache is primed, so there'll be
        // a perf hit.
        if let Some(previous_router) = previous_router {
            for (query, operation, options) in previous_router.query_planner.get_hot_keys().await {
                // We can ignore errors because some of the queries that were previously in the
                // cache might not work with the new schema
                let _ = query_planner.get(query, operation, options).await;
            }
        }
        */

        // Router service takes a graphql::Request and outputs a graphql::Response
        // NB: Cannot use .buffer() here or the code won't compile...
        let router_service = Buffer::new(
            ServiceBuilder::new()
                .layer(APQLayer::default())
                .layer(EnsureQueryPresence::default())
                .service(
                    self.plugins.iter_mut().rev().fold(
                        RouterService::builder()
                            .query_planner_service(query_planner_service)
                            .query_execution_service(execution_service)
                            .schema(self.schema)
                            .query_cache(query_cache)
                            .naive_introspection(naive_introspection)
                            .build()
                            .boxed(),
                        |acc, (_, e)| e.router_service(acc),
                    ),
                )
                .boxed(),
            DEFAULT_BUFFER_SIZE,
        );

        Ok((router_service.boxed_clone(), self.plugins))
    }
}<|MERGE_RESOLUTION|>--- conflicted
+++ resolved
@@ -3,17 +3,10 @@
 use crate::forbid_http_get_mutations::ForbidHttpGetMutationsLayer;
 use crate::services::execution_service::ExecutionService;
 use crate::{
-<<<<<<< HEAD
-    plugin_utils, CachingQueryPlanner, DynPlugin, ExecutionRequest, ExecutionResponse,
-    NaiveIntrospection, Plugin, QueryCache, QueryPlannerRequest, QueryPlannerResponse,
-    ResponseBody, RouterBridgeQueryPlanner, RouterRequest, RouterResponse, Schema,
-    ServiceBuilderExt, SubgraphRequest, SubgraphResponse, DEFAULT_BUFFER_SIZE,
-=======
     plugin_utils, BridgeQueryPlanner, CachingQueryPlanner, DynPlugin, ExecutionRequest,
     ExecutionResponse, NaiveIntrospection, Plugin, QueryCache, QueryPlannerRequest,
     QueryPlannerResponse, ResponseBody, RouterRequest, RouterResponse, Schema, ServiceBuildError,
-    SubgraphRequest, SubgraphResponse,
->>>>>>> 97ac4901
+    ServiceBuilderExt, SubgraphRequest, SubgraphResponse, DEFAULT_BUFFER_SIZE,
 };
 use futures::{future::BoxFuture, TryFutureExt};
 use http::StatusCode;
@@ -240,20 +233,13 @@
 
     pub async fn build(
         mut self,
-<<<<<<< HEAD
-    ) -> (
-        BoxCloneService<RouterRequest, RouterResponse, BoxError>,
-        Vec<(String, Box<dyn DynPlugin>)>,
-    ) {
-=======
     ) -> Result<
         (
             BoxCloneService<RouterRequest, RouterResponse, BoxError>,
-            Vec<Box<dyn DynPlugin>>,
+            Vec<(String, Box<dyn DynPlugin>)>,
         ),
         crate::ServiceBuildError,
     > {
->>>>>>> 97ac4901
         // Note: The plugins are always applied in reverse, so that the
         // fold is applied in the correct sequence. We could reverse
         // the list of plugins, but we want them back in the original
@@ -267,29 +253,17 @@
             .unwrap_or(100);
 
         // QueryPlannerService takes an UnplannedRequest and outputs PlannedRequest
-<<<<<<< HEAD
-        let query_planner_service = ServiceBuilder::new().buffered().service(
-            self.plugins.iter_mut().rev().fold(
-                CachingQueryPlanner::new(
-                    RouterBridgeQueryPlanner::new(self.schema.clone()),
-                    plan_cache_limit,
-                )
-                .boxed(),
-                |acc, (_, e)| e.query_planning_service(acc),
-            ),
-        );
-=======
+
         let bridge_query_planner = BridgeQueryPlanner::new(self.schema.clone())
             .await
             .map_err(ServiceBuildError::QueryPlannerError)?;
         let query_planner_service =
             ServiceBuilder::new()
-                .buffer(self.buffer)
+                .buffered()
                 .service(self.plugins.iter_mut().rev().fold(
                     CachingQueryPlanner::new(bridge_query_planner, plan_cache_limit).boxed(),
-                    |acc, e| e.query_planning_service(acc),
+                    |acc, (_, e)| e.query_planning_service(acc),
                 ));
->>>>>>> 97ac4901
 
         // SubgraphService takes a SubgraphRequest and outputs a RouterResponse
         let subgraphs = self
