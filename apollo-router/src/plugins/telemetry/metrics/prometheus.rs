use std::task::Context;
use std::task::Poll;

use futures::future::BoxFuture;
use http::StatusCode;
use opentelemetry_prometheus::ResourceSelector;
<<<<<<< HEAD
use opentelemetry_sdk::Resource;
use opentelemetry_sdk::metrics::Instrument;
use opentelemetry_sdk::metrics::SdkMeterProvider;
use opentelemetry_sdk::metrics::StreamBuilder;
use parking_lot::Mutex;
=======
>>>>>>> 84439adf
use prometheus::Encoder;
use prometheus::Registry;
use prometheus::TextEncoder;
use schemars::JsonSchema;
use serde::Deserialize;
use tower::BoxError;
use tower_service::Service;

use crate::ListenAddr;
<<<<<<< HEAD
use crate::plugins::telemetry::config::MetricView;
use crate::plugins::telemetry::config::MetricsCommon;
use crate::plugins::telemetry::metrics::MetricsBuilder;
use crate::plugins::telemetry::metrics::MetricsConfigurator;
use crate::router_factory::Endpoint;
=======
use crate::metrics::aggregation::MeterProviderType;
use crate::plugins::telemetry::config::Conf;
use crate::plugins::telemetry::metrics::CustomAggregationSelector;
use crate::plugins::telemetry::reload::metrics::MetricsBuilder;
use crate::plugins::telemetry::reload::metrics::MetricsConfigurator;
>>>>>>> 84439adf
use crate::services::router;

/// Prometheus configuration
#[derive(Debug, Clone, Deserialize, JsonSchema, PartialEq)]
#[serde(deny_unknown_fields, default)]
#[schemars(rename = "PrometheusMetricsConfig")]
pub(crate) struct Config {
    /// Set to true to enable
    pub(crate) enabled: bool,
    /// resource_selector is used to select which resource to export with every metrics.
    pub(crate) resource_selector: ResourceSelectorConfig,
    /// The listen address
    pub(crate) listen: ListenAddr,
    /// The path where prometheus will be exposed
    pub(crate) path: String,
}

#[derive(Debug, Clone, Copy, Deserialize, JsonSchema, Default, PartialEq)]
#[serde(rename_all = "snake_case")]
pub(crate) enum ResourceSelectorConfig {
    /// Export all resource attributes with every metrics.
    All,
    #[default]
    /// Do not export any resource attributes with every metrics.
    None,
}

impl From<ResourceSelectorConfig> for ResourceSelector {
    fn from(value: ResourceSelectorConfig) -> Self {
        match value {
            ResourceSelectorConfig::All => ResourceSelector::All,
            ResourceSelectorConfig::None => ResourceSelector::None,
        }
    }
}

impl Default for Config {
    fn default() -> Self {
        Self {
            enabled: false,
            resource_selector: ResourceSelectorConfig::default(),
            listen: ListenAddr::SocketAddr("127.0.0.1:9090".parse().expect("valid listenAddr")),
            path: "/metrics".to_string(),
        }
    }
}

impl MetricsConfigurator for Config {
    fn config(conf: &Conf) -> &Self {
        &conf.exporters.metrics.prometheus
    }

    fn is_enabled(&self) -> bool {
        self.enabled
    }

    fn configure(&self, builder: &mut MetricsBuilder) -> Result<(), BoxError> {
        let registry = Registry::new();

        let exporter = opentelemetry_prometheus::exporter()
<<<<<<< HEAD
=======
            .with_aggregation_selector(
                CustomAggregationSelector::builder()
                    .boundaries(builder.metrics_common().buckets.clone())
                    .record_min_max(true)
                    .build(),
            )
>>>>>>> 84439adf
            .with_resource_selector(self.resource_selector)
            .with_registry(registry.clone())
            .build()?;

<<<<<<< HEAD
        let mut meter_provider_builder = SdkMeterProvider::builder()
            .with_reader(exporter)
            .with_resource(builder.resource.clone());
        for metric_view in metrics_config.views.clone() {
            let view = move |i: &Instrument| {
                let stream_builder: Result<StreamBuilder, String> = metric_view.clone().try_into();
                if i.name() == metric_view.name {
                    match stream_builder {
                        Ok(stream_builder) => stream_builder.build().ok(),
                        Err(_) => None,
                    }
                } else {
                    None
                }
            };
            meter_provider_builder = meter_provider_builder.with_view(view);
        }
        let meter_provider = meter_provider_builder.build();
        builder.custom_endpoints.insert(
            self.listen.clone(),
            Endpoint::from_router_service(
                self.path.clone(),
                PrometheusService {
                    registry: registry.clone(),
                }
                .boxed(),
            ),
        );
        builder.prometheus_meter_provider = Some(meter_provider.clone());

        NEW_PROMETHEUS.lock().replace((prometheus_config, registry));

        tracing::info!(
            "Prometheus endpoint exposed at {}{}",
            self.listen,
            self.path
        );

        Ok(builder)
=======
        builder.with_reader(MeterProviderType::Public, exporter);
        builder.with_prometheus_registry(registry);
        Ok(())
>>>>>>> 84439adf
    }
}

pub(crate) struct PrometheusService {
    pub(crate) registry: Registry,
}

impl Service<router::Request> for PrometheusService {
    type Response = router::Response;
    type Error = BoxError;
    type Future = BoxFuture<'static, Result<Self::Response, Self::Error>>;

    fn poll_ready(&mut self, _: &mut Context<'_>) -> Poll<Result<(), Self::Error>> {
        Ok(()).into()
    }

    fn call(&mut self, req: router::Request) -> Self::Future {
        let metric_families = self.registry.gather();
        Box::pin(async move {
            let encoder = TextEncoder::new();
            let mut result = Vec::new();
            encoder.encode(&metric_families, &mut result)?;
            // otel 0.19.0 started adding "_total" onto various statistics.
            // Let's remove any problems they may have created for us.
            let stats = String::from_utf8_lossy(&result);
            let modified_stats = stats.replace("_total_total", "_total");

            router::Response::http_response_builder()
                .response(
                    http::Response::builder()
                        .status(StatusCode::OK)
                        .header(http::header::CONTENT_TYPE, "text/plain; version=0.0.4")
                        .body(router::body::from_bytes(modified_stats))
                        .map_err(BoxError::from)?,
                )
                .context(req.context)
                .build()
        })
    }
}<|MERGE_RESOLUTION|>--- conflicted
+++ resolved
@@ -4,14 +4,11 @@
 use futures::future::BoxFuture;
 use http::StatusCode;
 use opentelemetry_prometheus::ResourceSelector;
-<<<<<<< HEAD
 use opentelemetry_sdk::Resource;
 use opentelemetry_sdk::metrics::Instrument;
 use opentelemetry_sdk::metrics::SdkMeterProvider;
 use opentelemetry_sdk::metrics::StreamBuilder;
 use parking_lot::Mutex;
-=======
->>>>>>> 84439adf
 use prometheus::Encoder;
 use prometheus::Registry;
 use prometheus::TextEncoder;
@@ -21,19 +18,10 @@
 use tower_service::Service;
 
 use crate::ListenAddr;
-<<<<<<< HEAD
-use crate::plugins::telemetry::config::MetricView;
-use crate::plugins::telemetry::config::MetricsCommon;
-use crate::plugins::telemetry::metrics::MetricsBuilder;
-use crate::plugins::telemetry::metrics::MetricsConfigurator;
-use crate::router_factory::Endpoint;
-=======
 use crate::metrics::aggregation::MeterProviderType;
 use crate::plugins::telemetry::config::Conf;
-use crate::plugins::telemetry::metrics::CustomAggregationSelector;
 use crate::plugins::telemetry::reload::metrics::MetricsBuilder;
 use crate::plugins::telemetry::reload::metrics::MetricsConfigurator;
->>>>>>> 84439adf
 use crate::services::router;
 
 /// Prometheus configuration
@@ -94,64 +82,13 @@
         let registry = Registry::new();
 
         let exporter = opentelemetry_prometheus::exporter()
-<<<<<<< HEAD
-=======
-            .with_aggregation_selector(
-                CustomAggregationSelector::builder()
-                    .boundaries(builder.metrics_common().buckets.clone())
-                    .record_min_max(true)
-                    .build(),
-            )
->>>>>>> 84439adf
             .with_resource_selector(self.resource_selector)
             .with_registry(registry.clone())
             .build()?;
 
-<<<<<<< HEAD
-        let mut meter_provider_builder = SdkMeterProvider::builder()
-            .with_reader(exporter)
-            .with_resource(builder.resource.clone());
-        for metric_view in metrics_config.views.clone() {
-            let view = move |i: &Instrument| {
-                let stream_builder: Result<StreamBuilder, String> = metric_view.clone().try_into();
-                if i.name() == metric_view.name {
-                    match stream_builder {
-                        Ok(stream_builder) => stream_builder.build().ok(),
-                        Err(_) => None,
-                    }
-                } else {
-                    None
-                }
-            };
-            meter_provider_builder = meter_provider_builder.with_view(view);
-        }
-        let meter_provider = meter_provider_builder.build();
-        builder.custom_endpoints.insert(
-            self.listen.clone(),
-            Endpoint::from_router_service(
-                self.path.clone(),
-                PrometheusService {
-                    registry: registry.clone(),
-                }
-                .boxed(),
-            ),
-        );
-        builder.prometheus_meter_provider = Some(meter_provider.clone());
-
-        NEW_PROMETHEUS.lock().replace((prometheus_config, registry));
-
-        tracing::info!(
-            "Prometheus endpoint exposed at {}{}",
-            self.listen,
-            self.path
-        );
-
-        Ok(builder)
-=======
         builder.with_reader(MeterProviderType::Public, exporter);
         builder.with_prometheus_registry(registry);
         Ok(())
->>>>>>> 84439adf
     }
 }
 
