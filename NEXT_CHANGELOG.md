--- conflicted
+++ resolved
@@ -26,8 +26,6 @@
 
 # [x.x.x] (unreleased) - 2022-mm-dd
 
-<<<<<<< HEAD
-## ❗ BREAKING ❗
 ## 🚀 Features
 
 ### Add support for setting multi-value header keys to rhai ([Issue #2211](https://github.com/apollographql/router/issues/2211))
@@ -45,11 +43,6 @@
 
 By [@garypen](https://github.com/garypen) in https://github.com/apollographql/router/pull/2219
 
-## 🐛 Fixes
-## 🛠 Maintenance
-## 📚 Documentation
-## 🥼 Experimental
-=======
 ## 🐛 Fixes
 
 ### Filter nullified deferred responses ([Issue #2213](https://github.com/apollographql/router/issues/2168))
@@ -85,5 +78,4 @@
 
 Added some yaml design guidance to help us create consistent yaml config for new and existing features.
 
-By [@bryncooke](https://github.com/bryncooke) in https://github.com/apollographql/router/pull/2159
->>>>>>> bef4c526
+By [@bryncooke](https://github.com/bryncooke) in https://github.com/apollographql/router/pull/2159