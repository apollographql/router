--- conflicted
+++ resolved
@@ -107,12 +107,7 @@
         self
     }
 
-<<<<<<< HEAD
-    #[allow(dead_code)]
-    pub(crate) fn with_header(mut self, name: HeaderName, value: HeaderValue) -> Self {
-=======
     pub fn with_header(mut self, name: HeaderName, value: HeaderValue) -> Self {
->>>>>>> 9b14fe5d
         self.headers.insert(name, value);
         self
     }
@@ -184,10 +179,6 @@
             if let Some(headers) = http_response_builder.headers_mut() {
                 headers.extend(self.headers.iter().map(|(k, v)| (k.clone(), v.clone())));
             }
-<<<<<<< HEAD
-
-=======
->>>>>>> 9b14fe5d
             let http_response = http_response_builder
                 .body(response.clone())
                 .expect("Response is serializable; qed");
