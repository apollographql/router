use crate::prelude::graphql::*;
use displaydoc::Display;
use miette::{Diagnostic, NamedSource, Report, SourceSpan};
pub use router_bridge::planner::{PlanError, PlannerSetupError};
use serde::{Deserialize, Serialize};
use std::sync::Arc;
use thiserror::Error;
use tokio::task::JoinError;
use tracing::level_filters::LevelFilter;
use typed_builder::TypedBuilder;

/// Error types for execution.
///
/// Note that these are not actually returned to the client, but are instead converted to JSON for
/// [`struct@Error`].
#[derive(Error, Display, Debug, Clone, Serialize, Deserialize)]
#[serde(tag = "type")]
#[ignore_extra_doc_attributes]
pub enum FetchError {
    /// query references unknown service '{service}'
    ValidationUnknownServiceError {
        /// The service that was unknown.
        service: String,
    },

    /// invalid type for variable: '{name}'
    ValidationInvalidTypeVariable {
        /// Name of the variable.
        name: String,
    },

    /// query could not be planned: {reason}
    ValidationPlanningError {
        /// The failure reason.
        reason: String,
    },

    /// response was malformed: {reason}
    MalformedResponse {
        /// The reason the serialization failed.
        reason: String,
    },

    /// service '{service}' returned no response.
    SubrequestNoResponse {
        /// The service that returned no response.
        service: String,
    },

    /// service '{service}' response was malformed: {reason}
    SubrequestMalformedResponse {
        /// The service that responded with the malformed response.
        service: String,

        /// The reason the serialization failed.
        reason: String,
    },

    /// service '{service}' returned a PATCH response which was not expected
    SubrequestUnexpectedPatchResponse {
        /// The service that returned the PATCH response.
        service: String,
    },

    /// HTTP fetch failed from '{service}': {reason}
    ///
    /// note that this relates to a transport error and not a GraphQL error
    SubrequestHttpError {
        /// The service failed.
        service: String,

        /// The reason the fetch failed.
        reason: String,
    },

    /// subquery requires field '{field}' but it was not found in the current response
    ExecutionFieldNotFound {
        /// The field that is not found.
        field: String,
    },

    /// invalid content: {reason}
    ExecutionInvalidContent { reason: String },

    /// could not find path: {reason}
    ExecutionPathNotFound { reason: String },
}

impl FetchError {
    /// Convert the fetch error to a GraphQL error.
    pub fn to_graphql_error(&self, path: Option<Path>) -> Error {
        let value: Value = serde_json::to_value(self).unwrap().into();
        Error {
            message: self.to_string(),
            locations: Default::default(),
            path,
            extensions: value.as_object().unwrap().to_owned(),
        }
    }

    /// Convert the error to an appropriate response.
    pub fn to_response(&self) -> Response {
        Response {
            label: Default::default(),
            data: Default::default(),
            path: Default::default(),
            errors: vec![self.to_graphql_error(None)],
            extensions: Default::default(),
        }
    }
}

/// Any error.
#[derive(Error, Clone, Debug, Eq, PartialEq, Serialize, Deserialize, Default, TypedBuilder)]
#[error("{message}")]
#[serde(rename_all = "camelCase")]
#[builder(field_defaults(default))]
pub struct Error {
    /// The error message.
    pub message: String,

    /// The locations of the error from the originating request.
    pub locations: Vec<Location>,

    /// The path of the error.
    pub path: Option<Path>,

    /// The optional graphql extensions.
    #[serde(default, skip_serializing_if = "Object::is_empty")]
    pub extensions: Object,
}

impl Error {
    pub fn from_value(service_name: &str, value: Value) -> Result<Error, FetchError> {
        let mut object =
            ensure_object!(value).map_err(|error| FetchError::SubrequestMalformedResponse {
                service: service_name.to_string(),
                reason: error.to_string(),
            })?;

        let extensions =
            extract_key_value_from_object!(object, "extensions", Value::Object(o) => o)
                .map_err(|err| FetchError::SubrequestMalformedResponse {
                    service: service_name.to_string(),
                    reason: err.to_string(),
                })?
                .unwrap_or_default();
        let message = extract_key_value_from_object!(object, "message", Value::String(s) => s)
            .map_err(|err| FetchError::SubrequestMalformedResponse {
                service: service_name.to_string(),
                reason: err.to_string(),
            })?
            .map(|s| s.as_str().to_string())
            .unwrap_or_default();
        let locations = extract_key_value_from_object!(object, "locations")
            .map(serde_json_bytes::from_value)
            .transpose()
            .map_err(|err| FetchError::SubrequestMalformedResponse {
                service: service_name.to_string(),
                reason: err.to_string(),
            })?
            .unwrap_or_default();
        let path = extract_key_value_from_object!(object, "path")
            .map(serde_json_bytes::from_value)
            .transpose()
            .map_err(|err| FetchError::SubrequestMalformedResponse {
                service: service_name.to_string(),
                reason: err.to_string(),
            })?;

        Ok(Error {
            message,
            locations,
            path,
            extensions,
        })
    }
}

/// A location in the request that triggered a graphql error.
#[derive(Clone, Debug, Eq, PartialEq, Serialize, Deserialize)]
#[serde(rename_all = "camelCase")]
pub struct Location {
    /// The line number.
    pub line: i32,

    /// The column number.
    pub column: i32,
}

impl From<QueryPlannerError> for FetchError {
    fn from(err: QueryPlannerError) -> Self {
        FetchError::ValidationPlanningError {
            reason: err.to_string(),
        }
    }
}

/// Error types for CacheResolver
#[derive(Error, Debug, Display, Clone)]
pub enum CacheResolverError {
    /// value retrieval failed: {0}
    RetrievalError(Arc<QueryPlannerError>),
}

impl From<QueryPlannerError> for CacheResolverError {
    fn from(err: QueryPlannerError) -> Self {
        CacheResolverError::RetrievalError(Arc::new(err))
    }
}

/// An error while processing JSON data.
#[derive(Debug, Error, Display)]
pub enum JsonExtError {
    /// Could not find path in JSON.
    PathNotFound,
    /// Attempt to flatten on non-array node.
    InvalidFlatten,
}

/// Error types for service building.
#[derive(Error, Debug, Display, Clone)]
pub enum ServiceBuildError {
    /// couldn't build Router Service: {0}
    QueryPlannerError(QueryPlannerError),
}

/// Error types for QueryPlanner
#[derive(Error, Debug, Display, Clone)]
pub enum QueryPlannerError {
    /// couldn't instantiate query planner; invalid schema: {0}
    SchemaValidationErrors(PlannerSetupErrors),

    /// couldn't plan query: {0}
    PlanningErrors(PlanErrors),

    /// query planning panicked: {0}
    JoinError(Arc<JoinError>),

    /// Cache resolution failed: {0}
    CacheResolverError(Arc<CacheResolverError>),

    /// empty query plan. This often means an unhandled Introspection query was sent. Please file an issue to apollographql/router.
    EmptyPlan(Option<String>), // usage_reporting_signature

    /// unhandled planner result
    UnhandledPlannerResult,

    /// router bridge error: {0}
    RouterBridgeError(router_bridge::error::Error),
}

<<<<<<< HEAD
#[derive(Debug, Clone)]
pub struct BridgeErrors {
    pub errors: Arc<Vec<BridgeError>>,
    pub usage_reporting_signature: Option<String>,
}
=======
#[derive(Clone, Debug, Error)]
/// Container for planner setup errors
pub struct PlannerSetupErrors(Arc<Vec<PlannerSetupError>>);
>>>>>>> a4b78d37

impl std::fmt::Display for PlannerSetupErrors {
    fn fmt(&self, f: &mut std::fmt::Formatter<'_>) -> std::fmt::Result {
        f.write_fmt(format_args!(
<<<<<<< HEAD
            "bridge errors: {}",
            self.errors
=======
            "schema validation errors: {}",
            self.0
>>>>>>> a4b78d37
                .iter()
                .map(|e| e
                    .message
                    .clone()
                    .unwrap_or_else(|| "UNKNWON ERROR".to_string()))
                .collect::<Vec<String>>()
                .join(", ")
        ))
    }
}

<<<<<<< HEAD
impl From<router_bridge::planner::BridgeErrors> for QueryPlannerError {
    fn from(err: router_bridge::planner::BridgeErrors) -> Self {
        QueryPlannerError::PlanningErrors(BridgeErrors {
            errors: Arc::new(err.errors),
            usage_reporting_signature: err.usage_reporting_signature,
        })
=======
impl From<Vec<PlannerSetupError>> for QueryPlannerError {
    fn from(errors: Vec<PlannerSetupError>) -> Self {
        QueryPlannerError::SchemaValidationErrors(PlannerSetupErrors(Arc::new(errors)))
    }
}

#[derive(Debug, Clone)]
pub struct PlanErrors(Arc<Vec<PlanError>>);

impl From<Vec<PlanError>> for QueryPlannerError {
    fn from(errors: Vec<PlanError>) -> Self {
        QueryPlannerError::PlanningErrors(PlanErrors(Arc::new(errors)))
    }
}

impl std::fmt::Display for PlanErrors {
    fn fmt(&self, f: &mut std::fmt::Formatter<'_>) -> std::fmt::Result {
        f.write_fmt(format_args!(
            "query validation errors: {}",
            self.0
                .iter()
                .map(|e| e.to_string())
                .collect::<Vec<String>>()
                .join(", ")
        ))
>>>>>>> a4b78d37
    }
}

impl From<JoinError> for QueryPlannerError {
    fn from(err: JoinError) -> Self {
        QueryPlannerError::JoinError(Arc::new(err))
    }
}

impl From<CacheResolverError> for QueryPlannerError {
    fn from(err: CacheResolverError) -> Self {
        QueryPlannerError::CacheResolverError(Arc::new(err))
    }
}

impl From<QueryPlannerError> for Response {
    fn from(err: QueryPlannerError) -> Self {
        FetchError::from(err).to_response()
    }
}

/// Error in the schema.
#[derive(Debug, Error, Display)]
pub enum SchemaError {
    /// IO error: {0}
    IoError(#[from] std::io::Error),
    /// URL parse error for subgraph {0}: {1}
    UrlParse(String, http::uri::InvalidUri),
    /// Could not find an URL for subgraph {0}
    MissingSubgraphUrl(String),
    /// Parsing error(s).
    Parse(ParseErrors),
    /// Api error(s): {0}
    Api(String),
}

/// Collection of schema parsing errors.
#[derive(Debug)]
pub struct ParseErrors {
    pub(crate) raw_schema: String,
    pub(crate) errors: Vec<apollo_parser::Error>,
}

#[derive(Error, Debug, Diagnostic)]
#[error("{}", self.ty)]
#[diagnostic(code("apollo-parser parsing error."))]
struct ParserError {
    ty: String,
    #[source_code]
    src: NamedSource,
    #[label("{}", self.ty)]
    span: SourceSpan,
}

impl ParseErrors {
    #[allow(clippy::needless_return)]
    pub fn print(&self) {
        if LevelFilter::current() == LevelFilter::OFF {
            return;
        } else if atty::is(atty::Stream::Stdout) {
            // Fancy Miette reports for TTYs
            self.errors.iter().for_each(|err| {
                let report = Report::new(ParserError {
                    src: NamedSource::new("supergraph_schema", self.raw_schema.clone()),
                    span: (err.index(), err.data().len()).into(),
                    ty: err.message().into(),
                });
                println!("{:?}", report);
            });
        } else {
            // Best effort to display errors
            self.errors.iter().for_each(|r| {
                println!("{:#?}", r);
            });
        };
    }
}<|MERGE_RESOLUTION|>--- conflicted
+++ resolved
@@ -2,6 +2,7 @@
 use displaydoc::Display;
 use miette::{Diagnostic, NamedSource, Report, SourceSpan};
 pub use router_bridge::planner::{PlanError, PlannerSetupError};
+use router_bridge::planner::{PlanErrors, UsageReporting};
 use serde::{Deserialize, Serialize};
 use std::sync::Arc;
 use thiserror::Error;
@@ -241,7 +242,7 @@
     CacheResolverError(Arc<CacheResolverError>),
 
     /// empty query plan. This often means an unhandled Introspection query was sent. Please file an issue to apollographql/router.
-    EmptyPlan(Option<String>), // usage_reporting_signature
+    EmptyPlan(Option<UsageReporting>), // usage_reporting_signature
 
     /// unhandled planner result
     UnhandledPlannerResult,
@@ -250,28 +251,15 @@
     RouterBridgeError(router_bridge::error::Error),
 }
 
-<<<<<<< HEAD
-#[derive(Debug, Clone)]
-pub struct BridgeErrors {
-    pub errors: Arc<Vec<BridgeError>>,
-    pub usage_reporting_signature: Option<String>,
-}
-=======
 #[derive(Clone, Debug, Error)]
 /// Container for planner setup errors
 pub struct PlannerSetupErrors(Arc<Vec<PlannerSetupError>>);
->>>>>>> a4b78d37
 
 impl std::fmt::Display for PlannerSetupErrors {
     fn fmt(&self, f: &mut std::fmt::Formatter<'_>) -> std::fmt::Result {
         f.write_fmt(format_args!(
-<<<<<<< HEAD
-            "bridge errors: {}",
-            self.errors
-=======
             "schema validation errors: {}",
             self.0
->>>>>>> a4b78d37
                 .iter()
                 .map(|e| e
                     .message
@@ -283,40 +271,15 @@
     }
 }
 
-<<<<<<< HEAD
-impl From<router_bridge::planner::BridgeErrors> for QueryPlannerError {
-    fn from(err: router_bridge::planner::BridgeErrors) -> Self {
-        QueryPlannerError::PlanningErrors(BridgeErrors {
-            errors: Arc::new(err.errors),
-            usage_reporting_signature: err.usage_reporting_signature,
-        })
-=======
 impl From<Vec<PlannerSetupError>> for QueryPlannerError {
     fn from(errors: Vec<PlannerSetupError>) -> Self {
         QueryPlannerError::SchemaValidationErrors(PlannerSetupErrors(Arc::new(errors)))
     }
 }
 
-#[derive(Debug, Clone)]
-pub struct PlanErrors(Arc<Vec<PlanError>>);
-
-impl From<Vec<PlanError>> for QueryPlannerError {
-    fn from(errors: Vec<PlanError>) -> Self {
-        QueryPlannerError::PlanningErrors(PlanErrors(Arc::new(errors)))
-    }
-}
-
-impl std::fmt::Display for PlanErrors {
-    fn fmt(&self, f: &mut std::fmt::Formatter<'_>) -> std::fmt::Result {
-        f.write_fmt(format_args!(
-            "query validation errors: {}",
-            self.0
-                .iter()
-                .map(|e| e.to_string())
-                .collect::<Vec<String>>()
-                .join(", ")
-        ))
->>>>>>> a4b78d37
+impl From<PlanErrors> for QueryPlannerError {
+    fn from(errors: PlanErrors) -> Self {
+        QueryPlannerError::PlanningErrors(errors)
     }
 }
 
