--- conflicted
+++ resolved
@@ -225,13 +225,7 @@
 yaml-rust = "0.4.5"
 wiremock = "0.5.19"
 wsl = "0.1.0"
-<<<<<<< HEAD
 tokio-tungstenite = { version = "0.20.0", features = ["rustls-tls-native-roots"] }
-=======
-tokio-tungstenite = { version = "0.18.0", features = [
-    "rustls-tls-native-roots",
-] }
->>>>>>> d751af63
 tokio-rustls = "0.24.1"
 http-serde = "1.1.3"
 hmac = "0.12.1"
