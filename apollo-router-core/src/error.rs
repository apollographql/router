use crate::prelude::graphql::*;
use displaydoc::Display;
use miette::{Diagnostic, NamedSource, Report, SourceSpan};
pub use router_bridge::planner::{PlanError, PlannerSetupError};
use serde::{Deserialize, Serialize};
use std::sync::Arc;
use thiserror::Error;
use tokio::task::JoinError;
use tracing::level_filters::LevelFilter;
use typed_builder::TypedBuilder;

/// Error types for execution.
///
/// Note that these are not actually returned to the client, but are instead converted to JSON for
/// [`struct@Error`].
#[derive(Error, Display, Debug, Clone, Serialize, Deserialize)]
#[serde(tag = "type")]
#[ignore_extra_doc_attributes]
pub enum FetchError {
    /// query references unknown service '{service}'
    ValidationUnknownServiceError {
        /// The service that was unknown.
        service: String,
    },

    /// invalid type for variable: '{name}'
    ValidationInvalidTypeVariable {
        /// Name of the variable.
        name: String,
    },

    /// query could not be planned: {reason}
    ValidationPlanningError {
        /// The failure reason.
        reason: String,
    },

    /// response was malformed: {reason}
    MalformedResponse {
        /// The reason the serialization failed.
        reason: String,
    },

    /// service '{service}' returned no response.
    SubrequestNoResponse {
        /// The service that returned no response.
        service: String,
    },

    /// service '{service}' response was malformed: {reason}
    SubrequestMalformedResponse {
        /// The service that responded with the malformed response.
        service: String,

        /// The reason the serialization failed.
        reason: String,
    },

    /// service '{service}' returned a PATCH response which was not expected
    SubrequestUnexpectedPatchResponse {
        /// The service that returned the PATCH response.
        service: String,
    },

    /// HTTP fetch failed from '{service}': {reason}
    ///
    /// note that this relates to a transport error and not a GraphQL error
    SubrequestHttpError {
        /// The service failed.
        service: String,

        /// The reason the fetch failed.
        reason: String,
    },

    /// subquery requires field '{field}' but it was not found in the current response
    ExecutionFieldNotFound {
        /// The field that is not found.
        field: String,
    },

    /// invalid content: {reason}
    ExecutionInvalidContent { reason: String },

    /// could not find path: {reason}
    ExecutionPathNotFound { reason: String },
}

impl FetchError {
    /// Convert the fetch error to a GraphQL error.
    pub fn to_graphql_error(&self, path: Option<Path>) -> Error {
        let value: Value = serde_json::to_value(self).unwrap().into();
        Error {
            message: self.to_string(),
            locations: Default::default(),
            path,
            extensions: value.as_object().unwrap().to_owned(),
        }
    }

    /// Convert the error to an appropriate response.
    pub fn to_response(&self) -> Response {
        Response {
            label: Default::default(),
            data: Default::default(),
            path: Default::default(),
            errors: vec![self.to_graphql_error(None)],
            extensions: Default::default(),
        }
    }
}

/// Any error.
#[derive(Error, Clone, Debug, Eq, PartialEq, Serialize, Deserialize, Default, TypedBuilder)]
#[error("{message}")]
#[serde(rename_all = "camelCase")]
#[builder(field_defaults(default))]
pub struct Error {
    /// The error message.
    pub message: String,

    /// The locations of the error from the originating request.
    pub locations: Vec<Location>,

    /// The path of the error.
    pub path: Option<Path>,

    /// The optional graphql extensions.
    #[serde(default, skip_serializing_if = "Object::is_empty")]
    pub extensions: Object,
}

impl Error {
    pub fn from_value(service_name: &str, value: Value) -> Result<Error, FetchError> {
        let mut object =
            ensure_object!(value).map_err(|error| FetchError::SubrequestMalformedResponse {
                service: service_name.to_string(),
                reason: error.to_string(),
            })?;

        let extensions =
            extract_key_value_from_object!(object, "extensions", Value::Object(o) => o)
                .map_err(|err| FetchError::SubrequestMalformedResponse {
                    service: service_name.to_string(),
                    reason: err.to_string(),
                })?
                .unwrap_or_default();
        let message = extract_key_value_from_object!(object, "message", Value::String(s) => s)
            .map_err(|err| FetchError::SubrequestMalformedResponse {
                service: service_name.to_string(),
                reason: err.to_string(),
            })?
            .map(|s| s.as_str().to_string())
            .unwrap_or_default();
        let locations = extract_key_value_from_object!(object, "locations")
            .map(serde_json_bytes::from_value)
            .transpose()
            .map_err(|err| FetchError::SubrequestMalformedResponse {
                service: service_name.to_string(),
                reason: err.to_string(),
            })?
            .unwrap_or_default();
        let path = extract_key_value_from_object!(object, "path")
            .map(serde_json_bytes::from_value)
            .transpose()
            .map_err(|err| FetchError::SubrequestMalformedResponse {
                service: service_name.to_string(),
                reason: err.to_string(),
            })?;

        Ok(Error {
            message,
            locations,
            path,
            extensions,
        })
    }
}

/// A location in the request that triggered a graphql error.
#[derive(Clone, Debug, Eq, PartialEq, Serialize, Deserialize)]
#[serde(rename_all = "camelCase")]
pub struct Location {
    /// The line number.
    pub line: i32,

    /// The column number.
    pub column: i32,
}

impl From<QueryPlannerError> for FetchError {
    fn from(err: QueryPlannerError) -> Self {
        FetchError::ValidationPlanningError {
            reason: err.to_string(),
        }
    }
}

/// Error types for CacheResolver
#[derive(Error, Debug, Display, Clone)]
pub enum CacheResolverError {
    /// value retrieval failed: {0}
    RetrievalError(Arc<QueryPlannerError>),
}

impl From<QueryPlannerError> for CacheResolverError {
    fn from(err: QueryPlannerError) -> Self {
        CacheResolverError::RetrievalError(Arc::new(err))
    }
}

/// An error while processing JSON data.
#[derive(Debug, Error, Display)]
pub enum JsonExtError {
    /// Could not find path in JSON.
    PathNotFound,
    /// Attempt to flatten on non-array node.
    InvalidFlatten,
}

/// Error types for service building.
#[derive(Error, Debug, Display, Clone)]
pub enum ServiceBuildError {
    /// couldn't build Router Service: {0}
    QueryPlannerError(QueryPlannerError),
}

/// Error types for QueryPlanner
#[derive(Error, Debug, Display, Clone)]
pub enum QueryPlannerError {
    /// couldn't instantiate query planner; invalid schema: {0}
    SchemaValidationErrors(PlannerSetupErrors),

    /// couldn't plan query: {0}
    PlanningErrors(PlanErrors),

    /// query planning panicked: {0}
    JoinError(Arc<JoinError>),

    /// Cache resolution failed: {0}
    CacheResolverError(Arc<CacheResolverError>),

    /// empty query plan. This often means an unhandled Introspection query was sent. Please file an issue to apollographql/router.
    EmptyPlan,

    /// unhandled planner result
    UnhandledPlannerResult,

    /// router bridge error: {0}
    RouterBridgeError(router_bridge::error::Error),
}

<<<<<<< HEAD
/// Shared collection of [`BridgeError`].
#[derive(Debug, Clone)]
pub struct BridgeErrors(Arc<Vec<BridgeError>>);
=======
#[derive(Clone, Debug, Error)]
/// Container for planner setup errors
pub struct PlannerSetupErrors(Arc<Vec<PlannerSetupError>>);
>>>>>>> 5985321c

impl std::fmt::Display for PlannerSetupErrors {
    fn fmt(&self, f: &mut std::fmt::Formatter<'_>) -> std::fmt::Result {
        f.write_fmt(format_args!(
            "schema validation errors: {}",
            self.0
                .iter()
                .map(|e| e
                    .message
                    .clone()
                    .unwrap_or_else(|| "UNKNWON ERROR".to_string()))
                .collect::<Vec<String>>()
                .join(", ")
        ))
    }
}

impl From<Vec<PlannerSetupError>> for QueryPlannerError {
    fn from(errors: Vec<PlannerSetupError>) -> Self {
        QueryPlannerError::SchemaValidationErrors(PlannerSetupErrors(Arc::new(errors)))
    }
}

#[derive(Debug, Clone)]
pub struct PlanErrors(Arc<Vec<PlanError>>);

impl From<Vec<PlanError>> for QueryPlannerError {
    fn from(errors: Vec<PlanError>) -> Self {
        QueryPlannerError::PlanningErrors(PlanErrors(Arc::new(errors)))
    }
}

impl std::fmt::Display for PlanErrors {
    fn fmt(&self, f: &mut std::fmt::Formatter<'_>) -> std::fmt::Result {
        f.write_fmt(format_args!(
            "query validation errors: {}",
            self.0
                .iter()
                .map(|e| e.to_string())
                .collect::<Vec<String>>()
                .join(", ")
        ))
    }
}

impl From<JoinError> for QueryPlannerError {
    fn from(err: JoinError) -> Self {
        QueryPlannerError::JoinError(Arc::new(err))
    }
}

impl From<CacheResolverError> for QueryPlannerError {
    fn from(err: CacheResolverError) -> Self {
        QueryPlannerError::CacheResolverError(Arc::new(err))
    }
}

impl From<QueryPlannerError> for Response {
    fn from(err: QueryPlannerError) -> Self {
        FetchError::from(err).to_response()
    }
}

/// Error in the schema.
#[derive(Debug, Error, Display)]
pub enum SchemaError {
    /// IO error: {0}
    IoError(#[from] std::io::Error),
    /// URL parse error for subgraph {0}: {1}
    UrlParse(String, http::uri::InvalidUri),
    /// Could not find an URL for subgraph {0}
    MissingSubgraphUrl(String),
    /// Parsing error(s).
    Parse(ParseErrors),
    /// Api error(s): {0}
    Api(String),
}

/// Collection of schema parsing errors.
#[derive(Debug)]
pub struct ParseErrors {
    pub(crate) raw_schema: String,
    pub(crate) errors: Vec<apollo_parser::Error>,
}

#[derive(Error, Debug, Diagnostic)]
#[error("{}", self.ty)]
#[diagnostic(code("apollo-parser parsing error."))]
struct ParserError {
    ty: String,
    #[source_code]
    src: NamedSource,
    #[label("{}", self.ty)]
    span: SourceSpan,
}

impl ParseErrors {
    #[allow(clippy::needless_return)]
    pub fn print(&self) {
        if LevelFilter::current() == LevelFilter::OFF {
            return;
        } else if atty::is(atty::Stream::Stdout) {
            // Fancy Miette reports for TTYs
            self.errors.iter().for_each(|err| {
                let report = Report::new(ParserError {
                    src: NamedSource::new("supergraph_schema", self.raw_schema.clone()),
                    span: (err.index(), err.data().len()).into(),
                    ty: err.message().into(),
                });
                println!("{:?}", report);
            });
        } else {
            // Best effort to display errors
            self.errors.iter().for_each(|r| {
                println!("{:#?}", r);
            });
        };
    }
}<|MERGE_RESOLUTION|>--- conflicted
+++ resolved
@@ -250,15 +250,9 @@
     RouterBridgeError(router_bridge::error::Error),
 }
 
-<<<<<<< HEAD
-/// Shared collection of [`BridgeError`].
-#[derive(Debug, Clone)]
-pub struct BridgeErrors(Arc<Vec<BridgeError>>);
-=======
 #[derive(Clone, Debug, Error)]
 /// Container for planner setup errors
 pub struct PlannerSetupErrors(Arc<Vec<PlannerSetupError>>);
->>>>>>> 5985321c
 
 impl std::fmt::Display for PlannerSetupErrors {
     fn fmt(&self, f: &mut std::fmt::Formatter<'_>) -> std::fmt::Result {
