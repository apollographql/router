--- conflicted
+++ resolved
@@ -1,10 +1,5 @@
 FROM node:18-bullseye
 
 WORKDIR /usr/src/app
-<<<<<<< HEAD
-# TODO: use https://github.com/apollographql/federation-demo once PR #89 lands
-RUN git clone -b master https://github.com/apollographql/federation-demo.git . && \
-=======
 RUN git clone https://github.com/apollographql/federation-demo . && \
->>>>>>> de723f6d
     npm install
