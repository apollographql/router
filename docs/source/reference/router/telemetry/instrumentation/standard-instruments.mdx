--- conflicted
+++ resolved
@@ -16,13 +16,8 @@
 - `apollo_router_http_request_duration_seconds_bucket` - HTTP subgraph request duration, attributes:
   - `subgraph`: (Optional) The subgraph being queried
 - `apollo_router_http_requests_total` - Total number of HTTP requests by HTTP status
-<<<<<<< HEAD
-- `apollo_router_http_request_retry_total` - Number of subgraph requests retried, attributes:
-  - `subgraph`: The subgraph being queried
-  - `status` : If the retry was aborted (`aborted`)
-=======
-- `apollo_router_timeout` - Number of triggered timeouts
->>>>>>> 59d8cc9b
+
+### GraphQL
 
 - `apollo.router.graphql_error` - counts GraphQL errors in responses, attributes:
   - `code`: error code
@@ -126,16 +121,17 @@
 
 The following metrics have been deprecated and should not be used.
 
-<<<<<<< HEAD
 - `apollo_router_span` - **Deprecated**: use `apollo_router_processing_time` instead.
 - `apollo_router_deduplicated_subscriptions_total` - **Deprecated**: use the `apollo.router.operations.subscriptions` metric's `subscriptions.deduplicated` attribute.
 - `apollo_authentication_failure_count` - **Deprecated**: use the `apollo.router.operations.authentication.jwt` metric's `authentication.jwt.failed` attribute.
 - `apollo_authentication_success_count` - **Deprecated**: use the `apollo.router.operations.authentication.jwt` metric instead. If the `authentication.jwt.failed` attribute is *absent* or `false`, the authentication succeeded.
 - `apollo_require_authentication_failure_count` - **Deprecated**: use the `http.server.request.duration` metric's `http.response.status_code` attribute. Requests with authentication failures have HTTP status code 401.
 - `apollo_router_timeout` - **Deprecated**: this metric conflates timed-out requests from client to the router, and requests from the router to subgraphs. Timed-out requests have HTTP status code 504. Use the `http.response.status_code` attribute on the `http.server.request.duration` metric to identify timed-out router requests, and the same attribute on the `http.client.request.duration` metric to identify timed-out subgraph requests.
-=======
-- `apollo_router_span` - **Deprecated**—use `apollo_router_processing_time` instead.
-- `apollo_router_http_request_retry_total` **Deprecated**- Number of subgraph requests retried. You should use:
+- `apollo_router_http_request_retry_total` **Deprecated**: this can be achieved with custom telemetry instead. See [below for an example](#migrate-from-apollo_router_http_request_retry_total).
+
+#### Migrate from `apollo_router_http_request_retry_total`
+
+The below configuration filters the deprecated metric, and defines a custom histogram recording the number of retried HTTP requests to subgraphs.
 
 ```yaml title="config.router.yaml"
 telemetry:
@@ -170,5 +166,4 @@
             subgraph.name: true
             supergraph.operation.name:
               supergraph_operation_name: string
-```
->>>>>>> 59d8cc9b
+```