--- conflicted
+++ resolved
@@ -28,11 +28,8 @@
 use opentelemetry::propagation::TextMapPropagator;
 use opentelemetry::testing::trace::NoopSpanExporter;
 use opentelemetry::trace::TraceContextExt;
-<<<<<<< HEAD
 use opentelemetry::KeyValue;
-=======
 use opentelemetry_api::trace::SpanContext;
->>>>>>> a12d9888
 use opentelemetry_api::trace::TraceId;
 use opentelemetry_api::trace::TracerProvider as OtherTracerProvider;
 use opentelemetry_api::Context;
@@ -311,11 +308,7 @@
                 let propagator = opentelemetry_datadog::DatadogPropagator::new();
                 propagator.inject_context(
                     &ctx,
-<<<<<<< HEAD
                     &mut apollo_router::otel_compat::HeaderInjector(request.headers_mut()),
-                )
-=======
-                    &mut opentelemetry_http::HeaderInjector(request.headers_mut()),
                 );
 
                 if let Some(psr) = psr {
@@ -323,7 +316,6 @@
                         .headers_mut()
                         .insert("x-datadog-sampling-priority", psr);
                 }
->>>>>>> a12d9888
             }
             Telemetry::Otlp { .. } => {
                 let propagator = opentelemetry_sdk::propagation::TraceContextPropagator::default();
@@ -389,13 +381,8 @@
                 context
             }
             Telemetry::Otlp { .. } => {
-<<<<<<< HEAD
-                let propagator = opentelemetry_sdk::propagation::TraceContextPropagator::default();
-                propagator.extract(&headers)
-=======
                 let propagator = opentelemetry::sdk::propagation::TraceContextPropagator::default();
                 propagator.extract_with_context(context, &headers)
->>>>>>> a12d9888
             }
             Telemetry::Zipkin => {
                 let propagator = opentelemetry_zipkin::Propagator::new();
@@ -469,10 +456,7 @@
                 extra_propagator: extra_propagator.clone(),
                 subscriber_subgraph: Self::dispatch(&tracer_provider_subgraph),
                 subgraph_callback,
-<<<<<<< HEAD
-=======
-                subgraph_context: subgraph_context.clone()
->>>>>>> a12d9888
+                subgraph_context: subgraph_context.clone(),
             })
             .mount(&subgraphs)
             .await;
