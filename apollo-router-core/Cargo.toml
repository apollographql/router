--- conflicted
+++ resolved
@@ -42,11 +42,7 @@
 opentelemetry-http = "0.6.0"
 paste = "1.0.6"
 regex = "1.5.5"
-<<<<<<< HEAD
-router-bridge = { git = "https://github.com/apollographql/federation-rs.git", rev = "77954486a534ceead7511feb1c470bd757cd5b02" }
-=======
-router-bridge = { git = "https://github.com/apollographql/federation-rs.git", rev = "33659ef40f44af593da047d7f3349a1b3d86136c" }
->>>>>>> a4b78d37
+router-bridge = { git = "https://github.com/apollographql/federation-rs.git", rev = "68ad3d8b058888f6e47f9fcd58e1fc55d05b3a46" }
 schemars = { version = "0.8.8", features = ["url"] }
 serde = { version = "1.0.136", features = ["derive", "rc"] }
 serde_json = { version = "1.0.79", features = ["preserve_order"] }
