--- conflicted
+++ resolved
@@ -966,7 +966,6 @@
                 }
             })
             .collect();
-
         Self::count_errors(&errors, context, errors_config);
     }
 
@@ -980,12 +979,7 @@
                 .iter()
                 .filter_map(graphql::Error::from_value_completion_value)
                 .collect();
-<<<<<<< HEAD
-
-            Self::count_errors(&errors, context, oltp_error_metrics_mode);
-=======
             Self::count_errors(&errors, context, errors_config);
->>>>>>> c8ebda94
         }
     }
 }
