--- conflicted
+++ resolved
@@ -25,7 +25,6 @@
 
 # [x.x.x] (unreleased) - 2022-mm-dd
 ## ❗ BREAKING ❗
-<<<<<<< HEAD
 ### Fix naming inconsistency of telemetry.metrics.common.attributes.router ([Issue #2076](https://github.com/apollographql/router/issues/2076))
 
 Mirroring the rest of the config `router` should be `supergraph`
@@ -61,23 +60,6 @@
 
 ## 🚀 Features
 
-### Configuration upgrades ([Issue #2076](https://github.com/apollographql/router/issues/2123))
-
-Occasionally we will make changes to the Router yaml configuration format. 
-When starting the Router if the configuration can be upgraded it will do so automatically and display a warning:
-
-```
-2022-11-22T14:01:46.884897Z  WARN router configuration contains deprecated options: 
-
-  1. telemetry.tracing.trace_config.attributes.router has been renamed to 'supergraph' for consistency
-
-These will become errors in the future. Run `router config upgrade <path_to_router.yaml>` to see a suggested upgraded configuration.
-```
-
-Note: If a configuration has errors after upgrading then the configuration will not be upgraded automatically.
-=======
-## 🚀 Features
-
 ### Provide multi-arch (amd64/arm64) Docker images for the Router ([Issue #1932](https://github.com/apollographql/router/pull/2138))
 
 From the next release, our Docker images will be multi-arch.
@@ -108,13 +90,32 @@
 ```
 
 With that values.yaml content, and with your supergraph schema in a file name supergraph-schema.graphql, you can execute:
->>>>>>> 5412cd93
+
+```
+helm upgrade --install --create-namespace --namespace router-test --set-file supergraphFile=supergraph-schema.graphql router-test oci://ghcr.io/apollographql/helm-charts/router --version 1.0.0-rc.9 --values values.yaml
+```
+
+By [@garypen](https://github.com/garypen) in https://github.com/apollographql/router/pull/2119
+
+### Configuration upgrades ([Issue #2076](https://github.com/apollographql/router/issues/2123))
+
+Occasionally we will make changes to the Router yaml configuration format.
+When starting the Router if the configuration can be upgraded it will do so automatically and display a warning:
+
+```
+2022-11-22T14:01:46.884897Z  WARN router configuration contains deprecated options: 
+
+  1. telemetry.tracing.trace_config.attributes.router has been renamed to 'supergraph' for consistency
+
+These will become errors in the future. Run `router config upgrade <path_to_router.yaml>` to see a suggested upgraded configuration.
+```
+
+Note: If a configuration has errors after upgrading then the configuration will not be upgraded automatically.
 
 From the CLI users can run:
 * `router config upgrade <path_to_router.yaml>` to output configuration that has been upgraded to match the latest config format.
 * `router config upgrade --diff <path_to_router.yaml>` to output a diff e.g.
 ```
-<<<<<<< HEAD
  telemetry:
    apollo:
      client_name_header: apollographql-client-name
@@ -132,14 +133,6 @@
 
 By [@bryncooke](https://github.com/bryncooke) in https://github.com/apollographql/router/pull/2116
 
-## 🐛 Fixes
-## 🛠 Maintenance
-## 📚 Documentation
-=======
-helm upgrade --install --create-namespace --namespace router-test --set-file supergraphFile=supergraph-schema.graphql router-test oci://ghcr.io/apollographql/helm-charts/router --version 1.0.0-rc.9 --values values.yaml
-```
-
-By [@garypen](https://github.com/garypen) in https://github.com/apollographql/router/pull/2119
 
 ## 🐛 Fixes
 
@@ -157,4 +150,3 @@
 We recently updated the examples directory structure. This fixes the documentation links to the examples. It also makes clear that rhai subgraph fields are read-only, since they are shared resources.
 
 By [@garypen](https://github.com/garypen) in https://github.com/apollographql/router/pull/2133
->>>>>>> 5412cd93
