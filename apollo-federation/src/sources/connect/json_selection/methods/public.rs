--- conflicted
+++ resolved
@@ -141,7 +141,6 @@
     named_var_shapes: &IndexMap<&str, Shape>,
     source_id: &SourceId,
 ) -> Shape {
-<<<<<<< HEAD
     let Some(first_arg) = method_args.and_then(|args| args.args.first()) else {
         return Shape::error(
             format!("Method ->{} requires one argument", method_name.as_ref()),
@@ -168,45 +167,15 @@
                 source_id,
             );
             Shape::array(new_prefix, new_tail, input_shape.locations)
-=======
-    if let Some(first_arg) = method_args.and_then(|args| args.args.first()) {
-        match input_shape.case() {
-            ShapeCase::Array { prefix, tail } => {
-                let new_prefix = prefix
-                    .iter()
-                    .map(|shape| {
-                        first_arg.compute_output_shape(
-                            shape.clone(),
-                            dollar_shape.clone(),
-                            named_var_shapes,
-                        )
-                    })
-                    .collect::<Vec<_>>();
-                let new_tail = first_arg.compute_output_shape(
-                    tail.clone(),
-                    dollar_shape.clone(),
-                    named_var_shapes,
-                );
-                Shape::array(new_prefix, new_tail)
-            }
-            _ => Shape::list(first_arg.compute_output_shape(
-                input_shape.any_item(),
+        }
+        _ => Shape::list(
+            first_arg.compute_output_shape(
+                input_shape.any_item([]),
                 dollar_shape.clone(),
                 named_var_shapes,
-            )),
->>>>>>> 03351980
-        }
-        ShapeCase::Name(_name, _subpath) => {
-            // We don't have a way to tell if this is an array, where map is applied to each
-            // element, or a different value where map is applied to just one. So for now we
-            // erase the type (until we add more sophisticated resolution in the future).
-            Shape::unknown(method_name.shape_location(source_id))
-        }
-        _ => first_arg.compute_output_shape(
-            input_shape.clone(),
-            dollar_shape.clone(),
-            named_var_shapes,
-            source_id,
+                source_id,
+            ),
+            input_shape.locations,
         ),
     }
 }
