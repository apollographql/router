--- conflicted
+++ resolved
@@ -168,12 +168,8 @@
 sha2 = "0.10.6"
 serde = { version = "1.0.149", features = ["derive", "rc"] }
 serde_json_bytes = { version = "0.2.0", features = ["preserve_order"] }
-<<<<<<< HEAD
-serde_json = { version = "1.0.91", features = ["preserve_order"] }
+serde_json = { version = "1.0.85", features = ["preserve_order"] }
 serde_millis = "0.1.1"
-=======
-serde_json = { version = "1.0.85", features = ["preserve_order"] }
->>>>>>> 3c012e2b
 serde_urlencoded = "0.7.1"
 serde_yaml = "0.8.26"
 static_assertions = "1.1.0"
