---
source: apollo-router/src/plugins/authorization/policy.rs
expression: "TestResult {\n    query: QUERY,\n    extracted_policies: &extracted_policies,\n    successful_policies: [\"profile\".to_string(),\n                    \"internal\".to_string()].into_iter().collect(),\n    result: doc,\n    paths,\n}"
---
<<<<<<< HEAD
query:

        {
            topProducts {
                type
                internal
            }

            me {
                id
                name
            }
        }
        
extracted_policies: {"internal", "profile", "read user", "read username"}
successful policies: ["profile", "internal"]
filtered:
query {
=======
{
>>>>>>> cd5e0e2e
  topProducts {
    type
    internal
  }
}

paths: ["/me"]<|MERGE_RESOLUTION|>--- conflicted
+++ resolved
@@ -2,7 +2,6 @@
 source: apollo-router/src/plugins/authorization/policy.rs
 expression: "TestResult {\n    query: QUERY,\n    extracted_policies: &extracted_policies,\n    successful_policies: [\"profile\".to_string(),\n                    \"internal\".to_string()].into_iter().collect(),\n    result: doc,\n    paths,\n}"
 ---
-<<<<<<< HEAD
 query:
 
         {
@@ -20,10 +19,7 @@
 extracted_policies: {"internal", "profile", "read user", "read username"}
 successful policies: ["profile", "internal"]
 filtered:
-query {
-=======
 {
->>>>>>> cd5e0e2e
   topProducts {
     type
     internal
