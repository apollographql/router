--- conflicted
+++ resolved
@@ -52,16 +52,9 @@
 [dependencies]
 askama = "0.11.1"
 access-json = "0.1.0"
-<<<<<<< HEAD
 anyhow = "1.0.69"
-ansi_term = "0.12"
-apollo-compiler = "0.6.0"
-apollo-parser = "0.4.1"
-=======
-anyhow = "1.0.68"
 apollo-compiler = "0.8.0"
 apollo-parser = "0.5.3"
->>>>>>> feefbb38
 arc-swap = "1.6.0"
 async-compression = { version = "0.3.15", features = [
     "tokio",
@@ -74,15 +67,9 @@
 axum = { version = "0.6.18", features = ["headers", "json", "original-uri"] }
 backtrace = "0.3.67"
 base64 = "0.20.0"
-<<<<<<< HEAD
-buildstructor = "0.5.1"
-bytes = "1.2.1"
-clap = { version = "4.1.6", default-features = false, features = [
-=======
 buildstructor = "0.5.2"
 bytes = "1.4.0"
-clap = { version = "4.1.4", default-features = false, features = [
->>>>>>> feefbb38
+clap = { version = "4.1.6", default-features = false, features = [
     "env",
     "derive",
     "std",
@@ -130,7 +117,7 @@
 # To avoid tokio issues
 notify = { version = "5.1.0", default-features = false, features=["macos_kqueue"] }
 nu-ansi-term = "0.47"
-once_cell = "1.16.0"
+once_cell = "1.17.1"
 
 # Any package that starts with `opentelemetry` needs to be updated with care
 # because it is tightly intertwined with the `tracing` packages on account of
@@ -176,7 +163,7 @@
 proteus = "0.5.0"
 rand = "0.8.5"
 rhai = { version = "1.12.0", features = ["sync", "serde", "internals"] }
-regex = "1.6.0"
+regex = "1.7.1"
 reqwest = { version = "0.11.18", default-features = false, features = [
     "rustls-tls",
     "rustls-native-certs",
@@ -190,14 +177,9 @@
 schemars = { version = "0.8.12", features = ["url"] }
 shellexpand = "3.0.0"
 sha2 = "0.10.6"
-<<<<<<< HEAD
 serde = { version = "1.0.152", features = ["derive", "rc"] }
-serde_json_bytes = { version = "0.2.0", features = ["preserve_order"] }
-=======
-serde = { version = "1.0.149", features = ["derive", "rc"] }
 serde_json_bytes = { version = "0.2.1", features = ["preserve_order"] }
->>>>>>> feefbb38
-serde_json = { version = "1.0.85", features = ["preserve_order"] }
+serde_json = { version = "1.0.93", features = ["preserve_order"] }
 serde_urlencoded = "0.7.1"
 serde_yaml = "0.8.26"
 static_assertions = "1.1.0"
@@ -229,11 +211,7 @@
 tracing-subscriber = { version = "0.3.11", features = ["env-filter", "json"] }
 url = { version = "2.3.1", features = ["serde"] }
 urlencoding = "2.1.2"
-<<<<<<< HEAD
 uuid = { version = "1.3.0", features = ["serde", "v4"] }
-=======
-uuid = { version = "1.1.2", features = ["serde", "v4"] }
->>>>>>> feefbb38
 yaml-rust = "0.4.5"
 wsl = "0.1.0"
 tokio-rustls = "0.23.4"
@@ -254,24 +232,18 @@
 tikv-jemallocator = "0.5"
 
 [dev-dependencies]
-<<<<<<< HEAD
-futures-test = "0.3.26"
+ecdsa = { version = "0.15.1", features = ["signing", "pem", "pkcs8"] }
+fred = { version = "6.0.0", features = ["enable-rustls", "no-client-setname"] }
+futures-test = "0.3.28"
 insta = { version = "1.28.0", features = ["json", "redactions", "yaml"] }
-introspector-gadget = "0.2.0"
-=======
-ecdsa = { version = "0.15.1", features = ["signing", "pem", "pkcs8"] }
-fred = "6.0.0-beta.2"
-redis = { version = "0.21.7", features = ["tokio-comp"] }
-futures-test = "0.3.28"
-insta = { version = "1.26.0", features = ["json", "redactions", "yaml"] }
 introspector-gadget = "0.2.1"
->>>>>>> feefbb38
 maplit = "1.0.2"
 memchr = { version = "2.5.0", default-features = false }
 mockall = "0.11.4"
-once_cell = "1.16.0"
+once_cell = "1.17.1"
 p256 = "0.12.0"
 rand_core = "0.6.4"
+redis = { version = "0.21.7", features = ["tokio-comp"] }
 reqwest = { version = "0.11.18", default-features = false, features = [
     "json",
     "stream",
