--- conflicted
+++ resolved
@@ -278,13 +278,8 @@
             "$[?(@.all.experimental_retry || @.subgraphs..experimental_retry)]"
         );
 
-<<<<<<< HEAD
-        log_usage_metrics!(
-            value.apollo.router.config.entity_cache,
-=======
         populate_config_instrument!(
             apollo.router.config.entity_cache,
->>>>>>> 79ee33e4
             "$.experimental_entity_cache",
             opt.enabled,
             "$[?(@.enabled)]",
