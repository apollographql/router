mod caching_query_planner;
mod router_bridge_query_planner;
mod selection;

use crate::prelude::graphql::*;
pub use caching_query_planner::*;
use futures::lock::Mutex;
use futures::prelude::*;
pub use router_bridge_query_planner::*;
use selection::Selection;
use serde::Deserialize;
use std::collections::HashSet;
use std::sync::Arc;
use tracing::Instrument;

/// Query planning options.
<<<<<<< HEAD
#[derive(Clone, Eq, Hash, PartialEq, Debug)]
pub struct QueryPlanOptions {}

impl Default for QueryPlanOptions {
    fn default() -> QueryPlanOptions {
        QueryPlanOptions {}
    }
}

#[derive(Debug)]
pub struct QueryPlan {
    root: PlanNode,
}

/// Query plans are composed of a set of nodes.
#[derive(Debug, PartialEq, Deserialize)]
#[serde(rename_all = "PascalCase", tag = "kind")]
pub(crate) enum PlanNode {
    /// These nodes must be executed in order.
    Sequence {
        /// The plan nodes that make up the sequence execution.
        nodes: Vec<PlanNode>,
    },

    /// These nodes may be executed in parallel.
    Parallel {
        /// The plan nodes that make up the parallel execution.
        nodes: Vec<PlanNode>,
    },

    /// Fetch some data from a subgraph.
    Fetch(FetchNode),

    /// Merge the current resultset with the response.
    Flatten(FlattenNode),
}

impl QueryPlan {
    /// Validate the entire request for variables and services used.
    #[tracing::instrument(name = "validation", level = "debug")]
    pub fn validate_request(
        &self,
        request: &Request,
        service_registry: Arc<dyn ServiceRegistry>,
    ) -> Result<(), Response> {
        let mut early_errors = Vec::new();
        for err in self
            .root
            .validate_services_against_plan(Arc::clone(&service_registry))
        {
            early_errors.push(err.to_graphql_error(None));
        }

        for err in self.root.validate_request_variables_against_plan(request) {
            early_errors.push(err.to_graphql_error(None));
        }

        if !early_errors.is_empty() {
            Err(Response::builder().errors(early_errors).build())
        } else {
            Ok(())
        }
    }

    /// Execute the plan and return a [`Response`].
    pub async fn execute(
        &self,
        request: Arc<Request>,
        service_registry: Arc<dyn ServiceRegistry>,
        schema: Arc<Schema>,
    ) -> Response {
        let response = Arc::new(Mutex::new(Response::builder().build()));
        let root = Path::empty();

        self.root
            .execute_recursively(
                Arc::clone(&response),
                &root,
                Arc::clone(&request),
                Arc::clone(&service_registry),
                Arc::clone(&schema),
            )
            .await;

        // TODO: this is not great but there is no other way
        Arc::try_unwrap(response)
            .expect("todo: how to prove?")
            .into_inner()
    }
}

impl PlanNode {
    fn execute_recursively<'a>(
        &'a self,
        response: Arc<Mutex<Response>>,
        current_dir: &'a Path,
        request: Arc<Request>,
        service_registry: Arc<dyn ServiceRegistry>,
        schema: Arc<Schema>,
    ) -> future::BoxFuture<()> {
        Box::pin(async move {
            tracing::trace!("Executing plan:\n{:#?}", self);

            match self {
                PlanNode::Sequence { nodes } => {
                    for node in nodes {
                        node.execute_recursively(
                            Arc::clone(&response),
                            current_dir,
                            Arc::clone(&request),
                            Arc::clone(&service_registry),
                            Arc::clone(&schema),
                        )
                        .instrument(tracing::info_span!("sequence"))
                        .await;
                    }
                }
                PlanNode::Parallel { nodes } => {
                    future::join_all(nodes.iter().map(|plan| {
                        plan.execute_recursively(
                            Arc::clone(&response),
                            current_dir,
                            Arc::clone(&request),
                            Arc::clone(&service_registry),
                            Arc::clone(&schema),
                        )
                    }))
                    .instrument(tracing::info_span!("parallel"))
                    .await;
                }
                PlanNode::Fetch(fetch_node) => {
                    match fetch_node
                        .fetch_node(
                            Arc::clone(&response),
                            current_dir,
                            Arc::clone(&request),
                            Arc::clone(&service_registry),
                            Arc::clone(&schema),
                        )
                        .instrument(tracing::info_span!("fetch"))
                        .await
                    {
                        Ok(()) => {}
                        Err(err) => {
                            failfast_error!("Fetch error: {}", err);
                            response
                                .lock()
                                .await
                                .errors
                                .push(err.to_graphql_error(Some(current_dir.to_owned())));
                        }
                    }
                }
                PlanNode::Flatten(FlattenNode { path, node }) => {
                    // this is the only command that actually changes the "current dir"
                    let current_dir = current_dir.join(path);
                    node.execute_recursively(
                        Arc::clone(&response),
                        // a path can go over multiple json node!
                        &current_dir,
                        Arc::clone(&request),
                        Arc::clone(&service_registry),
                        Arc::clone(&schema),
                    )
                    .instrument(tracing::trace_span!("flatten"))
                    .await;
                }
            }
        })
    }

    /// Retrieves all the variables used across all plan nodes.
    ///
    /// Note that duplicates are not filtered.
    fn variable_usage<'a>(&'a self) -> Box<dyn Iterator<Item = &'a str> + 'a> {
        match self {
            Self::Sequence { nodes } | Self::Parallel { nodes } => {
                Box::new(nodes.iter().flat_map(|x| x.variable_usage()))
            }
            Self::Fetch(fetch) => Box::new(fetch.variable_usages.iter().map(|x| x.as_str())),
            Self::Flatten(flatten) => Box::new(flatten.node.variable_usage()),
        }
    }

    /// Retrieves all the services used across all plan nodes.
    ///
    /// Note that duplicates are not filtered.
    fn service_usage<'a>(&'a self) -> Box<dyn Iterator<Item = &'a str> + 'a> {
        match self {
            Self::Sequence { nodes } | Self::Parallel { nodes } => {
                Box::new(nodes.iter().flat_map(|x| x.service_usage()))
            }
            Self::Fetch(fetch) => Box::new(vec![fetch.service_name.as_str()].into_iter()),
            Self::Flatten(flatten) => Box::new(flatten.node.service_usage()),
        }
    }

    /// Recursively validate a query plan node making sure that all services are known before we go
    /// for execution.
    ///
    /// This simplifies processing later as we can always guarantee that services are configured for
    /// the plan.
    ///
    /// # Arguments
    ///
    ///  *   `plan`: The root query plan node to validate.
    fn validate_services_against_plan(
        &self,
        service_registry: Arc<dyn ServiceRegistry>,
    ) -> Vec<FetchError> {
        self.service_usage()
            .filter(|service| !service_registry.has(service))
            .collect::<HashSet<_>>()
            .into_iter()
            .map(|service| FetchError::ValidationUnknownServiceError {
                service: service.to_string(),
            })
            .collect::<Vec<_>>()
    }

    /// Recursively validate a query plan node making sure that all variable usages are known before we
    /// go for execution.
    ///
    /// This simplifies processing later as we can always guarantee that the variable usages are
    /// available for the plan.
    ///
    /// # Arguments
    ///
    ///  *   `plan`: The root query plan node to validate.
    fn validate_request_variables_against_plan(&self, request: &Request) -> Vec<FetchError> {
        let required = self.variable_usage().collect::<HashSet<_>>();
        let provided = request
            .variables
            .as_ref()
            .map(|v| v.keys().map(|x| x.as_str()).collect::<HashSet<_>>())
            .unwrap_or_default();
        required
            .difference(&provided)
            .map(|x| FetchError::ValidationMissingVariable {
                name: x.to_string(),
            })
            .collect::<Vec<_>>()
    }
}

/// A fetch node.
#[derive(Debug, PartialEq, Deserialize)]
#[serde(rename_all = "camelCase")]
pub(crate) struct FetchNode {
    /// The name of the service or subgraph that the fetch is querying.
    service_name: String,

    /// The data that is required for the subgraph fetch.
    #[serde(skip_serializing_if = "Option::is_none")]
    requires: Option<Vec<Selection>>,

    /// The variables that are used for the subgraph fetch.
    variable_usages: Vec<String>,

    /// The GraphQL subquery that is used for the fetch.
    operation: String,
}

impl FetchNode {
    async fn fetch_node<'a>(
        &'a self,
        response: Arc<Mutex<Response>>,
        current_dir: &'a Path,
        request: Arc<Request>,
        service_registry: Arc<dyn ServiceRegistry>,
        schema: Arc<Schema>,
    ) -> Result<(), FetchError> {
        let FetchNode {
            variable_usages,
            requires,
            operation,
            service_name,
        } = self;

        let query_span = tracing::info_span!("subfetch", service = service_name.as_str());

        if let Some(requires) = requires {
            // We already checked that the service exists during planning
            let fetcher = service_registry.get(service_name).unwrap();

            let mut variables = Object::with_capacity(1 + variable_usages.len());
            variables.extend(variable_usages.iter().filter_map(|key| {
                request.variables.as_ref().map(|v| {
                    v.get(key)
                        .map(|value| (key.clone(), value.clone()))
                        .unwrap_or_default()
                })
            }));

            {
                let response = response.lock().await;
                tracing::trace!(
                    "Creating representations at path '{}' for selections={:?} using data={}",
                    current_dir,
                    requires,
                    serde_json::to_string(&response.data).unwrap(),
                );
                let representations = selection::select(&response, current_dir, requires, &schema)?;
                variables.insert("representations".into(), representations);
            }

            let (res, _tail) = fetcher
                .stream(
                    Request::builder()
                        .query(operation)
                        .variables(Some(Arc::new(variables)))
                        .build(),
                )
                .await
                .into_future()
                .instrument(query_span)
                .await;

            match res {
                Some(response) if !response.is_primary() => {
                    Err(FetchError::SubrequestUnexpectedPatchResponse {
                        service: service_name.to_owned(),
                    })
                }
                Some(Response {
                    data, mut errors, ..
                }) => {
                    // we have to nest conditions and do early returns here
                    // because we need to take ownership of the inner value
                    if let Value::Object(mut map) = data {
                        if let Some(entities) = map.remove("_entities") {
                            tracing::trace!(
                                "Received entities: {}",
                                serde_json::to_string(&entities).unwrap(),
                            );

                            if let Value::Array(array) = entities {
                                let mut response = response
                                    .lock()
                                    .instrument(tracing::trace_span!("response_lock_wait"))
                                    .await;

                                let span = tracing::trace_span!("response_insert");
                                let _guard = span.enter();
                                for (i, entity) in array.into_iter().enumerate() {
                                    response.insert_data(
                                        &current_dir.join(Path::from(i.to_string())),
                                        entity,
                                    )?;
                                }

                                return Ok(());
                            } else {
                                return Err(FetchError::ExecutionInvalidContent {
                                    reason: "Received invalid type for key `_entities`!"
                                        .to_string(),
                                });
                            }
                        }
                    }

                    let mut response = response
                        .lock()
                        .instrument(tracing::trace_span!("response_lock_wait"))
                        .await;

                    response.append_errors(&mut errors);
                    Err(FetchError::ExecutionInvalidContent {
                        reason: "Missing key `_entities`!".to_string(),
                    })
                }
                None => Err(FetchError::SubrequestNoResponse {
                    service: service_name.to_string(),
                }),
            }
        } else {
            let variables = Arc::new(
                variable_usages
                    .iter()
                    .filter_map(|key| {
                        request
                            .variables
                            .as_ref()
                            .map(|v| v.get(key).map(|value| (key.clone(), value.clone())))
                            .unwrap_or_default()
                    })
                    .collect::<Object>(),
            );

            // We already validated that the service exists during planning
            let fetcher = service_registry.get(service_name).unwrap();

            let (res, _tail) = fetcher
                .stream(
                    Request::builder()
                        .query(operation.clone())
                        .variables(Arc::clone(&variables))
                        .build(),
                )
                .await
                .into_future()
                .instrument(query_span)
                .await;

            match res {
                Some(response) if !response.is_primary() => {
                    Err(FetchError::SubrequestUnexpectedPatchResponse {
                        service: service_name.to_owned(),
                    })
                }
                Some(Response {
                    data, mut errors, ..
                }) => {
                    let mut response = response
                        .lock()
                        .instrument(tracing::trace_span!("response_lock_wait"))
                        .await;

                    let span = tracing::trace_span!("response_insert");
                    let _guard = span.enter();
                    response.append_errors(&mut errors);
                    response.insert_data(current_dir, data)?;

                    Ok(())
                }
                None => Err(FetchError::SubrequestNoResponse {
                    service: service_name.to_string(),
                }),
            }
        }
    }
}

/// A flatten node.
#[derive(Debug, PartialEq, Deserialize)]
#[serde(rename_all = "camelCase")]
pub(crate) struct FlattenNode {
    /// The path when result should be merged.
    path: Path,

    /// The child execution plan.
    node: Box<PlanNode>,
}

#[cfg(test)]
mod tests {
    use super::*;

    macro_rules! test_query_plan {
        () => {
            include_str!("testdata/query_plan.json")
        };
    }

    #[test]
    fn query_plan_from_json() {
        let query_plan: PlanNode = serde_json::from_str(test_query_plan!()).unwrap();
        insta::assert_debug_snapshot!(query_plan);
    }

    #[test]
    fn service_usage() {
        assert_eq!(
            serde_json::from_str::<PlanNode>(test_query_plan!())
                .unwrap()
                .service_usage()
                .collect::<Vec<_>>(),
            vec!["product", "books", "product", "books", "product"]
        );
    }

    #[test]
    fn variable_usage() {
        assert_eq!(
            serde_json::from_str::<PlanNode>(test_query_plan!())
                .unwrap()
                .variable_usage()
                .collect::<Vec<_>>(),
            vec!["test_variable"]
        );
    }
}
=======
#[derive(Clone, Eq, Hash, PartialEq, Debug, Default)]
pub struct QueryPlanOptions {}
>>>>>>> 63c9bc9a
<|MERGE_RESOLUTION|>--- conflicted
+++ resolved
@@ -14,15 +14,8 @@
 use tracing::Instrument;
 
 /// Query planning options.
-<<<<<<< HEAD
-#[derive(Clone, Eq, Hash, PartialEq, Debug)]
+#[derive(Clone, Eq, Hash, PartialEq, Debug, Default)]
 pub struct QueryPlanOptions {}
-
-impl Default for QueryPlanOptions {
-    fn default() -> QueryPlanOptions {
-        QueryPlanOptions {}
-    }
-}
 
 #[derive(Debug)]
 pub struct QueryPlan {
@@ -496,8 +489,4 @@
             vec!["test_variable"]
         );
     }
-}
-=======
-#[derive(Clone, Eq, Hash, PartialEq, Debug, Default)]
-pub struct QueryPlanOptions {}
->>>>>>> 63c9bc9a
+}