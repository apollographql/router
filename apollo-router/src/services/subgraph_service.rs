//! Tower fetcher for subgraphs.

use std::collections::HashMap;
use std::fmt::Display;
use std::sync::atomic::AtomicBool;
use std::sync::atomic::Ordering::Relaxed;
use std::sync::Arc;
use std::task::Poll;

use ::serde::Deserialize;
use async_compression::tokio::write::BrotliEncoder;
use async_compression::tokio::write::GzipEncoder;
use async_compression::tokio::write::ZlibEncoder;
use futures::future::BoxFuture;
use global::get_text_map_propagator;
use http::header::ACCEPT;
use http::header::CONTENT_ENCODING;
use http::header::CONTENT_TYPE;
use http::header::{self};
use http::HeaderMap;
use http::HeaderValue;
use hyper::client::HttpConnector;
<<<<<<< HEAD
use hyper_rustls::ConfigBuilderExt;
=======
use hyper::Client;
>>>>>>> 600a5860
use hyper_rustls::HttpsConnector;
use mime::APPLICATION_JSON;
use opentelemetry::global;
use rustls::RootCertStore;
use schemars::JsonSchema;
use tokio::io::AsyncWriteExt;
use tower::util::BoxService;
use tower::BoxError;
use tower::Service;
use tower::ServiceBuilder;
use tower::ServiceExt;
use tower_http::decompression::Decompression;
use tower_http::decompression::DecompressionLayer;
use tracing::Instrument;
use tracing_opentelemetry::OpenTelemetrySpanExt;

use super::layers::content_negociation::GRAPHQL_JSON_RESPONSE_HEADER_VALUE;
use super::Plugins;
use crate::error::FetchError;
use crate::graphql;
use crate::plugins::telemetry::LOGGING_DISPLAY_BODY;
use crate::plugins::telemetry::LOGGING_DISPLAY_HEADERS;
use crate::services::layers::apq;
use crate::services::SubgraphRequest;
use crate::services::SubgraphResponse;
use crate::Context;

const PERSISTED_QUERY_NOT_FOUND_EXTENSION_CODE: &str = "PERSISTED_QUERY_NOT_FOUND";
const PERSISTED_QUERY_NOT_SUPPORTED_EXTENSION_CODE: &str = "PERSISTED_QUERY_NOT_SUPPORTED";
const PERSISTED_QUERY_NOT_FOUND_MESSAGE: &str = "PersistedQueryNotFound";
const PERSISTED_QUERY_NOT_SUPPORTED_MESSAGE: &str = "PersistedQueryNotSupported";
const CODE_STRING: &str = "code";
const PERSISTED_QUERY_KEY: &str = "persistedQuery";
const HASH_VERSION_KEY: &str = "version";
const HASH_VERSION_VALUE: i32 = 1;
const HASH_KEY: &str = "sha256Hash";

enum APQError {
    PersistedQueryNotSupported,
    PersistedQueryNotFound,
    Other,
}

#[derive(PartialEq, Debug, Clone, Deserialize, JsonSchema, Copy)]
#[serde(rename_all = "lowercase")]
pub(crate) enum Compression {
    /// gzip
    Gzip,
    /// deflate
    Deflate,
    /// brotli
    Br,
}

impl Display for Compression {
    fn fmt(&self, f: &mut std::fmt::Formatter<'_>) -> std::fmt::Result {
        match self {
            Compression::Gzip => write!(f, "gzip"),
            Compression::Deflate => write!(f, "deflate"),
            Compression::Br => write!(f, "br"),
        }
    }
}

/// Client for interacting with subgraphs.
#[derive(Clone)]
pub(crate) struct SubgraphService {
    // Note: We use hyper::Client here in preference to reqwest to avoid expensive URL translation
    // in the hot path. We use reqwest elsewhere because it's convenient and some of the
    // opentelemetry crate require reqwest clients to work correctly (at time of writing).
    client: Decompression<hyper::Client<HttpsConnector<HttpConnector>>>,
    service: Arc<String>,

    /// Whether apq is enabled in the router for subgraph calls
    /// This is enabled by default can be configured as
    /// subgraph:
    ///      apq: <bool>
    /// If a subgraph sends the error message PERSISTED_QUERY_NOT_SUPPORTED,
    /// apq is set to false
    apq: Arc<AtomicBool>,
}

impl SubgraphService {
<<<<<<< HEAD
    pub(crate) fn new(service: impl Into<String>, tls_cert_store: Option<RootCertStore>) -> Self {
=======
    pub(crate) fn new(service: impl Into<String>, apq_enabled: Option<bool>) -> Self {
>>>>>>> 600a5860
        let mut http_connector = HttpConnector::new();
        http_connector.set_nodelay(true);
        http_connector.set_keepalive(Some(std::time::Duration::from_secs(60)));
        http_connector.enforce_http(false);
        let tls_config = match tls_cert_store {
            None => rustls::ClientConfig::builder()
                .with_safe_defaults()
                .with_native_roots()
                .with_no_client_auth(),
            Some(store) => rustls::ClientConfig::builder()
                .with_safe_defaults()
                .with_root_certificates(store)
                .with_no_client_auth(),
        };
        let connector = hyper_rustls::HttpsConnectorBuilder::new()
            .with_tls_config(tls_config)
            .https_or_http()
            .enable_http1()
            .enable_http2()
            .wrap_connector(http_connector);

        Self {
            client: ServiceBuilder::new()
                .layer(DecompressionLayer::new())
                .service(hyper::Client::builder().build(connector)),
            service: Arc::new(service.into()),
            apq: Arc::new(<AtomicBool>::new(apq_enabled.unwrap_or(true))),
        }
    }
}

impl tower::Service<SubgraphRequest> for SubgraphService {
    type Response = SubgraphResponse;
    type Error = BoxError;
    type Future = BoxFuture<'static, Result<Self::Response, Self::Error>>;

    fn poll_ready(&mut self, cx: &mut std::task::Context<'_>) -> Poll<Result<(), Self::Error>> {
        self.client
            .poll_ready(cx)
            .map(|res| res.map_err(|e| Box::new(e) as BoxError))
    }

    fn call(&mut self, request: SubgraphRequest) -> Self::Future {
        let SubgraphRequest {
            subgraph_request,
            context,
            ..
        } = request.clone();

        let (_, body) = subgraph_request.into_parts();

        let clone = self.client.clone();
        let client = std::mem::replace(&mut self.client, clone);
        let service_name = (*self.service).to_owned();

        let arc_apq_enabled = self.apq.clone();

        let make_calls = async move {
            // If APQ is not enabled, simply make the graphql call
            // with the same request body.
            let apq_enabled = arc_apq_enabled.as_ref();
            if !apq_enabled.load(Relaxed) {
                return call_http(request, body, context, client, service_name).await;
            }

            // Else, if APQ is enabled,
            // Calculate the query hash and try the request with
            // a persistedQuery instead of the whole query.
            let graphql::Request {
                query,
                operation_name,
                variables,
                extensions,
            } = body.clone();

            let hash_value = apq::calculate_hash_for_query(query.as_deref().unwrap_or_default());

            let persisted_query = serde_json_bytes::json!({
                HASH_VERSION_KEY: HASH_VERSION_VALUE,
                HASH_KEY: hash_value
            });

            let mut extensions_with_apq = extensions.clone();
            extensions_with_apq.insert(PERSISTED_QUERY_KEY, persisted_query);

            let mut apq_body = graphql::Request {
                query: None,
                operation_name,
                variables,
                extensions: extensions_with_apq,
            };

            let response = call_http(
                request.clone(),
                apq_body.clone(),
                context.clone(),
                client.clone(),
                service_name.clone(),
            )
            .await?;

            // Check the error for the request with only persistedQuery.
            // If PersistedQueryNotSupported, disable APQ for this subgraph
            // If PersistedQueryNotFound, add the original query to the request and retry.
            // Else, return the response like before.
            let gql_response = response.response.body();
            match get_apq_error(gql_response) {
                APQError::PersistedQueryNotSupported => {
                    apq_enabled.store(false, Relaxed);
                    call_http(request, body, context, client, service_name).await
                }
                APQError::PersistedQueryNotFound => {
                    apq_body.query = query;
                    call_http(request, apq_body, context, client, service_name).await
                }
                _ => Ok(response),
            }
        };

        Box::pin(make_calls)
    }
}

/// call_http makes http calls with modified graphql::Request (body)
async fn call_http(
    request: SubgraphRequest,
    body: graphql::Request,
    context: Context,
    mut client: Decompression<Client<HttpsConnector<HttpConnector>>>,
    service_name: String,
) -> Result<SubgraphResponse, BoxError> {
    let SubgraphRequest {
        subgraph_request, ..
    } = request;

    let (parts, _) = subgraph_request.into_parts();

    let body = serde_json::to_string(&body).expect("JSON serialization should not fail");
    let compressed_body = compress(body, &parts.headers)
        .instrument(tracing::debug_span!("body_compression"))
        .await
        .map_err(|err| {
            tracing::error!(compress_error = format!("{err:?}").as_str());

            FetchError::CompressionError {
                service: service_name.clone(),
                reason: err.to_string(),
            }
        })?;

    let mut request = http::request::Request::from_parts(parts, compressed_body.into());
    let app_json: HeaderValue = HeaderValue::from_static(APPLICATION_JSON.essence_str());
    let app_graphql_json: HeaderValue =
        HeaderValue::from_static(GRAPHQL_JSON_RESPONSE_HEADER_VALUE);
    request.headers_mut().insert(CONTENT_TYPE, app_json.clone());
    request.headers_mut().insert(ACCEPT, app_json);
    request.headers_mut().append(ACCEPT, app_graphql_json);

    let schema_uri = request.uri().clone();
    let host = schema_uri.host().map(String::from).unwrap_or_default();
    let port = schema_uri.port_u16().unwrap_or_else(|| {
        let scheme = schema_uri.scheme_str();
        if scheme == Some("https") {
            443
        } else if scheme == Some("http") {
            80
        } else {
            0
        }
    });
    let display_headers = context.contains_key(LOGGING_DISPLAY_HEADERS);
    let display_body = context.contains_key(LOGGING_DISPLAY_BODY);
    if display_headers {
        tracing::info!(http.request.headers = ?request.headers(), apollo.subgraph.name = %service_name, "Request headers to subgraph {service_name:?}");
    }
    if display_body {
        tracing::info!(http.request.body = ?request.body(), apollo.subgraph.name = %service_name, "Request body to subgraph {service_name:?}");
    }

    let path = schema_uri.path().to_string();

    let subgraph_req_span = tracing::info_span!("subgraph_request",
        "otel.kind" = "CLIENT",
        "net.peer.name" = &display(host),
        "net.peer.port" = &display(port),
        "http.route" = &display(path),
        "http.url" = &display(schema_uri),
        "net.transport" = "ip_tcp",
        "apollo.subgraph.name" = %service_name
    );
    get_text_map_propagator(|propagator| {
        propagator.inject_context(
            &subgraph_req_span.context(),
            &mut opentelemetry_http::HeaderInjector(request.headers_mut()),
        );
    });
    let cloned_service_name = service_name.clone();
    let (parts, body) = async move {
        let response = client
            .call(request)
            .await
            .map_err(|err| {
                tracing::error!(fetch_error = format!("{err:?}").as_str());

                FetchError::SubrequestHttpError {
                    service: service_name.clone(),
                    reason: err.to_string(),
                }
            })?;
        // Keep our parts, we'll need them later
        let (parts, body) = response.into_parts();
        if display_headers {
            tracing::info!(
                        http.response.headers = ?parts.headers, apollo.subgraph.name = %service_name, "Response headers from subgraph {service_name:?}"
                    );
        }
        if let Some(content_type) = parts.headers.get(header::CONTENT_TYPE) {
            if let Ok(content_type_str) = content_type.to_str() {
                // Using .contains because sometimes we could have charset included (example: "application/json; charset=utf-8")
                if !content_type_str.contains(APPLICATION_JSON.essence_str())
                    && !content_type_str.contains(GRAPHQL_JSON_RESPONSE_HEADER_VALUE)
                {
                    return if !parts.status.is_success() {
                        Err(BoxError::from(FetchError::SubrequestHttpError {
                            service: service_name.clone(),
                            reason: format!(
                                "{}: {}",
                                parts.status.as_str(),
                                parts.status.canonical_reason().unwrap_or("Unknown")
                            ),
                        }))
                    } else {
                        Err(BoxError::from(FetchError::SubrequestHttpError {
                            service: service_name.clone(),
                            reason: format!("subgraph didn't return JSON (expected content-type: {} or content-type: {GRAPHQL_JSON_RESPONSE_HEADER_VALUE}; found content-type: {content_type:?})", APPLICATION_JSON.essence_str()),
                        }))
                    };
                }
            }
        }

        let body = hyper::body::to_bytes(body)
            .instrument(tracing::debug_span!("aggregate_response_data"))
            .await
            .map_err(|err| {
                tracing::error!(fetch_error = format!("{err:?}").as_str());

                FetchError::SubrequestHttpError {
                    service: service_name.clone(),
                    reason: err.to_string(),
                }
            })?;

        Ok((parts, body))
    }.instrument(subgraph_req_span).await?;

    if display_body {
        tracing::info!(
            http.response.body = %String::from_utf8_lossy(&body), apollo.subgraph.name = %cloned_service_name, "Raw response body from subgraph {cloned_service_name:?} received"
        );
    }

    let graphql: graphql::Response =
        tracing::debug_span!("parse_subgraph_response").in_scope(|| {
            graphql::Response::from_bytes(&cloned_service_name, body).map_err(|error| {
                FetchError::SubrequestMalformedResponse {
                    service: cloned_service_name.clone(),
                    reason: error.to_string(),
                }
            })
        })?;

    let resp = http::Response::from_parts(parts, graphql);

    Ok(SubgraphResponse::new_from_response(resp, context))
}

fn get_apq_error(gql_response: &graphql::Response) -> APQError {
    for error in &gql_response.errors {
        // Check if error message is an APQ error
        match error.message.as_str() {
            PERSISTED_QUERY_NOT_FOUND_MESSAGE => {
                return APQError::PersistedQueryNotFound;
            }
            PERSISTED_QUERY_NOT_SUPPORTED_MESSAGE => {
                return APQError::PersistedQueryNotSupported;
            }
            _ => {}
        }
        // Check if extensions contains the APQ error in "code"
        if let Some(value) = error.extensions.get(CODE_STRING) {
            if value == PERSISTED_QUERY_NOT_FOUND_EXTENSION_CODE {
                return APQError::PersistedQueryNotFound;
            } else if value == PERSISTED_QUERY_NOT_SUPPORTED_EXTENSION_CODE {
                return APQError::PersistedQueryNotSupported;
            }
        }
    }
    APQError::Other
}

pub(crate) async fn compress(body: String, headers: &HeaderMap) -> Result<Vec<u8>, BoxError> {
    let content_encoding = headers.get(&CONTENT_ENCODING);
    match content_encoding {
        Some(content_encoding) => match content_encoding.to_str()? {
            "br" => {
                let mut br_encoder = BrotliEncoder::new(Vec::new());
                br_encoder.write_all(body.as_bytes()).await?;
                br_encoder.shutdown().await?;

                Ok(br_encoder.into_inner())
            }
            "gzip" => {
                let mut gzip_encoder = GzipEncoder::new(Vec::new());
                gzip_encoder.write_all(body.as_bytes()).await?;
                gzip_encoder.shutdown().await?;

                Ok(gzip_encoder.into_inner())
            }
            "deflate" => {
                let mut df_encoder = ZlibEncoder::new(Vec::new());
                df_encoder.write_all(body.as_bytes()).await?;
                df_encoder.shutdown().await?;

                Ok(df_encoder.into_inner())
            }
            "identity" => Ok(body.into_bytes()),
            unknown => {
                tracing::error!("unknown content-encoding value '{:?}'", unknown);
                Err(BoxError::from(format!(
                    "unknown content-encoding value '{unknown:?}'",
                )))
            }
        },
        None => Ok(body.into_bytes()),
    }
}

#[derive(Clone)]
pub(crate) struct SubgraphServiceFactory {
    pub(crate) services: Arc<HashMap<String, Arc<dyn MakeSubgraphService>>>,

    pub(crate) plugins: Arc<Plugins>,
}

impl SubgraphServiceFactory {
    pub(crate) fn new(
        services: Vec<(String, Arc<dyn MakeSubgraphService>)>,
        plugins: Arc<Plugins>,
    ) -> Self {
        SubgraphServiceFactory {
            services: Arc::new(services.into_iter().collect()),
            plugins,
        }
    }

    pub(crate) fn create(
        &self,
        name: &str,
    ) -> Option<BoxService<SubgraphRequest, SubgraphResponse, BoxError>> {
        self.services.get(name).map(|service| {
            let service = service.make();
            self.plugins
                .iter()
                .rev()
                .fold(service, |acc, (_, e)| e.subgraph_service(name, acc))
        })
    }
}

/// make new instances of the subgraph service
///
/// there can be multiple instances of that service executing at any given time
pub(crate) trait MakeSubgraphService: Send + Sync + 'static {
    fn make(&self) -> BoxService<SubgraphRequest, SubgraphResponse, BoxError>;
}

impl<S> MakeSubgraphService for S
where
    S: Service<SubgraphRequest, Response = SubgraphResponse, Error = BoxError>
        + Clone
        + Send
        + Sync
        + 'static,
    <S as Service<SubgraphRequest>>::Future: Send,
{
    fn make(&self) -> BoxService<SubgraphRequest, SubgraphResponse, BoxError> {
        self.clone().boxed()
    }
}

#[cfg(test)]
mod tests {
    use std::convert::Infallible;
    use std::net::SocketAddr;
    use std::str::FromStr;

    use axum::Server;
    use bytes::Buf;
    use http::header::HOST;
    use http::StatusCode;
    use http::Uri;
    use hyper::service::make_service_fn;
    use hyper::Body;
    use serde_json_bytes::ByteString;
    use serde_json_bytes::Value;
    use tower::service_fn;
    use tower::ServiceExt;
    use SubgraphRequest;

    use super::*;
    use crate::graphql::Error;
    use crate::graphql::Request;
    use crate::graphql::Response;
    use crate::query_planner::fetch::OperationKind;
    use crate::Context;

    // starts a local server emulating a subgraph returning status code 400
    async fn emulate_subgraph_bad_request(socket_addr: SocketAddr) {
        async fn handle(_request: http::Request<Body>) -> Result<http::Response<Body>, Infallible> {
            Ok(http::Response::builder()
                .header(CONTENT_TYPE, APPLICATION_JSON.essence_str())
                .status(StatusCode::BAD_REQUEST)
                .body(
                    serde_json::to_string(&Response {
                        errors: vec![Error::builder()
                            .message("This went wrong")
                            .extension_code("FETCH_ERROR")
                            .build()],
                        ..Response::default()
                    })
                    .expect("always valid")
                    .into(),
                )
                .unwrap())
        }

        let make_svc = make_service_fn(|_conn| async { Ok::<_, Infallible>(service_fn(handle)) });
        let server = Server::bind(&socket_addr).serve(make_svc);
        server.await.unwrap();
    }

    // starts a local server emulating a subgraph returning status code 401
    async fn emulate_subgraph_unauthorized(socket_addr: SocketAddr) {
        async fn handle(_request: http::Request<Body>) -> Result<http::Response<Body>, Infallible> {
            Ok(http::Response::builder()
                .header(CONTENT_TYPE, "text/html")
                .status(StatusCode::UNAUTHORIZED)
                .body(r#""#.into())
                .unwrap())
        }

        let make_svc = make_service_fn(|_conn| async { Ok::<_, Infallible>(service_fn(handle)) });
        let server = Server::bind(&socket_addr).serve(make_svc);
        server.await.unwrap();
    }

    // starts a local server emulating a subgraph returning bad response format
    async fn emulate_subgraph_bad_response_format(socket_addr: SocketAddr) {
        async fn handle(_request: http::Request<Body>) -> Result<http::Response<Body>, Infallible> {
            Ok(http::Response::builder()
                .header(CONTENT_TYPE, "text/html")
                .status(StatusCode::OK)
                .body(r#"TEST"#.into())
                .unwrap())
        }

        let make_svc = make_service_fn(|_conn| async { Ok::<_, Infallible>(service_fn(handle)) });
        let server = Server::bind(&socket_addr).serve(make_svc);
        server.await.unwrap();
    }

    // starts a local server emulating a subgraph returning compressed response
    async fn emulate_subgraph_compressed_response(socket_addr: SocketAddr) {
        async fn handle(request: http::Request<Body>) -> Result<http::Response<Body>, Infallible> {
            // Check the compression of the body
            let mut encoder = GzipEncoder::new(Vec::new());
            encoder
                .write_all(
                    &serde_json::to_vec(&Request::builder().query("query".to_string()).build())
                        .unwrap(),
                )
                .await
                .unwrap();
            encoder.shutdown().await.unwrap();
            let compressed_body = encoder.into_inner();
            assert_eq!(
                compressed_body,
                hyper::body::to_bytes(request.into_body())
                    .await
                    .unwrap()
                    .to_vec()
            );

            let original_body = Response {
                data: Some(Value::String(ByteString::from("test"))),
                ..Response::default()
            };
            let mut encoder = GzipEncoder::new(Vec::new());
            encoder
                .write_all(&serde_json::to_vec(&original_body).unwrap())
                .await
                .unwrap();
            encoder.shutdown().await.unwrap();
            let compressed_body = encoder.into_inner();

            Ok(http::Response::builder()
                .header(CONTENT_TYPE, APPLICATION_JSON.essence_str())
                .header(CONTENT_ENCODING, "gzip")
                .status(StatusCode::OK)
                .body(compressed_body.into())
                .unwrap())
        }

        let make_svc = make_service_fn(|_conn| async { Ok::<_, Infallible>(service_fn(handle)) });
        let server = Server::bind(&socket_addr).serve(make_svc);
        server.await.unwrap();
    }

    // starts a local server emulating a subgraph returning response with
    // "errors" : {["message": "PersistedQueryNotSupported",...],...}
    async fn emulate_persisted_query_not_supported_message(socket_addr: SocketAddr) {
        async fn handle(request: http::Request<Body>) -> Result<http::Response<Body>, Infallible> {
            let (_, body) = request.into_parts();
            let graphql_request: Result<graphql::Request, &str> = hyper::body::to_bytes(body)
                .await
                .map_err(|_| ())
                .and_then(|bytes| serde_json::from_reader(bytes.reader()).map_err(|_| ()))
                .map_err(|_| "failed to parse the request body as JSON");
            match graphql_request {
                Ok(request) => {
                    if request.extensions.contains_key(PERSISTED_QUERY_KEY) {
                        return Ok(http::Response::builder()
                            .header(CONTENT_TYPE, APPLICATION_JSON.essence_str())
                            .status(StatusCode::OK)
                            .body(
                                serde_json::to_string(&Response {
                                    data: Some(Value::String(ByteString::from("test"))),
                                    errors: vec![Error::builder()
                                        .message(PERSISTED_QUERY_NOT_SUPPORTED_MESSAGE)
                                        .extension_code("Random code")
                                        .build()],
                                    ..Response::default()
                                })
                                .expect("always valid")
                                .into(),
                            )
                            .unwrap());
                    }

                    return Ok(http::Response::builder()
                        .header(CONTENT_TYPE, APPLICATION_JSON.essence_str())
                        .status(StatusCode::OK)
                        .body(
                            serde_json::to_string(&Response {
                                data: Some(Value::String(ByteString::from("test"))),
                                ..Response::default()
                            })
                            .expect("always valid")
                            .into(),
                        )
                        .unwrap());
                }
                Err(_) => {
                    panic!("invalid graphql request recieved")
                }
            }
        }

        let make_svc = make_service_fn(|_conn| async { Ok::<_, Infallible>(service_fn(handle)) });
        let server = Server::bind(&socket_addr).serve(make_svc);
        server.await.unwrap();
    }

    // starts a local server emulating a subgraph returning response with
    // "errors" : {[..., "extensions": {"code": "PERSISTED_QUERY_NOT_SUPPORTED"}],...}
    async fn emulate_persisted_query_not_supported_extension_code(socket_addr: SocketAddr) {
        async fn handle(request: http::Request<Body>) -> Result<http::Response<Body>, Infallible> {
            let (_, body) = request.into_parts();
            let graphql_request: Result<graphql::Request, &str> = hyper::body::to_bytes(body)
                .await
                .map_err(|_| ())
                .and_then(|bytes| serde_json::from_reader(bytes.reader()).map_err(|_| ()))
                .map_err(|_| "failed to parse the request body as JSON");
            match graphql_request {
                Ok(request) => {
                    if request.extensions.contains_key(PERSISTED_QUERY_KEY) {
                        return Ok(http::Response::builder()
                            .header(CONTENT_TYPE, APPLICATION_JSON.essence_str())
                            .status(StatusCode::OK)
                            .body(
                                serde_json::to_string(&Response {
                                    data: Some(Value::String(ByteString::from("test"))),
                                    errors: vec![Error::builder()
                                        .message("Random message")
                                        .extension_code(
                                            PERSISTED_QUERY_NOT_SUPPORTED_EXTENSION_CODE,
                                        )
                                        .build()],
                                    ..Response::default()
                                })
                                .expect("always valid")
                                .into(),
                            )
                            .unwrap());
                    }

                    return Ok(http::Response::builder()
                        .header(CONTENT_TYPE, APPLICATION_JSON.essence_str())
                        .status(StatusCode::OK)
                        .body(
                            serde_json::to_string(&Response {
                                data: Some(Value::String(ByteString::from("test"))),
                                ..Response::default()
                            })
                            .expect("always valid")
                            .into(),
                        )
                        .unwrap());
                }
                Err(_) => {
                    panic!("invalid graphql request recieved")
                }
            }
        }

        let make_svc = make_service_fn(|_conn| async { Ok::<_, Infallible>(service_fn(handle)) });
        let server = Server::bind(&socket_addr).serve(make_svc);
        server.await.unwrap();
    }

    // starts a local server emulating a subgraph returning response with
    // "errors" : {["message": "PersistedQueryNotFound",...],...}
    async fn emulate_persisted_query_not_found_message(socket_addr: SocketAddr) {
        async fn handle(request: http::Request<Body>) -> Result<http::Response<Body>, Infallible> {
            let (_, body) = request.into_parts();
            let graphql_request: Result<graphql::Request, &str> = hyper::body::to_bytes(body)
                .await
                .map_err(|_| ())
                .and_then(|bytes| serde_json::from_reader(bytes.reader()).map_err(|_| ()))
                .map_err(|_| "failed to parse the request body as JSON");

            match graphql_request {
                Ok(request) => {
                    if !request.extensions.contains_key(PERSISTED_QUERY_KEY) {
                        panic!("Recieved request without persisted query in persisted_query_not_found test.")
                    }

                    if request.query.is_none() {
                        return Ok(http::Response::builder()
                            .header(CONTENT_TYPE, APPLICATION_JSON.essence_str())
                            .status(StatusCode::OK)
                            .body(
                                serde_json::to_string(&Response {
                                    data: Some(Value::String(ByteString::from("test"))),
                                    errors: vec![Error::builder()
                                        .message(PERSISTED_QUERY_NOT_FOUND_MESSAGE)
                                        .extension_code("Random Code")
                                        .build()],
                                    ..Response::default()
                                })
                                .expect("always valid")
                                .into(),
                            )
                            .unwrap());
                    } else {
                        return Ok(http::Response::builder()
                            .header(CONTENT_TYPE, APPLICATION_JSON.essence_str())
                            .status(StatusCode::OK)
                            .body(
                                serde_json::to_string(&Response {
                                    data: Some(Value::String(ByteString::from("test"))),
                                    ..Response::default()
                                })
                                .expect("always valid")
                                .into(),
                            )
                            .unwrap());
                    }
                }
                Err(_) => {
                    panic!("invalid graphql request recieved")
                }
            }
        }

        let make_svc = make_service_fn(|_conn| async { Ok::<_, Infallible>(service_fn(handle)) });
        let server = Server::bind(&socket_addr).serve(make_svc);
        server.await.unwrap();
    }

    // starts a local server emulating a subgraph returning response with
    // "errors" : {[..., "extensions": {"code": "PERSISTED_QUERY_NOT_FOUND"}],...}
    async fn emulate_persisted_query_not_found_extension_code(socket_addr: SocketAddr) {
        async fn handle(request: http::Request<Body>) -> Result<http::Response<Body>, Infallible> {
            let (_, body) = request.into_parts();
            let graphql_request: Result<graphql::Request, &str> = hyper::body::to_bytes(body)
                .await
                .map_err(|_| ())
                .and_then(|bytes| serde_json::from_reader(bytes.reader()).map_err(|_| ()))
                .map_err(|_| "failed to parse the request body as JSON");

            match graphql_request {
                Ok(request) => {
                    if !request.extensions.contains_key(PERSISTED_QUERY_KEY) {
                        panic!("Recieved request without persisted query in persisted_query_not_found test.")
                    }

                    if request.query.is_none() {
                        return Ok(http::Response::builder()
                            .header(CONTENT_TYPE, APPLICATION_JSON.essence_str())
                            .status(StatusCode::OK)
                            .body(
                                serde_json::to_string(&Response {
                                    data: Some(Value::String(ByteString::from("test"))),
                                    errors: vec![Error::builder()
                                        .message("Random message")
                                        .extension_code(PERSISTED_QUERY_NOT_FOUND_EXTENSION_CODE)
                                        .build()],
                                    ..Response::default()
                                })
                                .expect("always valid")
                                .into(),
                            )
                            .unwrap());
                    } else {
                        return Ok(http::Response::builder()
                            .header(CONTENT_TYPE, APPLICATION_JSON.essence_str())
                            .status(StatusCode::OK)
                            .body(
                                serde_json::to_string(&Response {
                                    data: Some(Value::String(ByteString::from("test"))),
                                    ..Response::default()
                                })
                                .expect("always valid")
                                .into(),
                            )
                            .unwrap());
                    }
                }
                Err(_) => {
                    panic!("invalid graphql request recieved")
                }
            }
        }

        let make_svc = make_service_fn(|_conn| async { Ok::<_, Infallible>(service_fn(handle)) });
        let server = Server::bind(&socket_addr).serve(make_svc);
        server.await.unwrap();
    }

    // starts a local server emulating a subgraph returning a response to request with apq
    // and panics if it does not find a persistedQuery.
    async fn emulate_expected_apq_enabled_configuration(socket_addr: SocketAddr) {
        async fn handle(request: http::Request<Body>) -> Result<http::Response<Body>, Infallible> {
            let (_, body) = request.into_parts();
            let graphql_request: Result<graphql::Request, &str> = hyper::body::to_bytes(body)
                .await
                .map_err(|_| ())
                .and_then(|bytes| serde_json::from_reader(bytes.reader()).map_err(|_| ()))
                .map_err(|_| "failed to parse the request body as JSON");

            match graphql_request {
                Ok(request) => {
                    if !request.extensions.contains_key(PERSISTED_QUERY_KEY) {
                        panic!("persistedQuery expected when configuration has apq_enabled=true")
                    }

                    return Ok(http::Response::builder()
                        .header(CONTENT_TYPE, APPLICATION_JSON.essence_str())
                        .status(StatusCode::OK)
                        .body(
                            serde_json::to_string(&Response {
                                data: Some(Value::String(ByteString::from("test"))),
                                ..Response::default()
                            })
                            .expect("always valid")
                            .into(),
                        )
                        .unwrap());
                }
                Err(_) => {
                    panic!("invalid graphql request recieved")
                }
            }
        }

        let make_svc = make_service_fn(|_conn| async { Ok::<_, Infallible>(service_fn(handle)) });
        let server = Server::bind(&socket_addr).serve(make_svc);
        server.await.unwrap();
    }

    // starts a local server emulating a subgraph returning a response to request without apq
    // and panics if it finds a persistedQuery.
    async fn emulate_expected_apq_disabled_configuration(socket_addr: SocketAddr) {
        async fn handle(request: http::Request<Body>) -> Result<http::Response<Body>, Infallible> {
            let (_, body) = request.into_parts();
            let graphql_request: Result<graphql::Request, &str> = hyper::body::to_bytes(body)
                .await
                .map_err(|_| ())
                .and_then(|bytes| serde_json::from_reader(bytes.reader()).map_err(|_| ()))
                .map_err(|_| "failed to parse the request body as JSON");

            match graphql_request {
                Ok(request) => {
                    if request.extensions.contains_key(PERSISTED_QUERY_KEY) {
                        panic!(
                            "persistedQuery not expected when configuration has apq_enabled=false"
                        )
                    }

                    return Ok(http::Response::builder()
                        .header(CONTENT_TYPE, APPLICATION_JSON.essence_str())
                        .status(StatusCode::OK)
                        .body(
                            serde_json::to_string(&Response {
                                data: Some(Value::String(ByteString::from("test"))),
                                ..Response::default()
                            })
                            .expect("always valid")
                            .into(),
                        )
                        .unwrap());
                }
                Err(_) => {
                    panic!("invalid graphql request recieved")
                }
            }
        }

        let make_svc = make_service_fn(|_conn| async { Ok::<_, Infallible>(service_fn(handle)) });
        let server = Server::bind(&socket_addr).serve(make_svc);
        server.await.unwrap();
    }

    #[tokio::test(flavor = "multi_thread")]
    async fn test_bad_status_code_should_not_fail() {
        let socket_addr = SocketAddr::from_str("127.0.0.1:2626").unwrap();
        tokio::task::spawn(emulate_subgraph_bad_request(socket_addr));
<<<<<<< HEAD
        let subgraph_service = SubgraphService::new("test", None);
=======
        let subgraph_service = SubgraphService::new("test", Some(true));
>>>>>>> 600a5860

        let url = Uri::from_str(&format!("http://{socket_addr}")).unwrap();
        let response = subgraph_service
            .oneshot(SubgraphRequest {
                supergraph_request: Arc::new(
                    http::Request::builder()
                        .header(HOST, "host")
                        .header(CONTENT_TYPE, APPLICATION_JSON.essence_str())
                        .body(Request::builder().query("query").build())
                        .expect("expecting valid request"),
                ),
                subgraph_request: http::Request::builder()
                    .header(HOST, "rhost")
                    .header(CONTENT_TYPE, APPLICATION_JSON.essence_str())
                    .uri(url)
                    .body(Request::builder().query("query").build())
                    .expect("expecting valid request"),
                operation_kind: OperationKind::Query,
                context: Context::new(),
            })
            .await
            .unwrap();
        assert_eq!(
            response.response.body().errors[0].message,
            "This went wrong"
        );
    }

    #[tokio::test(flavor = "multi_thread")]
    async fn test_bad_content_type() {
        let socket_addr = SocketAddr::from_str("127.0.0.1:2525").unwrap();
        tokio::task::spawn(emulate_subgraph_bad_response_format(socket_addr));
<<<<<<< HEAD
        let subgraph_service = SubgraphService::new("test", None);
=======
        let subgraph_service = SubgraphService::new("test", Some(true));
>>>>>>> 600a5860

        let url = Uri::from_str(&format!("http://{socket_addr}")).unwrap();
        let err = subgraph_service
            .oneshot(SubgraphRequest {
                supergraph_request: Arc::new(
                    http::Request::builder()
                        .header(HOST, "host")
                        .header(CONTENT_TYPE, APPLICATION_JSON.essence_str())
                        .body(Request::builder().query("query").build())
                        .expect("expecting valid request"),
                ),
                subgraph_request: http::Request::builder()
                    .header(HOST, "rhost")
                    .header(CONTENT_TYPE, APPLICATION_JSON.essence_str())
                    .uri(url)
                    .body(Request::builder().query("query").build())
                    .expect("expecting valid request"),
                operation_kind: OperationKind::Query,
                context: Context::new(),
            })
            .await
            .unwrap_err();
        assert_eq!(
            err.to_string(),
            "HTTP fetch failed from 'test': subgraph didn't return JSON (expected content-type: application/json or content-type: application/graphql-response+json; found content-type: \"text/html\")"
        );
    }

    #[tokio::test(flavor = "multi_thread")]
    async fn test_compressed_request_response_body() {
        let socket_addr = SocketAddr::from_str("127.0.0.1:2727").unwrap();
        tokio::task::spawn(emulate_subgraph_compressed_response(socket_addr));
<<<<<<< HEAD
        let subgraph_service = SubgraphService::new("test", None);
=======
        let subgraph_service = SubgraphService::new("test", Some(false));
>>>>>>> 600a5860

        let url = Uri::from_str(&format!("http://{socket_addr}")).unwrap();
        let resp = subgraph_service
            .oneshot(SubgraphRequest {
                supergraph_request: Arc::new(
                    http::Request::builder()
                        .header(HOST, "host")
                        .header(CONTENT_TYPE, APPLICATION_JSON.essence_str())
                        .body(Request::builder().query("query".to_string()).build())
                        .expect("expecting valid request"),
                ),
                subgraph_request: http::Request::builder()
                    .header(HOST, "rhost")
                    .header(CONTENT_TYPE, APPLICATION_JSON.essence_str())
                    .header(CONTENT_ENCODING, "gzip")
                    .uri(url)
                    .body(Request::builder().query("query".to_string()).build())
                    .expect("expecting valid request"),
                operation_kind: OperationKind::Query,
                context: Context::new(),
            })
            .await
            .unwrap();
        // Test the right decompression of the body
        let resp_from_subgraph = Response {
            data: Some(Value::String(ByteString::from("test"))),
            ..Response::default()
        };

        assert_eq!(resp.response.body(), &resp_from_subgraph);
    }

    #[tokio::test(flavor = "multi_thread")]
    async fn test_unauthorized() {
        let socket_addr = SocketAddr::from_str("127.0.0.1:2828").unwrap();
        tokio::task::spawn(emulate_subgraph_unauthorized(socket_addr));
<<<<<<< HEAD
        let subgraph_service = SubgraphService::new("test", None);
=======
        let subgraph_service = SubgraphService::new("test", Some(true));
>>>>>>> 600a5860

        let url = Uri::from_str(&format!("http://{socket_addr}")).unwrap();
        let err = subgraph_service
            .oneshot(SubgraphRequest {
                supergraph_request: Arc::new(
                    http::Request::builder()
                        .header(HOST, "host")
                        .header(CONTENT_TYPE, APPLICATION_JSON.essence_str())
                        .body(Request::builder().query("query").build())
                        .expect("expecting valid request"),
                ),
                subgraph_request: http::Request::builder()
                    .header(HOST, "rhost")
                    .header(CONTENT_TYPE, APPLICATION_JSON.essence_str())
                    .uri(url)
                    .body(Request::builder().query("query").build())
                    .expect("expecting valid request"),
                operation_kind: OperationKind::Query,
                context: Context::new(),
            })
            .await
            .unwrap_err();
        assert_eq!(
            err.to_string(),
            "HTTP fetch failed from 'test': 401: Unauthorized"
        );
    }

    #[tokio::test(flavor = "multi_thread")]
    async fn test_persisted_query_not_supported_message() {
        let socket_addr = SocketAddr::from_str("127.0.0.1:2929").unwrap();
        tokio::task::spawn(emulate_persisted_query_not_supported_message(socket_addr));
        let subgraph_service = SubgraphService::new("test", Some(true));

        assert!(subgraph_service.clone().apq.as_ref().load(Relaxed));

        let url = Uri::from_str(&format!("http://{socket_addr}")).unwrap();
        let resp = subgraph_service
            .clone()
            .oneshot(SubgraphRequest {
                supergraph_request: Arc::new(
                    http::Request::builder()
                        .header(HOST, "host")
                        .header(CONTENT_TYPE, APPLICATION_JSON.essence_str())
                        .body(Request::builder().query("query").build())
                        .expect("expecting valid request"),
                ),
                subgraph_request: http::Request::builder()
                    .header(HOST, "rhost")
                    .header(CONTENT_TYPE, APPLICATION_JSON.essence_str())
                    .uri(url)
                    .body(Request::builder().query("query").build())
                    .expect("expecting valid request"),
                operation_kind: OperationKind::Query,
                context: Context::new(),
            })
            .await
            .unwrap();

        let expected_resp = Response {
            data: Some(Value::String(ByteString::from("test"))),
            ..Response::default()
        };

        assert_eq!(resp.response.body(), &expected_resp);
        assert!(!subgraph_service.apq.as_ref().load(Relaxed));
    }

    #[tokio::test(flavor = "multi_thread")]
    async fn test_persisted_query_not_supported_extension_code() {
        let socket_addr = SocketAddr::from_str("127.0.0.1:3030").unwrap();
        tokio::task::spawn(emulate_persisted_query_not_supported_extension_code(
            socket_addr,
        ));
        let subgraph_service = SubgraphService::new("test", Some(true));

        assert!(subgraph_service.clone().apq.as_ref().load(Relaxed));

        let url = Uri::from_str(&format!("http://{socket_addr}")).unwrap();
        let resp = subgraph_service
            .clone()
            .oneshot(SubgraphRequest {
                supergraph_request: Arc::new(
                    http::Request::builder()
                        .header(HOST, "host")
                        .header(CONTENT_TYPE, APPLICATION_JSON.essence_str())
                        .body(Request::builder().query("query").build())
                        .expect("expecting valid request"),
                ),
                subgraph_request: http::Request::builder()
                    .header(HOST, "rhost")
                    .header(CONTENT_TYPE, APPLICATION_JSON.essence_str())
                    .uri(url)
                    .body(Request::builder().query("query").build())
                    .expect("expecting valid request"),
                operation_kind: OperationKind::Query,
                context: Context::new(),
            })
            .await
            .unwrap();

        let expected_resp = Response {
            data: Some(Value::String(ByteString::from("test"))),
            ..Response::default()
        };

        assert_eq!(resp.response.body(), &expected_resp);
        assert!(!subgraph_service.apq.as_ref().load(Relaxed));
    }

    #[tokio::test(flavor = "multi_thread")]
    async fn test_persisted_query_not_found_message() {
        let socket_addr = SocketAddr::from_str("127.0.0.1:3131").unwrap();
        tokio::task::spawn(emulate_persisted_query_not_found_message(socket_addr));
        let subgraph_service = SubgraphService::new("test", Some(true));

        let url = Uri::from_str(&format!("http://{socket_addr}")).unwrap();
        let resp = subgraph_service
            .clone()
            .oneshot(SubgraphRequest {
                supergraph_request: Arc::new(
                    http::Request::builder()
                        .header(HOST, "host")
                        .header(CONTENT_TYPE, APPLICATION_JSON.essence_str())
                        .body(Request::builder().query("query").build())
                        .expect("expecting valid request"),
                ),
                subgraph_request: http::Request::builder()
                    .header(HOST, "rhost")
                    .header(CONTENT_TYPE, APPLICATION_JSON.essence_str())
                    .uri(url)
                    .body(Request::builder().query("query").build())
                    .expect("expecting valid request"),
                operation_kind: OperationKind::Query,
                context: Context::new(),
            })
            .await
            .unwrap();

        let expected_resp = Response {
            data: Some(Value::String(ByteString::from("test"))),
            ..Response::default()
        };

        assert_eq!(resp.response.body(), &expected_resp);
    }

    #[tokio::test(flavor = "multi_thread")]
    async fn test_persisted_query_not_found_extension_code() {
        let socket_addr = SocketAddr::from_str("127.0.0.1:3232").unwrap();
        tokio::task::spawn(emulate_persisted_query_not_found_extension_code(
            socket_addr,
        ));
        let subgraph_service = SubgraphService::new("test", Some(true));

        let url = Uri::from_str(&format!("http://{socket_addr}")).unwrap();
        let resp = subgraph_service
            .clone()
            .oneshot(SubgraphRequest {
                supergraph_request: Arc::new(
                    http::Request::builder()
                        .header(HOST, "host")
                        .header(CONTENT_TYPE, APPLICATION_JSON.essence_str())
                        .body(Request::builder().query("query").build())
                        .expect("expecting valid request"),
                ),
                subgraph_request: http::Request::builder()
                    .header(HOST, "rhost")
                    .header(CONTENT_TYPE, APPLICATION_JSON.essence_str())
                    .uri(url)
                    .body(Request::builder().query("query").build())
                    .expect("expecting valid request"),
                operation_kind: OperationKind::Query,
                context: Context::new(),
            })
            .await
            .unwrap();

        let expected_resp = Response {
            data: Some(Value::String(ByteString::from("test"))),
            ..Response::default()
        };

        assert_eq!(resp.response.body(), &expected_resp);
    }

    #[tokio::test(flavor = "multi_thread")]
    async fn test_apq_enabled_subgraph_configuration() {
        let socket_addr = SocketAddr::from_str("127.0.0.1:3333").unwrap();
        tokio::task::spawn(emulate_expected_apq_enabled_configuration(socket_addr));
        let subgraph_service = SubgraphService::new("test", Some(true));

        let url = Uri::from_str(&format!("http://{socket_addr}")).unwrap();
        let resp = subgraph_service
            .clone()
            .oneshot(SubgraphRequest {
                supergraph_request: Arc::new(
                    http::Request::builder()
                        .header(HOST, "host")
                        .header(CONTENT_TYPE, APPLICATION_JSON.essence_str())
                        .body(Request::builder().query("query").build())
                        .expect("expecting valid request"),
                ),
                subgraph_request: http::Request::builder()
                    .header(HOST, "rhost")
                    .header(CONTENT_TYPE, APPLICATION_JSON.essence_str())
                    .uri(url)
                    .body(Request::builder().query("query").build())
                    .expect("expecting valid request"),
                operation_kind: OperationKind::Query,
                context: Context::new(),
            })
            .await
            .unwrap();

        let expected_resp = Response {
            data: Some(Value::String(ByteString::from("test"))),
            ..Response::default()
        };

        assert_eq!(resp.response.body(), &expected_resp);
    }

    #[tokio::test(flavor = "multi_thread")]
    async fn test_apq_disabled_subgraph_configuration() {
        let socket_addr = SocketAddr::from_str("127.0.0.1:3434").unwrap();
        tokio::task::spawn(emulate_expected_apq_disabled_configuration(socket_addr));
        let subgraph_service = SubgraphService::new("test", Some(false));

        let url = Uri::from_str(&format!("http://{socket_addr}")).unwrap();
        let resp = subgraph_service
            .clone()
            .oneshot(SubgraphRequest {
                supergraph_request: Arc::new(
                    http::Request::builder()
                        .header(HOST, "host")
                        .header(CONTENT_TYPE, APPLICATION_JSON.essence_str())
                        .body(Request::builder().query("query").build())
                        .expect("expecting valid request"),
                ),
                subgraph_request: http::Request::builder()
                    .header(HOST, "rhost")
                    .header(CONTENT_TYPE, APPLICATION_JSON.essence_str())
                    .uri(url)
                    .body(Request::builder().query("query").build())
                    .expect("expecting valid request"),
                operation_kind: OperationKind::Query,
                context: Context::new(),
            })
            .await
            .unwrap();

        let expected_resp = Response {
            data: Some(Value::String(ByteString::from("test"))),
            ..Response::default()
        };

        assert_eq!(resp.response.body(), &expected_resp);
    }
}<|MERGE_RESOLUTION|>--- conflicted
+++ resolved
@@ -20,11 +20,8 @@
 use http::HeaderMap;
 use http::HeaderValue;
 use hyper::client::HttpConnector;
-<<<<<<< HEAD
+use hyper::Client;
 use hyper_rustls::ConfigBuilderExt;
-=======
-use hyper::Client;
->>>>>>> 600a5860
 use hyper_rustls::HttpsConnector;
 use mime::APPLICATION_JSON;
 use opentelemetry::global;
@@ -108,11 +105,11 @@
 }
 
 impl SubgraphService {
-<<<<<<< HEAD
-    pub(crate) fn new(service: impl Into<String>, tls_cert_store: Option<RootCertStore>) -> Self {
-=======
-    pub(crate) fn new(service: impl Into<String>, apq_enabled: Option<bool>) -> Self {
->>>>>>> 600a5860
+    pub(crate) fn new(
+        service: impl Into<String>,
+        apq_enabled: Option<bool>,
+        tls_cert_store: Option<RootCertStore>,
+    ) -> Self {
         let mut http_connector = HttpConnector::new();
         http_connector.set_nodelay(true);
         http_connector.set_keepalive(Some(std::time::Duration::from_secs(60)));
@@ -952,11 +949,7 @@
     async fn test_bad_status_code_should_not_fail() {
         let socket_addr = SocketAddr::from_str("127.0.0.1:2626").unwrap();
         tokio::task::spawn(emulate_subgraph_bad_request(socket_addr));
-<<<<<<< HEAD
-        let subgraph_service = SubgraphService::new("test", None);
-=======
-        let subgraph_service = SubgraphService::new("test", Some(true));
->>>>>>> 600a5860
+        let subgraph_service = SubgraphService::new("test", Some(true), None);
 
         let url = Uri::from_str(&format!("http://{socket_addr}")).unwrap();
         let response = subgraph_service
@@ -989,11 +982,8 @@
     async fn test_bad_content_type() {
         let socket_addr = SocketAddr::from_str("127.0.0.1:2525").unwrap();
         tokio::task::spawn(emulate_subgraph_bad_response_format(socket_addr));
-<<<<<<< HEAD
-        let subgraph_service = SubgraphService::new("test", None);
-=======
-        let subgraph_service = SubgraphService::new("test", Some(true));
->>>>>>> 600a5860
+
+        let subgraph_service = SubgraphService::new("test", Some(true), None);
 
         let url = Uri::from_str(&format!("http://{socket_addr}")).unwrap();
         let err = subgraph_service
@@ -1026,11 +1016,7 @@
     async fn test_compressed_request_response_body() {
         let socket_addr = SocketAddr::from_str("127.0.0.1:2727").unwrap();
         tokio::task::spawn(emulate_subgraph_compressed_response(socket_addr));
-<<<<<<< HEAD
-        let subgraph_service = SubgraphService::new("test", None);
-=======
-        let subgraph_service = SubgraphService::new("test", Some(false));
->>>>>>> 600a5860
+        let subgraph_service = SubgraphService::new("test", Some(false), None);
 
         let url = Uri::from_str(&format!("http://{socket_addr}")).unwrap();
         let resp = subgraph_service
@@ -1067,11 +1053,7 @@
     async fn test_unauthorized() {
         let socket_addr = SocketAddr::from_str("127.0.0.1:2828").unwrap();
         tokio::task::spawn(emulate_subgraph_unauthorized(socket_addr));
-<<<<<<< HEAD
-        let subgraph_service = SubgraphService::new("test", None);
-=======
-        let subgraph_service = SubgraphService::new("test", Some(true));
->>>>>>> 600a5860
+        let subgraph_service = SubgraphService::new("test", Some(true), None);
 
         let url = Uri::from_str(&format!("http://{socket_addr}")).unwrap();
         let err = subgraph_service
@@ -1104,7 +1086,7 @@
     async fn test_persisted_query_not_supported_message() {
         let socket_addr = SocketAddr::from_str("127.0.0.1:2929").unwrap();
         tokio::task::spawn(emulate_persisted_query_not_supported_message(socket_addr));
-        let subgraph_service = SubgraphService::new("test", Some(true));
+        let subgraph_service = SubgraphService::new("test", Some(true), None);
 
         assert!(subgraph_service.clone().apq.as_ref().load(Relaxed));
 
@@ -1146,7 +1128,7 @@
         tokio::task::spawn(emulate_persisted_query_not_supported_extension_code(
             socket_addr,
         ));
-        let subgraph_service = SubgraphService::new("test", Some(true));
+        let subgraph_service = SubgraphService::new("test", Some(true), None);
 
         assert!(subgraph_service.clone().apq.as_ref().load(Relaxed));
 
@@ -1186,7 +1168,7 @@
     async fn test_persisted_query_not_found_message() {
         let socket_addr = SocketAddr::from_str("127.0.0.1:3131").unwrap();
         tokio::task::spawn(emulate_persisted_query_not_found_message(socket_addr));
-        let subgraph_service = SubgraphService::new("test", Some(true));
+        let subgraph_service = SubgraphService::new("test", Some(true), None);
 
         let url = Uri::from_str(&format!("http://{socket_addr}")).unwrap();
         let resp = subgraph_service
@@ -1225,7 +1207,7 @@
         tokio::task::spawn(emulate_persisted_query_not_found_extension_code(
             socket_addr,
         ));
-        let subgraph_service = SubgraphService::new("test", Some(true));
+        let subgraph_service = SubgraphService::new("test", Some(true), None);
 
         let url = Uri::from_str(&format!("http://{socket_addr}")).unwrap();
         let resp = subgraph_service
@@ -1262,7 +1244,7 @@
     async fn test_apq_enabled_subgraph_configuration() {
         let socket_addr = SocketAddr::from_str("127.0.0.1:3333").unwrap();
         tokio::task::spawn(emulate_expected_apq_enabled_configuration(socket_addr));
-        let subgraph_service = SubgraphService::new("test", Some(true));
+        let subgraph_service = SubgraphService::new("test", Some(true), None);
 
         let url = Uri::from_str(&format!("http://{socket_addr}")).unwrap();
         let resp = subgraph_service
@@ -1299,7 +1281,7 @@
     async fn test_apq_disabled_subgraph_configuration() {
         let socket_addr = SocketAddr::from_str("127.0.0.1:3434").unwrap();
         tokio::task::spawn(emulate_expected_apq_disabled_configuration(socket_addr));
-        let subgraph_service = SubgraphService::new("test", Some(false));
+        let subgraph_service = SubgraphService::new("test", Some(false), None);
 
         let url = Uri::from_str(&format!("http://{socket_addr}")).unwrap();
         let resp = subgraph_service
