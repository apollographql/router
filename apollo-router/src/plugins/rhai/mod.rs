--- conflicted
+++ resolved
@@ -775,523 +775,6 @@
     }
 }
 
-<<<<<<< HEAD
-=======
-#[derive(Clone, Debug)]
-pub(crate) struct RhaiService {
-    scope: Arc<Mutex<Scope<'static>>>,
-    service: ServiceStep,
-    engine: Arc<Engine>,
-    ast: AST,
-}
-
-impl Rhai {
-    fn run_rhai_service(
-        &self,
-        function_name: &str,
-        subgraph: Option<&str>,
-        service: ServiceStep,
-        scope: Arc<Mutex<Scope<'static>>>,
-    ) -> Result<(), String> {
-        let block = self.block.load();
-        let rhai_service = RhaiService {
-            scope: scope.clone(),
-            service,
-            engine: block.engine.clone(),
-            ast: block.ast.clone(),
-        };
-        let mut guard = scope.lock().unwrap();
-        // Note: We don't use `process_error()` here, because this code executes in the context of
-        // the pipeline processing. We can't return an HTTP error, we can only return a boxed
-        // service which represents the next stage of the pipeline.
-        // We could have an error pipeline which always returns results, but that's a big
-        // change and one that requires more thought in the future.
-        match subgraph {
-            Some(name) => {
-                block
-                    .engine
-                    .call_fn(
-                        &mut guard,
-                        &block.ast,
-                        function_name,
-                        (rhai_service, name.to_string()),
-                    )
-                    .map_err(|err| err.to_string())?;
-            }
-            None => {
-                block
-                    .engine
-                    .call_fn(&mut guard, &block.ast, function_name, (rhai_service,))
-                    .map_err(|err| err.to_string())?;
-            }
-        }
-
-        Ok(())
-    }
-
-    fn new_rhai_engine(path: Option<PathBuf>, sdl: String, main: PathBuf) -> Engine {
-        let mut engine = Engine::new();
-        // If we pass in a path, use it to configure our engine
-        // with a FileModuleResolver which allows import to work
-        // in scripts.
-        if let Some(scripts) = path {
-            let resolver = FileModuleResolver::new_with_path(scripts);
-            engine.set_module_resolver(resolver);
-        }
-
-        // The macro call creates a Rhai module from the plugin module.
-        let module = exported_module!(router_plugin);
-
-        let base64_module = exported_module!(router_base64);
-
-        // Share main so we can move copies into each closure as required for logging
-        let shared_main = Shared::new(main.display().to_string());
-
-        let trace_main = shared_main.clone();
-        let debug_main = shared_main.clone();
-        let info_main = shared_main.clone();
-        let warn_main = shared_main.clone();
-        let error_main = shared_main.clone();
-
-        let print_main = shared_main;
-
-        // Configure our engine for execution
-        engine
-            .set_max_expr_depths(0, 0)
-            .on_print(move |message| {
-                tracing::info!(%message, target = %print_main);
-            })
-            // Register our plugin module
-            .register_global_module(module.into())
-            // Register our base64 module (not global)
-            .register_static_module("base64", base64_module.into())
-            // Register types accessible in plugin scripts
-            .register_type::<Context>()
-            .register_type::<HeaderMap>()
-            .register_type::<Option<HeaderName>>()
-            .register_type::<HeaderName>()
-            .register_type::<HeaderValue>()
-            .register_type::<(Option<HeaderName>, HeaderValue)>()
-            .register_type::<Request>()
-            .register_type::<Object>()
-            .register_type::<Response>()
-            .register_type::<Value>()
-            .register_type::<Error>()
-            .register_type::<Uri>()
-            .register_type::<TraceId>()
-            // Register HeaderMap as an iterator so we can loop over contents
-            .register_iterator::<HeaderMap>()
-            // Register a contains function for HeaderMap so that "in" works
-            .register_fn("contains", |x: &mut HeaderMap, key: &str| -> bool {
-                match HeaderName::from_str(key) {
-                    Ok(hn) => x.contains_key(hn),
-                    Err(_e) => false,
-                }
-            })
-            // Register a contains function for Context so that "in" works
-            .register_fn("contains", |x: &mut Context, key: &str| -> bool {
-                x.get(key).map_or(false, |v: Option<Dynamic>| v.is_some())
-            })
-            // Register urlencode/decode functions
-            .register_fn("urlencode", |x: &mut ImmutableString| -> String {
-                urlencoding::encode(x).into_owned()
-            })
-            .register_fn(
-                "urldecode",
-                |x: &mut ImmutableString| -> Result<String, Box<EvalAltResult>> {
-                    Ok(urlencoding::decode(x)
-                        .map_err(|e| e.to_string())?
-                        .into_owned())
-                },
-            )
-            .register_fn(
-                "headers_are_available",
-                |_: &mut SharedMut<supergraph::Response>| -> bool { true },
-            )
-            .register_fn(
-                "headers_are_available",
-                |_: &mut SharedMut<supergraph::DeferredResponse>| -> bool { false },
-            )
-            .register_fn(
-                "headers_are_available",
-                |_: &mut SharedMut<execution::Response>| -> bool { true },
-            )
-            .register_fn(
-                "headers_are_available",
-                |_: &mut SharedMut<execution::DeferredResponse>| -> bool { false },
-            )
-            // Register a HeaderMap indexer so we can get/set headers
-            .register_indexer_get(
-                |x: &mut HeaderMap, key: &str| -> Result<String, Box<EvalAltResult>> {
-                    let search_name =
-                        HeaderName::from_str(key).map_err(|e: InvalidHeaderName| e.to_string())?;
-                    Ok(x.get(search_name)
-                        .ok_or("")?
-                        .to_str()
-                        .map_err(|e| e.to_string())?
-                        .to_string())
-                },
-            )
-            .register_indexer_set(|x: &mut HeaderMap, key: &str, value: &str| {
-                x.insert(
-                    HeaderName::from_str(key).map_err(|e| e.to_string())?,
-                    HeaderValue::from_str(value).map_err(|e| e.to_string())?,
-                );
-                Ok(())
-            })
-            // Register an additional getter which allows us to get multiple values for the same
-            // key.
-            // Note: We can't register this as an indexer, because that would simply override the
-            // existing one, which would break code. When router 2.0 is released, we should replace
-            // the existing indexer_get for HeaderMap with this function and mark it as an
-            // incompatible change.
-            .register_fn("values",
-                |x: &mut HeaderMap, key: &str| -> Result<Array, Box<EvalAltResult>> {
-                    let search_name =
-                        HeaderName::from_str(key).map_err(|e: InvalidHeaderName| e.to_string())?;
-                    let mut response = Array::new();
-                    for value in x.get_all(search_name).iter() {
-                        response.push(value
-                            .to_str()
-                            .map_err(|e| e.to_string())?
-                            .to_string()
-                            .into())
-                    }
-                    Ok(response)
-                }
-            )
-            // Register an additional setter which allows us to set multiple values for the same
-            // key.
-            .register_indexer_set(|x: &mut HeaderMap, key: &str, value: Array| {
-                let h_key = HeaderName::from_str(key).map_err(|e| e.to_string())?;
-                for v in value {
-                    x.append(
-                        h_key.clone(),
-                        HeaderValue::from_str(&v.into_string()?).map_err(|e| e.to_string())?,
-                    );
-                }
-                Ok(())
-            })
-            // Register a Context indexer so we can get/set context
-            .register_indexer_get(
-                |x: &mut Context, key: &str| -> Result<Dynamic, Box<EvalAltResult>> {
-                    x.get(key)
-                        .map(|v: Option<Dynamic>| v.unwrap_or(Dynamic::UNIT))
-                        .map_err(|e: BoxError| e.to_string().into())
-                },
-            )
-            .register_indexer_set(|x: &mut Context, key: &str, value: Dynamic| {
-                let _= x.insert(key, value)
-                    .map(|v: Option<Dynamic>| v.unwrap_or(Dynamic::UNIT))
-                    .map_err(|e: BoxError| e.to_string())?;
-                Ok(())
-            })
-            // Register Context.upsert()
-            .register_fn(
-                "upsert",
-                |context: NativeCallContext,
-                 x: &mut Context,
-                 key: &str,
-                 callback: FnPtr|
-                 -> Result<(), Box<EvalAltResult>> {
-                    x.upsert(key, |v: Dynamic| -> Dynamic {
-                        // Note: Context::upsert() does not allow the callback to fail, although it
-                        // can. If call_within_context() fails, return the original provided
-                        // value.
-                        callback
-                            .call_within_context(&context, (v.clone(),))
-                            .unwrap_or(v)
-                    })
-                    .map_err(|e: BoxError| e.to_string().into())
-                },
-            )
-            // Register get for Header Name/Value from a tuple pair
-            .register_get("name", |x: &mut (Option<HeaderName>, HeaderValue)| {
-                x.0.clone()
-            })
-            .register_get("value", |x: &mut (Option<HeaderName>, HeaderValue)| {
-                x.1.clone()
-            })
-            // Request.query
-            .register_get("query", |x: &mut Request| {
-                x.query.clone().map_or(Dynamic::UNIT, Dynamic::from)
-            })
-            .register_set("query", |x: &mut Request, value: &str| {
-                x.query = Some(value.to_string());
-            })
-            // Request.operation_name
-            .register_get("operation_name", |x: &mut Request| {
-                x.operation_name
-                    .clone()
-                    .map_or(Dynamic::UNIT, Dynamic::from)
-            })
-            .register_set("operation_name", |x: &mut Request, value: &str| {
-                x.operation_name = Some(value.to_string());
-            })
-            // Request.variables
-            .register_get("variables", |x: &mut Request| {
-                to_dynamic(x.variables.clone())
-            })
-            .register_set("variables", |x: &mut Request, om: Map| {
-                x.variables = from_dynamic(&om.into())?;
-                Ok(())
-            })
-            // Request.extensions
-            .register_get("extensions", |x: &mut Request| {
-                to_dynamic(x.extensions.clone())
-            })
-            .register_set("extensions", |x: &mut Request, om: Map| {
-                x.extensions = from_dynamic(&om.into())?;
-                Ok(())
-            })
-            // Request.uri.path
-            .register_get("path", |x: &mut Uri| to_dynamic(x.path()))
-            .register_set("path", |x: &mut Uri, value: &str| {
-                // Because there is no simple way to update parts on an existing
-                // Uri (no parts_mut()), then we need to create a new Uri from our
-                // existing parts, preserving any query, and update our existing
-                // Uri.
-                let mut parts: Parts = x.clone().into_parts();
-                parts.path_and_query = match parts
-                    .path_and_query
-                    .ok_or("path and query are missing")?
-                    .query()
-                {
-                    Some(query) => Some(
-                        PathAndQuery::from_maybe_shared(format!("{value}?{query}"))
-                            .map_err(|e| e.to_string())?,
-                    ),
-                    None => Some(PathAndQuery::from_str(value).map_err(|e| e.to_string())?),
-                };
-                *x = Uri::from_parts(parts).map_err(|e| e.to_string())?;
-                Ok(())
-            })
-            // Request.uri.host
-            .register_get("host", |x: &mut Uri| to_dynamic(x.host()))
-            .register_set("host", |x: &mut Uri, value: &str| {
-                // Because there is no simple way to update parts on an existing
-                // Uri (no parts_mut()), then we need to create a new Uri from our
-                // existing parts, preserving any port, and update our existing
-                // Uri.
-                let mut parts: Parts = x.clone().into_parts();
-                let new_authority = match parts.authority {
-                    Some(old_authority) => {
-                        if let Some(port) = old_authority.port() {
-                            Authority::from_maybe_shared(format!("{value}:{port}"))
-                                .map_err(|e| e.to_string())?
-                        } else {
-                            Authority::from_str(value).map_err(|e| e.to_string())?
-                        }
-                    }
-                    None => Authority::from_str(value).map_err(|e| e.to_string())?,
-                };
-                parts.authority = Some(new_authority);
-                *x = Uri::from_parts(parts).map_err(|e| e.to_string())?;
-                Ok(())
-            })
-            // Response.label
-            .register_get("label", |x: &mut Response| {
-                x.label.clone().map_or(Dynamic::UNIT, Dynamic::from)
-            })
-            .register_set("label", |x: &mut Response, value: &str| {
-                x.label = Some(value.to_string());
-            })
-            // Response.data
-            .register_get("data", |x: &mut Response| to_dynamic(x.data.clone()))
-            .register_set("data", |x: &mut Response, om: Map| {
-                x.data = from_dynamic(&om.into())?;
-                Ok(())
-            })
-            // Response.path (Not Implemented)
-            // Response.errors
-            .register_get("errors", |x: &mut Response| to_dynamic(x.errors.clone()))
-            .register_set("errors", |x: &mut Response, value: Dynamic| {
-                x.errors = from_dynamic(&value)?;
-                Ok(())
-            })
-            // Response.extensions
-            .register_get("extensions", |x: &mut Response| {
-                to_dynamic(x.extensions.clone())
-            })
-            .register_set("extensions", |x: &mut Response, om: Map| {
-                x.extensions = from_dynamic(&om.into())?;
-                Ok(())
-            })
-            // TraceId support
-            .register_fn("traceid", || -> Result<TraceId, Box<EvalAltResult>> {
-                TraceId::maybe_new().ok_or_else(|| "trace unavailable".into())
-            })
-            .register_fn("to_string", |id: &mut TraceId| -> String { id.to_string() })
-            // Register a series of logging functions
-            .register_fn("log_trace", move |message: Dynamic| {
-                tracing::trace!(%message, target = %trace_main);
-            })
-            .register_fn("log_debug", move |message: Dynamic| {
-                tracing::debug!(%message, target = %debug_main);
-            })
-            .register_fn("log_info", move |message: Dynamic| {
-                tracing::info!(%message, target = %info_main);
-            })
-            .register_fn("log_warn", move |message: Dynamic| {
-                tracing::warn!(%message, target = %warn_main);
-            })
-            .register_fn("log_error", move |message: Dynamic| {
-                tracing::error!(%message, target = %error_main);
-            })
-            // Register a function for printing to stderr
-            .register_fn("eprint", |x: &str| {
-                eprintln!("{x}");
-            })
-            // Default representation in rhai is the "type", so
-            // we need to register a to_string function for all our registered
-            // types so we can interact meaningfully with them.
-            .register_fn("to_string", |x: &mut Context| -> String {
-                format!("{x:?}")
-            })
-            .register_fn("to_string", |x: &mut Option<HeaderName>| -> String {
-                match x {
-                    Some(v) => v.to_string(),
-                    None => "None".to_string(),
-                }
-            })
-            .register_fn("to_string", |x: &mut HeaderName| -> String {
-                x.to_string()
-            })
-            .register_fn("to_string", |x: &mut HeaderValue| -> String {
-                x.to_str().map_or("".to_string(), |v| v.to_string())
-            })
-            .register_fn("to_string", |x: &mut HeaderMap| -> String {
-                let mut msg = String::new();
-                for pair in x.iter() {
-                    let line = format!(
-                        "{}: {}",
-                        pair.0,
-                        pair.1.to_str().map_or("".to_string(), |v| v.to_string())
-                    );
-                    msg.push_str(line.as_ref());
-                    msg.push('\n');
-                }
-                msg
-            })
-            .register_fn(
-                "to_string",
-                |x: &mut (Option<HeaderName>, HeaderValue)| -> String {
-                    format!(
-                        "{}: {}",
-                        match &x.0 {
-                            Some(v) => v.to_string(),
-                            None => "None".to_string(),
-                        },
-                        x.1.to_str().map_or("".to_string(), |v| v.to_string())
-                    )
-                },
-            )
-            .register_fn("to_string", |x: &mut Request| -> String {
-                format!("{x:?}")
-            })
-            .register_fn("to_string", |x: &mut Response| -> String {
-                format!("{x:?}")
-            })
-            .register_fn("to_string", |x: &mut Error| -> String {
-                format!("{x:?}")
-            })
-            .register_fn("to_string", |x: &mut Object| -> String {
-                format!("{x:?}")
-            })
-            .register_fn("to_string", |x: &mut Value| -> String {
-                format!("{x:?}")
-            })
-            .register_fn("to_string", |x: &mut Uri| -> String { format!("{x:?}") })
-            .register_fn("uuid_v4", || -> String {
-                Uuid::new_v4().to_string()
-            })
-            .register_fn("unix_now", ||-> Result<i64, Box<EvalAltResult>> {
-                SystemTime::now()
-                    .duration_since(SystemTime::UNIX_EPOCH)
-                    .map_err(|e| e.to_string().into())
-                    .map(|x| x.as_secs() as i64)
-            })
-            // Add query plan getter to execution request
-            .register_get(
-                "query_plan",
-                |obj: &mut SharedMut<execution::Request>| -> String {
-                    obj.with_mut(|request| {
-                        request
-                            .query_plan
-                            .formatted_query_plan
-                            .clone()
-                            .unwrap_or_default()
-                    })
-                },
-            )
-            // Add context getter/setters for deferred responses
-            .register_get(
-                "context",
-                |obj: &mut SharedMut<supergraph::DeferredResponse>| -> Result<Context, Box<EvalAltResult>> {
-                    Ok(obj.with_mut(|response| response.context.clone()))
-                },
-            )
-            .register_set(
-                "context",
-                |obj: &mut SharedMut<supergraph::DeferredResponse>, context: Context| {
-                    obj.with_mut(|response| response.context = context);
-                    Ok(())
-                },
-            )
-            .register_get(
-                "context",
-                |obj: &mut SharedMut<execution::DeferredResponse>| -> Result<Context, Box<EvalAltResult>> {
-                    Ok(obj.with_mut(|response| response.context.clone()))
-                },
-            )
-            .register_set(
-                "context",
-                |obj: &mut SharedMut<execution::DeferredResponse>, context: Context| {
-                    obj.with_mut(|response| response.context = context);
-                    Ok(())
-                },
-            );
-        // Add common getter/setters for different types
-        register_rhai_interface!(engine, supergraph, execution, subgraph);
-
-        // Since constants in Rhai don't give us the behaviour we expect, let's create some global
-        // variables which we use in a variable resolver when we create our engine.
-        // Note: We keep the constants for now, since they are documented.
-        let mut global_variables = Map::new();
-        global_variables.insert("APOLLO_SDL".into(), sdl.into());
-        global_variables.insert("APOLLO_START".into(), Instant::now().into());
-        global_variables.insert(
-            "APOLLO_AUTHENTICATION_JWT_CLAIMS".into(),
-            APOLLO_AUTHENTICATION_JWT_CLAIMS.to_string().into(),
-        );
-
-        let shared_globals = Arc::new(global_variables);
-
-        // Register a variable resolver.
-        // Note: This API is NOT deprecated, but it is considered volatile and may change in the future.
-        #[allow(deprecated)]
-        engine.on_var(move |name, _index, _context| {
-            match name {
-                // Intercept attempts to find "Router" variables and return our "global variables"
-                // Note: Wrapped in an Arc to lighten the load of cloning.
-                "Router" => Ok(Some((*shared_globals).clone().into())),
-                // Return Ok(None) to continue with the normal variable resolution process.
-                _ => Ok(None),
-            }
-        });
-        engine
-    }
-
-    fn ast_has_function(&self, name: &str) -> bool {
-        self.block
-            .load()
-            .ast
-            .iter_fn_def()
-            .any(|fn_def| fn_def.name == name)
-    }
-}
-
->>>>>>> ebd79087
 register_plugin!("apollo", "rhai", Rhai);
 
 #[cfg(test)]
