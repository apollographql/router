//! Calls out to nodejs query planner

use std::collections::HashMap;
use std::fmt::Debug;
use std::fmt::Write;
use std::sync::Arc;
use std::time::Instant;

use apollo_compiler::ast;
use apollo_compiler::validation::Valid;
use futures::future::BoxFuture;
use opentelemetry_api::metrics::MeterProvider as _;
use opentelemetry_api::metrics::ObservableGauge;
use opentelemetry_api::KeyValue;
use router_bridge::planner::IncrementalDeliverySupport;
use router_bridge::planner::PlanOptions;
use router_bridge::planner::PlanSuccess;
use router_bridge::planner::Planner;
use router_bridge::planner::QueryPlannerConfig;
use router_bridge::planner::QueryPlannerDebugConfig;
use router_bridge::planner::UsageReporting;
use serde::Deserialize;
use serde_json_bytes::Map;
use serde_json_bytes::Value;
use tower::Service;

use super::PlanNode;
use super::QueryKey;
use crate::configuration::GraphQLValidationMode;
use crate::error::PlanErrors;
use crate::error::QueryPlannerError;
use crate::error::SchemaError;
use crate::error::ServiceBuildError;
use crate::error::ValidationErrors;
use crate::graphql;
use crate::introspection::Introspection;
use crate::json_ext::Object;
use crate::json_ext::Path;
use crate::metrics::meter_provider;
use crate::plugins::authorization::AuthorizationPlugin;
use crate::plugins::authorization::CacheKeyMetadata;
use crate::plugins::authorization::UnauthorizedPaths;
use crate::plugins::progressive_override::LABELS_TO_OVERRIDE_KEY;
use crate::query_planner::fetch::QueryHash;
use crate::query_planner::labeler::add_defer_labels;
use crate::services::layers::query_analysis::ParsedDocument;
use crate::services::layers::query_analysis::ParsedDocumentInner;
use crate::services::QueryPlannerContent;
use crate::services::QueryPlannerRequest;
use crate::services::QueryPlannerResponse;
use crate::spec::query::change::QueryHashVisitor;
use crate::spec::Query;
use crate::spec::Schema;
use crate::spec::SpecError;
use crate::Configuration;

// For reporting validation results with `experimental_graphql_validation_mode: both`.
const VALIDATION_SOURCE_SCHEMA: &str = "schema";
const VALIDATION_SOURCE_OPERATION: &str = "operation";
const VALIDATION_FALSE_NEGATIVE: &str = "false_negative";
const VALIDATION_FALSE_POSITIVE: &str = "false_positive";
const VALIDATION_MATCH: &str = "match";

#[derive(Clone)]
/// A query planner that calls out to the nodejs router-bridge query planner.
///
/// No caching is performed. To cache, wrap in a [`CachingQueryPlanner`].
pub(crate) struct BridgeQueryPlanner {
    planner: Arc<Planner<QueryPlanResult>>,
    schema: Arc<Schema>,
<<<<<<< HEAD
    subgraph_schemas: Arc<HashMap<String, Valid<apollo_compiler::Schema>>>,
=======
    subgraph_schemas: Arc<HashMap<String, Arc<Valid<apollo_compiler::Schema>>>>,
>>>>>>> a544287e
    introspection: Option<Arc<Introspection>>,
    configuration: Arc<Configuration>,
    enable_authorization_directives: bool,
    _federation_instrument: ObservableGauge<u64>,
}

fn federation_version_instrument(federation_version: Option<i64>) -> ObservableGauge<u64> {
    meter_provider()
        .meter("apollo/router")
        .u64_observable_gauge("apollo.router.supergraph.federation")
        .with_callback(move |observer| {
            observer.observe(
                1,
                &[KeyValue::new(
                    "federation.version",
                    federation_version.unwrap_or(0),
                )],
            );
        })
        .init()
}

impl BridgeQueryPlanner {
    pub(crate) async fn new(
        sdl: String,
        configuration: Arc<Configuration>,
    ) -> Result<Self, ServiceBuildError> {
        let schema = Schema::parse(&sdl, &configuration)?;

        let planner = Planner::new(
            sdl,
            QueryPlannerConfig {
                reuse_query_fragments: configuration.supergraph.reuse_query_fragments,
                incremental_delivery: Some(IncrementalDeliverySupport {
                    enable_defer: Some(configuration.supergraph.defer_support),
                }),
                graphql_validation: matches!(
                    configuration.experimental_graphql_validation_mode,
                    GraphQLValidationMode::Legacy | GraphQLValidationMode::Both
                ),
                debug: Some(QueryPlannerDebugConfig {
                    bypass_planner_for_single_subgraph: None,
                    max_evaluated_plans: configuration
                        .supergraph
                        .query_planning
                        .experimental_plans_limit
                        .or(Some(10000)),
                    paths_limit: configuration
                        .supergraph
                        .query_planning
                        .experimental_paths_limit,
                }),
            },
        )
        .await;

        let planner = match planner {
            Ok(planner) => planner,
            Err(err) => {
                if configuration.experimental_graphql_validation_mode == GraphQLValidationMode::Both
                {
                    let has_validation_errors = err.iter().any(|err| err.is_validation_error());

                    if has_validation_errors && !schema.has_errors() {
                        tracing::warn!(
                            monotonic_counter.apollo.router.operations.validation = 1u64,
                            validation.source = VALIDATION_SOURCE_SCHEMA,
                            validation.result = VALIDATION_FALSE_NEGATIVE,
                            "validation mismatch: JS query planner reported a schema validation error, but apollo-rs did not"
                        );
                    }
                }

                return Err(err.into());
            }
        };

        if configuration.experimental_graphql_validation_mode == GraphQLValidationMode::Both {
            if schema.has_errors() {
                tracing::warn!(
                    monotonic_counter.apollo.router.operations.validation = 1u64,
                    validation.source = VALIDATION_SOURCE_SCHEMA,
                    validation.result = VALIDATION_FALSE_POSITIVE,
                    "validation mismatch: apollo-rs reported a schema validation error, but JS query planner did not"
                );
            } else {
                // false_negative was an early return so we know it was correct here
                tracing::info!(
                    monotonic_counter.apollo.router.operations.validation = 1u64,
                    validation.source = VALIDATION_SOURCE_SCHEMA,
                    validation.result = VALIDATION_MATCH
                );
            }
        }

        let planner = Arc::new(planner);

        let api_schema_string = match configuration.experimental_api_schema_generation_mode {
            crate::configuration::ApiSchemaMode::Legacy => {
                let api_schema = planner.api_schema().await?;
                api_schema.schema
            }
            crate::configuration::ApiSchemaMode::New => schema.create_api_schema(&configuration)?,

            crate::configuration::ApiSchemaMode::Both => {
                let api_schema = planner
                    .api_schema()
                    .await
                    .map(|api_schema| api_schema.schema);
                let new_api_schema = schema.create_api_schema(&configuration);

                match (&api_schema, &new_api_schema) {
                    (Err(js_error), Ok(_)) => {
                        tracing::warn!("JS API schema error: {}", js_error);
                        tracing::warn!(
                            monotonic_counter.apollo.router.lifecycle.api_schema = 1u64,
                            generation.is_matched = false,
                            "API schema generation mismatch: JS returns error but Rust does not"
                        );
                    }
                    (Ok(_), Err(rs_error)) => {
                        tracing::warn!("Rust API schema error: {}", rs_error);
                        tracing::warn!(
                            monotonic_counter.apollo.router.lifecycle.api_schema = 1u64,
                            generation.is_matched = false,
                            "API schema generation mismatch: JS returns API schema but Rust errors out"
                        );
                    }
                    (Ok(left), Ok(right)) => {
                        // To compare results, we re-parse, standardize, and print with apollo-rs,
                        // so the formatting is identical.
                        if let (Ok(left), Ok(right)) = (
                            apollo_compiler::Schema::parse(left, "js.graphql"),
                            apollo_compiler::Schema::parse(right, "rust.graphql"),
                        ) {
                            let left = standardize_schema(left).to_string();
                            let right = standardize_schema(right).to_string();

                            if left == right {
                                tracing::warn!(
                                    monotonic_counter.apollo.router.lifecycle.api_schema = 1u64,
                                    generation.is_matched = true,
                                );
                            } else {
                                tracing::warn!(
                                    monotonic_counter.apollo.router.lifecycle.api_schema = 1u64,
                                    generation.is_matched = false,
                                    "API schema generation mismatch: apollo-federation and router-bridge write different schema"
                                );

                                let differences = diff::lines(&left, &right);
                                tracing::debug!(
                                    "different API schema between apollo-federation and router-bridge:\n{}",
                                    render_diff(&differences),
                                );
                            }
                        }
                    }
                    (Err(_), Err(_)) => {
                        tracing::warn!(
                            monotonic_counter.apollo.router.lifecycle.api_schema = 1u64,
                            generation.is_matched = true,
                        );
                    }
                }

                api_schema?
            }
        };
        let api_schema = Schema::parse(&api_schema_string, &configuration)?;

        let schema = Arc::new(schema.with_api_schema(api_schema));

<<<<<<< HEAD
        let mut subgraph_schemas: HashMap<String, Valid<apollo_compiler::Schema>> = HashMap::new();
        for (name, schema_str) in planner.subgraphs().await? {
            subgraph_schemas.insert(
                name,
                apollo_compiler::Schema::parse_and_validate(schema_str, "")
                    .map_err(|e| SchemaError::Validate(ValidationErrors { errors: e.errors }))?,
            );
=======
        let mut subgraph_schemas: HashMap<String, Arc<Valid<apollo_compiler::Schema>>> =
            HashMap::new();
        for (name, schema_str) in planner.subgraphs().await? {
            let schema = apollo_compiler::Schema::parse_and_validate(schema_str, "")
                .map_err(|e| SchemaError::Validate(ValidationErrors { errors: e.errors }))?;
            subgraph_schemas.insert(name, Arc::new(schema));
>>>>>>> a544287e
        }
        let subgraph_schemas = Arc::new(subgraph_schemas);

        let introspection = if configuration.supergraph.introspection {
            Some(Arc::new(Introspection::new(planner.clone()).await?))
        } else {
            None
        };

        let enable_authorization_directives =
            AuthorizationPlugin::enable_directives(&configuration, &schema)?;
        let federation_instrument = federation_version_instrument(schema.federation_version());
        Ok(Self {
            planner,
            schema,
            subgraph_schemas,
            introspection,
            enable_authorization_directives,
            configuration,
            _federation_instrument: federation_instrument,
        })
    }

    pub(crate) async fn new_from_planner(
        old_planner: Arc<Planner<QueryPlanResult>>,
        schema: String,
        configuration: Arc<Configuration>,
    ) -> Result<Self, ServiceBuildError> {
        let planner = Arc::new(
            old_planner
                .update(
                    schema.clone(),
                    QueryPlannerConfig {
                        incremental_delivery: Some(IncrementalDeliverySupport {
                            enable_defer: Some(configuration.supergraph.defer_support),
                        }),
                        graphql_validation: matches!(
                            configuration.experimental_graphql_validation_mode,
                            GraphQLValidationMode::Legacy | GraphQLValidationMode::Both
                        ),
                        reuse_query_fragments: configuration.supergraph.reuse_query_fragments,
                        debug: Some(QueryPlannerDebugConfig {
                            bypass_planner_for_single_subgraph: None,
                            max_evaluated_plans: configuration
                                .supergraph
                                .query_planning
                                .experimental_plans_limit
                                .or(Some(10000)),
                            paths_limit: configuration
                                .supergraph
                                .query_planning
                                .experimental_paths_limit,
                        }),
                    },
                )
                .await?,
        );

        let api_schema = planner.api_schema().await?;
        let api_schema = Schema::parse(&api_schema.schema, &configuration)?;
        let schema = Arc::new(Schema::parse(&schema, &configuration)?.with_api_schema(api_schema));

<<<<<<< HEAD
        let mut subgraph_schemas: HashMap<String, Valid<apollo_compiler::Schema>> = HashMap::new();
        for (name, schema_str) in planner.subgraphs().await? {
            subgraph_schemas.insert(
                name,
                apollo_compiler::Schema::parse_and_validate(schema_str, "")
                    .map_err(|e| SchemaError::Validate(ValidationErrors { errors: e.errors }))?,
            );
=======
        let mut subgraph_schemas: HashMap<String, Arc<Valid<apollo_compiler::Schema>>> =
            HashMap::new();
        for (name, schema_str) in planner.subgraphs().await? {
            let schema = apollo_compiler::Schema::parse_and_validate(schema_str, "")
                .map_err(|e| SchemaError::Validate(ValidationErrors { errors: e.errors }))?;
            subgraph_schemas.insert(name, Arc::new(schema));
>>>>>>> a544287e
        }
        let subgraph_schemas = Arc::new(subgraph_schemas);

        let introspection = if configuration.supergraph.introspection {
            Some(Arc::new(Introspection::new(planner.clone()).await?))
        } else {
            None
        };

        let enable_authorization_directives =
            AuthorizationPlugin::enable_directives(&configuration, &schema)?;
        let federation_instrument = federation_version_instrument(schema.federation_version());
        Ok(Self {
            planner,
            schema,
            subgraph_schemas,
            introspection,
            enable_authorization_directives,
            configuration,
            _federation_instrument: federation_instrument,
        })
    }

    pub(crate) fn planner(&self) -> Arc<Planner<QueryPlanResult>> {
        self.planner.clone()
    }

    pub(crate) fn schema(&self) -> Arc<Schema> {
        self.schema.clone()
    }

    pub(crate) fn subgraph_schemas(
        &self,
    ) -> Arc<HashMap<String, Arc<Valid<apollo_compiler::Schema>>>> {
        self.subgraph_schemas.clone()
    }

    async fn parse_selections(
        &self,
        query: String,
        operation_name: Option<&str>,
        doc: &ParsedDocument,
    ) -> Result<Query, QueryPlannerError> {
        Query::check_errors(doc)?;
        let executable = &doc.executable;
        crate::spec::operation_limits::check(
            &self.configuration,
            &query,
            executable,
            operation_name,
        )?;
        let validation_error = match self.configuration.experimental_graphql_validation_mode {
            GraphQLValidationMode::Legacy => None,
            GraphQLValidationMode::New => {
                Query::validate_query(doc)?;
                None
            }
            GraphQLValidationMode::Both => Query::validate_query(doc).err(),
        };

        let (fragments, operations, defer_stats, schema_aware_hash) =
            Query::extract_query_information(&self.schema, executable, operation_name)?;

        let subselections = crate::spec::query::subselections::collect_subselections(
            &self.configuration,
            &operations,
            &fragments.map,
            &defer_stats,
        )?;
        Ok(Query {
            string: query,
            fragments,
            operations,
            filtered_query: None,
            unauthorized: UnauthorizedPaths {
                paths: vec![],
                errors: AuthorizationPlugin::log_errors(&self.configuration),
            },
            subselections,
            defer_stats,
            is_original: true,
            validation_error,
            schema_aware_hash,
        })
    }

    async fn introspection(&self, query: String) -> Result<QueryPlannerContent, QueryPlannerError> {
        match self.introspection.as_ref() {
            Some(introspection) => {
                let response = introspection
                    .execute(query)
                    .await
                    .map_err(QueryPlannerError::Introspection)?;

                Ok(QueryPlannerContent::Response {
                    response: Box::new(response),
                })
            }
            None => Ok(QueryPlannerContent::IntrospectionDisabled),
        }
    }

    async fn plan(
        &self,
        original_query: String,
        filtered_query: String,
        operation: Option<String>,
        key: CacheKeyMetadata,
        selections: Query,
        plan_options: PlanOptions,
    ) -> Result<QueryPlannerContent, QueryPlannerError> {
        fn is_validation_error(errors: &PlanErrors) -> bool {
            errors.errors.iter().all(|err| err.validation_error)
        }

        /// Compare errors from graphql-js and apollo-rs validation, and produce metrics on
        /// whether they had the same result.
        ///
        /// The result isn't inspected deeply: it only checks validation success/failure.
        fn compare_validation_errors(
            js_validation_error: Option<&PlanErrors>,
            rs_validation_error: Option<&crate::error::ValidationErrors>,
        ) {
            match (
                js_validation_error.map_or(false, is_validation_error),
                rs_validation_error,
            ) {
                (false, Some(validation_error)) => {
                    let error_code = validation_error
                        .errors
                        .iter()
                        .next()
                        .and_then(|err| err.error.unstable_error_name());
                    tracing::warn!(
                        monotonic_counter.apollo.router.operations.validation = 1u64,
                        validation.source = VALIDATION_SOURCE_OPERATION,
                        validation.result = VALIDATION_FALSE_POSITIVE,
                        validation.code = error_code,
                        "validation mismatch: JS query planner did not report query validation error, but apollo-rs did"
                    );
                    tracing::warn!(
                        "validation mismatch: Rust validation reported: {validation_error}"
                    );
                }
                (true, None) => {
                    tracing::warn!(
                        monotonic_counter.apollo.router.operations.validation = 1u64,
                        validation.source = VALIDATION_SOURCE_OPERATION,
                        validation.result = VALIDATION_FALSE_NEGATIVE,
                        "validation mismatch: apollo-rs did not report query validation error, but JS query planner did"
                    );
                    tracing::warn!(
                        "validation mismatch: JS validation reported: {}",
                        // Unwrapping is safe because `is_validation_error` is true
                        js_validation_error.unwrap(),
                    );
                }
                // if JS and Rust implementations agree, we return the JS result for now.
                _ => tracing::info!(
                    monotonic_counter.apollo.router.operations.validation = 1u64,
                    validation.source = VALIDATION_SOURCE_OPERATION,
                    validation.result = VALIDATION_MATCH,
                ),
            }
        }

        let planner_result = match self
            .planner
            .plan(filtered_query.clone(), operation.clone(), plan_options)
            .await
            .map_err(QueryPlannerError::RouterBridgeError)?
            .into_result()
        {
            Ok(mut plan) => {
                plan.data.query_plan.hash_subqueries(&self.subgraph_schemas);
                plan.data
                    .query_plan
                    .extract_authorization_metadata(&self.schema.definitions, &key);
                plan
            }
            Err(err) => {
                let plan_errors: PlanErrors = err.into();
                if matches!(
                    self.configuration.experimental_graphql_validation_mode,
                    GraphQLValidationMode::Both
                ) {
                    compare_validation_errors(
                        Some(&plan_errors),
                        selections.validation_error.as_ref(),
                    );
                }
                return Err(QueryPlannerError::from(plan_errors));
            }
        };

        if matches!(
            self.configuration.experimental_graphql_validation_mode,
            GraphQLValidationMode::Both
        ) {
            compare_validation_errors(None, selections.validation_error.as_ref());
        }

        // the `statsReportKey` field should match the original query instead of the filtered query, to index them all under the same query
        let operation_signature = if original_query != filtered_query {
            Some(
                self.planner
                    .operation_signature(original_query, operation)
                    .await
                    .map_err(QueryPlannerError::RouterBridgeError)?,
            )
        } else {
            None
        };

        match planner_result {
            PlanSuccess {
                data:
                    QueryPlanResult {
                        query_plan: QueryPlan { node: Some(node) },
                        formatted_query_plan,
                    },
                mut usage_reporting,
            } => {
                if let Some(sig) = operation_signature {
                    usage_reporting.stats_report_key = sig;
                }

                Ok(QueryPlannerContent::Plan {
                    plan: Arc::new(super::QueryPlan {
                        usage_reporting: Arc::new(usage_reporting),
                        root: node,
                        formatted_query_plan,
                        query: Arc::new(selections),
                    }),
                })
            }
            #[cfg_attr(feature = "failfast", allow(unused_variables))]
            PlanSuccess {
                data:
                    QueryPlanResult {
                        query_plan: QueryPlan { node: None },
                        ..
                    },
                mut usage_reporting,
            } => {
                failfast_debug!("empty query plan");
                if let Some(sig) = operation_signature {
                    usage_reporting.stats_report_key = sig;
                }

                Err(QueryPlannerError::EmptyPlan(usage_reporting))
            }
        }
    }
}

impl Service<QueryPlannerRequest> for BridgeQueryPlanner {
    type Response = QueryPlannerResponse;

    type Error = QueryPlannerError;

    type Future = BoxFuture<'static, Result<Self::Response, Self::Error>>;

    fn poll_ready(
        &mut self,
        _cx: &mut std::task::Context<'_>,
    ) -> std::task::Poll<Result<(), Self::Error>> {
        std::task::Poll::Ready(Ok(()))
    }

    fn call(&mut self, req: QueryPlannerRequest) -> Self::Future {
        let QueryPlannerRequest {
            query: original_query,
            operation_name,
            context,
        } = req;

        let metadata = context
            .extensions()
            .lock()
            .get::<CacheKeyMetadata>()
            .cloned()
            .unwrap_or_default();
        let this = self.clone();
        let fut = async move {
            let start = Instant::now();

            let mut doc = match context.extensions().lock().get::<ParsedDocument>() {
                None => return Err(QueryPlannerError::SpecError(SpecError::UnknownFileId)),
                Some(d) => d.clone(),
            };

            let schema = &this.schema.api_schema().definitions;
            match add_defer_labels(schema, &doc.ast) {
                Err(e) => {
                    return Err(QueryPlannerError::SpecError(SpecError::ParsingError(
                        e.to_string(),
                    )))
                }
                Ok(modified_query) => {
                    let executable_document = modified_query
                        .to_executable(schema)
                        // Assume transformation creates a valid document: ignore conversion errors
                        .unwrap_or_else(|invalid| invalid.partial);
                    let hash = QueryHashVisitor::hash_query(
                        schema,
                        &executable_document,
                        operation_name.as_deref(),
                    )
                    .map_err(|e| SpecError::QueryHashing(e.to_string()))?;
                    doc = Arc::new(ParsedDocumentInner {
                        executable: Arc::new(executable_document),
                        ast: modified_query,
                        hash: Arc::new(QueryHash(hash)),
                        // Carry errors from previous ParsedDocument
                        // and assume transformation doesn’t introduce new errors.
                        // TODO: check the latter?
                        parse_errors: doc.parse_errors.clone(),
                        validation_errors: doc.validation_errors.clone(),
                    });
                    context
                        .extensions()
                        .lock()
                        .insert::<ParsedDocument>(doc.clone());
                }
            }

            let plan_options = PlanOptions {
                override_conditions: context
                    .get(LABELS_TO_OVERRIDE_KEY)
                    .unwrap_or_default()
                    .unwrap_or_default(),
            };

            let res = this
                .get(
                    QueryKey {
                        original_query,
                        filtered_query: doc.ast.to_string(),
                        operation_name: operation_name.to_owned(),
                        metadata,
                        plan_options,
                    },
                    doc,
                )
                .await;
            let duration = start.elapsed().as_secs_f64();
            tracing::info!(histogram.apollo_router_query_planning_time = duration);

            match res {
                Ok(query_planner_content) => Ok(QueryPlannerResponse::builder()
                    .content(query_planner_content)
                    .context(context)
                    .build()),
                Err(e) => {
                    match &e {
                        QueryPlannerError::PlanningErrors(pe) => {
                            context
                                .extensions()
                                .lock()
                                .insert(Arc::new(pe.usage_reporting.clone()));
                        }
                        QueryPlannerError::SpecError(e) => {
                            context.extensions().lock().insert(Arc::new(UsageReporting {
                                stats_report_key: e.get_error_key().to_string(),
                                referenced_fields_by_type: HashMap::new(),
                            }));
                        }
                        _ => (),
                    }
                    Err(e)
                }
            }
        };

        // Return the response as an immediate future
        Box::pin(fut)
    }
}

// Appease clippy::type_complexity
pub(crate) type FilteredQuery = (Vec<Path>, ast::Document);

impl BridgeQueryPlanner {
    async fn get(
        &self,
        mut key: QueryKey,
        mut doc: ParsedDocument,
    ) -> Result<QueryPlannerContent, QueryPlannerError> {
        let filter_res = if self.enable_authorization_directives {
            match AuthorizationPlugin::filter_query(&self.configuration, &key, &self.schema) {
                Err(QueryPlannerError::Unauthorized(unauthorized_paths)) => {
                    let response = graphql::Response::builder()
                        .data(Object::new())
                        .errors(
                            unauthorized_paths
                                .into_iter()
                                .map(|path| {
                                    graphql::Error::builder()
                                        .message("Unauthorized field or type")
                                        .path(path)
                                        .extension_code("UNAUTHORIZED_FIELD_OR_TYPE")
                                        .build()
                                })
                                .collect(),
                        )
                        .build();
                    return Ok(QueryPlannerContent::Response {
                        response: Box::new(response),
                    });
                }
                other => other?,
            }
        } else {
            None
        };

        let mut selections = self
            .parse_selections(
                key.original_query.clone(),
                key.operation_name.as_deref(),
                &doc,
            )
            .await?;

        if let Some((unauthorized_paths, new_doc)) = filter_res {
            key.filtered_query = new_doc.to_string();
            let executable_document = new_doc
                .to_executable(&self.schema.api_schema().definitions)
                // Assume transformation creates a valid document: ignore conversion errors
                .unwrap_or_else(|invalid| invalid.partial);
            let hash = QueryHashVisitor::hash_query(
                &self.schema.definitions,
                &executable_document,
                key.operation_name.as_deref(),
            )
            .map_err(|e| SpecError::QueryHashing(e.to_string()))?;
            doc = Arc::new(ParsedDocumentInner {
                executable: Arc::new(executable_document),
                ast: new_doc,
                hash: Arc::new(QueryHash(hash)),
                // Carry errors from previous ParsedDocument
                // and assume transformation doesn’t introduce new errors.
                // TODO: check the latter?
                parse_errors: doc.parse_errors.clone(),
                validation_errors: doc.validation_errors.clone(),
            });
            selections.unauthorized.paths = unauthorized_paths;
        }

        if selections.contains_introspection() {
            // It can happen if you have a statically skipped query like { get @skip(if: true) { id name }} because it will be statically filtered with {}
            if selections
                .operations
                .first()
                .map(|op| op.selection_set.is_empty())
                .unwrap_or_default()
            {
                return Ok(QueryPlannerContent::Response {
                    response: Box::new(
                        graphql::Response::builder()
                            .data(Value::Object(Default::default()))
                            .build(),
                    ),
                });
            }
            // If we have only one operation containing only the root field `__typename`
            // (possibly aliased or repeated). (This does mean we fail to properly support
            // {"query": "query A {__typename} query B{somethingElse}", "operationName":"A"}.)
            if let Some(output_keys) = selections
                .operations
                .first()
                .and_then(|op| op.is_only_typenames_with_output_keys())
            {
                let operation_name = selections.operations[0].kind().to_string();
                let data: Value = Value::Object(Map::from_iter(
                    output_keys
                        .into_iter()
                        .map(|key| (key, Value::String(operation_name.clone().into()))),
                ));
                return Ok(QueryPlannerContent::Response {
                    response: Box::new(graphql::Response::builder().data(data).build()),
                });
            } else {
                return self.introspection(key.original_query).await;
            }
        }

        if key.filtered_query != key.original_query {
            let mut filtered = self
                .parse_selections(
                    key.filtered_query.clone(),
                    key.operation_name.as_deref(),
                    &doc,
                )
                .await?;
            filtered.is_original = false;
            selections.filtered_query = Some(Arc::new(filtered));
        }

        self.plan(
            key.original_query,
            key.filtered_query,
            key.operation_name,
            key.metadata,
            selections,
            key.plan_options,
        )
        .await
    }
}

/// Data coming from the `plan` method on the router_bridge
#[derive(Debug, PartialEq, Deserialize)]
#[serde(rename_all = "camelCase")]
pub(crate) struct QueryPlanResult {
    formatted_query_plan: Option<String>,
    query_plan: QueryPlan,
}

#[derive(Debug, PartialEq, Deserialize)]
#[serde(rename_all = "camelCase")]
/// The root query plan container.
struct QueryPlan {
    /// The hierarchical nodes that make up the query plan
    node: Option<PlanNode>,
}

impl QueryPlan {
    fn hash_subqueries(&mut self, schemas: &HashMap<String, Valid<apollo_compiler::Schema>>) {
        if let Some(node) = self.node.as_mut() {
            node.hash_subqueries(schemas);
        }
    }

    fn extract_authorization_metadata(
        &mut self,
        schema: &apollo_compiler::Schema,
        key: &CacheKeyMetadata,
    ) {
        if let Some(node) = self.node.as_mut() {
            node.extract_authorization_metadata(schema, key);
        }
    }
}

fn standardize_schema(mut schema: apollo_compiler::Schema) -> apollo_compiler::Schema {
    use apollo_compiler::schema::ExtendedType;

    fn standardize_value_for_comparison(value: &mut apollo_compiler::ast::Value) {
        use apollo_compiler::ast::Value;
        match value {
            Value::Object(object) => {
                for (_name, value) in object.iter_mut() {
                    standardize_value_for_comparison(value.make_mut());
                }
                object.sort_by_key(|(name, _value)| name.clone());
            }
            Value::List(list) => {
                for value in list {
                    standardize_value_for_comparison(value.make_mut());
                }
            }
            _ => {}
        }
    }

    fn standardize_directive_for_comparison(directive: &mut apollo_compiler::ast::Directive) {
        for arg in &mut directive.arguments {
            standardize_value_for_comparison(arg.make_mut().value.make_mut());
        }
        directive
            .arguments
            .sort_by_cached_key(|arg| arg.name.to_ascii_lowercase());
    }

    for ty in schema.types.values_mut() {
        match ty {
            ExtendedType::Object(object) => {
                let object = object.make_mut();
                object.fields.sort_keys();
                for field in object.fields.values_mut() {
                    let field = field.make_mut();
                    for arg in &mut field.arguments {
                        let arg = arg.make_mut();
                        if let Some(value) = &mut arg.default_value {
                            standardize_value_for_comparison(value.make_mut());
                        }
                        for directive in &mut arg.directives {
                            standardize_directive_for_comparison(directive.make_mut());
                        }
                    }
                    field
                        .arguments
                        .sort_by_cached_key(|arg| arg.name.to_ascii_lowercase());
                    for directive in &mut field.directives {
                        standardize_directive_for_comparison(directive.make_mut());
                    }
                }
                for directive in &mut object.directives.0 {
                    standardize_directive_for_comparison(directive.make_mut());
                }
            }
            ExtendedType::Interface(interface) => {
                let interface = interface.make_mut();
                interface.fields.sort_keys();
                for field in interface.fields.values_mut() {
                    let field = field.make_mut();
                    for arg in &mut field.arguments {
                        let arg = arg.make_mut();
                        if let Some(value) = &mut arg.default_value {
                            standardize_value_for_comparison(value.make_mut());
                        }
                        for directive in &mut arg.directives {
                            standardize_directive_for_comparison(directive.make_mut());
                        }
                    }
                    field
                        .arguments
                        .sort_by_cached_key(|arg| arg.name.to_ascii_lowercase());
                    for directive in &mut field.directives {
                        standardize_directive_for_comparison(directive.make_mut());
                    }
                }
                for directive in &mut interface.directives.0 {
                    standardize_directive_for_comparison(directive.make_mut());
                }
            }
            ExtendedType::InputObject(input_object) => {
                let input_object = input_object.make_mut();
                input_object.fields.sort_keys();
                for field in input_object.fields.values_mut() {
                    let field = field.make_mut();
                    if let Some(value) = &mut field.default_value {
                        standardize_value_for_comparison(value.make_mut());
                    }
                    for directive in &mut field.directives {
                        standardize_directive_for_comparison(directive.make_mut());
                    }
                }
                for directive in &mut input_object.directives {
                    standardize_directive_for_comparison(directive.make_mut());
                }
            }
            ExtendedType::Enum(enum_) => {
                let enum_ = enum_.make_mut();
                enum_.values.sort_keys();
                for directive in &mut enum_.directives {
                    standardize_directive_for_comparison(directive.make_mut());
                }
            }
            ExtendedType::Union(union_) => {
                let union_ = union_.make_mut();
                for directive in &mut union_.directives {
                    standardize_directive_for_comparison(directive.make_mut());
                }
            }
            ExtendedType::Scalar(scalar) => {
                let scalar = scalar.make_mut();
                for directive in &mut scalar.directives {
                    standardize_directive_for_comparison(directive.make_mut());
                }
            }
        }
    }

    schema
        .directive_definitions
        .sort_by_cached_key(|key, _value| key.to_ascii_lowercase());
    schema
        .types
        .sort_by_cached_key(|key, _value| key.to_ascii_lowercase());

    schema
}

fn render_diff(differences: &[diff::Result<&str>]) -> String {
    let mut output = String::new();
    for diff_line in differences {
        match diff_line {
            diff::Result::Left(l) => {
                let trimmed = l.trim();
                if !trimmed.starts_with('#') && !trimmed.is_empty() {
                    writeln!(&mut output, "-{l}").expect("write will never fail");
                } else {
                    writeln!(&mut output, " {l}").expect("write will never fail");
                }
            }
            diff::Result::Both(l, _) => {
                writeln!(&mut output, " {l}").expect("write will never fail");
            }
            diff::Result::Right(r) => {
                let trimmed = r.trim();
                if trimmed != "---" && !trimmed.is_empty() {
                    writeln!(&mut output, "+{r}").expect("write will never fail");
                }
            }
        }
    }
    output
}

#[cfg(test)]
mod tests {
    use std::fs;
    use std::path::PathBuf;

    use serde_json::json;
    use test_log::test;

    use super::*;
    use crate::json_ext::Path;
    use crate::metrics::FutureMetricsExt as _;
    use crate::spec::query::subselections::SubSelectionKey;
    use crate::spec::query::subselections::SubSelectionValue;

    const EXAMPLE_SCHEMA: &str = include_str!("testdata/schema.graphql");

    #[test(tokio::test)]
    async fn test_plan() {
        let result = plan(
            EXAMPLE_SCHEMA,
            include_str!("testdata/query.graphql"),
            include_str!("testdata/query.graphql"),
            None,
            PlanOptions::default(),
        )
        .await
        .unwrap();

        if let QueryPlannerContent::Plan { plan, .. } = result {
            insta::with_settings!({sort_maps => true}, {
                insta::assert_json_snapshot!("plan_usage_reporting", plan.usage_reporting);
            });
            insta::assert_debug_snapshot!("plan_root", plan.root);
        } else {
            panic!()
        }
    }

    #[test(tokio::test)]
    async fn test_plan_invalid_query() {
        let err = plan(
            EXAMPLE_SCHEMA,
            "fragment UnusedTestFragment on User { id } query { me { id } }",
            "fragment UnusedTestFragment on User { id } query { me { id } }",
            None,
            PlanOptions::default(),
        )
        .await
        .unwrap_err();

        match err {
            QueryPlannerError::PlanningErrors(errors) => {
                insta::assert_debug_snapshot!("plan_invalid_query_errors", errors);
            }
            e => {
                panic!("invalid query planning should have failed: {e:?}");
            }
        }
    }

    #[test]
    fn empty_query_plan() {
        serde_json::from_value::<QueryPlan>(json!({ "plan": { "kind": "QueryPlan"} } )).expect(
            "If this test fails, It probably means QueryPlan::node isn't an Option anymore.\n
                 Introspection queries return an empty QueryPlan, so the node field needs to remain optional.",
        );
    }

    #[test(tokio::test)]
    async fn federation_versions() {
        async {
            let _planner = BridgeQueryPlanner::new(
                include_str!("../testdata/minimal_supergraph.graphql").into(),
                Default::default(),
            )
            .await
            .unwrap();

            assert_gauge!(
                "apollo.router.supergraph.federation",
                1,
                federation.version = 1
            );
        }
        .with_metrics()
        .await;

        async {
            let _planner = BridgeQueryPlanner::new(
                include_str!("../testdata/minimal_fed2_supergraph.graphql").into(),
                Default::default(),
            )
            .await
            .unwrap();

            assert_gauge!(
                "apollo.router.supergraph.federation",
                1,
                federation.version = 2
            );
        }
        .with_metrics()
        .await;
    }

    #[test(tokio::test)]
    async fn empty_query_plan_should_be_a_planner_error() {
        let schema = Schema::parse(EXAMPLE_SCHEMA, &Default::default()).unwrap();
        let query = include_str!("testdata/unknown_introspection_query.graphql");

        let planner = BridgeQueryPlanner::new(EXAMPLE_SCHEMA.to_string(), Default::default())
            .await
            .unwrap();

        let doc = Query::parse_document(query, None, &schema, &Configuration::default()).unwrap();

        let selections = planner
            .parse_selections(query.to_string(), None, &doc)
            .await
            .unwrap();
        let err =
            // test the planning part separately because it is a valid introspection query
            // it should be caught by the introspection part, but just in case, we check
            // that the query planner would return an empty plan error if it received an
            // introspection query
            planner.plan(
                include_str!("testdata/unknown_introspection_query.graphql").to_string(),
                include_str!("testdata/unknown_introspection_query.graphql").to_string(),
                None,
                CacheKeyMetadata::default(),
                selections,
                PlanOptions::default(),
            )
            .await
            .unwrap_err();

        match err {
            QueryPlannerError::EmptyPlan(usage_reporting) => {
                insta::with_settings!({sort_maps => true}, {
                    insta::assert_json_snapshot!("empty_query_plan_usage_reporting", usage_reporting);
                });
            }
            e => {
                panic!("empty plan should have returned an EmptyPlanError: {e:?}");
            }
        }
    }

    #[test(tokio::test)]
    async fn test_plan_error() {
        let result = plan(EXAMPLE_SCHEMA, "", "", None, PlanOptions::default()).await;

        assert_eq!(
            "couldn't plan query: query validation errors: Syntax Error: Unexpected <EOF>.",
            result.unwrap_err().to_string()
        );
    }

    #[test(tokio::test)]
    async fn test_single_aliased_root_typename() {
        let result = plan(
            EXAMPLE_SCHEMA,
            "{ x: __typename }",
            "{ x: __typename }",
            None,
            PlanOptions::default(),
        )
        .await
        .unwrap();
        if let QueryPlannerContent::Response { response } = result {
            assert_eq!(
                r#"{"data":{"x":"Query"}}"#,
                serde_json::to_string(&response).unwrap()
            )
        } else {
            panic!();
        }
    }

    #[test(tokio::test)]
    async fn test_two_root_typenames() {
        let result = plan(
            EXAMPLE_SCHEMA,
            "{ x: __typename __typename }",
            "{ x: __typename __typename }",
            None,
            PlanOptions::default(),
        )
        .await
        .unwrap();
        if let QueryPlannerContent::Response { response } = result {
            assert_eq!(
                r#"{"data":{"x":"Query","__typename":"Query"}}"#,
                serde_json::to_string(&response).unwrap()
            )
        } else {
            panic!();
        }
    }

    #[test(tokio::test)]
    async fn test_subselections() {
        macro_rules! s {
            ($query: expr) => {
                insta::assert_snapshot!(subselections_keys($query).await);
            };
        }
        s!("query Q { me { username name { first last }}}");
        s!(r#"query Q { me {
            username
            name {
                first
                ... @defer(label: "A") { last }
            }
        }}"#);
        s!(r#"query Q { me {
            username
            name {
                ... @defer(label: "A") { first }
                ... @defer(label: "B") { last }
            }
        }}"#);
        // Aliases
        // FIXME: uncomment myName alias when this is fixed:
        // https://github.com/apollographql/router/issues/3263
        s!(r#"query Q { me {
            username
            # myName:
             name {
                firstName: first
                ... @defer(label: "A") { lastName: last }
            }
        }}"#);
        // Arguments
        s!(r#"query Q { user(id: 42) {
            username
            name {
                first
                ... @defer(label: "A") { last }
            }
        }}"#);
        // Type condition
        s!(r#"query Q { me {
            username
            ... on User {
                name {
                    first
                    ... @defer(label: "A") { last }
                }
            }
        }}"#);
        s!(r#"query Q { me {
            username
            ... on User @defer(label: "A") {
                name { first last }
            }
        }}"#);
        s!(r#"query Q { me {
            username
            ... @defer(label: "A") {
                ... on User {
                    name { first last }
                }
            }
        }}"#);
        // Array + argument
        s!(r#"query Q { me {
            id
            reviews {
                id
                ... @defer(label: "A") { body(format: true) }
            }
        }}"#);
        // Fragment spread becomes inline fragment
        s!(r#"
            query Q { me { username name { ... FirstLast @defer(label: "A") }}}
            fragment FirstLast on Name { first last }
        "#);
        s!(r#"
            query Q { me { username name { ... FirstLast @defer(label: "A") }}}
            fragment FirstLast on Name { first ... @defer(label: "B") { last }}
        "#);
        // Nested
        s!(r#"query Q { me {
            username
            ... @defer(label: "A") { name {
                first
                ... @defer(label: "B") { last }
            }}
        }}"#);
        s!(r#"query Q { me {
            id
            ... @defer(label: "A") {
                username
                ... @defer(label: "B") { name {
                    first
                    ... @defer(label: "C") { last }
                }}
            }
        }}"#);
        // Conditional
        s!(r#"query Q($d1:Boolean!) { me {
            username
            name {
                first
                ... @defer(if: $d1, label: "A") { last }
            }
        }}"#);
        s!(r#"query Q($d1:Boolean!, $d2:Boolean!) { me {
            username
            ... @defer(if: $d1, label: "A") { name {
                first
                ... @defer(if: $d2, label: "B") { last }
            }}
        }}"#);
        s!(r#"query Q($d1:Boolean!, $d2:Boolean!) { me {
            username
            name {
                ... @defer(if: $d1, label: "A") { first }
                ... @defer(if: $d2, label: "B") { last }
            }
        }}"#);
        // Mixed conditional and unconditional
        s!(r#"query Q($d1:Boolean!) { me {
            username
            name {
                ... @defer(label: "A") { first }
                ... @defer(if: $d1, label: "B") { last }
            }
        }}"#);
        // Include/skip
        s!(r#"query Q($s1:Boolean!) { me {
            username
            name {
                ... @defer(label: "A") {
                    first
                    last @skip(if: $s1)
                }
            }
        }}"#);
    }

    async fn subselections_keys(query: &str) -> String {
        fn check_query_plan_coverage(
            node: &PlanNode,
            path: &Path,
            parent_label: Option<String>,
            subselections: &HashMap<SubSelectionKey, SubSelectionValue>,
        ) {
            match node {
                PlanNode::Defer { primary, deferred } => {
                    if let Some(subselection) = primary.subselection.clone() {
                        let path = path.join(primary.path.clone().unwrap_or_default());
                        assert!(
                            subselections.keys().any(|k| k.defer_label == parent_label),
                            "Missing key: '{}' '{:?}' '{}' in {:?}",
                            path,
                            parent_label,
                            subselection,
                            subselections.keys().collect::<Vec<_>>()
                        );
                    }
                    for deferred in deferred {
                        if let Some(subselection) = deferred.subselection.clone() {
                            let path = deferred.query_path.clone();
                            assert!(
                                subselections
                                    .keys()
                                    .any(|k| k.defer_label == deferred.label),
                                "Missing key: '{}' '{:?}' '{}'",
                                path,
                                deferred.label,
                                subselection
                            );
                        }
                        if let Some(node) = &deferred.node {
                            check_query_plan_coverage(
                                node,
                                &deferred.query_path,
                                deferred.label.clone(),
                                subselections,
                            )
                        }
                    }
                }
                PlanNode::Sequence { nodes } | PlanNode::Parallel { nodes } => {
                    for node in nodes {
                        check_query_plan_coverage(node, path, parent_label.clone(), subselections)
                    }
                }
                PlanNode::Fetch(_) => {}
                PlanNode::Flatten(flatten) => {
                    check_query_plan_coverage(&flatten.node, path, parent_label, subselections)
                }
                PlanNode::Condition {
                    condition: _,
                    if_clause,
                    else_clause,
                } => {
                    if let Some(node) = if_clause {
                        check_query_plan_coverage(node, path, parent_label.clone(), subselections)
                    }
                    if let Some(node) = else_clause {
                        check_query_plan_coverage(node, path, parent_label, subselections)
                    }
                }
                PlanNode::Subscription { rest, .. } => {
                    if let Some(node) = rest {
                        check_query_plan_coverage(node, path, parent_label, subselections)
                    }
                }
            }
        }

        fn serialize_selection_set(selection_set: &[crate::spec::Selection], to: &mut String) {
            if let Some((first, rest)) = selection_set.split_first() {
                to.push_str("{ ");
                serialize_selection(first, to);
                for sel in rest {
                    to.push(' ');
                    serialize_selection(sel, to);
                }
                to.push_str(" }");
            }
        }

        fn serialize_selection(selection: &crate::spec::Selection, to: &mut String) {
            match selection {
                crate::spec::Selection::Field {
                    name,
                    alias,
                    selection_set,
                    ..
                } => {
                    if let Some(alias) = alias {
                        to.push_str(alias.as_str());
                        to.push_str(": ");
                    }
                    to.push_str(name.as_str());
                    if let Some(sel) = selection_set {
                        to.push(' ');
                        serialize_selection_set(sel, to)
                    }
                }
                crate::spec::Selection::InlineFragment {
                    type_condition,
                    selection_set,
                    ..
                } => {
                    to.push_str("... on ");
                    to.push_str(type_condition);
                    serialize_selection_set(selection_set, to)
                }
                crate::spec::Selection::FragmentSpread { .. } => unreachable!(),
            }
        }

        let result = plan(EXAMPLE_SCHEMA, query, query, None, PlanOptions::default())
            .await
            .unwrap();
        if let QueryPlannerContent::Plan { plan, .. } = result {
            check_query_plan_coverage(&plan.root, &Path::empty(), None, &plan.query.subselections);

            let mut keys: Vec<String> = Vec::new();
            for (key, value) in plan.query.subselections.iter() {
                let mut serialized = String::from("query");
                serialize_selection_set(&value.selection_set, &mut serialized);
                keys.push(format!(
                    "{:?} {} {}",
                    key.defer_label, key.defer_conditions.bits, serialized
                ))
            }
            keys.sort();
            keys.join("\n")
        } else {
            panic!()
        }
    }

    async fn plan(
        schema: &str,
        original_query: &str,
        filtered_query: &str,
        operation_name: Option<String>,
        plan_options: PlanOptions,
    ) -> Result<QueryPlannerContent, QueryPlannerError> {
        let mut configuration: Configuration = Default::default();
        configuration.supergraph.introspection = true;
        configuration.experimental_graphql_validation_mode = GraphQLValidationMode::Both;
        let configuration = Arc::new(configuration);

        let planner = BridgeQueryPlanner::new(schema.to_string(), configuration.clone())
            .await
            .unwrap();

        let doc = Query::parse_document(
            original_query,
            operation_name.as_deref(),
            planner.schema().api_schema(),
            &configuration,
        )
        .unwrap();

        planner
            .get(
                QueryKey {
                    original_query: original_query.to_string(),
                    filtered_query: filtered_query.to_string(),
                    operation_name,
                    metadata: CacheKeyMetadata::default(),
                    plan_options,
                },
                doc,
            )
            .await
    }

    #[test]
    fn router_bridge_dependency_is_pinned() {
        let cargo_manifest: serde_json::Value = basic_toml::from_str(
            &fs::read_to_string(PathBuf::from(&env!("CARGO_MANIFEST_DIR")).join("Cargo.toml"))
                .expect("could not read Cargo.toml"),
        )
        .expect("could not parse Cargo.toml");
        let router_bridge_version = cargo_manifest
            .get("dependencies")
            .expect("Cargo.toml does not contain dependencies")
            .as_object()
            .expect("Cargo.toml dependencies key is not an object")
            .get("router-bridge")
            .expect("Cargo.toml dependencies does not have an entry for router-bridge")
            .as_str()
            .unwrap_or_default();
        assert!(
            router_bridge_version.contains('='),
            "router-bridge in Cargo.toml is not pinned with a '=' prefix"
        );
    }
}<|MERGE_RESOLUTION|>--- conflicted
+++ resolved
@@ -68,11 +68,7 @@
 pub(crate) struct BridgeQueryPlanner {
     planner: Arc<Planner<QueryPlanResult>>,
     schema: Arc<Schema>,
-<<<<<<< HEAD
-    subgraph_schemas: Arc<HashMap<String, Valid<apollo_compiler::Schema>>>,
-=======
     subgraph_schemas: Arc<HashMap<String, Arc<Valid<apollo_compiler::Schema>>>>,
->>>>>>> a544287e
     introspection: Option<Arc<Introspection>>,
     configuration: Arc<Configuration>,
     enable_authorization_directives: bool,
@@ -246,22 +242,12 @@
 
         let schema = Arc::new(schema.with_api_schema(api_schema));
 
-<<<<<<< HEAD
-        let mut subgraph_schemas: HashMap<String, Valid<apollo_compiler::Schema>> = HashMap::new();
-        for (name, schema_str) in planner.subgraphs().await? {
-            subgraph_schemas.insert(
-                name,
-                apollo_compiler::Schema::parse_and_validate(schema_str, "")
-                    .map_err(|e| SchemaError::Validate(ValidationErrors { errors: e.errors }))?,
-            );
-=======
         let mut subgraph_schemas: HashMap<String, Arc<Valid<apollo_compiler::Schema>>> =
             HashMap::new();
         for (name, schema_str) in planner.subgraphs().await? {
             let schema = apollo_compiler::Schema::parse_and_validate(schema_str, "")
                 .map_err(|e| SchemaError::Validate(ValidationErrors { errors: e.errors }))?;
             subgraph_schemas.insert(name, Arc::new(schema));
->>>>>>> a544287e
         }
         let subgraph_schemas = Arc::new(subgraph_schemas);
 
@@ -324,22 +310,12 @@
         let api_schema = Schema::parse(&api_schema.schema, &configuration)?;
         let schema = Arc::new(Schema::parse(&schema, &configuration)?.with_api_schema(api_schema));
 
-<<<<<<< HEAD
-        let mut subgraph_schemas: HashMap<String, Valid<apollo_compiler::Schema>> = HashMap::new();
-        for (name, schema_str) in planner.subgraphs().await? {
-            subgraph_schemas.insert(
-                name,
-                apollo_compiler::Schema::parse_and_validate(schema_str, "")
-                    .map_err(|e| SchemaError::Validate(ValidationErrors { errors: e.errors }))?,
-            );
-=======
         let mut subgraph_schemas: HashMap<String, Arc<Valid<apollo_compiler::Schema>>> =
             HashMap::new();
         for (name, schema_str) in planner.subgraphs().await? {
             let schema = apollo_compiler::Schema::parse_and_validate(schema_str, "")
                 .map_err(|e| SchemaError::Validate(ValidationErrors { errors: e.errors }))?;
             subgraph_schemas.insert(name, Arc::new(schema));
->>>>>>> a544287e
         }
         let subgraph_schemas = Arc::new(subgraph_schemas);
 
@@ -869,7 +845,7 @@
 }
 
 impl QueryPlan {
-    fn hash_subqueries(&mut self, schemas: &HashMap<String, Valid<apollo_compiler::Schema>>) {
+    fn hash_subqueries(&mut self, schemas: &HashMap<String, Arc<Valid<apollo_compiler::Schema>>>) {
         if let Some(node) = self.node.as_mut() {
             node.hash_subqueries(schemas);
         }
