# Changelog for the next release

All notable changes to Router will be documented in this file.

This project adheres to [Semantic Versioning](https://semver.org/spec/v2.0.0.html).

<!-- <THIS IS AN EXAMPLE, DO NOT REMOVE>

# [x.x.x] (unreleased) - 2022-mm-dd
> Important: X breaking changes below, indicated by **❗ BREAKING ❗**
## ❗ BREAKING ❗
## 🚀 Features
## 🐛 Fixes
## 🛠 Maintenance
## 📚 Documentation

## Example section entry format

### Headline ([Issue #ISSUE_NUMBER](https://github.com/apollographql/router/issues/ISSUE_NUMBER))

Description! And a link to a [reference](http://url)

By [@USERNAME](https://github.com/USERNAME) in https://github.com/apollographql/router/pull/PULL_NUMBER
-->

# [x.x.x] (unreleased) - 2022-mm-dd

## ❗ BREAKING ❗

<<<<<<< HEAD
### Configuration overhaul ([#1500](https://github.com/apollographql/router/issues/1500))
=======
### Different default value for `sandbox` and `introspection` configuration ([PR #1748](https://github.com/apollographql/router/pull/1748))

By default, `sandbox` and `introspection` configuration are disabled. You have to force it in your configuration file with:

```yaml
sandbox:
  # ...
  enabled: true
supergraph:
    # ...
  introspection: true
```

By [@bnjjj](https://github.com/bnjjj) in https://github.com/apollographql/router/pull/1748

### Configuration: Update metrics and healthcheck web endpoints, and make them configurable ([#1500](https://github.com/apollographql/router/issues/1500))
>>>>>>> 8e68acac

The web endpoints exposed by the router listen to 127.0.0.1 by default, and the ports and paths for Sandbox and Prometheus have changed.

Here's a list of the endpoints exposed by the router:

- GraphQL: http://127.0.0.1:4000/ (unchanged)
- Apollo Sandbox: http://127.0.0.1:4000/ (unchanged)
- Prometheus metrics: http://127.0.0.1:9090/metrics (used to be http://127.0.0.1:4000/plugins/apollo.telemetry/prometheus)

As the another section (below) in the CHANGELOG notes, we have *removed* the health check and instead recommend users to configure their health checks (in, e.g, Kubernetes, Docker, etc.) to use a simple GraphQL query: `/?query={__typename}`.  This has the added benefit of actually testing GraphQL!

While you could previously only customize the _path_ for these endpoints, you can now customize the full IP address, PORT and PATH.

In order to enable this new feature, various `server` attributes such as `listen`, `graphql_path` and `landing_page` moved to more relevant sections.
Likewise, `introspection` and `preview_defer_support` have moved from the `server` section to the `supergraph` section:

This previous configuration:

```yaml
server:
  listen: 127.0.0.1:4000
  graphql_path: /graphql
  health_check_path: /health # Health check has been deprecated.  See below.
  introspection: false
  preview_defer_support: true
  landing_page: true
telemetry:
  metrics:
    prometheus:
      enabled: true
```

Now becomes:

```yaml
# landing_page configuration
sandbox:
  listen: 127.0.0.1:4000
  path: /
  enabled: false # default
# graphql_path configuration
supergraph:
  listen: 127.0.0.1:4000
  path: /
  introspection: false
  preview_defer_support: true
# The health check has been removed.  See the section below in the CHANGELOG
# for more information on how to configure health checks going forward.
# Prometheus scraper configuration
telemetry:
  metrics:
    prometheus:
      listen: 127.0.0.1:9090
      path: /metrics
      enabled: true
```

By [@o0Ignition0o](https://github.com/o0Ignition0o) in https://github.com/apollographql/router/pull/1718

### Dedicated health check endpoint removed with new recommendation to use `/query={__typename}` query ([Issue #1765](https://github.com/apollographql/router/issues/1765))

We have *removed* the dedicated health check endpoint and now recommend users to configure their health checks (in, e.g, Kubernetes, Docker) to use a simple GraphQL query instead.

Use the following query with a `content-type: application/json` heaader as a health check instead of `/.well-known/apollo/server-health`:

```
/?query={__typename}
```

The [Kubernetes documentation and related Helm charts](https://www.apollographql.com/docs/router/containerization/kubernetes) have been updated to reflect this change.

Using this query has the added benefit of *actually testing GraphQL*.  If this query returns with an HTTP 200 OK, it is just as reliable (and even more meaningful) than the previous `/.well-known/apollo/server-health` endpoint.  It's important to include the `content-type: application/json` header to satisfy the Router's secure requirements that offer CSRF protections.

In the future, we will likely reintroduce a dedicated health check "liveliness" endpoint along with a meaningful "readiness" health check at the same time.  In the meantime, the query above is technically more durable than the health check we offered previously.

By [@abernix](https://github.com/abernix) in https://github.com/apollographql/router/pull/TODO

### `apollo-spaceport` and `uplink` are now part of `apollo-router` ([Issue #491](https://github.com/apollographql/router/issues/491))

Instead of being dependencies, they are now part of the `apollo-router` crate.
Therefore, they can not longer be used separately.

By [@SimonSapin](https://github.com/SimonSapin) in https://github.com/apollographql/router/pull/1751

### Remove over-exposed functions from the public API ([PR #1746](https://github.com/apollographql/router/pull/1746))

The following functions are only required for router implementation, so removing from external API.
subgraph::new_from_response
supergraph::new_from_response
supergraph::new_from_graphql_response

By [@garypen](https://github.com/garypen) in https://github.com/apollographql/router/pull/1746


### Environment variable expansion enhancements ([#1759](https://github.com/apollographql/router/issues/1759))

* Environment expansions must be prefixed with `env.`. This will allow us to add other expansion types in future.
* Change defaulting token from `:` to `:-`. For example:

  `${env.USER_NAME:Nandor}` => `${env.USER_NAME:-Nandor}`
* Failed expansions result in an error.
  
  Previously expansions that failed due to missing environment variables were silently skipped. Now they result in a configuration error. Add a default if optional expansion is needed.

By [@BrynCooke](https://github.com/BrynCooke) in https://github.com/apollographql/router/pull/1763

### Span client_name and client_version attributes renamed ([#1514](https://github.com/apollographql/router/issues/1514))
OpenTelemetry attributes should be grouped by `.` rather than `_`, therefore the following attributes have changed:

* `client_name` => `client.name`
* `client_version` => `client.version`

By [@BrynCooke](https://github.com/BrynCooke) in https://github.com/apollographql/router/pull/1514

## 🚀 Features

### Add support of query resolution with single `__typename` field ([Issue #1761](https://github.com/apollographql/router/issues/1761))

For queries like `query { __typename }`, we added support to returns a GraphQL response even if the introspection has been disabled

By [@bnjjj](https://github.com/bnjjj) in https://github.com/apollographql/router/pull/1762

### Provide access to the supergraph SDL from rhai scripts ([Issue #1735](https://github.com/apollographql/router/issues/1735))

There is a new global constant `apollo_sdl` which can be use to read the
supergraph SDL as a string.

By [@garypen](https://github.com/garypen) in https://github.com/apollographql/router/pull/1737

### Add federated tracing support to Apollo studio usage reporting ([#1514](https://github.com/apollographql/router/issues/1514))

Add support of [federated tracing](https://www.apollographql.com/docs/federation/metrics/) in Apollo Studio:

```yaml
telemetry:
    apollo:
        # The percentage of requests will include HTTP request and response headers in traces sent to Apollo Studio.
        # This is expensive and should be left at a low value.
        # This cannot be higher than tracing->trace_config->sampler
        field_level_instrumentation_sampler: 0.01 # (default)

        # Include HTTP request and response headers in traces sent to Apollo Studio
        send_headers: # other possible values are all, only (with an array), except (with an array), none (by default)
            except: # Send all headers except referer
            - referer

        # Send variable values in Apollo in traces sent to Apollo Studio
        send_variable_values: # other possible values are all, only (with an array), except (with an array), none (by default)
            except: # Send all variable values except for variable named first
            - first
    tracing:
        trace_config:
            sampler: 0.5 # The percentage of requests that will generate traces (a rate or `always_on` or `always_off`)
```

By [@BrynCooke](https://github.com/BrynCooke) & [@bnjjj](https://github.com/bnjjj) & [@o0Ignition0o](https://github.com/o0Ignition0o) in https://github.com/apollographql/router/pull/1514

### Adds a development mode that can be enabled with the `--dev` flag ([#1474](https://github.com/apollographql/router/issues/1474))

By default, the Apollo Router is configured with production best-practices.  When developing, it is often desired to have some of those features relaxed to make it easier to iterate.  A `--dev` flag has been introduced to make the user experience easier while maintaining a default configuration which targets a productionized environment.

The `--dev` mode will enable a few options _for development_ which are not normally on by default:

- Introspection will be enabled, allowing client tooling to obtain the latest version of the schema.
- The Apollo Sandbox Explorer will be served instead of the Apollo Router landing page, allowing you to run queries against your development Router.
- Hot-reloading of configuration will be enabled.
- It will be possible for Apollo Sandbox Explorer to request a query plan to be returned with any operations it executes. These query plans will allow you to observe how the operation will be executed against the underlying subgraphs.
- Errors received from subgraphs will not have their contents redacted to facilitate debugging.

Additional considerations will be made in the future as we introduce new features that might necessitate a "development" workflow which is different than the default mode of operation.  We will try to minimize these differences to avoid surprises in a production deployment while providing an execellent development experience.  In the future, the (upcoming) `rover dev` experience will become our suggested pattern, but this should serve the purpose in the near term.

By [@bnjjj](https://github.com/bnjjj) and [@EverlastingBugstopper](https://github.com/EverlastingBugstopper) and [@abernix](https://github.com/abernix) in https://github.com/apollographql/router/pull/1748

### Add support for `tokio-console` ([PR #1632](https://github.com/apollographql/router/issues/1632))

To aid in debugging the router, this adds support for [tokio-console](https://github.com/tokio-rs/console), enabled by a Cargo feature.

To run the router with tokio-console, build it with `RUSTFLAGS="--cfg tokio_unstable" cargo run --features console`.

By [@Geal](https://github.com/Geal) in https://github.com/apollographql/router/pull/1632

### Restore the ability to specify custom schema and configuration sources ([#1733](https://github.com/apollographql/router/issues/1733))
You may now specify custom schema and config sources when constructing an executable.
```rust
Executable::builder()
  .shutdown(ShutdownSource::None)
  .schema(SchemaSource::Stream(schemas))
  .config(ConfigurationSource::Stream(configs))
  .start()
  .await
```
By [@BrynCooke](https://github.com/BrynCooke) in https://github.com/apollographql/router/pull/1734

### Environment variable expansion prefixing ([#1759](https://github.com/apollographql/router/issues/1759))

The environment variable: `APOLLO_ROUTER_CONFIG_ENV_PREFIX` can be used to prefix environment variable lookups during configuration expansion. This may be useful for security. This feature is undocumented and unsupported and may change at any time.

For example: 

`APOLLO_ROUTER_CONFIG_ENV_PREFIX=MY_PREFIX`

Would cause:
`${env.FOO}` to be mapped to `${env.MY_PREFIX_FOO}` when expansion is performed. 

By [@BrynCooke](https://github.com/BrynCooke) in https://github.com/apollographql/router/pull/1763

## 🐛 Fixes

### Set correctly hasNext for the last chunk of a deferred response ([#1687](https://github.com/apollographql/router/issues/1687))

You no longer will receive a last chunk `{"hasNext": false}` in a deferred response.

By [@bnjjj](https://github.com/bnjjj) in https://github.com/apollographql/router/pull/1736

## 🛠 Maintenance

### Add errors vec in `QueryPlannerResponse` to handle errors in `query_planning_service` ([PR #1504](https://github.com/apollographql/router/pull/1504))

We changed `QueryPlannerResponse` to:

+ Add a `Vec<apollo_router::graphql::Error>`
+ Make the query plan optional, so that it is not present when the query planner encountered a fatal error. Such an error would be in the `Vec`

By [@bnjjj](https://github.com/bnjjj) in https://github.com/apollographql/router/pull/1504

### A copy of the usage reporting Protobuf interface file in the Router source repository

Previously this file was downloaded when compiling the Router,
but we had no good way to automatically check when to re-download it
without causing the Router to be compiled all the time.

Instead a copy now resides in the repository, with a test checking that it is up to date.
This file can be updated by running this command then sending a PR:

```
curl -f https://usage-reporting.api.apollographql.com/proto/reports.proto \
    > apollo-router/src/spaceport/proto/reports.proto
```

By [@SimonSapin](https://github.com/SimonSapin)

### Disable compression of multipart HTTP responses ([Issue #1572](https://github.com/apollographql/router/issues/1572))

For features such a `@defer`, the Router may send a stream of multiple GraphQL responses
in a single HTTP response.
The body of the HTTP response is a single byte stream.
When HTTP compression is used, that byte stream is compressed as a whole.
Due to limitations in current versions of the `async-compression` crate,
[issue #1572](https://github.com/apollographql/router/issues/1572) was a bug where
some GraphQL responses might not be sent to the client until more of them became available.
This buffering yields better compression, but defeats the point of `@defer`.

Our previous work-around involved a patched `async-compression`,
which was not trivial to apply when using the Router as a dependency
since [Cargo patching](https://doc.rust-lang.org/cargo/reference/overriding-dependencies.html)
is done in a project’s root `Cargo.toml`.

The Router now reverts to using unpatched `async-compression`,
and instead disables compression of multipart responses.
We aim to re-enable compression soon, with a proper solution that is being designed in
<https://github.com/Nemo157/async-compression/issues/154>.

By [@SimonSapin](https://github.com/SimonSapin) in https://github.com/apollographql/router/pull/1749

## 📚 Documentation<|MERGE_RESOLUTION|>--- conflicted
+++ resolved
@@ -27,9 +27,6 @@
 
 ## ❗ BREAKING ❗
 
-<<<<<<< HEAD
-### Configuration overhaul ([#1500](https://github.com/apollographql/router/issues/1500))
-=======
 ### Different default value for `sandbox` and `introspection` configuration ([PR #1748](https://github.com/apollographql/router/pull/1748))
 
 By default, `sandbox` and `introspection` configuration are disabled. You have to force it in your configuration file with:
@@ -45,8 +42,7 @@
 
 By [@bnjjj](https://github.com/bnjjj) in https://github.com/apollographql/router/pull/1748
 
-### Configuration: Update metrics and healthcheck web endpoints, and make them configurable ([#1500](https://github.com/apollographql/router/issues/1500))
->>>>>>> 8e68acac
+### Configuration overhaul ([#1500](https://github.com/apollographql/router/issues/1500))
 
 The web endpoints exposed by the router listen to 127.0.0.1 by default, and the ports and paths for Sandbox and Prometheus have changed.
 
@@ -148,7 +144,7 @@
 
   `${env.USER_NAME:Nandor}` => `${env.USER_NAME:-Nandor}`
 * Failed expansions result in an error.
-  
+
   Previously expansions that failed due to missing environment variables were silently skipped. Now they result in a configuration error. Add a default if optional expansion is needed.
 
 By [@BrynCooke](https://github.com/BrynCooke) in https://github.com/apollographql/router/pull/1763
@@ -244,12 +240,12 @@
 
 The environment variable: `APOLLO_ROUTER_CONFIG_ENV_PREFIX` can be used to prefix environment variable lookups during configuration expansion. This may be useful for security. This feature is undocumented and unsupported and may change at any time.
 
-For example: 
+For example:
 
 `APOLLO_ROUTER_CONFIG_ENV_PREFIX=MY_PREFIX`
 
 Would cause:
-`${env.FOO}` to be mapped to `${env.MY_PREFIX_FOO}` when expansion is performed. 
+`${env.FOO}` to be mapped to `${env.MY_PREFIX_FOO}` when expansion is performed.
 
 By [@BrynCooke](https://github.com/BrynCooke) in https://github.com/apollographql/router/pull/1763
 
