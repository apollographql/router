//! Implements the router phase of the request lifecycle.

use std::sync::Arc;
use std::task::Poll;

use futures::future::BoxFuture;
<<<<<<< HEAD
use futures::stream::BoxStream;
=======
use futures::stream::once;
>>>>>>> 514bb868
use futures::stream::StreamExt;
use futures::TryFutureExt;
use http::header::ACCEPT;
use http::HeaderMap;
use http::StatusCode;
use indexmap::IndexMap;
use lazy_static::__Deref;
use mediatype::names::MIXED;
use mediatype::names::MULTIPART;
use mediatype::MediaTypeList;
use mediatype::ReadParams;
use multimap::MultiMap;
use opentelemetry::trace::SpanKind;
use serde_json_bytes::ByteString;
use serde_json_bytes::Map;
use serde_json_bytes::Value;
use tower::util::BoxService;
use tower::BoxError;
use tower::ServiceBuilder;
use tower::ServiceExt;
use tower_service::Service;
use tracing_futures::Instrument;

use super::new_service::NewService;
use super::subgraph_service::MakeSubgraphService;
use super::subgraph_service::SubgraphCreator;
use super::ExecutionCreator;
use super::ExecutionServiceFactory;
use super::QueryPlannerContent;
use super::MULTIPART_DEFER_SPEC_PARAMETER;
use super::MULTIPART_DEFER_SPEC_VALUE;
use crate::cache::DeduplicatingCache;
use crate::error::QueryPlannerError;
use crate::error::ServiceBuildError;
use crate::graphql;
use crate::graphql::Response;
use crate::introspection::Introspection;
use crate::json_ext::ValueExt;
use crate::plugin::DynPlugin;
use crate::query_planner::BridgeQueryPlanner;
use crate::query_planner::CachingQueryPlanner;
use crate::response::IncrementalResponse;
use crate::router_factory::Endpoint;
use crate::router_factory::SupergraphServiceFactory;
use crate::services::layers::apq::APQLayer;
use crate::services::layers::ensure_query_presence::EnsureQueryPresence;
use crate::spec::Query;
use crate::Configuration;
use crate::Context;
use crate::ExecutionRequest;
use crate::ExecutionResponse;
use crate::ListenAddr;
use crate::QueryPlannerRequest;
use crate::QueryPlannerResponse;
use crate::Schema;
use crate::SupergraphRequest;
use crate::SupergraphResponse;

/// An [`IndexMap`] of available plugins.
pub(crate) type Plugins = IndexMap<String, Box<dyn DynPlugin>>;

/// Containing [`Service`] in the request lifecyle.
#[derive(Clone)]
pub(crate) struct SupergraphService<ExecutionFactory> {
    execution_service_factory: ExecutionFactory,
    query_planner_service: CachingQueryPlanner<BridgeQueryPlanner>,
    ready_query_planner_service: Option<CachingQueryPlanner<BridgeQueryPlanner>>,
    schema: Arc<Schema>,
}

#[buildstructor::buildstructor]
impl<ExecutionFactory> SupergraphService<ExecutionFactory> {
    #[builder]
    pub(crate) fn new(
        query_planner_service: CachingQueryPlanner<BridgeQueryPlanner>,
        execution_service_factory: ExecutionFactory,
        schema: Arc<Schema>,
    ) -> Self {
        SupergraphService {
            query_planner_service,
            execution_service_factory,
            ready_query_planner_service: None,
            schema,
        }
    }
}

impl<ExecutionFactory> Service<SupergraphRequest> for SupergraphService<ExecutionFactory>
where
    ExecutionFactory: ExecutionServiceFactory,
{
    type Response = SupergraphResponse;
    type Error = BoxError;
    type Future = BoxFuture<'static, Result<Self::Response, Self::Error>>;

    fn poll_ready(&mut self, cx: &mut std::task::Context<'_>) -> Poll<Result<(), Self::Error>> {
        // We need to obtain references to two hot services for use in call.
        // The reason for us to clone here is that the async block needs to own the hot services,
        // and cloning will produce a cold service. Therefore cloning in `SupergraphService#call` is not
        // a valid course of action.
        self.ready_query_planner_service
            .get_or_insert_with(|| self.query_planner_service.clone())
            .poll_ready(cx)
    }

    fn call(&mut self, req: SupergraphRequest) -> Self::Future {
        // Consume our cloned services and allow ownership to be transferred to the async block.
        let planning = self.ready_query_planner_service.take().unwrap();
        let execution = self.execution_service_factory.new_service();

        let schema = self.schema.clone();

        let context_cloned = req.context.clone();
        let fut =
            service_call(planning, execution, schema, req).or_else(|error: BoxError| async move {
                let errors = vec![crate::error::Error {
                    message: error.to_string(),
                    ..Default::default()
                }];
                let status_code = match error.downcast_ref::<crate::error::CacheResolverError>() {
                    Some(crate::error::CacheResolverError::RetrievalError(retrieval_error))
                        if matches!(
                            retrieval_error.deref().downcast_ref::<QueryPlannerError>(),
                            Some(QueryPlannerError::SpecError(_))
                                | Some(QueryPlannerError::SchemaValidationErrors(_))
                        ) =>
                    {
                        StatusCode::BAD_REQUEST
                    }
                    _ => StatusCode::INTERNAL_SERVER_ERROR,
                };

                Ok(SupergraphResponse::builder()
                    .errors(errors)
                    .status_code(status_code)
                    .context(context_cloned)
                    .build()
                    .expect("building a response like this should not fail"))
            });

        Box::pin(fut)
    }
}

async fn service_call<ExecutionService>(
    planning: CachingQueryPlanner<BridgeQueryPlanner>,
    execution: ExecutionService,
    schema: Arc<Schema>,
    req: SupergraphRequest,
) -> Result<SupergraphResponse, BoxError>
where
    ExecutionService:
        Service<ExecutionRequest, Response = ExecutionResponse, Error = BoxError> + Send,
{
    let context = req.context;
    let body = req.supergraph_request.body();
    let variables = body.variables.clone();
    let QueryPlannerResponse {
        content,
        context,
        errors,
    } = plan_query(planning, body, context).await?;

    if !errors.is_empty() {
        return Ok(SupergraphResponse::builder()
            .context(context)
            .errors(errors)
            .build()
            .expect("this response build must not fail"));
    }

    match content {
        Some(QueryPlannerContent::Introspection { response }) => Ok(
            SupergraphResponse::new_from_graphql_response(*response, context),
        ),
        Some(QueryPlannerContent::IntrospectionDisabled) => {
            let mut response = SupergraphResponse::new_from_graphql_response(
                graphql::Response::builder()
                    .errors(vec![crate::error::Error::builder()
                        .message(String::from("introspection has been disabled"))
                        .build()])
                    .build(),
                context,
            );
            *response.response.status_mut() = StatusCode::BAD_REQUEST;
            Ok(response)
        }
        Some(QueryPlannerContent::Plan { query, plan }) => {
            let can_be_deferred = plan.root.contains_defer();

            if can_be_deferred && !accepts_multipart(req.supergraph_request.headers()) {
                let mut response = SupergraphResponse::new_from_graphql_response(graphql::Response::builder()
                    .errors(vec![crate::error::Error::builder()
                        .message(String::from("the router received a query with the @defer directive but the client does not accept multipart/mixed HTTP responses. To enable @defer support, add the HTTP header 'Accept: multipart/mixed; deferSpec=20220824'"))
                        .build()])
                    .build(), context);
                *response.response.status_mut() = StatusCode::NOT_ACCEPTABLE;
                Ok(response)
            } else if let Some(err) = query.validate_variables(body, &schema).err() {
                let mut res = SupergraphResponse::new_from_graphql_response(err, context);
                *res.response.status_mut() = StatusCode::BAD_REQUEST;
                Ok(res)
            } else {
                let operation_name = body.operation_name.clone();

                let execution_response = execution
                    .oneshot(
                        ExecutionRequest::builder()
                            .supergraph_request(req.supergraph_request)
                            .query_plan(plan)
                            .context(context)
                            .build(),
                    )
                    .await?;

                process_execution_response(
                    execution_response,
                    query,
                    operation_name,
                    variables,
                    schema,
                    can_be_deferred,
                )
            }
        }
        // This should never happen because if we have an empty query plan we should have error in errors vec
        None => Err(BoxError::from("cannot compute a query plan")),
    }
}

async fn plan_query(
    mut planning: CachingQueryPlanner<BridgeQueryPlanner>,
    body: &graphql::Request,
    context: Context,
) -> Result<QueryPlannerResponse, BoxError> {
    planning
        .call(
            QueryPlannerRequest::builder()
                .query(
                    body.query
                        .clone()
                        .expect("the query presence was already checked by a plugin"),
                )
                .and_operation_name(body.operation_name.clone())
                .context(context)
                .build(),
        )
        .instrument(tracing::info_span!("query_planning",
            graphql.document = body.query.clone().expect("the query presence was already checked by a plugin").as_str(),
            graphql.operation.name = body.operation_name.clone().unwrap_or_default().as_str(),
            "otel.kind" = %SpanKind::Internal
        ))
        .await
}

fn accepts_multipart(headers: &HeaderMap) -> bool {
    headers.get_all(ACCEPT).iter().any(|value| {
        value
            .to_str()
            .map(|accept_str| {
                let mut list = MediaTypeList::new(accept_str);

                list.any(|mime| {
                    mime.as_ref()
                        .map(|mime| {
                            mime.ty == MULTIPART
                                && mime.subty == MIXED
                                && mime.get_param(
                                    mediatype::Name::new(MULTIPART_DEFER_SPEC_PARAMETER)
                                        .expect("valid name"),
                                ) == Some(
                                    mediatype::Value::new(MULTIPART_DEFER_SPEC_VALUE)
                                        .expect("valid value"),
                                )
                        })
                        .unwrap_or(false)
                })
            })
            .unwrap_or(false)
    })
}

fn process_execution_response(
    execution_response: ExecutionResponse,
    query: Arc<Query>,
    operation_name: Option<String>,
    variables: Map<ByteString, Value>,
    schema: Arc<Schema>,
    can_be_deferred: bool,
) -> Result<SupergraphResponse, BoxError> {
    let ExecutionResponse { response, context } = execution_response;

    let (parts, response_stream) = response.into_parts();
    let stream = response_stream.map(move |mut response: Response| {
        let has_next = response
            .data
            .as_ref()
            .and_then(|data| data.get("hasNext"))
            .and_then(|has_next| has_next.as_bool())
            .unwrap_or(true);
        tracing::debug_span!("format_response").in_scope(|| {
            query.format_response(
                &mut response,
                operation_name.as_deref(),
                variables.clone(),
                schema.api_schema(),
            )
        });

        match (response.path.as_ref(), response.data.as_ref()) {
            (None, _) | (_, None) => {
                if can_be_deferred {
                    response.has_next = Some(has_next);
                }

                response
            }
            // if the deferred response specified a path, we must extract the
            //values matched by that path and create a separate response for
            //each of them.
            // While { "data": { "a": { "b": 1 } } } and { "data": { "b": 1 }, "path: ["a"] }
            // would merge in the same ways, some clients will generate code
            // that checks the specific type of the deferred response at that
            // path, instead of starting from the root object, so to support
            // this, we extract the value at that path.
            // In particular, that means that a deferred fragment in an object
            // under an array would generate one response par array element
            (Some(response_path), Some(response_data)) => {
                let mut sub_responses = Vec::new();
                response_data.select_values_and_paths(response_path, |path, value| {
                    sub_responses.push((path.clone(), value.clone()));
                });

                Response::builder()
                    .has_next(has_next)
                    .incremental(
                        sub_responses
                            .into_iter()
                            .map(move |(path, data)| {
                                IncrementalResponse::builder()
                                    .and_label(response.label.clone())
                                    .data(data)
                                    .path(path)
                                    .errors(response.errors.clone())
                                    .extensions(response.extensions.clone())
                                    .build()
                            })
                            .collect(),
                    )
                    .build()
            }
        }
    });

    Ok(SupergraphResponse {
        context,
        response: http::Response::from_parts(
            parts,
            if can_be_deferred {
                stream.left_stream()
            } else {
                stream.right_stream()
            }
            .in_current_span()
            .boxed(),
        ),
    })
}

/// Builder which generates a plugin pipeline.
///
/// This is at the heart of the delegation of responsibility model for the router. A schema,
/// collection of plugins, collection of subgraph services are assembled to generate a
/// [`tower::util::BoxCloneService`] capable of processing a router request
/// through the entire stack to return a response.
pub(crate) struct PluggableSupergraphServiceBuilder {
    schema: Arc<Schema>,
    plugins: Plugins,
    subgraph_services: Vec<(String, Arc<dyn MakeSubgraphService>)>,
    configuration: Option<Arc<Configuration>>,
}

impl PluggableSupergraphServiceBuilder {
    pub(crate) fn new(schema: Arc<Schema>) -> Self {
        Self {
            schema,
            plugins: Default::default(),
            subgraph_services: Default::default(),
            configuration: None,
        }
    }

    pub(crate) fn with_dyn_plugin(
        mut self,
        plugin_name: String,
        plugin: Box<dyn DynPlugin>,
    ) -> PluggableSupergraphServiceBuilder {
        self.plugins.insert(plugin_name, plugin);
        self
    }

    pub(crate) fn with_subgraph_service<S>(
        mut self,
        name: &str,
        service_maker: S,
    ) -> PluggableSupergraphServiceBuilder
    where
        S: MakeSubgraphService,
    {
        self.subgraph_services
            .push((name.to_string(), Arc::new(service_maker)));
        self
    }

    pub(crate) fn with_configuration(
        mut self,
        configuration: Arc<Configuration>,
    ) -> PluggableSupergraphServiceBuilder {
        self.configuration = Some(configuration);
        self
    }

    pub(crate) async fn build(self) -> Result<RouterCreator, crate::error::ServiceBuildError> {
        // Note: The plugins are always applied in reverse, so that the
        // fold is applied in the correct sequence. We could reverse
        // the list of plugins, but we want them back in the original
        // order at the end of this function. Instead, we reverse the
        // various iterators that we create for folding and leave
        // the plugins in their original order.

        let configuration = self.configuration.unwrap_or_default();

        let plan_cache_limit = std::env::var("ROUTER_PLAN_CACHE_LIMIT")
            .ok()
            .and_then(|x| x.parse().ok())
            .unwrap_or(100);

        let introspection = if configuration.server.introspection {
            Some(Arc::new(Introspection::new(&configuration).await))
        } else {
            None
        };

        // QueryPlannerService takes an UnplannedRequest and outputs PlannedRequest
        let bridge_query_planner =
            BridgeQueryPlanner::new(self.schema.clone(), introspection, configuration)
                .await
                .map_err(ServiceBuildError::QueryPlannerError)?;
        let query_planner_service =
            CachingQueryPlanner::new(bridge_query_planner, plan_cache_limit).await;

        let plugins = Arc::new(self.plugins);

        let subgraph_creator = Arc::new(SubgraphCreator::new(
            self.subgraph_services,
            plugins.clone(),
        ));

        let apq = APQLayer::with_cache(DeduplicatingCache::new().await);

        Ok(RouterCreator {
            query_planner_service,
            subgraph_creator,
            schema: self.schema,
            plugins,
            apq,
        })
    }
}

/// A collection of services and data which may be used to create a "router".
#[derive(Clone)]
pub(crate) struct RouterCreator {
    query_planner_service: CachingQueryPlanner<BridgeQueryPlanner>,
    subgraph_creator: Arc<SubgraphCreator>,
    schema: Arc<Schema>,
    plugins: Arc<Plugins>,
    apq: APQLayer,
}

impl NewService<http::Request<graphql::Request>> for RouterCreator {
    type Service = BoxService<
        http::Request<graphql::Request>,
        http::Response<graphql::ResponseStream>,
        BoxError,
    >;
    fn new_service(&self) -> Self::Service {
        self.make()
            .map_request(|http_request: http::Request<graphql::Request>| http_request.into())
            .map_response(|response| response.response)
            .boxed()
    }
}

impl SupergraphServiceFactory for RouterCreator {
    type SupergraphService = BoxService<
        http::Request<graphql::Request>,
        http::Response<graphql::ResponseStream>,
        BoxError,
    >;

    type Future =
        <<RouterCreator as NewService<http::Request<graphql::Request>>>::Service as Service<
            http::Request<graphql::Request>,
        >>::Future;

    fn web_endpoints(&self) -> MultiMap<ListenAddr, Endpoint> {
        let mut mm = MultiMap::new();
        self.plugins
            .values()
            .for_each(|p| mm.extend(p.web_endpoints()));
        mm
    }
}

impl RouterCreator {
    pub(crate) fn make(
        &self,
    ) -> impl Service<
        SupergraphRequest,
        Response = SupergraphResponse,
        Error = BoxError,
        Future = BoxFuture<'static, Result<SupergraphResponse, BoxError>>,
    > + Send {
        ServiceBuilder::new()
            .layer(self.apq.clone())
            .layer(EnsureQueryPresence::default())
            .service(
                self.plugins.iter().rev().fold(
                    BoxService::new(
                        SupergraphService::builder()
                            .query_planner_service(self.query_planner_service.clone())
                            .execution_service_factory(ExecutionCreator {
                                schema: self.schema.clone(),
                                plugins: self.plugins.clone(),
                                subgraph_creator: self.subgraph_creator.clone(),
                            })
                            .schema(self.schema.clone())
                            .build(),
                    ),
                    |acc, (_, e)| e.supergraph_service(acc),
                ),
            )
    }

    /// Create a test service.
    #[cfg(test)]
    pub(crate) fn test_service(
        &self,
    ) -> tower::util::BoxCloneService<SupergraphRequest, SupergraphResponse, BoxError> {
        use tower::buffer::Buffer;

        Buffer::new(self.make(), 512).boxed_clone()
    }
}<|MERGE_RESOLUTION|>--- conflicted
+++ resolved
@@ -4,11 +4,6 @@
 use std::task::Poll;
 
 use futures::future::BoxFuture;
-<<<<<<< HEAD
-use futures::stream::BoxStream;
-=======
-use futures::stream::once;
->>>>>>> 514bb868
 use futures::stream::StreamExt;
 use futures::TryFutureExt;
 use http::header::ACCEPT;
@@ -303,12 +298,7 @@
 
     let (parts, response_stream) = response.into_parts();
     let stream = response_stream.map(move |mut response: Response| {
-        let has_next = response
-            .data
-            .as_ref()
-            .and_then(|data| data.get("hasNext"))
-            .and_then(|has_next| has_next.as_bool())
-            .unwrap_or(true);
+        let has_next = response.has_next.unwrap_or(true);
         tracing::debug_span!("format_response").in_scope(|| {
             query.format_response(
                 &mut response,
