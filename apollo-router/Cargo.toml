[package]
name = "apollo-router"
version = "2.2.0"
authors = ["Apollo Graph, Inc. <packages@apollographql.com>"]
repository = "https://github.com/apollographql/router/"
documentation = "https://docs.rs/apollo-router"
description = "A configurable, high-performance routing runtime for Apollo Federation 🚀"
license = "Elastic-2.0"

# renovate-automation: rustc version
rust-version = "1.85.0"
edition = "2024"
build = "build/main.rs"
default-run = "router"

[[bin]]
name = "router"
path = "src/main.rs"
# Don’t recompile main.rs to run unit tests, there aren’t any there:
test = false

[lib]
# Disabled as they are low value compared to the pathological amount of time and RAM
# needed to link an executable for each individual doctest:
doctest = false

[features]
default = ["global-allocator"]

# Set the Rust global allocator on some platforms
# https://doc.rust-lang.org/std/alloc/index.html#the-global_allocator-attribute
# Enabled by default. Disable default features in library crates or to set it yourself:
# ```
# [dependencies]
# apollo-router = {version = "1.20", default-features = false}
# ```
global-allocator = []

# if you are doing heap profiling
dhat-heap = ["dhat"]
dhat-ad-hoc = ["dhat"]

# Prevents the query execution to continue if any error occurs while fetching
# the data of a subgraph. This is useful in development as you want to be
# alerted early when something is wrong instead of receiving an invalid result.
failfast = []

# Enables the use of new telemetry features that are under development
# and not yet ready for production use.
telemetry_next = []

# is set when ci builds take place. It allows us to disable some tests when CI is running on certain platforms.
ci = []

# Enables the HTTP snapshot server for testing
snapshot = ["axum-server", "serde_regex"]

[dependencies]
anyhow = "1.0.86"
apollo-compiler.workspace = true
apollo-federation = { path = "../apollo-federation", version = "=2.2.0", features = ["connect_v0.2"] }
async-compression = { version = "0.4.6", features = [
    "tokio",
    "brotli",
    "gzip",
    "deflate",
] }
async-trait.workspace = true
axum = { version = "0.8.1", features = ["http2"] }
axum-extra = { version = "0.10.0", features = ["typed-header"] }
axum-server = { version = "0.7.1", optional = true }
base64 = "0.22.0"
bloomfilter = "1.0.13"
buildstructor = "0.6.0"
bytes = "1.6.0"
clap = { version = "4.5.8", default-features = false, features = [
    "env",
    "derive",
    "std",
    "help",
] }
cookie = { version = "0.18.0", default-features = false }
<<<<<<< HEAD
crossbeam-channel.workspace = true
=======
crossbeam-channel = "0.5.15"
>>>>>>> 0fc51dc6
ci_info = { version = "0.14.14", features = ["serde-1"] }
dashmap = { version = "5.5.3", features = ["serde"] }
derivative = "2.2.0"
derive_more = { version = "0.99.17", default-features = false, features = [
    "from",
    "display",
] }
dhat = { version = "0.3.3", optional = true }
diff = "0.1.13"
displaydoc = "0.2"
flate2 = "1.0.30"
fred = { version = "9.4.0", features = ["enable-rustls", "i-cluster"] }
futures = { version = "0.3.30", features = ["thread-pool"] }
graphql_client = "0.14.0"
hex.workspace = true
http.workspace = true
http-0_2 = { version = "0.2.12", package = "http" }
http-body = "1.0.1"
http-body-util = { version = "0.1.2" }
heck = "0.5.0"
humantime = "2.1.0"
humantime-serde = "1.1.1"
hyper = { version = "1.5.1", features = ["full"] }
hyper-util = { version = "0.1.10", features = ["full"] }
hyper-rustls = { version = "0.27.3", features = ["http1", "http2", "rustls-native-certs"] }
indexmap = { version = "2.2.6", features = ["serde"] }
itertools = "0.14.0"
jsonpath_lib = "0.3.0"
jsonpath-rust = "0.3.5"
jsonschema = { version = "0.17.1", default-features = false }
jsonwebtoken = "9.3.0"
libc = "0.2.155"
linkme = "0.3.27"
lru = "0.14.0"
maplit = "1.0.2"
mediatype = "0.19.18"
mockall = "0.13.0"
mime = "0.3.17"
multer = "3.1.0"
multimap = "0.9.1" # Warning: part of the public API
# To avoid tokio issues
notify = { version = "6.1.1", default-features = false, features = [
    "macos_kqueue",
] }
nu-ansi-term = "0.50"
num-traits = "0.2.19"
once_cell = "1.19.0"

# Any package that starts with `opentelemetry` needs to be updated with care
# because it is tightly intertwined with the `tracing` packages on account of
# the `opentelemetry-tracing` package.
#
# We are constrained in our ability to update the `tracing` packages and that is
# tracked in https://github.com/apollographql/router/issues/1407.
#
# To codify this with code, a rule in our Renovate configuration constraints and
# groups `^tracing` and `^opentelemetry*` dependencies together as of
# https://github.com/apollographql/router/pull/1509.  A comment which exists
# there (and on `tracing` packages below) should be updated should this change.
opentelemetry = { version = "0.24.0", features = ["trace", "metrics"] }
opentelemetry_sdk = { version = "0.24.1", default-features = false, features = [
    "rt-tokio",
    "trace",
] }
opentelemetry-aws = "0.12.0"
# START TEMP DATADOG Temporarily remove until we upgrade otel to the latest version
# This means including the rmp library
# opentelemetry-datadog = { version = "0.12.0", features = ["reqwest-client"] }
rmp = "0.8"
# END TEMP DATADOG
opentelemetry-http = "0.13.0"
opentelemetry-jaeger-propagator = "0.3.0"
opentelemetry-otlp = { version = "0.17.0", default-features = false, features = [
    "grpc-tonic",
    "gzip-tonic",
    "tonic",
    "tls",
    "http-proto",
    "metrics",
    "reqwest-client",
    "trace",
] }
opentelemetry-semantic-conventions = "0.16.0"
opentelemetry-zipkin = { version = "0.22.0", default-features = false, features = [
    "reqwest-client",
    "reqwest-rustls",
] }
opentelemetry-prometheus = "0.17.0"
paste = "1.0.15"
pin-project-lite = "0.2.14"
prometheus = "0.13"
prost = "0.12.6"
prost-types = "0.12.6"
proteus = "0.5.0"
rand = "0.8.5"
rhai = { version = "1.19.0", features = ["sync", "serde", "internals"] }
regex = "1.10.5"
reqwest = { workspace = true, default-features = false, features = [
    "rustls-tls",
    "rustls-tls-native-roots",
    "gzip",
    "json",
    "stream",
] }

rust-embed = { version = "8.4.0", features = ["include-exclude"] }
rustls = "0.23.19"
rustls-native-certs = "0.8.1"
rustls-pemfile = "2.2.0"
schemars.workspace = true
shellexpand = "3.1.0"
sha2 = "0.10.8"
semver = "1.0.23"
serde.workspace = true
serde_derive_default = "0.1"
serde_json_bytes.workspace = true
serde_json.workspace = true
serde_regex = { version = "1.1.0", optional = true }
serde_urlencoded = "0.7.1"
serde_yaml = "0.8.26"
static_assertions = "1.1.0"
strum_macros = "0.27.0"
sys-info = "0.9.1"
sysinfo = { version = "0.32.0", features = ["system", "windows"], default-features = false }
thiserror = "2.0.0"
tokio.workspace = true
tokio-stream = { version = "0.1.15", features = ["sync", "net"] }
tokio-util = { version = "0.7.11", features = ["net", "codec", "time"] }
tonic = { version = "0.12.3", features = [
    "transport",
    "tls",
    "tls-roots",
    "gzip",
] }

tower.workspace = true
tower-http = { version = "0.6.2", features = ["full"] }
tower-service = "0.3.2"
tracing = "0.1.40"
tracing-core = "0.1.32"
tracing-futures = { version = "0.2.5", features = ["futures-03"] }
tracing-subscriber = { version = "0.3.18", features = ["env-filter", "json"] }
url = { version = "2.5.4", features = ["serde"] }
urlencoding = "2.1.3"
uuid = { version = "1.9.1", features = ["serde", "v4"] }
yaml-rust = "0.4.5"
wiremock = "0.5.22"
wsl = "0.1.0"
tokio-tungstenite = { version = "0.26.1", features = [
    "rustls-tls-native-roots",
] }
tokio-rustls = "0.26.0"
hickory-resolver = "0.24.1"
http-serde = "2.1.1"
hmac = "0.12.1"
parking_lot = { version = "0.12.3", features = ["serde"] }
memchr = "2.7.4"
brotli = "3.5.0"
zstd = "0.13.1"
zstd-safe = "7.1.0"
# note: AWS dependencies should always use the same version
# note: hyper 1.0 update seems to mean this isn't true...
aws-sigv4 = "1.2.6"
aws-credential-types = "1.2.1" # XXX: This is the latest version
aws-config = "1.5.5"
aws-types = "1.3.3"
aws-smithy-runtime-api = { version = "1.7.3", features = ["client"] }
sha1.workspace = true
tracing-serde = "0.1.3"
time = { version = "0.3.36", features = ["serde"] }
similar = { version = "2.5.0", features = ["inline"] }
console = "0.15.8"
bytesize = { version = "1.3.0", features = ["serde"] }
ahash = "0.8.11"
itoa = "1.0.9"
ryu = "1.0.15"
form_urlencoded = "1.2.1"
apollo-environment-detector = "0.1.0"
log = "0.4.22"
scopeguard = "1.2.0"

[target.'cfg(macos)'.dependencies]
uname = "0.1.1"

[target.'cfg(unix)'.dependencies]
uname = "0.1.1"
hyperlocal = { version = "0.9.1", default-features = false, features = [
    "client",
] }

[target.'cfg(target_os = "linux")'.dependencies]
tikv-jemallocator = "0.6.0"

[dev-dependencies]
axum = { version = "0.8.1", features = ["http2", "ws"] }
axum-server = "0.7.1"
ecdsa = { version = "0.16.9", features = ["signing", "pem", "pkcs8"] }
fred = { version = "9.4.0", features = ["enable-rustls", "mocks", "i-cluster"] }
futures-test = "0.3.30"
insta.workspace = true
maplit = "1.0.2"
memchr = { version = "2.7.4", default-features = false }
mockall = "0.13.0"
num-traits = "0.2.19"
once_cell.workspace = true
opentelemetry-stdout = { version = "0.5.0", features = ["trace"] }
opentelemetry = { version = "0.24.0", features = ["testing"] }
opentelemetry_sdk = { version = "0.24.1", features = ["testing"] }
opentelemetry-proto = { version = "0.5.0", features = [
    "metrics",
    "trace",
    "gen-tonic-messages",
    "with-serde",
] }
opentelemetry-datadog = { version = "0.12.0", features = ["reqwest-client"] }
p256 = "0.13.2"
pretty_assertions = "1.4.0"
rand_core = "0.6.4"
reqwest = { version = "0.12.9", default-features = false, features = [
    "json",
    "multipart",
    "stream",
] }
rhai = { version = "1.17.1", features = [
    "sync",
    "serde",
    "internals",
    "testing-environ",
] }
serde_regex = { version = "1.1.0" }
tempfile.workspace = true
test-log = { version = "0.2.16", default-features = false, features = [
    "trace",
] }
basic-toml = "0.1.9"
tower-test = "0.4.0"

# See note above in this file about `^tracing` packages which also applies to
# these dev dependencies.
tracing-subscriber = { version = "0.3.18", default-features = false, features = [
    "env-filter",
    "fmt",
] }
tracing-opentelemetry = "0.25.0"
tracing-test = "0.2.5"
walkdir = "2.5.0"
wiremock = "0.5.22"
libtest-mimic = "0.8.0"
rstest = "0.25.0"

[target.'cfg(target_os = "linux")'.dev-dependencies]
rstack = { version = "0.3.3", features = ["dw"], default-features = false }

[target.'cfg(unix)'.dev-dependencies]
hyperlocal = { version = "0.9.1", default-features = false, features = [
    "client",
    "server",
] }

[build-dependencies]
tonic-build = "0.12.3"
basic-toml = "0.1.9"
serde_json.workspace = true

[package.metadata.cargo-machete]
ignored = [
    # Pinned to versions pre-MSRV bump. Remove when we update our rust-toolchain.
    "rowan",
    "aws-sdk-sso",
    "aws-sdk-ssooidc",
    "aws-sdk-sts",
]

[[test]]
name = "integration_tests"
path = "tests/integration_tests.rs"

[[test]]
name = "samples"
path = "tests/samples_tests.rs"
harness = false

[[test]]
# This test is separated because it needs to run in a dedicated process.
# nextest does this by default, but using a separate [[test]] also makes it work with `cargo test`.
name = "compute_backpressure"
path = "tests/compute_backpressure.rs"

[[test]]
name = "telemetry_resources"
path = "tests/telemetry_resource_tests.rs"
harness = false

[[bin]]
name = "snapshot"
path = "src/test_harness/http_snapshot_main.rs"
test = false
required-features = ["snapshot"]

[[bench]]
name = "huge_requests"
harness = false

[[bench]]
name = "deeply_nested"
harness = false

[[example]]
name = "planner"

[lints.rust]

# Compatibility with the 2024 edition, remove after switching to it:
boxed-slice-into-iter = "warn"
dependency-on-unit-never-type-fallback = "warn"
deprecated-safe-2024 = "warn"
impl-trait-overcaptures = "warn"
keyword-idents-2024 = "warn"
missing-unsafe-on-extern = "warn"
never-type-fallback-flowing-into-unsafe = "warn"
rust-2024-guarded-string-incompatible-syntax = "warn"
rust-2024-incompatible-pat = "warn"
rust-2024-prelude-collisions = "warn"
static-mut-refs = "warn"
unsafe-attr-outside-unsafe = "warn"
unsafe-op-in-unsafe-fn = "warn"<|MERGE_RESOLUTION|>--- conflicted
+++ resolved
@@ -80,11 +80,7 @@
     "help",
 ] }
 cookie = { version = "0.18.0", default-features = false }
-<<<<<<< HEAD
 crossbeam-channel.workspace = true
-=======
-crossbeam-channel = "0.5.15"
->>>>>>> 0fc51dc6
 ci_info = { version = "0.14.14", features = ["serde-1"] }
 dashmap = { version = "5.5.3", features = ["serde"] }
 derivative = "2.2.0"
