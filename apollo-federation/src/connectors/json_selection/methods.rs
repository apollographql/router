use apollo_compiler::collections::IndexMap;
use serde_json_bytes::Value as JSON;
use shape::Shape;
use shape::location::SourceId;

use super::ApplyToError;
use super::MethodArgs;
use super::VarsWithPathsMap;
use super::immutable::InputPath;
use super::location::WithRange;

mod common;

// Two kinds of methods: public ones and not-yet-public ones. The future ones
// have proposed implementations and tests, and some are even used within the
// tests of other methods, but are not yet exposed for use in connector schemas.
// Graduating to public status requires updated documentation, careful review,
// and team discussion to make sure the method is one we want to support
// long-term. Once we have a better story for checking method type signatures
// and versioning any behavioral changes, we should be able to expand/improve
// the list of public::* methods more quickly/confidently.
mod future;
mod public;

#[cfg(test)]
mod tests;

#[derive(Debug, Clone, Copy, PartialEq, Eq)]
pub(super) enum ArrowMethod {
    // Public methods:
    Echo,
    Map,
    Match,
    First,
    Last,
    Slice,
    Size,
    Entries,
    JsonStringify,
    JoinNotNull,
    Filter,
    Gte,
    Eq,
<<<<<<< HEAD
    Ne,
=======
    Gt,
>>>>>>> 248f6bff

    // Future methods:
    TypeOf,
    MatchIf,
    Add,
    Sub,
    Mul,
    Div,
    Mod,
    Has,
    Get,
    Keys,
    Values,
    Not,
    Or,
    And,
}

#[macro_export]
macro_rules! impl_arrow_method {
    ($struct_name:ident, $impl_fn_name:ident, $shape_fn_name:ident) => {
        #[derive(Debug, Clone, Copy, PartialEq, Eq)]
        pub(crate) struct $struct_name;
        impl $crate::connectors::json_selection::methods::ArrowMethodImpl for $struct_name {
            fn apply(
                &self,
                method_name: &WithRange<String>,
                method_args: Option<&MethodArgs>,
                data: &JSON,
                vars: &VarsWithPathsMap,
                input_path: &InputPath<JSON>,
            ) -> (Option<JSON>, Vec<ApplyToError>) {
                $impl_fn_name(method_name, method_args, data, vars, input_path)
            }

            fn shape(
                &self,
                method_name: &WithRange<String>,
                method_args: Option<&MethodArgs>,
                input_shape: Shape,
                dollar_shape: Shape,
                named_var_shapes: &IndexMap<&str, Shape>,
                source_id: &SourceId,
            ) -> Shape {
                $shape_fn_name(
                    method_name,
                    method_args,
                    input_shape,
                    dollar_shape,
                    named_var_shapes,
                    source_id,
                )
            }
        }
    };
}

#[allow(dead_code)] // method type-checking disabled until we add name resolution
pub(super) trait ArrowMethodImpl {
    fn apply(
        &self,
        method_name: &WithRange<String>,
        method_args: Option<&MethodArgs>,
        data: &JSON,
        vars: &VarsWithPathsMap,
        input_path: &InputPath<JSON>,
    ) -> (Option<JSON>, Vec<ApplyToError>);

    fn shape(
        &self,
        // Shape processing errors for methods can benefit from knowing the name
        // of the method and its source range. Note that ArrowMethodImpl::shape
        // is invoked for every invocation of a method, with appropriately
        // different source ranges.
        method_name: &WithRange<String>,
        // Most methods implementing ArrowMethodImpl::shape will need to know
        // the shapes of their arguments, which can be computed from MethodArgs
        // using the compute_output_shape method.
        method_args: Option<&MethodArgs>,
        // The input_shape is the shape of the @ variable, or the value from the
        // left hand side of the -> token.
        input_shape: Shape,
        // The dollar_shape is the shape of the $ variable, or the input object
        // associated with the closest enclosing subselection.
        dollar_shape: Shape,
        // Other variable shapes may also be provided here, though in general
        // variables and their subproperties can be represented abstractly using
        // $var.nested.property ShapeCase::Name shapes.
        named_var_shapes: &IndexMap<&str, Shape>,
        // The shared source name which can be used to produce Shape locations
        source_id: &SourceId,
    ) -> Shape;
}

// This Deref implementation allows us to call .apply(...) directly on the
// ArrowMethod enum.
impl std::ops::Deref for ArrowMethod {
    type Target = dyn ArrowMethodImpl;

    fn deref(&self) -> &Self::Target {
        match self {
            // Public methods:
            Self::Echo => &public::EchoMethod,
            Self::Map => &public::MapMethod,
            Self::Match => &public::MatchMethod,
            Self::First => &public::FirstMethod,
            Self::Last => &public::LastMethod,
            Self::Slice => &public::SliceMethod,
            Self::Size => &public::SizeMethod,
            Self::Entries => &public::EntriesMethod,
            Self::JsonStringify => &public::JsonStringifyMethod,
            Self::JoinNotNull => &public::JoinNotNullMethod,
            Self::Filter => &public::FilterMethod,
            Self::Gte => &public::GteMethod,
            Self::Eq => &public::EqMethod,
<<<<<<< HEAD
            Self::Ne => &public::NeMethod,
=======
            Self::Gt => &public::GtMethod,
>>>>>>> 248f6bff

            // Future methods:
            Self::TypeOf => &future::TypeOfMethod,
            Self::MatchIf => &future::MatchIfMethod,
            Self::Add => &future::AddMethod,
            Self::Sub => &future::SubMethod,
            Self::Mul => &future::MulMethod,
            Self::Div => &future::DivMethod,
            Self::Mod => &future::ModMethod,
            Self::Has => &future::HasMethod,
            Self::Get => &future::GetMethod,
            Self::Keys => &future::KeysMethod,
            Self::Values => &future::ValuesMethod,
            Self::Not => &future::NotMethod,
            Self::Or => &future::OrMethod,
            Self::And => &future::AndMethod,
        }
    }
}

impl ArrowMethod {
    // This method is currently used at runtime to look up methods by &str name,
    // but it could be hoisted parsing time, and then we'd store an ArrowMethod
    // instead of a String for the method name in the AST.
    pub(super) fn lookup(name: &str) -> Option<Self> {
        let method_opt = match name {
            "echo" => Some(Self::Echo),
            "map" => Some(Self::Map),
            "eq" => Some(Self::Eq),
            "match" => Some(Self::Match),
            // As this case suggests, we can't necessarily provide a name()
            // method for ArrowMethod (the opposite of lookup), because method
            // implementations can be used under multiple names.
            "matchIf" | "match_if" => Some(Self::MatchIf),
            "typeof" => Some(Self::TypeOf),
            "add" => Some(Self::Add),
            "sub" => Some(Self::Sub),
            "mul" => Some(Self::Mul),
            "div" => Some(Self::Div),
            "mod" => Some(Self::Mod),
            "first" => Some(Self::First),
            "last" => Some(Self::Last),
            "slice" => Some(Self::Slice),
            "size" => Some(Self::Size),
            "has" => Some(Self::Has),
            "get" => Some(Self::Get),
            "keys" => Some(Self::Keys),
            "values" => Some(Self::Values),
            "entries" => Some(Self::Entries),
            "not" => Some(Self::Not),
            "or" => Some(Self::Or),
            "and" => Some(Self::And),
            "jsonStringify" => Some(Self::JsonStringify),
            "joinNotNull" => Some(Self::JoinNotNull),
            "filter" => Some(Self::Filter),
            "gte" => Some(Self::Gte),
<<<<<<< HEAD
            "ne" => Some(Self::Ne),
=======
            "gt" => Some(Self::Gt),
>>>>>>> 248f6bff
            _ => None,
        };

        match method_opt {
            Some(method) if cfg!(test) || method.is_public() => Some(method),
            _ => None,
        }
    }

    pub(super) const fn is_public(&self) -> bool {
        // This set controls which ->methods are exposed for use in connector
        // schemas. Non-public methods are still implemented and tested, but
        // will not be returned from lookup_arrow_method outside of tests.
        matches!(
            self,
            Self::Echo
                | Self::Map
                | Self::Match
                | Self::First
                | Self::Last
                | Self::Slice
                | Self::Size
                | Self::Entries
                | Self::JsonStringify
                | Self::JoinNotNull
                | Self::Filter
                | Self::Gte
                | Self::Eq
<<<<<<< HEAD
                | Self::Ne
=======
                | Self::Gt
>>>>>>> 248f6bff
        )
    }
}<|MERGE_RESOLUTION|>--- conflicted
+++ resolved
@@ -41,11 +41,8 @@
     Filter,
     Gte,
     Eq,
-<<<<<<< HEAD
     Ne,
-=======
     Gt,
->>>>>>> 248f6bff
 
     // Future methods:
     TypeOf,
@@ -161,11 +158,8 @@
             Self::Filter => &public::FilterMethod,
             Self::Gte => &public::GteMethod,
             Self::Eq => &public::EqMethod,
-<<<<<<< HEAD
             Self::Ne => &public::NeMethod,
-=======
             Self::Gt => &public::GtMethod,
->>>>>>> 248f6bff
 
             // Future methods:
             Self::TypeOf => &future::TypeOfMethod,
@@ -222,11 +216,8 @@
             "joinNotNull" => Some(Self::JoinNotNull),
             "filter" => Some(Self::Filter),
             "gte" => Some(Self::Gte),
-<<<<<<< HEAD
             "ne" => Some(Self::Ne),
-=======
             "gt" => Some(Self::Gt),
->>>>>>> 248f6bff
             _ => None,
         };
 
@@ -241,25 +232,25 @@
         // schemas. Non-public methods are still implemented and tested, but
         // will not be returned from lookup_arrow_method outside of tests.
         matches!(
-            self,
-            Self::Echo
-                | Self::Map
-                | Self::Match
-                | Self::First
-                | Self::Last
-                | Self::Slice
-                | Self::Size
-                | Self::Entries
-                | Self::JsonStringify
-                | Self::JoinNotNull
-                | Self::Filter
-                | Self::Gte
-                | Self::Eq
-<<<<<<< HEAD
-                | Self::Ne
-=======
-                | Self::Gt
->>>>>>> 248f6bff
-        )
+                    self,
+                    Self::Echo
+                        | Self::Map
+                        | Self::Match
+                        | Self::First
+                        | Self::Last
+                        | Self::Slice
+                        | Self::Size
+                        | Self::Entries
+                        | Self::JsonStringify
+                        | Self::JoinNotNull
+                        | Self::Filter
+                        | Self::Gte
+                        | Self::Eq
+        <<<<<<< HEAD
+                        | Self::Ne
+        =======
+                        | Self::Gt
+        >>>>>>> origin/dev
+                )
     }
 }