//! Logic for loading configuration in to an object model
// This entire file is license key functionality
pub(crate) mod cors;
mod expansion;
mod experimental;
mod schema;
#[cfg(test)]
mod tests;
mod upgrade;
mod yaml;

use std::collections::HashMap;
use std::fmt;
use std::net::IpAddr;
use std::net::SocketAddr;
use std::num::NonZeroUsize;
use std::str::FromStr;

use derivative::Derivative;
use displaydoc::Display;
use itertools::Itertools;
use once_cell::sync::Lazy;
use regex::Regex;
use schemars::gen::SchemaGenerator;
use schemars::schema::ObjectValidation;
use schemars::schema::Schema;
use schemars::schema::SchemaObject;
use schemars::JsonSchema;
use serde::Deserialize;
use serde::Serialize;
use serde_json::json;
use serde_json::Map;
use serde_json::Value;
use thiserror::Error;

use self::cors::Cors;
use self::expansion::Expansion;
pub(crate) use self::experimental::print_all_experimental_conf;
pub(crate) use self::schema::generate_config_schema;
pub(crate) use self::schema::generate_upgrade;
use crate::cache::DEFAULT_CACHE_CAPACITY;
use crate::configuration::schema::Mode;
use crate::executable::APOLLO_ROUTER_DEV_ENV;
use crate::plugin::plugins;

static SUPERGRAPH_ENDPOINT_REGEX: Lazy<Regex> = Lazy::new(|| {
    Regex::new(r"(?P<first_path>.*/)(?P<sub_path>.+)\*$")
        .expect("this regex to check the path is valid")
});

/// Configuration error.
#[derive(Debug, Error, Display)]
#[non_exhaustive]
pub enum ConfigurationError {
    /// could not expand variable: {key}, {cause}
    CannotExpandVariable { key: String, cause: String },
    /// could not expand variable: {key}. Variables must be prefixed with one of '{supported_modes}' followed by '.' e.g. 'env.'
    UnknownExpansionMode {
        key: String,
        supported_modes: String,
    },
    /// unknown plugin {0}
    PluginUnknown(String),
    /// plugin {plugin} could not be configured: {error}
    PluginConfiguration { plugin: String, error: String },
    /// {message}: {error}
    InvalidConfiguration {
        message: &'static str,
        error: String,
    },
    /// could not deserialize configuration: {0}
    DeserializeConfigError(serde_json::Error),

    /// APOLLO_ROUTER_CONFIG_SUPPORTED_MODES must be of the format env,file,... Possible modes are 'env' and 'file'.
    InvalidExpansionModeConfig,

    /// could not migrate configuration: {error}.
    MigrationFailure { error: String },

    /// could not load certificate authorities: {error}
    CertificateAuthorities { error: String },
}

/// The configuration for the router.
///
/// Can be created through `serde::Deserialize` from various formats,
/// or inline in Rust code with `serde_json::json!` and `serde_json::from_value`.
#[derive(Clone, Derivative, Serialize, JsonSchema)]
#[derivative(Debug)]
// We can't put a global #[serde(default)] here because of the Default implementation using `from_str` which use deserialize
pub struct Configuration {
    /// The raw configuration string.
    #[serde(skip)]
    pub(crate) validated_yaml: Option<Value>,

    /// Configuration options pertaining to the http server component.
    #[serde(default)]
    pub(crate) server: Server,

    /// Health check configuration
    #[serde(default)]
    pub(crate) health_check: HealthCheck,

    /// Sandbox configuration
    #[serde(default)]
    pub(crate) sandbox: Sandbox,

    /// Homepage configuration
    #[serde(default)]
    pub(crate) homepage: Homepage,

    /// Configuration for the supergraph
    #[serde(default)]
    pub(crate) supergraph: Supergraph,

    /// Cross origin request headers.
    #[serde(default)]
    pub(crate) cors: Cors,

    #[serde(default)]
    pub(crate) tls: Tls,

    /// Plugin configuration
    #[serde(default)]
    plugins: UserPlugins,

    /// Built-in plugin configuration. Built in plugins are pushed to the top level of config.
    #[serde(default)]
    #[serde(flatten)]
    pub(crate) apollo_plugins: ApolloPlugins,
}

impl<'de> serde::Deserialize<'de> for Configuration {
    fn deserialize<D>(deserializer: D) -> Result<Self, D::Error>
    where
        D: serde::Deserializer<'de>,
    {
        // This intermediate structure will allow us to deserialize a Configuration
        // yet still exercise the Configuration validation function
        #[derive(Deserialize, Default)]
        #[serde(default)]
        struct AdHocConfiguration {
            server: Server,
<<<<<<< HEAD
            #[serde(rename = "health-check")]
=======
            #[serde(default)]
>>>>>>> c5375e63
            health_check: HealthCheck,
            sandbox: Sandbox,
            homepage: Homepage,
            supergraph: Supergraph,
            cors: Cors,
            plugins: UserPlugins,
            #[serde(flatten)]
            apollo_plugins: ApolloPlugins,
            tls: Tls,
        }
        let ad_hoc: AdHocConfiguration = serde::Deserialize::deserialize(deserializer)?;

        Configuration::builder()
            .server(ad_hoc.server)
            .health_check(ad_hoc.health_check)
            .sandbox(ad_hoc.sandbox)
            .homepage(ad_hoc.homepage)
            .supergraph(ad_hoc.supergraph)
            .cors(ad_hoc.cors)
            .plugins(ad_hoc.plugins.plugins.unwrap_or_default())
            .apollo_plugins(ad_hoc.apollo_plugins.plugins)
            .tls(ad_hoc.tls)
            .build()
            .map_err(|e| serde::de::Error::custom(e.to_string()))
    }
}

const APOLLO_PLUGIN_PREFIX: &str = "apollo.";
const TELEMETRY_KEY: &str = "telemetry";

fn default_graphql_listen() -> ListenAddr {
    SocketAddr::from_str("127.0.0.1:4000").unwrap().into()
}

// This isn't dead code! we use it in buildstructor's fake_new
#[allow(dead_code)]
fn test_listen() -> ListenAddr {
    SocketAddr::from_str("127.0.0.1:0").unwrap().into()
}

#[buildstructor::buildstructor]
impl Configuration {
    #[builder]
    pub(crate) fn new(
        server: Option<Server>,
        supergraph: Option<Supergraph>,
        health_check: Option<HealthCheck>,
        sandbox: Option<Sandbox>,
        homepage: Option<Homepage>,
        cors: Option<Cors>,
        plugins: Map<String, Value>,
        apollo_plugins: Map<String, Value>,
        dev: Option<bool>,
        tls: Option<Tls>,
    ) -> Result<Self, ConfigurationError> {
        let mut conf = Self {
            validated_yaml: Default::default(),
            server: server.unwrap_or_default(),
            supergraph: supergraph.unwrap_or_default(),
            health_check: health_check.unwrap_or_default(),
            sandbox: sandbox.unwrap_or_default(),
            homepage: homepage.unwrap_or_default(),
            cors: cors.unwrap_or_default(),
            plugins: UserPlugins {
                plugins: Some(plugins),
            },
            apollo_plugins: ApolloPlugins {
                plugins: apollo_plugins,
            },
            tls: tls.unwrap_or_default(),
        };
        if dev.unwrap_or_default()
            || std::env::var(APOLLO_ROUTER_DEV_ENV).ok().as_deref() == Some("true")
        {
            conf.enable_dev_mode();
        }

        conf.validate()
    }

    /// This should be executed after normal configuration processing
    pub(crate) fn enable_dev_mode(&mut self) {
        tracing::info!("Running with *development* mode settings which facilitate development experience (e.g., introspection enabled)");

        if self.plugins.plugins.is_none() {
            self.plugins.plugins = Some(Map::new());
        }
        self.plugins.plugins.as_mut().unwrap().insert(
            "experimental.expose_query_plan".to_string(),
            Value::Bool(true),
        );
        self.apollo_plugins
            .plugins
            .insert("include_subgraph_errors".to_string(), json!({"all": true}));
        // Enable experimental_response_trace_id
        self.apollo_plugins
            .plugins
            .entry("telemetry")
            .or_insert_with(|| json!({}))
            .as_object_mut()
            .expect("configuration for telemetry must be an object")
            .entry("tracing")
            .and_modify(|e| {
                e.as_object_mut()
                    .expect("configuration for telemetry.tracing must be an object")
                    .entry("experimental_response_trace_id")
                    .and_modify(|e| *e = json!({"enabled": true, "header_name": null}))
                    .or_insert_with(|| json!({"enabled": true, "header_name": null}));
            })
            .or_insert_with(|| {
                json!({
                    "experimental_response_trace_id": {
                        "enabled": true,
                        "header_name": null
                    }
                })
            });
        self.supergraph.introspection = true;
        self.sandbox.enabled = true;
        self.homepage.enabled = false;
    }

    #[cfg(test)]
    pub(crate) fn boxed(self) -> Box<Self> {
        Box::new(self)
    }

    pub(crate) fn plugins(&self) -> Vec<(String, Value)> {
        let mut plugins = vec![];

        // Add all the apollo plugins
        for (plugin, config) in &self.apollo_plugins.plugins {
            let plugin_full_name = format!("{}{}", APOLLO_PLUGIN_PREFIX, plugin);
            tracing::debug!(
                "adding plugin {} with user provided configuration",
                plugin_full_name.as_str()
            );
            plugins.push((plugin_full_name, config.clone()));
        }

        // Add all the user plugins
        if let Some(config_map) = self.plugins.plugins.as_ref() {
            for (plugin, config) in config_map {
                plugins.push((plugin.clone(), config.clone()));
            }
        }

        plugins
    }

    // checks that we can reload configuration from the current one to the new one
    pub(crate) fn is_compatible(&self, new: &Configuration) -> Result<(), &'static str> {
        if self.apollo_plugins.plugins.get(TELEMETRY_KEY)
            == new.apollo_plugins.plugins.get(TELEMETRY_KEY)
        {
            Ok(())
        } else {
            Err("incompatible telemetry configuration. Telemetry cannot be reloaded and its configuration must stay the same for the entire life of the process")
        }
    }
}

impl Default for Configuration {
    fn default() -> Self {
        // We want to trigger all defaulting logic so don't use the raw builder.
        Configuration::from_str("").expect("default configuration must be valid")
    }
}

#[cfg(test)]
#[buildstructor::buildstructor]
impl Configuration {
    #[builder]
    pub(crate) fn fake_new(
        server: Option<Server>,
        supergraph: Option<Supergraph>,
        health_check: Option<HealthCheck>,
        sandbox: Option<Sandbox>,
        homepage: Option<Homepage>,
        cors: Option<Cors>,
        plugins: Map<String, Value>,
        apollo_plugins: Map<String, Value>,
        dev: Option<bool>,
        tls: Option<Tls>,
    ) -> Result<Self, ConfigurationError> {
        let mut configuration = Self {
            validated_yaml: Default::default(),
            server: server.unwrap_or_default(),
            supergraph: supergraph.unwrap_or_else(|| Supergraph::fake_builder().build()),
            health_check: health_check.unwrap_or_else(|| HealthCheck::fake_builder().build()),
            sandbox: sandbox.unwrap_or_else(|| Sandbox::fake_builder().build()),
            homepage: homepage.unwrap_or_else(|| Homepage::fake_builder().build()),
            cors: cors.unwrap_or_default(),
            plugins: UserPlugins {
                plugins: Some(plugins),
            },
            apollo_plugins: ApolloPlugins {
                plugins: apollo_plugins,
            },
            tls: tls.unwrap_or_default(),
        };
        if dev.unwrap_or_default()
            || std::env::var(APOLLO_ROUTER_DEV_ENV).ok().as_deref() == Some("true")
        {
            configuration.enable_dev_mode();
        }

        configuration.validate()
    }
}

impl Configuration {
    pub(crate) fn validate(self) -> Result<Self, ConfigurationError> {
        // Sandbox and Homepage cannot be both enabled
        if self.sandbox.enabled && self.homepage.enabled {
            return Err(ConfigurationError::InvalidConfiguration {
                message: "sandbox and homepage cannot be enabled at the same time",
                error: "disable the homepage if you want to enable sandbox".to_string(),
            });
        }
        // Sandbox needs Introspection to be enabled
        if self.sandbox.enabled && !self.supergraph.introspection {
            return Err(ConfigurationError::InvalidConfiguration {
                message: "sandbox requires introspection",
                error: "sandbox needs introspection to be enabled".to_string(),
            });
        }
        if !self.supergraph.path.starts_with('/') {
            return Err(ConfigurationError::InvalidConfiguration {
            message: "invalid 'server.graphql_path' configuration",
            error: format!(
                "'{}' is invalid, it must be an absolute path and start with '/', you should try with '/{}'",
                self.supergraph.path,
                self.supergraph.path
            ),
        });
        }
        if self.supergraph.path.ends_with('*')
            && !self.supergraph.path.ends_with("/*")
            && !SUPERGRAPH_ENDPOINT_REGEX.is_match(&self.supergraph.path)
        {
            return Err(ConfigurationError::InvalidConfiguration {
                message: "invalid 'server.graphql_path' configuration",
                error: format!(
                    "'{}' is invalid, you can only set a wildcard after a '/'",
                    self.supergraph.path
                ),
            });
        }
        if self.supergraph.path.contains("/*/") {
            return Err(
                ConfigurationError::InvalidConfiguration {
                    message: "invalid 'server.graphql_path' configuration",
                    error: format!(
                        "'{}' is invalid, if you need to set a path like '/*/graphql' then specify it as a path parameter with a name, for example '/:my_project_key/graphql'",
                        self.supergraph.path
                    ),
                },
            );
        }

        Ok(self)
    }
}

/// Parse configuration from a string in YAML syntax
impl FromStr for Configuration {
    type Err = ConfigurationError;

    fn from_str(s: &str) -> Result<Self, Self::Err> {
        schema::validate_yaml_configuration(s, Expansion::default()?, Mode::Upgrade)?.validate()
    }
}

fn gen_schema(plugins: schemars::Map<String, Schema>) -> Schema {
    let plugins_object = SchemaObject {
        object: Some(Box::new(ObjectValidation {
            properties: plugins,
            additional_properties: Option::Some(Box::new(Schema::Bool(false))),
            ..Default::default()
        })),
        ..Default::default()
    };

    Schema::Object(plugins_object)
}

/// Plugins provided by Apollo.
///
/// These plugins are processed prior to user plugins. Also, their configuration
/// is "hoisted" to the top level of the config rather than being processed
/// under "plugins" as for user plugins.
#[derive(Clone, Debug, Default, Deserialize, Serialize)]
#[serde(transparent)]
pub(crate) struct ApolloPlugins {
    pub(crate) plugins: Map<String, Value>,
}

impl JsonSchema for ApolloPlugins {
    fn schema_name() -> String {
        stringify!(Plugins).to_string()
    }

    fn json_schema(gen: &mut SchemaGenerator) -> Schema {
        // This is a manual implementation of Plugins schema to allow plugins that have been registered at
        // compile time to be picked up.

        let plugins = crate::plugin::plugins()
            .sorted_by_key(|factory| factory.name.clone())
            .filter(|factory| factory.name.starts_with(APOLLO_PLUGIN_PREFIX))
            .map(|factory| {
                (
                    factory.name[APOLLO_PLUGIN_PREFIX.len()..].to_string(),
                    factory.create_schema(gen),
                )
            })
            .collect::<schemars::Map<String, Schema>>();
        gen_schema(plugins)
    }
}

/// Plugins provided by a user.
///
/// These plugins are compiled into a router by and their configuration is performed
/// under the "plugins" section.
#[derive(Clone, Debug, Default, Deserialize, Serialize)]
#[serde(transparent)]
pub(crate) struct UserPlugins {
    pub(crate) plugins: Option<Map<String, Value>>,
}

impl JsonSchema for UserPlugins {
    fn schema_name() -> String {
        stringify!(Plugins).to_string()
    }

    fn json_schema(gen: &mut SchemaGenerator) -> Schema {
        // This is a manual implementation of Plugins schema to allow plugins that have been registered at
        // compile time to be picked up.

        let plugins = crate::plugin::plugins()
            .sorted_by_key(|factory| factory.name.clone())
            .filter(|factory| !factory.name.starts_with(APOLLO_PLUGIN_PREFIX))
            .map(|factory| (factory.name.to_string(), factory.create_schema(gen)))
            .collect::<schemars::Map<String, Schema>>();
        gen_schema(plugins)
    }
}

/// Configuration options pertaining to the supergraph server component.
#[derive(Debug, Clone, Deserialize, Serialize, JsonSchema)]
#[serde(deny_unknown_fields)]
#[serde(default)]
pub(crate) struct Supergraph {
    /// The socket address and port to listen on
    /// Defaults to 127.0.0.1:4000
    pub(crate) listen: ListenAddr,

    /// The HTTP path on which GraphQL requests will be served.
    /// default: "/"
    pub(crate) path: String,

    /// Enable introspection
    /// Default: false
    pub(crate) introspection: bool,

    /// Set to false to disable defer support
    pub(crate) defer_support: bool,

    /// Configures automatic persisted queries
    pub(crate) apq: Apq,

    /// Query planning options
    pub(crate) query_planning: QueryPlanning,
}

fn default_defer_support() -> bool {
    true
}

#[buildstructor::buildstructor]
impl Supergraph {
    #[builder]
    pub(crate) fn new(
        listen: Option<ListenAddr>,
        path: Option<String>,
        introspection: Option<bool>,
        defer_support: Option<bool>,
        apq: Option<Apq>,
        query_planning: Option<QueryPlanning>,
    ) -> Self {
        Self {
            listen: listen.unwrap_or_else(default_graphql_listen),
            path: path.unwrap_or_else(default_graphql_path),
            introspection: introspection.unwrap_or_else(default_graphql_introspection),
            defer_support: defer_support.unwrap_or_else(default_defer_support),
            apq: apq.unwrap_or_default(),
            query_planning: query_planning.unwrap_or_default(),
        }
    }
}

#[cfg(test)]
#[buildstructor::buildstructor]
impl Supergraph {
    #[builder]
    pub(crate) fn fake_new(
        listen: Option<ListenAddr>,
        path: Option<String>,
        introspection: Option<bool>,
        defer_support: Option<bool>,
        apq: Option<Apq>,
        query_planning: Option<QueryPlanning>,
    ) -> Self {
        Self {
            listen: listen.unwrap_or_else(test_listen),
            path: path.unwrap_or_else(default_graphql_path),
            introspection: introspection.unwrap_or_else(default_graphql_introspection),
            defer_support: defer_support.unwrap_or_else(default_defer_support),
            apq: apq.unwrap_or_default(),
            query_planning: query_planning.unwrap_or_default(),
        }
    }
}

impl Default for Supergraph {
    fn default() -> Self {
        Self::builder().build()
    }
}

impl Supergraph {
    /// To sanitize the path for axum router
    pub(crate) fn sanitized_path(&self) -> String {
        let mut path = self.path.clone();
        if self.path.ends_with("/*") {
            // Needed for axum (check the axum docs for more information about wildcards https://docs.rs/axum/latest/axum/struct.Router.html#wildcards)
            path = format!("{}router_extra_path", self.path);
        } else if SUPERGRAPH_ENDPOINT_REGEX.is_match(&self.path) {
            let new_path = SUPERGRAPH_ENDPOINT_REGEX
                .replace(&self.path, "${first_path}${sub_path}:supergraph_route");
            path = new_path.to_string();
        }

        path
    }
}

/// Automatic Persisted Queries (APQ) configuration
#[derive(Debug, Clone, Deserialize, Serialize, JsonSchema)]
#[serde(deny_unknown_fields)]
pub(crate) struct Apq {
    /// Activates Automatic Persisted Queries (enabled by default)
    #[serde(default = "default_apq")]
    pub(crate) enabled: bool,
    /// Cache configuration
    #[serde(default)]
    pub(crate) experimental_cache: Cache,

    #[serde(default)]
    pub(crate) subgraph: ApqSubgraphWrapper,
}

/// Configuration options pertaining to the subgraph server component.
#[derive(Debug, Clone, Default, Deserialize, Serialize, JsonSchema)]
#[serde(deny_unknown_fields)]
pub(crate) struct ApqSubgraphWrapper {
    /// options applying to all subgraphs
    #[serde(default)]
    pub(crate) all: SubgraphApq,
    /// per subgraph options
    #[serde(default)]
    pub(crate) subgraphs: HashMap<String, SubgraphApq>,
}

/// Subgraph level Automatic Persisted Queries (APQ) configuration
#[derive(Debug, Clone, Default, Deserialize, Serialize, JsonSchema)]
#[serde(deny_unknown_fields)]
pub(crate) struct SubgraphApq {
    /// Enable
    #[serde(default = "default_subgraph_apq")]
    pub(crate) enabled: bool,
}

fn default_subgraph_apq() -> bool {
    false
}

fn default_apq() -> bool {
    true
}

impl Default for Apq {
    fn default() -> Self {
        Self {
            enabled: default_apq(),
            experimental_cache: Default::default(),
            subgraph: Default::default(),
        }
    }
}

/// Query planning cache configuration
#[derive(Debug, Clone, Default, Deserialize, Serialize, JsonSchema)]
#[serde(deny_unknown_fields)]
pub(crate) struct QueryPlanning {
    /// Cache configuration
    pub(crate) experimental_cache: Cache,
    /// Warm up the cache on reloads by running the query plan over
    /// a list of the most used queries
    /// Defaults to 0 (do not warm up the cache)
    #[serde(default)]
    pub(crate) warmed_up_queries: usize,
}

/// Cache configuration
#[derive(Debug, Clone, Default, Deserialize, Serialize, JsonSchema)]
#[serde(deny_unknown_fields)]
pub(crate) struct Cache {
    /// Configures the in memory cache (always active)
    pub(crate) in_memory: InMemoryCache,
    /// Configures and activates the Redis cache
    pub(crate) redis: Option<RedisCache>,
}

#[derive(Debug, Clone, Deserialize, Serialize, JsonSchema)]
#[serde(deny_unknown_fields)]
/// In memory cache configuration
pub(crate) struct InMemoryCache {
    /// Number of entries in the Least Recently Used cache
    pub(crate) limit: NonZeroUsize,
}

impl Default for InMemoryCache {
    fn default() -> Self {
        Self {
            limit: DEFAULT_CACHE_CAPACITY,
        }
    }
}

#[derive(Debug, Clone, Deserialize, Serialize, JsonSchema)]
#[serde(deny_unknown_fields)]
/// Redis cache configuration
pub(crate) struct RedisCache {
    /// List of URLs to the Redis cluster
    pub(crate) urls: Vec<String>,
}

/// TLS related configuration options.
#[derive(Debug, Clone, Default, Deserialize, Serialize, JsonSchema)]
#[serde(deny_unknown_fields)]
#[serde(default)]
pub(crate) struct Tls {
    pub(crate) subgraph: TlsSubgraphWrapper,
}

/// Configuration options pertaining to the subgraph server component.
#[derive(Debug, Clone, Deserialize, Serialize, JsonSchema)]
#[serde(deny_unknown_fields)]
#[serde(default)]
pub(crate) struct TlsSubgraphWrapper {
    /// options applying to all subgraphs
    pub(crate) all: TlsSubgraph,
    /// per subgraph options
    pub(crate) subgraphs: HashMap<String, TlsSubgraph>,
}

#[buildstructor::buildstructor]
impl TlsSubgraphWrapper {
    #[builder]
    pub(crate) fn new(all: TlsSubgraph, subgraphs: HashMap<String, TlsSubgraph>) -> Self {
        Self { all, subgraphs }
    }
}

impl Default for TlsSubgraphWrapper {
    fn default() -> Self {
        Self::builder().all(TlsSubgraph::default()).build()
    }
}

/// Configuration options pertaining to the subgraph server component.
#[derive(Debug, Clone, Deserialize, Serialize, JsonSchema)]
#[serde(deny_unknown_fields)]
#[serde(default)]
pub(crate) struct TlsSubgraph {
    /// list of certificate authorities in PEM format
    pub(crate) certificate_authorities: Option<String>,
}

#[buildstructor::buildstructor]
impl TlsSubgraph {
    #[builder]
    pub(crate) fn new(certificate_authorities: Option<String>) -> Self {
        Self {
            certificate_authorities,
        }
    }
}

impl Default for TlsSubgraph {
    fn default() -> Self {
        Self::builder().build()
    }
}

/// Configuration options pertaining to the sandbox page.
#[derive(Debug, Clone, Deserialize, Serialize, JsonSchema)]
#[serde(deny_unknown_fields)]
#[serde(default)]
pub(crate) struct Sandbox {
    /// Set to true to enable sandbox
    pub(crate) enabled: bool,
}

fn default_sandbox() -> bool {
    false
}

#[buildstructor::buildstructor]
impl Sandbox {
    #[builder]
    pub(crate) fn new(enabled: Option<bool>) -> Self {
        Self {
            enabled: enabled.unwrap_or_else(default_sandbox),
        }
    }
}

#[cfg(test)]
#[buildstructor::buildstructor]
impl Sandbox {
    #[builder]
    pub(crate) fn fake_new(enabled: Option<bool>) -> Self {
        Self {
            enabled: enabled.unwrap_or_else(default_sandbox),
        }
    }
}

impl Default for Sandbox {
    fn default() -> Self {
        Self::builder().build()
    }
}

/// Configuration options pertaining to the home page.
#[derive(Debug, Clone, Deserialize, Serialize, JsonSchema)]
#[serde(deny_unknown_fields)]
#[serde(default)]
pub(crate) struct Homepage {
    /// Set to false to disable the homepage
    pub(crate) enabled: bool,
}

fn default_homepage() -> bool {
    true
}

#[buildstructor::buildstructor]
impl Homepage {
    #[builder]
    pub(crate) fn new(enabled: Option<bool>) -> Self {
        Self {
            enabled: enabled.unwrap_or_else(default_homepage),
        }
    }
}

#[cfg(test)]
#[buildstructor::buildstructor]
impl Homepage {
    #[builder]
    pub(crate) fn fake_new(enabled: Option<bool>) -> Self {
        Self {
            enabled: enabled.unwrap_or_else(default_homepage),
        }
    }
}

impl Default for Homepage {
    fn default() -> Self {
        Self::builder().build()
    }
}

/// Configuration options pertaining to the http server component.
#[derive(Debug, Clone, Deserialize, Serialize, JsonSchema)]
#[serde(deny_unknown_fields)]
#[serde(default)]
pub(crate) struct HealthCheck {
    /// The socket address and port to listen on
    /// Defaults to 127.0.0.1:8088
    pub(crate) listen: ListenAddr,

    /// Set to false to disable the health check endpoint
    pub(crate) enabled: bool,
}

fn default_health_check_listen() -> ListenAddr {
    SocketAddr::from_str("127.0.0.1:8088").unwrap().into()
}

fn default_health_check() -> bool {
    true
}

#[buildstructor::buildstructor]
impl HealthCheck {
    #[builder]
    pub(crate) fn new(listen: Option<ListenAddr>, enabled: Option<bool>) -> Self {
        Self {
            listen: listen.unwrap_or_else(default_health_check_listen),
            enabled: enabled.unwrap_or_else(default_health_check),
        }
    }
}

#[cfg(test)]
#[buildstructor::buildstructor]
impl HealthCheck {
    #[builder]
    pub(crate) fn fake_new(listen: Option<ListenAddr>, enabled: Option<bool>) -> Self {
        Self {
            listen: listen.unwrap_or_else(test_listen),
            enabled: enabled.unwrap_or_else(default_health_check),
        }
    }
}

impl Default for HealthCheck {
    fn default() -> Self {
        Self::builder().build()
    }
}

/// Configuration options pertaining to the http server component.
#[derive(Debug, Clone, Deserialize, Serialize, JsonSchema)]
#[serde(deny_unknown_fields)]
#[serde(default)]
pub(crate) struct Server {
    /// Experimental limitation of query depth
    /// default: 4096
    pub(crate) experimental_parser_recursion_limit: usize,
}

#[buildstructor::buildstructor]
impl Server {
    #[builder]
    #[allow(clippy::too_many_arguments)] // Used through a builder, not directly
    pub(crate) fn new(parser_recursion_limit: Option<usize>) -> Self {
        Self {
            experimental_parser_recursion_limit: parser_recursion_limit
                .unwrap_or_else(default_parser_recursion_limit),
        }
    }
}

impl Default for Server {
    fn default() -> Self {
        Self::builder().build()
    }
}

/// Listening address.
#[derive(Debug, Clone, PartialEq, Eq, Hash, Deserialize, Serialize, JsonSchema)]
#[serde(untagged)]
pub enum ListenAddr {
    /// Socket address.
    SocketAddr(SocketAddr),
    /// Unix socket.
    #[cfg(unix)]
    UnixSocket(std::path::PathBuf),
}

impl ListenAddr {
    pub(crate) fn ip_and_port(&self) -> Option<(IpAddr, u16)> {
        #[cfg_attr(not(unix), allow(irrefutable_let_patterns))]
        if let Self::SocketAddr(addr) = self {
            Some((addr.ip(), addr.port()))
        } else {
            None
        }
    }
}

impl From<SocketAddr> for ListenAddr {
    fn from(addr: SocketAddr) -> Self {
        Self::SocketAddr(addr)
    }
}

#[cfg(unix)]
impl From<tokio_util::either::Either<std::net::SocketAddr, tokio::net::unix::SocketAddr>>
    for ListenAddr
{
    fn from(
        addr: tokio_util::either::Either<std::net::SocketAddr, tokio::net::unix::SocketAddr>,
    ) -> Self {
        match addr {
            tokio_util::either::Either::Left(addr) => Self::SocketAddr(addr),
            tokio_util::either::Either::Right(addr) => Self::UnixSocket(
                addr.as_pathname()
                    .map(ToOwned::to_owned)
                    .unwrap_or_default(),
            ),
        }
    }
}

impl fmt::Display for ListenAddr {
    fn fmt(&self, f: &mut fmt::Formatter) -> fmt::Result {
        match self {
            Self::SocketAddr(addr) => write!(f, "http://{}", addr),
            #[cfg(unix)]
            Self::UnixSocket(path) => write!(f, "{}", path.display()),
        }
    }
}

fn default_graphql_path() -> String {
    String::from("/")
}

fn default_graphql_introspection() -> bool {
    false
}

fn default_parser_recursion_limit() -> usize {
    // This is `apollo-parser`’s default, which protects against stack overflow
    // but is still very high for "reasonable" queries.
    // https://docs.rs/apollo-parser/0.2.8/src/apollo_parser/parser/mod.rs.html#368
    4096
}<|MERGE_RESOLUTION|>--- conflicted
+++ resolved
@@ -141,11 +141,7 @@
         #[serde(default)]
         struct AdHocConfiguration {
             server: Server,
-<<<<<<< HEAD
-            #[serde(rename = "health-check")]
-=======
-            #[serde(default)]
->>>>>>> c5375e63
+            #[serde(default, rename = "health-check")]
             health_check: HealthCheck,
             sandbox: Sandbox,
             homepage: Homepage,
