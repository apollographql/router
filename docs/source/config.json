{
  "title": "Router (self-hosted)",
  "algoliaFilters": [
    "docset:router"
  ],
  "sidebar": {
    "Introduction": "/",
    "Quickstart": "/quickstart",
    "Moving from @apollo/gateway": "/migrating-from-gateway",
    "Federation version support": "/federation-version-support",
    "Enterprise features": [
      "/enterprise-features",
      [
        "enterprise"
      ]
    ],
    "Configuring the Router": {
      "Overview": "/configuration/overview",
      "Caching": {
        "In-memory caching": "/configuration/in-memory-caching",
        "Distributed caching": [
          "/configuration/distributed-caching",
          [
            "enterprise"
          ]
        ]
      },
      "Debugging": {
        "Logging": "/configuration/logging",
        "Subgraph error inclusion": "/configuration/subgraph-error-inclusion"
      },
      "Networking": {
        "Header propagation": "/configuration/header-propagation",
        "Traffic shaping": "/configuration/traffic-shaping"
      },
      "Security": {
        "CORS": "/configuration/cors",
        "CSRF prevention": "/configuration/csrf",
        "JWT Authentication": [
          "/configuration/authn-jwt",
          [
            "enterprise"
          ]
        ],
        "Authorization": [
          "/configuration/authorization",
          [
            "enterprise",
<<<<<<< HEAD
            "experimental"
=======
            "preview"
>>>>>>> 8e86ef41
          ]
        ],      
        "Subgraph Authentication": "/configuration/authn-subgraph",
        "Operation limits": [
          "/configuration/operation-limits",
          [
            "enterprise"
          ]
        ],
        "Safelisting with persisted queries": [
          "/configuration/persisted-queries",
          [
            "enterprise",
            "preview"
          ]
        ],
        "Privacy and data collection": "/privacy"
      }
    },
    "Executing Operations": {
      "Build and run queries": "/executing-operations/build-run-queries",
      "@defer support": "/executing-operations/defer-support",
      "Request format": "/executing-operations/requests",
      "GraphQL Subscriptions": {
        "Subscriptions setup": [
          "/executing-operations/subscription-support",
          [
            "enterprise"
          ]
        ],
        "Subgraph protocol: HTTP callback": [
          "/executing-operations/subscription-callback-protocol",
          [
            "enterprise",
            "preview"
          ]
        ],
        "Client protocol: HTTP multipart": [
          "/executing-operations/subscription-multipart-protocol",
          [
            "enterprise"
          ]
        ]
      }
    },
    "Metrics & Monitoring": {
      "GraphOS reporting": "/configuration/apollo-telemetry",
      "OpenTelemetry tracing": "/configuration/tracing",
      "Configuring metrics collectors": "/configuration/metrics",
      "Client awareness": "/managed-federation/client-awareness",
      "Health check": "/configuration/health-checks"
    },
    "Containerization": {
      "Overview": "/containerization/overview",
      "Docker": "/containerization/docker",
      "Kubernetes": "/containerization/kubernetes"
    },
    "Managed Federation": {
      "Overview": "https://www.apollographql.com/docs/federation/managed-federation/overview",
      "Setup": "https://www.apollographql.com/docs/federation/managed-federation/setup",
      "GraphOS Studio features": "https://www.apollographql.com/docs/graphos/graphs/federated-graphs"
    },
    "Customizations": {
      "Overview": "/customizations/overview",
      "Rhai scripts": "/customizations/rhai",
      "Rhai API reference": "/customizations/rhai-api",
      "External coprocessing": [
        "/customizations/coprocessor",
        [
          "enterprise"
        ]
      ],
      "Native Rust plugins": "/customizations/native",
      "Custom router binary": "/customizations/custom-binary"
    },
    "Subgraph Support": {
      "Subgraph-compatible libraries": "https://www.apollographql.com/docs/federation/v2/other-servers/",
      "Subgraph specification": "https://www.apollographql.com/docs/federation/v2/federation-spec/"
    }
  }
}<|MERGE_RESOLUTION|>--- conflicted
+++ resolved
@@ -46,11 +46,7 @@
           "/configuration/authorization",
           [
             "enterprise",
-<<<<<<< HEAD
-            "experimental"
-=======
             "preview"
->>>>>>> 8e86ef41
           ]
         ],      
         "Subgraph Authentication": "/configuration/authn-subgraph",
