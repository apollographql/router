--- conflicted
+++ resolved
@@ -383,13 +383,12 @@
                 .name("File uploads plugin")
                 .build(),
             ConfigurationRestriction::builder()
-<<<<<<< HEAD
                 .path("$.batching")
                 .name("Batching support")
-=======
+                .build(),
+            ConfigurationRestriction::builder()
                 .path("$.experimental_demand_control")
                 .name("Demand control plugin")
->>>>>>> 38ca9667
                 .build(),
         ]
     }
