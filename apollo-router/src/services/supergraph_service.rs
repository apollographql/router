//! Implements the router phase of the request lifecycle.

use std::ops::Deref;
use std::sync::atomic::Ordering;
use std::sync::Arc;
use std::task::Poll;
use std::time::Instant;

use futures::channel::mpsc::SendError;
use futures::future::BoxFuture;
use futures::stream::StreamExt;
use futures::SinkExt;
use futures::TryFutureExt;
use http::StatusCode;
use indexmap::IndexMap;
use router_bridge::planner::Planner;
use router_bridge::planner::UsageReporting;
use tokio::sync::mpsc;
use tokio::sync::Mutex;
use tower::BoxError;
use tower::Layer;
use tower::ServiceBuilder;
use tower::ServiceExt;
use tower_service::Service;
use tracing::field;
use tracing::Span;
use tracing_futures::Instrument;

use super::execution::QueryPlan;
use super::layers::allow_only_http_post_mutations::AllowOnlyHttpPostMutationsLayer;
use super::layers::content_negociation;
use super::layers::query_analysis::Compiler;
use super::layers::query_analysis::QueryAnalysisLayer;
use super::new_service::ServiceFactory;
use super::router::ClientRequestAccepts;
use super::subgraph_service::MakeSubgraphService;
use super::subgraph_service::SubgraphServiceFactory;
use super::ExecutionServiceFactory;
use super::QueryPlannerContent;
use crate::context::OPERATION_NAME;
use crate::error::{CacheResolverError, QueryPlannerError};
use crate::graphql;
use crate::graphql::IntoGraphQLErrors;
use crate::graphql::Response;
use crate::notification::HandleStream;
use crate::plugin::DynPlugin;
use crate::plugins::limits::Limited;
use crate::plugins::subscription::SubscriptionConfig;
use crate::plugins::telemetry::tracing::apollo_telemetry::APOLLO_PRIVATE_DURATION_NS;
use crate::plugins::telemetry::Telemetry;
use crate::plugins::telemetry::LOGGING_DISPLAY_BODY;
use crate::plugins::traffic_shaping::TrafficShaping;
use crate::plugins::traffic_shaping::APOLLO_TRAFFIC_SHAPING;
use crate::query_planner::subscription::SubscriptionHandle;
use crate::query_planner::subscription::OPENED_SUBSCRIPTIONS;
use crate::query_planner::subscription::SUBSCRIPTION_EVENT_SPAN_NAME;
use crate::query_planner::BridgeQueryPlanner;
use crate::query_planner::CachingQueryPlanner;
use crate::query_planner::QueryPlanResult;
use crate::router_factory::create_plugins;
use crate::router_factory::create_subgraph_services;
use crate::services::query_planner;
use crate::services::supergraph;
use crate::services::ExecutionRequest;
use crate::services::ExecutionResponse;
use crate::services::QueryPlannerResponse;
use crate::services::SupergraphRequest;
use crate::services::SupergraphResponse;
use crate::spec::Query;
use crate::spec::Schema;
use crate::Configuration;
use crate::Context;
use crate::Notify;

pub(crate) const QUERY_PLANNING_SPAN_NAME: &str = "query_planning";

/// An [`IndexMap`] of available plugins.
pub(crate) type Plugins = IndexMap<String, Box<dyn DynPlugin>>;

/// Containing [`Service`] in the request lifecyle.
#[derive(Clone)]
pub(crate) struct SupergraphService {
    execution_service_factory: ExecutionServiceFactory,
    query_planner_service: CachingQueryPlanner<BridgeQueryPlanner>,
    schema: Arc<Schema>,
<<<<<<< HEAD
    configuration: Arc<Configuration>,
=======
    notify: Notify<String, graphql::Response>,
>>>>>>> 37daffda
}

#[buildstructor::buildstructor]
impl SupergraphService {
    #[builder]
    pub(crate) fn new(
        query_planner_service: CachingQueryPlanner<BridgeQueryPlanner>,
        execution_service_factory: ExecutionServiceFactory,
        schema: Arc<Schema>,
<<<<<<< HEAD
        configuration: Arc<Configuration>,
=======
        notify: Notify<String, graphql::Response>,
>>>>>>> 37daffda
    ) -> Self {
        SupergraphService {
            query_planner_service,
            execution_service_factory,
            schema,
<<<<<<< HEAD
            configuration,
=======
            notify,
>>>>>>> 37daffda
        }
    }
}

impl Service<SupergraphRequest> for SupergraphService {
    type Response = SupergraphResponse;
    type Error = BoxError;
    type Future = BoxFuture<'static, Result<Self::Response, Self::Error>>;

    fn poll_ready(&mut self, cx: &mut std::task::Context<'_>) -> Poll<Result<(), Self::Error>> {
        self.query_planner_service
            .poll_ready(cx)
            .map_err(|err| err.into())
    }

    fn call(&mut self, req: SupergraphRequest) -> Self::Future {
        // Consume our cloned services and allow ownership to be transferred to the async block.
        let clone = self.query_planner_service.clone();

        let planning = std::mem::replace(&mut self.query_planner_service, clone);

        let context_cloned = req.context.clone();
        let fut = service_call(
            planning,
            self.execution_service_factory.clone(),
            self.schema.clone(),
            self.configuration.clone(),
            req,
            self.notify.clone(),
        )
        .or_else(|error: BoxError| async move {
            let errors = vec![crate::error::Error {
                message: error.to_string(),
                extensions: serde_json_bytes::json!({
                    "code": "INTERNAL_SERVER_ERROR",
                })
                .as_object()
                .unwrap()
                .to_owned(),
                ..Default::default()
            }];

            Ok(SupergraphResponse::builder()
                .errors(errors)
                .status_code(StatusCode::INTERNAL_SERVER_ERROR)
                .context(context_cloned)
                .build()
                .expect("building a response like this should not fail"))
        });

        Box::pin(fut)
    }
}

async fn service_call(
    planning: CachingQueryPlanner<BridgeQueryPlanner>,
    execution_service_factory: ExecutionServiceFactory,
    schema: Arc<Schema>,
    configuration: Arc<Configuration>,
    req: SupergraphRequest,
    notify: Notify<String, graphql::Response>,
) -> Result<SupergraphResponse, BoxError> {
    let context = req.context;
    let body = req.supergraph_request.body();
    let variables = body.variables.clone();

    let QueryPlannerResponse {
        content,
        context,
        errors,
    } = match plan_query(
        planning,
        body.operation_name.clone(),
        context.clone(),
        schema.clone(),
        configuration.clone(),
        req.supergraph_request
            .body()
            .query
            .clone()
            .expect("query presence was checked before"),
    )
    .await
    {
        Ok(resp) => resp,
        Err(err) => match err.into_graphql_errors() {
            Ok(gql_errors) => {
                return Ok(SupergraphResponse::builder()
                    .context(context)
                    .errors(gql_errors)
                    .status_code(StatusCode::BAD_REQUEST) // If it's a graphql error we return a status code 400
                    .build()
                    .expect("this response build must not fail"));
            }
            Err(err) => return Err(err.into()),
        },
    };

    if !errors.is_empty() {
        return Ok(SupergraphResponse::builder()
            .context(context)
            .errors(errors)
            .status_code(StatusCode::BAD_REQUEST) // If it's a graphql error we return a status code 400
            .build()
            .expect("this response build must not fail"));
    }

    match content {
        Some(QueryPlannerContent::Introspection { response }) => Ok(
            SupergraphResponse::new_from_graphql_response(*response, context),
        ),
        Some(QueryPlannerContent::IntrospectionDisabled) => {
            let mut response = SupergraphResponse::new_from_graphql_response(
                graphql::Response::builder()
                    .errors(vec![crate::error::Error::builder()
                        .message(String::from("introspection has been disabled"))
                        .extension_code("INTROSPECTION_DISABLED")
                        .build()])
                    .build(),
                context,
            );
            *response.response.status_mut() = StatusCode::BAD_REQUEST;
            Ok(response)
        }

        Some(QueryPlannerContent::Plan { plan }) => {
            let operation_name = body.operation_name.clone();
            let is_deferred = plan.is_deferred(operation_name.as_deref(), &variables);
            let is_subscription = plan.is_subscription(operation_name.as_deref());

            let ClientRequestAccepts {
                multipart_defer: accepts_multipart_defer,
                multipart_subscription: accepts_multipart_subscription,
                ..
            } = context
                .private_entries
                .lock()
                .get()
                .cloned()
                .unwrap_or_default();
            let mut subscription_tx = None;
            if (is_deferred && !accepts_multipart_defer)
                || (is_subscription && !accepts_multipart_subscription)
            {
                let (error_message, error_code) = if is_deferred {
                    (String::from("the router received a query with the @defer directive but the client does not accept multipart/mixed HTTP responses. To enable @defer support, add the HTTP header 'Accept: multipart/mixed; deferSpec=20220824'"), "DEFER_BAD_HEADER")
                } else {
                    (String::from("the router received a query with a subscription but the client does not accept multipart/mixed HTTP responses. To enable subscription support, add the HTTP header 'Accept: multipart/mixed; boundary=graphql; subscriptionSpec=1.0'"), "SUBSCRIPTION_BAD_HEADER")
                };
                let mut response = SupergraphResponse::new_from_graphql_response(
                    graphql::Response::builder()
                        .errors(vec![crate::error::Error::builder()
                            .message(error_message)
                            .extension_code(error_code)
                            .build()])
                        .build(),
                    context,
                );
                *response.response.status_mut() = StatusCode::NOT_ACCEPTABLE;
                Ok(response)
            } else if let Some(err) = plan.query.validate_variables(body, &schema).err() {
                let mut res = SupergraphResponse::new_from_graphql_response(err, context);
                *res.response.status_mut() = StatusCode::BAD_REQUEST;
                Ok(res)
            } else {
                if is_subscription {
                    let ctx = context.clone();
                    let (subs_tx, subs_rx) = mpsc::channel(1);
                    let query_plan = plan.clone();
                    let execution_service_factory_cloned = execution_service_factory.clone();
                    // Spawn task for subscription
                    tokio::spawn(async move {
                        subscription_task(
                            execution_service_factory_cloned,
                            ctx,
                            query_plan,
                            subs_rx,
                            notify,
                        )
                        .await;
                    });
                    subscription_tx = subs_tx.into();
                }

                let execution_response = execution_service_factory
                    .create()
                    .oneshot(
                        ExecutionRequest::internal_builder()
                            .supergraph_request(req.supergraph_request)
                            .query_plan(plan.clone())
                            .context(context)
                            .and_subscription_tx(subscription_tx)
                            .build()
                            .await,
                    )
                    .await?;

                let ExecutionResponse { response, context } = execution_response;

                let (parts, response_stream) = response.into_parts();

                Ok(SupergraphResponse {
                    context,
                    response: http::Response::from_parts(parts, response_stream.boxed()),
                })
            }
        }
        // This should never happen because if we have an empty query plan we should have error in errors vec
        None => Err(BoxError::from("cannot compute a query plan")),
    }
}

pub struct SubscriptionTaskParams {
    pub(crate) client_sender: futures::channel::mpsc::Sender<Response>,
    pub(crate) subscription_handle: SubscriptionHandle,
    pub(crate) subscription_config: SubscriptionConfig,
    pub(crate) stream_rx: futures::channel::mpsc::Receiver<HandleStream<String, graphql::Response>>,
    pub(crate) service_name: String,
}

async fn subscription_task(
    mut execution_service_factory: ExecutionServiceFactory,
    context: Context,
    query_plan: Arc<QueryPlan>,
    mut rx: mpsc::Receiver<SubscriptionTaskParams>,
    notify: Notify<String, graphql::Response>,
) {
    let sub_params = match rx.recv().await {
        Some(sub_params) => sub_params,
        None => {
            return;
        }
    };
    let subscription_config = sub_params.subscription_config;
    let subscription_handle = sub_params.subscription_handle;
    let service_name = sub_params.service_name;
    let mut receiver = sub_params.stream_rx;
    let mut sender = sub_params.client_sender;

    let graphql_document = &query_plan.query.string;
    // Get the rest of the query_plan to execute for subscription events
    let query_plan = match &query_plan.root {
        crate::query_planner::PlanNode::Subscription { rest, .. } => rest.clone().map(|r| {
            Arc::new(QueryPlan {
                usage_reporting: query_plan.usage_reporting.clone(),
                root: *r,
                formatted_query_plan: query_plan.formatted_query_plan.clone(),
                query: query_plan.query.clone(),
            })
        }),
        _ => {
            let _ = sender
                .send(
                    graphql::Response::builder()
                        .error(
                            graphql::Error::builder()
                                .message("cannot execute the subscription event")
                                .extension_code("SUBSCRIPTION_EXECUTION_ERROR")
                                .build(),
                        )
                        .build(),
                )
                .await;
            return;
        }
    };

    let limit_is_set = subscription_config.max_opened_subscriptions.is_some();
    let mut subscription_handle = subscription_handle.clone();
    let operation_signature =
        if let Some(usage_reporting) = context.private_entries.lock().get::<UsageReporting>() {
            usage_reporting.stats_report_key.clone()
        } else {
            String::new()
        };

    let operation_name = context
        .get::<_, String>(OPERATION_NAME)
        .ok()
        .flatten()
        .unwrap_or_default();
    let display_body = context.contains_key(LOGGING_DISPLAY_BODY);

    let mut receiver = match receiver.next().await {
        Some(receiver) => receiver,
        None => {
            tracing::trace!("receiver channel closed");
            return;
        }
    };

    if limit_is_set {
        OPENED_SUBSCRIPTIONS.fetch_add(1, Ordering::Relaxed);
    }

    let mut configuration_updated_rx = notify.subscribe_configuration();
    let mut schema_updated_rx = notify.subscribe_schema();

    loop {
        tokio::select! {
            _ = subscription_handle.closed_signal.recv() => {
                break;
            }
            message = receiver.next() => {
                match message {
                    Some(mut val) => {
                        if display_body {
                            tracing::info!(http.request.body = ?val, apollo.subgraph.name = %service_name, "Subscription event body from subgraph {service_name:?}");
                        }
                        val.created_at = Some(Instant::now());
                        let res = dispatch_event(&execution_service_factory, query_plan.as_ref(), context.clone(), val, sender.clone())
                            .instrument(tracing::info_span!(SUBSCRIPTION_EVENT_SPAN_NAME,
                                graphql.document = graphql_document,
                                graphql.operation.name = %operation_name,
                                otel.kind = "INTERNAL",
                                apollo_private.operation_signature = %operation_signature,
                                apollo_private.duration_ns = field::Empty,)
                            ).await;
                        if let Err(err) = res {
                             if !err.is_disconnected() {
                                tracing::error!("cannot send the subscription to the client: {err:?}");
                            }
                            break;
                        }
                    }
                    None => break,
                }
            }
            Some(new_configuration) = configuration_updated_rx.next() => {
                let plugins = match create_plugins(&new_configuration, &execution_service_factory.schema, None).await {
                    Ok(plugins) => plugins,
                    Err(err) => {
                        tracing::error!("cannot re-create plugins with the new configuration (closing existing subscription): {err:?}");
                        break;
                    },
                };
                let subgraph_services = match create_subgraph_services(&plugins, &execution_service_factory.schema, &new_configuration).await {
                    Ok(subgraph_services) => subgraph_services,
                    Err(err) => {
                        tracing::error!("cannot re-create subgraph service with the new configuration (closing existing subscription): {err:?}");
                        break;
                    },
                };
                let plugins = Arc::new(IndexMap::from_iter(plugins));
                execution_service_factory = ExecutionServiceFactory { schema: execution_service_factory.schema.clone(), plugins: plugins.clone(), subgraph_service_factory: Arc::new(SubgraphServiceFactory::new(subgraph_services.into_iter().map(|(k, v)| (k, Arc::new(v) as Arc<dyn MakeSubgraphService>)).collect(), plugins.clone())) };
            }
            Some(new_schema) = schema_updated_rx.next() => {
                if new_schema.raw_sdl != execution_service_factory.schema.raw_sdl {
                    let _ = sender
                        .send(
                            Response::builder()
                                .subscribed(false)
                                .error(graphql::Error::builder().message("subscription has been closed due to a schema reload").extension_code("SUBSCRIPTION_SCHEMA_RELOAD").build())
                                .build(),
                        )
                        .await;

                    break;
                }
            }
        }
    }
    if let Err(err) = sender.close().await {
        tracing::trace!("cannot close the sender {err:?}");
    }

    tracing::trace!("Leaving the task for subscription");
    if limit_is_set {
        OPENED_SUBSCRIPTIONS.fetch_sub(1, Ordering::Relaxed);
    }
}

async fn dispatch_event(
    execution_service_factory: &ExecutionServiceFactory,
    query_plan: Option<&Arc<QueryPlan>>,
    context: Context,
    mut val: graphql::Response,
    mut sender: futures::channel::mpsc::Sender<Response>,
) -> Result<(), SendError> {
    let start = Instant::now();
    let span = Span::current();
    let res = match query_plan {
        Some(query_plan) => {
            let execution_request = ExecutionRequest::internal_builder()
                .supergraph_request(http::Request::default())
                .query_plan(query_plan.clone())
                .context(context)
                .source_stream_value(val.data.take().unwrap_or_default())
                .build()
                .await;

            let execution_service = execution_service_factory.create();
            let execution_response = execution_service.oneshot(execution_request).await;
            let next_response = match execution_response {
                Ok(mut execution_response) => execution_response.next_response().await,
                Err(err) => {
                    tracing::error!("cannot execute the subscription event: {err:?}");
                    let _ = sender
                        .send(
                            graphql::Response::builder()
                                .error(
                                    graphql::Error::builder()
                                        .message("cannot execute the subscription event")
                                        .extension_code("SUBSCRIPTION_EXECUTION_ERROR")
                                        .build(),
                                )
                                .build(),
                        )
                        .await;
                    return Ok(());
                }
            };

            if let Some(mut next_response) = next_response {
                next_response.created_at = val.created_at;
                next_response.subscribed = val.subscribed;
                val.errors.append(&mut next_response.errors);
                next_response.errors = val.errors;

                sender.send(next_response).await
            } else {
                Ok(())
            }
        }
        None => sender.send(val).await,
    };
    span.record(
        APOLLO_PRIVATE_DURATION_NS,
        start.elapsed().as_nanos() as i64,
    );

    res
}

async fn plan_query(
    mut planning: CachingQueryPlanner<BridgeQueryPlanner>,
    operation_name: Option<String>,
    context: Context,
    schema: Arc<Schema>,
    configuration: Arc<Configuration>,
    query_str: String,
) -> Result<QueryPlannerResponse, CacheResolverError> {
    // FIXME: we have about 80 tests creating a supergraph service and crafting a supergraph request for it
    // none of those tests create a compiler to put it in the context, and the compiler cannot be created
    // from inside the supergraph request fake builder, because it needs a schema matching the query.
    // So while we are updating the tests to create a compiler manually, this here will make sure current
    // tests will pass
    {
        let mut entries = context.private_entries.lock();
        if !entries.contains_key::<Compiler>() {
            let (compiler, _) =
                Query::make_compiler(&query_str, &schema, &Configuration::default());
            entries.insert(Compiler(Arc::new(Mutex::new(compiler))));
        }
        drop(entries);
    }

    let result = planning
        .call(
            query_planner::CachingRequest::builder()
                .query(query_str)
                .and_operation_name(operation_name)
                .context(context.clone())
                .build(),
        )
        .instrument(tracing::info_span!(
            QUERY_PLANNING_SPAN_NAME,
            "otel.kind" = "INTERNAL"
        ))
        .await;

    // The reason that we log metrics here is that even if a query plan is cached we still want to log the metric for every operation.
    // If limits ever becomes a plugin then we can pull this functionality out rather than have it leak into the main pipeline.
    if configuration.limits.max_depth.is_some()
        || configuration.limits.max_aliases.is_some()
        || configuration.limits.max_height.is_some()
        || configuration.limits.max_root_fields.is_some()
    {
        if let Some(QueryPlannerError::LimitExceeded(err)) = result.as_ref().err().map(|err| {
            let CacheResolverError::RetrievalError(err) = err;
            err.deref()
        }) {
            context.private_entries.lock().insert::<Limited>(err.into());
        }
    }

    result
}
/// Builder which generates a plugin pipeline.
///
/// This is at the heart of the delegation of responsibility model for the router. A schema,
/// collection of plugins, collection of subgraph services are assembled to generate a
/// [`tower::util::BoxCloneService`] capable of processing a router request
/// through the entire stack to return a response.
pub(crate) struct PluggableSupergraphServiceBuilder {
    plugins: Plugins,
    subgraph_services: Vec<(String, Arc<dyn MakeSubgraphService>)>,
    configuration: Option<Arc<Configuration>>,
    planner: BridgeQueryPlanner,
}

impl PluggableSupergraphServiceBuilder {
    pub(crate) fn new(planner: BridgeQueryPlanner) -> Self {
        Self {
            plugins: Default::default(),
            subgraph_services: Default::default(),
            configuration: None,
            planner,
        }
    }

    pub(crate) fn with_dyn_plugin(
        mut self,
        plugin_name: String,
        plugin: Box<dyn DynPlugin>,
    ) -> PluggableSupergraphServiceBuilder {
        self.plugins.insert(plugin_name, plugin);
        self
    }

    pub(crate) fn with_subgraph_service<S>(
        mut self,
        name: &str,
        service_maker: S,
    ) -> PluggableSupergraphServiceBuilder
    where
        S: MakeSubgraphService,
    {
        self.subgraph_services
            .push((name.to_string(), Arc::new(service_maker)));
        self
    }

    pub(crate) fn with_configuration(
        mut self,
        configuration: Arc<Configuration>,
    ) -> PluggableSupergraphServiceBuilder {
        self.configuration = Some(configuration);
        self
    }

    pub(crate) async fn build(self) -> Result<SupergraphCreator, crate::error::ServiceBuildError> {
        let configuration = self.configuration.unwrap_or_default();

        let schema = self.planner.schema();
        let query_planner_service = CachingQueryPlanner::new(
            self.planner,
            schema.clone(),
            &configuration,
            IndexMap::new(),
        )
        .await;

        let mut plugins = self.plugins;
        // Activate the telemetry plugin.
        // We must NOT fail to go live with the new router from this point as the telemetry plugin activate interacts with globals.
        for (_, plugin) in plugins.iter_mut() {
            if let Some(telemetry) = plugin.as_any_mut().downcast_mut::<Telemetry>() {
                telemetry.activate();
            }
        }

        let plugins = Arc::new(plugins);

        let subgraph_service_factory = Arc::new(SubgraphServiceFactory::new(
            self.subgraph_services,
            plugins.clone(),
        ));

        Ok(SupergraphCreator {
            query_planner_service,
            subgraph_service_factory,
            schema,
            configuration,
            plugins,
            config: configuration,
        })
    }
}

/// A collection of services and data which may be used to create a "router".
#[derive(Clone)]
pub(crate) struct SupergraphCreator {
    query_planner_service: CachingQueryPlanner<BridgeQueryPlanner>,
    subgraph_service_factory: Arc<SubgraphServiceFactory>,
    schema: Arc<Schema>,
<<<<<<< HEAD
    configuration: Arc<Configuration>,
=======
    config: Arc<Configuration>,
>>>>>>> 37daffda
    plugins: Arc<Plugins>,
}

pub(crate) trait HasPlugins {
    fn plugins(&self) -> Arc<Plugins>;
}

impl HasPlugins for SupergraphCreator {
    fn plugins(&self) -> Arc<Plugins> {
        self.plugins.clone()
    }
}

pub(crate) trait HasSchema {
    fn schema(&self) -> Arc<Schema>;
}

impl HasSchema for SupergraphCreator {
    fn schema(&self) -> Arc<Schema> {
        Arc::clone(&self.schema)
    }
}

pub(crate) trait HasConfig {
    fn config(&self) -> Arc<Configuration>;
}

impl HasConfig for SupergraphCreator {
    fn config(&self) -> Arc<Configuration> {
        Arc::clone(&self.config)
    }
}

impl ServiceFactory<supergraph::Request> for SupergraphCreator {
    type Service = supergraph::BoxService;
    fn create(&self) -> Self::Service {
        self.make().boxed()
    }
}

impl SupergraphCreator {
    pub(crate) fn make(
        &self,
    ) -> impl Service<
        supergraph::Request,
        Response = supergraph::Response,
        Error = BoxError,
        Future = BoxFuture<'static, supergraph::ServiceResult>,
    > + Send {
        let supergraph_service = SupergraphService::builder()
            .query_planner_service(self.query_planner_service.clone())
            .execution_service_factory(ExecutionServiceFactory {
                schema: self.schema.clone(),
                plugins: self.plugins.clone(),
                subgraph_service_factory: self.subgraph_service_factory.clone(),
            })
            .schema(self.schema.clone())
<<<<<<< HEAD
            .configuration(self.configuration.clone())
=======
            .notify(self.config.notify.clone())
>>>>>>> 37daffda
            .build();

        let shaping = self
            .plugins
            .iter()
            .find(|i| i.0.as_str() == APOLLO_TRAFFIC_SHAPING)
            .and_then(|plugin| plugin.1.as_any().downcast_ref::<TrafficShaping>())
            .expect("traffic shaping should always be part of the plugin list");

        let supergraph_service = AllowOnlyHttpPostMutationsLayer::default()
            .layer(shaping.supergraph_service_internal(supergraph_service));

        ServiceBuilder::new()
            .layer(content_negociation::SupergraphLayer::default())
            .service(
                self.plugins
                    .iter()
                    .rev()
                    .fold(supergraph_service.boxed(), |acc, (_, e)| {
                        e.supergraph_service(acc)
                    }),
            )
    }

    pub(crate) async fn cache_keys(&self, count: usize) -> Vec<(String, Option<String>)> {
        self.query_planner_service.cache_keys(count).await
    }

    pub(crate) fn planner(&self) -> Arc<Planner<QueryPlanResult>> {
        self.query_planner_service.planner()
    }

    pub(crate) async fn warm_up_query_planner(
        &mut self,
        query_parser: &QueryAnalysisLayer,
        cache_keys: Vec<(String, Option<String>)>,
    ) {
        self.query_planner_service
            .warm_up(query_parser, cache_keys)
            .await
    }
}

#[cfg(test)]
mod tests {
    use std::collections::HashMap;
    use std::time::Duration;

    use super::*;
    use crate::plugin::test::MockSubgraph;
    use crate::services::supergraph;
    use crate::test_harness::MockedSubgraphs;
    use crate::Notify;
    use crate::TestHarness;

    const SCHEMA: &str = r#"schema
        @core(feature: "https://specs.apollo.dev/core/v0.1")
        @core(feature: "https://specs.apollo.dev/join/v0.1")
        @core(feature: "https://specs.apollo.dev/inaccessible/v0.1")
         {
        query: Query
   }
   directive @core(feature: String!) repeatable on SCHEMA
   directive @join__field(graph: join__Graph, requires: join__FieldSet, provides: join__FieldSet) on FIELD_DEFINITION
   directive @join__type(graph: join__Graph!, key: join__FieldSet) repeatable on OBJECT | INTERFACE
   directive @join__owner(graph: join__Graph!) on OBJECT | INTERFACE
   directive @join__graph(name: String!, url: String!) on ENUM_VALUE
   directive @inaccessible on OBJECT | FIELD_DEFINITION | INTERFACE | UNION
   scalar join__FieldSet
   enum join__Graph {
       USER @join__graph(name: "user", url: "http://localhost:4001/graphql")
       ORGA @join__graph(name: "orga", url: "http://localhost:4002/graphql")
   }
   type Query {
       currentUser: User @join__field(graph: USER)
   }

   type Subscription @join__type(graph: USER) {
        userWasCreated: User
   }
   
   type User
   @join__owner(graph: USER)
   @join__type(graph: ORGA, key: "id")
   @join__type(graph: USER, key: "id"){
       id: ID!
       name: String
       activeOrganization: Organization
   }
   type Organization
   @join__owner(graph: ORGA)
   @join__type(graph: ORGA, key: "id")
   @join__type(graph: USER, key: "id") {
       id: ID
       creatorUser: User
       name: String
       nonNullId: ID!
       suborga: [Organization]
   }"#;

    #[tokio::test]
    async fn nullability_formatting() {
        let subgraphs = MockedSubgraphs([
        ("user", MockSubgraph::builder().with_json(
                serde_json::json!{{"query":"{currentUser{activeOrganization{__typename id}}}"}},
                serde_json::json!{{"data": {"currentUser": { "activeOrganization": null }}}}
            ).build()),
        ("orga", MockSubgraph::default())
    ].into_iter().collect());

        let service = TestHarness::builder()
            .configuration_json(serde_json::json!({"include_subgraph_errors": { "all": true } }))
            .unwrap()
            .schema(SCHEMA)
            .extra_plugin(subgraphs)
            .build_supergraph()
            .await
            .unwrap();

        let request = supergraph::Request::fake_builder()
            .query("query { currentUser { activeOrganization { id creatorUser { name } } } }")
            .context(defer_context())
            // Request building here
            .build()
            .unwrap();
        let response = service
            .oneshot(request)
            .await
            .unwrap()
            .next_response()
            .await
            .unwrap();

        insta::assert_json_snapshot!(response);
    }

    #[tokio::test]
    async fn nullability_bubbling() {
        let subgraphs = MockedSubgraphs([
        ("user", MockSubgraph::builder().with_json(
                serde_json::json!{{"query":"{currentUser{activeOrganization{__typename id}}}"}},
                serde_json::json!{{"data": {"currentUser": { "activeOrganization": {} }}}}
            ).build()),
        ("orga", MockSubgraph::default())
    ].into_iter().collect());

        let service = TestHarness::builder()
            .configuration_json(serde_json::json!({"include_subgraph_errors": { "all": true } }))
            .unwrap()
            .schema(SCHEMA)
            .extra_plugin(subgraphs)
            .build_supergraph()
            .await
            .unwrap();

        let request = supergraph::Request::fake_builder()
            .context(defer_context())
            .query(
                "query { currentUser { activeOrganization { nonNullId creatorUser { name } } } }",
            )
            .build()
            .unwrap();
        let response = service
            .oneshot(request)
            .await
            .unwrap()
            .next_response()
            .await
            .unwrap();

        insta::assert_json_snapshot!(response);
    }

    #[tokio::test]
    async fn errors_on_deferred_responses() {
        let subgraphs = MockedSubgraphs([
        ("user", MockSubgraph::builder().with_json(
                serde_json::json!{{"query":"{currentUser{__typename id}}"}},
                serde_json::json!{{"data": {"currentUser": { "__typename": "User", "id": "0" }}}}
            )
            .with_json(
                serde_json::json!{{
                    "query":"query($representations:[_Any!]!){_entities(representations:$representations){...on User{name}}}",
                    "variables": {
                        "representations":[{"__typename": "User", "id":"0"}]
                    }
                }},
                serde_json::json!{{
                    "data": {
                        "_entities": [{ "suborga": [
                        { "__typename": "User", "name": "AAA"},
                        ] }]
                    },
                    "errors": [
                        {
                            "message": "error user 0",
                            "path": ["_entities", 0],
                        }
                    ]
                    }}
            ).build()),
        ("orga", MockSubgraph::default())
    ].into_iter().collect());

        let service = TestHarness::builder()
            .configuration_json(serde_json::json!({"include_subgraph_errors": { "all": true } }))
            .unwrap()
            .schema(SCHEMA)
            .extra_plugin(subgraphs)
            .build_supergraph()
            .await
            .unwrap();

        let request = supergraph::Request::fake_builder()
            .context(defer_context())
            .query("query { currentUser { id  ...@defer { name } } }")
            .build()
            .unwrap();

        let mut stream = service.oneshot(request).await.unwrap();

        insta::assert_json_snapshot!(stream.next_response().await.unwrap());

        insta::assert_json_snapshot!(stream.next_response().await.unwrap());
    }

    #[tokio::test]
    async fn errors_from_primary_on_deferred_responses() {
        let schema = r#"
        schema
          @link(url: "https://specs.apollo.dev/link/v1.0")
          @link(url: "https://specs.apollo.dev/join/v0.2", for: EXECUTION)
        {
          query: Query
        }

        directive @join__field(graph: join__Graph!, requires: join__FieldSet, provides: join__FieldSet, type: String, external: Boolean, override: String, usedOverridden: Boolean) repeatable on FIELD_DEFINITION | INPUT_FIELD_DEFINITION
        directive @join__graph(name: String!, url: String!) on ENUM_VALUE
        directive @join__implements(graph: join__Graph!, interface: String!) repeatable on OBJECT | INTERFACE
        directive @join__type(graph: join__Graph!, key: join__FieldSet, extension: Boolean! = false, resolvable: Boolean! = true) repeatable on OBJECT | INTERFACE | UNION | ENUM | INPUT_OBJECT | SCALAR
        directive @link(url: String, as: String, for: link__Purpose, import: [link__Import]) repeatable on SCHEMA

        scalar link__Import
        enum link__Purpose {
          SECURITY
          EXECUTION
        }

        type Computer
          @join__type(graph: COMPUTERS)
        {
          id: ID!
          errorField: String
          nonNullErrorField: String!
        }

        scalar join__FieldSet

        enum join__Graph {
          COMPUTERS @join__graph(name: "computers", url: "http://localhost:4001/")
        }


        type Query
          @join__type(graph: COMPUTERS)
        {
          computer(id: ID!): Computer
        }"#;

        let subgraphs = MockedSubgraphs([
        ("computers", MockSubgraph::builder().with_json(
                serde_json::json!{{"query":"{currentUser{__typename id}}"}},
                serde_json::json!{{"data": {"currentUser": { "__typename": "User", "id": "0" }}}}
            )
            .with_json(
                serde_json::json!{{
                    "query":"{computer(id:\"Computer1\"){errorField id}}",
                }},
                serde_json::json!{{
                    "data": {
                        "computer": {
                            "id": "Computer1"
                        }
                    },
                    "errors": [
                        {
                            "message": "Error field",
                            "locations": [
                                {
                                    "line": 1,
                                    "column": 93
                                }
                            ],
                            "path": ["computer","errorField"],
                        }
                    ]
                    }}
            ).build()),
        ].into_iter().collect());

        let service = TestHarness::builder()
            .configuration_json(serde_json::json!({"include_subgraph_errors": { "all": true } }))
            .unwrap()
            .schema(schema)
            .extra_plugin(subgraphs)
            .build_supergraph()
            .await
            .unwrap();

        let request = supergraph::Request::fake_builder()
            .context(defer_context())
            .query(
                r#"query {
                computer(id: "Computer1") {
                  id
                  ...ComputerErrorField @defer
                }
              }
              fragment ComputerErrorField on Computer {
                errorField
              }"#,
            )
            .build()
            .unwrap();

        let mut stream = service.oneshot(request).await.unwrap();

        insta::assert_json_snapshot!(stream.next_response().await.unwrap());

        insta::assert_json_snapshot!(stream.next_response().await.unwrap());
    }

    #[tokio::test]
    async fn deferred_fragment_bounds_nullability() {
        let subgraphs = MockedSubgraphs([
        ("user", MockSubgraph::builder().with_json(
                serde_json::json!{{"query":"{currentUser{activeOrganization{__typename id}}}"}},
                serde_json::json!{{"data": {"currentUser": { "activeOrganization": { "__typename": "Organization", "id": "0" } }}}}
            ).build()),
        ("orga", MockSubgraph::builder().with_json(
            serde_json::json!{{
                "query":"query($representations:[_Any!]!){_entities(representations:$representations){...on Organization{suborga{__typename id}}}}",
                "variables": {
                    "representations":[{"__typename": "Organization", "id":"0"}]
                }
            }},
            serde_json::json!{{
                "data": {
                    "_entities": [{ "suborga": [
                    { "__typename": "Organization", "id": "1"},
                    { "__typename": "Organization", "id": "2"},
                    { "__typename": "Organization", "id": "3"},
                    ] }]
                },
                }}
        )
        .with_json(
            serde_json::json!{{
                "query":"query($representations:[_Any!]!){_entities(representations:$representations){...on Organization{name}}}",
                "variables": {
                    "representations":[
                        {"__typename": "Organization", "id":"1"},
                        {"__typename": "Organization", "id":"2"},
                        {"__typename": "Organization", "id":"3"}

                        ]
                }
            }},
            serde_json::json!{{
                "data": {
                    "_entities": [
                    { "__typename": "Organization", "id": "1"},
                    { "__typename": "Organization", "id": "2", "name": "A"},
                    { "__typename": "Organization", "id": "3"},
                    ]
                },
                "errors": [
                    {
                        "message": "error orga 1",
                        "path": ["_entities", 0],
                    },
                    {
                        "message": "error orga 3",
                        "path": ["_entities", 2],
                    }
                ]
                }}
        ).build())
    ].into_iter().collect());

        let service = TestHarness::builder()
            .configuration_json(serde_json::json!({"include_subgraph_errors": { "all": true } }))
            .unwrap()
            .schema(SCHEMA)
            .extra_plugin(subgraphs)
            .build_supergraph()
            .await
            .unwrap();

        let request = supergraph::Request::fake_builder()
        .context(defer_context())
        .query(
                "query { currentUser { activeOrganization { id  suborga { id ...@defer { nonNullId } } } } }",
            )
            .build()
            .unwrap();

        let mut stream = service.oneshot(request).await.unwrap();

        insta::assert_json_snapshot!(stream.next_response().await.unwrap());

        insta::assert_json_snapshot!(stream.next_response().await.unwrap());
    }

    #[tokio::test]
    async fn errors_on_incremental_responses() {
        let subgraphs = MockedSubgraphs([
        ("user", MockSubgraph::builder().with_json(
                serde_json::json!{{"query":"{currentUser{activeOrganization{__typename id}}}"}},
                serde_json::json!{{"data": {"currentUser": { "activeOrganization": { "__typename": "Organization", "id": "0" } }}}}
            ).build()),
        ("orga", MockSubgraph::builder().with_json(
            serde_json::json!{{
                "query":"query($representations:[_Any!]!){_entities(representations:$representations){...on Organization{suborga{__typename id}}}}",
                "variables": {
                    "representations":[{"__typename": "Organization", "id":"0"}]
                }
            }},
            serde_json::json!{{
                "data": {
                    "_entities": [{ "suborga": [
                    { "__typename": "Organization", "id": "1"},
                    { "__typename": "Organization", "id": "2"},
                    { "__typename": "Organization", "id": "3"},
                    ] }]
                },
                }}
        )
        .with_json(
            serde_json::json!{{
                "query":"query($representations:[_Any!]!){_entities(representations:$representations){...on Organization{name}}}",
                "variables": {
                    "representations":[
                        {"__typename": "Organization", "id":"1"},
                        {"__typename": "Organization", "id":"2"},
                        {"__typename": "Organization", "id":"3"}

                        ]
                }
            }},
            serde_json::json!{{
                "data": {
                    "_entities": [
                    { "__typename": "Organization", "id": "1"},
                    { "__typename": "Organization", "id": "2", "name": "A"},
                    { "__typename": "Organization", "id": "3"},
                    ]
                },
                "errors": [
                    {
                        "message": "error orga 1",
                        "path": ["_entities", 0],
                    },
                    {
                        "message": "error orga 3",
                        "path": ["_entities", 2],
                    }
                ]
                }}
        ).build())
    ].into_iter().collect());

        let service = TestHarness::builder()
            .configuration_json(serde_json::json!({"include_subgraph_errors": { "all": true } }))
            .unwrap()
            .schema(SCHEMA)
            .extra_plugin(subgraphs)
            .build_supergraph()
            .await
            .unwrap();

        let request = supergraph::Request::fake_builder()
        .context(defer_context())
        .query(
                "query { currentUser { activeOrganization { id  suborga { id ...@defer { name } } } } }",
            )
            .build()
            .unwrap();

        let mut stream = service.oneshot(request).await.unwrap();

        insta::assert_json_snapshot!(stream.next_response().await.unwrap());

        insta::assert_json_snapshot!(stream.next_response().await.unwrap());
    }

    #[tokio::test]
    async fn root_typename_with_defer() {
        let subgraphs = MockedSubgraphs([
        ("user", MockSubgraph::builder().with_json(
                serde_json::json!{{"query":"{currentUser{activeOrganization{__typename id}}}"}},
                serde_json::json!{{"data": {"currentUser": { "activeOrganization": { "__typename": "Organization", "id": "0" } }}}}
            ).build()),
        ("orga", MockSubgraph::builder().with_json(
            serde_json::json!{{
                "query":"query($representations:[_Any!]!){_entities(representations:$representations){...on Organization{suborga{__typename id}}}}",
                "variables": {
                    "representations":[{"__typename": "Organization", "id":"0"}]
                }
            }},
            serde_json::json!{{
                "data": {
                    "_entities": [{ "suborga": [
                    { "__typename": "Organization", "id": "1"},
                    { "__typename": "Organization", "id": "2"},
                    { "__typename": "Organization", "id": "3"},
                    ] }]
                },
                }}
        )
        .with_json(
            serde_json::json!{{
                "query":"query($representations:[_Any!]!){_entities(representations:$representations){...on Organization{name}}}",
                "variables": {
                    "representations":[
                        {"__typename": "Organization", "id":"1"},
                        {"__typename": "Organization", "id":"2"},
                        {"__typename": "Organization", "id":"3"}

                        ]
                }
            }},
            serde_json::json!{{
                "data": {
                    "_entities": [
                    { "__typename": "Organization", "id": "1"},
                    { "__typename": "Organization", "id": "2", "name": "A"},
                    { "__typename": "Organization", "id": "3"},
                    ]
                }
                }}
        ).build())
    ].into_iter().collect());

        let service = TestHarness::builder()
            .configuration_json(serde_json::json!({"include_subgraph_errors": { "all": true } }))
            .unwrap()
            .schema(SCHEMA)
            .extra_plugin(subgraphs)
            .build_supergraph()
            .await
            .unwrap();

        let request = supergraph::Request::fake_builder()
            .context(defer_context())
            .query(
                "query { __typename currentUser { activeOrganization { id  suborga { id ...@defer { name } } } } }",
            )
            .build()
            .unwrap();

        let mut stream = service.oneshot(request).await.unwrap();
        let res = stream.next_response().await.unwrap();
        assert_eq!(
            res.data.as_ref().unwrap().get("__typename"),
            Some(&serde_json_bytes::Value::String("Query".into()))
        );
        insta::assert_json_snapshot!(res);

        insta::assert_json_snapshot!(stream.next_response().await.unwrap());
    }

    #[tokio::test]
    async fn subscription_with_callback() {
        let mut notify = Notify::builder().build();
        let (handle, _) = notify
            .create_or_subscribe("TEST_TOPIC".to_string(), false)
            .await
            .unwrap();
        let subgraphs = MockedSubgraphs([
            ("user", MockSubgraph::builder().with_json(
                    serde_json::json!{{"query":"subscription{userWasCreated{name activeOrganization{__typename id}}}"}},
                    serde_json::json!{{"data": {"userWasCreated": { "__typename": "User", "id": "1", "activeOrganization": { "__typename": "Organization", "id": "0" } }}}}
                ).with_subscription_stream(handle.clone()).build()),
            ("orga", MockSubgraph::builder().with_json(
                serde_json::json!{{
                    "query":"query($representations:[_Any!]!){_entities(representations:$representations){...on Organization{suborga{id name}}}}",
                    "variables": {
                        "representations":[{"__typename": "Organization", "id":"0"}]
                    }
                }},
                serde_json::json!{{
                    "data": {
                        "_entities": [{ "suborga": [
                        { "__typename": "Organization", "id": "1", "name": "A"},
                        { "__typename": "Organization", "id": "2", "name": "B"},
                        { "__typename": "Organization", "id": "3", "name": "C"},
                        ] }]
                    },
                    }}
            ).build())
        ].into_iter().collect());

        let mut configuration: Configuration = serde_json::from_value(serde_json::json!({"include_subgraph_errors": { "all": true }, "subscription": { "enabled": true, "mode": {"preview_callback": {"public_url": "http://localhost:4545"}}}})).unwrap();
        configuration.notify = notify.clone();
        let service = TestHarness::builder()
            .configuration(Arc::new(configuration))
            .schema(SCHEMA)
            .extra_plugin(subgraphs)
            .build_supergraph()
            .await
            .unwrap();

        let request = supergraph::Request::fake_builder()
            .query(
                "subscription { userWasCreated { name activeOrganization { id  suborga { id name } } } }",
            )
            .context(subscription_context())
            .build()
            .unwrap();
        let mut stream = service.oneshot(request).await.unwrap();
        let res = stream.next_response().await.unwrap();
        assert_eq!(&res.data, &Some(serde_json_bytes::Value::Null));
        insta::assert_json_snapshot!(res);
        notify.broadcast(graphql::Response::builder().data(serde_json_bytes::json!({"userWasCreated": { "name": "test", "activeOrganization": { "__typename": "Organization", "id": "0" }}})).build()).await.unwrap();
        insta::assert_json_snapshot!(stream.next_response().await.unwrap());
        // error happened
        notify
            .broadcast(
                graphql::Response::builder()
                    .error(
                        graphql::Error::builder()
                            .message("cannot fetch the name")
                            .extension_code("INVALID")
                            .build(),
                    )
                    .build(),
            )
            .await
            .unwrap();
        insta::assert_json_snapshot!(stream.next_response().await.unwrap());
    }

    #[tokio::test]
    async fn subscription_callback_schema_reload() {
        let mut notify = Notify::builder().build();
        let (handle, _) = notify
            .create_or_subscribe("TEST_TOPIC".to_string(), false)
            .await
            .unwrap();
        let subgraphs = MockedSubgraphs([
            ("user", MockSubgraph::builder().with_json(
                    serde_json::json!{{"query":"subscription{userWasCreated{name activeOrganization{__typename id}}}"}},
                    serde_json::json!{{"data": {"userWasCreated": { "__typename": "User", "id": "1", "activeOrganization": { "__typename": "Organization", "id": "0" } }}}}
                ).with_subscription_stream(handle.clone()).build()),
            ("orga", MockSubgraph::builder().with_json(
                serde_json::json!{{
                    "query":"query($representations:[_Any!]!){_entities(representations:$representations){...on Organization{suborga{id name}}}}",
                    "variables": {
                        "representations":[{"__typename": "Organization", "id":"0"}]
                    }
                }},
                serde_json::json!{{
                    "data": {
                        "_entities": [{ "suborga": [
                        { "__typename": "Organization", "id": "1", "name": "A"},
                        { "__typename": "Organization", "id": "2", "name": "B"},
                        { "__typename": "Organization", "id": "3", "name": "C"},
                        ] }]
                    },
                    }}
            ).build())
        ].into_iter().collect());

        let mut configuration: Configuration = serde_json::from_value(serde_json::json!({"include_subgraph_errors": { "all": true }, "subscription": { "enabled": true, "mode": {"preview_callback": {"public_url": "http://localhost:4545"}}}})).unwrap();
        configuration.notify = notify.clone();
        let configuration = Arc::new(configuration);
        let service = TestHarness::builder()
            .configuration(configuration.clone())
            .schema(SCHEMA)
            .extra_plugin(subgraphs)
            .build_supergraph()
            .await
            .unwrap();

        let request = supergraph::Request::fake_builder()
            .query(
                "subscription { userWasCreated { name activeOrganization { id  suborga { id name } } } }",
            )
            .context(subscription_context())
            .build()
            .unwrap();
        let mut stream = service.oneshot(request).await.unwrap();
        let res = stream.next_response().await.unwrap();
        assert_eq!(&res.data, &Some(serde_json_bytes::Value::Null));
        insta::assert_json_snapshot!(res);
        notify.broadcast(graphql::Response::builder().data(serde_json_bytes::json!({"userWasCreated": { "name": "test", "activeOrganization": { "__typename": "Organization", "id": "0" }}})).build()).await.unwrap();
        insta::assert_json_snapshot!(stream.next_response().await.unwrap());

        let new_schema = format!("{SCHEMA}  ");
        // reload schema
        let schema = Schema::parse(&new_schema, &configuration).unwrap();
        notify.broadcast_schema(Arc::new(schema));
        insta::assert_json_snapshot!(tokio::time::timeout(
            Duration::from_secs(1),
            stream.next_response()
        )
        .await
        .unwrap()
        .unwrap());
    }

    #[tokio::test]
    async fn subscription_with_callback_with_limit() {
        let mut notify = Notify::builder().build();
        let (handle, _) = notify
            .create_or_subscribe("TEST_TOPIC".to_string(), false)
            .await
            .unwrap();
        let subgraphs = MockedSubgraphs([
            ("user", MockSubgraph::builder().with_json(
                    serde_json::json!{{"query":"subscription{userWasCreated{name activeOrganization{__typename id}}}"}},
                    serde_json::json!{{"data": {"userWasCreated": { "__typename": "User", "id": "1", "activeOrganization": { "__typename": "Organization", "id": "0" } }}}}
                ).with_subscription_stream(handle.clone()).build()),
            ("orga", MockSubgraph::builder().with_json(
                serde_json::json!{{
                    "query":"query($representations:[_Any!]!){_entities(representations:$representations){...on Organization{suborga{id name}}}}",
                    "variables": {
                        "representations":[{"__typename": "Organization", "id":"0"}]
                    }
                }},
                serde_json::json!{{
                    "data": {
                        "_entities": [{ "suborga": [
                        { "__typename": "Organization", "id": "1", "name": "A"},
                        { "__typename": "Organization", "id": "2", "name": "B"},
                        { "__typename": "Organization", "id": "3", "name": "C"},
                        ] }]
                    },
                    }}
            ).build())
        ].into_iter().collect());

        let mut configuration: Configuration = serde_json::from_value(serde_json::json!({"include_subgraph_errors": { "all": true }, "subscription": { "enabled": true, "max_opened_subscriptions": 1, "mode": {"preview_callback": {"public_url": "http://localhost:4545"}}}})).unwrap();
        configuration.notify = notify.clone();
        let mut service = TestHarness::builder()
            .configuration(Arc::new(configuration))
            .schema(SCHEMA)
            .extra_plugin(subgraphs)
            .build_supergraph()
            .await
            .unwrap();

        let request = supergraph::Request::fake_builder()
            .query(
                "subscription { userWasCreated { name activeOrganization { id  suborga { id name } } } }",
            )
            .context(subscription_context())
            .build()
            .unwrap();
        let mut stream = service.ready().await.unwrap().call(request).await.unwrap();
        let res = stream.next_response().await.unwrap();
        assert_eq!(&res.data, &Some(serde_json_bytes::Value::Null));
        assert!(res.errors.is_empty());
        insta::assert_json_snapshot!(res);
        notify.broadcast(graphql::Response::builder().data(serde_json_bytes::json!({"userWasCreated": { "name": "test", "activeOrganization": { "__typename": "Organization", "id": "0" }}})).build()).await.unwrap();
        insta::assert_json_snapshot!(stream.next_response().await.unwrap());
        // error happened
        notify
            .broadcast(
                graphql::Response::builder()
                    .error(
                        graphql::Error::builder()
                            .message("cannot fetch the name")
                            .extension_code("INVALID")
                            .build(),
                    )
                    .build(),
            )
            .await
            .unwrap();
        insta::assert_json_snapshot!(stream.next_response().await.unwrap());
        let request = supergraph::Request::fake_builder()
            .query(
                "subscription { userWasCreated { name activeOrganization { id  suborga { id name } } } }",
            )
            .context(subscription_context())
            .build()
            .unwrap();
        let mut stream_2 = service.ready().await.unwrap().call(request).await.unwrap();
        let res = stream_2.next_response().await.unwrap();
        assert!(!res.errors.is_empty());
        insta::assert_json_snapshot!(res);
        drop(stream);
        drop(stream_2);
        let request = supergraph::Request::fake_builder()
            .query(
                "subscription { userWasCreated { name activeOrganization { id  suborga { id name } } } }",
            )
            .context(subscription_context())
            .build()
            .unwrap();
        // Wait a bit to ensure all the closed signals has been triggered
        tokio::time::sleep(Duration::from_millis(100)).await;
        let mut stream_2 = service.ready().await.unwrap().call(request).await.unwrap();
        let res = stream_2.next_response().await.unwrap();
        assert!(res.errors.is_empty());
    }

    #[tokio::test]
    async fn subscription_without_header() {
        let subgraphs = MockedSubgraphs(HashMap::new());
        let configuration: Configuration = serde_json::from_value(serde_json::json!({"include_subgraph_errors": { "all": true }, "subscription": { "enabled": true, "mode": {"preview_callback": {"public_url": "http://localhost:4545"}}}})).unwrap();
        let service = TestHarness::builder()
            .configuration(Arc::new(configuration))
            .schema(SCHEMA)
            .extra_plugin(subgraphs)
            .build_supergraph()
            .await
            .unwrap();

        let request = supergraph::Request::fake_builder()
            .query(
                "subscription { userWasCreated { name activeOrganization { id  suborga { id name } } } }",
            )
            .build()
            .unwrap();

        let mut stream = service.oneshot(request).await.unwrap();
        let res = stream.next_response().await.unwrap();
        insta::assert_json_snapshot!(res);
    }

    #[tokio::test]
    async fn root_typename_with_defer_and_empty_first_response() {
        let subgraphs = MockedSubgraphs([
        ("user", MockSubgraph::builder().with_json(
                serde_json::json!{{"query":"{currentUser{activeOrganization{__typename id}}}"}},
                serde_json::json!{{"data": {"currentUser": { "activeOrganization": { "__typename": "Organization", "id": "0" } }}}}
            ).build()),
        ("orga", MockSubgraph::builder().with_json(
            serde_json::json!{{
                "query":"query($representations:[_Any!]!){_entities(representations:$representations){...on Organization{suborga{__typename id}}}}",
                "variables": {
                    "representations":[{"__typename": "Organization", "id":"0"}]
                }
            }},
            serde_json::json!{{
                "data": {
                    "_entities": [{ "suborga": [
                    { "__typename": "Organization", "id": "1"},
                    { "__typename": "Organization", "id": "2"},
                    { "__typename": "Organization", "id": "3"},
                    ] }]
                },
                }}
        )
        .with_json(
            serde_json::json!{{
                "query":"query($representations:[_Any!]!){_entities(representations:$representations){...on Organization{name}}}",
                "variables": {
                    "representations":[
                        {"__typename": "Organization", "id":"1"},
                        {"__typename": "Organization", "id":"2"},
                        {"__typename": "Organization", "id":"3"}

                        ]
                }
            }},
            serde_json::json!{{
                "data": {
                    "_entities": [
                    { "__typename": "Organization", "id": "1"},
                    { "__typename": "Organization", "id": "2", "name": "A"},
                    { "__typename": "Organization", "id": "3"},
                    ]
                }
                }}
        ).build())
    ].into_iter().collect());

        let service = TestHarness::builder()
            .configuration_json(serde_json::json!({"include_subgraph_errors": { "all": true } }))
            .unwrap()
            .schema(SCHEMA)
            .extra_plugin(subgraphs)
            .build_supergraph()
            .await
            .unwrap();

        let request = supergraph::Request::fake_builder()
            .context(defer_context())
            .query(
                "query { __typename ... @defer { currentUser { activeOrganization { id  suborga { id name } } } } }",
            )
            .build()
            .unwrap();

        let mut stream = service.oneshot(request).await.unwrap();
        let res = stream.next_response().await.unwrap();
        assert_eq!(
            res.data.as_ref().unwrap().get("__typename"),
            Some(&serde_json_bytes::Value::String("Query".into()))
        );

        // Must have 2 chunks
        let _ = stream.next_response().await.unwrap();
    }

    #[tokio::test]
    async fn root_typename_with_defer_in_defer() {
        let subgraphs = MockedSubgraphs([
        ("user", MockSubgraph::builder().with_json(
                serde_json::json!{{"query":"{currentUser{activeOrganization{__typename id}}}"}},
                serde_json::json!{{"data": {"currentUser": { "activeOrganization": { "__typename": "Organization", "id": "0" } }}}}
            ).build()),
        ("orga", MockSubgraph::builder().with_json(
            serde_json::json!{{
                "query":"query($representations:[_Any!]!){_entities(representations:$representations){...on Organization{suborga{__typename id name}}}}",
                "variables": {
                    "representations":[{"__typename": "Organization", "id":"0"}]
                }
            }},
            serde_json::json!{{
                "data": {
                    "_entities": [{ "suborga": [
                    { "__typename": "Organization", "id": "1"},
                    { "__typename": "Organization", "id": "2", "name": "A"},
                    { "__typename": "Organization", "id": "3"},
                    ] }]
                },
                }}
        ).build())
    ].into_iter().collect());

        let service = TestHarness::builder()
            .configuration_json(serde_json::json!({"include_subgraph_errors": { "all": true } }))
            .unwrap()
            .schema(SCHEMA)
            .extra_plugin(subgraphs)
            .build_supergraph()
            .await
            .unwrap();

        let request = supergraph::Request::fake_builder()
            .context(defer_context())
            .query(
                "query { ...@defer { __typename currentUser { activeOrganization { id  suborga { id name } } } } }",
            )
            .build()
            .unwrap();

        let mut stream = service.oneshot(request).await.unwrap();
        let _res = stream.next_response().await.unwrap();
        let res = stream.next_response().await.unwrap();
        assert_eq!(
            res.incremental
                .get(0)
                .unwrap()
                .data
                .as_ref()
                .unwrap()
                .get("__typename"),
            Some(&serde_json_bytes::Value::String("Query".into()))
        );
    }

    #[tokio::test]
    async fn query_reconstruction() {
        let schema = r#"schema
    @link(url: "https://specs.apollo.dev/link/v1.0")
    @link(url: "https://specs.apollo.dev/join/v0.2", for: EXECUTION)
    @link(url: "https://specs.apollo.dev/tag/v0.2")
    @link(url: "https://specs.apollo.dev/inaccessible/v0.2", for: SECURITY)
  {
    query: Query
    mutation: Mutation
  }

  directive @inaccessible on FIELD_DEFINITION | OBJECT | INTERFACE | UNION | ARGUMENT_DEFINITION | SCALAR | ENUM | ENUM_VALUE | INPUT_OBJECT | INPUT_FIELD_DEFINITION

  directive @join__field(graph: join__Graph!, requires: join__FieldSet, provides: join__FieldSet, type: String, external: Boolean, override: String, usedOverridden: Boolean) repeatable on FIELD_DEFINITION | INPUT_FIELD_DEFINITION

  directive @join__graph(name: String!, url: String!) on ENUM_VALUE

  directive @join__implements(graph: join__Graph!, interface: String!) repeatable on OBJECT | INTERFACE

  directive @join__type(graph: join__Graph!, key: join__FieldSet, extension: Boolean! = false, resolvable: Boolean! = true) repeatable on OBJECT | INTERFACE | UNION | ENUM | INPUT_OBJECT | SCALAR

  directive @link(url: String, as: String, for: link__Purpose, import: [link__Import]) repeatable on SCHEMA

  directive @tag(name: String!) repeatable on FIELD_DEFINITION | OBJECT | INTERFACE | UNION | ARGUMENT_DEFINITION | SCALAR | ENUM | ENUM_VALUE | INPUT_OBJECT | INPUT_FIELD_DEFINITION

  scalar join__FieldSet

  enum join__Graph {
    PRODUCTS @join__graph(name: "products", url: "http://products:4000/graphql")
    USERS @join__graph(name: "users", url: "http://users:4000/graphql")
  }

  scalar link__Import

  enum link__Purpose {
    SECURITY
    EXECUTION
  }

  type MakePaymentResult
    @join__type(graph: USERS)
  {
    id: ID!
    paymentStatus: PaymentStatus
  }

  type Mutation
    @join__type(graph: USERS)
  {
    makePayment(userId: ID!): MakePaymentResult!
  }


 type PaymentStatus
    @join__type(graph: USERS)
  {
    id: ID!
  }

  type Query
    @join__type(graph: PRODUCTS)
    @join__type(graph: USERS)
  {
    name: String
  }
  "#;

        // this test does not need to generate a valid response, it is only here to check
        // that the router does not panic when reconstructing the query for the deferred part
        let service = TestHarness::builder()
            .configuration_json(serde_json::json!({"include_subgraph_errors": { "all": true } }))
            .unwrap()
            .schema(schema)
            .build_supergraph()
            .await
            .unwrap();

        let request = supergraph::Request::fake_builder()
            .context(defer_context())
            .query(
                r#"mutation ($userId: ID!) {
                    makePayment(userId: $userId) {
                      id
                      ... @defer {
                        paymentStatus {
                          id
                        }
                      }
                    }
                  }"#,
            )
            .build()
            .unwrap();

        let mut stream = service.oneshot(request).await.unwrap();

        insta::assert_json_snapshot!(stream.next_response().await.unwrap());
    }

    // if a deferred response falls under a path that was nullified in the primary response,
    // the deferred response must not be sent
    #[tokio::test]
    async fn filter_nullified_deferred_responses() {
        let subgraphs = MockedSubgraphs([
        ("user", MockSubgraph::builder()
        .with_json(
            serde_json::json!{{"query":"{currentUser{__typename name id}}"}},
            serde_json::json!{{"data": {"currentUser": { "__typename": "User", "name": "Ada", "id": "1" }}}}
        )
        .with_json(
            serde_json::json!{{
                "query":"query($representations:[_Any!]!){_entities(representations:$representations){...on User{org:activeOrganization{__typename id}}}}",
                "variables": {
                    "representations":[{"__typename": "User", "id":"1"}]
                }
            }},
            serde_json::json!{{
                "data": {
                    "_entities": [
                        {
                            "org": {
                                "__typename": "Organization", "id": "2"
                            }
                        }
                    ]
                }
                }})
                .with_json(
                    serde_json::json!{{
                        "query":"query($representations:[_Any!]!){_entities(representations:$representations){...on User{name}}}",
                        "variables": {
                            "representations":[{"__typename": "User", "id":"3"}]
                        }
                    }},
                    serde_json::json!{{
                        "data": {
                            "_entities": [
                                {
                                    "name": "A"
                                }
                            ]
                        }
                        }})
       .build()),
        ("orga", MockSubgraph::builder()
        .with_json(
            serde_json::json!{{
                "query":"query($representations:[_Any!]!){_entities(representations:$representations){...on Organization{creatorUser{__typename id}}}}",
                "variables": {
                    "representations":[{"__typename": "Organization", "id":"2"}]
                }
            }},
            serde_json::json!{{
                "data": {
                    "_entities": [
                        {
                            "creatorUser": {
                                "__typename": "User", "id": "3"
                            }
                        }
                    ]
                }
                }})
                .with_json(
                    serde_json::json!{{
                        "query":"query($representations:[_Any!]!){_entities(representations:$representations){...on Organization{nonNullId}}}",
                        "variables": {
                            "representations":[{"__typename": "Organization", "id":"2"}]
                        }
                    }},
                    serde_json::json!{{
                        "data": {
                            "_entities": [
                                {
                                    "nonNullId": null
                                }
                            ]
                        }
                        }}).build())
    ].into_iter().collect());

        let service = TestHarness::builder()
            .configuration_json(serde_json::json!({"include_subgraph_errors": { "all": true } }))
            .unwrap()
            .schema(SCHEMA)
            .extra_plugin(subgraphs)
            .build_supergraph()
            .await
            .unwrap();

        let request = supergraph::Request::fake_builder()
            .query(
                r#"query {
                currentUser {
                    name
                    ... @defer {
                        org: activeOrganization {
                            id
                            nonNullId
                            ... @defer {
                                creatorUser {
                                    name
                                }
                            }
                        }
                    }
                }
            }"#,
            )
            .context(defer_context())
            .build()
            .unwrap();
        let mut response = service.oneshot(request).await.unwrap();

        let primary = response.next_response().await.unwrap();
        insta::assert_json_snapshot!(primary);

        let deferred = response.next_response().await.unwrap();
        insta::assert_json_snapshot!(deferred);

        // the last deferred response was replace with an empty response,
        // to still have one containing has_next = false
        let last = response.next_response().await.unwrap();
        insta::assert_json_snapshot!(last);
    }

    #[tokio::test]
    async fn reconstruct_deferred_query_under_interface() {
        let schema = r#"schema
            @link(url: "https://specs.apollo.dev/link/v1.0")
            @link(url: "https://specs.apollo.dev/join/v0.2", for: EXECUTION)
            @link(url: "https://specs.apollo.dev/tag/v0.2")
            @link(url: "https://specs.apollo.dev/inaccessible/v0.2")
            {
                query: Query
            }

            directive @inaccessible on FIELD_DEFINITION | OBJECT | INTERFACE | UNION | ARGUMENT_DEFINITION | SCALAR | ENUM | ENUM_VALUE | INPUT_OBJECT | INPUT_FIELD_DEFINITION
            directive @join__field(graph: join__Graph!, requires: join__FieldSet, provides: join__FieldSet, type: String, external: Boolean, override: String, usedOverridden: Boolean) repeatable on FIELD_DEFINITION | INPUT_FIELD_DEFINITION
            directive @join__graph(name: String!, url: String!) on ENUM_VALUE
            directive @join__implements(graph: join__Graph!, interface: String!) repeatable on OBJECT | INTERFACE
            directive @join__type(graph: join__Graph!, key: join__FieldSet, extension: Boolean! = false, resolvable: Boolean! = true) repeatable on OBJECT | INTERFACE | UNION | ENUM | INPUT_OBJECT | SCALAR
            directive @link(url: String, as: String, for: link__Purpose, import: [link__Import]) repeatable on SCHEMA
            directive @tag(name: String!) repeatable on FIELD_DEFINITION | OBJECT | INTERFACE | UNION | ARGUMENT_DEFINITION | SCALAR | ENUM | ENUM_VALUE | INPUT_OBJECT | INPUT_FIELD_DEFINITION

            scalar join__FieldSet
            enum join__Graph {
                USER @join__graph(name: "user", url: "http://localhost:4000/graphql")
            }
            scalar link__Import
            enum link__Purpose {
                SECURITY
                EXECUTION
            }
            type Query
            @join__type(graph: USER)
            {
            me: Identity @join__field(graph: USER)
            }
            interface Identity
            @join__type(graph: USER)
            {
            id: ID!
            name: String!
            }

            type User implements Identity
                @join__implements(graph: USER, interface: "Identity")
                @join__type(graph: USER, key: "id")
            {
                fullName: String! @join__field(graph: USER)
                id: ID!
                memberships: [UserMembership!]!  @join__field(graph: USER)
                name: String! @join__field(graph: USER)
            }
            type UserMembership
                @join__type(graph: USER)
                @tag(name: "platform-api")
            {
                """The organization that the user belongs to."""
                account: Account!
                """The user's permission level within the organization."""
                permission: UserPermission!
            }
            enum UserPermission
            @join__type(graph: USER)
            {
                USER
                ADMIN
            }
            type Account
            @join__type(graph: USER, key: "id")
            {
                id: ID! @join__field(graph: USER)
                name: String!  @join__field(graph: USER)
            }"#;

        let subgraphs = MockedSubgraphs([
            ("user", MockSubgraph::builder().with_json(
            serde_json::json!{{"query":"{me{__typename ...on User{id fullName memberships{permission account{__typename id}}}}}"}},
            serde_json::json!{{"data": {"me": {
                "__typename": "User",
                "id": 0,
                "fullName": "A",
                "memberships": [
                    {
                        "permission": "USER",
                        "account": {
                            "__typename": "Account",
                            "id": 1
                        }
                    }
                ]
            }}}}
        ) .with_json(
            serde_json::json!{{
                "query":"query($representations:[_Any!]!){_entities(representations:$representations){...on Account{name}}}",
                "variables": {
                    "representations":[
                        {"__typename": "Account", "id": 1}
                    ]
                }
            }},
            serde_json::json!{{
                "data": {
                    "_entities": [
                        { "__typename": "Account", "id": 1, "name": "B"}
                    ]
                }
            }}).build()),
    ].into_iter().collect());

        let service = TestHarness::builder()
            .configuration_json(serde_json::json!({"include_subgraph_errors": { "all": true } }))
            .unwrap()
            .schema(schema)
            .extra_plugin(subgraphs)
            .build_supergraph()
            .await
            .unwrap();

        let request = supergraph::Request::fake_builder()
            .context(defer_context())
            .query(
                r#"query {
                    me {
                      ... on User {
                        id
                        fullName
                        memberships {
                          permission
                          account {
                            ... on Account @defer {
                              name
                            }
                          }
                        }
                      }
                    }
                  }"#,
            )
            .build()
            .unwrap();

        let mut stream = service.oneshot(request).await.unwrap();

        insta::assert_json_snapshot!(stream.next_response().await.unwrap());
        insta::assert_json_snapshot!(stream.next_response().await.unwrap());
    }

    fn subscription_context() -> Context {
        let context = Context::new();
        context.private_entries.lock().insert(ClientRequestAccepts {
            multipart_subscription: true,
            ..Default::default()
        });

        context
    }

    fn defer_context() -> Context {
        let context = Context::new();
        context.private_entries.lock().insert(ClientRequestAccepts {
            multipart_defer: true,
            ..Default::default()
        });

        context
    }

    #[tokio::test]
    async fn interface_object_typename_rewrites() {
        let schema = r#"
            schema
              @link(url: "https://specs.apollo.dev/link/v1.0")
              @link(url: "https://specs.apollo.dev/join/v0.3", for: EXECUTION)
            {
              query: Query
            }

            directive @join__enumValue(graph: join__Graph!) repeatable on ENUM_VALUE
            directive @join__field(graph: join__Graph, requires: join__FieldSet, provides: join__FieldSet, type: String, external: Boolean, override: String, usedOverridden: Boolean) repeatable on FIELD_DEFINITION | INPUT_FIELD_DEFINITION
            directive @join__graph(name: String!, url: String!) on ENUM_VALUE
            directive @join__implements(graph: join__Graph!, interface: String!) repeatable on OBJECT | INTERFACE
            directive @join__type(graph: join__Graph!, key: join__FieldSet, extension: Boolean! = false, resolvable: Boolean! = true, isInterfaceObject: Boolean! = false) repeatable on OBJECT | INTERFACE | UNION | ENUM | INPUT_OBJECT | SCALAR
            directive @join__unionMember(graph: join__Graph!, member: String!) repeatable on UNION
            directive @link(url: String, as: String, for: link__Purpose, import: [link__Import]) repeatable on SCHEMA

            type A implements I
              @join__implements(graph: S1, interface: "I")
              @join__type(graph: S1, key: "id")
            {
              id: ID!
              x: Int
              z: Int
              y: Int @join__field
            }

            type B implements I
              @join__implements(graph: S1, interface: "I")
              @join__type(graph: S1, key: "id")
            {
              id: ID!
              x: Int
              w: Int
              y: Int @join__field
            }

            interface I
              @join__type(graph: S1, key: "id")
              @join__type(graph: S2, key: "id", isInterfaceObject: true)
            {
              id: ID!
              x: Int @join__field(graph: S1)
              y: Int @join__field(graph: S2)
            }

            scalar join__FieldSet

            enum join__Graph {
              S1 @join__graph(name: "S1", url: "s1")
              S2 @join__graph(name: "S2", url: "s2")
            }

            scalar link__Import

            enum link__Purpose {
              SECURITY
              EXECUTION
            }

            type Query
              @join__type(graph: S1)
              @join__type(graph: S2)
            {
              iFromS1: I @join__field(graph: S1)
              iFromS2: I @join__field(graph: S2)
            }
        "#;

        let query = r#"
          {
            iFromS1 {
              ... on A {
                y
              }
            }
          }
        "#;

        let subgraphs = MockedSubgraphs([
            ("S1", MockSubgraph::builder()
                .with_json(
                    serde_json::json! {{
                        "query": "{iFromS1{__typename ...on A{__typename id}}}",
                    }},
                    serde_json::json! {{
                        "data": {"iFromS1":{"__typename":"A","id":"idA"}}
                    }},
                )
                .build()),
            ("S2", MockSubgraph::builder()
                // Note that this query below will only match if the input rewrite in the query plan is handled
                // correctly. Otherwise, the `representations` in the variables will have `__typename = A`
                // instead of `__typename = I`.
                .with_json(
                    serde_json::json! {{
                        "query": "query($representations:[_Any!]!){_entities(representations:$representations){...on I{y}}}",
                        "variables":{"representations":[{"__typename":"I","id":"idA"}]}
                    }},
                    serde_json::json! {{
                        "data": {"_entities":[{"y":42}]}
                    }},
                )
                .build()),
        ].into_iter().collect());

        let service = TestHarness::builder()
            .configuration_json(serde_json::json!({"include_subgraph_errors": { "all": true } }))
            .unwrap()
            .schema(schema)
            .extra_plugin(subgraphs)
            .build_supergraph()
            .await
            .unwrap();

        let request = supergraph::Request::fake_builder()
            .query(query)
            .build()
            .unwrap();

        let mut stream = service.oneshot(request).await.unwrap();
        let response = stream.next_response().await.unwrap();

        assert_eq!(
            serde_json::to_value(&response.data).unwrap(),
            serde_json::json!({ "iFromS1": { "y": 42 } }),
        );
    }

    #[tokio::test]
    async fn interface_object_response_processing() {
        let schema = r#"
          schema
            @link(url: "https://specs.apollo.dev/link/v1.0")
            @link(url: "https://specs.apollo.dev/join/v0.3", for: EXECUTION)
          {
            query: Query
          }

          directive @join__enumValue(graph: join__Graph!) repeatable on ENUM_VALUE
          directive @join__field(graph: join__Graph, requires: join__FieldSet, provides: join__FieldSet, type: String, external: Boolean, override: String, usedOverridden: Boolean) repeatable on FIELD_DEFINITION | INPUT_FIELD_DEFINITION
          directive @join__graph(name: String!, url: String!) on ENUM_VALUE
          directive @join__implements(graph: join__Graph!, interface: String!) repeatable on OBJECT | INTERFACE
          directive @join__type(graph: join__Graph!, key: join__FieldSet, extension: Boolean! = false, resolvable: Boolean! = true, isInterfaceObject: Boolean! = false) repeatable on OBJECT | INTERFACE | UNION | ENUM | INPUT_OBJECT | SCALAR
          directive @join__unionMember(graph: join__Graph!, member: String!) repeatable on UNION
          directive @link(url: String, as: String, for: link__Purpose, import: [link__Import]) repeatable on SCHEMA

          type Book implements Product
            @join__implements(graph: PRODUCTS, interface: "Product")
            @join__type(graph: PRODUCTS, key: "id")
          {
            id: ID!
            description: String
            price: Float
            pages: Int
            reviews: [Review!]! @join__field
          }

          scalar join__FieldSet

          enum join__Graph {
            PRODUCTS @join__graph(name: "products", url: "products")
            REVIEWS @join__graph(name: "reviews", url: "reviews")
          }

          scalar link__Import

          enum link__Purpose {
            SECURITY
            EXECUTION
          }

          type Movie implements Product
            @join__implements(graph: PRODUCTS, interface: "Product")
            @join__type(graph: PRODUCTS, key: "id")
          {
            id: ID!
            description: String
            price: Float
            duration: Int
            reviews: [Review!]! @join__field
          }

          interface Product
            @join__type(graph: PRODUCTS, key: "id")
            @join__type(graph: REVIEWS, key: "id", isInterfaceObject: true)
          {
            id: ID!
            description: String @join__field(graph: PRODUCTS)
            price: Float @join__field(graph: PRODUCTS)
            reviews: [Review!]! @join__field(graph: REVIEWS)
          }

          type Query
            @join__type(graph: PRODUCTS)
            @join__type(graph: REVIEWS)
          {
            products: [Product!]! @join__field(graph: PRODUCTS)
            allReviewedProducts: [Product!]! @join__field(graph: REVIEWS)
            bestRatedProducts(limit: Int): [Product!]! @join__field(graph: REVIEWS)
          }

          type Review
            @join__type(graph: REVIEWS)
          {
            author: String
            text: String
            rating: Int
          }
        "#;

        let query = r#"
          {
            allReviewedProducts {
              id
              price
            }
          }
        "#;

        let subgraphs = MockedSubgraphs([
            ("products", MockSubgraph::builder()
                .with_json(
                    serde_json::json! {{
                        "query": "query($representations:[_Any!]!){_entities(representations:$representations){...on Product{__typename price}}}",
                        "variables": {"representations":[{"__typename":"Product","id":"1"},{"__typename":"Product","id":"2"}]}
                    }},
                    serde_json::json! {{
                        "data": {"_entities":[{"price":12.99},{"price":14.99}]}
                    }},
                )
                .build()),
            ("reviews", MockSubgraph::builder()
                .with_json(
                    serde_json::json! {{
                        "query": "{allReviewedProducts{__typename id}}"
                    }},
                    serde_json::json! {{
                        "data": {"allReviewedProducts":[{"__typename":"Product","id":"1"},{"__typename":"Product","id":"2"}]}
                    }},
                )
                .build()),
        ].into_iter().collect());

        let service = TestHarness::builder()
            .configuration_json(serde_json::json!({"include_subgraph_errors": { "all": true } }))
            .unwrap()
            .schema(schema)
            .extra_plugin(subgraphs)
            .build_supergraph()
            .await
            .unwrap();

        let request = supergraph::Request::fake_builder()
            .query(query)
            .build()
            .unwrap();

        let mut stream = service.oneshot(request).await.unwrap();
        let response = stream.next_response().await.unwrap();

        assert_eq!(
            serde_json::to_value(&response.data).unwrap(),
            serde_json::json!({ "allReviewedProducts": [ {"id": "1", "price": 12.99}, {"id": "2", "price": 14.99} ]}),
        );
    }

    #[tokio::test]
    async fn only_query_interface_object_subgraph() {
        // This test has 2 subgraphs, one with an interface and another with that interface
        // declared as an @interfaceObject. It then sends a query that can be entirely
        // fulfilled by the @interfaceObject subgraph (in particular, it doesn't request
        // __typename; if it did, it would force a query on the other subgraph to obtain
        // the actual implementation type).
        // The specificity here is that the final in-memory result will not have a __typename
        // _despite_ being the parent type of that result being an interface. Which is fine
        // since __typename is not requested, and so there is no need to known the actual
        // __typename, but this is something that never happen outside of @interfaceObject
        // (usually, results whose parent type is an abstract type (say an interface) are always
        // queried internally with their __typename). And so this test make sure that the
        // post-processing done by the router on the result handle this correctly.

        let schema = r#"
          schema
            @link(url: "https://specs.apollo.dev/link/v1.0")
            @link(url: "https://specs.apollo.dev/join/v0.3", for: EXECUTION)
          {
            query: Query
          }

          directive @join__enumValue(graph: join__Graph!) repeatable on ENUM_VALUE

          directive @join__field(graph: join__Graph, requires: join__FieldSet, provides: join__FieldSet, type: String, external: Boolean, override: String, usedOverridden: Boolean) repeatable on FIELD_DEFINITION | INPUT_FIELD_DEFINITION

          directive @join__graph(name: String!, url: String!) on ENUM_VALUE

          directive @join__implements(graph: join__Graph!, interface: String!) repeatable on OBJECT | INTERFACE

          directive @join__type(graph: join__Graph!, key: join__FieldSet, extension: Boolean! = false, resolvable: Boolean! = true, isInterfaceObject: Boolean! = false) repeatable on OBJECT | INTERFACE | UNION | ENUM | INPUT_OBJECT | SCALAR

          directive @join__unionMember(graph: join__Graph!, member: String!) repeatable on UNION

          directive @link(url: String, as: String, for: link__Purpose, import: [link__Import]) repeatable on SCHEMA

          type A implements I
            @join__implements(graph: S1, interface: "I")
            @join__type(graph: S1, key: "id")
          {
            id: ID!
            x: Int
            z: Int
            y: Int @join__field
          }

          type B implements I
            @join__implements(graph: S1, interface: "I")
            @join__type(graph: S1, key: "id")
          {
            id: ID!
            x: Int
            w: Int
            y: Int @join__field
          }

          interface I
            @join__type(graph: S1, key: "id")
            @join__type(graph: S2, key: "id", isInterfaceObject: true)
          {
            id: ID!
            x: Int @join__field(graph: S1)
            y: Int @join__field(graph: S2)
          }

          scalar join__FieldSet

          enum join__Graph {
            S1 @join__graph(name: "S1", url: "S1")
            S2 @join__graph(name: "S2", url: "S2")
          }

          scalar link__Import

          enum link__Purpose {
            SECURITY
            EXECUTION
          }

          type Query
            @join__type(graph: S1)
            @join__type(graph: S2)
          {
            iFromS1: I @join__field(graph: S1)
            iFromS2: I @join__field(graph: S2)
          }
        "#;

        let query = r#"
          {
            iFromS2 {
              y
            }
          }
        "#;

        let subgraphs = MockedSubgraphs(
            [
                (
                    "S1",
                    MockSubgraph::builder()
                        // This test makes no queries to S1, only to S2
                        .build(),
                ),
                (
                    "S2",
                    MockSubgraph::builder()
                        .with_json(
                            serde_json::json! {{
                                "query": "{iFromS2{y}}",
                            }},
                            serde_json::json! {{
                                "data": {"iFromS2":{"y":20}}
                            }},
                        )
                        .build(),
                ),
            ]
            .into_iter()
            .collect(),
        );

        let service = TestHarness::builder()
            .configuration_json(serde_json::json!({"include_subgraph_errors": { "all": true } }))
            .unwrap()
            .schema(schema)
            .extra_plugin(subgraphs)
            .build_supergraph()
            .await
            .unwrap();

        let request = supergraph::Request::fake_builder()
            .query(query)
            .build()
            .unwrap();

        let mut stream = service.oneshot(request).await.unwrap();
        let response = stream.next_response().await.unwrap();

        assert_eq!(
            serde_json::to_value(&response.data).unwrap(),
            serde_json::json!({ "iFromS2": { "y": 20 } }),
        );
    }

    #[tokio::test]
    async fn aliased_subgraph_data_rewrites_on_root_fetch() {
        let schema = r#"
          schema
            @link(url: "https://specs.apollo.dev/link/v1.0")
            @link(url: "https://specs.apollo.dev/join/v0.3", for: EXECUTION)
          {
            query: Query
          }

          directive @join__enumValue(graph: join__Graph!) repeatable on ENUM_VALUE
          directive @join__field(graph: join__Graph, requires: join__FieldSet, provides: join__FieldSet, type: String, external: Boolean, override: String, usedOverridden: Boolean) repeatable on FIELD_DEFINITION | INPUT_FIELD_DEFINITION
          directive @join__graph(name: String!, url: String!) on ENUM_VALUE
          directive @join__implements(graph: join__Graph!, interface: String!) repeatable on OBJECT | INTERFACE
          directive @join__type(graph: join__Graph!, key: join__FieldSet, extension: Boolean! = false, resolvable: Boolean! = true, isInterfaceObject: Boolean! = false) repeatable on OBJECT | INTERFACE | UNION | ENUM | INPUT_OBJECT | SCALAR
          directive @join__unionMember(graph: join__Graph!, member: String!) repeatable on UNION
          directive @link(url: String, as: String, for: link__Purpose, import: [link__Import]) repeatable on SCHEMA

          type A implements U
            @join__implements(graph: S1, interface: "U")
            @join__type(graph: S1, key: "g")
            @join__type(graph: S2, key: "g")
          {
            f: String @join__field(graph: S1, external: true) @join__field(graph: S2)
            g: String
          }

          type B implements U
            @join__implements(graph: S1, interface: "U")
            @join__type(graph: S1, key: "g")
            @join__type(graph: S2, key: "g")
          {
            f: String @join__field(graph: S1, external: true) @join__field(graph: S2)
            g: Int
          }

          scalar join__FieldSet

          enum join__Graph {
            S1 @join__graph(name: "S1", url: "s1")
            S2 @join__graph(name: "S2", url: "s2")
          }

          scalar link__Import

          enum link__Purpose {
            SECURITY
            EXECUTION
          }

          type Query
            @join__type(graph: S1)
            @join__type(graph: S2)
          {
            us: [U] @join__field(graph: S1)
          }

          interface U
            @join__type(graph: S1)
          {
            f: String
          }
        "#;

        let query = r#"
          {
            us {
              f
            }
          }
        "#;

        let subgraphs = MockedSubgraphs([
            ("S1", MockSubgraph::builder()
                .with_json(
                    serde_json::json! {{
                        "query": "{us{__typename ...on A{__typename g}...on B{__typename g__alias_0:g}}}",
                    }},
                    serde_json::json! {{
                        "data": {"us":[{"__typename":"A","g":"foo"},{"__typename":"B","g__alias_0":1}]},
                    }},
                )
                .build()),
            ("S2", MockSubgraph::builder()
                .with_json(
                    // Note that the query below will only match if the output rewrite in the query plan is handled
                    // correctly. Otherwise, the `representations` in the variables will not be able to find the
                    // field `g` for the `B` object, since it was returned as `g__alias_0` on the initial subgraph
                    // query above.
                    serde_json::json! {{
                        "query": "query($representations:[_Any!]!){_entities(representations:$representations){...on A{f}...on B{f}}}",
                        "variables":{"representations":[{"__typename":"A","g":"foo"},{"__typename":"B","g":1}]}
                    }},
                    serde_json::json! {{
                        "data": {"_entities":[{"f":"fA"},{"f":"fB"}]}
                    }},
                )
                .build()),
        ].into_iter().collect());

        let service = TestHarness::builder()
            .configuration_json(serde_json::json!({"include_subgraph_errors": { "all": true } }))
            .unwrap()
            .schema(schema)
            .extra_plugin(subgraphs)
            .build_supergraph()
            .await
            .unwrap();

        let request = supergraph::Request::fake_builder()
            .query(query)
            .build()
            .unwrap();

        let mut stream = service.oneshot(request).await.unwrap();
        let response = stream.next_response().await.unwrap();

        assert_eq!(
            serde_json::to_value(&response.data).unwrap(),
            serde_json::json!({"us": [{"f": "fA"}, {"f": "fB"}]}),
        );
    }

    #[tokio::test]
    async fn aliased_subgraph_data_rewrites_on_non_root_fetch() {
        let schema = r#"
          schema
            @link(url: "https://specs.apollo.dev/link/v1.0")
            @link(url: "https://specs.apollo.dev/join/v0.3", for: EXECUTION)
          {
            query: Query
          }

          directive @join__enumValue(graph: join__Graph!) repeatable on ENUM_VALUE
          directive @join__field(graph: join__Graph, requires: join__FieldSet, provides: join__FieldSet, type: String, external: Boolean, override: String, usedOverridden: Boolean) repeatable on FIELD_DEFINITION | INPUT_FIELD_DEFINITION
          directive @join__graph(name: String!, url: String!) on ENUM_VALUE
          directive @join__implements(graph: join__Graph!, interface: String!) repeatable on OBJECT | INTERFACE
          directive @join__type(graph: join__Graph!, key: join__FieldSet, extension: Boolean! = false, resolvable: Boolean! = true, isInterfaceObject: Boolean! = false) repeatable on OBJECT | INTERFACE | UNION | ENUM | INPUT_OBJECT | SCALAR
          directive @join__unionMember(graph: join__Graph!, member: String!) repeatable on UNION
          directive @link(url: String, as: String, for: link__Purpose, import: [link__Import]) repeatable on SCHEMA
          type A implements U
            @join__implements(graph: S1, interface: "U")
            @join__type(graph: S1, key: "g")
            @join__type(graph: S2, key: "g")
          {
            f: String @join__field(graph: S1, external: true) @join__field(graph: S2)
            g: String
          }

          type B implements U
            @join__implements(graph: S1, interface: "U")
            @join__type(graph: S1, key: "g")
            @join__type(graph: S2, key: "g")
          {
            f: String @join__field(graph: S1, external: true) @join__field(graph: S2)
            g: Int
          }

          scalar join__FieldSet

          enum join__Graph {
            S1 @join__graph(name: "S1", url: "s1")
            S2 @join__graph(name: "S2", url: "s2")
          }

          scalar link__Import

          enum link__Purpose {
            SECURITY
            EXECUTION
          }

          type Query
            @join__type(graph: S1)
            @join__type(graph: S2)
          {
            t: T @join__field(graph: S2)
          }

          type T
            @join__type(graph: S1, key: "id")
            @join__type(graph: S2, key: "id")
          {
            id: ID!
            us: [U] @join__field(graph: S1)
          }

          interface U
            @join__type(graph: S1)
          {
            f: String
          }
        "#;

        let query = r#"
          {
            t {
              us {
                f
              }
            }
          }
        "#;

        let subgraphs = MockedSubgraphs([
            ("S1", MockSubgraph::builder()
                .with_json(
                    serde_json::json! {{
                        "query": "query($representations:[_Any!]!){_entities(representations:$representations){...on T{us{__typename ...on A{__typename g}...on B{__typename g__alias_0:g}}}}}",
                        "variables":{"representations":[{"__typename":"T","id":"0"}]}
                    }},
                    serde_json::json! {{
                        "data": {"_entities":[{"us":[{"__typename":"A","g":"foo"},{"__typename":"B","g__alias_0":1}]}]},
                    }},
                )
                .build()),
            ("S2", MockSubgraph::builder()
                .with_json(
                    serde_json::json! {{
                        "query": "{t{__typename id}}",
                    }},
                    serde_json::json! {{
                        "data": {"t":{"__typename":"T","id":"0"}},
                    }},
                )
                // Note that this query will only match if the output rewrite in the query plan is handled correctly. Otherwise,
                // the `representations` in the variables will not be able to find the field `g` for the `B` object, since it was
                // returned as `g__alias_0` on the (non-root) S1 query above.
                .with_json(
                    serde_json::json! {{
                        "query": "query($representations:[_Any!]!){_entities(representations:$representations){...on A{f}...on B{f}}}",
                        "variables":{"representations":[{"__typename":"A","g":"foo"},{"__typename":"B","g":1}]}
                    }},
                    serde_json::json! {{
                        "data": {"_entities":[{"f":"fA"},{"f":"fB"}]}
                    }},
                )
                .build()),
        ].into_iter().collect());

        let service = TestHarness::builder()
            .configuration_json(serde_json::json!({"include_subgraph_errors": { "all": true } }))
            .unwrap()
            .schema(schema)
            .extra_plugin(subgraphs)
            .build_supergraph()
            .await
            .unwrap();

        let request = supergraph::Request::fake_builder()
            .query(query)
            .build()
            .unwrap();

        let mut stream = service.oneshot(request).await.unwrap();
        let response = stream.next_response().await.unwrap();

        assert_eq!(
            serde_json::to_value(&response.data).unwrap(),
            serde_json::json!({"t": {"us": [{"f": "fA"}, {"f": "fB"}]}}),
        );
    }

    #[tokio::test]
    async fn errors_on_nullified_paths() {
        let schema = r#"
          schema
            @link(url: "https://specs.apollo.dev/link/v1.0")
            @link(url: "https://specs.apollo.dev/join/v0.3", for: EXECUTION)
          {
            query: Query
          }

          directive @join__enumValue(graph: join__Graph!) repeatable on ENUM_VALUE
          directive @join__field(graph: join__Graph, requires: join__FieldSet, provides: join__FieldSet, type: String, external: Boolean, override: String, usedOverridden: Boolean) repeatable on FIELD_DEFINITION | INPUT_FIELD_DEFINITION
          directive @join__graph(name: String!, url: String!) on ENUM_VALUE
          directive @join__implements(graph: join__Graph!, interface: String!) repeatable on OBJECT | INTERFACE
          directive @join__type(graph: join__Graph!, key: join__FieldSet, extension: Boolean! = false, resolvable: Boolean! = true, isInterfaceObject: Boolean! = false) repeatable on OBJECT | INTERFACE | UNION | ENUM | INPUT_OBJECT | SCALAR
          directive @join__unionMember(graph: join__Graph!, member: String!) repeatable on UNION
          directive @join__owner(graph: join__Graph!) on OBJECT | INTERFACE
          directive @link(url: String, as: String, for: link__Purpose, import: [link__Import]) repeatable on SCHEMA

          scalar join__FieldSet

          enum join__Graph {
            S1 @join__graph(name: "S1", url: "s1")
            S2 @join__graph(name: "S2", url: "s2")
          }

          scalar link__Import

          enum link__Purpose {
            SECURITY
            EXECUTION
          }

          type Query
          {
            foo: Foo! @join__field(graph: S1)
          }

          type Foo
            @join__owner(graph: S1)
            @join__type(graph: S1)
          {
            id: ID! @join__field(graph: S1)
            bar: Bar! @join__field(graph: S1)
          }

          type Bar
          @join__owner(graph: S1)
          @join__type(graph: S1, key: "id")
          @join__type(graph: S2, key: "id") {
            id: ID! @join__field(graph: S1) @join__field(graph: S2)
            something: String @join__field(graph: S2)
          }
        "#;

        let query = r#"
          query Query {
            foo {
              id
              bar {
                id
                something
              }
            }
          }
        "#;

        let subgraphs = MockedSubgraphs([
        ("S1", MockSubgraph::builder().with_json(
                serde_json::json!{{"query":"query Query__S1__0{foo{id bar{__typename id}}}", "operationName": "Query__S1__0"}},
                serde_json::json!{{"data": {
                    "foo": {
                        "id": 1,
                        "bar": {
                            "__typename": "Bar",
                            "id": 2
                        }
                    }
                }}}
            )
          .build()),
        ("S2", MockSubgraph::builder()  .with_json(
            serde_json::json!{{
                "query":"query Query__S2__1($representations:[_Any!]!){_entities(representations:$representations){...on Bar{something}}}",
                "operationName": "Query__S2__1",
                "variables": {
                    "representations":[{"__typename": "Bar", "id": 2}]
                }
            }},
            serde_json::json!{{
                "data": {
                  "_entities": [
                    null
                  ]
                },
                "errors": [
                  {
                    "message": "Could not fetch bar",
                    "path": [
                      "_entities"
                    ],
                    "extensions": {
                      "code": "NOT_FOUND"
                    }
                  }
                ],
              }}
        ).build())
    ].into_iter().collect());

        let service = TestHarness::builder()
            .configuration_json(serde_json::json!({"include_subgraph_errors": { "all": true } }))
            .unwrap()
            .schema(schema)
            .extra_plugin(subgraphs)
            .build_supergraph()
            .await
            .unwrap();

        let request = supergraph::Request::fake_builder()
            .context(defer_context())
            .query(query)
            .build()
            .unwrap();

        let mut stream = service.oneshot(request).await.unwrap();

        insta::assert_json_snapshot!(stream.next_response().await.unwrap());
    }

    #[tokio::test]
    async fn missing_entities() {
        let subgraphs = MockedSubgraphs([
            ("user", MockSubgraph::builder().with_json(
                serde_json::json!{{"query":"{currentUser{id activeOrganization{__typename id}}}"}},
                serde_json::json!{{"data": {"currentUser": { "__typename": "User", "id": "0", "activeOrganization": { "__typename": "Organization", "id": "1" } } } }}
            ).build()),
            ("orga", MockSubgraph::builder().with_json(serde_json::json!{{"query":"query($representations:[_Any!]!){_entities(representations:$representations){...on Organization{name}}}","variables":{"representations":[{"__typename":"Organization","id":"1"}]}}},
                                                       serde_json::json!{{"data": {}, "errors":[{"message":"error"}]}}).build())
        ].into_iter().collect());

        let service = TestHarness::builder()
            .configuration_json(serde_json::json!({"include_subgraph_errors": { "all": true } }))
            .unwrap()
            .schema(SCHEMA)
            .extra_plugin(subgraphs)
            .build_supergraph()
            .await
            .unwrap();

        let request = supergraph::Request::fake_builder()
            .context(defer_context())
            .query("query { currentUser { id  activeOrganization{ id name } } }")
            .build()
            .unwrap();

        let mut stream = service.oneshot(request).await.unwrap();

        insta::assert_json_snapshot!(stream.next_response().await.unwrap());
    }
}<|MERGE_RESOLUTION|>--- conflicted
+++ resolved
@@ -83,11 +83,8 @@
     execution_service_factory: ExecutionServiceFactory,
     query_planner_service: CachingQueryPlanner<BridgeQueryPlanner>,
     schema: Arc<Schema>,
-<<<<<<< HEAD
     configuration: Arc<Configuration>,
-=======
     notify: Notify<String, graphql::Response>,
->>>>>>> 37daffda
 }
 
 #[buildstructor::buildstructor]
@@ -97,21 +94,15 @@
         query_planner_service: CachingQueryPlanner<BridgeQueryPlanner>,
         execution_service_factory: ExecutionServiceFactory,
         schema: Arc<Schema>,
-<<<<<<< HEAD
+        notify: Notify<String, graphql::Response>,
         configuration: Arc<Configuration>,
-=======
-        notify: Notify<String, graphql::Response>,
->>>>>>> 37daffda
     ) -> Self {
         SupergraphService {
             query_planner_service,
             execution_service_factory,
             schema,
-<<<<<<< HEAD
             configuration,
-=======
             notify,
->>>>>>> 37daffda
         }
     }
 }
@@ -687,7 +678,6 @@
             schema,
             configuration,
             plugins,
-            config: configuration,
         })
     }
 }
@@ -698,11 +688,7 @@
     query_planner_service: CachingQueryPlanner<BridgeQueryPlanner>,
     subgraph_service_factory: Arc<SubgraphServiceFactory>,
     schema: Arc<Schema>,
-<<<<<<< HEAD
     configuration: Arc<Configuration>,
-=======
-    config: Arc<Configuration>,
->>>>>>> 37daffda
     plugins: Arc<Plugins>,
 }
 
@@ -732,7 +718,7 @@
 
 impl HasConfig for SupergraphCreator {
     fn config(&self) -> Arc<Configuration> {
-        Arc::clone(&self.config)
+        Arc::clone(&self.configuration)
     }
 }
 
@@ -760,11 +746,8 @@
                 subgraph_service_factory: self.subgraph_service_factory.clone(),
             })
             .schema(self.schema.clone())
-<<<<<<< HEAD
             .configuration(self.configuration.clone())
-=======
-            .notify(self.config.notify.clone())
->>>>>>> 37daffda
+            .notify(self.configuration.notify.clone())
             .build();
 
         let shaping = self
