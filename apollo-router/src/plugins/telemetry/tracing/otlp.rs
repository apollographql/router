--- conflicted
+++ resolved
@@ -6,27 +6,17 @@
 use opentelemetry_otlp::WithHttpConfig;
 use opentelemetry_otlp::WithTonicConfig;
 use opentelemetry_sdk::trace::BatchSpanProcessor;
-<<<<<<< HEAD
-use opentelemetry_sdk::trace::TracerProviderBuilder;
 use tonic::metadata::MetadataMap;
 use tower::BoxError;
 
-use crate::plugins::telemetry::config::TracingCommon;
-use crate::plugins::telemetry::config_new::spans::Spans;
+use crate::plugins::telemetry::config::Conf;
 use crate::plugins::telemetry::otlp::Protocol;
+use crate::plugins::telemetry::error_handler::NamedSpanExporter;
 use crate::plugins::telemetry::otlp::TelemetryDataKind;
 use crate::plugins::telemetry::otlp::process_endpoint;
-=======
-use tower::BoxError;
-
-use crate::plugins::telemetry::config::Conf;
-use crate::plugins::telemetry::error_handler::NamedSpanExporter;
-use crate::plugins::telemetry::otel::named_runtime_channel::NamedTokioRuntime;
-use crate::plugins::telemetry::otlp::TelemetryDataKind;
+use crate::plugins::telemetry::tracing::SpanProcessorExt;
 use crate::plugins::telemetry::reload::tracing::TracingBuilder;
 use crate::plugins::telemetry::reload::tracing::TracingConfigurator;
->>>>>>> 84439adf
-use crate::plugins::telemetry::tracing::SpanProcessorExt;
 
 impl TracingConfigurator for super::super::otlp::Config {
     fn config(conf: &Conf) -> &Self {
@@ -37,13 +27,7 @@
         self.enabled
     }
 
-<<<<<<< HEAD
-    fn apply(
-        &self,
-        builder: TracerProviderBuilder,
-        common: &TracingCommon,
-        _spans_config: &Spans,
-    ) -> Result<TracerProviderBuilder, BoxError> {
+    fn configure(&self, builder: &mut TracingBuilder) -> Result<(), BoxError> {
         let kind = TelemetryDataKind::Traces;
         let exporter = match self.protocol {
             Protocol::Grpc => {
@@ -88,27 +72,11 @@
                 exporter.build_span_exporter()?
             }
         };
-
-        let batch_span_processor = BatchSpanProcessor::builder(exporter)
+        let named_exporter = NamedSpanExporter::new(exporter.build_span_exporter()?, "otlp");
+        let batch_span_processor = BatchSpanProcessor::builder(named_exporter)
             .with_batch_config(self.batch_processor.clone().into())
             .build()
             .filtered();
-        Ok(
-            if common.preview_datadog_agent_sampling.unwrap_or_default() {
-                builder.with_span_processor(batch_span_processor.always_sampled())
-            } else {
-                builder.with_span_processor(batch_span_processor)
-            },
-        )
-=======
-    fn configure(&self, builder: &mut TracingBuilder) -> Result<(), BoxError> {
-        let exporter: SpanExporterBuilder = self.exporter(TelemetryDataKind::Traces)?;
-        let named_exporter = NamedSpanExporter::new(exporter.build_span_exporter()?, "otlp");
-        let batch_span_processor =
-            BatchSpanProcessor::builder(named_exporter, NamedTokioRuntime::new("otlp-tracing"))
-                .with_batch_config(self.batch_processor.clone().into())
-                .build()
-                .filtered();
 
         if builder
             .tracing_common()
@@ -121,6 +89,5 @@
         }
 
         Ok(())
->>>>>>> 84439adf
     }
 }