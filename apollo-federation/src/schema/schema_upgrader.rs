--- conflicted
+++ resolved
@@ -60,74 +60,6 @@
     extends_directive_name: Option<Name>,
 }
 
-<<<<<<< HEAD
-#[allow(unused)]
-// PORT_NOTE: In JS, this returns upgraded subgraphs along with a set of messages about what changed.
-// However, those messages were never used, so we have omitted them here.
-pub fn upgrade_subgraphs_if_necessary(
-    subgraphs: Vec<Subgraph<Expanded>>,
-) -> Result<Vec<Subgraph<Expanded>>, FederationError> {
-    // if all subgraphs are fed 2, there is no upgrade to be done
-    if subgraphs
-        .iter()
-        .all(|subgraph| subgraph.metadata().is_fed_2_schema())
-    {
-        return Ok(subgraphs);
-    }
-
-    let mut object_type_map: HashMap<Name, HashMap<String, TypeInfo>> = Default::default();
-    for subgraph in subgraphs.iter() {
-        for pos in subgraph.schema().get_types() {
-            if matches!(
-                pos,
-                TypeDefinitionPosition::Object(_) | TypeDefinitionPosition::Interface(_)
-            ) {
-                object_type_map
-                    .entry(pos.type_name().clone())
-                    .or_default()
-                    .insert(
-                        subgraph.name.clone(),
-                        TypeInfo {
-                            pos: pos.clone(),
-                            metadata: subgraph.metadata().clone(), // TODO: Prefer not to clone
-                        },
-                    );
-            }
-        }
-    }
-
-    // insertion order is preserved with IndexMap
-    let subgraphs: IndexMap<String, Subgraph<Expanded>> = subgraphs
-        .into_iter()
-        .map(|subgraph| (subgraph.name.clone(), subgraph))
-        .collect();
-    let mut subgraphs_using_interface_object: IndexSet<String> = Default::default();
-
-    let mut upgraded: HashMap<String, Subgraph<Expanded>> = Default::default();
-    for (name, subgraph) in subgraphs.iter() {
-        // dbg!(format!("upgrading subgraph: {}", name));
-        if !subgraph.metadata().is_fed_2_schema() {
-            let mut upgrader = SchemaUpgrader::new(subgraph, &subgraphs, &object_type_map)?;
-            upgrader.upgrade()?;
-            let new_subgraph = Subgraph::<Raw>::new(
-                subgraph.name.as_str(),
-                subgraph.url.as_str(),
-                upgrader.schema.schema().clone(),
-            )
-            .assume_expanded()?;
-            upgraded.insert(subgraph.name.clone(), new_subgraph);
-        } else if let Some(interface_object_def) = subgraph
-            .metadata()
-            .federation_spec_definition()
-            .interface_object_directive_definition(subgraph.schema())?
-        {
-            let referencers = subgraph
-                .schema()
-                .referencers()
-                .get_directive(interface_object_def.name.as_str())?;
-            if !referencers.object_types.is_empty() {
-                subgraphs_using_interface_object.insert(name.clone());
-=======
 impl SchemaUpgrader {
     pub(crate) fn new(subgraphs: &[Subgraph<Expanded>]) -> Self {
         let mut object_type_map: HashMap<Name, HashMap<String, TypeInfo>> = Default::default();
@@ -148,7 +80,6 @@
                             },
                         );
                 }
->>>>>>> d82c5d67
             }
         }
 
@@ -556,11 +487,7 @@
                         .federation_spec_definition()
                         .key_directive_arguments(directive)?;
                     for field in collect_target_fields_from_field_set(
-<<<<<<< HEAD
                         Valid::assume_valid_ref(other_subgraph.schema().schema()),
-=======
-                        Valid::assume_valid_ref(schema.schema()),
->>>>>>> d82c5d67
                         ty.type_name().clone(),
                         args.fields,
                         false,
@@ -785,19 +712,12 @@
                 for field in pos.fields(schema.schema())? {
                     has_fields = true;
                     let field_def = FieldDefinitionPosition::from(field.clone());
-<<<<<<< HEAD
-
-                    let Some(metadata) = &self.schema.subgraph_metadata else {
-                        return Ok(());
-                    };
-=======
                     let metadata = compute_subgraph_metadata(schema)?.ok_or_else(|| {
                         internal_error!(
                             "Unable to detect federation version used in subgraph '{}'",
                             upgrade_metadata.subgraph_name
                         )
                     })?;
->>>>>>> d82c5d67
                     if metadata.is_field_external(&field_def) && !metadata.is_field_used(&field_def)
                     {
                         fields_to_remove.insert(field);
