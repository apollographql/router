--- conflicted
+++ resolved
@@ -74,16 +74,9 @@
         Self { cache }
     }
 
-<<<<<<< HEAD
     /// Get a cached response for a query.
     pub fn get(&self, query: &str) -> Option<Response> {
         self.cache.get(query).map(std::clone::Clone::clone)
-=======
-    pub fn get(&self, request: &Request) -> Option<&serde_json::Value> {
-        let span = tracing::info_span!("introspection_cache");
-        let _guard = span.enter();
-        self.cache.get(&request.query)
->>>>>>> d9b3c436
     }
 }
 
@@ -96,7 +89,7 @@
         let query_to_test = "this is a test query";
         let mut expected_data = Response::builder().build();
         expected_data
-            .insert_data(&Path::empty(), serde_json::Value::Number(42.into()))
+            .insert_data(&Path::empty(), &serde_json::Value::Number(42.into()))
             .expect("it is always possible to insert data in root path; qed");
 
         let cache = [(query_to_test.into(), expected_data.clone())]
@@ -105,16 +98,10 @@
             .collect();
         let naive_introspection = NaiveIntrospection::from_cache(cache);
 
-<<<<<<< HEAD
         assert_eq!(
             expected_data,
             naive_introspection.get(query_to_test).unwrap()
         );
-=======
-        let request = Request::builder().query(query_to_test).build();
-
-        assert_eq!(&expected_data, naive_introspection.get(&request).unwrap());
->>>>>>> d9b3c436
     }
 
     #[test]
