use apollo_router::configuration::Configuration;
<<<<<<< HEAD
use apollo_router::reqwest_subgraph_service::ReqwestSubgraphService;
use apollo_router_core::prelude::*;
=======
use apollo_router::get_dispatcher;
>>>>>>> f8c7fb10
use apollo_router_core::{
    prelude::*, Context, Object, PluggableRouterServiceBuilder, ReqwestSubgraphService,
    ResponseBody, RouterRequest, RouterResponse, SubgraphRequest, ValueExt,
};
use maplit::hashmap;
use serde_json::to_string_pretty;
use serde_json_bytes::json;
use std::collections::hash_map::Entry;
use std::collections::HashMap;
use std::sync::{Arc, Mutex};
use test_span::prelude::*;
use tower::util::BoxCloneService;
use tower::BoxError;
use tower::ServiceExt;

macro_rules! assert_federated_response {
    ($query:expr, $service_requests:expr $(,)?) => {
        let request = graphql::Request::builder()
            .query($query.to_string())
            .variables(Arc::new(
                vec![
                    ("topProductsFirst".into(), 2.into()),
                    ("reviewsForAuthorAuthorId".into(), 1.into()),
                ]
                .into_iter()
                .collect(),
            ))
            .build();



        let expected = query_node(&request).await.unwrap();

        let http_request = http::Request::builder()
            .method("POST")
            .body(request)
            .unwrap().into();

        let request = graphql::RouterRequest {
            context: Context::new().with_request(http_request),
        };

        let (actual, registry) = query_rust(request).await;


        tracing::debug!("query:\n{}\n", $query);

        assert!(
            expected.data.is_object(),
            "nodejs: no response's data: please check that the gateway and the subgraphs are running",
        );

        tracing::debug!("expected: {}", to_string_pretty(&expected).unwrap());
        tracing::debug!("actual: {}", to_string_pretty(&actual).unwrap());

        assert!(expected.data.eq_and_ordered(&actual.data));
        assert_eq!(registry.totals(), $service_requests);
    };
}

#[tokio::test]
async fn basic_request() {
    assert_federated_response!(
        r#"{ topProducts { name name2:name } }"#,
        hashmap! {
            "products".to_string()=>1,
        },
    );
}

#[tokio::test]
async fn basic_composition() {
    assert_federated_response!(
        r#"{ topProducts { upc name reviews {id product { name } author { id name } } } }"#,
        hashmap! {
            "products".to_string()=>2,
            "reviews".to_string()=>1,
            "accounts".to_string()=>1,
        },
    );
}

#[tokio::test]
async fn api_schema_hides_field() {
    let request = graphql::Request::builder()
        .query(r#"{ topProducts { name inStock } }"#)
        .variables(Arc::new(
            vec![
                ("topProductsFirst".into(), 2.into()),
                ("reviewsForAuthorAuthorId".into(), 1.into()),
            ]
            .into_iter()
            .collect(),
        ))
        .build();

    let http_request = http::Request::builder()
        .method("POST")
        .body(request)
        .unwrap()
        .into();

    let request = graphql::RouterRequest {
        context: graphql::Context::new().with_request(http_request),
    };

    let (actual, _) = query_rust(request).await;

    assert!(actual.errors[0]
        .message
        .as_str()
        .contains("Cannot query field \"inStock\" on type \"Product\"."));
}

#[test_span(tokio::test)]
#[target(apollo_router=tracing::Level::DEBUG)]
#[target(apollo_router_core=tracing::Level::DEBUG)]
async fn traced_basic_request() {
    assert_federated_response!(
        r#"{ topProducts { name name2:name } }"#,
        hashmap! {
            "products".to_string()=>1,
        },
    );
    insta::assert_json_snapshot!("traced_basic_request", get_spans());
}

#[test_span(tokio::test)]
#[target(apollo_router=tracing::Level::DEBUG)]
#[target(apollo_router_core=tracing::Level::DEBUG)]
async fn traced_basic_composition() {
    assert_federated_response!(
        r#"{ topProducts { upc name reviews {id product { name } author { id name } } } }"#,
        hashmap! {
            "products".to_string()=>2,
            "reviews".to_string()=>1,
            "accounts".to_string()=>1,
        },
    );
    insta::assert_json_snapshot!("traced_basic_composition", get_spans());
}

#[tokio::test]
async fn basic_mutation() {
    assert_federated_response!(
        r#"mutation {
              createProduct(upc:"8", name:"Bob") {
                upc
                name
                reviews {
                  body
                }
              }
              createReview(upc: "8", id:"100", body: "Bif"){
                id
                body
              }
            }"#,
        hashmap! {
            "products".to_string()=>1,
            "reviews".to_string()=>2,
        },
    );
}

#[tokio::test]
async fn queries_should_work_over_get() {
    let request = graphql::Request::builder()
        .query(r#"{ topProducts { upc name reviews {id product { name } author { id name } } } }"#)
        .variables(Arc::new(
            vec![
                ("topProductsFirst".into(), 2.into()),
                ("reviewsForAuthorAuthorId".into(), 1.into()),
            ]
            .into_iter()
            .collect(),
        ))
        .build();

    let expected_service_hits = hashmap! {
        "products".to_string()=>2,
        "reviews".to_string()=>1,
        "accounts".to_string()=>1,
    };

    let http_request = http::Request::builder()
        .method("GET")
        .body(request)
        .unwrap()
        .into();

    let request = graphql::RouterRequest {
        context: graphql::Context::new().with_request(http_request),
    };

    let (actual, registry) = query_rust(request).await;

    assert_eq!(0, actual.errors.len());
    assert_eq!(registry.totals(), expected_service_hits);
}

#[tokio::test]
async fn service_errors_should_be_propagated() {
    let expected_error =apollo_router_core::Error {
        message :"Value retrieval failed: Query planning had errors: Planning errors: UNKNOWN: Unknown operation named \"invalidOperationName\"".to_string(),
        ..Default::default()
    };

    let request = graphql::Request::builder()
        .query(r#"{ topProducts { name } }"#)
        .operation_name(Some("invalidOperationName".to_string()))
        .build();

    let expected_service_hits = hashmap! {};

    let http_request = http::Request::builder()
        .method("GET")
        .body(request)
        .unwrap()
        .into();

    let request = graphql::RouterRequest {
        context: graphql::Context::new().with_request(http_request),
    };

    let (actual, registry) = query_rust(request).await;

    assert_eq!(expected_error, actual.errors[0]);
    assert_eq!(registry.totals(), expected_service_hits);
}

#[tokio::test]
async fn mutation_should_not_work_over_get() {
    let request = graphql::Request::builder()
        .query(
            r#"mutation {
                createProduct(upc:"8", name:"Bob") {
                  upc
                  name
                  reviews {
                    body
                  }
                }
                createReview(upc: "8", id:"100", body: "Bif"){
                  id
                  body
                }
              }"#,
        )
        .variables(Arc::new(
            vec![
                ("topProductsFirst".into(), 2.into()),
                ("reviewsForAuthorAuthorId".into(), 1.into()),
            ]
            .into_iter()
            .collect(),
        ))
        .build();

    // No services should be queried
    let expected_service_hits = hashmap! {};

    let http_request = http::Request::builder()
        .method("GET")
        .body(request)
        .unwrap()
        .into();

    let request = graphql::RouterRequest {
        context: graphql::Context::new().with_request(http_request),
    };

    let (actual, registry) = query_rust(request).await;

    assert_eq!(1, actual.errors.len());
    assert_eq!(registry.totals(), expected_service_hits);
}

#[tokio::test]
async fn automated_persisted_queries() {
    let (router, registry) = setup_router_and_registry().await;

    let mut extensions: Object = Default::default();
    extensions.insert("code", "PERSISTED_QUERY_NOT_FOUND".into());
    extensions.insert(
        "exception",
        json!(
                {"stacktrace":["PersistedQueryNotFoundError: PersistedQueryNotFound"]
        }),
    );
    let expected_apq_miss_error = apollo_router_core::Error {
        message: "PersistedQueryNotFound".to_string(),
        extensions,
        ..Default::default()
    };

    let mut request_extensions: Object = Default::default();
    request_extensions.insert(
        "persistedQuery",
        json!({
            "version" : 1u8,
            "sha256Hash" : "9d1474aa069127ff795d3412b11dfc1f1be0853aed7a54c4a619ee0b1725382e"
        }),
    );
    let request_builder = graphql::Request::builder().extensions(request_extensions.clone());
    let apq_only_request = request_builder.clone().build();

    // First query, apq hash but no query, it will be a cache miss.

    // No services should be queried
    let expected_service_hits = hashmap! {};

    let http_request = http::Request::builder()
        .method("GET")
        .body(apq_only_request)
        .unwrap()
        .into();

    let request = graphql::RouterRequest {
        context: graphql::Context::new().with_request(http_request),
    };

    let actual = query_with_router(router.clone(), request).await;

    assert_eq!(expected_apq_miss_error, actual.errors[0]);
    assert_eq!(1, actual.errors.len());
    assert_eq!(registry.totals(), expected_service_hits);

    // Second query, apq hash with corresponding query, it will be inserted into the cache.

    let apq_request_with_query = request_builder
        .clone()
        .query("query Query { me { name } }")
        .build();

    // Services should have been queried once
    let expected_service_hits = hashmap! {
        "accounts".to_string()=>1,
    };

    let http_request = http::Request::builder()
        .method("GET")
        .body(apq_request_with_query)
        .unwrap()
        .into();

    let request = graphql::RouterRequest {
        context: graphql::Context::new().with_request(http_request),
    };

    let actual = query_with_router(router.clone(), request).await;

    assert_eq!(0, actual.errors.len());
    assert_eq!(registry.totals(), expected_service_hits);

    // Third and last query, apq hash without query, it will trigger an apq cache hit.
    let apq_only_request = request_builder.build();

    // Services should have been queried twice
    let expected_service_hits = hashmap! {
        "accounts".to_string()=>2,
    };

    let http_request = http::Request::builder()
        .method("GET")
        .body(apq_only_request)
        .unwrap()
        .into();

    let request = graphql::RouterRequest {
        context: graphql::Context::new().with_request(http_request),
    };

    let actual = query_with_router(router, request).await;

    assert_eq!(0, actual.errors.len());
    assert_eq!(registry.totals(), expected_service_hits);
}

#[test_span(tokio::test)]
async fn variables() {
    assert_federated_response!(
        r#"
            query ExampleQuery($topProductsFirst: Int, $reviewsForAuthorAuthorId: ID!) {
                topProducts(first: $topProductsFirst) {
                    name
                    reviewsForAuthor(authorID: $reviewsForAuthorAuthorId) {
                        body
                        author {
                            id
                            name
                        }
                    }
                }
            }
            "#,
        hashmap! {
            "products".to_string()=>1,
            "reviews".to_string()=>1,
            "accounts".to_string()=>1,
        },
    );
}

#[tokio::test]
async fn missing_variables() {
    let request = graphql::Request::builder()
        .query(
            r#"
            query ExampleQuery(
                $missingVariable: Int!,
                $yetAnotherMissingVariable: ID!,
                $notRequiredVariable: Int,
            ) {
                topProducts(first: $missingVariable) {
                    name
                    reviewsForAuthor(authorID: $yetAnotherMissingVariable) {
                        body
                    }
                }
            }
            "#
            .to_string(),
        )
        .build();

    let http_request = http::Request::builder()
        .method("POST")
        .body(request)
        .unwrap()
        .into();

    let request = graphql::RouterRequest {
        context: Context::new().with_request(http_request),
    };
    let (response, _) = query_rust(request).await;
    let expected = vec![
        graphql::FetchError::ValidationInvalidTypeVariable {
            name: "yetAnotherMissingVariable".to_string(),
        }
        .to_graphql_error(None),
        graphql::FetchError::ValidationInvalidTypeVariable {
            name: "missingVariable".to_string(),
        }
        .to_graphql_error(None),
    ];
    assert!(
        response.errors.iter().all(|x| expected.contains(x)),
        "{:?}",
        response.errors
    );
}

async fn query_node(request: &graphql::Request) -> Result<graphql::Response, graphql::FetchError> {
    Ok(reqwest::Client::new()
        .post("http://localhost:4100/graphql")
        .json(request)
        .send()
        .await
        .expect("couldn't send request")
        .json()
        .await
        .expect("couldn't deserialize response"))
}

async fn query_rust(
    request: graphql::RouterRequest,
) -> (graphql::Response, CountingServiceRegistry) {
    let (router, counting_registry) = setup_router_and_registry().await;
    (query_with_router(router, request).await, counting_registry)
}

async fn setup_router_and_registry() -> (
    BoxCloneService<RouterRequest, RouterResponse, BoxError>,
    CountingServiceRegistry,
) {
    let schema = Arc::new(include_str!("fixtures/supergraph.graphql").parse().unwrap());
    let config =
        serde_yaml::from_str::<Configuration>(include_str!("fixtures/supergraph_config.yaml"))
            .unwrap();
    let counting_registry = CountingServiceRegistry::new();
    let mut builder = PluggableRouterServiceBuilder::new(schema);
    for (name, subgraph) in &config.subgraphs {
        let cloned_counter = counting_registry.clone();
        let cloned_name = name.clone();

        let service = ReqwestSubgraphService::new(name.to_owned(), subgraph.routing_url.to_owned())
            .map_request(move |request: SubgraphRequest| {
                let cloned_counter = cloned_counter.clone();
                cloned_counter.increment(cloned_name.as_str());

                request
            });
        builder = builder.with_subgraph_service(name, service);
    }

<<<<<<< HEAD
    let (mut router, _) = builder.build().await;
=======
    builder = builder.with_dispatcher(get_dispatcher());
    let (router, _) = builder.build().await;
>>>>>>> f8c7fb10

    (router, counting_registry)
}

async fn query_with_router(
    router: BoxCloneService<RouterRequest, RouterResponse, BoxError>,
    request: graphql::RouterRequest,
) -> graphql::Response {
    let stream = router.oneshot(request).await.unwrap();
    let (_, response) = stream.response.into_parts();

    match response {
        ResponseBody::GraphQL(response) => response,
        _ => {
            panic!("Expected graphql response")
        }
    }
}

#[derive(Debug, Clone)]
struct CountingServiceRegistry {
    counts: Arc<Mutex<HashMap<String, usize>>>,
}

impl CountingServiceRegistry {
    fn new() -> CountingServiceRegistry {
        CountingServiceRegistry {
            counts: Arc::new(Mutex::new(HashMap::new())),
        }
    }

    fn increment(&self, service: &str) {
        let mut counts = self.counts.lock().unwrap();
        match counts.entry(service.to_owned()) {
            Entry::Occupied(mut e) => {
                *e.get_mut() += 1;
            }
            Entry::Vacant(e) => {
                e.insert(1);
            }
        };
    }

    fn totals(&self) -> HashMap<String, usize> {
        self.counts.lock().unwrap().clone()
    }
}<|MERGE_RESOLUTION|>--- conflicted
+++ resolved
@@ -1,10 +1,4 @@
 use apollo_router::configuration::Configuration;
-<<<<<<< HEAD
-use apollo_router::reqwest_subgraph_service::ReqwestSubgraphService;
-use apollo_router_core::prelude::*;
-=======
-use apollo_router::get_dispatcher;
->>>>>>> f8c7fb10
 use apollo_router_core::{
     prelude::*, Context, Object, PluggableRouterServiceBuilder, ReqwestSubgraphService,
     ResponseBody, RouterRequest, RouterResponse, SubgraphRequest, ValueExt,
@@ -501,12 +495,7 @@
         builder = builder.with_subgraph_service(name, service);
     }
 
-<<<<<<< HEAD
-    let (mut router, _) = builder.build().await;
-=======
-    builder = builder.with_dispatcher(get_dispatcher());
     let (router, _) = builder.build().await;
->>>>>>> f8c7fb10
 
     (router, counting_registry)
 }
