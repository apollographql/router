pub(crate) mod suggestion;

use std::cmp::Ordering;
use std::fmt::Display;
use std::fmt::Formatter;
use std::fmt::Write;
use std::sync::LazyLock;

use apollo_compiler::InvalidNameError;
use apollo_compiler::Name;
use apollo_compiler::ast::OperationType;
use apollo_compiler::validation::DiagnosticList;
use apollo_compiler::validation::WithErrors;

use crate::subgraph::SubgraphError;
use crate::subgraph::spec::FederationSpecError;

/// Create an internal error.
///
/// # Example
/// ```rust
/// use apollo_federation::internal_error;
/// use apollo_federation::error::FederationError;
/// # fn may_be_none() -> Option<()> { None }
///
/// const NAME: &str = "the thing";
/// let result: Result<(), FederationError> = may_be_none()
///     .ok_or_else(|| internal_error!("Expected {NAME} to be Some"));
/// ```
#[macro_export]
macro_rules! internal_error {
    ( $( $arg:tt )+ ) => {
        $crate::error::FederationError::internal(format!( $( $arg )+ ))
    }
}

/// Break out of the current function, returning an internal error.
///
/// # Example
/// ```rust
/// use apollo_federation::bail;
/// use apollo_federation::error::FederationError;
/// # fn may_be_none() -> Option<()> { None }
///
/// fn example() -> Result<(), FederationError> {
///     bail!("Something went horribly wrong");
///     unreachable!()
/// }
/// #
/// # _ = example();
/// ```
#[macro_export]
macro_rules! bail {
    ( $( $arg:tt )+ ) => {
        return Err($crate::internal_error!( $( $arg )+ ).into())
    }
}

/// A safe assertion: in debug mode, it panicks on failure, and in production, it returns an
/// internal error.
///
/// Treat this as an assertion. It must only be used for conditions that *should never happen*
/// in normal operation.
///
/// # Example
/// ```rust,no_run
/// use apollo_federation::ensure;
/// use apollo_federation::error::FederationError;
/// # fn may_be_none() -> Option<()> { None }
///
/// fn example() -> Result<(), FederationError> {
///     ensure!(1 == 0, "Something went horribly wrong");
///     unreachable!()
/// }
/// ```
#[macro_export]
macro_rules! ensure {
    ( $expr:expr, $( $arg:tt )+ ) => {
        #[cfg(debug_assertions)]
        {
            if false {
                return Err($crate::error::FederationError::internal("ensure!() must be used in a function that returns a Result").into());
            }
            assert!($expr, $( $arg )+);
        }

        #[cfg(not(debug_assertions))]
        if !$expr {
            $crate::bail!( $( $arg )+ );
        }
    }
}

// What we really needed here was the string representations in enum form, this isn't meant to
// replace AST components.
#[derive(Clone, Debug, strum_macros::Display)]
enum SchemaRootKind {
    #[strum(to_string = "query")]
    Query,
    #[strum(to_string = "mutation")]
    Mutation,
    #[strum(to_string = "subscription")]
    Subscription,
}

impl From<SchemaRootKind> for String {
    fn from(value: SchemaRootKind) -> Self {
        value.to_string()
    }
}

#[derive(Clone, Debug, strum_macros::Display, PartialEq, Eq)]
pub enum UnsupportedFeatureKind {
    #[strum(to_string = "alias")]
    Alias,
}

#[derive(Debug, Clone, thiserror::Error)]
pub enum CompositionError {
    #[error("[{subgraph}] {error}")]
    SubgraphError {
        subgraph: String,
        error: FederationError,
    },
    #[error("{message}")]
    EmptyMergedEnumType { message: String },
    #[error("{message}")]
    EnumValueMismatch { message: String },
    #[error("{message}")]
    InvalidGraphQL { message: String },
    #[error(transparent)]
    InvalidGraphQLName(InvalidNameError),
    #[error(r#"{message} in @fromContext substring "{context}""#)]
    FromContextParseError { context: String, message: String },
    #[error(
        "Unsupported custom directive @{name} on fragment spread. Due to query transformations during planning, the router requires directives on fragment spreads to support both the FRAGMENT_SPREAD and INLINE_FRAGMENT locations."
    )]
    UnsupportedSpreadDirective { name: Name },
    #[error("{message}")]
    DirectiveDefinitionInvalid { message: String },
    #[error("{message}")]
    TypeDefinitionInvalid { message: String },
    #[error("{message}")]
    InterfaceObjectUsageError { message: String },
}

impl CompositionError {
    pub fn code(&self) -> ErrorCode {
        match self {
            Self::SubgraphError { .. } => todo!(),
            Self::EmptyMergedEnumType { .. } => ErrorCode::EmptyMergedEnumType,
            Self::EnumValueMismatch { .. } => ErrorCode::EnumValueMismatch,
            Self::InvalidGraphQL { .. } => ErrorCode::InvalidGraphQL,
            Self::InvalidGraphQLName(..) => ErrorCode::InvalidGraphQL,
            Self::FromContextParseError { .. } => ErrorCode::InvalidGraphQL,
            Self::UnsupportedSpreadDirective { .. } => ErrorCode::InvalidGraphQL,
            Self::DirectiveDefinitionInvalid { .. } => ErrorCode::DirectiveDefinitionInvalid,
            Self::TypeDefinitionInvalid { .. } => ErrorCode::TypeDefinitionInvalid,
            Self::InterfaceObjectUsageError { .. } => ErrorCode::InterfaceObjectUsageError,
        }
    }
}

impl From<SubgraphError> for CompositionError {
    fn from(SubgraphError { subgraph, error }: SubgraphError) -> Self {
        Self::SubgraphError { subgraph, error }
    }
}

/* TODO(@tylerbloom): This is currently not needed. SingleFederation errors are aggregated using
 * MultipleFederationErrors. This is then turned into a FederationError, then in a SubgraphError,
 * and finally into a CompositionError. Not implementing this yet also ensures that any
 * SingleFederationErrors that are intented on becoming SubgraphErrors still do.
impl<E: Into<FederationError>> From<E> for SingleCompositionError {
    fn from(_value: E) -> Self {
        todo!()
    }
}
*/

#[derive(Debug, Clone, thiserror::Error)]
pub enum SingleFederationError {
    #[error(
        "An internal error has occurred, please report this bug to Apollo.\n\nDetails: {message}"
    )]
    Internal { message: String },
    #[error("An internal error has occurred, please report this bug to Apollo. Details: {0}")]
    #[allow(private_interfaces)] // users should not inspect this.
    InternalRebaseError(#[from] crate::operation::RebaseError),
    // This is a known bug that will take time to fix, and does not require reporting.
    #[error("{message}")]
    InternalUnmergeableFields { message: String },
    // InvalidGraphQL: We need to be able to modify the message text from apollo-compiler. So, we
    //                 format the DiagnosticData into String here. We can add additional data as
    //                 necessary.
    #[error("{message}")]
    InvalidGraphQL { message: String },
    #[error(transparent)]
    InvalidGraphQLName(#[from] InvalidNameError),
    #[error("Subgraph invalid: {message}")]
    InvalidSubgraph { message: String },
    #[error("Operation name not found")]
    UnknownOperation,
    #[error("Must provide operation name if query contains multiple operations")]
    OperationNameNotProvided,
    #[error(r#"{message} in @fromContext substring "{context}""#)]
    FromContextParseError { context: String, message: String },
    #[error(
        "Unsupported custom directive @{name} on fragment spread. Due to query transformations during planning, the router requires directives on fragment spreads to support both the FRAGMENT_SPREAD and INLINE_FRAGMENT locations."
    )]
    UnsupportedSpreadDirective { name: Name },
    #[error("{message}")]
    DirectiveDefinitionInvalid { message: String },
    #[error("{message}")]
    TypeDefinitionInvalid { message: String },
    #[error("{message}")]
    UnsupportedFederationDirective { message: String },
    #[error("{message}")]
    UnsupportedFederationVersion { message: String },
    #[error("{message}")]
    UnsupportedLinkedFeature { message: String },
    #[error("{message}")]
    UnknownFederationLinkVersion { message: String },
    #[error("{message}")]
    UnknownLinkVersion { message: String },
    #[error(
        "On type \"{target_type}\", for {application}: field {inner_coordinate} cannot be included because it has arguments (fields with argument are not allowed in @key)"
    )]
    KeyFieldsHasArgs {
        target_type: Name,
        application: String,
        inner_coordinate: String,
    },
    #[error(
        "On field \"{coordinate}\", for {application}: field {inner_coordinate} cannot be included because it has arguments (fields with argument are not allowed in @provides)"
    )]
    ProvidesFieldsHasArgs {
        coordinate: String,
        application: String,
        inner_coordinate: String,
    },
    #[error("On field \"{coordinate}\", for {application}: {message}")]
    ProvidesFieldsMissingExternal {
        coordinate: String,
        application: String,
        message: String,
    },
    #[error("On field \"{coordinate}\", for {application}: {message}")]
    RequiresFieldsMissingExternal {
        coordinate: String,
        application: String,
        message: String,
    },
    #[error("{message}")]
    KeyUnsupportedOnInterface { message: String },
    #[error("{message}")]
    ProvidesUnsupportedOnInterface { message: String },
    #[error("{message}")]
    RequiresUnsupportedOnInterface { message: String },
    #[error(
        "On type \"{target_type}\", for {application}: cannot have directive applications in the @key(fields:) argument but found {applied_directives}."
    )]
    KeyHasDirectiveInFieldsArg {
        target_type: Name,
        application: String,
        applied_directives: String,
    },
    #[error(
        "On field \"{coordinate}\", for {application}: cannot have directive applications in the @provides(fields:) argument but found {applied_directives}."
    )]
    ProvidesHasDirectiveInFieldsArg {
        coordinate: String,
        application: String,
        applied_directives: String,
    },
    #[error(
        "On field \"{coordinate}\", for {application}: cannot have directive applications in the @requires(fields:) argument but found {applied_directives}."
    )]
    RequiresHasDirectiveInFieldsArg {
        coordinate: String,
        application: String,
        applied_directives: String,
    },
    #[error("{message}")]
    ExternalUnused { message: String },
    #[error(
        "Type {type_name} contains only external fields and all those fields are all unused (they do not appear in any @key, @provides or @requires)."
    )]
    TypeWithOnlyUnusedExternal { type_name: Name },
    #[error("{message}")]
    ProvidesOnNonObjectField { message: String },
    #[error(
        "On type \"{target_type}\", for {application}: Invalid value for argument \"fields\": must be a string."
    )]
    KeyInvalidFieldsType {
        target_type: Name,
        application: String,
    },
    #[error(
        "On field \"{coordinate}\", for {application}: Invalid value for argument \"fields\": must be a string."
    )]
    ProvidesInvalidFieldsType {
        coordinate: String,
        application: String,
    },
    #[error(
        "On field \"{coordinate}\", for {application}: Invalid value for argument \"fields\": must be a string."
    )]
    RequiresInvalidFieldsType {
        coordinate: String,
        application: String,
    },
    #[error("On type \"{target_type}\", for {application}: {message}")]
    KeyInvalidFields {
        target_type: Name,
        application: String,
        message: String,
    },
    #[error("On field \"{coordinate}\", for {application}: {message}")]
    ProvidesInvalidFields {
        coordinate: String,
        application: String,
        message: String,
    },
    #[error("On field \"{coordinate}\", for {application}: {message}")]
    RequiresInvalidFields {
        coordinate: String,
        application: String,
        message: String,
    },
    #[error("On type \"{target_type}\", for {application}: {message}")]
    KeyFieldsSelectInvalidType {
        target_type: Name,
        application: String,
        message: String,
    },
    #[error(
        "The schema has a type named \"{expected_name}\" but it is not set as the query root type (\"{found_name}\" is instead): this is not supported by federation. If a root type does not use its default name, there should be no other type with that default name."
    )]
    RootQueryUsed {
        expected_name: Name,
        found_name: Name,
    },
    #[error(
        "The schema has a type named \"{expected_name}\" but it is not set as the mutation root type (\"{found_name}\" is instead): this is not supported by federation. If a root type does not use its default name, there should be no other type with that default name."
    )]
    RootMutationUsed {
        expected_name: Name,
        found_name: Name,
    },
    #[error(
        "The schema has a type named \"{expected_name}\" but it is not set as the subscription root type (\"{found_name}\" is instead): this is not supported by federation. If a root type does not use its default name, there should be no other type with that default name."
    )]
    RootSubscriptionUsed {
        expected_name: Name,
        found_name: Name,
    },
    #[error("{message}")]
    InvalidSubgraphName { message: String },
    #[error("{message}")]
    NoQueries { message: String },
    #[error("{message}")]
    InterfaceFieldNoImplem { message: String },
    #[error("{message}")]
    TypeKindMismatch { message: String },
    #[error("{message}")]
    ExternalTypeMismatch { message: String },
    #[error("{message}")]
    ExternalCollisionWithAnotherDirective { message: String },
    #[error("{message}")]
    ExternalArgumentMissing { message: String },
    #[error("{message}")]
    ExternalArgumentTypeMismatch { message: String },
    #[error("{message}")]
    ExternalArgumentDefaultMismatch { message: String },
    #[error("{message}")]
    ExternalOnInterface { message: String },
    #[error("{message}")]
    MergedDirectiveApplicationOnExternal { message: String },
    #[error("{message}")]
    FieldTypeMismatch { message: String },
    #[error("{message}")]
    FieldArgumentTypeMismatch { message: String },
    #[error("{message}")]
    InputFieldDefaultMismatch { message: String },
    #[error("{message}")]
    FieldArgumentDefaultMismatch { message: String },
    #[error("{message}")]
    ExtensionWithNoBase { message: String },
    #[error("{message}")]
    ExternalMissingOnBase { message: String },
    #[error("{message}")]
    InvalidFieldSharing { message: String },
    #[error("{message}")]
    InvalidShareableUsage { message: String },
    #[error("{message}")]
    InvalidLinkDirectiveUsage { message: String },
    #[error("{message}")]
    InvalidLinkIdentifier { message: String },
    #[error("{message}")]
    LinkImportNameMismatch { message: String },
    #[error("{message}")]
    ReferencedInaccessible { message: String },
    #[error("{message}")]
    DefaultValueUsesInaccessible { message: String },
    #[error("{message}")]
    QueryRootTypeInaccessible { message: String },
    #[error("{message}")]
    RequiredInaccessible { message: String },
    #[error("{message}")]
    ImplementedByInaccessible { message: String },
    #[error("{message}")]
    DisallowedInaccessible { message: String },
    #[error("{message}")]
    OnlyInaccessibleChildren { message: String },
    #[error("{message}")]
    RequiredInputFieldMissingInSomeSubgraph { message: String },
    #[error("{message}")]
    RequiredArgumentMissingInSomeSubgraph { message: String },
    #[error("{message}")]
    EmptyMergedInputType { message: String },
    #[error("{message}")]
    EnumValueMismatch { message: String },
    #[error("{message}")]
    EmptyMergedEnumType { message: String },
    #[error("{message}")]
    ShareableHasMismatchedRuntimeTypes { message: String },
    #[error("{message}")]
    SatisfiabilityError { message: String },
    #[error("{message}")]
    OverrideFromSelfError { message: String },
    #[error("{message}")]
    OverrideSourceHasOverride { message: String },
    #[error("{message}")]
    OverrideCollisionWithAnotherDirective { message: String },
    #[error("{message}")]
    OverrideOnInterface { message: String },
    #[error("{message}")]
    UnsupportedFeature {
        message: String,
        kind: UnsupportedFeatureKind,
    },
    #[error("{message}")]
    InvalidFederationSupergraph { message: String },
    #[error("{message}")]
    DownstreamServiceError { message: String },
    #[error("{message}")]
    DirectiveCompositionError { message: String },
    #[error("{message}")]
    InterfaceObjectUsageError { message: String },
    #[error("{message}")]
    InterfaceKeyNotOnImplementation { message: String },
    #[error("{message}")]
    InterfaceKeyMissingImplementationType { message: String },
    #[error("@defer is not supported on subscriptions")]
    DeferredSubscriptionUnsupported,
    #[error("{message}")]
    QueryPlanComplexityExceeded { message: String },
    #[error("the caller requested cancellation")]
    PlanningCancelled,
    #[error("No plan was found when subgraphs were disabled")]
    NoPlanFoundWithDisabledSubgraphs,
    #[error("Context name \"{name}\" may not contain an underscore.")]
    ContextNameContainsUnderscore { name: String },
    #[error("Context name \"{name}\" is invalid. It should have only alphanumeric characters.")]
    ContextNameInvalid { name: String },
    #[error("{message}")]
    ContextNotSet { message: String },
    #[error("{message}")]
    NoContextReferenced { message: String },
    #[error("{message}")]
    NoSelectionForContext { message: String },
    #[error("{message}")]
    ContextNoResolvableKey { message: String },
    #[error("@cost cannot be applied to interface \"{interface}.{field}\"")]
    CostAppliedToInterfaceField { interface: Name, field: Name },
    #[error("{message}")]
    ListSizeAppliedToNonList { message: String },
    #[error("{message}")]
    ListSizeInvalidAssumedSize { message: String },
    #[error("{message}")]
    ListSizeInvalidSlicingArgument { message: String },
    #[error("{message}")]
    ListSizeInvalidSizedField { message: String },
    #[error("{message}")]
    InvalidTagName { message: String },
}

impl SingleFederationError {
    pub fn code(&self) -> ErrorCode {
        match self {
            SingleFederationError::Internal { .. } => ErrorCode::Internal,
            SingleFederationError::InternalRebaseError { .. } => ErrorCode::Internal,
            SingleFederationError::InternalUnmergeableFields { .. } => ErrorCode::Internal,
            SingleFederationError::InvalidGraphQL { .. }
            | SingleFederationError::InvalidGraphQLName(_) => ErrorCode::InvalidGraphQL,
            SingleFederationError::InvalidSubgraph { .. } => ErrorCode::InvalidGraphQL,
            // Technically it's not invalid graphql, but it is invalid syntax inside graphql...
            SingleFederationError::FromContextParseError { .. } => ErrorCode::InvalidGraphQL,
            // TODO(@goto-bus-stop): this should have a different error code: it's not invalid,
            // just unsupported due to internal limitations.
            SingleFederationError::UnsupportedSpreadDirective { .. } => ErrorCode::InvalidGraphQL,
            // TODO(@goto-bus-stop): this should have a different error code: it's not the graphql
            // that's invalid, but the operation name
            SingleFederationError::UnknownOperation => ErrorCode::InvalidGraphQL,
            SingleFederationError::OperationNameNotProvided => ErrorCode::InvalidGraphQL,
            SingleFederationError::DirectiveDefinitionInvalid { .. } => {
                ErrorCode::DirectiveDefinitionInvalid
            }
            SingleFederationError::TypeDefinitionInvalid { .. } => ErrorCode::TypeDefinitionInvalid,
            SingleFederationError::UnsupportedFederationDirective { .. } => {
                ErrorCode::UnsupportedFederationDirective
            }
            SingleFederationError::UnsupportedFederationVersion { .. } => {
                ErrorCode::UnsupportedFederationVersion
            }
            SingleFederationError::UnsupportedLinkedFeature { .. } => {
                ErrorCode::UnsupportedLinkedFeature
            }
            SingleFederationError::UnknownFederationLinkVersion { .. } => {
                ErrorCode::UnknownFederationLinkVersion
            }
            SingleFederationError::UnknownLinkVersion { .. } => ErrorCode::UnknownLinkVersion,
            SingleFederationError::KeyFieldsHasArgs { .. } => ErrorCode::KeyFieldsHasArgs,
            SingleFederationError::ProvidesFieldsHasArgs { .. } => ErrorCode::ProvidesFieldsHasArgs,
            SingleFederationError::ProvidesFieldsMissingExternal { .. } => {
                ErrorCode::ProvidesFieldsMissingExternal
            }
            SingleFederationError::RequiresFieldsMissingExternal { .. } => {
                ErrorCode::RequiresFieldsMissingExternal
            }
            SingleFederationError::KeyUnsupportedOnInterface { .. } => {
                ErrorCode::KeyUnsupportedOnInterface
            }
            SingleFederationError::ProvidesUnsupportedOnInterface { .. } => {
                ErrorCode::ProvidesUnsupportedOnInterface
            }
            SingleFederationError::RequiresUnsupportedOnInterface { .. } => {
                ErrorCode::RequiresUnsupportedOnInterface
            }
            SingleFederationError::KeyHasDirectiveInFieldsArg { .. } => {
                ErrorCode::KeyDirectiveInFieldsArgs
            }
            SingleFederationError::ProvidesHasDirectiveInFieldsArg { .. } => {
                ErrorCode::ProvidesDirectiveInFieldsArgs
            }
            SingleFederationError::RequiresHasDirectiveInFieldsArg { .. } => {
                ErrorCode::RequiresDirectiveInFieldsArgs
            }
            SingleFederationError::ExternalUnused { .. } => ErrorCode::ExternalUnused,
            SingleFederationError::TypeWithOnlyUnusedExternal { .. } => {
                ErrorCode::TypeWithOnlyUnusedExternal
            }
            SingleFederationError::ProvidesOnNonObjectField { .. } => {
                ErrorCode::ProvidesOnNonObjectField
            }
            SingleFederationError::KeyInvalidFieldsType { .. } => ErrorCode::KeyInvalidFieldsType,
            SingleFederationError::ProvidesInvalidFieldsType { .. } => {
                ErrorCode::ProvidesInvalidFieldsType
            }
            SingleFederationError::RequiresInvalidFieldsType { .. } => {
                ErrorCode::RequiresInvalidFieldsType
            }
            SingleFederationError::KeyInvalidFields { .. } => ErrorCode::KeyInvalidFields,
            SingleFederationError::ProvidesInvalidFields { .. } => ErrorCode::ProvidesInvalidFields,
            SingleFederationError::RequiresInvalidFields { .. } => ErrorCode::RequiresInvalidFields,
            SingleFederationError::KeyFieldsSelectInvalidType { .. } => {
                ErrorCode::KeyFieldsSelectInvalidType
            }
            SingleFederationError::RootQueryUsed { .. } => ErrorCode::RootQueryUsed,
            SingleFederationError::RootMutationUsed { .. } => ErrorCode::RootMutationUsed,
            SingleFederationError::RootSubscriptionUsed { .. } => ErrorCode::RootSubscriptionUsed,
            SingleFederationError::InvalidSubgraphName { .. } => ErrorCode::InvalidSubgraphName,
            SingleFederationError::NoQueries { .. } => ErrorCode::NoQueries,
            SingleFederationError::InterfaceFieldNoImplem { .. } => {
                ErrorCode::InterfaceFieldNoImplem
            }
            SingleFederationError::TypeKindMismatch { .. } => ErrorCode::TypeKindMismatch,
            SingleFederationError::ExternalTypeMismatch { .. } => ErrorCode::ExternalTypeMismatch,
            SingleFederationError::ExternalCollisionWithAnotherDirective { .. } => {
                ErrorCode::ExternalCollisionWithAnotherDirective
            }
            SingleFederationError::ExternalArgumentMissing { .. } => {
                ErrorCode::ExternalArgumentMissing
            }
            SingleFederationError::ExternalArgumentTypeMismatch { .. } => {
                ErrorCode::ExternalArgumentTypeMismatch
            }
            SingleFederationError::ExternalArgumentDefaultMismatch { .. } => {
                ErrorCode::ExternalArgumentDefaultMismatch
            }
            SingleFederationError::ExternalOnInterface { .. } => ErrorCode::ExternalOnInterface,
            SingleFederationError::MergedDirectiveApplicationOnExternal { .. } => {
                ErrorCode::MergedDirectiveApplicationOnExternal
            }
            SingleFederationError::FieldTypeMismatch { .. } => ErrorCode::FieldTypeMismatch,
            SingleFederationError::FieldArgumentTypeMismatch { .. } => {
                ErrorCode::FieldArgumentTypeMismatch
            }
            SingleFederationError::InputFieldDefaultMismatch { .. } => {
                ErrorCode::InputFieldDefaultMismatch
            }
            SingleFederationError::FieldArgumentDefaultMismatch { .. } => {
                ErrorCode::FieldArgumentDefaultMismatch
            }
            SingleFederationError::ExtensionWithNoBase { .. } => ErrorCode::ExtensionWithNoBase,
            SingleFederationError::ExternalMissingOnBase { .. } => ErrorCode::ExternalMissingOnBase,
            SingleFederationError::InvalidFieldSharing { .. } => ErrorCode::InvalidFieldSharing,
            SingleFederationError::InvalidShareableUsage { .. } => ErrorCode::InvalidShareableUsage,
            SingleFederationError::InvalidLinkDirectiveUsage { .. } => {
                ErrorCode::InvalidLinkDirectiveUsage
            }
            SingleFederationError::InvalidLinkIdentifier { .. } => ErrorCode::InvalidLinkIdentifier,
            SingleFederationError::LinkImportNameMismatch { .. } => {
                ErrorCode::LinkImportNameMismatch
            }
            SingleFederationError::ReferencedInaccessible { .. } => {
                ErrorCode::ReferencedInaccessible
            }
            SingleFederationError::DefaultValueUsesInaccessible { .. } => {
                ErrorCode::DefaultValueUsesInaccessible
            }
            SingleFederationError::QueryRootTypeInaccessible { .. } => {
                ErrorCode::QueryRootTypeInaccessible
            }
            SingleFederationError::RequiredInaccessible { .. } => ErrorCode::RequiredInaccessible,
            SingleFederationError::ImplementedByInaccessible { .. } => {
                ErrorCode::ImplementedByInaccessible
            }
            SingleFederationError::DisallowedInaccessible { .. } => {
                ErrorCode::DisallowedInaccessible
            }
            SingleFederationError::OnlyInaccessibleChildren { .. } => {
                ErrorCode::OnlyInaccessibleChildren
            }
            SingleFederationError::RequiredInputFieldMissingInSomeSubgraph { .. } => {
                ErrorCode::RequiredInputFieldMissingInSomeSubgraph
            }
            SingleFederationError::RequiredArgumentMissingInSomeSubgraph { .. } => {
                ErrorCode::RequiredArgumentMissingInSomeSubgraph
            }
            SingleFederationError::EmptyMergedInputType { .. } => ErrorCode::EmptyMergedInputType,
            SingleFederationError::EnumValueMismatch { .. } => ErrorCode::EnumValueMismatch,
            SingleFederationError::EmptyMergedEnumType { .. } => ErrorCode::EmptyMergedEnumType,
            SingleFederationError::ShareableHasMismatchedRuntimeTypes { .. } => {
                ErrorCode::ShareableHasMismatchedRuntimeTypes
            }
            SingleFederationError::SatisfiabilityError { .. } => ErrorCode::SatisfiabilityError,
            SingleFederationError::OverrideFromSelfError { .. } => ErrorCode::OverrideFromSelfError,
            SingleFederationError::OverrideSourceHasOverride { .. } => {
                ErrorCode::OverrideSourceHasOverride
            }
            SingleFederationError::OverrideCollisionWithAnotherDirective { .. } => {
                ErrorCode::OverrideCollisionWithAnotherDirective
            }
            SingleFederationError::OverrideOnInterface { .. } => ErrorCode::OverrideOnInterface,
            SingleFederationError::UnsupportedFeature { .. } => ErrorCode::UnsupportedFeature,
            SingleFederationError::InvalidFederationSupergraph { .. } => {
                ErrorCode::InvalidFederationSupergraph
            }
            SingleFederationError::DownstreamServiceError { .. } => {
                ErrorCode::DownstreamServiceError
            }
            SingleFederationError::DirectiveCompositionError { .. } => {
                ErrorCode::DirectiveCompositionError
            }
            SingleFederationError::InterfaceObjectUsageError { .. } => {
                ErrorCode::InterfaceObjectUsageError
            }
            SingleFederationError::InterfaceKeyNotOnImplementation { .. } => {
                ErrorCode::InterfaceKeyNotOnImplementation
            }
            SingleFederationError::InterfaceKeyMissingImplementationType { .. } => {
                ErrorCode::InterfaceKeyMissingImplementationType
            }
            SingleFederationError::DeferredSubscriptionUnsupported => ErrorCode::Internal,
            SingleFederationError::QueryPlanComplexityExceeded { .. } => {
                ErrorCode::QueryPlanComplexityExceededError
            }
            SingleFederationError::PlanningCancelled => ErrorCode::Internal,
            SingleFederationError::NoPlanFoundWithDisabledSubgraphs => {
                ErrorCode::NoPlanFoundWithDisabledSubgraphs
            }
            SingleFederationError::ContextNameContainsUnderscore { .. } => {
                ErrorCode::ContextNameContainsUnderscore
            }
            SingleFederationError::ContextNameInvalid { .. } => ErrorCode::ContextNameInvalid,
            SingleFederationError::ContextNotSet { .. } => ErrorCode::ContextNotSet,
            SingleFederationError::NoContextReferenced { .. } => ErrorCode::NoContextReferenced,
            SingleFederationError::NoSelectionForContext { .. } => ErrorCode::NoSelectionForContext,
            SingleFederationError::ContextNoResolvableKey { .. } => {
                ErrorCode::ContextNoResolvableKey
            }
            SingleFederationError::CostAppliedToInterfaceField { .. } => {
                ErrorCode::CostAppliedToInterfaceField
            }
            SingleFederationError::ListSizeAppliedToNonList { .. } => {
                ErrorCode::ListSizeAppliedToNonList
            }
            SingleFederationError::ListSizeInvalidAssumedSize { .. } => {
                ErrorCode::ListSizeInvalidAssumedSize
            }
            SingleFederationError::ListSizeInvalidSlicingArgument { .. } => {
                ErrorCode::ListSizeInvalidSlicingArgument
            }
            SingleFederationError::ListSizeInvalidSizedField { .. } => {
                ErrorCode::ListSizeInvalidSizedField
            }
            SingleFederationError::InvalidTagName { .. } => ErrorCode::InvalidTagName,
        }
    }

    pub fn code_string(&self) -> String {
        self.code().definition().code().to_string()
    }

    pub(crate) fn root_already_used(
        operation_type: OperationType,
        expected_name: Name,
        found_name: Name,
    ) -> Self {
        match operation_type {
            OperationType::Query => Self::RootQueryUsed {
                expected_name,
                found_name,
            },
            OperationType::Mutation => Self::RootMutationUsed {
                expected_name,
                found_name,
            },
            OperationType::Subscription => Self::RootSubscriptionUsed {
                expected_name,
                found_name,
            },
        }
    }
}

impl From<InvalidNameError> for FederationError {
    fn from(err: InvalidNameError) -> Self {
        SingleFederationError::from(err).into()
    }
}

impl From<FederationSpecError> for FederationError {
    fn from(err: FederationSpecError) -> Self {
        // TODO: When we get around to finishing the composition port, we should really switch it to
        // using FederationError instead of FederationSpecError.
        let message = err.to_string();
        match err {
            FederationSpecError::UnsupportedVersionError { .. } => {
                SingleFederationError::UnsupportedFederationVersion { message }.into()
            }
            FederationSpecError::UnsupportedFederationDirective { .. } => {
                SingleFederationError::UnsupportedFederationDirective { message }.into()
            }
            FederationSpecError::InvalidGraphQLName(message) => message.into(),
        }
    }
}

#[derive(Debug, Clone, thiserror::Error, Default)]
pub struct MultipleFederationErrors {
    pub(crate) errors: Vec<SingleFederationError>,
}

impl MultipleFederationErrors {
    pub fn new() -> Self {
        Self { errors: vec![] }
    }

    pub fn push(&mut self, error: FederationError) {
        match error {
            FederationError::SingleFederationError(error) => {
                self.errors.push(error);
            }
            FederationError::MultipleFederationErrors(errors) => {
                self.errors.extend(errors.errors);
            }
            FederationError::AggregateFederationError(errors) => {
                self.errors.extend(errors.causes);
            }
        }
    }

    pub(crate) fn and_try(mut self, other: Result<(), FederationError>) -> Self {
        match other {
            Ok(_) => self,
            Err(e) => {
                self.push(e);
                self
            }
        }
    }
}

impl Display for MultipleFederationErrors {
    fn fmt(&self, f: &mut Formatter<'_>) -> std::fmt::Result {
        write!(f, "The following errors occurred:")?;
        for error in &self.errors {
            write!(f, "\n  - ")?;
            for c in error.to_string().chars() {
                if c == '\n' {
                    write!(f, "\n    ")?;
                } else {
                    f.write_char(c)?;
                }
            }
        }
        Ok(())
    }
}

impl FromIterator<SingleFederationError> for MultipleFederationErrors {
    fn from_iter<T: IntoIterator<Item = SingleFederationError>>(iter: T) -> Self {
        Self {
            errors: iter.into_iter().collect(),
        }
    }
}

#[derive(Debug, Clone, thiserror::Error)]
pub struct AggregateFederationError {
    pub code: String,
    pub message: String,
    pub causes: Vec<SingleFederationError>,
}

impl Display for AggregateFederationError {
    fn fmt(&self, f: &mut Formatter<'_>) -> std::fmt::Result {
        write!(f, "[{}] {}\nCaused by:", self.code, self.message)?;
        for error in &self.causes {
            write!(f, "\n\n  - ")?;
            for c in error.to_string().chars() {
                if c == '\n' {
                    write!(f, "\n    ")?;
                } else {
                    f.write_char(c)?;
                }
            }
        }
        Ok(())
    }
}

// PORT_NOTE: Often times, JS functions would either throw/return a GraphQLError, return a vector
// of GraphQLErrors, or take a vector of GraphQLErrors and group them together under an
// AggregateGraphQLError which itself would have a specific error message and code, and throw that.
// We represent all these cases with an enum, and delegate to the members.
#[derive(Clone, thiserror::Error)]
pub enum FederationError {
    #[error(transparent)]
    SingleFederationError(#[from] SingleFederationError),
    #[error(transparent)]
    MultipleFederationErrors(#[from] MultipleFederationErrors),
    #[error(transparent)]
    AggregateFederationError(#[from] AggregateFederationError),
}

impl std::fmt::Debug for FederationError {
    fn fmt(&self, f: &mut Formatter<'_>) -> std::fmt::Result {
        match self {
            Self::SingleFederationError(inner) => std::fmt::Debug::fmt(inner, f),
            Self::MultipleFederationErrors(inner) => std::fmt::Debug::fmt(inner, f),
            Self::AggregateFederationError(inner) => std::fmt::Debug::fmt(inner, f),
        }
    }
}

impl From<DiagnosticList> for FederationError {
    fn from(value: DiagnosticList) -> Self {
        let errors: Vec<_> = value
            .iter()
            .map(|d| SingleFederationError::InvalidGraphQL {
                message: d.to_string(),
            })
            .collect();
        match errors.len().cmp(&1) {
            Ordering::Less => internal_error!("diagnostic list is unexpectedly empty"),
            Ordering::Equal => errors[0].clone().into(),
            Ordering::Greater => MultipleFederationErrors { errors }.into(),
        }
    }
}

impl<T> From<WithErrors<T>> for FederationError {
    fn from(value: WithErrors<T>) -> Self {
        value.errors.into()
    }
}

impl FederationError {
    pub fn internal(message: impl Into<String>) -> Self {
        SingleFederationError::Internal {
            message: message.into(),
        }
        .into()
    }

    pub fn merge(self, other: Self) -> Self {
        let mut result = MultipleFederationErrors::new();
        result.push(self);
        result.push(other);
        result.into()
    }

    pub fn into_errors(self) -> Vec<SingleFederationError> {
        match self {
            FederationError::SingleFederationError(e) => vec![e],
            FederationError::MultipleFederationErrors(e) => e.errors,
            FederationError::AggregateFederationError(e) => e.causes,
        }
    }

    pub fn errors(&self) -> Vec<&SingleFederationError> {
        match self {
            FederationError::SingleFederationError(e) => vec![e],
            FederationError::MultipleFederationErrors(e) => e.errors.iter().collect(),
            FederationError::AggregateFederationError(e) => e.causes.iter().collect(),
        }
    }

    pub fn has_invalid_graphql_error(&self) -> bool {
        self.errors()
            .into_iter()
            .any(|e| matches!(e, SingleFederationError::InvalidGraphQL { .. }))
    }
}

// Similar to `multi_try` crate, but with `FederationError` instead of `Vec<E>`.
pub trait MultiTry<U> {
    type Output;

    fn and_try(self, other: Result<U, FederationError>) -> Self::Output;
}

impl<U> MultiTry<U> for Result<(), FederationError> {
    type Output = Result<U, FederationError>;

    fn and_try(self, other: Result<U, FederationError>) -> Result<U, FederationError> {
        match (self, other) {
            (Ok(_a), Ok(b)) => Ok(b),
            (Ok(_a), Err(b)) => Err(b),
            (Err(a), Ok(_b)) => Err(a),
            (Err(a), Err(b)) => Err(a.merge(b)),
        }
    }
}

pub trait MultiTryAll: Sized + Iterator {
    /// Apply `predicate` on all elements of the iterator, collecting all errors (if any).
    /// - Returns Ok(()), if all elements are Ok.
    /// - Otherwise, returns a FederationError with all errors.
    /// - Note: Not to be confused with `try_for_each`, which stops on the first error.
    fn try_for_all<F>(self, mut predicate: F) -> Result<(), FederationError>
    where
        F: FnMut(Self::Item) -> Result<(), FederationError>,
    {
        let mut errors = MultipleFederationErrors::new();
        for item in self {
            match predicate(item) {
                Ok(()) => {}
                Err(e) => errors.push(e),
            }
        }
        errors.into_result()
    }
}

impl<I: Iterator> MultiTryAll for I {}

impl MultipleFederationErrors {
    /// Converts into `Result<(), FederationError>`.
    /// - The return value can be either Ok, Err with a SingleFederationError or MultipleFederationErrors,
    ///   depending on the number of errors in the input.
    pub fn into_result(self) -> Result<(), FederationError> {
        match self.errors.len().cmp(&1) {
            Ordering::Less => Ok(()),
            Ordering::Equal => Err(self.errors[0].clone().into()),
            Ordering::Greater => Err(self.into()),
        }
    }
}

// We didn't track errors addition precisely pre-2.0 and tracking it now has an unclear ROI, so we
// just mark all the error code that predates 2.0 as 0.x.
const FED1_CODE: &str = "0.x";

#[derive(Debug, Clone)]
pub struct ErrorCodeMetadata {
    pub added_in: &'static str,
    pub replaces: &'static [&'static str],
}

#[derive(Debug)]
pub struct ErrorCodeDefinition {
    code: String,
    // PORT_NOTE: Known as "description" in the JS code. The name was changed to distinguish it from
    // Error.description().
    doc_description: String,
    metadata: ErrorCodeMetadata,
}

impl ErrorCodeDefinition {
    fn new(code: String, doc_description: String, metadata: Option<ErrorCodeMetadata>) -> Self {
        Self {
            code,
            doc_description,
            metadata: metadata.unwrap_or_else(|| DEFAULT_METADATA.clone()),
        }
    }

    pub fn code(&self) -> &str {
        &self.code
    }

    pub fn doc_description(&self) -> &str {
        &self.doc_description
    }

    pub fn metadata(&self) -> &ErrorCodeMetadata {
        &self.metadata
    }
}

/*
 * Most codes currently originate from the initial fed 2 release so we use this for convenience.
 * This can be changed later, inline versions everywhere, if that becomes irrelevant.
 */
static DEFAULT_METADATA: ErrorCodeMetadata = ErrorCodeMetadata {
    added_in: "2.0.0",
    replaces: &[],
};

struct ErrorCodeCategory<TElement: Clone + Into<String>> {
    // Fn(element: TElement) -> String
    extract_code: Box<dyn 'static + Send + Sync + Fn(TElement) -> String>,
    // Fn(element: TElement) -> String
    make_doc_description: Box<dyn 'static + Send + Sync + Fn(TElement) -> String>,
    metadata: ErrorCodeMetadata,
}

impl<TElement: Clone + Into<String>> ErrorCodeCategory<TElement> {
    fn new(
        extract_code: Box<dyn 'static + Send + Sync + Fn(TElement) -> String>,
        make_doc_description: Box<dyn 'static + Send + Sync + Fn(TElement) -> String>,
        metadata: Option<ErrorCodeMetadata>,
    ) -> Self {
        Self {
            extract_code,
            make_doc_description,
            metadata: metadata.unwrap_or_else(|| DEFAULT_METADATA.clone()),
        }
    }

    // PORT_NOTE: The Typescript type in the JS code only has get(), but I also added createCode()
    // here since it's used in the return type of makeErrorCodeCategory().
    fn create_code(&self, element: TElement) -> ErrorCodeDefinition {
        ErrorCodeDefinition::new(
            (self.extract_code)(element.clone()),
            (self.make_doc_description)(element),
            Some(self.metadata.clone()),
        )
    }
}

impl ErrorCodeCategory<String> {
    fn new_federation_directive(
        code_suffix: String,
        make_doc_description: Box<dyn 'static + Send + Sync + Fn(String) -> String>,
        metadata: Option<ErrorCodeMetadata>,
    ) -> Self {
        Self::new(
            Box::new(move |element: String| format!("{}_{}", element.to_uppercase(), code_suffix)),
            make_doc_description,
            metadata,
        )
    }
}

static INVALID_GRAPHQL: LazyLock<ErrorCodeDefinition> = LazyLock::new(|| {
    ErrorCodeDefinition::new(
        "INVALID_GRAPHQL".to_owned(),
        "A schema is invalid GraphQL: it violates one of the rule of the specification.".to_owned(),
        None,
    )
});
static DIRECTIVE_DEFINITION_INVALID: LazyLock<ErrorCodeDefinition> = LazyLock::new(|| {
    ErrorCodeDefinition::new(
        "DIRECTIVE_DEFINITION_INVALID".to_owned(),
        "A built-in or federation directive has an invalid definition in the schema.".to_owned(),
        Some(ErrorCodeMetadata {
            replaces: &["TAG_DEFINITION_INVALID"],
            ..DEFAULT_METADATA.clone()
        }),
    )
});

static TYPE_DEFINITION_INVALID: LazyLock<ErrorCodeDefinition> = LazyLock::new(|| {
    ErrorCodeDefinition::new(
        "TYPE_DEFINITION_INVALID".to_owned(),
        "A built-in or federation type has an invalid definition in the schema.".to_owned(),
        None,
    )
});

static UNSUPPORTED_LINKED_FEATURE: LazyLock<ErrorCodeDefinition> = LazyLock::new(|| {
    ErrorCodeDefinition::new(
        "UNSUPPORTED_LINKED_FEATURE".to_owned(),
        "Indicates that a feature used in a @link is either unsupported or is used with unsupported options.".to_owned(),
        None,
    )
});

static UNKNOWN_FEDERATION_LINK_VERSION: LazyLock<ErrorCodeDefinition> = LazyLock::new(|| {
    ErrorCodeDefinition::new(
        "UNKNOWN_FEDERATION_LINK_VERSION".to_owned(),
        "The version of federation in a @link directive on the schema is unknown.".to_owned(),
        None,
    )
});

static UNKNOWN_LINK_VERSION: LazyLock<ErrorCodeDefinition> = LazyLock::new(|| {
    ErrorCodeDefinition::new(
        "UNKNOWN_LINK_VERSION".to_owned(),
        "The version of @link set on the schema is unknown.".to_owned(),
        Some(ErrorCodeMetadata {
            added_in: "2.1.0",
            replaces: &[],
        }),
    )
});

static FIELDS_HAS_ARGS: LazyLock<ErrorCodeCategory<String>> = LazyLock::new(|| {
    ErrorCodeCategory::new_federation_directive(
        "FIELDS_HAS_ARGS".to_owned(),
        Box::new(|directive| {
            format!(
                "The `fields` argument of a `@{}` directive includes a field defined with arguments (which is not currently supported).",
                directive
            )
        }),
        None,
    )
});

static KEY_FIELDS_HAS_ARGS: LazyLock<ErrorCodeDefinition> =
    LazyLock::new(|| FIELDS_HAS_ARGS.create_code("key".to_owned()));

static PROVIDES_FIELDS_HAS_ARGS: LazyLock<ErrorCodeDefinition> =
    LazyLock::new(|| FIELDS_HAS_ARGS.create_code("provides".to_owned()));

static DIRECTIVE_FIELDS_MISSING_EXTERNAL: LazyLock<ErrorCodeCategory<String>> = LazyLock::new(
    || {
        ErrorCodeCategory::new_federation_directive(
            "FIELDS_MISSING_EXTERNAL".to_owned(),
            Box::new(|directive| {
                format!(
                    "The `fields` argument of a `@{}` directive includes a field that is not marked as `@external`.",
                    directive
                )
            }),
            Some(ErrorCodeMetadata {
                added_in: FED1_CODE,
                replaces: &[],
            }),
        )
    },
);

static PROVIDES_FIELDS_MISSING_EXTERNAL: LazyLock<ErrorCodeDefinition> =
    LazyLock::new(|| DIRECTIVE_FIELDS_MISSING_EXTERNAL.create_code("provides".to_owned()));
static REQUIRES_FIELDS_MISSING_EXTERNAL: LazyLock<ErrorCodeDefinition> =
    LazyLock::new(|| DIRECTIVE_FIELDS_MISSING_EXTERNAL.create_code("requires".to_owned()));

static DIRECTIVE_UNSUPPORTED_ON_INTERFACE: LazyLock<ErrorCodeCategory<String>> =
    LazyLock::new(|| {
        ErrorCodeCategory::new_federation_directive(
            "UNSUPPORTED_ON_INTERFACE".to_owned(),
            Box::new(|directive| {
                let suffix = if directive == "key" {
                    "only supported when @linking to federation 2.3+"
                } else {
                    "not (yet) supported"
                };
                format!(
                    "A `@{}` directive is used on an interface, which is {}.",
                    directive, suffix
                )
            }),
            None,
        )
    });

static KEY_UNSUPPORTED_ON_INTERFACE: LazyLock<ErrorCodeDefinition> =
    LazyLock::new(|| DIRECTIVE_UNSUPPORTED_ON_INTERFACE.create_code("key".to_owned()));
static PROVIDES_UNSUPPORTED_ON_INTERFACE: LazyLock<ErrorCodeDefinition> =
    LazyLock::new(|| DIRECTIVE_UNSUPPORTED_ON_INTERFACE.create_code("provides".to_owned()));
static REQUIRES_UNSUPPORTED_ON_INTERFACE: LazyLock<ErrorCodeDefinition> =
    LazyLock::new(|| DIRECTIVE_UNSUPPORTED_ON_INTERFACE.create_code("requires".to_owned()));

static DIRECTIVE_IN_FIELDS_ARG: LazyLock<ErrorCodeCategory<String>> = LazyLock::new(|| {
    ErrorCodeCategory::new_federation_directive(
        "DIRECTIVE_IN_FIELDS_ARG".to_owned(),
        Box::new(|directive| {
            format!(
                "The `fields` argument of a `@{}` directive includes some directive applications. This is not supported",
                directive
            )
        }),
        Some(ErrorCodeMetadata {
            added_in: "2.1.0",
            replaces: &[],
        }),
    )
});

static KEY_DIRECTIVE_IN_FIELDS_ARGS: LazyLock<ErrorCodeDefinition> =
    LazyLock::new(|| DIRECTIVE_IN_FIELDS_ARG.create_code("key".to_owned()));
static PROVIDES_DIRECTIVE_IN_FIELDS_ARGS: LazyLock<ErrorCodeDefinition> =
    LazyLock::new(|| DIRECTIVE_IN_FIELDS_ARG.create_code("provides".to_owned()));
static REQUIRES_DIRECTIVE_IN_FIELDS_ARGS: LazyLock<ErrorCodeDefinition> =
    LazyLock::new(|| DIRECTIVE_IN_FIELDS_ARG.create_code("requires".to_owned()));

static EXTERNAL_UNUSED: LazyLock<ErrorCodeDefinition> = LazyLock::new(|| {
    ErrorCodeDefinition::new(
        "EXTERNAL_UNUSED".to_owned(),
        "An `@external` field is not being used by any instance of `@key`, `@requires`, `@provides` or to satisfy an interface implementation.".to_owned(),
        Some(ErrorCodeMetadata {
            added_in: FED1_CODE,
            replaces: &[],
        }),
)
});

static TYPE_WITH_ONLY_UNUSED_EXTERNAL: LazyLock<ErrorCodeDefinition> = LazyLock::new(|| {
    ErrorCodeDefinition::new(
        "TYPE_WITH_ONLY_UNUSED_EXTERNAL".to_owned(),
        [
            "A federation 1 schema has a composite type comprised only of unused external fields.".to_owned(),
            format!("Note that this error can _only_ be raised for federation 1 schema as federation 2 schema do not allow unused external fields (and errors with code {} will be raised in that case).", EXTERNAL_UNUSED.code),
            "But when federation 1 schema are automatically migrated to federation 2 ones, unused external fields are automatically removed, and in rare case this can leave a type empty. If that happens, an error with this code will be raised".to_owned()
        ].join(" "),
        None,
)
});

static PROVIDES_ON_NON_OBJECT_FIELD: LazyLock<ErrorCodeDefinition> = LazyLock::new(|| {
    ErrorCodeDefinition::new(
        "PROVIDES_ON_NON_OBJECT_FIELD".to_owned(),
        "A `@provides` directive is used to mark a field whose base type is not an object type."
            .to_owned(),
        None,
    )
});

static DIRECTIVE_INVALID_FIELDS_TYPE: LazyLock<ErrorCodeCategory<String>> = LazyLock::new(|| {
    ErrorCodeCategory::new_federation_directive(
        "INVALID_FIELDS_TYPE".to_owned(),
        Box::new(|directive| {
            format!(
                "The value passed to the `fields` argument of a `@{}` directive is not a string.",
                directive
            )
        }),
        None,
    )
});

static KEY_INVALID_FIELDS_TYPE: LazyLock<ErrorCodeDefinition> =
    LazyLock::new(|| DIRECTIVE_INVALID_FIELDS_TYPE.create_code("key".to_owned()));
static PROVIDES_INVALID_FIELDS_TYPE: LazyLock<ErrorCodeDefinition> =
    LazyLock::new(|| DIRECTIVE_INVALID_FIELDS_TYPE.create_code("provides".to_owned()));
static REQUIRES_INVALID_FIELDS_TYPE: LazyLock<ErrorCodeDefinition> =
    LazyLock::new(|| DIRECTIVE_INVALID_FIELDS_TYPE.create_code("requires".to_owned()));

static DIRECTIVE_INVALID_FIELDS: LazyLock<ErrorCodeCategory<String>> = LazyLock::new(|| {
    ErrorCodeCategory::new_federation_directive(
        "INVALID_FIELDS".to_owned(),
        Box::new(|directive| {
            format!(
                "The `fields` argument of a `@{}` directive is invalid (it has invalid syntax, includes unknown fields, ...).",
                directive
            )
        }),
        None,
    )
});

static KEY_INVALID_FIELDS: LazyLock<ErrorCodeDefinition> =
    LazyLock::new(|| DIRECTIVE_INVALID_FIELDS.create_code("key".to_owned()));
static PROVIDES_INVALID_FIELDS: LazyLock<ErrorCodeDefinition> =
    LazyLock::new(|| DIRECTIVE_INVALID_FIELDS.create_code("provides".to_owned()));
static REQUIRES_INVALID_FIELDS: LazyLock<ErrorCodeDefinition> =
    LazyLock::new(|| DIRECTIVE_INVALID_FIELDS.create_code("requires".to_owned()));

static KEY_FIELDS_SELECT_INVALID_TYPE: LazyLock<ErrorCodeDefinition> = LazyLock::new(|| {
    ErrorCodeDefinition::new(
        "KEY_FIELDS_SELECT_INVALID_TYPE".to_owned(),
        "The `fields` argument of `@key` directive includes a field whose type is a list, interface, or union type. Fields of these types cannot be part of a `@key`".to_owned(),
        Some(ErrorCodeMetadata {
            added_in: FED1_CODE,
            replaces: &[],
        }),
)
});

static ROOT_TYPE_USED: LazyLock<ErrorCodeCategory<SchemaRootKind>> = LazyLock::new(|| {
    ErrorCodeCategory::new(
        Box::new(|element| {
            let kind: String = element.into();
            format!("ROOT_{}_USED", kind.to_uppercase())
        }),
        Box::new(|element| {
            let kind: String = element.into();
            format!(
                "A subgraph's schema defines a type with the name `{}`, while also specifying a _different_ type name as the root query object. This is not allowed.",
                kind
            )
        }),
        Some(ErrorCodeMetadata {
            added_in: FED1_CODE,
            replaces: &[],
        }),
    )
});

static ROOT_QUERY_USED: LazyLock<ErrorCodeDefinition> =
    LazyLock::new(|| ROOT_TYPE_USED.create_code(SchemaRootKind::Query));
static ROOT_MUTATION_USED: LazyLock<ErrorCodeDefinition> =
    LazyLock::new(|| ROOT_TYPE_USED.create_code(SchemaRootKind::Mutation));
static ROOT_SUBSCRIPTION_USED: LazyLock<ErrorCodeDefinition> =
    LazyLock::new(|| ROOT_TYPE_USED.create_code(SchemaRootKind::Subscription));

static INVALID_SUBGRAPH_NAME: LazyLock<ErrorCodeDefinition> = LazyLock::new(|| {
    ErrorCodeDefinition::new(
        "INVALID_SUBGRAPH_NAME".to_owned(),
        "A subgraph name is invalid (subgraph names cannot be a single underscore (\"_\"))."
            .to_owned(),
        None,
    )
});

static NO_QUERIES: LazyLock<ErrorCodeDefinition> = LazyLock::new(|| {
    ErrorCodeDefinition::new(
        "NO_QUERIES".to_owned(),
        "None of the composed subgraphs expose any query.".to_owned(),
        None,
    )
});

static INTERFACE_FIELD_NO_IMPLEM: LazyLock<ErrorCodeDefinition> = LazyLock::new(|| {
    ErrorCodeDefinition::new(
        "INTERFACE_FIELD_NO_IMPLEM".to_owned(),
        "After subgraph merging, an implementation is missing a field of one of the interface it implements (which can happen for valid subgraphs).".to_owned(),
        None,
    )
});

static TYPE_KIND_MISMATCH: LazyLock<ErrorCodeDefinition> = LazyLock::new(|| {
    ErrorCodeDefinition::new(
        "TYPE_KIND_MISMATCH".to_owned(),
        "A type has the same name in different subgraphs, but a different kind. For instance, one definition is an object type but another is an interface.".to_owned(),
        Some(ErrorCodeMetadata {
            replaces: &["VALUE_TYPE_KIND_MISMATCH", "EXTENSION_OF_WRONG_KIND", "ENUM_MISMATCH_TYPE"],
            ..DEFAULT_METADATA.clone()
        }),
    )
});

static EXTERNAL_TYPE_MISMATCH: LazyLock<ErrorCodeDefinition> = LazyLock::new(|| {
    ErrorCodeDefinition::new(
        "EXTERNAL_TYPE_MISMATCH".to_owned(),
        "An `@external` field has a type that is incompatible with the declaration(s) of that field in other subgraphs.".to_owned(),
        Some(ErrorCodeMetadata {
            added_in: FED1_CODE,
            replaces: &[],
        }),
    )
});

static EXTERNAL_COLLISION_WITH_ANOTHER_DIRECTIVE: LazyLock<ErrorCodeDefinition> =
    LazyLock::new(|| {
        ErrorCodeDefinition::new(
            "EXTERNAL_COLLISION_WITH_ANOTHER_DIRECTIVE".to_owned(),
            "The @external directive collides with other directives in some situations.".to_owned(),
            Some(ErrorCodeMetadata {
                added_in: "2.1.0",
                replaces: &[],
            }),
        )
    });

static EXTERNAL_ARGUMENT_MISSING: LazyLock<ErrorCodeDefinition> = LazyLock::new(|| {
    ErrorCodeDefinition::new(
        "EXTERNAL_ARGUMENT_MISSING".to_owned(),
        "An `@external` field is missing some arguments present in the declaration(s) of that field in other subgraphs.".to_owned(),
        None,
    )
});

static EXTERNAL_ARGUMENT_TYPE_MISMATCH: LazyLock<ErrorCodeDefinition> = LazyLock::new(|| {
    ErrorCodeDefinition::new(
        "EXTERNAL_ARGUMENT_TYPE_MISMATCH".to_owned(),
        "An `@external` field declares an argument with a type that is incompatible with the corresponding argument in the declaration(s) of that field in other subgraphs.".to_owned(),
        None,
    )
});

static EXTERNAL_ARGUMENT_DEFAULT_MISMATCH: LazyLock<ErrorCodeDefinition> = LazyLock::new(|| {
    ErrorCodeDefinition::new(
        "EXTERNAL_ARGUMENT_DEFAULT_MISMATCH".to_owned(),
        "An `@external` field declares an argument with a default that is incompatible with the corresponding argument in the declaration(s) of that field in other subgraphs.".to_owned(),
        None,
    )
});

static EXTERNAL_ON_INTERFACE: LazyLock<ErrorCodeDefinition> = LazyLock::new(|| {
    ErrorCodeDefinition::new(
        "EXTERNAL_ON_INTERFACE".to_owned(),
        "The field of an interface type is marked with `@external`: as external is about marking field not resolved by the subgraph and as interface field are not resolved (only implementations of those fields are), an \"external\" interface field is nonsensical".to_owned(),
        None,
    )
});

static MERGED_DIRECTIVE_APPLICATION_ON_EXTERNAL: LazyLock<ErrorCodeDefinition> = LazyLock::new(
    || {
        ErrorCodeDefinition::new(
        "MERGED_DIRECTIVE_APPLICATION_ON_EXTERNAL".to_owned(),
        "In a subgraph, a field is both marked @external and has a merged directive applied to it".to_owned(),
        None,
    )
    },
);

static FIELD_TYPE_MISMATCH: LazyLock<ErrorCodeDefinition> = LazyLock::new(|| {
    ErrorCodeDefinition::new(
        "FIELD_TYPE_MISMATCH".to_owned(),
        "A field has a type that is incompatible with other declarations of that field in other subgraphs.".to_owned(),
        Some(ErrorCodeMetadata {
            replaces: &["VALUE_TYPE_FIELD_TYPE_MISMATCH"],
            ..DEFAULT_METADATA.clone()
        }),
    )
});

static FIELD_ARGUMENT_TYPE_MISMATCH: LazyLock<ErrorCodeDefinition> = LazyLock::new(|| {
    ErrorCodeDefinition::new(
        "FIELD_ARGUMENT_TYPE_MISMATCH".to_owned(),
        "An argument (of a field/directive) has a type that is incompatible with that of other declarations of that same argument in other subgraphs.".to_owned(),
        Some(ErrorCodeMetadata {
            replaces: &["VALUE_TYPE_INPUT_VALUE_MISMATCH"],
            ..DEFAULT_METADATA.clone()
        }),
    )
});

static INPUT_FIELD_DEFAULT_MISMATCH: LazyLock<ErrorCodeDefinition> = LazyLock::new(|| {
    ErrorCodeDefinition::new(
        "INPUT_FIELD_DEFAULT_MISMATCH".to_owned(),
        "An input field has a default value that is incompatible with other declarations of that field in other subgraphs.".to_owned(),
        None,
    )
});

static FIELD_ARGUMENT_DEFAULT_MISMATCH: LazyLock<ErrorCodeDefinition> = LazyLock::new(|| {
    ErrorCodeDefinition::new(
        "FIELD_ARGUMENT_DEFAULT_MISMATCH".to_owned(),
        "An argument (of a field/directive) has a default value that is incompatible with that of other declarations of that same argument in other subgraphs.".to_owned(),
        None,
    )
});

static EXTENSION_WITH_NO_BASE: LazyLock<ErrorCodeDefinition> = LazyLock::new(|| {
    ErrorCodeDefinition::new(
        "EXTENSION_WITH_NO_BASE".to_owned(),
        "A subgraph is attempting to `extend` a type that is not originally defined in any known subgraph.".to_owned(),
        Some(ErrorCodeMetadata {
            added_in: FED1_CODE,
            replaces: &[],
        }),
    )
});

static EXTERNAL_MISSING_ON_BASE: LazyLock<ErrorCodeDefinition> = LazyLock::new(|| {
    ErrorCodeDefinition::new(
        "EXTERNAL_MISSING_ON_BASE".to_owned(),
        "A field is marked as `@external` in a subgraph but with no non-external declaration in any other subgraph.".to_owned(),
        Some(ErrorCodeMetadata {
            added_in: FED1_CODE,
            replaces: &[],
        }),
    )
});

static INVALID_FIELD_SHARING: LazyLock<ErrorCodeDefinition> = LazyLock::new(|| {
    ErrorCodeDefinition::new(
        "INVALID_FIELD_SHARING".to_owned(),
        "A field that is non-shareable in at least one subgraph is resolved by multiple subgraphs."
            .to_owned(),
        None,
    )
});

static INVALID_SHAREABLE_USAGE: LazyLock<ErrorCodeDefinition> = LazyLock::new(|| {
    ErrorCodeDefinition::new(
        "INVALID_SHAREABLE_USAGE".to_owned(),
        "The `@shareable` federation directive is used in an invalid way.".to_owned(),
        Some(ErrorCodeMetadata {
            added_in: "2.1.2",
            replaces: &[],
        }),
    )
});

static INVALID_LINK_DIRECTIVE_USAGE: LazyLock<ErrorCodeDefinition> = LazyLock::new(|| {
    ErrorCodeDefinition::new(
        "INVALID_LINK_DIRECTIVE_USAGE".to_owned(),
        "An application of the @link directive is invalid/does not respect the specification."
            .to_owned(),
        None,
    )
});

static INVALID_LINK_IDENTIFIER: LazyLock<ErrorCodeDefinition> = LazyLock::new(|| {
    ErrorCodeDefinition::new(
        "INVALID_LINK_IDENTIFIER".to_owned(),
        "A url/version for a @link feature is invalid/does not respect the specification."
            .to_owned(),
        Some(ErrorCodeMetadata {
            added_in: "2.1.0",
            replaces: &[],
        }),
    )
});

static LINK_IMPORT_NAME_MISMATCH: LazyLock<ErrorCodeDefinition> = LazyLock::new(|| {
    ErrorCodeDefinition::new(
        "LINK_IMPORT_NAME_MISMATCH".to_owned(),
        "The import name for a merged directive (as declared by the relevant `@link(import:)` argument) is inconsistent between subgraphs.".to_owned(),
        None,
    )
});

static REFERENCED_INACCESSIBLE: LazyLock<ErrorCodeDefinition> = LazyLock::new(|| {
    ErrorCodeDefinition::new(
        "REFERENCED_INACCESSIBLE".to_owned(),
        "An element is marked as @inaccessible but is referenced by an element visible in the API schema.".to_owned(),
        None,
    )
});

static DEFAULT_VALUE_USES_INACCESSIBLE: LazyLock<ErrorCodeDefinition> = LazyLock::new(|| {
    ErrorCodeDefinition::new(
        "DEFAULT_VALUE_USES_INACCESSIBLE".to_owned(),
        "An element is marked as @inaccessible but is used in the default value of an element visible in the API schema.".to_owned(),
        None,
    )
});

static QUERY_ROOT_TYPE_INACCESSIBLE: LazyLock<ErrorCodeDefinition> = LazyLock::new(|| {
    ErrorCodeDefinition::new(
        "QUERY_ROOT_TYPE_INACCESSIBLE".to_owned(),
        "An element is marked as @inaccessible but is the query root type, which must be visible in the API schema.".to_owned(),
        None,
    )
});

static REQUIRED_INACCESSIBLE: LazyLock<ErrorCodeDefinition> = LazyLock::new(|| {
    ErrorCodeDefinition::new(
        "REQUIRED_INACCESSIBLE".to_owned(),
        "An element is marked as @inaccessible but is required by an element visible in the API schema.".to_owned(),
        None,
    )
});

static IMPLEMENTED_BY_INACCESSIBLE: LazyLock<ErrorCodeDefinition> = LazyLock::new(|| {
    ErrorCodeDefinition::new(
        "IMPLEMENTED_BY_INACCESSIBLE".to_owned(),
        "An element is marked as @inaccessible but implements an element visible in the API schema.".to_owned(),
        None,
    )
});

static DISALLOWED_INACCESSIBLE: LazyLock<ErrorCodeDefinition> = LazyLock::new(|| {
    ErrorCodeDefinition::new(
        "DISALLOWED_INACCESSIBLE".to_owned(),
        "An element is marked as @inaccessible that is not allowed to be @inaccessible.".to_owned(),
        None,
    )
});

static ONLY_INACCESSIBLE_CHILDREN: LazyLock<ErrorCodeDefinition> = LazyLock::new(|| {
    ErrorCodeDefinition::new(
        "ONLY_INACCESSIBLE_CHILDREN".to_owned(),
        "A type visible in the API schema has only @inaccessible children.".to_owned(),
        None,
    )
});

static REQUIRED_INPUT_FIELD_MISSING_IN_SOME_SUBGRAPH: LazyLock<ErrorCodeDefinition> = LazyLock::new(
    || {
        ErrorCodeDefinition::new(
        "REQUIRED_INPUT_FIELD_MISSING_IN_SOME_SUBGRAPH".to_owned(),
        "A field of an input object type is mandatory in some subgraphs, but the field is not defined in all the subgraphs that define the input object type.".to_owned(),
        None,
    )
    },
);

static REQUIRED_ARGUMENT_MISSING_IN_SOME_SUBGRAPH: LazyLock<ErrorCodeDefinition> = LazyLock::new(
    || {
        ErrorCodeDefinition::new(
        "REQUIRED_ARGUMENT_MISSING_IN_SOME_SUBGRAPH".to_owned(),
        "An argument of a field or directive definition is mandatory in some subgraphs, but the argument is not defined in all the subgraphs that define the field or directive definition.".to_owned(),
        None,
    )
    },
);

static EMPTY_MERGED_INPUT_TYPE: LazyLock<ErrorCodeDefinition> = LazyLock::new(|| {
    ErrorCodeDefinition::new(
        "EMPTY_MERGED_INPUT_TYPE".to_owned(),
        "An input object type has no field common to all the subgraphs that define the type. Merging that type would result in an invalid empty input object type.".to_owned(),
        None,
    )
});

static ENUM_VALUE_MISMATCH: LazyLock<ErrorCodeDefinition> = LazyLock::new(|| {
    ErrorCodeDefinition::new(
        "ENUM_VALUE_MISMATCH".to_owned(),
        "An enum type that is used as both an input and output type has a value that is not defined in all the subgraphs that define the enum type.".to_owned(),
        None,
    )
});

static EMPTY_MERGED_ENUM_TYPE: LazyLock<ErrorCodeDefinition> = LazyLock::new(|| {
    ErrorCodeDefinition::new(
        "EMPTY_MERGED_ENUM_TYPE".to_owned(),
        "An enum type has no value common to all the subgraphs that define the type. Merging that type would result in an invalid empty enum type.".to_owned(),
        None,
    )
});

static SHAREABLE_HAS_MISMATCHED_RUNTIME_TYPES: LazyLock<ErrorCodeDefinition> = LazyLock::new(
    || {
        ErrorCodeDefinition::new(
        "SHAREABLE_HAS_MISMATCHED_RUNTIME_TYPES".to_owned(),
        "A shareable field return type has mismatched possible runtime types in the subgraphs in which the field is declared. As shared fields must resolve the same way in all subgraphs, this is almost surely a mistake.".to_owned(),
        None,
    )
    },
);

static SATISFIABILITY_ERROR: LazyLock<ErrorCodeDefinition> = LazyLock::new(|| {
    ErrorCodeDefinition::new(
        "SATISFIABILITY_ERROR".to_owned(),
        "Subgraphs can be merged, but the resulting supergraph API would have queries that cannot be satisfied by those subgraphs.".to_owned(),
        None,
    )
});

static OVERRIDE_FROM_SELF_ERROR: LazyLock<ErrorCodeDefinition> = LazyLock::new(|| {
    ErrorCodeDefinition::new(
        "OVERRIDE_FROM_SELF_ERROR".to_owned(),
        "Field with `@override` directive has \"from\" location that references its own subgraph."
            .to_owned(),
        None,
    )
});

static OVERRIDE_SOURCE_HAS_OVERRIDE: LazyLock<ErrorCodeDefinition> = LazyLock::new(|| {
    ErrorCodeDefinition::new(
        "OVERRIDE_SOURCE_HAS_OVERRIDE".to_owned(),
        "Field which is overridden to another subgraph is also marked @override.".to_owned(),
        None,
    )
});

static OVERRIDE_COLLISION_WITH_ANOTHER_DIRECTIVE: LazyLock<ErrorCodeDefinition> = LazyLock::new(
    || {
        ErrorCodeDefinition::new(
        "OVERRIDE_COLLISION_WITH_ANOTHER_DIRECTIVE".to_owned(),
        "The @override directive cannot be used on external fields, nor to override fields with either @external, @provides, or @requires.".to_owned(),
        None,
    )
    },
);

static OVERRIDE_ON_INTERFACE: LazyLock<ErrorCodeDefinition> = LazyLock::new(|| {
    ErrorCodeDefinition::new(
        "OVERRIDE_ON_INTERFACE".to_owned(),
        "The @override directive cannot be used on the fields of an interface type.".to_owned(),
        Some(ErrorCodeMetadata {
            added_in: "2.3.0",
            replaces: &[],
        }),
    )
});

static UNSUPPORTED_FEATURE: LazyLock<ErrorCodeDefinition> = LazyLock::new(|| {
    ErrorCodeDefinition::new(
        "UNSUPPORTED_FEATURE".to_owned(),
        "Indicates an error due to feature currently unsupported by federation.".to_owned(),
        Some(ErrorCodeMetadata {
            added_in: "2.1.0",
            replaces: &[],
        }),
    )
});

static INVALID_FEDERATION_SUPERGRAPH: LazyLock<ErrorCodeDefinition> = LazyLock::new(|| {
    ErrorCodeDefinition::new(
        "INVALID_FEDERATION_SUPERGRAPH".to_owned(),
        "Indicates that a schema provided for an Apollo Federation supergraph is not a valid supergraph schema.".to_owned(),
        Some(ErrorCodeMetadata {
            added_in: "2.1.0",
            replaces: &[],
        }),
    )
});

static DOWNSTREAM_SERVICE_ERROR: LazyLock<ErrorCodeDefinition> = LazyLock::new(|| {
    ErrorCodeDefinition::new(
        "DOWNSTREAM_SERVICE_ERROR".to_owned(),
        "Indicates an error in a subgraph service query during query execution in a federated service.".to_owned(),
        Some(ErrorCodeMetadata {
            added_in: FED1_CODE,
            replaces: &[],
        }),
    )
});

static DIRECTIVE_COMPOSITION_ERROR: LazyLock<ErrorCodeDefinition> = LazyLock::new(|| {
    ErrorCodeDefinition::new(
        "DIRECTIVE_COMPOSITION_ERROR".to_owned(),
        "Error when composing custom directives.".to_owned(),
        Some(ErrorCodeMetadata {
            added_in: "2.1.0",
            replaces: &[],
        }),
    )
});

static INTERFACE_OBJECT_USAGE_ERROR: LazyLock<ErrorCodeDefinition> = LazyLock::new(|| {
    ErrorCodeDefinition::new(
        "INTERFACE_OBJECT_USAGE_ERROR".to_owned(),
        "Error in the usage of the @interfaceObject directive.".to_owned(),
        Some(ErrorCodeMetadata {
            added_in: "2.3.0",
            replaces: &[],
        }),
    )
});

static INTERFACE_KEY_NOT_ON_IMPLEMENTATION: LazyLock<ErrorCodeDefinition> = LazyLock::new(|| {
    ErrorCodeDefinition::new(
        "INTERFACE_KEY_NOT_ON_IMPLEMENTATION".to_owned(),
        "A `@key` is defined on an interface type, but is not defined (or is not resolvable) on at least one of the interface implementations".to_owned(),
        Some(ErrorCodeMetadata {
            added_in: "2.3.0",
            replaces: &[],
        }),
    )
});

static INTERFACE_KEY_MISSING_IMPLEMENTATION_TYPE: LazyLock<ErrorCodeDefinition> = LazyLock::new(
    || {
        ErrorCodeDefinition::new(
        "INTERFACE_KEY_MISSING_IMPLEMENTATION_TYPE".to_owned(),
        "A subgraph has a `@key` on an interface type, but that subgraph does not define an implementation (in the supergraph) of that interface".to_owned(),
        Some(ErrorCodeMetadata {
            added_in: "2.3.0",
            replaces: &[],
        }),
    )
    },
);

static INTERNAL: LazyLock<ErrorCodeDefinition> = LazyLock::new(|| {
    ErrorCodeDefinition::new(
        "INTERNAL".to_owned(),
        "An internal federation error occured.".to_owned(),
        None,
    )
});

static UNSUPPORTED_FEDERATION_VERSION: LazyLock<ErrorCodeDefinition> = LazyLock::new(|| {
    ErrorCodeDefinition::new(
        "UNSUPPORTED_FEDERATION_VERSION".to_owned(),
        "Supergraphs composed with federation version 1 are not supported. Please recompose your supergraph with federation version 2 or greater".to_owned(),
        None,
    )
});

static UNSUPPORTED_FEDERATION_DIRECTIVE: LazyLock<ErrorCodeDefinition> = LazyLock::new(|| {
    ErrorCodeDefinition::new(
        "UNSUPPORTED_FEDERATION_DIRECTIVE".to_owned(),
        "Indicates that the specified specification version is outside of supported range"
            .to_owned(),
        None,
    )
});

static QUERY_PLAN_COMPLEXITY_EXCEEDED: LazyLock<ErrorCodeDefinition> = LazyLock::new(|| {
    ErrorCodeDefinition::new(
        "QUERY_PLAN_COMPLEXITY_EXCEEDED".to_owned(),
        "Indicates that provided query has too many possible ways to generate a plan and cannot be planned in a reasonable amount of time"
            .to_owned(),
        None,
    )
});

static NO_PLAN_FOUND_WITH_DISABLED_SUBGRAPHS: LazyLock<ErrorCodeDefinition> = LazyLock::new(|| {
    ErrorCodeDefinition::new(
        "NO_PLAN_FOUND_WITH_DISABLED_SUBGRAPHS".to_owned(),
        "Indicates that the provided query could not be query planned due to subgraphs being disabled"
            .to_owned(),
        None,
    )
});

static COST_APPLIED_TO_INTERFACE_FIELD: LazyLock<ErrorCodeDefinition> = LazyLock::new(|| {
    ErrorCodeDefinition::new(
        "COST_APPLIED_TO_INTERFACE_FIELD".to_owned(),
        "The `@cost` directive must be applied to concrete types".to_owned(),
        Some(ErrorCodeMetadata {
            added_in: "2.9.2",
            replaces: &[],
        }),
    )
});

static LIST_SIZE_APPLIED_TO_NON_LIST: LazyLock<ErrorCodeDefinition> = LazyLock::new(|| {
    ErrorCodeDefinition::new(
        "LIST_SIZE_APPLIED_TO_NON_LIST".to_owned(),
        "The `@listSize` directive must be applied to list types".to_owned(),
        Some(ErrorCodeMetadata {
            added_in: "2.9.2",
            replaces: &[],
        }),
    )
});

static LIST_SIZE_INVALID_ASSUMED_SIZE: LazyLock<ErrorCodeDefinition> = LazyLock::new(|| {
    ErrorCodeDefinition::new(
        "LIST_SIZE_INVALID_ASSUMED_SIZE".to_owned(),
        "The `@listSize` directive assumed size cannot be negative".to_owned(),
        Some(ErrorCodeMetadata {
            added_in: "2.9.2",
            replaces: &[],
        }),
    )
});

static LIST_SIZE_INVALID_SLICING_ARGUMENT: LazyLock<ErrorCodeDefinition> = LazyLock::new(|| {
    ErrorCodeDefinition::new(
        "LIST_SIZE_INVALID_SLICING_ARGUMENT".to_owned(),
        "The `@listSize` directive must have existing integer slicing arguments".to_owned(),
        Some(ErrorCodeMetadata {
            added_in: "2.9.2",
            replaces: &[],
        }),
    )
});

static LIST_SIZE_INVALID_SIZED_FIELD: LazyLock<ErrorCodeDefinition> = LazyLock::new(|| {
    ErrorCodeDefinition::new(
        "LIST_SIZE_INVALID_SIZED_FIELD".to_owned(),
        "The `@listSize` directive must reference existing list fields as sized fields".to_owned(),
        Some(ErrorCodeMetadata {
            added_in: "2.9.2",
            replaces: &[],
        }),
    )
});

static CONTEXT_NAME_CONTAINS_UNDERSCORE: LazyLock<ErrorCodeDefinition> = LazyLock::new(|| {
    ErrorCodeDefinition::new(
        "CONTEXT_NAME_CONTAINS_UNDERSCORE".to_owned(),
        "Context name is invalid.".to_owned(),
        Some(ErrorCodeMetadata {
            added_in: "2.8.0",
            replaces: &[],
        }),
    )
});

static CONTEXT_NAME_INVALID: LazyLock<ErrorCodeDefinition> = LazyLock::new(|| {
    ErrorCodeDefinition::new(
        "CONTEXT_NAME_INVALID".to_owned(),
        "Context name is invalid.".to_owned(),
        Some(ErrorCodeMetadata {
            added_in: "2.8.0",
            replaces: &[],
        }),
    )
});

static CONTEXT_NOT_SET: LazyLock<ErrorCodeDefinition> = LazyLock::new(|| {
    ErrorCodeDefinition::new(
        "CONTEXT_NOT_SET".to_owned(),
        "Context is never set for context trying to be used".to_owned(),
        Some(ErrorCodeMetadata {
            added_in: "2.8.0",
            replaces: &[],
        }),
    )
});

static NO_CONTEXT_REFERENCED: LazyLock<ErrorCodeDefinition> = LazyLock::new(|| {
    ErrorCodeDefinition::new(
        "NO_CONTEXT_REFERENCED".to_owned(),
        "Selection in @fromContext field argument does not reference a context".to_owned(),
        Some(ErrorCodeMetadata {
            added_in: "2.8.0",
            replaces: &[],
        }),
    )
});

static NO_SELECTION_FOR_CONTEXT: LazyLock<ErrorCodeDefinition> = LazyLock::new(|| {
    ErrorCodeDefinition::new(
        "NO_SELECTION_FOR_CONTEXT".to_owned(),
        "field parameter in @fromContext must contain a selection set".to_owned(),
        Some(ErrorCodeMetadata {
            added_in: "2.8.0",
            replaces: &[],
        }),
    )
});

static CONTEXT_NO_RESOLVABLE_KEY: LazyLock<ErrorCodeDefinition> = LazyLock::new(|| {
    ErrorCodeDefinition::new(
        "CONTEXT_NO_RESOLVABLE_KEY".to_owned(),
        "If an ObjectType uses a @fromContext, at least one of its keys must be resolvable"
            .to_owned(),
        Some(ErrorCodeMetadata {
            added_in: "2.8.0",
            replaces: &[],
        }),
    )
});

<<<<<<< HEAD
static INVALID_TAG_NAME: LazyLock<ErrorCodeDefinition> = LazyLock::new(|| {
    ErrorCodeDefinition::new(
        "INVALID_TAG_NAME".to_owned(),
        "Argument name application of @tag is invalid.".to_owned(),
        Some(ErrorCodeMetadata {
            added_in: "2.0.0",
            replaces: &[],
        }),
    )
});

#[derive(Debug, strum_macros::EnumIter)]
=======
#[derive(Debug, PartialEq, strum_macros::EnumIter)]
>>>>>>> a79df881
pub enum ErrorCode {
    Internal,
    InvalidGraphQL,
    DirectiveDefinitionInvalid,
    TypeDefinitionInvalid,
    UnsupportedLinkedFeature,
    UnknownFederationLinkVersion,
    UnknownLinkVersion,
    KeyFieldsHasArgs,
    ProvidesFieldsHasArgs,
    ProvidesFieldsMissingExternal,
    RequiresFieldsMissingExternal,
    KeyUnsupportedOnInterface,
    ProvidesUnsupportedOnInterface,
    RequiresUnsupportedOnInterface,
    KeyDirectiveInFieldsArgs,
    ProvidesDirectiveInFieldsArgs,
    RequiresDirectiveInFieldsArgs,
    ExternalUnused,
    TypeWithOnlyUnusedExternal,
    ProvidesOnNonObjectField,
    KeyInvalidFieldsType,
    ProvidesInvalidFieldsType,
    RequiresInvalidFieldsType,
    KeyInvalidFields,
    ProvidesInvalidFields,
    RequiresInvalidFields,
    KeyFieldsSelectInvalidType,
    RootQueryUsed,
    RootMutationUsed,
    RootSubscriptionUsed,
    InvalidSubgraphName,
    NoQueries,
    InterfaceFieldNoImplem,
    TypeKindMismatch,
    ExternalTypeMismatch,
    ExternalCollisionWithAnotherDirective,
    ExternalArgumentMissing,
    ExternalArgumentTypeMismatch,
    ExternalArgumentDefaultMismatch,
    ExternalOnInterface,
    MergedDirectiveApplicationOnExternal,
    FieldTypeMismatch,
    FieldArgumentTypeMismatch,
    InputFieldDefaultMismatch,
    FieldArgumentDefaultMismatch,
    ExtensionWithNoBase,
    ExternalMissingOnBase,
    InvalidFieldSharing,
    InvalidShareableUsage,
    InvalidLinkDirectiveUsage,
    InvalidLinkIdentifier,
    LinkImportNameMismatch,
    ReferencedInaccessible,
    DefaultValueUsesInaccessible,
    QueryRootTypeInaccessible,
    RequiredInaccessible,
    ImplementedByInaccessible,
    DisallowedInaccessible,
    OnlyInaccessibleChildren,
    RequiredInputFieldMissingInSomeSubgraph,
    RequiredArgumentMissingInSomeSubgraph,
    EmptyMergedInputType,
    EnumValueMismatch,
    EmptyMergedEnumType,
    ShareableHasMismatchedRuntimeTypes,
    SatisfiabilityError,
    OverrideFromSelfError,
    OverrideSourceHasOverride,
    OverrideCollisionWithAnotherDirective,
    OverrideOnInterface,
    UnsupportedFeature,
    InvalidFederationSupergraph,
    DownstreamServiceError,
    DirectiveCompositionError,
    InterfaceObjectUsageError,
    InterfaceKeyNotOnImplementation,
    InterfaceKeyMissingImplementationType,
    UnsupportedFederationVersion,
    UnsupportedFederationDirective,
    QueryPlanComplexityExceededError,
    NoPlanFoundWithDisabledSubgraphs,
    CostAppliedToInterfaceField,
    ListSizeAppliedToNonList,
    ListSizeInvalidAssumedSize,
    ListSizeInvalidSlicingArgument,
    ListSizeInvalidSizedField,
    ContextNameInvalid,
    ContextNameContainsUnderscore,
    ContextNotSet,
    NoContextReferenced,
    NoSelectionForContext,
    ContextNoResolvableKey,
    InvalidTagName,
}

impl ErrorCode {
    pub fn definition(&self) -> &'static ErrorCodeDefinition {
        match self {
            // TODO: We should determine the code and doc info for internal errors.
            ErrorCode::Internal => &INTERNAL,
            ErrorCode::InvalidGraphQL => &INVALID_GRAPHQL,
            ErrorCode::DirectiveDefinitionInvalid => &DIRECTIVE_DEFINITION_INVALID,
            ErrorCode::TypeDefinitionInvalid => &TYPE_DEFINITION_INVALID,
            ErrorCode::UnsupportedLinkedFeature => &UNSUPPORTED_LINKED_FEATURE,
            ErrorCode::UnknownFederationLinkVersion => &UNKNOWN_FEDERATION_LINK_VERSION,
            ErrorCode::UnknownLinkVersion => &UNKNOWN_LINK_VERSION,
            ErrorCode::KeyFieldsHasArgs => &KEY_FIELDS_HAS_ARGS,
            ErrorCode::ProvidesFieldsHasArgs => &PROVIDES_FIELDS_HAS_ARGS,
            ErrorCode::ProvidesFieldsMissingExternal => &PROVIDES_FIELDS_MISSING_EXTERNAL,
            ErrorCode::RequiresFieldsMissingExternal => &REQUIRES_FIELDS_MISSING_EXTERNAL,
            ErrorCode::KeyUnsupportedOnInterface => &KEY_UNSUPPORTED_ON_INTERFACE,
            ErrorCode::ProvidesUnsupportedOnInterface => &PROVIDES_UNSUPPORTED_ON_INTERFACE,
            ErrorCode::RequiresUnsupportedOnInterface => &REQUIRES_UNSUPPORTED_ON_INTERFACE,
            ErrorCode::KeyDirectiveInFieldsArgs => &KEY_DIRECTIVE_IN_FIELDS_ARGS,
            ErrorCode::ProvidesDirectiveInFieldsArgs => &PROVIDES_DIRECTIVE_IN_FIELDS_ARGS,
            ErrorCode::RequiresDirectiveInFieldsArgs => &REQUIRES_DIRECTIVE_IN_FIELDS_ARGS,
            ErrorCode::ExternalUnused => &EXTERNAL_UNUSED,
            ErrorCode::ExternalCollisionWithAnotherDirective => {
                &EXTERNAL_COLLISION_WITH_ANOTHER_DIRECTIVE
            }
            ErrorCode::TypeWithOnlyUnusedExternal => &TYPE_WITH_ONLY_UNUSED_EXTERNAL,
            ErrorCode::ProvidesOnNonObjectField => &PROVIDES_ON_NON_OBJECT_FIELD,
            ErrorCode::KeyInvalidFieldsType => &KEY_INVALID_FIELDS_TYPE,
            ErrorCode::ProvidesInvalidFieldsType => &PROVIDES_INVALID_FIELDS_TYPE,
            ErrorCode::RequiresInvalidFieldsType => &REQUIRES_INVALID_FIELDS_TYPE,
            ErrorCode::KeyInvalidFields => &KEY_INVALID_FIELDS,
            ErrorCode::ProvidesInvalidFields => &PROVIDES_INVALID_FIELDS,
            ErrorCode::RequiresInvalidFields => &REQUIRES_INVALID_FIELDS,
            ErrorCode::KeyFieldsSelectInvalidType => &KEY_FIELDS_SELECT_INVALID_TYPE,
            ErrorCode::RootQueryUsed => &ROOT_QUERY_USED,
            ErrorCode::RootMutationUsed => &ROOT_MUTATION_USED,
            ErrorCode::RootSubscriptionUsed => &ROOT_SUBSCRIPTION_USED,
            ErrorCode::InvalidSubgraphName => &INVALID_SUBGRAPH_NAME,
            ErrorCode::NoQueries => &NO_QUERIES,
            ErrorCode::InterfaceFieldNoImplem => &INTERFACE_FIELD_NO_IMPLEM,
            ErrorCode::TypeKindMismatch => &TYPE_KIND_MISMATCH,
            ErrorCode::ExternalTypeMismatch => &EXTERNAL_TYPE_MISMATCH,
            ErrorCode::ExternalArgumentMissing => &EXTERNAL_ARGUMENT_MISSING,
            ErrorCode::ExternalArgumentTypeMismatch => &EXTERNAL_ARGUMENT_TYPE_MISMATCH,
            ErrorCode::ExternalArgumentDefaultMismatch => &EXTERNAL_ARGUMENT_DEFAULT_MISMATCH,
            ErrorCode::ExternalOnInterface => &EXTERNAL_ON_INTERFACE,
            ErrorCode::MergedDirectiveApplicationOnExternal => {
                &MERGED_DIRECTIVE_APPLICATION_ON_EXTERNAL
            }
            ErrorCode::FieldTypeMismatch => &FIELD_TYPE_MISMATCH,
            ErrorCode::FieldArgumentTypeMismatch => &FIELD_ARGUMENT_TYPE_MISMATCH,
            ErrorCode::InputFieldDefaultMismatch => &INPUT_FIELD_DEFAULT_MISMATCH,
            ErrorCode::FieldArgumentDefaultMismatch => &FIELD_ARGUMENT_DEFAULT_MISMATCH,
            ErrorCode::ExtensionWithNoBase => &EXTENSION_WITH_NO_BASE,
            ErrorCode::ExternalMissingOnBase => &EXTERNAL_MISSING_ON_BASE,
            ErrorCode::InvalidFieldSharing => &INVALID_FIELD_SHARING,
            ErrorCode::InvalidShareableUsage => &INVALID_SHAREABLE_USAGE,
            ErrorCode::InvalidLinkDirectiveUsage => &INVALID_LINK_DIRECTIVE_USAGE,
            ErrorCode::InvalidLinkIdentifier => &INVALID_LINK_IDENTIFIER,
            ErrorCode::LinkImportNameMismatch => &LINK_IMPORT_NAME_MISMATCH,
            ErrorCode::ReferencedInaccessible => &REFERENCED_INACCESSIBLE,
            ErrorCode::DefaultValueUsesInaccessible => &DEFAULT_VALUE_USES_INACCESSIBLE,
            ErrorCode::QueryRootTypeInaccessible => &QUERY_ROOT_TYPE_INACCESSIBLE,
            ErrorCode::RequiredInaccessible => &REQUIRED_INACCESSIBLE,
            ErrorCode::ImplementedByInaccessible => &IMPLEMENTED_BY_INACCESSIBLE,
            ErrorCode::DisallowedInaccessible => &DISALLOWED_INACCESSIBLE,
            ErrorCode::OnlyInaccessibleChildren => &ONLY_INACCESSIBLE_CHILDREN,
            ErrorCode::RequiredInputFieldMissingInSomeSubgraph => {
                &REQUIRED_INPUT_FIELD_MISSING_IN_SOME_SUBGRAPH
            }
            ErrorCode::RequiredArgumentMissingInSomeSubgraph => {
                &REQUIRED_ARGUMENT_MISSING_IN_SOME_SUBGRAPH
            }
            ErrorCode::EmptyMergedInputType => &EMPTY_MERGED_INPUT_TYPE,
            ErrorCode::EnumValueMismatch => &ENUM_VALUE_MISMATCH,
            ErrorCode::EmptyMergedEnumType => &EMPTY_MERGED_ENUM_TYPE,
            ErrorCode::ShareableHasMismatchedRuntimeTypes => {
                &SHAREABLE_HAS_MISMATCHED_RUNTIME_TYPES
            }
            ErrorCode::SatisfiabilityError => &SATISFIABILITY_ERROR,
            ErrorCode::OverrideFromSelfError => &OVERRIDE_FROM_SELF_ERROR,
            ErrorCode::OverrideSourceHasOverride => &OVERRIDE_SOURCE_HAS_OVERRIDE,
            ErrorCode::OverrideCollisionWithAnotherDirective => {
                &OVERRIDE_COLLISION_WITH_ANOTHER_DIRECTIVE
            }
            ErrorCode::OverrideOnInterface => &OVERRIDE_ON_INTERFACE,
            ErrorCode::UnsupportedFeature => &UNSUPPORTED_FEATURE,
            ErrorCode::InvalidFederationSupergraph => &INVALID_FEDERATION_SUPERGRAPH,
            ErrorCode::DownstreamServiceError => &DOWNSTREAM_SERVICE_ERROR,
            ErrorCode::DirectiveCompositionError => &DIRECTIVE_COMPOSITION_ERROR,
            ErrorCode::InterfaceObjectUsageError => &INTERFACE_OBJECT_USAGE_ERROR,
            ErrorCode::InterfaceKeyNotOnImplementation => &INTERFACE_KEY_NOT_ON_IMPLEMENTATION,
            ErrorCode::InterfaceKeyMissingImplementationType => {
                &INTERFACE_KEY_MISSING_IMPLEMENTATION_TYPE
            }
            ErrorCode::UnsupportedFederationVersion => &UNSUPPORTED_FEDERATION_VERSION,
            ErrorCode::UnsupportedFederationDirective => &UNSUPPORTED_FEDERATION_DIRECTIVE,
            ErrorCode::QueryPlanComplexityExceededError => &QUERY_PLAN_COMPLEXITY_EXCEEDED,
            ErrorCode::NoPlanFoundWithDisabledSubgraphs => &NO_PLAN_FOUND_WITH_DISABLED_SUBGRAPHS,
            ErrorCode::CostAppliedToInterfaceField => &COST_APPLIED_TO_INTERFACE_FIELD,
            ErrorCode::ListSizeAppliedToNonList => &LIST_SIZE_APPLIED_TO_NON_LIST,
            ErrorCode::ListSizeInvalidAssumedSize => &LIST_SIZE_INVALID_ASSUMED_SIZE,
            ErrorCode::ListSizeInvalidSlicingArgument => &LIST_SIZE_INVALID_SLICING_ARGUMENT,
            ErrorCode::ListSizeInvalidSizedField => &LIST_SIZE_INVALID_SIZED_FIELD,
            ErrorCode::ContextNameContainsUnderscore => &CONTEXT_NAME_CONTAINS_UNDERSCORE,
            ErrorCode::ContextNameInvalid => &CONTEXT_NAME_INVALID,
            ErrorCode::ContextNotSet => &CONTEXT_NOT_SET,
            ErrorCode::NoContextReferenced => &NO_CONTEXT_REFERENCED,
            ErrorCode::NoSelectionForContext => &NO_SELECTION_FOR_CONTEXT,
            ErrorCode::ContextNoResolvableKey => &CONTEXT_NO_RESOLVABLE_KEY,
            ErrorCode::InvalidTagName => &INVALID_TAG_NAME,
        }
    }
}<|MERGE_RESOLUTION|>--- conflicted
+++ resolved
@@ -1942,7 +1942,6 @@
     )
 });
 
-<<<<<<< HEAD
 static INVALID_TAG_NAME: LazyLock<ErrorCodeDefinition> = LazyLock::new(|| {
     ErrorCodeDefinition::new(
         "INVALID_TAG_NAME".to_owned(),
@@ -1954,10 +1953,7 @@
     )
 });
 
-#[derive(Debug, strum_macros::EnumIter)]
-=======
 #[derive(Debug, PartialEq, strum_macros::EnumIter)]
->>>>>>> a79df881
 pub enum ErrorCode {
     Internal,
     InvalidGraphQL,
