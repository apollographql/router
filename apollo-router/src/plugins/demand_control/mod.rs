--- conflicted
+++ resolved
@@ -206,6 +206,12 @@
     }
 }
 
+impl From<ValidationErrors> for DemandControlError {
+    fn from(value: ValidationErrors) -> Self {
+        DemandControlError::InvalidSubgraphQuery(value)
+    }
+}
+
 pub(crate) struct DemandControl {
     config: DemandControlConfig,
     strategy_factory: StrategyFactory,
@@ -361,22 +367,22 @@
                     })
                 })
                 .map_future_with_request_data(
-<<<<<<< HEAD
                     move |req: &subgraph::Request| {
                         req.subgraph_name
                             .as_ref()
                             .and_then(|subgraph| subgraph_schemas.get(subgraph))
                             .zip(req.operation.as_ref())
-                            .map(|(schema, operation)| operation.as_parsed(schema))
+                            .ok_or(DemandControlError::QueryParseFailure(
+                                "Cannot parse subgraph request due to missing subgraph schema"
+                                    .to_string(),
+                            ))
+                            .and_then(|(schema, operation)| {
+                                operation
+                                    .as_parsed(schema)
+                                    .map_err(DemandControlError::from)
+                            })
                             .expect("must have a valid query")
                             .clone()
-=======
-                    |req: &subgraph::Request| {
-                        //TODO convert this to expect
-                        req.executable_document.clone().unwrap_or_else(|| {
-                            Arc::new(Valid::assume_valid(ExecutableDocument::new()))
-                        })
->>>>>>> 2082e9b2
                     },
                     |req: Arc<Valid<ExecutableDocument>>, fut| async move {
                         let resp: subgraph::Response = fut.await?;
