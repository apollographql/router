[package]
name = "apollo-router"
version = "2.0.0-preview.1"
authors = ["Apollo Graph, Inc. <packages@apollographql.com>"]
repository = "https://github.com/apollographql/router/"
documentation = "https://docs.rs/apollo-router"
description = "A configurable, high-performance routing runtime for Apollo Federation 🚀"
license = "Elastic-2.0"

# renovate-automation: rustc version
rust-version = "1.76.0"
edition = "2021"
build = "build/main.rs"

[[bin]]
name = "router"
path = "src/main.rs"
# Don’t recompile main.rs to run unit tests, there aren’t any there:
test = false

[lib]
# Disabled as they are low value compared to the pathological amount of time and RAM
# needed to link an executable for each individual doctest:
doctest = false

[features]
default = ["global-allocator"]

# Set the Rust global allocator on some platforms
# https://doc.rust-lang.org/std/alloc/index.html#the-global_allocator-attribute
# Enabled by default. Disable default features in library crates or to set it yourself:
# ```
# [dependencies]
# apollo-router = {version = "1.20", default-features = false}
# ```
global-allocator = []

# if you are doing heap profiling
dhat-heap = ["dhat"]
dhat-ad-hoc = ["dhat"]

# Prevents the query execution to continue if any error occurs while fetching
# the data of a subgraph. This is useful in development as you want to be
# alerted early when something is wrong instead of receiving an invalid result.
failfast = []

# "fake" feature to disable V8 usage when building on docs.rs
# See https://github.com/apollographql/federation-rs/pull/185
docs_rs = ["router-bridge/docs_rs"]

# Enables the use of new telemetry features that are under development
# and not yet ready for production use.
telemetry_next = []

# Allow Router to use feature from custom fork of Hyper until it is merged:
# https://github.com/hyperium/hyper/pull/3523
hyper_header_limits = []

# is set when ci builds take place. It allows us to disable some tests when CI is running on certain platforms.
ci = []

[package.metadata.docs.rs]
features = ["docs_rs"]

[dependencies]
arc-swap = "1.6.0"
access-json = "0.1.0"
anyhow = "1.0.86"
apollo-compiler.workspace = true
apollo-federation = { path = "../apollo-federation", version = "=2.0.0-preview.1" }
async-channel = "1.9.0"
async-compression = { version = "0.4.6", features = [
    "tokio",
    "brotli",
    "gzip",
    "deflate",
] }
async-trait.workspace = true
# axum = { version = "0.6.20", features = ["headers", "json", "original-uri"] }
axum = { version = "0.7.9", features = ["json", "original-uri"] }
axum-extra = { version = "0.9.6", features = [ "typed-header" ] }
base64 = "0.22.0"
bloomfilter = "1.0.13"
buildstructor = "0.5.4"
bytes = "1.6.0"
clap = { version = "4.5.8", default-features = false, features = [
    "env",
    "derive",
    "std",
    "help",
] }
cookie = { version = "0.18.0", default-features = false }
crossbeam-channel = "0.5"
ci_info = { version = "0.14.14", features = ["serde-1"] }
dashmap = { version = "5.5.3", features = ["serde"] }
derivative = "2.2.0"
derive_more = { version = "0.99.17", default-features = false, features = [
    "from",
    "display",
] }
dhat = { version = "0.3.3", optional = true }
diff = "0.1.13"
displaydoc = "0.2"
flate2 = "1.0.30"
fred = { version = "9.4.0", features = ["enable-rustls", "i-cluster"] }
futures = { version = "0.3.30", features = ["thread-pool"] }
graphql_client = "0.14.0"
hex.workspace = true
# http.workspace = true
http = { version = "1.1.0" }
http-0_2 = { version = "0.2.12", package = "http" }
# http-body = "0.4.6"
http-body = "1.0.1"
http-body-util = {version = "0.1.2" }
heck = "0.5.0"
humantime = "2.1.0"
humantime-serde = "1.1.1"
<<<<<<< HEAD
# hyper = { version = "0.14.28", features = ["server", "client", "stream"] }
hyper = { version = "1.5.1", features = ["full"] }
hyper-util = { version = "0.1.10", features = ["full"] }
hyper-rustls = { version = "0.27.3", features = ["http1", "http2", "rustls-native-certs"] }
=======
hyper = { version = "0.14.31", features = ["server", "client", "stream"] }
hyper-rustls = { version = "0.24.2", features = ["http1", "http2"] }
>>>>>>> 2d25fec4
indexmap = { version = "2.2.6", features = ["serde"] }
itertools = "0.13.0"
jsonpath_lib = "0.3.0"
jsonpath-rust = "0.3.5"
jsonschema = { version = "0.17.1", default-features = false }
jsonwebtoken = "9.3.0"
lazy_static = "1.4.0"
libc = "0.2.155"
linkme = "0.3.27"
lru = "0.12.3"
maplit = "1.0.2"
mediatype = "0.19.18"
mockall = "0.13.0"
mime = "0.3.17"
multer = "3.1.0"
multimap = "0.9.1" # Warning: part of the public API
# To avoid tokio issues
notify = { version = "6.1.1", default-features = false, features = [
    "macos_kqueue",
] }
nu-ansi-term = "0.50"
num-traits = "0.2.19"
once_cell = "1.19.0"

# Any package that starts with `opentelemetry` needs to be updated with care
# because it is tightly intertwined with the `tracing` packages on account of
# the `opentelemetry-tracing` package.
#
# We are constrained in our ability to update the `tracing` packages and that is
# tracked in https://github.com/apollographql/router/issues/1407.
#
# To codify this with code, a rule in our Renovate configuration constraints and
# groups `^tracing` and `^opentelemetry*` dependencies together as of
# https://github.com/apollographql/router/pull/1509.  A comment which exists
# there (and on `tracing` packages below) should be updated should this change.
opentelemetry = { version = "0.20.0", features = ["trace", "metrics"] }
opentelemetry_sdk = { version = "0.20.0", default-features = false, features = [
    "trace",
] }
opentelemetry_api = "0.20.0"
opentelemetry-aws = "0.8.0"
# START TEMP DATADOG Temporarily remove until we upgrade otel to the latest version
# This means including the rmp library
# opentelemetry-datadog = { version = "0.8.0", features = ["reqwest-client"] }
rmp = "0.8"
# END TEMP DATADOG
# Pin rowan until update to rust 1.77
rowan = "=0.15.15"
opentelemetry-http = "0.9.0"
opentelemetry-jaeger = { version = "0.19.0", features = [
    "collector_client",
    "reqwest_collector_client",
    "rt-tokio",
] }
opentelemetry-otlp = { version = "0.13.0", default-features = false, features = [
    "grpc-tonic",
    "gzip-tonic",
    "tonic",
    "tls",
    "http-proto",
    "metrics",
    "reqwest-client",
    "trace",
] }
opentelemetry-semantic-conventions = "0.12.0"
opentelemetry-zipkin = { version = "0.18.0", default-features = false, features = [
    "reqwest-client",
    "reqwest-rustls",
] }
opentelemetry-prometheus = "0.13.0"
paste = "1.0.15"
pin-project-lite = "0.2.14"
prometheus = "0.13"
prost = "0.12.6"
prost-types = "0.12.6"
proteus = "0.5.0"
rand = "0.8.5"
rhai = { version = "1.19.0", features = ["sync", "serde", "internals"] }
regex = "1.10.5"
reqwest = { version = "0.12.9", default-features = false, features = [
    "rustls-tls",
    "rustls-tls-native-roots",
    "gzip",
    "json",
    "stream",
] }

reqwest-0_11 = { version = "0.11.27", default-features = false, features = [
    "rustls-tls",
    "rustls-tls-native-roots",
    "gzip",
    "json",
    "stream",
], package="reqwest" }

# note: this dependency should _always_ be pinned, prefix the version with an `=`
router-bridge = "=0.6.4+v2.9.3"

rust-embed = { version = "8.4.0", features = ["include-exclude"] }
rustls = "0.23.19"
rustls-native-certs = "0.8.1"
rustls-pemfile = "2.2.0"
schemars.workspace = true
shellexpand = "3.1.0"
sha2 = "0.10.8"
semver = "1.0.23"
serde.workspace = true
serde_derive_default = "0.1"
serde_json_bytes.workspace = true
serde_json.workspace = true
serde_urlencoded = "0.7.1"
serde_yaml = "0.8.26"
static_assertions = "1.1.0"
strum_macros = "0.26.0"
sys-info = "0.9.1"
thiserror = "1.0.61"
tokio.workspace = true
tokio-stream = { version = "0.1.15", features = ["sync", "net"] }
tokio-util = { version = "0.7.11", features = ["net", "codec", "time"] }
tonic = { version = "0.12.3", features = [
    "transport",
    "tls",
    "tls-roots",
    "gzip",
] }

tonic-0_9 = { version = "0.9.0", features = [
    "transport",
    "tls",
    "tls-roots",
    "gzip",
], package = "tonic" }
# tower.workspace = true
tower = { version = "0.5.1", features = ["full"] }

tower-http = { version = "0.6.2", features = ["full"] }
tower-service = "0.3.2"
tracing = "0.1.40"
tracing-core = "0.1.32"
tracing-futures = { version = "0.2.5", features = ["futures-03"] }
tracing-subscriber = { version = "0.3.18", features = ["env-filter", "json"] }
url = { version = "2.5.2", features = ["serde"] }
urlencoding = "2.1.3"
uuid = { version = "1.9.1", features = ["serde", "v4"] }
yaml-rust = "0.4.5"
wiremock = "0.5.22"
wsl = "0.1.0"
tokio-tungstenite = { version = "0.24.0", features = [
    "rustls-tls-native-roots",
] }
tokio-rustls = "0.26.0"
hickory-resolver = "0.24.1"
http-serde = "2.1.1"
http-serde-1_1 = { version="1.1.3", package = "http-serde" }
hmac = "0.12.1"
parking_lot = { version = "0.12.3", features = ["serde"] }
memchr = "2.7.4"
brotli = "3.5.0"
zstd = "0.13.1"
zstd-safe = "7.1.0"
# note: AWS dependencies should always use the same version
aws-sigv4 = "1.2.5"
aws-credential-types = "1.2.1" # XXX: This is the latest version
aws-config = "1.2.5"
aws-types = "1.2.5"
aws-smithy-runtime-api = { version = "1.2.5", features = ["client"] }
aws-sdk-sso = "=1.39.0"                                               # TODO: unpin when on Rust 1.78+
aws-sdk-ssooidc = "=1.40.0"                                           # TODO: unpin when on Rust 1.78+
aws-sdk-sts = "=1.39.0"                                               # TODO: unpin when on Rust 1.78+
sha1.workspace = true
tracing-serde = "0.1.3"
time = { version = "0.3.36", features = ["serde"] }
similar = { version = "2.5.0", features = ["inline"] }
console = "0.15.8"
bytesize = { version = "1.3.0", features = ["serde"] }
ahash = "0.8.11"
itoa = "1.0.9"
ryu = "1.0.15"
form_urlencoded = "1.2.1"

[target.'cfg(macos)'.dependencies]
uname = "0.1.1"

[target.'cfg(unix)'.dependencies]
uname = "0.1.1"
hyperlocal = { version = "0.9.1", default-features = false, features = [
    "client",
] }

[target.'cfg(target_os = "linux")'.dependencies]
tikv-jemallocator = "0.6.0"

[dev-dependencies]
axum = { version = "0.6.20", features = [
    "headers",
    "json",
    "original-uri",
    "ws",
] }
ecdsa = { version = "0.16.9", features = ["signing", "pem", "pkcs8"] }
fred = { version = "9.4.0", features = ["enable-rustls", "mocks", "i-cluster"] }
futures-test = "0.3.30"
insta.workspace = true
maplit = "1.0.2"
memchr = { version = "2.7.4", default-features = false }
mockall = "0.13.0"
num-traits = "0.2.19"
once_cell.workspace = true
opentelemetry-stdout = { version = "0.1.0", features = ["trace"] }
opentelemetry = { version = "0.20.0", features = ["testing"] }
opentelemetry-proto = { version = "0.5.0", features = [
    "metrics",
    "trace",
    "gen-tonic-messages",
    "with-serde",
] }
opentelemetry-datadog = { version = "0.8.0", features = ["reqwest-client"] }
p256 = "0.13.2"
pretty_assertions = "1.4.0"
rand_core = "0.6.4"
reqwest = { version = "0.12.9", default-features = false, features = [
    "json",
    "multipart",
    "stream",
] }
rhai = { version = "1.17.1", features = [
    "sync",
    "serde",
    "internals",
    "testing-environ",
] }
serial_test = { version = "3.1.1" }
tempfile.workspace = true
test-log = { version = "0.2.16", default-features = false, features = [
    "trace",
] }
basic-toml = "0.1.9"
tower-test = "0.4.0"

# See note above in this file about `^tracing` packages which also applies to
# these dev dependencies.
tracing-subscriber = { version = "0.3.18", default-features = false, features = [
    "env-filter",
    "fmt",
] }
tracing-opentelemetry = "0.21.0"
tracing-test = "0.2.5"
walkdir = "2.5.0"
wiremock = "0.5.22"
libtest-mimic = "0.7.3"
rstest = "0.22.0"

[target.'cfg(target_os = "linux")'.dev-dependencies]
rstack = { version = "0.3.3", features = ["dw"], default-features = false }

[target.'cfg(unix)'.dev-dependencies]
hyperlocal = { version = "0.8.0", default-features = false, features = [
    "client",
    "server",
] }

[build-dependencies]
tonic-build = "0.12.3"
basic-toml = "0.1.9"
serde_json.workspace = true

[package.metadata.cargo-machete]
ignored = [
    # Pinned to versions pre-MSRV bump. Remove when we update our rust-toolchain.
    "rowan",
    "aws-sdk-sso",
    "aws-sdk-ssooidc",
    "aws-sdk-sts",
]

[[test]]
name = "integration_tests"
path = "tests/integration_tests.rs"

[[test]]
name = "samples"
path = "tests/samples_tests.rs"
harness = false

[[bench]]
name = "huge_requests"
harness = false

[[bench]]
name = "deeply_nested"
harness = false

[[example]]
name = "planner"<|MERGE_RESOLUTION|>--- conflicted
+++ resolved
@@ -115,15 +115,10 @@
 heck = "0.5.0"
 humantime = "2.1.0"
 humantime-serde = "1.1.1"
-<<<<<<< HEAD
 # hyper = { version = "0.14.28", features = ["server", "client", "stream"] }
 hyper = { version = "1.5.1", features = ["full"] }
 hyper-util = { version = "0.1.10", features = ["full"] }
 hyper-rustls = { version = "0.27.3", features = ["http1", "http2", "rustls-native-certs"] }
-=======
-hyper = { version = "0.14.31", features = ["server", "client", "stream"] }
-hyper-rustls = { version = "0.24.2", features = ["http1", "http2"] }
->>>>>>> 2d25fec4
 indexmap = { version = "2.2.6", features = ["serde"] }
 itertools = "0.13.0"
 jsonpath_lib = "0.3.0"
