---
title: GraphOS reporting
subtitle: Send router operation metrics to GraphOS
description: Report GraphQL operation usage metrics from the Apollo GraphOS Router to GraphOS to enable schema checks and metrics visualization in GraphOS Studio.
---

The GraphOS Router and Apollo Router Core can report operation usage metrics to [GraphOS](/graphos/) that you can then visualize in GraphOS Studio. These metrics also enable powerful GraphOS features like [schema checks](/graphos/delivery/schema-checks/).

## Enabling usage reporting

You enable usage reporting in the router by setting the following environment variables:

```bash
export APOLLO_KEY=<YOUR_GRAPH_API_KEY>
export APOLLO_GRAPH_REF=<YOUR_GRAPH_ID>@<VARIANT_NAME>
```

<a id="usage-reporting-via-opentelemetry-protocol-otlp"></a>

### GraphOS tracing via OpenTelemetry Protocol (OTLP)

<MinVersionBadge version="Router v1.49.0" />

Prior to router v1.49.0, all GraphOS reporting was performed using a [private tracing format](/graphos/metrics/sending-operation-metrics#reporting-format) called Apollo Usage Reporting protocol.

As the ecosystem around OpenTelemetry (OTel) has rapidly expanded, Apollo evaluated migrating its internal tracing system to use an OTel-based protocol.

Starting in v1.49.0, the router can use OpenTelemetry Protocol (OTLP) to report traces to GraphOS. The benefits of reporting via OTLP include:

- A comprehensive way to visualize the router execution path in GraphOS Studio.
- Additional spans that were previously not included in Studio traces, such as query parsing, planning, execution, and more.
- Additional metadata such as subgraph fetch details, router idle / busy timing, and more.

Usage metrics are still using the Apollo Usage Reporting protocol.

<a id="configuring-usage-reporting-via-otlp"></a>
#### Configuring trace reporting via OTLP

You can enable trace reporting via OTLP by an option that can also configure the ratio of traces sent via OTLP and Apollo Usage Reporting protocol:

- In router v1.49-1.60, this is controlled using the `experimental_otlp_tracing_sampler` option and is disabled by default.

- In router v1.61, v2.x and later, this option is renamed to `otlp_tracing_sampler`.

- In router v2.x and later, this option is enabled by default.

The supported values of the OTLP sampler option are the following:

- `always_off`: send all traces via Apollo Usage Reporting protocol. Default for v1.x.
- `always_on`: send all traces via OTLP. Default for v2.x and later.
- `0.0 - 1.0`: the ratio of traces to send via OTLP (for example, 0.6 = 60% OTLP, 40% Apollo Usage Reporting protocol).

The OTLP sampler is applied _after_ the common tracing sampler. In the following example, the common sampler samples traces at 1% of all traffic. The OTLP sampler sets its ratio to 0.7. This results in 0.7% of all traffic having traces sent via OTLP, and the remaining 0.3% of all traffic having traces sent via Apollo Usage Reporting protocol:

```yaml title="router.yaml"
telemetry:
  apollo:
    # Send 0.7 OTLP / 0.3 Apollo
    otlp_tracing_sampler: 0.7

  exporters:
    tracing:
      common:
        # Sample traces at 1% of all traffic
        sampler: 0.01
```

## Reporting field-level traces

In their responses to your router, your subgraphs can include [field-level traces](/federation/metrics) that indicate how long the subgraph took to resolve each field in an operation. By analyzing this data in GraphOS Studio, you can identify and optimize your slower fields:

<img
  src="../images/studio-trace.jpg"
  class="screenshot"
  alt="Viewing a trace in GraphOS Studio"
  width="500"
/>

Your subgraph libraries must support federated tracing (also known as FTV1 tracing) to provide this data.

- To confirm support, check the `FEDERATED TRACING` entry for your library on [this page](/federation/building-supergraphs/supported-subgraphs).
- Consult your library's documentation to learn how to enable federated tracing.
  - If you use Apollo Server with `@apollo/subgraph`, federated tracing support is enabled automatically.

### Subgraph trace sampling

By default, the router requests subgraph trace data from operations with a 1% sampling probability per operation. In most cases, this provides a sufficient sample size while minimizing latency for most operations (traces can affect latency because they increase the size of subgraph response payloads).

You can customize your router's trace sampling probability by setting the following options in your [YAML config file](/router/configuration/telemetry/overview/#yaml-config-file):

```yaml title="router.yaml"
telemetry:
  apollo:
    # In this example, the trace sampler is configured
    # with a 50% probability of sampling a request.
    # This value can't exceed the value of tracing.common.sampler.
    field_level_instrumentation_sampler: 0.5

  exporters:
    tracing:
      common:
        # FTV1 uses the same trace sampling as other tracing options,
        # so this value is also required.
        sampler: 0.5
```

<Note>

Because field-level instrumentation is dependent on general-purpose [OpenTelemetry tracing](/router/configuration/telemetry/exporters/tracing/overview), the value of `telemetry.apollo.field_level_instrumentation_sampler` cannot exceed the value of `telemetry.exporters.tracing.common.sampler`.

</Note>

### Disabling field-level traces

To completely disable requesting and reporting subgraph trace data, set `field_level_instrumentation_sampler` to `always_off`:

```yaml title="router.yaml"
telemetry:
  apollo:
    field_level_instrumentation_sampler: always_off
```

### Experimental local field metrics

Apollo Router can send field-level metrics to GraphOS without using FTV1 tracing. This feature is experimental and is not yet displayable in GraphOS Studio.
To enable this feature, set the `experimental_local_field_metrics` option to `true` in your router configuration:

```yaml title="router.yaml"
telemetry:
  apollo:
    experimental_local_field_metrics: true
```

## Advanced configuration

### `send_headers`

Provide this field to configure which request header names and values are included in trace data that's sent to GraphOS. By default, _no_ header information is sent to GraphOS as a security measure.

```yaml title="router.yaml"
telemetry:
  apollo:
    field_level_instrumentation_sampler: 0.01 # (default)
    #highlight-start
    send_headers:
      only: # Include only headers with these names
        - referer
    #highlight-end
```

**Supported values:**

<table class="field-table api-ref">
  <thead>
    <tr>
      <th>Value / Type</th>
      <th>Description</th>
    </tr>
  </thead>

<tbody>
<tr>
<td>

##### `none`

`string`

</td>
<td>

Set `send_headers` to the string value `none` to include _no_ header information in reported traces.

```yaml
send_headers: none
```

This is the default behavior.

</td>
</tr>

<tr>
<td>

##### `all`

`string`

</td>
<td>

Set `send_headers` to the string value `all` to include _all_ header information in reported traces.

```yaml
send_headers: all
```

**⚠️ Use with caution!** Headers might contain sensitive data (such as access tokens) that should _not_ be reported to GraphOS.

</td>
</tr>

<tr>
<td>

##### `only`

`array`

</td>
<td>

An array of names for the headers that the router _will_ report to GraphOS. All other headers are _not_ reported. See the example above.

</td>
</tr>

<tr>
<td>

##### `except`

`array`

</td>
<td>

An array of names for the headers that the router _will not_ report to GraphOS. All other headers _are_. Uses the same format as the `only` example above.

</td>
</tr>

</tbody>
</table>

### `send_variable_values`

Provide this field to configure which GraphQL variable values are included in trace data that's sent to GraphOS. By default, _no_ variable information is sent to GraphOS as a security measure.

```yaml title="router.yaml"
telemetry:
  apollo:
    field_level_instrumentation_sampler: 0.01 # (default)
    #highlight-start
    send_variable_values:
      except: # Send all variables EXCEPT ones with these names
        - first
    #highlight-end
```

**Supported values:**

<table class="field-table api-ref">
  <thead>
    <tr>
      <th>Value / Type</th>
      <th>Description</th>
    </tr>
  </thead>

<tbody>
<tr>
<td>

##### `none`

`string`

</td>
<td>

Set `send_variable_values` to the string value `none` to include _no_ variable information in reported traces.

```yaml
send_variable_values: none
```

This is the default behavior.

</td>
</tr>

<tr>
<td>

##### `all`

`string`

</td>
<td>

Set `send_variable_values` to the string value `all` to include _all_ variable information in reported traces.

```yaml
send_variable_values: all
```

**⚠️ Use with caution!** GraphQL variables might contain sensitive data that should _not_ be reported to GraphOS.

</td>
</tr>

<tr>
<td>

##### `only`

`array`

</td>
<td>

An array of names for the variables that the router _will_ report to GraphOS. All other variables are _not_ reported. Uses the same format as the `except` example above.

</td>
</tr>

<tr>
<td>

##### `except`

`array`

</td>
<td>

An array of names for the variables that the router _will not_ report to GraphOS. All other variables _are_ reported. See the example above.

</td>
</tr>

</tbody>
</table>

```yaml title="router.yaml"
telemetry:
  apollo:
    # The percentage of requests will include HTTP request and response headers in traces sent to GraphOS Studio.
    # This is expensive and should be left at a low value.
    # This cannot be higher than tracing->common->sampler
    field_level_instrumentation_sampler: 0.01 # (default)

    # Include HTTP request and response headers in traces sent to GraphOS Studio
    send_headers: # other possible values are all, only (with an array), except (with an array), none (by default)
      except: # Send all headers except referer
        - referer

    # Include variable values in Apollo in traces sent to GraphOS Studio
    send_variable_values: # other possible values are all, only (with an array), except (with an array), none (by default)
      except: # Send all variable values except for variable named first
        - first
  exporters:
    tracing:
      common:
        sampler: 0.5 # The percentage of requests that will generate traces (a rate or `always_on` or `always_off`)
```

### `errors`

You can configure whether the router reports GraphQL error information to GraphOS, and whether the details of those errors are redacted. You can customize this behavior globally and override that global behavior on a per-subgraph basis.

By default, your router _does_ report error information, and it _does_ redact the details of those errors.

- To prevent your router from reporting error information at all, you can set the `send` option to `false`.
- To include all error details in your router's reports to GraphOS, you can set the `redact` option to `false`.

Your subgraph libraries must support federated tracing (also known as FTV1 tracing) to provide errors to GraphOS. If you use Apollo Server with `@apollo/subgraph`, federated tracing support is enabled automatically.

To confirm support:

- Check the `FEDERATED TRACING` entry for your library on [the supported subgraphs page](/federation/building-supergraphs/supported-subgraphs).
- If federated tracing isn't enabled automatically for your library, consult its documentation to learn how to enable it.
- Note that federated tracing can also be sampled (see above) so error messages might not be available for all your operations if you have sampled to a lower level.

See the example below:

```yaml title="router.yaml"
telemetry:
  apollo:
    errors:
      subgraph:
        all:
          # By default, subgraphs should report errors to GraphOS
          send: true # (default: true)
          redact: false # (default: true)
        subgraphs:
          account: # Override the default behavior for the "account" subgraph
            send: false
```

#### Enabling extended error reporting

<div className="flex flex-row items-start gap-2 mt-2">
  <MinVersionBadge version="Router v2.1.2" />
  <PreviewFeatureBadge />
</div>

Enable richer error reporting via `preview_extended_error_metrics` and `redaction_policy` router configurations.

```yaml title="router.yaml"
telemetry:
  apollo:
    errors:
      preview_extended_error_metrics: enabled # (default: disabled)
      subgraph:
        all:
          # By default, subgraphs should report errors to GraphOS
          send: true # (default: true)
          redaction_policy: extended # (default: strict)
        subgraphs:
          account: # Override the default behavior for the "account" subgraph
            send: false
```

When enabled, the router sends metrics to Studio
with additional attributes including the `service` and `code` found in [GraphQL error extensions](https://spec.graphql.org/October2021/#sec-Errors.Error-result-format) (`errors[].extensions.service` and `errors[].extensions.code`, respectively).

Additional diagnostic capabilities available in Studio now support viewing errors by `service` or `code`. The `service` dimension refers to the subgraph or connector where the error originated from.
The `code` refers to the specific type of error that was raised by the router, federated subgraphs, or connectors.

##### Cardinality limitations

At scale, this feature is known to hit cardinality limitations in the OTel reporting agent. When this happens, some of the extended metrics attributes may no longer
<<<<<<< HEAD
be visible in Studio. To reduce cardinality warnings in your logs, adjust the Apollo metrics OTLP exporter configuration to send reports more frequently.
=======
be visible in Studio. To reduce cardinality warnings in your logs, adjust the Apollo metrics OTLP batch processor configuration to send reports more frequently.
>>>>>>> 1d95f862

Additionally, this feature may increase the Router's memory usage profile. Similarly, lowering the `scheduled_delay` can help to alleviate that as well. See the example below.

```yaml title="router.yaml"
telemetry:
  apollo:
    metrics:
      otlp:
<<<<<<< HEAD
        exporter:
=======
        batch_processor:
>>>>>>> 1d95f862
          scheduled_delay: 1s # default is 5s
```<|MERGE_RESOLUTION|>--- conflicted
+++ resolved
@@ -424,11 +424,7 @@
 ##### Cardinality limitations
 
 At scale, this feature is known to hit cardinality limitations in the OTel reporting agent. When this happens, some of the extended metrics attributes may no longer
-<<<<<<< HEAD
-be visible in Studio. To reduce cardinality warnings in your logs, adjust the Apollo metrics OTLP exporter configuration to send reports more frequently.
-=======
 be visible in Studio. To reduce cardinality warnings in your logs, adjust the Apollo metrics OTLP batch processor configuration to send reports more frequently.
->>>>>>> 1d95f862
 
 Additionally, this feature may increase the Router's memory usage profile. Similarly, lowering the `scheduled_delay` can help to alleviate that as well. See the example below.
 
@@ -437,10 +433,6 @@
   apollo:
     metrics:
       otlp:
-<<<<<<< HEAD
-        exporter:
-=======
         batch_processor:
->>>>>>> 1d95f862
           scheduled_delay: 1s # default is 5s
 ```