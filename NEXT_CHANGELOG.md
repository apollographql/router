--- conflicted
+++ resolved
@@ -79,7 +79,12 @@
 
 By [@bnjjj](https://github.com/bnjjj) in https://github.com/apollographql/router/pull/1557
 
-<<<<<<< HEAD
+### Fix typo on HTTP errors from subgraph ([#1593](https://github.com/apollographql/router/pull/1593))
+
+Remove the closed parenthesis at the end of error messages resulting from HTTP errors from subgraphs.
+
+By [@nmoutschen](https://github.com/nmoutschen) in https://github.com/apollographql/router/pull/1593
+
 ### Only send one report for a response with deferred responses ([PR #1596](https://github.com/apollographql/router/issues/1596))
 
 deferred responses come as multipart elements, send as individual HTTP response chunks. When a client receives one chunk,
@@ -87,14 +92,6 @@
 next chunk to see the delimiter.
 
 By [@Geal](https://github.com/Geal) in https://github.com/apollographql/router/pull/1596
-=======
-### Fix typo on HTTP errors from subgraph ([#1593](https://github.com/apollographql/router/pull/1593))
-
-Remove the closed parenthesis at the end of error messages resulting from HTTP errors from subgraphs.
-
-By [@nmoutschen](https://github.com/nmoutschen) in https://github.com/apollographql/router/pull/1593
-
->>>>>>> 5cb00657
 
 ## 🛠 Maintenance
 ## 📚 Documentation