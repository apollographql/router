/// ApplyTo is a trait for applying a JSONSelection to a JSON value, collecting
/// any/all errors encountered in the process.
use std::hash::Hash;

use apollo_compiler::collections::IndexMap;
use apollo_compiler::collections::IndexSet;
use serde_json_bytes::Map as JSONMap;
use serde_json_bytes::Value as JSON;
use serde_json_bytes::json;
use shape::Shape;
use shape::ShapeCase;
use shape::location::Location;
use shape::location::SourceId;

use super::helpers::json_merge;
use super::helpers::json_type_name;
use super::immutable::InputPath;
use super::known_var::KnownVariable;
use super::lit_expr::LitExpr;
use super::location::OffsetRange;
use super::location::Ranged;
use super::location::WithRange;
use super::methods::ArrowMethod;
use super::parser::*;
use crate::connectors::spec::ConnectSpec;

pub(super) type VarsWithPathsMap<'a> = IndexMap<KnownVariable, (&'a JSON, InputPath<JSON>)>;

impl JSONSelection {
    // Applying a selection to a JSON value produces a new JSON value, along
    // with any/all errors encountered in the process. The value is represented
    // as an Option to allow for undefined/missing values (which JSON does not
    // explicitly support), which are distinct from null values (which it does
    // support).
    pub fn apply_to(&self, data: &JSON) -> (Option<JSON>, Vec<ApplyToError>) {
        self.apply_with_vars(data, &IndexMap::default())
    }

    pub fn apply_with_vars(
        &self,
        data: &JSON,
        vars: &IndexMap<String, JSON>,
    ) -> (Option<JSON>, Vec<ApplyToError>) {
        // Using IndexSet over HashSet to preserve the order of the errors.
        let mut errors = IndexSet::default();

        let mut vars_with_paths: VarsWithPathsMap = IndexMap::default();
        for (var_name, var_data) in vars {
            vars_with_paths.insert(
                KnownVariable::from_str(var_name.as_str()),
                (var_data, InputPath::empty().append(json!(var_name))),
            );
        }
        // The $ variable initially refers to the root data value, but is
        // rebound by nested selection sets to refer to the root value the
        // selection set was applied to.
        vars_with_paths.insert(KnownVariable::Dollar, (data, InputPath::empty()));

        let spec = self.spec();
        let (value, apply_errors) =
            self.apply_to_path(data, &vars_with_paths, &InputPath::empty(), spec);

        // Since errors is an IndexSet, this line effectively deduplicates the
        // errors, in an attempt to make them less verbose. However, now that we
        // include both path and range information in the errors, there's an
        // argument to be made that errors can no longer be meaningfully
        // deduplicated, so we might consider sticking with a Vec<ApplyToError>.
        errors.extend(apply_errors);

        (value, errors.into_iter().collect())
    }

    pub fn shape(&self) -> Shape {
        let context =
            ShapeContext::new(SourceId::Other("JSONSelection".into())).with_spec(self.spec());

        self.compute_output_shape(
            // Relatively static/unchanging inputs to compute_output_shape,
            // passed down by immutable shared reference.
            &context,
            // If we don't know anything about the shape of the input data, we
            // can represent the data symbolically using the $root variable
            // shape. Subproperties needed from this shape will show up as
            // subpaths like $root.books.4.isbn in the output shape.
            //
            // While we do not currently have a $root variable available as a
            // KnownVariable during apply_to_path execution, we might consider
            // adding it, since it would align with the way we process other
            // variable shapes. For now, $root exists only as a shape name that
            // we are inventing right here.
            Shape::name("$root", Vec::new()),
        )
    }

    pub(crate) fn compute_output_shape(&self, context: &ShapeContext, input_shape: Shape) -> Shape {
        debug_assert_eq!(context.spec(), self.spec());

        let computable: &dyn ApplyToInternal = match &self.inner {
            TopLevelSelection::Named(selection) => selection,
            TopLevelSelection::Path(path_selection) => path_selection,
        };

        let dollar_shape = input_shape.clone();

        if Some(&input_shape) == context.named_shapes().get("$root") {
            // If the $root variable happens to be bound to the input shape,
            // context does not need to be cloned or modified.
            computable.compute_output_shape(context, input_shape, dollar_shape)
        } else {
            // Otherwise, we'll want to register the input_shape as $root in a
            // cloned_context, so $root is reliably defined either way.
            let cloned_context = context
                .clone()
                .with_named_shapes([("$root".to_string(), input_shape.clone())]);
            computable.compute_output_shape(&cloned_context, input_shape, dollar_shape)
        }
    }
}

impl Ranged for JSONSelection {
    fn range(&self) -> OffsetRange {
        match &self.inner {
            TopLevelSelection::Named(selection) => selection.range(),
            TopLevelSelection::Path(path_selection) => path_selection.range(),
        }
    }

    fn shape_location(&self, source_id: &SourceId) -> Option<Location> {
        self.range().map(|range| source_id.location(range))
    }
}

pub(super) trait ApplyToInternal {
    // This is the trait method that should be implemented and called
    // recursively by the various JSONSelection types.
    fn apply_to_path(
        &self,
        data: &JSON,
        vars: &VarsWithPathsMap,
        input_path: &InputPath<JSON>,
        spec: ConnectSpec,
    ) -> (Option<JSON>, Vec<ApplyToError>);

    // When array is encountered, the Self selection will be applied to each
    // element of the array, producing a new array.
    fn apply_to_array(
        &self,
        data_array: &[JSON],
        vars: &VarsWithPathsMap,
        input_path: &InputPath<JSON>,
        spec: ConnectSpec,
    ) -> (Option<JSON>, Vec<ApplyToError>) {
        let mut output = Vec::with_capacity(data_array.len());
        let mut errors = Vec::new();

        for (i, element) in data_array.iter().enumerate() {
            let input_path_with_index = input_path.append(json!(i));
            let (applied, apply_errors) =
                self.apply_to_path(element, vars, &input_path_with_index, spec);
            errors.extend(apply_errors);
            // When building an Object, we can simply omit missing properties
            // and report an error, but when building an Array, we need to
            // insert null values to preserve the original array indices/length.
            output.push(applied.unwrap_or(JSON::Null));
        }

        (Some(JSON::Array(output)), errors)
    }

    /// Computes the static output shape produced by a JSONSelection, by
    /// traversing the selection AST, recursively calling `compute_output_shape`
    /// on the current data/variable shapes at each level.
    fn compute_output_shape(
        &self,
        context: &ShapeContext,
        // Shape of the `@` variable, which typically changes with each
        // recursive call to compute_output_shape.
        input_shape: Shape,
        // Shape of the `$` variable, which is bound to the closest enclosing
        // subselection object, or the root data object if there is no enclosing
        // subselection.
        dollar_shape: Shape,
    ) -> Shape;
}

#[derive(Debug, Clone, Eq, PartialEq)]
pub(crate) struct ShapeContext {
    /// [`ConnectSpec`] version derived from the [`JSONSelection`] that created
    /// this [`ShapeContext`].
    #[allow(dead_code)]
    spec: ConnectSpec,

    /// Shapes of other named variables, with the variable name `String`
    /// including the initial `$` character. This map typically does not change
    /// during the compute_output_shape recursion, and so can be passed down by
    /// immutable reference.
    named_shapes: IndexMap<String, Shape>,

    /// A shared source name to use for all locations originating from this
    /// `JSONSelection`.
    source_id: SourceId,
}

impl ShapeContext {
    pub(crate) fn new(source_id: SourceId) -> Self {
        Self {
            spec: JSONSelection::default_connect_spec(),
            named_shapes: IndexMap::default(),
            source_id,
        }
    }

    #[allow(dead_code)]
    pub(crate) fn spec(&self) -> ConnectSpec {
        self.spec
    }

    pub(crate) fn with_spec(mut self, spec: ConnectSpec) -> Self {
        self.spec = spec;
        self
    }

    pub(crate) fn named_shapes(&self) -> &IndexMap<String, Shape> {
        &self.named_shapes
    }

    pub(crate) fn with_named_shapes(
        mut self,
        named_shapes: impl IntoIterator<Item = (String, Shape)>,
    ) -> Self {
        for (name, shape) in named_shapes {
            self.named_shapes.insert(name.clone(), shape.clone());
        }
        self
    }

    pub(crate) fn source_id(&self) -> &SourceId {
        &self.source_id
    }
}

#[derive(Debug, Eq, PartialEq, Clone, Hash)]
pub struct ApplyToError {
    message: String,
    path: Vec<JSON>,
    range: OffsetRange,
    spec: ConnectSpec,
}

impl ApplyToError {
    pub(crate) const fn new(
        message: String,
        path: Vec<JSON>,
        range: OffsetRange,
        spec: ConnectSpec,
    ) -> Self {
        Self {
            message,
            path,
            range,
            spec,
        }
    }

    // This macro is useful for tests, but it absolutely should never be used with
    // dynamic input at runtime, since it panics for any input that's not JSON.
    #[cfg(test)]
    pub(crate) fn from_json(json: &JSON) -> Self {
        use crate::link::spec::Version;

        let error = json.as_object().unwrap();
        let message = error.get("message").unwrap().as_str().unwrap().to_string();
        let path = error.get("path").unwrap().as_array().unwrap().clone();
        let range = error.get("range").unwrap().as_array().unwrap();
        let spec = error
            .get("spec")
            .and_then(|s| s.as_str())
            .and_then(|s| match s.parse::<Version>() {
                Ok(version) => ConnectSpec::try_from(&version).ok(),
                Err(_) => None,
            })
            .unwrap_or_else(ConnectSpec::latest);

        Self {
            message,
            path,
            range: if range.len() == 2 {
                let start = range[0].as_u64().unwrap() as usize;
                let end = range[1].as_u64().unwrap() as usize;
                Some(start..end)
            } else {
                None
            },
            spec,
        }
    }

    pub fn message(&self) -> &str {
        self.message.as_str()
    }

    pub fn path(&self) -> &[JSON] {
        self.path.as_slice()
    }

    pub fn range(&self) -> OffsetRange {
        self.range.clone()
    }

    pub fn spec(&self) -> ConnectSpec {
        self.spec
    }
}

// Rust doesn't allow implementing methods directly on tuples like
// (Option<JSON>, Vec<ApplyToError>), so we define a trait to provide the
// methods we need, and implement the trait for the tuple in question.
pub(super) trait ApplyToResultMethods {
    fn prepend_errors(self, errors: Vec<ApplyToError>) -> Self;

    fn and_then_collecting_errors(
        self,
        f: impl FnOnce(&JSON) -> (Option<JSON>, Vec<ApplyToError>),
    ) -> (Option<JSON>, Vec<ApplyToError>);
}

impl ApplyToResultMethods for (Option<JSON>, Vec<ApplyToError>) {
    // Intentionally taking ownership of self to avoid cloning, since we pretty
    // much always use this method to replace the previous (value, errors) tuple
    // before returning.
    fn prepend_errors(self, mut errors: Vec<ApplyToError>) -> Self {
        if errors.is_empty() {
            self
        } else {
            let (value_opt, apply_errors) = self;
            errors.extend(apply_errors);
            (value_opt, errors)
        }
    }

    // A substitute for Option<_>::and_then that accumulates errors behind the
    // scenes. I'm no Haskell programmer, but this feels monadic? ¯\_(ツ)_/¯
    fn and_then_collecting_errors(
        self,
        f: impl FnOnce(&JSON) -> (Option<JSON>, Vec<ApplyToError>),
    ) -> (Option<JSON>, Vec<ApplyToError>) {
        match self {
            (Some(data), errors) => f(&data).prepend_errors(errors),
            (None, errors) => (None, errors),
        }
    }
}

impl ApplyToInternal for JSONSelection {
    fn apply_to_path(
        &self,
        data: &JSON,
        vars: &VarsWithPathsMap,
        input_path: &InputPath<JSON>,
        _spec: ConnectSpec,
    ) -> (Option<JSON>, Vec<ApplyToError>) {
        match &self.inner {
            // Because we represent a JSONSelection::Named as a SubSelection, we
            // can fully delegate apply_to_path to SubSelection::apply_to_path.
            // Even if we represented Self::Named as a Vec<NamedSelection>, we
            // could still delegate to SubSelection::apply_to_path, but we would
            // need to create a temporary SubSelection to wrap the selections
            // Vec.
            TopLevelSelection::Named(named_selections) => {
                named_selections.apply_to_path(data, vars, input_path, self.spec)
            }
            TopLevelSelection::Path(path_selection) => {
                path_selection.apply_to_path(data, vars, input_path, self.spec)
            }
        }
    }

    fn compute_output_shape(
        &self,
        context: &ShapeContext,
        input_shape: Shape,
        dollar_shape: Shape,
    ) -> Shape {
        debug_assert_eq!(context.spec(), self.spec());

        match &self.inner {
            TopLevelSelection::Named(selection) => {
                selection.compute_output_shape(context, input_shape, dollar_shape)
            }
            TopLevelSelection::Path(path_selection) => {
                path_selection.compute_output_shape(context, input_shape, dollar_shape)
            }
        }
    }
}

impl ApplyToInternal for NamedSelection {
    fn apply_to_path(
        &self,
        data: &JSON,
        vars: &VarsWithPathsMap,
        input_path: &InputPath<JSON>,
        spec: ConnectSpec,
    ) -> (Option<JSON>, Vec<ApplyToError>) {
        let mut output: Option<JSON> = None;
        let mut errors = Vec::new();

        let (value_opt, apply_errors) = self.path.apply_to_path(data, vars, input_path, spec);
        errors.extend(apply_errors);

        match &self.prefix {
            NamingPrefix::Alias(alias) => {
                if let Some(value) = value_opt {
                    output = Some(json!({ alias.name.as_str(): value }));
                }
            }

            NamingPrefix::Spread(_spread_range) => {
                match value_opt {
                    Some(JSON::Object(_) | JSON::Null) => {
                        // Objects and null are valid outputs for an
                        // inline/spread NamedSelection.
                        output = value_opt;
                    }
                    Some(value) => {
                        errors.push(ApplyToError::new(
                            format!("Expected object or null, not {}", json_type_name(&value)),
                            input_path.to_vec(),
                            self.path.range(),
                            spec,
                        ));
                    }
                    None => {
                        errors.push(ApplyToError::new(
                            "Inlined path produced no value".to_string(),
                            input_path.to_vec(),
                            self.path.range(),
                            spec,
                        ));
                    }
                };
            }

            NamingPrefix::None => {
                // Since there is no prefix (NamingPrefix::None), value_opt is
                // usable as the output of NamedSelection::apply_to_path only if
                // the NamedSelection has an implied single key, or by having a
                // trailing SubSelection that guarantees object/null output.
                if let Some(single_key) = self.path.get_single_key() {
                    if let Some(value) = value_opt {
                        output = Some(json!({ single_key.as_str(): value }));
                    }
                } else {
                    output = value_opt;
                }
            }
        }

        (output, errors)
    }

    fn compute_output_shape(
        &self,
        context: &ShapeContext,
        input_shape: Shape,
        dollar_shape: Shape,
    ) -> Shape {
        let path_shape = self
            .path
            .compute_output_shape(context, input_shape, dollar_shape);

        if let Some(single_output_key) = self.get_single_key() {
            let mut map = Shape::empty_map();
            map.insert(single_output_key.as_string(), path_shape);
            Shape::record(map, self.shape_location(context.source_id()))
        } else {
            path_shape
        }
    }
}

impl ApplyToInternal for PathSelection {
    fn apply_to_path(
        &self,
        data: &JSON,
        vars: &VarsWithPathsMap,
        input_path: &InputPath<JSON>,
        spec: ConnectSpec,
    ) -> (Option<JSON>, Vec<ApplyToError>) {
        match (self.path.as_ref(), vars.get(&KnownVariable::Dollar)) {
            // If this is a KeyPath, instead of using data as given, we need to
            // evaluate the path starting from the current value of $. To evaluate
            // the KeyPath against data, prefix it with @. This logic supports
            // method chaining like obj->has('a')->and(obj->has('b')), where both
            // obj references are interpreted as $.obj.
            (PathList::Key(_, _), Some((dollar_data, dollar_path))) => {
                self.path
                    .apply_to_path(dollar_data, vars, dollar_path, spec)
            }

            // If $ is undefined for some reason, fall back to using data...
            // TODO: Since $ should never be undefined, we might want to
            // guarantee its existence at compile time, somehow.
            // (PathList::Key(_, _), None) => todo!(),
            _ => self.path.apply_to_path(data, vars, input_path, spec),
        }
    }

    fn compute_output_shape(
        &self,
        context: &ShapeContext,
        input_shape: Shape,
        dollar_shape: Shape,
    ) -> Shape {
        match self.path.as_ref() {
            PathList::Key(_, _) => {
                // If this is a KeyPath, we need to evaluate the path starting
                // from the current $ shape, so we pass dollar_shape as the data
                // *and* dollar_shape to self.path.compute_output_shape.
                self.path
                    .compute_output_shape(context, dollar_shape.clone(), dollar_shape)
            }
            // If this is not a KeyPath, keep evaluating against input_shape.
            // This logic parallels PathSelection::apply_to_path (above).
            _ => self
                .path
                .compute_output_shape(context, input_shape, dollar_shape),
        }
    }
}

impl ApplyToInternal for WithRange<PathList> {
    fn apply_to_path(
        &self,
        data: &JSON,
        vars: &VarsWithPathsMap,
        input_path: &InputPath<JSON>,
        spec: ConnectSpec,
    ) -> (Option<JSON>, Vec<ApplyToError>) {
        match self.as_ref() {
            PathList::Var(ranged_var_name, tail) => {
                let var_name = ranged_var_name.as_ref();
                if var_name == &KnownVariable::AtSign {
                    // We represent @ as a variable name in PathList::Var, but
                    // it is never stored in the vars map, because it is always
                    // shorthand for the current data value.
                    tail.apply_to_path(data, vars, input_path, spec)
                } else if let Some((var_data, var_path)) = vars.get(var_name) {
                    // Variables are associated with a path, which is always
                    // just the variable name for named $variables other than $.
                    // For the special variable $, the path represents the
                    // sequence of keys from the root input data to the $ data.
                    tail.apply_to_path(var_data, vars, var_path, spec)
                } else {
                    (
                        None,
                        vec![ApplyToError::new(
                            format!("Variable {} not found", var_name.as_str()),
                            input_path.to_vec(),
                            ranged_var_name.range(),
                            spec,
                        )],
                    )
                }
            }
            PathList::Key(key, tail) => {
                let input_path_with_key = input_path.append(key.to_json());

                if let JSON::Array(array) = data {
                    // If we recursively call self.apply_to_array, it will end
                    // up invoking the tail of the key recursively, whereas we
                    // want to apply the tail once to the entire output array of
                    // shallow key lookups. To keep the recursion shallow, we
                    // need a version of self that has the same key but no tail.
                    let empty_tail = WithRange::new(PathList::Empty, tail.range());
                    let self_with_empty_tail =
                        WithRange::new(PathList::Key(key.clone(), empty_tail), key.range());

                    self_with_empty_tail
                        .apply_to_array(array, vars, input_path, spec)
                        .and_then_collecting_errors(|shallow_mapped_array| {
                            // This tail.apply_to_path call happens only once,
                            // passing to the original/top-level tail the entire
                            // array produced by key-related recursion/mapping.
                            tail.apply_to_path(
                                shallow_mapped_array,
                                vars,
                                &input_path_with_key,
                                spec,
                            )
                        })
                } else {
                    let not_found = || {
                        (
                            None,
                            vec![ApplyToError::new(
                                format!(
                                    "Property {} not found in {}",
                                    key.dotted(),
                                    json_type_name(data),
                                ),
                                input_path_with_key.to_vec(),
                                key.range(),
                                spec,
                            )],
                        )
                    };

                    if !matches!(data, JSON::Object(_)) {
                        return not_found();
                    }

                    if let Some(child) = data.get(key.as_str()) {
                        tail.apply_to_path(child, vars, &input_path_with_key, spec)
                    } else if tail.is_question() {
                        (None, vec![])
                    } else {
                        not_found()
                    }
                }
            }
            PathList::Expr(expr, tail) => expr
                .apply_to_path(data, vars, input_path, spec)
                .and_then_collecting_errors(|value| {
                    tail.apply_to_path(value, vars, input_path, spec)
                }),
            PathList::Method(method_name, method_args, tail) => {
                let method_path =
                    input_path.append(JSON::String(format!("->{}", method_name.as_ref()).into()));

                ArrowMethod::lookup(method_name).map_or_else(
                    || {
                        (
                            None,
                            vec![ApplyToError::new(
                                format!("Method ->{} not found", method_name.as_ref()),
                                method_path.to_vec(),
                                method_name.range(),
                                spec,
                            )],
                        )
                    },
                    |method| {
                        let (result_opt, errors) = method.apply(
                            method_name,
                            method_args.as_ref(),
                            data,
                            vars,
                            &method_path,
                            spec,
                        );

                        if let Some(result) = result_opt {
                            tail.apply_to_path(&result, vars, &method_path, spec)
                                .prepend_errors(errors)
                        } else {
                            // If the method produced no output, assume the errors
                            // explain the None. Methods can legitimately produce
                            // None without errors (like ->first or ->last on an
                            // empty array), so we do not report any blanket error
                            // here when errors.is_empty().
                            (None, errors)
                        }
                    },
                )
            }
            PathList::Selection(selection) => selection.apply_to_path(data, vars, input_path, spec),
            PathList::Question(tail) => {
                // Universal null check for any operation after ?
                if data.is_null() {
                    (None, vec![])
                } else {
                    tail.apply_to_path(data, vars, input_path, spec)
                }
            }
            PathList::Empty => {
                // If data is not an object here, we want to preserve its value
                // without an error.
                (Some(data.clone()), vec![])
            }
        }
    }

    fn compute_output_shape(
        &self,
        context: &ShapeContext,
        input_shape: Shape,
        dollar_shape: Shape,
    ) -> Shape {
        if input_shape.is_none() {
            // If the previous path prefix evaluated to None, path evaluation
            // must terminate because there is no JSON value to pass as the
            // input_shape to the rest of the path, so the output shape of the
            // whole path must be None. Any errors that might explain an
            // unexpected None value should already have been reported as
            // Shape::error_with_partial errors at a higher level.
            return input_shape;
        }

        match input_shape.case() {
            ShapeCase::One(shapes) => {
                return Shape::one(
                    shapes.iter().map(|shape| {
                        self.compute_output_shape(context, shape.clone(), dollar_shape.clone())
                    }),
                    input_shape.locations.iter().cloned(),
                );
            }
            ShapeCase::All(shapes) => {
                return Shape::all(
                    shapes.iter().map(|shape| {
                        self.compute_output_shape(context, shape.clone(), dollar_shape.clone())
                    }),
                    input_shape.locations.iter().cloned(),
                );
            }
            ShapeCase::Error(error) => {
                return match error.partial.as_ref() {
                    Some(partial) => Shape::error_with_partial(
                        error.message.clone(),
                        self.compute_output_shape(context, partial.clone(), dollar_shape),
                        input_shape.locations.iter().cloned(),
                    ),
                    None => input_shape.clone(),
                };
            }
            _ => {}
        };

        // Given the base cases above, we can assume below that input_shape is
        // neither ::One, ::All, nor ::Error.

        let (current_shape, tail_opt) = match self.as_ref() {
            PathList::Var(ranged_var_name, tail) => {
                let var_name = ranged_var_name.as_ref();
                let var_shape = if var_name == &KnownVariable::AtSign {
                    input_shape
                } else if var_name == &KnownVariable::Dollar {
                    dollar_shape.clone()
                } else if let Some(shape) = context.named_shapes().get(var_name.as_str()) {
                    shape.clone()
                } else {
                    Shape::name(
                        var_name.as_str(),
                        ranged_var_name.shape_location(context.source_id()),
                    )
                };
                (var_shape, Some(tail))
            }

            // For the first key in a path, PathSelection::compute_output_shape
            // will have set our input_shape equal to its dollar_shape, thereby
            // ensuring that some.nested.path is equivalent to
            // $.some.nested.path.
            PathList::Key(key, tail) => {
                let child_shape = field(&input_shape, key, context.source_id());

                // Here input_shape was not None, but input_shape.field(key) was
                // None, so it's the responsibility of this PathList::Key node
                // to report the missing property error. Elsewhere None may
                // terminate path evaluation, but it does not necessarily
                // trigger a Shape::error. Here, the shape system is telling us
                // the key will never be found, so an error is warranted.
                //
                // In the future, we might allow tail to be a PathList::Question
                // supporting optional ? chaining syntax, which would be a way
                // of silencing this error when the key's absence is acceptable.
                if child_shape.is_none() {
                    return Shape::error(
                        format!(
                            "Property {} not found in {}",
                            key.dotted(),
                            input_shape.pretty_print()
                        ),
                        key.shape_location(context.source_id()),
                    );
                }

                (child_shape, Some(tail))
            }

            PathList::Expr(expr, tail) => (
                expr.compute_output_shape(context, input_shape, dollar_shape.clone()),
                Some(tail),
            ),

            PathList::Method(method_name, method_args, tail) => {
                if let Some(method) = ArrowMethod::lookup(method_name) {
                    // Before connect/v0.3, we did not consult method.shape at
                    // all, and instead returned Unknown. Since this behavior
                    // has consequences for URI validation, the older behavior
                    // is preserved/retrievable given ConnectSpec::V0_2/earlier.
                    if context.spec() < ConnectSpec::V0_3 {
                        (
                            Shape::unknown(method_name.shape_location(context.source_id())),
                            None,
                        )
                    } else {
                        (
                            method.shape(
                                context,
                                method_name,
                                method_args.as_ref(),
                                input_shape,
                                dollar_shape.clone(),
                            ),
                            Some(tail),
                        )
                    }
                } else {
                    (
                        Shape::error(
                            format!("Method ->{} not found", method_name.as_str()),
                            method_name.shape_location(context.source_id()),
                        ),
                        None,
                    )
                }
            }

            PathList::Question(tail) => {
                // Optional operation always produces nullable output
                let result_shape =
                    tail.compute_output_shape(context, input_shape, dollar_shape.clone());
                // Make result nullable since optional chaining can produce null
                (
                    Shape::one(
                        [
                            result_shape,
                            Shape::none().with_locations(self.shape_location(context.source_id())),
                        ],
                        self.shape_location(context.source_id()),
                    ),
                    None,
                )
            }

            PathList::Selection(selection) => (
                selection.compute_output_shape(context, input_shape, dollar_shape.clone()),
                None,
            ),

            PathList::Empty => (input_shape, None),
        };

        if let Some(tail) = tail_opt {
            tail.compute_output_shape(context, current_shape, dollar_shape)
        } else {
            current_shape
        }
    }
}

impl ApplyToInternal for WithRange<LitExpr> {
    fn apply_to_path(
        &self,
        data: &JSON,
        vars: &VarsWithPathsMap,
        input_path: &InputPath<JSON>,
        spec: ConnectSpec,
    ) -> (Option<JSON>, Vec<ApplyToError>) {
        match self.as_ref() {
            LitExpr::String(s) => (Some(JSON::String(s.clone().into())), vec![]),
            LitExpr::Number(n) => (Some(JSON::Number(n.clone())), vec![]),
            LitExpr::Bool(b) => (Some(JSON::Bool(*b)), vec![]),
            LitExpr::Null => (Some(JSON::Null), vec![]),
            LitExpr::Object(map) => {
                let mut output = JSONMap::with_capacity(map.len());
                let mut errors = Vec::new();
                for (key, value) in map {
                    let (value_opt, apply_errors) =
                        value.apply_to_path(data, vars, input_path, spec);
                    errors.extend(apply_errors);
                    if let Some(value_json) = value_opt {
                        output.insert(key.as_str(), value_json);
                    }
                }
                (Some(JSON::Object(output)), errors)
            }
            LitExpr::Array(vec) => {
                let mut output = Vec::with_capacity(vec.len());
                let mut errors = Vec::new();
                for value in vec {
                    let (value_opt, apply_errors) =
                        value.apply_to_path(data, vars, input_path, spec);
                    errors.extend(apply_errors);
                    output.push(value_opt.unwrap_or(JSON::Null));
                }
                (Some(JSON::Array(output)), errors)
            }
            LitExpr::Path(path) => path.apply_to_path(data, vars, input_path, spec),
            LitExpr::LitPath(literal, subpath) => literal
                .apply_to_path(data, vars, input_path, spec)
                .and_then_collecting_errors(|value| {
                    subpath.apply_to_path(value, vars, input_path, spec)
                }),
        }
    }

    fn compute_output_shape(
        &self,
        context: &ShapeContext,
        input_shape: Shape,
        dollar_shape: Shape,
    ) -> Shape {
        let locations = self.shape_location(context.source_id());

        match self.as_ref() {
            LitExpr::Null => Shape::null(locations),
            LitExpr::Bool(value) => Shape::bool_value(*value, locations),
            LitExpr::String(value) => Shape::string_value(value.as_str(), locations),

            LitExpr::Number(value) => {
                if let Some(n) = value.as_i64() {
                    Shape::int_value(n, locations)
                } else if value.is_f64() {
                    Shape::float(locations)
                } else {
                    Shape::error("Number neither Int nor Float", locations)
                }
            }

            LitExpr::Object(map) => {
                let mut fields = Shape::empty_map();
                for (key, value) in map {
                    fields.insert(
                        key.as_string(),
                        value.compute_output_shape(
                            context,
                            input_shape.clone(),
                            dollar_shape.clone(),
                        ),
                    );
                }
                Shape::object(fields, Shape::none(), locations)
            }

            LitExpr::Array(vec) => {
                let mut shapes = Vec::with_capacity(vec.len());
                for value in vec {
                    shapes.push(value.compute_output_shape(
                        context,
                        input_shape.clone(),
                        dollar_shape.clone(),
                    ));
                }
                Shape::array(shapes, Shape::none(), locations)
            }

            LitExpr::Path(path) => path.compute_output_shape(context, input_shape, dollar_shape),

            LitExpr::LitPath(literal, subpath) => {
                let literal_shape =
                    literal.compute_output_shape(context, input_shape, dollar_shape.clone());
                subpath.compute_output_shape(context, literal_shape, dollar_shape)
            }
        }
    }
}

impl ApplyToInternal for SubSelection {
    fn apply_to_path(
        &self,
        data: &JSON,
        vars: &VarsWithPathsMap,
        input_path: &InputPath<JSON>,
        spec: ConnectSpec,
    ) -> (Option<JSON>, Vec<ApplyToError>) {
        if let JSON::Array(array) = data {
            return self.apply_to_array(array, vars, input_path, spec);
        }

        let vars: VarsWithPathsMap = {
            let mut vars = vars.clone();
            vars.insert(KnownVariable::Dollar, (data, input_path.clone()));
            vars
        };

        let mut output = JSON::Object(JSONMap::new());
        let mut errors = Vec::new();

        for named_selection in self.selections.iter() {
            let (named_output_opt, apply_errors) =
                named_selection.apply_to_path(data, &vars, input_path, spec);
            errors.extend(apply_errors);

            let (merged, merge_errors) = json_merge(Some(&output), named_output_opt.as_ref());

            errors.extend(merge_errors.into_iter().map(|message| {
                ApplyToError::new(message, input_path.to_vec(), self.range(), spec)
            }));

            if let Some(merged) = merged {
                output = merged;
            }
        }

        if !matches!(data, JSON::Object(_)) {
            let output_is_empty = match &output {
                JSON::Object(map) => map.is_empty(),
                _ => false,
            };
            if output_is_empty {
                // If data was a primitive value (neither array nor object), and
                // no output properties were generated, return data as is, along
                // with any errors that occurred.
                return (Some(data.clone()), errors);
            }
        }

        (Some(output), errors)
    }

    fn compute_output_shape(
        &self,
        context: &ShapeContext,
        input_shape: Shape,
        _previous_dollar_shape: Shape,
    ) -> Shape {
        // Just as SubSelection::apply_to_path calls apply_to_array when data is
        // an array, so compute_output_shape recursively computes the output
        // shapes of each array element shape.
        if let ShapeCase::Array { prefix, tail } = input_shape.case() {
            let new_prefix = prefix
                .iter()
                .map(|shape| self.compute_output_shape(context, shape.clone(), shape.clone()))
                .collect::<Vec<_>>();

            let new_tail = if tail.is_none() {
                tail.clone()
            } else {
                self.compute_output_shape(context, tail.clone(), tail.clone())
            };

            return Shape::array(
                new_prefix,
                new_tail,
                self.shape_location(context.source_id()),
            );
        }

        // If the input shape is a named shape, it might end up being an array,
        // so we need to hedge the output shape using a wildcard that maps over
        // array elements.
        let input_shape = input_shape.any_item(Vec::new());

        // The SubSelection rebinds the $ variable to the selected input object,
        // so we can ignore _previous_dollar_shape.
        #[expect(clippy::redundant_clone)]
        let dollar_shape = input_shape.clone();

        // Build up the merged object shape using Shape::all to merge the
        // individual named_selection object shapes.
        let mut all_shape = Shape::none();

        for named_selection in self.selections.iter() {
            // Simplifying as we go with Shape::all keeps all_shape relatively
            // small in the common case when all named_selection items return an
            // object shape, since those object shapes can all be merged
            // together into one object.
            all_shape = Shape::all(
                [
                    all_shape,
                    named_selection.compute_output_shape(
                        context,
                        input_shape.clone(),
                        dollar_shape.clone(),
                    ),
                ],
                self.shape_location(context.source_id()),
            );

            // If any named_selection item returns null instead of an object,
            // that nullifies the whole object and allows shape computation to
            // bail out early.
            if all_shape.is_null() {
                break;
            }
        }

        if all_shape.is_none() {
            Shape::empty_object(self.shape_location(context.source_id()))
        } else {
            all_shape
        }
    }
}

/// Helper to get the field from a shape or error if the object doesn't have that field.
fn field(shape: &Shape, key: &WithRange<Key>, source_id: &SourceId) -> Shape {
    if let ShapeCase::One(inner) = shape.case() {
        let mut new_fields = Vec::new();
        for inner_field in inner {
            new_fields.push(field(inner_field, key, source_id));
        }
        return Shape::one(new_fields, shape.locations.iter().cloned());
    }
    if shape.is_none() || shape.is_null() {
        return Shape::none();
    }
    let field_shape = shape.field(key.as_str(), key.shape_location(source_id));
    if field_shape.is_none() {
        return Shape::error(
            format!("field `{field}` not found", field = key.as_str()),
            key.shape_location(source_id),
        );
    }
    field_shape
}

#[cfg(test)]
mod tests {
    use rstest::rstest;

    use super::*;
    use crate::connectors::json_selection::PrettyPrintable;
    use crate::selection;

    #[test]
    fn test_apply_to_selection() {
        let data = json!({
            "hello": "world",
            "nested": {
                "hello": "world",
                "world": "hello",
            },
            "array": [
                { "hello": "world 0" },
                { "hello": "world 1" },
                { "hello": "world 2" },
            ],
        });

        let check_ok = |selection: JSONSelection, expected_json: JSON| {
            let (actual_json, errors) = selection.apply_to(&data);
            assert_eq!(actual_json, Some(expected_json));
            assert_eq!(errors, vec![]);
        };

        check_ok(selection!("hello"), json!({"hello": "world"}));

        check_ok(
            selection!("nested"),
            json!({
                "nested": {
                    "hello": "world",
                    "world": "hello",
                },
            }),
        );

        check_ok(selection!("nested.hello"), json!("world"));
        check_ok(selection!("$.nested.hello"), json!("world"));

        check_ok(selection!("nested.world"), json!("hello"));
        check_ok(selection!("$.nested.world"), json!("hello"));

        check_ok(
            selection!("nested hello"),
            json!({
                "hello": "world",
                "nested": {
                    "hello": "world",
                    "world": "hello",
                },
            }),
        );

        check_ok(
            selection!("array { hello }"),
            json!({
                "array": [
                    { "hello": "world 0" },
                    { "hello": "world 1" },
                    { "hello": "world 2" },
                ],
            }),
        );

        check_ok(
            selection!("greetings: array { hello }"),
            json!({
                "greetings": [
                    { "hello": "world 0" },
                    { "hello": "world 1" },
                    { "hello": "world 2" },
                ],
            }),
        );

        check_ok(
            selection!("$.array { hello }"),
            json!([
                { "hello": "world 0" },
                { "hello": "world 1" },
                { "hello": "world 2" },
            ]),
        );

        check_ok(
            selection!("worlds: array.hello"),
            json!({
                "worlds": [
                    "world 0",
                    "world 1",
                    "world 2",
                ],
            }),
        );

        check_ok(
            selection!("worlds: $.array.hello"),
            json!({
                "worlds": [
                    "world 0",
                    "world 1",
                    "world 2",
                ],
            }),
        );

        check_ok(
            selection!("array.hello"),
            json!(["world 0", "world 1", "world 2",]),
        );

        check_ok(
            selection!("$.array.hello"),
            json!(["world 0", "world 1", "world 2",]),
        );

        check_ok(
            selection!("nested grouped: { hello worlds: array.hello }"),
            json!({
                "nested": {
                    "hello": "world",
                    "world": "hello",
                },
                "grouped": {
                    "hello": "world",
                    "worlds": [
                        "world 0",
                        "world 1",
                        "world 2",
                    ],
                },
            }),
        );

        check_ok(
            selection!("nested grouped: { hello worlds: $.array.hello }"),
            json!({
                "nested": {
                    "hello": "world",
                    "world": "hello",
                },
                "grouped": {
                    "hello": "world",
                    "worlds": [
                        "world 0",
                        "world 1",
                        "world 2",
                    ],
                },
            }),
        );
    }

    #[test]
    fn test_apply_to_errors() {
        let data = json!({
            "hello": "world",
            "nested": {
                "hello": 123,
                "world": true,
            },
            "array": [
                { "hello": 1, "goodbye": "farewell" },
                { "hello": "two" },
                { "hello": 3.0, "smello": "yellow" },
            ],
        });

        assert_eq!(
            selection!("hello").apply_to(&data),
            (Some(json!({"hello": "world"})), vec![],)
        );

        fn make_yellow_errors_expected(yellow_range: std::ops::Range<usize>) -> Vec<ApplyToError> {
            vec![ApplyToError::new(
                "Property .yellow not found in object".to_string(),
                vec![json!("yellow")],
                Some(yellow_range),
                ConnectSpec::latest(),
            )]
        }
        assert_eq!(
            selection!("yellow").apply_to(&data),
            (Some(json!({})), make_yellow_errors_expected(0..6)),
        );
        assert_eq!(
            selection!("$.yellow").apply_to(&data),
            (None, make_yellow_errors_expected(2..8)),
        );

        assert_eq!(
            selection!("nested.hello").apply_to(&data),
            (Some(json!(123)), vec![],)
        );

        fn make_quoted_yellow_expected(
            yellow_range: std::ops::Range<usize>,
        ) -> (Option<JSON>, Vec<ApplyToError>) {
            (
                None,
                vec![ApplyToError::new(
                    "Property .\"yellow\" not found in object".to_string(),
                    vec![json!("nested"), json!("yellow")],
                    Some(yellow_range),
                    ConnectSpec::latest(),
                )],
            )
        }
        assert_eq!(
            selection!("nested.'yellow'").apply_to(&data),
            make_quoted_yellow_expected(7..15),
        );
        assert_eq!(
            selection!("nested.\"yellow\"").apply_to(&data),
            make_quoted_yellow_expected(7..15),
        );
        assert_eq!(
            selection!("$.nested.'yellow'").apply_to(&data),
            make_quoted_yellow_expected(9..17),
        );

        fn make_nested_path_expected(
            hola_range: (usize, usize),
            yellow_range: (usize, usize),
        ) -> (Option<JSON>, Vec<ApplyToError>) {
            (
                Some(json!({
                    "world": true,
                })),
                vec![
                    ApplyToError::from_json(&json!({
                        "message": "Property .hola not found in object",
                        "path": ["nested", "hola"],
                        "range": hola_range,
                    })),
                    ApplyToError::from_json(&json!({
                        "message": "Property .yellow not found in object",
                        "path": ["nested", "yellow"],
                        "range": yellow_range,
                    })),
                ],
            )
        }
        assert_eq!(
            selection!("$.nested { hola yellow world }").apply_to(&data),
            make_nested_path_expected((11, 15), (16, 22)),
        );
        assert_eq!(
            selection!(" $ . nested { hola yellow world } ").apply_to(&data),
            make_nested_path_expected((14, 18), (19, 25)),
        );

        fn make_partial_array_expected(
            goodbye_range: (usize, usize),
        ) -> (Option<JSON>, Vec<ApplyToError>) {
            (
                Some(json!({
                    "partial": [
                        { "hello": 1, "goodbye": "farewell" },
                        { "hello": "two" },
                        { "hello": 3.0 },
                    ],
                })),
                vec![
                    ApplyToError::from_json(&json!({
                        "message": "Property .goodbye not found in object",
                        "path": ["array", 1, "goodbye"],
                        "range": goodbye_range,
                    })),
                    ApplyToError::from_json(&json!({
                        "message": "Property .goodbye not found in object",
                        "path": ["array", 2, "goodbye"],
                        "range": goodbye_range,
                    })),
                ],
            )
        }
        assert_eq!(
            selection!("partial: $.array { hello goodbye }").apply_to(&data),
            make_partial_array_expected((25, 32)),
        );
        assert_eq!(
            selection!(" partial : $ . array { hello goodbye } ").apply_to(&data),
            make_partial_array_expected((29, 36)),
        );

        assert_eq!(
            selection!("good: array.hello bad: array.smello").apply_to(&data),
            (
                Some(json!({
                    "good": [
                        1,
                        "two",
                        3.0,
                    ],
                    "bad": [
                        null,
                        null,
                        "yellow",
                    ],
                })),
                vec![
                    ApplyToError::from_json(&json!({
                        "message": "Property .smello not found in object",
                        "path": ["array", 0, "smello"],
                        "range": [29, 35],
                    })),
                    ApplyToError::from_json(&json!({
                        "message": "Property .smello not found in object",
                        "path": ["array", 1, "smello"],
                        "range": [29, 35],
                    })),
                ],
            )
        );

        assert_eq!(
            selection!("array { hello smello }").apply_to(&data),
            (
                Some(json!({
                    "array": [
                        { "hello": 1 },
                        { "hello": "two" },
                        { "hello": 3.0, "smello": "yellow" },
                    ],
                })),
                vec![
                    ApplyToError::from_json(&json!({
                        "message": "Property .smello not found in object",
                        "path": ["array", 0, "smello"],
                        "range": [14, 20],
                    })),
                    ApplyToError::from_json(&json!({
                        "message": "Property .smello not found in object",
                        "path": ["array", 1, "smello"],
                        "range": [14, 20],
                    })),
                ],
            )
        );

        assert_eq!(
            selection!("$.nested { grouped: { hello smelly world } }").apply_to(&data),
            (
                Some(json!({
                    "grouped": {
                        "hello": 123,
                        "world": true,
                    },
                })),
                vec![ApplyToError::from_json(&json!({
                    "message": "Property .smelly not found in object",
                    "path": ["nested", "smelly"],
                    "range": [28, 34],
                })),],
            )
        );

        assert_eq!(
            selection!("alias: $.nested { grouped: { hello smelly world } }").apply_to(&data),
            (
                Some(json!({
                    "alias": {
                        "grouped": {
                            "hello": 123,
                            "world": true,
                        },
                    },
                })),
                vec![ApplyToError::from_json(&json!({
                    "message": "Property .smelly not found in object",
                    "path": ["nested", "smelly"],
                    "range": [35, 41],
                }))],
            )
        );
    }

    #[test]
    fn test_apply_to_nested_arrays() {
        let data = json!({
            "arrayOfArrays": [
                [
                    { "x": 0, "y": 0 },
                ],
                [
                    { "x": 1, "y": 0 },
                    { "x": 1, "y": 1 },
                    { "x": 1, "y": 2 },
                ],
                [
                    { "x": 2, "y": 0 },
                    { "x": 2, "y": 1 },
                ],
                [],
                [
                    null,
                    { "x": 4, "y": 1 },
                    { "x": 4, "why": 2 },
                    null,
                    { "x": 4, "y": 4 },
                ]
            ],
        });

        fn make_array_of_arrays_x_expected(
            x_range: (usize, usize),
        ) -> (Option<JSON>, Vec<ApplyToError>) {
            (
                Some(json!([[0], [1, 1, 1], [2, 2], [], [null, 4, 4, null, 4]])),
                vec![
                    ApplyToError::from_json(&json!({
                        "message": "Property .x not found in null",
                        "path": ["arrayOfArrays", 4, 0, "x"],
                        "range": x_range,
                    })),
                    ApplyToError::from_json(&json!({
                        "message": "Property .x not found in null",
                        "path": ["arrayOfArrays", 4, 3, "x"],
                        "range": x_range,
                    })),
                ],
            )
        }
        assert_eq!(
            selection!("arrayOfArrays.x").apply_to(&data),
            make_array_of_arrays_x_expected((14, 15)),
        );
        assert_eq!(
            selection!("$.arrayOfArrays.x").apply_to(&data),
            make_array_of_arrays_x_expected((16, 17)),
        );

        fn make_array_of_arrays_y_expected(
            y_range: (usize, usize),
        ) -> (Option<JSON>, Vec<ApplyToError>) {
            (
                Some(json!([
                    [0],
                    [0, 1, 2],
                    [0, 1],
                    [],
                    [null, 1, null, null, 4],
                ])),
                vec![
                    ApplyToError::from_json(&json!({
                        "message": "Property .y not found in null",
                        "path": ["arrayOfArrays", 4, 0, "y"],
                        "range": y_range,
                    })),
                    ApplyToError::from_json(&json!({
                        "message": "Property .y not found in object",
                        "path": ["arrayOfArrays", 4, 2, "y"],
                        "range": y_range,
                    })),
                    ApplyToError::from_json(&json!({
                        "message": "Property .y not found in null",
                        "path": ["arrayOfArrays", 4, 3, "y"],
                        "range": y_range,
                    })),
                ],
            )
        }
        assert_eq!(
            selection!("arrayOfArrays.y").apply_to(&data),
            make_array_of_arrays_y_expected((14, 15)),
        );
        assert_eq!(
            selection!("$.arrayOfArrays.y").apply_to(&data),
            make_array_of_arrays_y_expected((16, 17)),
        );

        assert_eq!(
            selection!("alias: arrayOfArrays { x y }").apply_to(&data),
            (
                Some(json!({
                    "alias": [
                        [
                            { "x": 0, "y": 0 },
                        ],
                        [
                            { "x": 1, "y": 0 },
                            { "x": 1, "y": 1 },
                            { "x": 1, "y": 2 },
                        ],
                        [
                            { "x": 2, "y": 0 },
                            { "x": 2, "y": 1 },
                        ],
                        [],
                        [
                            null,
                            { "x": 4, "y": 1 },
                            { "x": 4 },
                            null,
                            { "x": 4, "y": 4 },
                        ]
                    ],
                })),
                vec![
                    ApplyToError::from_json(&json!({
                        "message": "Property .x not found in null",
                        "path": ["arrayOfArrays", 4, 0, "x"],
                        "range": [23, 24],
                    })),
                    ApplyToError::from_json(&json!({
                        "message": "Property .y not found in null",
                        "path": ["arrayOfArrays", 4, 0, "y"],
                        "range": [25, 26],
                    })),
                    ApplyToError::from_json(&json!({
                        "message": "Property .y not found in object",
                        "path": ["arrayOfArrays", 4, 2, "y"],
                        "range": [25, 26],
                    })),
                    ApplyToError::from_json(&json!({
                        "message": "Property .x not found in null",
                        "path": ["arrayOfArrays", 4, 3, "x"],
                        "range": [23, 24],
                    })),
                    ApplyToError::from_json(&json!({
                        "message": "Property .y not found in null",
                        "path": ["arrayOfArrays", 4, 3, "y"],
                        "range": [25, 26],
                    })),
                ],
            ),
        );

        fn make_array_of_arrays_x_y_expected(
            x_range: (usize, usize),
            y_range: (usize, usize),
        ) -> (Option<JSON>, Vec<ApplyToError>) {
            (
                Some(json!({
                    "ys": [
                        [0],
                        [0, 1, 2],
                        [0, 1],
                        [],
                        [null, 1, null, null, 4],
                    ],
                    "xs": [
                        [0],
                        [1, 1, 1],
                        [2, 2],
                        [],
                        [null, 4, 4, null, 4],
                    ],
                })),
                vec![
                    ApplyToError::from_json(&json!({
                        "message": "Property .y not found in null",
                        "path": ["arrayOfArrays", 4, 0, "y"],
                        "range": y_range,
                    })),
                    ApplyToError::from_json(&json!({
                        "message": "Property .y not found in object",
                        "path": ["arrayOfArrays", 4, 2, "y"],
                        "range": y_range,
                    })),
                    ApplyToError::from_json(&json!({
                        // Reversing the order of "path" and "message" here to make
                        // sure that doesn't affect the deduplication logic.
                        "path": ["arrayOfArrays", 4, 3, "y"],
                        "message": "Property .y not found in null",
                        "range": y_range,
                    })),
                    ApplyToError::from_json(&json!({
                        "message": "Property .x not found in null",
                        "path": ["arrayOfArrays", 4, 0, "x"],
                        "range": x_range,
                    })),
                    ApplyToError::from_json(&json!({
                        "message": "Property .x not found in null",
                        "path": ["arrayOfArrays", 4, 3, "x"],
                        "range": x_range,
                    })),
                ],
            )
        }
        assert_eq!(
            selection!("ys: arrayOfArrays.y xs: arrayOfArrays.x").apply_to(&data),
            make_array_of_arrays_x_y_expected((38, 39), (18, 19)),
        );
        assert_eq!(
            selection!("ys: $.arrayOfArrays.y xs: $.arrayOfArrays.x").apply_to(&data),
            make_array_of_arrays_x_y_expected((42, 43), (20, 21)),
        );
    }

    #[test]
    fn test_apply_to_variable_expressions() {
        let id_object = selection!("id: $").apply_to(&json!(123));
        assert_eq!(id_object, (Some(json!({"id": 123})), vec![]));

        let data = json!({
            "id": 123,
            "name": "Ben",
            "friend_ids": [234, 345, 456]
        });

        assert_eq!(
            selection!("id name friends: friend_ids { id: $ }").apply_to(&data),
            (
                Some(json!({
                    "id": 123,
                    "name": "Ben",
                    "friends": [
                        { "id": 234 },
                        { "id": 345 },
                        { "id": 456 },
                    ],
                })),
                vec![],
            ),
        );

        let mut vars = IndexMap::default();
        vars.insert("$args".to_string(), json!({ "id": "id from args" }));
        assert_eq!(
            selection!("id: $args.id name").apply_with_vars(&data, &vars),
            (
                Some(json!({
                    "id": "id from args",
                    "name": "Ben"
                })),
                vec![],
            ),
        );
        assert_eq!(
            selection!("nested.path { id: $args.id name }").apply_to(&json!({
                "nested": {
                    "path": data,
                },
            })),
            (
                Some(json!({
                    "name": "Ben"
                })),
                vec![ApplyToError::from_json(&json!({
                    "message": "Variable $args not found",
                    "path": ["nested", "path"],
                    "range": [18, 23],
                }))],
            ),
        );
        let mut vars_without_args_id = IndexMap::default();
        vars_without_args_id.insert("$args".to_string(), json!({ "unused": "ignored" }));
        assert_eq!(
            selection!("id: $args.id name").apply_with_vars(&data, &vars_without_args_id),
            (
                Some(json!({
                    "name": "Ben"
                })),
                vec![ApplyToError::from_json(&json!({
                    "message": "Property .id not found in object",
                    "path": ["$args", "id"],
                    "range": [10, 12],
                }))],
            ),
        );

        // A single variable path should not be mapped over an input array.
        assert_eq!(
            selection!("$args.id").apply_with_vars(&json!([1, 2, 3]), &vars),
            (Some(json!("id from args")), vec![]),
        );
    }

    #[test]
    fn test_apply_to_variable_expressions_typename() {
        let typename_object =
            selection!("__typename: $->echo('Product') reviews { __typename: $->echo('Review') }")
                .apply_to(&json!({"reviews": [{}]}));
        assert_eq!(
            typename_object,
            (
                Some(json!({"__typename": "Product", "reviews": [{ "__typename": "Review" }] })),
                vec![]
            )
        );
    }

    #[test]
    fn test_literal_expressions_in_parentheses() {
        assert_eq!(
            selection!("__typename: $('Product')").apply_to(&json!({})),
            (Some(json!({"__typename": "Product"})), vec![]),
        );

        assert_eq!(
            selection!(" __typename : 'Product' ").apply_to(&json!({})),
            (
                Some(json!({})),
                vec![ApplyToError::new(
                    "Property .\"Product\" not found in object".to_string(),
                    vec![json!("Product")],
                    Some(14..23),
                    ConnectSpec::latest(),
                )],
            ),
        );

        assert_eq!(
            selection!(
                r#"
                one: $(1)
                two: $(2)
                negativeThree: $(-  3)
                true: $(true  )
                false: $(  false)
                null: $(null)
                string: $("string")
                array: $( [ 1 , 2 , 3 ] )
                object: $( { "key" : "value" } )
                path: $(nested.path)
            "#
            )
            .apply_to(&json!({
                "nested": {
                    "path": "nested path value"
                }
            })),
            (
                Some(json!({
                    "one": 1,
                    "two": 2,
                    "negativeThree": -3,
                    "true": true,
                    "false": false,
                    "null": null,
                    "string": "string",
                    "array": [1, 2, 3],
                    "object": { "key": "value" },
                    "path": "nested path value",
                })),
                vec![],
            ),
        );

        assert_eq!(
            selection!(
                r#"
                one: $(1)->typeof
                two: $(2)->typeof
                negativeThree: $(-3)->typeof
                true: $(true)->typeof
                false: $(false)->typeof
                null: $(null)->typeof
                string: $("string")->typeof
                array: $([1, 2, 3])->typeof
                object: $({ "key": "value" })->typeof
                path: $(nested.path)->typeof
            "#
            )
            .apply_to(&json!({
                "nested": {
                    "path": 12345
                }
            })),
            (
                Some(json!({
                    "one": "number",
                    "two": "number",
                    "negativeThree": "number",
                    "true": "boolean",
                    "false": "boolean",
                    "null": "null",
                    "string": "string",
                    "array": "array",
                    "object": "object",
                    "path": "number",
                })),
                vec![],
            ),
        );

        assert_eq!(
            selection!(
                r#"
                items: $([
                    1,
                    -2.0,
                    true,
                    false,
                    null,
                    "string",
                    [1, 2, 3],
                    { "key": "value" },
                    nested.path,
                ])->map(@->typeof)
            "#
            )
            .apply_to(&json!({
                "nested": {
                    "path": { "deeply": "nested" }
                }
            })),
            (
                Some(json!({
                    "items": [
                        "number",
                        "number",
                        "boolean",
                        "boolean",
                        "null",
                        "string",
                        "array",
                        "object",
                        "object",
                    ],
                })),
                vec![],
            ),
        );

        assert_eq!(
            selection!(
                r#"
                $({
                    one: 1,
                    two: 2,
                    negativeThree: -3,
                    true: true,
                    false: false,
                    null: null,
                    string: "string",
                    array: [1, 2, 3],
                    object: { "key": "value" },
                    path: $ . nested . path ,
                })->entries
            "#
            )
            .apply_to(&json!({
                "nested": {
                    "path": "nested path value"
                }
            })),
            (
                Some(json!([
                    { "key": "one", "value": 1 },
                    { "key": "two", "value": 2 },
                    { "key": "negativeThree", "value": -3 },
                    { "key": "true", "value": true },
                    { "key": "false", "value": false },
                    { "key": "null", "value": null },
                    { "key": "string", "value": "string" },
                    { "key": "array", "value": [1, 2, 3] },
                    { "key": "object", "value": { "key": "value" } },
                    { "key": "path", "value": "nested path value" },
                ])),
                vec![],
            ),
        );

        assert_eq!(
            selection!(
                r#"
                $({
                    string: $("string")->slice(1, 4),
                    array: $([1, 2, 3])->map(@->add(10)),
                    object: $({ "key": "value" })->get("key"),
                    path: nested.path->slice($("nested ")->size),
                    needlessParens: $("oyez"),
                    withoutParens: "oyez",
                })
            "#
            )
            .apply_to(&json!({
                "nested": {
                    "path": "nested path value"
                }
            })),
            (
                Some(json!({
                    "string": "tri",
                    "array": [11, 12, 13],
                    "object": "value",
                    "path": "path value",
                    "needlessParens": "oyez",
                    "withoutParens": "oyez",
                })),
                vec![],
            ),
        );

        assert_eq!(
            selection!(
                r#"
                string: $("string")->slice(1, 4)
                array: $([1, 2, 3])->map(@->add(10))
                object: $({ "key": "value" })->get("key")
                path: nested.path->slice($("nested ")->size)
            "#
            )
            .apply_to(&json!({
                "nested": {
                    "path": "nested path value"
                }
            })),
            (
                Some(json!({
                    "string": "tri",
                    "array": [11, 12, 13],
                    "object": "value",
                    "path": "path value",
                })),
                vec![],
            ),
        );
    }

    #[test]
    fn test_inline_paths_with_subselections() {
        let data = json!({
            "id": 123,
            "created": "2021-01-01T00:00:00Z",
            "model": "gpt-4o",
            "choices": [{
                "index": 0,
                "message": {
                    "role": "assistant",
                    "content": "The capital of Australia is Canberra.",
                },
            }, {
                "index": 1,
                "message": {
                    "role": "assistant",
                    "content": "The capital of Australia is Sydney.",
                },
            }],
        });

        {
            let expected = (
                Some(json!({
                    "id": 123,
                    "created": "2021-01-01T00:00:00Z",
                    "model": "gpt-4o",
                    "role": "assistant",
                    "content": "The capital of Australia is Canberra.",
                })),
                vec![],
            );

            assert_eq!(
                selection!(
                    r#"
                    id
                    created
                    model
                    role: choices->first.message.role
                    content: choices->first.message.content
                "#
                )
                .apply_to(&data),
                expected,
            );

            assert_eq!(
                selection!(
                    r#"
                    id
                    created
                    model
                    choices->first.message {
                        role
                        content
                    }
                "#
                )
                .apply_to(&data),
                expected,
            );

            assert_eq!(
                selection!(
                    r#"
                    id
                    choices->first.message {
                        role
                        content
                    }
                    created
                    model
                "#
                )
                .apply_to(&data),
                expected,
            );
        }

        {
            let expected = (
                Some(json!({
                    "id": 123,
                    "created": "2021-01-01T00:00:00Z",
                    "model": "gpt-4o",
                    "role": "assistant",
                    "message": "The capital of Australia is Sydney.",
                })),
                vec![],
            );

            assert_eq!(
                selection!(
                    r#"
                    id
                    created
                    model
                    role: choices->last.message.role
                    message: choices->last.message.content
                "#
                )
                .apply_to(&data),
                expected,
            );

            assert_eq!(
                selection!(
                    r#"
                    id
                    created
                    model
                    choices->last.message {
                        role
                        message: content
                    }
                "#
                )
                .apply_to(&data),
                expected,
            );

            assert_eq!(
                selection!(
                    r#"
                    created
                    choices->last.message {
                        message: content
                        role
                    }
                    model
                    id
                "#
                )
                .apply_to(&data),
                expected,
            );
        }

        {
            let expected = (
                Some(json!({
                    "id": 123,
                    "created": "2021-01-01T00:00:00Z",
                    "model": "gpt-4o",
                    "role": "assistant",
                    "correct": "The capital of Australia is Canberra.",
                    "incorrect": "The capital of Australia is Sydney.",
                })),
                vec![],
            );

            assert_eq!(
                selection!(
                    r#"
                    id
                    created
                    model
                    role: choices->first.message.role
                    correct: choices->first.message.content
                    incorrect: choices->last.message.content
                "#
                )
                .apply_to(&data),
                expected,
            );

            assert_eq!(
                selection!(
                    r#"
                    id
                    created
                    model
                    choices->first.message {
                        role
                        correct: content
                    }
                    choices->last.message {
                        incorrect: content
                    }
                "#
                )
                .apply_to(&data),
                expected,
            );

            assert_eq!(
                selection!(
                    r#"
                    id
                    created
                    model
                    choices->first.message {
                        role
                        correct: content
                    }
                    incorrect: choices->last.message.content
                "#
                )
                .apply_to(&data),
                expected,
            );

            assert_eq!(
                selection!(
                    r#"
                    id
                    created
                    model
                    choices->first.message {
                        correct: content
                    }
                    choices->last.message {
                        role
                        incorrect: content
                    }
                "#
                )
                .apply_to(&data),
                expected,
            );

            assert_eq!(
                selection!(
                    r#"
                    id
                    created
                    correct: choices->first.message.content
                    choices->last.message {
                        role
                        incorrect: content
                    }
                    model
                "#
                )
                .apply_to(&data),
                expected,
            );
        }

        {
            let data = json!({
                "from": "data",
            });

            let vars = {
                let mut vars = IndexMap::default();
                vars.insert(
                    "$this".to_string(),
                    json!({
                        "id": 1234,
                    }),
                );
                vars.insert(
                    "$args".to_string(),
                    json!({
                        "input": {
                            "title": "The capital of Australia",
                            "body": "Canberra",
                        },
                        "extra": "extra",
                    }),
                );
                vars
            };

            let expected = (
                Some(json!({
                    "id": 1234,
                    "title": "The capital of Australia",
                    "body": "Canberra",
                    "from": "data",
                })),
                vec![],
            );

            assert_eq!(
                selection!(
                    r#"
                    id: $this.id
                    $args.input {
                        title
                        body
                    }
                    from
                "#
                )
                .apply_with_vars(&data, &vars),
                expected,
            );

            assert_eq!(
                selection!(
                    r#"
                    from
                    $args.input { title body }
                    id: $this.id
                "#
                )
                .apply_with_vars(&data, &vars),
                expected,
            );

            assert_eq!(
                selection!(
                    r#"
                    $args.input { body title }
                    from
                    id: $this.id
                "#
                )
                .apply_with_vars(&data, &vars),
                expected,
            );

            assert_eq!(
                selection!(
                    r#"
                    id: $this.id
                    $args { $.input { title body } }
                    from
                "#
                )
                .apply_with_vars(&data, &vars),
                expected,
            );

            assert_eq!(
                selection!(
                    r#"
                    id: $this.id
                    $args { $.input { title body } extra }
                    from: $.from
                "#
                )
                .apply_with_vars(&data, &vars),
                (
                    Some(json!({
                        "id": 1234,
                        "title": "The capital of Australia",
                        "body": "Canberra",
                        "extra": "extra",
                        "from": "data",
                    })),
                    vec![],
                ),
            );

            assert_eq!(
                selection!(
                    r#"
                    # Equivalent to id: $this.id
                    $this { id }

                    $args {
                        __typename: $("Args")

                        # Requiring $. instead of just . prevents .input from
                        # parsing as a key applied to the $("Args") string.
                        $.input { title body }

                        extra
                    }

                    from: $.from
                "#
                )
                .apply_with_vars(&data, &vars),
                (
                    Some(json!({
                        "id": 1234,
                        "title": "The capital of Australia",
                        "body": "Canberra",
                        "__typename": "Args",
                        "extra": "extra",
                        "from": "data",
                    })),
                    vec![],
                ),
            );
        }
    }

    #[test]
    fn test_inline_path_errors() {
        {
            let data = json!({
                "id": 123,
                "created": "2021-01-01T00:00:00Z",
                "model": "gpt-4o",
                "choices": [{
                    "message": "The capital of Australia is Canberra.",
                }, {
                    "message": "The capital of Australia is Sydney.",
                }],
            });

            let expected = (
                Some(json!({
                    "id": 123,
                    "created": "2021-01-01T00:00:00Z",
                    "model": "gpt-4o",
                })),
                vec![
                    ApplyToError::new(
                        "Property .role not found in string".to_string(),
                        vec![
                            json!("choices"),
                            json!("->first"),
                            json!("message"),
                            json!("role"),
                        ],
                        Some(123..127),
                        ConnectSpec::latest(),
                    ),
                    ApplyToError::new(
                        "Property .content not found in string".to_string(),
                        vec![
                            json!("choices"),
                            json!("->first"),
                            json!("message"),
                            json!("content"),
                        ],
                        Some(128..135),
                        ConnectSpec::latest(),
                    ),
                    ApplyToError::new(
                        "Expected object or null, not string".to_string(),
                        vec![],
                        // This is the range of the whole
                        // `choices->first.message { role content }`
                        // subselection.
                        Some(98..137),
                        ConnectSpec::latest(),
                    ),
                ],
            );

            assert_eq!(
                selection!(
                    r#"
                    id
                    created
                    model
                    choices->first.message { role content }
                "#
                )
                .apply_to(&data),
                expected,
            );
        }

        assert_eq!(
            selection!("id nested.path.nonexistent { name }").apply_to(&json!({
                "id": 2345,
                "nested": {
                    "path": "nested path value",
                },
            })),
            (
                Some(json!({
                    "id": 2345,
                })),
                vec![
                    ApplyToError::new(
                        "Property .nonexistent not found in string".to_string(),
                        vec![json!("nested"), json!("path"), json!("nonexistent")],
                        Some(15..26),
                        ConnectSpec::latest(),
                    ),
                    ApplyToError::new(
                        "Inlined path produced no value".to_string(),
                        vec![],
                        // This is the range of the whole
                        // `nested.path.nonexistent { name }` path selection.
                        Some(3..35),
                        ConnectSpec::latest(),
                    ),
                ],
            ),
        );

        let valid_inline_path_selection = JSONSelection::named(SubSelection {
            selections: vec![NamedSelection {
                prefix: NamingPrefix::None,
                path: PathSelection {
                    path: PathList::Key(
                        Key::field("some").into_with_range(),
                        PathList::Key(
                            Key::field("object").into_with_range(),
                            PathList::Empty.into_with_range(),
                        )
                        .into_with_range(),
                    )
                    .into_with_range(),
                },
            }],
            ..Default::default()
        });

        assert_eq!(
            valid_inline_path_selection.apply_to(&json!({
                "some": {
                    "object": {
                        "key": "value",
                    },
                },
            })),
            (
                Some(json!({
                    "key": "value",
                })),
                vec![],
            ),
        );
    }

    #[test]
    fn test_apply_to_non_identifier_properties() {
        let data = json!({
            "not an identifier": [
                { "also.not.an.identifier": 0 },
                { "also.not.an.identifier": 1 },
                { "also.not.an.identifier": 2 },
            ],
            "another": {
                "pesky string literal!": {
                    "identifier": 123,
                    "{ evil braces }": true,
                },
            },
        });

        assert_eq!(
            // The grammar enforces that we must always provide identifier aliases
            // for non-identifier properties, so the data we get back will always be
            // GraphQL-safe.
            selection!("alias: 'not an identifier' { safe: 'also.not.an.identifier' }")
                .apply_to(&data),
            (
                Some(json!({
                    "alias": [
                        { "safe": 0 },
                        { "safe": 1 },
                        { "safe": 2 },
                    ],
                })),
                vec![],
            ),
        );

        assert_eq!(
            selection!("'not an identifier'.'also.not.an.identifier'").apply_to(&data),
            (Some(json!([0, 1, 2])), vec![],),
        );

        assert_eq!(
            selection!("$.'not an identifier'.'also.not.an.identifier'").apply_to(&data),
            (Some(json!([0, 1, 2])), vec![],),
        );

        assert_eq!(
            selection!("$.\"not an identifier\" { safe: \"also.not.an.identifier\" }")
                .apply_to(&data),
            (
                Some(json!([
                    { "safe": 0 },
                    { "safe": 1 },
                    { "safe": 2 },
                ])),
                vec![],
            ),
        );

        assert_eq!(
            selection!(
                "another {
                pesky: 'pesky string literal!' {
                    identifier
                    evil: '{ evil braces }'
                }
            }"
            )
            .apply_to(&data),
            (
                Some(json!({
                    "another": {
                        "pesky": {
                            "identifier": 123,
                            "evil": true,
                        },
                    },
                })),
                vec![],
            ),
        );

        assert_eq!(
            selection!("another.'pesky string literal!'.'{ evil braces }'").apply_to(&data),
            (Some(json!(true)), vec![],),
        );

        assert_eq!(
            selection!("another.'pesky string literal!'.\"identifier\"").apply_to(&data),
            (Some(json!(123)), vec![],),
        );

        assert_eq!(
            selection!("$.another.'pesky string literal!'.\"identifier\"").apply_to(&data),
            (Some(json!(123)), vec![],),
        );
    }

    #[rstest]
    #[case::latest(ConnectSpec::V0_2)]
    #[case::next(ConnectSpec::V0_3)]
    fn test_left_associative_path_evaluation(#[case] spec: ConnectSpec) {
        assert_eq!(
            selection!("batch.id->first", spec).apply_to(&json!({
                "batch": [
                    { "id": 1 },
                    { "id": 2 },
                    { "id": 3 },
                ],
            })),
            (Some(json!(1)), vec![]),
        );

        assert_eq!(
            selection!("batch.id->last", spec).apply_to(&json!({
                "batch": [
                    { "id": 1 },
                    { "id": 2 },
                    { "id": 3 },
                ],
            })),
            (Some(json!(3)), vec![]),
        );

        assert_eq!(
            selection!("batch.id->size", spec).apply_to(&json!({
                "batch": [
                    { "id": 1 },
                    { "id": 2 },
                    { "id": 3 },
                ],
            })),
            (Some(json!(3)), vec![]),
        );

        assert_eq!(
            selection!("batch.id->slice(1)->first", spec).apply_to(&json!({
                "batch": [
                    { "id": 1 },
                    { "id": 2 },
                    { "id": 3 },
                ],
            })),
            (Some(json!(2)), vec![]),
        );

        assert_eq!(
            selection!("batch.id->map({ batchId: @ })", spec).apply_to(&json!({
                "batch": [
                    { "id": 1 },
                    { "id": 2 },
                    { "id": 3 },
                ],
            })),
            (
                Some(json!([
                    { "batchId": 1 },
                    { "batchId": 2 },
                    { "batchId": 3 },
                ])),
                vec![],
            ),
        );

        let mut vars = IndexMap::default();
        vars.insert(
            "$batch".to_string(),
            json!([
                { "id": 4 },
                { "id": 5 },
                { "id": 6 },
            ]),
        );
        assert_eq!(
            selection!("$batch.id->map({ batchId: @ })", spec).apply_with_vars(
                &json!({
                    "batch": "ignored",
                }),
                &vars
            ),
            (
                Some(json!([
                    { "batchId": 4 },
                    { "batchId": 5 },
                    { "batchId": 6 },
                ])),
                vec![],
            ),
        );

        assert_eq!(
            selection!("batch.id->map({ batchId: @ })->first", spec).apply_to(&json!({
                "batch": [
                    { "id": 7 },
                    { "id": 8 },
                    { "id": 9 },
                ],
            })),
            (Some(json!({ "batchId": 7 })), vec![]),
        );

        assert_eq!(
            selection!("batch.id->map({ batchId: @ })->last", spec).apply_to(&json!({
                "batch": [
                    { "id": 7 },
                    { "id": 8 },
                    { "id": 9 },
                ],
            })),
            (Some(json!({ "batchId": 9 })), vec![]),
        );

        assert_eq!(
            selection!("$batch.id->map({ batchId: @ })->first", spec).apply_with_vars(
                &json!({
                    "batch": "ignored",
                }),
                &vars
            ),
            (Some(json!({ "batchId": 4 })), vec![]),
        );

        assert_eq!(
            selection!("$batch.id->map({ batchId: @ })->last", spec).apply_with_vars(
                &json!({
                    "batch": "ignored",
                }),
                &vars
            ),
            (Some(json!({ "batchId": 6 })), vec![]),
        );

        assert_eq!(
            selection!("arrays.as.bs->echo({ echoed: @ })", spec).apply_to(&json!({
                "arrays": [
                    { "as": { "bs": [10, 20, 30] } },
                    { "as": { "bs": [40, 50, 60] } },
                    { "as": { "bs": [70, 80, 90] } },
                ],
            })),
            (
                Some(json!({
                    "echoed": [
                        [10, 20, 30],
                        [40, 50, 60],
                        [70, 80, 90],
                    ],
                })),
                vec![],
            ),
        );

        assert_eq!(
            selection!("arrays.as.bs->echo({ echoed: @ })", spec).apply_to(&json!({
                "arrays": [
                    { "as": { "bs": [10, 20, 30] } },
                    { "as": [
                        { "bs": [40, 50, 60] },
                        { "bs": [70, 80, 90] },
                    ] },
                    { "as": { "bs": [100, 110, 120] } },
                ],
            })),
            (
                Some(json!({
                    "echoed": [
                        [10, 20, 30],
                        [
                            [40, 50, 60],
                            [70, 80, 90],
                        ],
                        [100, 110, 120],
                    ],
                })),
                vec![],
            ),
        );

        assert_eq!(
            selection!("batch.id->jsonStringify", spec).apply_to(&json!({
                "batch": [
                    { "id": 1 },
                    { "id": 2 },
                    { "id": 3 },
                ],
            })),
            (Some(json!("[1,2,3]")), vec![]),
        );

        assert_eq!(
            selection!("batch.id->map([@])->echo([@])->jsonStringify", spec).apply_to(&json!({
                "batch": [
                    { "id": 1 },
                    { "id": 2 },
                    { "id": 3 },
                ],
            })),
            (Some(json!("[[[1],[2],[3]]]")), vec![]),
        );

        assert_eq!(
            selection!("batch.id->map([@])->echo([@])->jsonStringify->typeof", spec).apply_to(
                &json!({
                    "batch": [
                        { "id": 1 },
                        { "id": 2 },
                        { "id": 3 },
                    ],
                })
            ),
            (Some(json!("string")), vec![]),
        );
    }

    #[test]
    fn test_left_associative_output_shapes_v0_2() {
        let spec = ConnectSpec::V0_2;

        assert_eq!(
            selection!("$batch.id", spec).shape().pretty_print(),
            "$batch.id"
        );

        assert_eq!(
            selection!("$batch.id->first", spec).shape().pretty_print(),
            "Unknown",
        );

        assert_eq!(
            selection!("$batch.id->last", spec).shape().pretty_print(),
            "Unknown",
        );

        let mut named_shapes = IndexMap::default();
        named_shapes.insert(
            "$batch".to_string(),
            Shape::list(
                Shape::record(
                    {
                        let mut map = Shape::empty_map();
                        map.insert("id".to_string(), Shape::int([]));
                        map
                    },
                    [],
                ),
                [],
            ),
        );

        let root_shape = Shape::name("$root", []);
        let shape_context = ShapeContext::new(SourceId::Other("JSONSelection".into()))
            .with_spec(spec)
            .with_named_shapes(named_shapes);

        let computed_batch_id =
            selection!("$batch.id", spec).compute_output_shape(&shape_context, root_shape.clone());
        assert_eq!(computed_batch_id.pretty_print(), "List<Int>");

        let computed_first = selection!("$batch.id->first", spec)
            .compute_output_shape(&shape_context, root_shape.clone());
        assert_eq!(computed_first.pretty_print(), "Unknown");

        let computed_last = selection!("$batch.id->last", spec)
            .compute_output_shape(&shape_context, root_shape.clone());
        assert_eq!(computed_last.pretty_print(), "Unknown");

        assert_eq!(
            selection!("$batch.id->jsonStringify", spec)
                .shape()
                .pretty_print(),
            "Unknown",
        );

        assert_eq!(
            selection!("$batch.id->map([@])->echo([@])->jsonStringify", spec)
                .shape()
                .pretty_print(),
            "Unknown",
        );

        assert_eq!(
            selection!("$batch.id->map(@)->echo(@)", spec)
                .shape()
                .pretty_print(),
            "Unknown",
        );

        assert_eq!(
            selection!("$batch.id->map(@)->echo([@])", spec)
                .shape()
                .pretty_print(),
            "Unknown",
        );

        assert_eq!(
            selection!("$batch.id->map([@])->echo(@)", spec)
                .shape()
                .pretty_print(),
            "Unknown",
        );

        assert_eq!(
            selection!("$batch.id->map([@])->echo([@])", spec)
                .shape()
                .pretty_print(),
            "Unknown",
        );

        assert_eq!(
            selection!("$batch.id->map([@])->echo([@])", spec)
                .compute_output_shape(&shape_context, root_shape,)
                .pretty_print(),
            "Unknown",
        );
    }

    #[test]
    fn test_left_associative_output_shapes_v0_3() {
        let spec = ConnectSpec::V0_3;

        assert_eq!(
            selection!("$batch.id", spec).shape().pretty_print(),
            "$batch.id"
        );

        assert_eq!(
            selection!("$batch.id->first", spec).shape().pretty_print(),
            "$batch.id.0",
        );

        assert_eq!(
            selection!("$batch.id->last", spec).shape().pretty_print(),
            "$batch.id.*",
        );

        let mut named_shapes = IndexMap::default();
        named_shapes.insert(
            "$batch".to_string(),
            Shape::list(
                Shape::record(
                    {
                        let mut map = Shape::empty_map();
                        map.insert("id".to_string(), Shape::int([]));
                        map
                    },
                    [],
                ),
                [],
            ),
        );

        let root_shape = Shape::name("$root", []);
        let shape_context = ShapeContext::new(SourceId::Other("JSONSelection".into()))
            .with_spec(spec)
            .with_named_shapes(named_shapes.clone());

        let computed_batch_id =
            selection!("$batch.id", spec).compute_output_shape(&shape_context, root_shape.clone());
        assert_eq!(computed_batch_id.pretty_print(), "List<Int>");

        let computed_first = selection!("$batch.id->first", spec)
            .compute_output_shape(&shape_context, root_shape.clone());
        assert_eq!(computed_first.pretty_print(), "One<Int, None>");

        let computed_last = selection!("$batch.id->last", spec)
            .compute_output_shape(&shape_context, root_shape.clone());
        assert_eq!(computed_last.pretty_print(), "One<Int, None>");

        assert_eq!(
            selection!("$batch.id->jsonStringify", spec)
                .shape()
                .pretty_print(),
            "String",
        );

        assert_eq!(
            selection!("$batch.id->map([@])->echo([@])->jsonStringify", spec)
                .shape()
                .pretty_print(),
            "String",
        );

        assert_eq!(
            selection!("$batch.id->map(@)->echo(@)", spec)
                .shape()
                .pretty_print(),
            "List<$batch.id.*>",
        );

        assert_eq!(
            selection!("$batch.id->map(@)->echo([@])", spec)
                .shape()
                .pretty_print(),
            "[List<$batch.id.*>]",
        );

        assert_eq!(
            selection!("$batch.id->map([@])->echo(@)", spec)
                .shape()
                .pretty_print(),
            "List<[$batch.id.*]>",
        );

        assert_eq!(
            selection!("$batch.id->map([@])->echo([@])", spec)
                .shape()
                .pretty_print(),
            "[List<[$batch.id.*]>]",
        );

        assert_eq!(
            selection!("$batch.id->map([@])->echo([@])", spec)
                .compute_output_shape(&shape_context, root_shape,)
                .pretty_print(),
            "[List<[Int]>]",
        );
    }

    #[test]
    fn test_lit_paths() {
        let data = json!({
            "value": {
                "key": 123,
            },
        });

        assert_eq!(
            selection!("$(\"a\")->first").apply_to(&data),
            (Some(json!("a")), vec![]),
        );

        assert_eq!(
            selection!("$('asdf'->last)").apply_to(&data),
            (Some(json!("f")), vec![]),
        );

        assert_eq!(
            selection!("$(1234)->add(1111)").apply_to(&data),
            (Some(json!(2345)), vec![]),
        );

        assert_eq!(
            selection!("$(1234->add(1111))").apply_to(&data),
            (Some(json!(2345)), vec![]),
        );

        assert_eq!(
            selection!("$(value.key->mul(10))").apply_to(&data),
            (Some(json!(1230)), vec![]),
        );

        assert_eq!(
            selection!("$(value.key)->mul(10)").apply_to(&data),
            (Some(json!(1230)), vec![]),
        );

        assert_eq!(
            selection!("$(value.key->typeof)").apply_to(&data),
            (Some(json!("number")), vec![]),
        );

        assert_eq!(
            selection!("$(value.key)->typeof").apply_to(&data),
            (Some(json!("number")), vec![]),
        );

        assert_eq!(
            selection!("$([1, 2, 3])->last").apply_to(&data),
            (Some(json!(3)), vec![]),
        );

        assert_eq!(
            selection!("$([1, 2, 3]->first)").apply_to(&data),
            (Some(json!(1)), vec![]),
        );

        assert_eq!(
            selection!("$({ a: 'ay', b: 1 }).a").apply_to(&data),
            (Some(json!("ay")), vec![]),
        );

        assert_eq!(
            selection!("$({ a: 'ay', b: 2 }.a)").apply_to(&data),
            (Some(json!("ay")), vec![]),
        );

        assert_eq!(
            // Note that the -> has lower precedence than the -, so -1 is parsed
            // as a completed expression before applying the ->add(10) method,
            // giving 9 instead of -11.
            selection!("$(-1->add(10))").apply_to(&data),
            (Some(json!(9)), vec![]),
        );
    }

    #[test]
    fn test_compute_output_shape() {
        assert_eq!(selection!("").shape().pretty_print(), "{}");

        assert_eq!(
            selection!("id name").shape().pretty_print(),
            "{ id: $root.*.id, name: $root.*.name }",
        );

        // // On hold until variadic $(...) is merged (PR #6456).
        // assert_eq!(
        //     selection!("$.data { thisOrThat: $(maybe.this, maybe.that) }")
        //         .shape()
        //         .pretty_print(),
        //     // Technically $.data could be an array, so this should be a union
        //     // of this shape and a list of this shape, except with
        //     // $root.data.0.maybe.{this,that} shape references.
        //     //
        //     // We could try to say that any { ... } shape represents either an
        //     // object or a list of objects, by policy, to avoid having to write
        //     // One<{...}, List<{...}>> everywhere a SubSelection appears.
        //     //
        //     // But then we don't know where the array indexes should go...
        //     "{ thisOrThat: One<$root.data.*.maybe.this, $root.data.*.maybe.that> }",
        // );

        assert_eq!(
            selection!(
                r#"
                id
                name
                friends: friend_ids { id: @ }
                alias: arrayOfArrays { x y }
                ys: arrayOfArrays.y xs: arrayOfArrays.x
            "#
            )
            .shape()
            .pretty_print(),
            // This output shape is wrong if $root.friend_ids turns out to be an
            // array, and it's tricky to see how to transform the shape to what
            // it would have been if we knew that, where friends: List<{ id:
            // $root.friend_ids.* }> (note the * meaning any array index),
            // because who's to say it's not the id field that should become the
            // List, rather than the friends field?
            "{ alias: { x: $root.*.arrayOfArrays.*.x, y: $root.*.arrayOfArrays.*.y }, friends: { id: $root.*.friend_ids.* }, id: $root.*.id, name: $root.*.name, xs: $root.*.arrayOfArrays.x, ys: $root.*.arrayOfArrays.y }",
        );

        // TODO: re-test when method type checking is re-enabled
        // assert_eq!(
        //     selection!(r#"
        //         id
        //         name
        //         friends: friend_ids->map({ id: @ })
        //         alias: arrayOfArrays { x y }
        //         ys: arrayOfArrays.y xs: arrayOfArrays.x
        //     "#).shape().pretty_print(),
        //     "{ alias: { x: $root.*.arrayOfArrays.*.x, y: $root.*.arrayOfArrays.*.y }, friends: List<{ id: $root.*.friend_ids.* }>, id: $root.*.id, name: $root.*.name, xs: $root.*.arrayOfArrays.x, ys: $root.*.arrayOfArrays.y }",
        // );
        //
        // assert_eq!(
        //     selection!("$->echo({ thrice: [@, @, @] })")
        //         .shape()
        //         .pretty_print(),
        //     "{ thrice: [$root, $root, $root] }",
        // );
        //
        // assert_eq!(
        //     selection!("$->echo({ thrice: [@, @, @] })->entries")
        //         .shape()
        //         .pretty_print(),
        //     "[{ key: \"thrice\", value: [$root, $root, $root] }]",
        // );
        //
        // assert_eq!(
        //     selection!("$->echo({ thrice: [@, @, @] })->entries.key")
        //         .shape()
        //         .pretty_print(),
        //     "[\"thrice\"]",
        // );
        //
        // assert_eq!(
        //     selection!("$->echo({ thrice: [@, @, @] })->entries.value")
        //         .shape()
        //         .pretty_print(),
        //     "[[$root, $root, $root]]",
        // );
        //
        // assert_eq!(
        //     selection!("$->echo({ wrapped: @ })->entries { k: key v: value }")
        //         .shape()
        //         .pretty_print(),
        //     "[{ k: \"wrapped\", v: $root }]",
        // );
    }

<<<<<<< HEAD
    #[test]
    fn test_optional_key_access_with_existing_property() {
        use serde_json_bytes::json;

        let data = json!({
            "user": {
                "profile": {
                    "name": "Alice"
                }
            }
        });

        let (result, errors) = JSONSelection::parse("$.user?.profile.name")
            .unwrap()
            .apply_to(&data);
        assert!(errors.is_empty());
        assert_eq!(result, Some(json!("Alice")));
    }

    #[test]
    fn test_optional_key_access_with_null_value() {
        use serde_json_bytes::json;

        let data_null = json!({
            "user": null
        });

        let (result, errors) = JSONSelection::parse("$.user?.profile.name")
            .unwrap()
            .apply_to(&data_null);
        assert!(errors.is_empty());
        assert_eq!(result, None);
    }

    #[test]
    fn test_optional_key_access_on_non_object() {
        use serde_json_bytes::json;

        let data_non_obj = json!({
            "user": "not an object"
        });

        let (result, errors) = JSONSelection::parse("$.user?.profile.name")
            .unwrap()
            .apply_to(&data_non_obj);
        assert_eq!(errors.len(), 1);
        assert!(
            errors[0]
                .message()
                .contains("Property .profile not found in string")
        );
        assert_eq!(result, None);
    }

    #[test]
    fn test_optional_key_access_with_missing_property() {
        use serde_json_bytes::json;

        let data = json!({
            "user": {
                "other": "value"
            }
        });

        let (result, errors) = JSONSelection::parse("$.user?.profile.name")
            .unwrap()
            .apply_to(&data);
        assert_eq!(errors.len(), 1);
        assert!(
            errors[0]
                .message()
                .contains("Property .profile not found in object")
        );
        assert_eq!(result, None);
    }

    #[test]
    fn test_chained_optional_key_access() {
        use serde_json_bytes::json;

        let data = json!({
            "user": {
                "profile": {
                    "name": "Alice"
                }
            }
        });

        let (result, errors) = JSONSelection::parse("$.user?.profile?.name")
            .unwrap()
            .apply_to(&data);
        assert!(errors.is_empty());
        assert_eq!(result, Some(json!("Alice")));
    }

    #[test]
    fn test_chained_optional_access_with_null_in_middle() {
        use serde_json_bytes::json;

        let data_partial_null = json!({
            "user": {
                "profile": null
            }
        });

        let (result, errors) = JSONSelection::parse("$.user?.profile?.name")
            .unwrap()
            .apply_to(&data_partial_null);
        assert!(errors.is_empty());
        assert_eq!(result, None);
    }

    #[test]
    fn test_optional_method_on_null() {
        use serde_json_bytes::json;

        let data = json!({
            "items": null
        });

        let (result, errors) = JSONSelection::parse("$.items?->first")
            .unwrap()
            .apply_to(&data);
        assert!(errors.is_empty());
        assert_eq!(result, None);
    }

    #[test]
    fn test_optional_method_with_valid_method() {
        use serde_json_bytes::json;

        let data = json!({
            "values": [1, 2, 3]
        });

        let (result, errors) = JSONSelection::parse("$.values?->first")
            .unwrap()
            .apply_to(&data);
        assert!(errors.is_empty());
        assert_eq!(result, Some(json!(1)));
    }

    #[test]
    fn test_optional_method_with_unknown_method() {
        use serde_json_bytes::json;

        let data = json!({
            "values": [1, 2, 3]
        });

        let (result, errors) = JSONSelection::parse("$.values?->length")
            .unwrap()
            .apply_to(&data);
        assert_eq!(errors.len(), 1);
        assert!(errors[0].message().contains("Method ->length not found"));
        assert_eq!(result, None);
    }

    #[test]
    fn test_optional_chaining_with_subselection_on_valid_data() {
        use serde_json_bytes::json;

        let data = json!({
            "user": {
                "profile": {
                    "name": "Alice",
                    "age": 30,
                    "email": "alice@example.com"
                }
            }
        });

        let (result, errors) = JSONSelection::parse("$.user?.profile { name age }")
            .unwrap()
            .apply_to(&data);
        assert!(errors.is_empty());
        assert_eq!(
            result,
            Some(json!({
                "name": "Alice",
                "age": 30
            }))
=======
    #[cfg(test)]
    mod spread {
        use serde_json_bytes::Value as JSON;
        use serde_json_bytes::json;
        use shape::Shape;
        use shape::location::SourceId;

        use crate::connectors::ConnectSpec;
        use crate::connectors::json_selection::ShapeContext;

        #[derive(Debug)]
        pub(super) struct SetupItems {
            pub data: JSON,
            pub shape_context: ShapeContext,
            pub root_shape: Shape,
        }

        pub(super) fn setup(spec: ConnectSpec) -> SetupItems {
            let a_b_data = json!({
                "a": { "phonetic": "ay" },
                "b": { "phonetic": "bee" },
            });

            let a_b_data_shape = Shape::from_json_bytes(&a_b_data);

            let shape_context = ShapeContext::new(SourceId::Other("JSONSelection".into()))
                .with_spec(spec)
                .with_named_shapes([("$root".to_string(), a_b_data_shape)]);

            let root_shape = shape_context.named_shapes().get("$root").unwrap().clone();

            SetupItems {
                data: a_b_data,
                shape_context,
                root_shape,
            }
        }
    }

    #[test]
    fn test_spread_syntax_spread_a() {
        let spec = ConnectSpec::V0_3;
        let spread::SetupItems {
            data: a_b_data,
            shape_context,
            root_shape,
        } = spread::setup(spec);

        let spread_a = selection!("...a", spec);
        assert_eq!(
            spread_a.apply_to(&a_b_data),
            (Some(json!({"phonetic": "ay"})), vec![]),
        );
        assert_eq!(spread_a.shape().pretty_print(), "$root.*.a",);
        assert_eq!(
            spread_a
                .compute_output_shape(&shape_context, root_shape)
                .pretty_print(),
            "{ phonetic: \"ay\" }",
        );
    }

    #[test]
    fn test_spread_syntax_a_spread_b() {
        let spec = ConnectSpec::V0_3;
        let spread::SetupItems {
            data: a_b_data,
            shape_context,
            root_shape,
        } = spread::setup(spec);

        let a_spread_b = selection!("a...b", spec);
        assert_eq!(
            a_spread_b.apply_to(&a_b_data),
            (
                Some(json!({"a": { "phonetic": "ay" }, "phonetic": "bee" })),
                vec![]
            ),
        );
        assert_eq!(
            a_spread_b.shape().pretty_print(),
            "All<$root.*.b, { a: $root.*.a }>",
        );
        assert_eq!(
            a_spread_b
                .compute_output_shape(&shape_context, root_shape)
                .pretty_print(),
            "{ a: { phonetic: \"ay\" }, phonetic: \"bee\" }",
        );
    }

    #[test]
    fn test_spread_syntax_spread_a_b() {
        let spec = ConnectSpec::V0_3;
        let spread::SetupItems {
            data: a_b_data,
            shape_context,
            root_shape,
        } = spread::setup(spec);

        let spread_a_b = selection!("...a b", spec);
        assert_eq!(
            spread_a_b.apply_to(&a_b_data),
            (
                Some(json!({"phonetic": "ay", "b": { "phonetic": "bee" }})),
                vec![]
            ),
        );
        assert_eq!(
            spread_a_b.shape().pretty_print(),
            "All<$root.*.a, { b: $root.*.b }>",
        );
        assert_eq!(
            spread_a_b
                .compute_output_shape(&shape_context, root_shape)
                .pretty_print(),
            "{ b: { phonetic: \"bee\" }, phonetic: \"ay\" }",
        );
    }

    #[test]
    fn test_spread_match_none() {
        let spec = ConnectSpec::V0_3;

        let sel = selection!(
            "before ...condition->match([true, { matched: true }]) after",
            spec
        );
        assert_eq!(
            sel.shape().pretty_print(),
            "One<{ after: $root.*.after, before: $root.*.before, matched: true }, { after: $root.*.after, before: $root.*.before }>",
        );

        assert_eq!(
            sel.apply_to(&json!({
                "before": "before value",
                "after": "after value",
                "condition": true,
            })),
            (
                Some(json!({
                    "before": "before value",
                    "after": "after value",
                    "matched": true,
                })),
                vec![],
            ),
        );

        assert_eq!(
            sel.apply_to(&json!({
                "before": "before value",
                "after": "after value",
                "condition": false,
            })),
            (
                Some(json!({
                    "before": "before value",
                    "after": "after value",
                })),
                vec![
                    ApplyToError::new(
                        "Method ->match did not match any [candidate, value] pair".to_string(),
                        vec![json!("condition"), json!("->match")],
                        Some(21..53),
                        spec,
                    ),
                    ApplyToError::new(
                        "Inlined path produced no value".to_string(),
                        vec![],
                        Some(10..53),
                        spec,
                    )
                ],
            ),
        );
    }

    #[cfg(test)]
    mod spread_with_match {
        use crate::connectors::ConnectSpec;
        use crate::connectors::JSONSelection;
        use crate::selection;

        pub(super) fn get_selection(spec: ConnectSpec) -> JSONSelection {
            let sel = selection!(
                r#"
                upc
                ... type->match(
                    ["book", {
                        __typename: "Book",
                        title: title,
                        author: { name: author.name },
                    }],
                    ["movie", {
                        __typename: "Movie",
                        title: title,
                        director: director.name,
                    }],
                    ["magazine", {
                        __typename: "Magazine",
                        title: title,
                        editor: editor.name,
                    }],
                    ["dummy", {}],
                    [@, null],
                )
                "#,
                spec
            );

            assert_eq!(
                sel.shape().pretty_print(),
                // An upcoming Shape library update should improve the readability
                // of this pretty printing considerably.
                "One<{ __typename: \"Book\", author: { name: $root.*.author.name }, title: $root.*.title, upc: $root.*.upc }, { __typename: \"Movie\", director: $root.*.director.name, title: $root.*.title, upc: $root.*.upc }, { __typename: \"Magazine\", editor: $root.*.editor.name, title: $root.*.title, upc: $root.*.upc }, { upc: $root.*.upc }, null>"
            );

            sel
        }
    }

    #[test]
    fn test_spread_with_match_book() {
        let spec = ConnectSpec::V0_3;
        let sel = spread_with_match::get_selection(spec);

        let book_data = json!({
            "upc": "1234567890",
            "type": "book",
            "title": "The Great Gatsby",
            "author": { "name": "F. Scott Fitzgerald" },
        });
        assert_eq!(
            sel.apply_to(&book_data),
            (
                Some(json!({
                    "__typename": "Book",
                    "upc": "1234567890",
                    "title": "The Great Gatsby",
                    "author": { "name": "F. Scott Fitzgerald" },
                })),
                vec![],
            ),
        );
    }

    #[test]
    fn test_spread_with_match_movie() {
        let spec = ConnectSpec::V0_3;
        let sel = spread_with_match::get_selection(spec);

        let movie_data = json!({
            "upc": "0987654321",
            "type": "movie",
            "title": "Inception",
            "director": { "name": "Christopher Nolan" },
        });
        assert_eq!(
            sel.apply_to(&movie_data),
            (
                Some(json!({
                    "__typename": "Movie",
                    "upc": "0987654321",
                    "title": "Inception",
                    "director": "Christopher Nolan",
                })),
                vec![],
            ),
>>>>>>> 344817da
        );
    }

    #[test]
<<<<<<< HEAD
    fn test_optional_chaining_with_subselection_on_null_data() {
        use serde_json_bytes::json;

        let data_null = json!({
            "user": null
        });

        let (result, errors) = JSONSelection::parse("$.user?.profile { name age }")
            .unwrap()
            .apply_to(&data_null);
        assert!(errors.is_empty());
        assert_eq!(result, None);
    }

    #[test]
    fn test_mixed_regular_and_optional_chaining_working_case() {
        use serde_json_bytes::json;

        let data = json!({
            "response": {
                "data": {
                    "user": {
                        "profile": {
                            "name": "Bob"
                        }
                    }
                }
            }
        });

        let (result, errors) = JSONSelection::parse("$.response.data?.user.profile.name")
            .unwrap()
            .apply_to(&data);
        assert!(errors.is_empty());
        assert_eq!(result, Some(json!("Bob")));
    }

    #[test]
    fn test_mixed_regular_and_optional_chaining_with_null() {
        use serde_json_bytes::json;

        let data_null_data = json!({
            "response": {
                "data": null
            }
        });

        let (result, errors) = JSONSelection::parse("$.response.data?.user.profile.name")
            .unwrap()
            .apply_to(&data_null_data);
        assert!(errors.is_empty());
        assert_eq!(result, None);
    }

    #[test]
    fn test_optional_selection_set_with_valid_data() {
        use serde_json_bytes::json;

        let data = json!({
            "user": {
                "id": 123,
                "name": "Alice"
            }
        });

        let (result, errors) = JSONSelection::parse("$.user ?{ id name }")
            .unwrap()
            .apply_to(&data);
        assert_eq!(
            result,
            Some(json!({
                "id": 123,
                "name": "Alice"
            }))
        );
        assert_eq!(errors, vec![]);
    }

    #[test]
    fn test_optional_selection_set_with_null_data() {
        use serde_json_bytes::json;

        let data = json!({
            "user": null
        });

        let (result, errors) = JSONSelection::parse("$.user ?{ id name }")
            .unwrap()
            .apply_to(&data);
        assert_eq!(result, None);
        assert_eq!(errors, vec![]);
    }

    #[test]
    fn test_optional_selection_set_with_missing_property() {
        use serde_json_bytes::json;

        let data = json!({
            "other": "value"
        });

        let (result, errors) = JSONSelection::parse("$.user ?{ id name }")
            .unwrap()
            .apply_to(&data);
        assert_eq!(result, None);
        assert_eq!(errors.len(), 0);
    }

    #[test]
    fn test_optional_selection_set_with_non_object() {
        use serde_json_bytes::json;

        let data = json!({
            "user": "not an object"
        });

        let (result, errors) = JSONSelection::parse("$.user ?{ id name }")
            .unwrap()
            .apply_to(&data);
        // When data is not null but not an object, SubSelection still tries to access properties
        // This results in errors, but returns the original value since no properties were found
        assert_eq!(result, Some(json!("not an object")));
        assert_eq!(errors.len(), 2);
        assert!(
            errors[0]
                .message()
                .contains("Property .id not found in string")
        );
        assert!(
            errors[1]
                .message()
                .contains("Property .name not found in string")
=======
    fn test_spread_with_match_magazine() {
        let spec = ConnectSpec::V0_3;
        let sel = spread_with_match::get_selection(spec);

        let magazine_data = json!({
            "upc": "1122334455",
            "type": "magazine",
            "title": "National Geographic",
            "editor": { "name": "Susan Goldberg" },
        });
        assert_eq!(
            sel.apply_to(&magazine_data),
            (
                Some(json!({
                    "__typename": "Magazine",
                    "upc": "1122334455",
                    "title": "National Geographic",
                    "editor": "Susan Goldberg",
                })),
                vec![],
            ),
        );
    }

    #[test]
    fn test_spread_with_match_dummy() {
        let spec = ConnectSpec::V0_3;
        let sel = spread_with_match::get_selection(spec);

        let dummy_data = json!({
            "upc": "5566778899",
            "type": "dummy",
        });
        assert_eq!(
            sel.apply_to(&dummy_data),
            (
                Some(json!({
                    "upc": "5566778899",
                })),
                vec![],
            ),
        );
    }

    #[test]
    fn test_spread_with_match_unknown() {
        let spec = ConnectSpec::V0_3;
        let sel = spread_with_match::get_selection(spec);

        let unknown_data = json!({
            "upc": "9988776655",
            "type": "music",
            "title": "The White Stripes",
            "artist": { "name": "Jack White" },
        });
        assert_eq!(sel.apply_to(&unknown_data), (Some(json!(null)), vec![]));
    }

    #[test]
    fn test_spread_null() {
        let spec = ConnectSpec::V0_3;
        assert_eq!(
            selection!("...$(null)", spec).apply_to(&json!({ "ignored": "data" })),
            (Some(json!(null)), vec![]),
        );
        assert_eq!(
            selection!("ignored ...$(null)", spec).apply_to(&json!({ "ignored": "data" })),
            (Some(json!(null)), vec![]),
        );
        assert_eq!(
            selection!("...$(null) ignored", spec).apply_to(&json!({ "ignored": "data" })),
            (Some(json!(null)), vec![]),
        );
        assert_eq!(
            selection!("group: { a ...b }", spec).apply_to(&json!({ "a": "ay", "b": null })),
            (Some(json!({ "group": null })), vec![]),
        );
    }

    #[test]
    fn test_spread_missing() {
        let spec = ConnectSpec::V0_3;

        assert_eq!(
            selection!("a ...missing z", spec).apply_to(&json!({ "a": "ay", "z": "zee" })),
            (
                Some(json!({
                    "a": "ay",
                    "z": "zee",
                })),
                vec![
                    ApplyToError::new(
                        "Property .missing not found in object".to_string(),
                        vec![json!("missing")],
                        Some(5..12),
                        spec,
                    ),
                    ApplyToError::new(
                        "Inlined path produced no value".to_string(),
                        vec![],
                        Some(5..12),
                        spec,
                    ),
                ],
            ),
        );

        assert_eq!(
            selection!("a ...$(missing) z", spec).apply_to(&json!({ "a": "ay", "z": "zee" })),
            (
                Some(json!({
                    "a": "ay",
                    "z": "zee",
                })),
                vec![
                    ApplyToError::new(
                        "Property .missing not found in object".to_string(),
                        vec![json!("missing")],
                        Some(7..14),
                        spec,
                    ),
                    ApplyToError::new(
                        "Inlined path produced no value".to_string(),
                        vec![],
                        Some(5..15),
                        spec,
                    ),
                ],
            ),
        );
    }

    #[test]
    fn test_spread_invalid_numbers() {
        let spec = ConnectSpec::V0_3;

        assert_eq!(
            selection!("...invalid", spec).apply_to(&json!({ "invalid": 123 })),
            (
                Some(json!({})),
                vec![ApplyToError::new(
                    "Expected object or null, not number".to_string(),
                    vec![],
                    Some(3..10),
                    spec,
                )],
            ),
        );

        assert_eq!(
            selection!(" ... $( invalid ) ", spec).apply_to(&json!({ "invalid": 234 })),
            (
                Some(json!({})),
                vec![ApplyToError::new(
                    "Expected object or null, not number".to_string(),
                    vec![],
                    Some(5..17),
                    spec,
                )],
            ),
        );
    }

    #[test]
    fn test_spread_invalid_bools() {
        let spec = ConnectSpec::V0_3;

        assert_eq!(
            selection!("...invalid", spec).apply_to(&json!({ "invalid": true })),
            (
                Some(json!({})),
                vec![ApplyToError::new(
                    "Expected object or null, not boolean".to_string(),
                    vec![],
                    Some(3..10),
                    spec,
                )],
            ),
        );

        assert_eq!(
            selection!("...$(invalid)", spec).apply_to(&json!({ "invalid": false })),
            (
                Some(json!({})),
                vec![ApplyToError::new(
                    "Expected object or null, not boolean".to_string(),
                    vec![],
                    Some(3..13),
                    spec,
                )],
            ),
>>>>>>> 344817da
        );
    }

    #[test]
<<<<<<< HEAD
    fn test_nested_optional_selection_sets() {
        use serde_json_bytes::json;

        let data = json!({
            "user": {
                "profile": {
                    "name": "Alice",
                    "email": "alice@example.com"
                }
            }
        });

        let (result, errors) = JSONSelection::parse("$.user.profile ?{ name email }")
            .unwrap()
            .apply_to(&data);
        assert_eq!(
            result,
            Some(json!({
                "name": "Alice",
                "email": "alice@example.com"
            }))
        );
        assert_eq!(errors, vec![]);

        // Test with null nested data
        let data_with_null_profile = json!({
            "user": {
                "profile": null
            }
        });

        let (result, errors) = JSONSelection::parse("$.user.profile ?{ name email }")
            .unwrap()
            .apply_to(&data_with_null_profile);
        assert_eq!(result, None);
        assert_eq!(errors, vec![]);
    }

    #[test]
    fn test_mixed_optional_selection_and_optional_chaining() {
        use serde_json_bytes::json;

        let data = json!({
            "user": {
                "id": 123,
                "profile": null
            }
        });

        let (result, errors) = JSONSelection::parse("$.user ?{ id profileName: profile?.name }")
            .unwrap()
            .apply_to(&data);
        assert_eq!(
            result,
            Some(json!({
                "id": 123
            }))
        );
        assert_eq!(errors, vec![]);

        // Test with missing user
        let data_no_user = json!({
            "other": "value"
        });

        let (result, errors) = JSONSelection::parse("$.user ?{ id profileName: profile?.name }")
            .unwrap()
            .apply_to(&data_no_user);
        assert_eq!(result, None);
        assert_eq!(errors.len(), 0);
    }

    #[test]
    fn test_optional_selection_set_parsing() {
        // Test that the parser correctly handles optional selection sets
        let selection = JSONSelection::parse("$.user? { id name }").unwrap();
        assert_eq!(selection.pretty_print(), "$.user? { id name }");

        // Test with nested optional selection sets
        let selection = JSONSelection::parse("$.user.profile? { name }").unwrap();
        assert_eq!(selection.pretty_print(), "$.user.profile? { name }");

        // Test mixed with regular selection sets
        let selection = JSONSelection::parse("$.user? { id profile { name } }").unwrap();
        assert_eq!(selection.pretty_print(), "$.user? { id profile { name } }");
    }

    #[test]
    fn test_optional_selection_set_with_arrays() {
        use serde_json_bytes::json;

        let data = json!({
            "users": [
                {
                    "id": 1,
                    "name": "Alice"
                },
                null,
                {
                    "id": 3,
                    "name": "Charlie"
                }
            ]
        });

        let (result, errors) = JSONSelection::parse("$.users ?{ id name }")
            .unwrap()
            .apply_to(&data);
        assert_eq!(
            result,
            Some(json!([
                {
                    "id": 1,
                    "name": "Alice"
                },
                null,
                {
                    "id": 3,
                    "name": "Charlie"
                }
            ]))
        );

        assert_eq!(errors.len(), 2);
        assert!(
            errors[0]
                .message()
                .contains("Property .id not found in null")
        );
        assert!(
            errors[1]
                .message()
                .contains("Property .name not found in null")
=======
    fn test_spread_invalid_strings() {
        let spec = ConnectSpec::V0_3;

        assert_eq!(
            selection!("...invalid", spec).apply_to(&json!({ "invalid": "string" })),
            (
                Some(json!({})),
                vec![ApplyToError::new(
                    "Expected object or null, not string".to_string(),
                    vec![],
                    Some(3..10),
                    spec,
                )],
            ),
        );

        assert_eq!(
            selection!("...$(invalid)", spec).apply_to(&json!({ "invalid": "string" })),
            (
                Some(json!({})),
                vec![ApplyToError::new(
                    "Expected object or null, not string".to_string(),
                    vec![],
                    Some(3..13),
                    spec,
                )],
            ),
        );
    }

    #[test]
    fn test_spread_invalid_arrays() {
        let spec = ConnectSpec::V0_3;

        // The ... operator only works for objects for now, as it spreads their
        // keys into some larger object. We may support array spreading in the
        // future, but it will probably work somewhat differently (it may be
        // available only within literal expressions, for example).
        assert_eq!(
            selection!("...invalid", spec).apply_to(&json!({ "invalid": [1, 2, 3] })),
            (
                Some(json!({})),
                vec![ApplyToError::new(
                    "Expected object or null, not array".to_string(),
                    vec![],
                    Some(3..10),
                    spec,
                )],
            ),
        );

        assert_eq!(
            selection!("...$(invalid)", spec).apply_to(&json!({ "invalid": [] })),
            (
                Some(json!({})),
                vec![ApplyToError::new(
                    "Expected object or null, not array".to_string(),
                    vec![],
                    Some(3..13),
                    spec,
                )],
            ),
        );
    }

    #[test]
    fn test_spread_output_shapes() {
        let spec = ConnectSpec::V0_3;

        assert_eq!(selection!("...a", spec).shape().pretty_print(), "$root.*.a");
        assert_eq!(
            selection!("...$(a)", spec).shape().pretty_print(),
            "$root.*.a",
        );

        assert_eq!(
            selection!("a ...b", spec).shape().pretty_print(),
            "All<$root.*.b, { a: $root.*.a }>",
        );
        assert_eq!(
            selection!("a ...$(b)", spec).shape().pretty_print(),
            "All<$root.*.b, { a: $root.*.a }>",
        );

        assert_eq!(
            selection!("a ...b c", spec).shape().pretty_print(),
            "All<$root.*.b, { a: $root.*.a, c: $root.*.c }>",
        );
        assert_eq!(
            selection!("a ...$(b) c", spec).shape().pretty_print(),
            "All<$root.*.b, { a: $root.*.a, c: $root.*.c }>",
>>>>>>> 344817da
        );
    }
}<|MERGE_RESOLUTION|>--- conflicted
+++ resolved
@@ -3231,7 +3231,6 @@
         // );
     }
 
-<<<<<<< HEAD
     #[test]
     fn test_optional_key_access_with_existing_property() {
         use serde_json_bytes::json;
@@ -3414,7 +3413,145 @@
                 "name": "Alice",
                 "age": 30
             }))
-=======
+        );
+    }
+
+    #[test]
+    fn test_optional_chaining_with_subselection_on_null_data() {
+        use serde_json_bytes::json;
+
+        let data_null = json!({
+            "user": null
+        });
+
+        let (result, errors) = JSONSelection::parse("$.user?.profile { name age }")
+            .unwrap()
+            .apply_to(&data_null);
+        assert!(errors.is_empty());
+        assert_eq!(result, None);
+    }
+
+    #[test]
+    fn test_mixed_regular_and_optional_chaining_working_case() {
+        use serde_json_bytes::json;
+
+        let data = json!({
+            "response": {
+                "data": {
+                    "user": {
+                        "profile": {
+                            "name": "Bob"
+                        }
+                    }
+                }
+            }
+        });
+
+        let (result, errors) = JSONSelection::parse("$.response.data?.user.profile.name")
+            .unwrap()
+            .apply_to(&data);
+        assert!(errors.is_empty());
+        assert_eq!(result, Some(json!("Bob")));
+    }
+
+    #[test]
+    fn test_mixed_regular_and_optional_chaining_with_null() {
+        use serde_json_bytes::json;
+
+        let data_null_data = json!({
+            "response": {
+                "data": null
+            }
+        });
+
+        let (result, errors) = JSONSelection::parse("$.response.data?.user.profile.name")
+            .unwrap()
+            .apply_to(&data_null_data);
+        assert!(errors.is_empty());
+        assert_eq!(result, None);
+    }
+
+    #[test]
+    fn test_optional_selection_set_with_valid_data() {
+        use serde_json_bytes::json;
+
+        let data = json!({
+            "user": {
+                "id": 123,
+                "name": "Alice"
+            }
+        });
+
+        let (result, errors) = JSONSelection::parse("$.user ?{ id name }")
+            .unwrap()
+            .apply_to(&data);
+        assert_eq!(
+            result,
+            Some(json!({
+                "id": 123,
+                "name": "Alice"
+            }))
+        );
+        assert_eq!(errors, vec![]);
+    }
+
+    #[test]
+    fn test_optional_selection_set_with_null_data() {
+        use serde_json_bytes::json;
+
+        let data = json!({
+            "user": null
+        });
+
+        let (result, errors) = JSONSelection::parse("$.user ?{ id name }")
+            .unwrap()
+            .apply_to(&data);
+        assert_eq!(result, None);
+        assert_eq!(errors, vec![]);
+    }
+
+    #[test]
+    fn test_optional_selection_set_with_missing_property() {
+        use serde_json_bytes::json;
+
+        let data = json!({
+            "other": "value"
+        });
+
+        let (result, errors) = JSONSelection::parse("$.user ?{ id name }")
+            .unwrap()
+            .apply_to(&data);
+        assert_eq!(result, None);
+        assert_eq!(errors.len(), 0);
+    }
+
+    #[test]
+    fn test_optional_selection_set_with_non_object() {
+        use serde_json_bytes::json;
+
+        let data = json!({
+            "user": "not an object"
+        });
+
+        let (result, errors) = JSONSelection::parse("$.user ?{ id name }")
+            .unwrap()
+            .apply_to(&data);
+        // When data is not null but not an object, SubSelection still tries to access properties
+        // This results in errors, but returns the original value since no properties were found
+        assert_eq!(result, Some(json!("not an object")));
+        assert_eq!(errors.len(), 2);
+        assert!(
+            errors[0]
+                .message()
+                .contains("Property .id not found in string")
+        );
+        assert!(
+            errors[1]
+                .message()
+                .contains("Property .name not found in string")
+        );
+    }
+
     #[cfg(test)]
     mod spread {
         use serde_json_bytes::Value as JSON;
@@ -3474,6 +3611,143 @@
                 .compute_output_shape(&shape_context, root_shape)
                 .pretty_print(),
             "{ phonetic: \"ay\" }",
+        );
+    }
+
+    #[test]
+    fn test_nested_optional_selection_sets() {
+        use serde_json_bytes::json;
+
+        let data = json!({
+            "user": {
+                "profile": {
+                    "name": "Alice",
+                    "email": "alice@example.com"
+                }
+            }
+        });
+
+        let (result, errors) = JSONSelection::parse("$.user.profile ?{ name email }")
+            .unwrap()
+            .apply_to(&data);
+        assert_eq!(
+            result,
+            Some(json!({
+                "name": "Alice",
+                "email": "alice@example.com"
+            }))
+        );
+        assert_eq!(errors, vec![]);
+
+        // Test with null nested data
+        let data_with_null_profile = json!({
+            "user": {
+                "profile": null
+            }
+        });
+
+        let (result, errors) = JSONSelection::parse("$.user.profile ?{ name email }")
+            .unwrap()
+            .apply_to(&data_with_null_profile);
+        assert_eq!(result, None);
+        assert_eq!(errors, vec![]);
+    }
+
+    #[test]
+    fn test_mixed_optional_selection_and_optional_chaining() {
+        use serde_json_bytes::json;
+
+        let data = json!({
+            "user": {
+                "id": 123,
+                "profile": null
+            }
+        });
+
+        let (result, errors) = JSONSelection::parse("$.user ?{ id profileName: profile?.name }")
+            .unwrap()
+            .apply_to(&data);
+        assert_eq!(
+            result,
+            Some(json!({
+                "id": 123
+            }))
+        );
+        assert_eq!(errors, vec![]);
+
+        // Test with missing user
+        let data_no_user = json!({
+            "other": "value"
+        });
+
+        let (result, errors) = JSONSelection::parse("$.user ?{ id profileName: profile?.name }")
+            .unwrap()
+            .apply_to(&data_no_user);
+        assert_eq!(result, None);
+        assert_eq!(errors.len(), 0);
+    }
+
+    #[test]
+    fn test_optional_selection_set_parsing() {
+        // Test that the parser correctly handles optional selection sets
+        let selection = JSONSelection::parse("$.user? { id name }").unwrap();
+        assert_eq!(selection.pretty_print(), "$.user? { id name }");
+
+        // Test with nested optional selection sets
+        let selection = JSONSelection::parse("$.user.profile? { name }").unwrap();
+        assert_eq!(selection.pretty_print(), "$.user.profile? { name }");
+
+        // Test mixed with regular selection sets
+        let selection = JSONSelection::parse("$.user? { id profile { name } }").unwrap();
+        assert_eq!(selection.pretty_print(), "$.user? { id profile { name } }");
+    }
+
+    #[test]
+    fn test_optional_selection_set_with_arrays() {
+        use serde_json_bytes::json;
+
+        let data = json!({
+            "users": [
+                {
+                    "id": 1,
+                    "name": "Alice"
+                },
+                null,
+                {
+                    "id": 3,
+                    "name": "Charlie"
+                }
+            ]
+        });
+
+        let (result, errors) = JSONSelection::parse("$.users ?{ id name }")
+            .unwrap()
+            .apply_to(&data);
+        assert_eq!(
+            result,
+            Some(json!([
+                {
+                    "id": 1,
+                    "name": "Alice"
+                },
+                null,
+                {
+                    "id": 3,
+                    "name": "Charlie"
+                }
+            ]))
+        );
+
+        assert_eq!(errors.len(), 2);
+        assert!(
+            errors[0]
+                .message()
+                .contains("Property .id not found in null")
+        );
+        assert!(
+            errors[1]
+                .message()
+                .contains("Property .name not found in null")
         );
     }
 
@@ -3684,145 +3958,10 @@
                 })),
                 vec![],
             ),
->>>>>>> 344817da
-        );
-    }
-
-    #[test]
-<<<<<<< HEAD
-    fn test_optional_chaining_with_subselection_on_null_data() {
-        use serde_json_bytes::json;
-
-        let data_null = json!({
-            "user": null
-        });
-
-        let (result, errors) = JSONSelection::parse("$.user?.profile { name age }")
-            .unwrap()
-            .apply_to(&data_null);
-        assert!(errors.is_empty());
-        assert_eq!(result, None);
-    }
-
-    #[test]
-    fn test_mixed_regular_and_optional_chaining_working_case() {
-        use serde_json_bytes::json;
-
-        let data = json!({
-            "response": {
-                "data": {
-                    "user": {
-                        "profile": {
-                            "name": "Bob"
-                        }
-                    }
-                }
-            }
-        });
-
-        let (result, errors) = JSONSelection::parse("$.response.data?.user.profile.name")
-            .unwrap()
-            .apply_to(&data);
-        assert!(errors.is_empty());
-        assert_eq!(result, Some(json!("Bob")));
-    }
-
-    #[test]
-    fn test_mixed_regular_and_optional_chaining_with_null() {
-        use serde_json_bytes::json;
-
-        let data_null_data = json!({
-            "response": {
-                "data": null
-            }
-        });
-
-        let (result, errors) = JSONSelection::parse("$.response.data?.user.profile.name")
-            .unwrap()
-            .apply_to(&data_null_data);
-        assert!(errors.is_empty());
-        assert_eq!(result, None);
-    }
-
-    #[test]
-    fn test_optional_selection_set_with_valid_data() {
-        use serde_json_bytes::json;
-
-        let data = json!({
-            "user": {
-                "id": 123,
-                "name": "Alice"
-            }
-        });
-
-        let (result, errors) = JSONSelection::parse("$.user ?{ id name }")
-            .unwrap()
-            .apply_to(&data);
-        assert_eq!(
-            result,
-            Some(json!({
-                "id": 123,
-                "name": "Alice"
-            }))
-        );
-        assert_eq!(errors, vec![]);
-    }
-
-    #[test]
-    fn test_optional_selection_set_with_null_data() {
-        use serde_json_bytes::json;
-
-        let data = json!({
-            "user": null
-        });
-
-        let (result, errors) = JSONSelection::parse("$.user ?{ id name }")
-            .unwrap()
-            .apply_to(&data);
-        assert_eq!(result, None);
-        assert_eq!(errors, vec![]);
-    }
-
-    #[test]
-    fn test_optional_selection_set_with_missing_property() {
-        use serde_json_bytes::json;
-
-        let data = json!({
-            "other": "value"
-        });
-
-        let (result, errors) = JSONSelection::parse("$.user ?{ id name }")
-            .unwrap()
-            .apply_to(&data);
-        assert_eq!(result, None);
-        assert_eq!(errors.len(), 0);
-    }
-
-    #[test]
-    fn test_optional_selection_set_with_non_object() {
-        use serde_json_bytes::json;
-
-        let data = json!({
-            "user": "not an object"
-        });
-
-        let (result, errors) = JSONSelection::parse("$.user ?{ id name }")
-            .unwrap()
-            .apply_to(&data);
-        // When data is not null but not an object, SubSelection still tries to access properties
-        // This results in errors, but returns the original value since no properties were found
-        assert_eq!(result, Some(json!("not an object")));
-        assert_eq!(errors.len(), 2);
-        assert!(
-            errors[0]
-                .message()
-                .contains("Property .id not found in string")
-        );
-        assert!(
-            errors[1]
-                .message()
-                .contains("Property .name not found in string")
-=======
+        );
+    }
+
+    #[test]
     fn test_spread_with_match_magazine() {
         let spec = ConnectSpec::V0_3;
         let sel = spread_with_match::get_selection(spec);
@@ -4014,146 +4153,10 @@
                     spec,
                 )],
             ),
->>>>>>> 344817da
-        );
-    }
-
-    #[test]
-<<<<<<< HEAD
-    fn test_nested_optional_selection_sets() {
-        use serde_json_bytes::json;
-
-        let data = json!({
-            "user": {
-                "profile": {
-                    "name": "Alice",
-                    "email": "alice@example.com"
-                }
-            }
-        });
-
-        let (result, errors) = JSONSelection::parse("$.user.profile ?{ name email }")
-            .unwrap()
-            .apply_to(&data);
-        assert_eq!(
-            result,
-            Some(json!({
-                "name": "Alice",
-                "email": "alice@example.com"
-            }))
-        );
-        assert_eq!(errors, vec![]);
-
-        // Test with null nested data
-        let data_with_null_profile = json!({
-            "user": {
-                "profile": null
-            }
-        });
-
-        let (result, errors) = JSONSelection::parse("$.user.profile ?{ name email }")
-            .unwrap()
-            .apply_to(&data_with_null_profile);
-        assert_eq!(result, None);
-        assert_eq!(errors, vec![]);
-    }
-
-    #[test]
-    fn test_mixed_optional_selection_and_optional_chaining() {
-        use serde_json_bytes::json;
-
-        let data = json!({
-            "user": {
-                "id": 123,
-                "profile": null
-            }
-        });
-
-        let (result, errors) = JSONSelection::parse("$.user ?{ id profileName: profile?.name }")
-            .unwrap()
-            .apply_to(&data);
-        assert_eq!(
-            result,
-            Some(json!({
-                "id": 123
-            }))
-        );
-        assert_eq!(errors, vec![]);
-
-        // Test with missing user
-        let data_no_user = json!({
-            "other": "value"
-        });
-
-        let (result, errors) = JSONSelection::parse("$.user ?{ id profileName: profile?.name }")
-            .unwrap()
-            .apply_to(&data_no_user);
-        assert_eq!(result, None);
-        assert_eq!(errors.len(), 0);
-    }
-
-    #[test]
-    fn test_optional_selection_set_parsing() {
-        // Test that the parser correctly handles optional selection sets
-        let selection = JSONSelection::parse("$.user? { id name }").unwrap();
-        assert_eq!(selection.pretty_print(), "$.user? { id name }");
-
-        // Test with nested optional selection sets
-        let selection = JSONSelection::parse("$.user.profile? { name }").unwrap();
-        assert_eq!(selection.pretty_print(), "$.user.profile? { name }");
-
-        // Test mixed with regular selection sets
-        let selection = JSONSelection::parse("$.user? { id profile { name } }").unwrap();
-        assert_eq!(selection.pretty_print(), "$.user? { id profile { name } }");
-    }
-
-    #[test]
-    fn test_optional_selection_set_with_arrays() {
-        use serde_json_bytes::json;
-
-        let data = json!({
-            "users": [
-                {
-                    "id": 1,
-                    "name": "Alice"
-                },
-                null,
-                {
-                    "id": 3,
-                    "name": "Charlie"
-                }
-            ]
-        });
-
-        let (result, errors) = JSONSelection::parse("$.users ?{ id name }")
-            .unwrap()
-            .apply_to(&data);
-        assert_eq!(
-            result,
-            Some(json!([
-                {
-                    "id": 1,
-                    "name": "Alice"
-                },
-                null,
-                {
-                    "id": 3,
-                    "name": "Charlie"
-                }
-            ]))
-        );
-
-        assert_eq!(errors.len(), 2);
-        assert!(
-            errors[0]
-                .message()
-                .contains("Property .id not found in null")
-        );
-        assert!(
-            errors[1]
-                .message()
-                .contains("Property .name not found in null")
-=======
+        );
+    }
+
+    #[test]
     fn test_spread_invalid_strings() {
         let spec = ConnectSpec::V0_3;
 
@@ -4245,7 +4248,6 @@
         assert_eq!(
             selection!("a ...$(b) c", spec).shape().pretty_print(),
             "All<$root.*.b, { a: $root.*.a, c: $root.*.c }>",
->>>>>>> 344817da
         );
     }
 }