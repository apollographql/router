mod models;
mod query_graph;
mod selection_parser;
pub(crate) mod spec;
mod url_path_template;

<<<<<<< HEAD
=======
use std::fmt::Display;
>>>>>>> d4190337
use std::sync::Arc;

use apollo_compiler::executable::Name;
use apollo_compiler::executable::Value;
use apollo_compiler::NodeStr;
use indexmap::IndexMap;
use indexmap::IndexSet;
use petgraph::graph::EdgeIndex;
pub use selection_parser::ApplyTo;
pub use selection_parser::ApplyToError;
pub use selection_parser::Selection;
pub(crate) use spec::ConnectSpecDefinition;
pub use url_path_template::URLPathTemplate;

use crate::error::FederationError;
use crate::schema::position::EnumTypeDefinitionPosition;
use crate::schema::position::ObjectFieldDefinitionPosition;
use crate::schema::position::ObjectOrInterfaceFieldDirectivePosition;
use crate::schema::position::ObjectTypeDefinitionPosition;
use crate::schema::position::ScalarTypeDefinitionPosition;
use crate::source_aware::federated_query_graph::graph_path::ConditionResolutionId;
use crate::source_aware::federated_query_graph::graph_path::OperationPathElement;
use crate::source_aware::federated_query_graph::path_tree::FederatedPathTreeChildKey;
use crate::source_aware::federated_query_graph::FederatedQueryGraph;
use crate::source_aware::federated_query_graph::SelfConditionIndex;
use crate::source_aware::query_plan::FetchDataPathElement;
use crate::source_aware::query_plan::QueryPlanCost;
use crate::sources::connect::selection_parser::PathSelection;
use crate::sources::connect::selection_parser::Property;
use crate::sources::connect::selection_parser::SubSelection;
use crate::sources::SourceFetchDependencyGraphApi;
use crate::sources::SourceFetchDependencyGraphNode;
use crate::sources::SourceFetchNode;
use crate::sources::SourceId;
use crate::sources::SourcePath;
use crate::sources::SourcePathApi;
use crate::ValidFederationSubgraph;

#[derive(Debug, Clone, Hash, PartialEq, Eq)]
pub(crate) struct ConnectId {
    label: String,
    subgraph_name: NodeStr,
    directive: ObjectOrInterfaceFieldDirectivePosition,
}

impl Display for ConnectId {
    fn fmt(&self, f: &mut std::fmt::Formatter<'_>) -> std::fmt::Result {
        write!(f, "{}", self.label)
    }
}

#[derive(Debug)]
pub(crate) struct ConnectFederatedQueryGraph {
    subgraphs_by_name: IndexMap<NodeStr, ValidFederationSubgraph>,
    // source_directives_by_name: IndexMap<NodeStr, SourceDirectiveArguments>,
    // connect_directives_by_source: IndexMap<ConnectId, ConnectDirectiveArguments>,
}

#[derive(Debug)]
pub(crate) struct ConnectFederatedAbstractQueryGraphNode;

#[derive(Debug)]
pub(crate) enum ConnectFederatedConcreteQueryGraphNode {
    ConnectParent {
        subgraph_type: ObjectTypeDefinitionPosition,
    },
    SelectionRoot {
        subgraph_type: ObjectTypeDefinitionPosition,
        property_path: Vec<Property>,
    },
    SelectionChild {
        subgraph_type: ObjectTypeDefinitionPosition,
    },
}

#[derive(Debug)]
pub(crate) enum ConnectFederatedEnumQueryGraphNode {
    SelectionRoot {
        subgraph_type: EnumTypeDefinitionPosition,
        property_path: Vec<Property>,
    },
    SelectionChild {
        subgraph_type: EnumTypeDefinitionPosition,
    },
}

#[derive(Debug)]
pub(crate) enum ConnectFederatedScalarQueryGraphNode {
    SelectionRoot {
        subgraph_type: ScalarTypeDefinitionPosition,
        property_path: Vec<Property>,
    },
    CustomScalarSelectionRoot {
        subgraph_type: ScalarTypeDefinitionPosition,
        selection: Selection,
    },
    SelectionChild {
        subgraph_type: ScalarTypeDefinitionPosition,
    },
}

#[derive(Debug)]
pub(crate) struct ConnectFederatedAbstractFieldQueryGraphEdge;

#[derive(Debug)]

pub(crate) enum ConnectFederatedConcreteFieldQueryGraphEdge {
    Connect {
        subgraph_field: ObjectFieldDefinitionPosition,
    },
    Selection {
        subgraph_field: ObjectFieldDefinitionPosition,
        property_path: Vec<Property>,
    },
    CustomScalarPathSelection {
        subgraph_field: ObjectFieldDefinitionPosition,
        path_selection: PathSelection,
    },
    CustomScalarStarSelection {
        subgraph_field: ObjectFieldDefinitionPosition,
        star_subselection: Option<SubSelection>,
        excluded_properties: IndexSet<Property>,
    },
}

#[derive(Debug)]
pub(crate) struct ConnectFederatedTypeConditionQueryGraphEdge;

#[derive(Debug)]
pub(crate) enum ConnectFederatedSourceEnteringQueryGraphEdge {
    ConnectParent {
        subgraph_type: ObjectTypeDefinitionPosition,
    },
}

/// Connect-aware query graph builder
///
/// This builder is in charge of setting up nodes / edges in the query graph
/// that correspond to REST mappings defined through the @source and @connect
/// directives.
///
/// Refer to [SourceSpecDefinition] and [ConnectSpecDefinition] for more info.
pub(crate) struct ConnectFederatedQueryGraphBuilder;

#[derive(Debug)]
pub(crate) struct ConnectFetchDependencyGraph;

impl SourceFetchDependencyGraphApi for ConnectFetchDependencyGraph {
    fn can_reuse_node<'path_tree>(
        &self,
        _query_graph: Arc<FederatedQueryGraph>,
        _merge_at: &[FetchDataPathElement],
        _source_entering_edge: EdgeIndex,
        _path_tree_edges: Vec<&'path_tree FederatedPathTreeChildKey>,
        _source_data: &SourceFetchDependencyGraphNode,
    ) -> Result<Vec<&'path_tree FederatedPathTreeChildKey>, FederationError> {
        todo!()
    }

    fn add_node<'path_tree>(
        &self,
        _query_graph: Arc<FederatedQueryGraph>,
        _merge_at: &[FetchDataPathElement],
        _source_entering_edge: EdgeIndex,
        _self_condition_resolution: Option<ConditionResolutionId>,
        _path_tree_edges: Vec<&'path_tree FederatedPathTreeChildKey>,
    ) -> Result<
        (
            SourceFetchDependencyGraphNode,
            Vec<&'path_tree FederatedPathTreeChildKey>,
        ),
        FederationError,
    > {
        todo!()
    }

    fn new_path(
        &self,
        _query_graph: Arc<FederatedQueryGraph>,
        _merge_at: &[FetchDataPathElement],
        _source_entering_edge: EdgeIndex,
        _self_condition_resolution: Option<ConditionResolutionId>,
    ) -> Result<SourcePath, FederationError> {
        todo!()
    }

    fn add_path(
        &self,
        _query_graph: Arc<FederatedQueryGraph>,
        _source_path: SourcePath,
        _source_data: &mut SourceFetchDependencyGraphNode,
    ) -> Result<(), FederationError> {
        todo!()
    }

    fn to_cost(
        &self,
        _query_graph: Arc<FederatedQueryGraph>,
        _source_id: SourceId,
        _source_data: &SourceFetchDependencyGraphNode,
    ) -> Result<QueryPlanCost, FederationError> {
        todo!()
    }

    fn to_plan_node(
        &self,
        _query_graph: Arc<FederatedQueryGraph>,
        _source_id: SourceId,
        _source_data: &SourceFetchDependencyGraphNode,
        _fetch_count: u32,
    ) -> Result<SourceFetchNode, FederationError> {
        todo!()
    }
}

#[derive(Debug)]
pub(crate) struct ConnectFetchDependencyGraphNode {
    merge_at: Vec<FetchDataPathElement>,
    source_entering_edge: EdgeIndex,
    field_response_name: Name,
    field_arguments: IndexMap<Name, Value>,
    selection: Selection,
}

#[derive(Debug)]
pub(crate) struct ConnectPath {
    merge_at: Vec<FetchDataPathElement>,
    source_entering_edge: EdgeIndex,
    source_id: SourceId,
    field: Option<ConnectPathField>,
}

#[derive(Debug)]
pub(crate) struct ConnectPathField {
    response_name: Name,
    arguments: IndexMap<Name, Value>,
    selections: ConnectPathSelections,
}

#[derive(Debug)]
pub(crate) enum ConnectPathSelections {
    Selections {
        head_property_path: Vec<Property>,
        named_selections: Vec<(Name, Vec<Property>)>,
        tail_selection: Option<(Name, ConnectPathTailSelection)>,
    },
    CustomScalarRoot {
        selection: Selection,
    },
}

#[derive(Debug)]
pub(crate) enum ConnectPathTailSelection {
    Selection {
        property_path: Vec<Property>,
    },
    CustomScalarPathSelection {
        path_selection: PathSelection,
    },
    CustomScalarStarSelection {
        star_subselection: Option<SubSelection>,
        excluded_properties: IndexSet<Property>,
    },
}

impl SourcePathApi for ConnectPath {
    fn source_id(&self) -> &SourceId {
        todo!()
    }

    fn add_operation_element(
        &self,
        _query_graph: Arc<FederatedQueryGraph>,
        _operation_element: Arc<OperationPathElement>,
        _edge: Option<EdgeIndex>,
        _self_condition_resolutions: IndexMap<SelfConditionIndex, ConditionResolutionId>,
    ) -> Result<SourcePath, FederationError> {
        todo!()
    }
}

#[derive(Debug)]
pub struct ConnectFetchNode {
    source_id: ConnectId,
    field_response_name: Name,
    field_arguments: IndexMap<Name, Value>,
    selection: Selection,
}<|MERGE_RESOLUTION|>--- conflicted
+++ resolved
@@ -4,10 +4,7 @@
 pub(crate) mod spec;
 mod url_path_template;
 
-<<<<<<< HEAD
-=======
 use std::fmt::Display;
->>>>>>> d4190337
 use std::sync::Arc;
 
 use apollo_compiler::executable::Name;
