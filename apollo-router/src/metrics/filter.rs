--- conflicted
+++ resolved
@@ -105,11 +105,7 @@
         FilterMeterProvider::builder()
             .delegate(delegate)
             .deny(
-<<<<<<< HEAD
-                Regex::new(r"apollo\.router\.(config|entities|instance|operations.connectors|schema.connectors)(\..*|$)")
-=======
-                Regex::new(r"apollo\.router\.(config|entities|instance|operations\.(fetch|request_size|response_size))(\..*|$)")
->>>>>>> a12d9888
+                Regex::new(r"apollo\.router\.(config|entities|instance|operations\.(connectors|fetch|request_size|response_size)|schema\.connectors)(\..*|$)")
                     .expect("regex should have been valid"),
             )
             .build()
