--- conflicted
+++ resolved
@@ -28,7 +28,6 @@
 
 ## 🚀 Features
 
-<<<<<<< HEAD
 ### Add an experimental optimization to deduplicate variables in query planner [PR #872](https://github.com/apollographql/router/pull/872)
 Get rid of duplicated variables in requests and responses of the query planner. This optimization is disabled by default, if you want to enable it you just need override your configuration:
 
@@ -37,11 +36,9 @@
   experimental:
     enable_variable_deduplication: true
 ```
-=======
 - **Measure APQ cache hits and registers** ([PR #1117](https://github.com/apollographql/router/pull/1117))
 
   The APQ layer will now report cache hits and misses to Apollo Studio if telemetry is configured
->>>>>>> bfb2a355
 
 ## 🐛 Fixes
 
