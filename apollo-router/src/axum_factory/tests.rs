--- conflicted
+++ resolved
@@ -66,12 +66,6 @@
 use crate::http_server_factory::HttpServerFactory;
 use crate::http_server_factory::HttpServerHandle;
 use crate::json_ext::Path;
-<<<<<<< HEAD
-=======
-use crate::plugin::test::MockSubgraph;
-use crate::query_planner::QueryPlannerService;
-use crate::router_factory::create_plugins;
->>>>>>> 9a87ae1e
 use crate::router_factory::Endpoint;
 use crate::router_factory::RouterFactory;
 use crate::services::layers::static_page::home_page_content;
@@ -2348,111 +2342,4 @@
         "tried to bind 0.0.0.0 and 127.0.0.1 on port 4013",
         error.to_string()
     );
-<<<<<<< HEAD
-=======
-}
-
-#[tokio::test]
-async fn test_supergraph_timeout() {
-    let config = serde_json::json!({
-        "supergraph": {
-            "listen": "127.0.0.1:0",
-            "defer_support": false,
-        },
-        "traffic_shaping": {
-            "router": {
-                "timeout": "1ns"
-            }
-        },
-    });
-
-    let conf: Arc<Configuration> = Arc::new(serde_json::from_value(config).unwrap());
-
-    let schema = include_str!("..//testdata/minimal_supergraph.graphql");
-    let schema = Arc::new(Schema::parse(schema, &conf).unwrap());
-    let planner = QueryPlannerService::new(schema.clone(), conf.clone())
-        .await
-        .unwrap();
-
-    // we do the entire supergraph rebuilding instead of using `from_supergraph_mock_callback_and_configuration`
-    // because we need the plugins to apply on the supergraph
-    let mut plugins = create_plugins(&conf, &schema, planner.subgraph_schemas(), None, None)
-        .await
-        .unwrap();
-
-    plugins.insert("delay".into(), Box::new(Delay));
-
-    struct Delay;
-
-    #[async_trait::async_trait]
-    impl crate::plugin::Plugin for Delay {
-        type Config = ();
-
-        async fn new(_: crate::plugin::PluginInit<()>) -> Result<Self, BoxError> {
-            Ok(Self)
-        }
-
-        fn execution_service(&self, service: execution::BoxService) -> execution::BoxService {
-            service
-                .map_future(|fut| async {
-                    tokio::time::sleep(Duration::from_millis(10)).await;
-                    fut.await
-                })
-                .boxed()
-        }
-    }
-
-    let builder = PluggableSupergraphServiceBuilder::new(planner)
-        .with_configuration(conf.clone())
-        .with_subgraph_service("accounts", MockSubgraph::new(HashMap::new()));
-
-    let supergraph_creator = builder
-        .with_plugins(Arc::new(plugins))
-        .build()
-        .await
-        .unwrap();
-
-    let service = RouterCreator::new(
-        QueryAnalysisLayer::new(supergraph_creator.schema(), Arc::clone(&conf)).await,
-        Arc::new(PersistedQueryLayer::new(&conf).await.unwrap()),
-        Arc::new(supergraph_creator),
-        conf.clone(),
-    )
-    .await
-    .unwrap()
-    .make();
-
-    // keep the server handle around otherwise it will immediately shutdown
-    let (server, client) = init_with_config(service, conf.clone(), MultiMap::new())
-        .await
-        .unwrap();
-    let url = server
-        .graphql_listen_address()
-        .as_ref()
-        .unwrap()
-        .to_string();
-
-    let response = client
-        .post(url)
-        .body(r#"{ "query": "{ me }" }"#)
-        .send()
-        .await
-        .unwrap();
-
-    assert_eq!(response.status(), StatusCode::GATEWAY_TIMEOUT);
-
-    let body = response.bytes().await.unwrap();
-    let body: serde_json::Value = serde_json::from_slice(&body).unwrap();
-    assert_eq!(
-        body,
-        json!({
-             "errors": [{
-                 "message": "Request timed out",
-                 "extensions": {
-                     "code": "REQUEST_TIMEOUT"
-                 }
-             }]
-        })
-    );
->>>>>>> 9a87ae1e
 }