use std::sync::Arc;

use apollo_compiler::collections::IndexMap;
use apollo_federation::sources::connect::HTTPMethod;
use apollo_federation::sources::connect::HeaderSource;
use apollo_federation::sources::connect::HttpJsonTransport;
use apollo_federation::sources::connect::MakeUriError;
use displaydoc::Display;
use http::HeaderMap;
use http::HeaderName;
use http::HeaderValue;
use http::header::CONTENT_LENGTH;
use http::header::CONTENT_TYPE;
use parking_lot::Mutex;
use serde_json_bytes::Value;
use serde_json_bytes::json;
use thiserror::Error;

use super::form_encoding::encode_json_as_form;
use crate::plugins::connectors::mapping::Problem;
use crate::plugins::connectors::mapping::aggregate_apply_to_errors;
use crate::plugins::connectors::plugin::debug::ConnectorContext;
use crate::plugins::connectors::plugin::debug::SelectionData;
use crate::plugins::connectors::plugin::debug::serialize_request;
use crate::services::connect;
use crate::services::connector::request_service::TransportRequest;
use crate::services::connector::request_service::transport::http::HttpRequest;

pub(crate) fn make_request(
    transport: &HttpJsonTransport,
    inputs: IndexMap<String, Value>,
    original_request: &connect::Request,
    debug: &Option<Arc<Mutex<ConnectorContext>>>,
) -> Result<(TransportRequest, Vec<Problem>), HttpJsonTransportError> {
    let (uri, _apply_to_errors) = transport.make_uri(&inputs)?;

    let method = transport.method;
    let request = http::Request::builder()
        .method(transport.method.as_str())
        .uri(uri);

    // add the headers and if content-type is specified, we'll check that when constructing the body
    let (mut request, content_type) = add_headers(
        request,
        original_request.supergraph_request.headers(),
        &transport.headers,
        &inputs,
    );

    let is_form_urlencoded = content_type.as_ref() == Some(&mime::APPLICATION_WWW_FORM_URLENCODED);

    let (json_body, form_body, body, content_length, apply_to_errors) =
        if let Some(ref selection) = transport.body {
            let (json_body, apply_to_errors) = selection.apply_with_vars(&json!({}), &inputs);
            let mut form_body = None;
            let (body, content_length) = if let Some(json_body) = json_body.as_ref() {
                if is_form_urlencoded {
                    let encoded = encode_json_as_form(json_body)
                        .map_err(HttpJsonTransportError::FormBodySerialization)?;
                    form_body = Some(encoded.clone());
                    let len = encoded.bytes().len();
                    (encoded, len)
                } else {
                    request = request.header(CONTENT_TYPE, mime::APPLICATION_JSON.essence_str());
                    let bytes = serde_json::to_vec(json_body)?;
                    let len = bytes.len();
                    let body_string = serde_json::to_string(json_body)?;
                    (body_string, len)
                }
            } else {
                ("".into(), 0)
            };
            (json_body, form_body, body, content_length, apply_to_errors)
        } else {
            (None, None, "".into(), 0, vec![])
        };

    match method {
        HTTPMethod::Post | HTTPMethod::Patch | HTTPMethod::Put => {
            request = request.header(CONTENT_LENGTH, content_length);
        }
        _ => {}
    }

    let request = request
        .body(body)
        .map_err(HttpJsonTransportError::InvalidNewRequest)?;

    let mapping_problems = aggregate_apply_to_errors(&apply_to_errors);

    let debug_request = debug.as_ref().map(|_| {
        if is_form_urlencoded {
            serialize_request(
                &request,
                "form-urlencoded".to_string(),
                form_body
                    .map(|s| serde_json_bytes::Value::String(s.clone().into()))
                    .as_ref(),
                transport.body.as_ref().map(|body| SelectionData {
                    source: body.to_string(),
                    transformed: body.to_string(), // no transformation so this is the same
                    result: json_body,
                    errors: mapping_problems.clone(),
                }),
            )
        } else {
            serialize_request(
                &request,
                "json".to_string(),
                json_body.as_ref(),
                transport.body.as_ref().map(|body| SelectionData {
                    source: body.to_string(),
                    transformed: body.to_string(), // no transformation so this is the same
                    result: json_body.clone(),
                    errors: mapping_problems.clone(),
                }),
            )
        }
    });

    Ok((
        TransportRequest::Http(HttpRequest {
            inner: request,
            debug: debug_request,
        }),
        mapping_problems,
    ))
}

#[allow(clippy::mutable_key_type)] // HeaderName is internally mutable, but safe to use in maps
fn add_headers(
    mut request: http::request::Builder,
    incoming_supergraph_headers: &HeaderMap<HeaderValue>,
    config: &IndexMap<HeaderName, HeaderSource>,
    inputs: &IndexMap<String, Value>,
) -> (http::request::Builder, Option<mime::Mime>) {
    let mut content_type = None;

    for (header_name, header_source) in config {
        match header_source {
            HeaderSource::From(from) => {
                let values = incoming_supergraph_headers.get_all(from);
                let mut propagated = false;
                for value in values {
                    request = request.header(header_name.clone(), value.clone());
                    propagated = true;
                }
                if !propagated {
                    tracing::warn!("Header '{}' not found in incoming request", header_name);
                }
            }
            HeaderSource::Value(value) => match value.interpolate(inputs) {
                Ok(value) => {
                    request = request.header(header_name, value.clone());

                    if header_name == CONTENT_TYPE {
                        content_type = Some(value.clone());
                    }
                }
                Err(err) => {
                    tracing::error!("Unable to interpolate header value: {:?}", err);
                }
            },
        }
    }

    (
        request,
        content_type.and_then(|v| v.to_str().unwrap_or_default().parse().ok()),
    )
}

#[derive(Error, Display, Debug)]
pub(crate) enum HttpJsonTransportError {
    /// Could not generate HTTP request: {0}
    InvalidNewRequest(#[source] http::Error),
    /// Could not serialize body: {0}
    JsonBodySerialization(#[from] serde_json::Error),
    /// Could not serialize body: {0}
    FormBodySerialization(&'static str),
    /// Error building URI: {0:?}
<<<<<<< HEAD
    InvalidUri(#[from] MakeUriError),
=======
    InvalidUri(#[from] InvalidUriParts),
    /// Could not generate URI from inputs: {0}
    TemplateGenerationError(String),
}

#[cfg(test)]
mod test_make_uri {
    use std::str::FromStr;

    use pretty_assertions::assert_eq;

    use super::*;

    macro_rules! this {
        ($($value:tt)*) => {{
            let mut map = IndexMap::with_capacity_and_hasher(1, Default::default());
            map.insert("$this".to_string(), json!({ $($value)* }));
            map
        }};
    }

    mod combining_paths {
        use pretty_assertions::assert_eq;
        use rstest::rstest;

        use super::*;
        #[rstest]
        #[case::connect_only("https://localhost:8080/v1", "/hello")]
        #[case::source_only("https://localhost:8080/v1/", "hello")]
        #[case::neither("https://localhost:8080/v1", "hello")]
        #[case::both("https://localhost:8080/v1/", "/hello")]
        fn slashes_between_source_and_connect(
            #[case] source_uri: &str,
            #[case] connect_path: &str,
        ) {
            assert_eq!(
                make_uri(
                    Some(&Uri::from_str(source_uri).unwrap()),
                    &connect_path.parse().unwrap(),
                    &Default::default(),
                )
                .unwrap()
                .to_string(),
                "https://localhost:8080/v1/hello"
            );
        }

        #[test]
        fn preserve_trailing_slash_from_connect() {
            assert_eq!(
                make_uri(
                    Some(&Uri::from_str("https://localhost:8080/v1").unwrap()),
                    &"/hello/".parse().unwrap(),
                    &Default::default(),
                )
                .unwrap()
                .to_string(),
                "https://localhost:8080/v1/hello/"
            );
        }

        #[test]
        fn preserve_trailing_slash_from_source() {
            assert_eq!(
                make_uri(
                    Some(&Uri::from_str("https://localhost:8080/v1/").unwrap()),
                    &"/".parse().unwrap(),
                    &Default::default(),
                )
                .unwrap()
                .to_string(),
                "https://localhost:8080/v1/"
            );
        }

        #[test]
        fn preserve_no_trailing_slash_from_source() {
            assert_eq!(
                make_uri(
                    Some(&Uri::from_str("https://localhost:8080/v1").unwrap()),
                    &"/".parse().unwrap(),
                    &Default::default(),
                )
                .unwrap()
                .to_string(),
                "https://localhost:8080/v1"
            );
        }

        #[test]
        fn add_path_before_query_params() {
            assert_eq!(
                make_uri(
                    Some(&Uri::from_str("https://localhost:8080/v1?something").unwrap()),
                    &"/hello".parse().unwrap(),
                    &this! { "id": 42 },
                )
                .unwrap()
                .to_string(),
                "https://localhost:8080/v1/hello?something"
            );
        }

        #[test]
        fn trailing_slash_plus_query_params() {
            assert_eq!(
                make_uri(
                    Some(&Uri::from_str("https://localhost:8080/v1?something").unwrap()),
                    &"/hello/".parse().unwrap(),
                    &this! { "id": 42 },
                )
                .unwrap()
                .to_string(),
                "https://localhost:8080/v1/hello/?something"
            );
        }

        #[test]
        fn with_merged_query_params() {
            assert_eq!(
                make_uri(
                    Some(&Uri::from_str("https://localhost:8080/v1?foo=bar").unwrap()),
                    &"/hello/{$this.id}?id={$this.id}".parse().unwrap(),
                    &this! {"id": 42 },
                )
                .unwrap()
                .to_string(),
                "https://localhost:8080/v1/hello/42?foo=bar&id=42"
            );
        }
        #[test]
        fn with_trailing_slash_in_base_plus_query_params() {
            assert_eq!(
                make_uri(
                    Some(&Uri::from_str("https://localhost:8080/v1/?foo=bar").unwrap()),
                    &"/hello/{$this.id}?id={$this.id}".parse().unwrap(),
                    &this! {"id": 42 },
                )
                .unwrap()
                .to_string(),
                "https://localhost:8080/v1/hello/42?foo=bar&id=42"
            );
        }
    }

    mod merge_query {
        use pretty_assertions::assert_eq;

        use super::*;
        #[test]
        fn source_only() {
            assert_eq!(
                make_uri(
                    Some(&Uri::from_str("http://localhost/users?a=b").unwrap()),
                    &"/123".parse().unwrap(),
                    &Default::default(),
                )
                .unwrap(),
                "http://localhost/users/123?a=b"
            );
        }

        #[test]
        fn connect_only() {
            assert_eq!(
                make_uri(
                    Some(&Uri::from_str("http://localhost/users").unwrap()),
                    &"?a=b&c=d".parse().unwrap(),
                    &Default::default(),
                )
                .unwrap(),
                "http://localhost/users?a=b&c=d"
            )
        }

        #[test]
        fn combine_from_both() {
            assert_eq!(
                make_uri(
                    Some(&Uri::from_str("http://localhost/users?a=b").unwrap()),
                    &"?c=d".parse().unwrap(),
                    &Default::default()
                )
                .unwrap(),
                "http://localhost/users?a=b&c=d"
            )
        }

        #[test]
        fn source_and_connect_have_same_param() {
            assert_eq!(
                make_uri(
                    Some(&Uri::from_str("http://localhost/users?a=b").unwrap()),
                    &"?a=d".parse().unwrap(),
                    &Default::default()
                )
                .unwrap(),
                "http://localhost/users?a=b&a=d"
            )
        }
    }

    #[test]
    fn fragments() {
        assert_eq!(
            make_uri(
                Some(&Uri::from_str("http://localhost/source?a=b#SourceFragment").unwrap()),
                &"/connect?c=d#connectFragment".parse().unwrap(),
                &Default::default()
            )
            .unwrap(),
            "http://localhost/source/connect?a=b&c=d"
        )
    }
>>>>>>> 802b3edf
}

#[cfg(test)]
mod tests {

    use std::str::FromStr;

    use apollo_compiler::ExecutableDocument;
    use apollo_compiler::Schema;
    use apollo_federation::sources::connect::HTTPMethod;
    use apollo_federation::sources::connect::HeaderSource;
    use apollo_federation::sources::connect::JSONSelection;
    use apollo_federation::sources::connect::StringTemplate;
    use http::HeaderMap;
    use http::HeaderValue;
    use http::header::CONTENT_ENCODING;
    use insta::assert_debug_snapshot;

    use super::*;
    use crate::Context;
    use crate::services::router::body;

    #[test]
    fn test_headers_to_add_no_directives() {
        let incoming_supergraph_headers: HeaderMap<HeaderValue> = vec![
            ("x-rename".parse().unwrap(), "renamed".parse().unwrap()),
            ("x-rename".parse().unwrap(), "also-renamed".parse().unwrap()),
            ("x-ignore".parse().unwrap(), "ignored".parse().unwrap()),
            (CONTENT_ENCODING, "gzip".parse().unwrap()),
        ]
        .into_iter()
        .collect();

        let request = http::Request::builder();
        let (request, _) = add_headers(
            request,
            &incoming_supergraph_headers,
            &IndexMap::with_hasher(Default::default()),
            &IndexMap::with_hasher(Default::default()),
        );
        let request = request.body(body::empty()).unwrap();
        assert!(request.headers().is_empty());
    }

    #[test]
    fn test_headers_to_add_with_config() {
        let incoming_supergraph_headers: HeaderMap<HeaderValue> = vec![
            ("x-rename".parse().unwrap(), "renamed".parse().unwrap()),
            ("x-rename".parse().unwrap(), "also-renamed".parse().unwrap()),
            ("x-ignore".parse().unwrap(), "ignored".parse().unwrap()),
            (CONTENT_ENCODING, "gzip".parse().unwrap()),
        ]
        .into_iter()
        .collect();

        #[allow(clippy::mutable_key_type)]
        let mut config = IndexMap::with_hasher(Default::default());
        config.insert(
            "x-new-name".parse().unwrap(),
            HeaderSource::From("x-rename".parse().unwrap()),
        );
        config.insert(
            "x-insert".parse().unwrap(),
            HeaderSource::Value("inserted".parse().unwrap()),
        );

        let request = http::Request::builder();
        let (request, _) = add_headers(
            request,
            &incoming_supergraph_headers,
            &config,
            &IndexMap::with_hasher(Default::default()),
        );
        let request = request.body(body::empty()).unwrap();
        let result = request.headers();
        assert_eq!(result.len(), 3);
        assert_eq!(result.get("x-new-name"), Some(&"renamed".parse().unwrap()));
        assert_eq!(result.get("x-insert"), Some(&"inserted".parse().unwrap()));
    }

    #[tokio::test(flavor = "multi_thread")]
    async fn make_request() {
        let schema = Schema::parse_and_validate("type Query { f(a: Int): String }", "").unwrap();
        let doc = ExecutableDocument::parse_and_validate(&schema, "{f(a: 42)}", "").unwrap();
        let mut vars = IndexMap::default();
        vars.insert("$args".to_string(), json!({ "a": 42 }));

        let req = super::make_request(
            &HttpJsonTransport {
                source_url: None,
                connect_template: StringTemplate::from_str("http://localhost:8080/").unwrap(),
                method: HTTPMethod::Post,
                body: Some(JSONSelection::parse("$args { a }").unwrap()),
                ..Default::default()
            },
            vars,
            &connect::Request {
                service_name: Arc::from("service"),
                context: Context::default(),
                operation: Arc::from(doc),
                supergraph_request: Arc::from(http::Request::default()),
                variables: Default::default(),
                keys: Default::default(),
            },
            &None,
        )
        .unwrap();

        assert_debug_snapshot!(req, @r#"
        (
            Http(
                HttpRequest {
                    inner: Request {
                        method: POST,
                        uri: http://localhost:8080/,
                        version: HTTP/1.1,
                        headers: {
                            "content-type": "application/json",
                            "content-length": "8",
                        },
                        body: "{\"a\":42}",
                    },
                    debug: None,
                },
            ),
            [],
        )
        "#);

        let TransportRequest::Http(HttpRequest { inner: req, .. }) = req.0;
        let body = body::into_string(req.into_body()).await.unwrap();
        insta::assert_snapshot!(body, @r#"{"a":42}"#);
    }

    #[tokio::test(flavor = "multi_thread")]
    async fn make_request_form_encoded() {
        let schema = Schema::parse_and_validate("type Query { f(a: Int): String }", "").unwrap();
        let doc = ExecutableDocument::parse_and_validate(&schema, "{f(a: 42)}", "").unwrap();
        let mut vars = IndexMap::default();
        vars.insert("$args".to_string(), json!({ "a": 42 }));
        let mut headers = IndexMap::default();
        headers.insert(
            "content-type".parse().unwrap(),
            HeaderSource::Value("application/x-www-form-urlencoded".parse().unwrap()),
        );

        let req = super::make_request(
            &HttpJsonTransport {
                source_url: None,
                connect_template: StringTemplate::from_str("http://localhost:8080/").unwrap(),
                method: HTTPMethod::Post,
                headers,
                body: Some(JSONSelection::parse("$args { a }").unwrap()),
                ..Default::default()
            },
            vars,
            &connect::Request {
                service_name: Arc::from("service"),
                context: Context::default(),
                operation: Arc::from(doc),
                supergraph_request: Arc::from(http::Request::default()),
                variables: Default::default(),
                keys: Default::default(),
            },
            &None,
        )
        .unwrap();

        assert_debug_snapshot!(req, @r#"
        (
            Http(
                HttpRequest {
                    inner: Request {
                        method: POST,
                        uri: http://localhost:8080/,
                        version: HTTP/1.1,
                        headers: {
                            "content-type": "application/x-www-form-urlencoded",
                            "content-length": "4",
                        },
                        body: "a=42",
                    },
                    debug: None,
                },
            ),
            [],
        )
        "#);

        let TransportRequest::Http(HttpRequest { inner: req, .. }) = req.0;
        let body = body::into_string(req.into_body()).await.unwrap();
        insta::assert_snapshot!(body, @r#"a=42"#);
    }
}<|MERGE_RESOLUTION|>--- conflicted
+++ resolved
@@ -179,229 +179,11 @@
     /// Could not serialize body: {0}
     FormBodySerialization(&'static str),
     /// Error building URI: {0:?}
-<<<<<<< HEAD
     InvalidUri(#[from] MakeUriError),
-=======
-    InvalidUri(#[from] InvalidUriParts),
-    /// Could not generate URI from inputs: {0}
-    TemplateGenerationError(String),
-}
-
-#[cfg(test)]
-mod test_make_uri {
-    use std::str::FromStr;
-
-    use pretty_assertions::assert_eq;
-
-    use super::*;
-
-    macro_rules! this {
-        ($($value:tt)*) => {{
-            let mut map = IndexMap::with_capacity_and_hasher(1, Default::default());
-            map.insert("$this".to_string(), json!({ $($value)* }));
-            map
-        }};
-    }
-
-    mod combining_paths {
-        use pretty_assertions::assert_eq;
-        use rstest::rstest;
-
-        use super::*;
-        #[rstest]
-        #[case::connect_only("https://localhost:8080/v1", "/hello")]
-        #[case::source_only("https://localhost:8080/v1/", "hello")]
-        #[case::neither("https://localhost:8080/v1", "hello")]
-        #[case::both("https://localhost:8080/v1/", "/hello")]
-        fn slashes_between_source_and_connect(
-            #[case] source_uri: &str,
-            #[case] connect_path: &str,
-        ) {
-            assert_eq!(
-                make_uri(
-                    Some(&Uri::from_str(source_uri).unwrap()),
-                    &connect_path.parse().unwrap(),
-                    &Default::default(),
-                )
-                .unwrap()
-                .to_string(),
-                "https://localhost:8080/v1/hello"
-            );
-        }
-
-        #[test]
-        fn preserve_trailing_slash_from_connect() {
-            assert_eq!(
-                make_uri(
-                    Some(&Uri::from_str("https://localhost:8080/v1").unwrap()),
-                    &"/hello/".parse().unwrap(),
-                    &Default::default(),
-                )
-                .unwrap()
-                .to_string(),
-                "https://localhost:8080/v1/hello/"
-            );
-        }
-
-        #[test]
-        fn preserve_trailing_slash_from_source() {
-            assert_eq!(
-                make_uri(
-                    Some(&Uri::from_str("https://localhost:8080/v1/").unwrap()),
-                    &"/".parse().unwrap(),
-                    &Default::default(),
-                )
-                .unwrap()
-                .to_string(),
-                "https://localhost:8080/v1/"
-            );
-        }
-
-        #[test]
-        fn preserve_no_trailing_slash_from_source() {
-            assert_eq!(
-                make_uri(
-                    Some(&Uri::from_str("https://localhost:8080/v1").unwrap()),
-                    &"/".parse().unwrap(),
-                    &Default::default(),
-                )
-                .unwrap()
-                .to_string(),
-                "https://localhost:8080/v1"
-            );
-        }
-
-        #[test]
-        fn add_path_before_query_params() {
-            assert_eq!(
-                make_uri(
-                    Some(&Uri::from_str("https://localhost:8080/v1?something").unwrap()),
-                    &"/hello".parse().unwrap(),
-                    &this! { "id": 42 },
-                )
-                .unwrap()
-                .to_string(),
-                "https://localhost:8080/v1/hello?something"
-            );
-        }
-
-        #[test]
-        fn trailing_slash_plus_query_params() {
-            assert_eq!(
-                make_uri(
-                    Some(&Uri::from_str("https://localhost:8080/v1?something").unwrap()),
-                    &"/hello/".parse().unwrap(),
-                    &this! { "id": 42 },
-                )
-                .unwrap()
-                .to_string(),
-                "https://localhost:8080/v1/hello/?something"
-            );
-        }
-
-        #[test]
-        fn with_merged_query_params() {
-            assert_eq!(
-                make_uri(
-                    Some(&Uri::from_str("https://localhost:8080/v1?foo=bar").unwrap()),
-                    &"/hello/{$this.id}?id={$this.id}".parse().unwrap(),
-                    &this! {"id": 42 },
-                )
-                .unwrap()
-                .to_string(),
-                "https://localhost:8080/v1/hello/42?foo=bar&id=42"
-            );
-        }
-        #[test]
-        fn with_trailing_slash_in_base_plus_query_params() {
-            assert_eq!(
-                make_uri(
-                    Some(&Uri::from_str("https://localhost:8080/v1/?foo=bar").unwrap()),
-                    &"/hello/{$this.id}?id={$this.id}".parse().unwrap(),
-                    &this! {"id": 42 },
-                )
-                .unwrap()
-                .to_string(),
-                "https://localhost:8080/v1/hello/42?foo=bar&id=42"
-            );
-        }
-    }
-
-    mod merge_query {
-        use pretty_assertions::assert_eq;
-
-        use super::*;
-        #[test]
-        fn source_only() {
-            assert_eq!(
-                make_uri(
-                    Some(&Uri::from_str("http://localhost/users?a=b").unwrap()),
-                    &"/123".parse().unwrap(),
-                    &Default::default(),
-                )
-                .unwrap(),
-                "http://localhost/users/123?a=b"
-            );
-        }
-
-        #[test]
-        fn connect_only() {
-            assert_eq!(
-                make_uri(
-                    Some(&Uri::from_str("http://localhost/users").unwrap()),
-                    &"?a=b&c=d".parse().unwrap(),
-                    &Default::default(),
-                )
-                .unwrap(),
-                "http://localhost/users?a=b&c=d"
-            )
-        }
-
-        #[test]
-        fn combine_from_both() {
-            assert_eq!(
-                make_uri(
-                    Some(&Uri::from_str("http://localhost/users?a=b").unwrap()),
-                    &"?c=d".parse().unwrap(),
-                    &Default::default()
-                )
-                .unwrap(),
-                "http://localhost/users?a=b&c=d"
-            )
-        }
-
-        #[test]
-        fn source_and_connect_have_same_param() {
-            assert_eq!(
-                make_uri(
-                    Some(&Uri::from_str("http://localhost/users?a=b").unwrap()),
-                    &"?a=d".parse().unwrap(),
-                    &Default::default()
-                )
-                .unwrap(),
-                "http://localhost/users?a=b&a=d"
-            )
-        }
-    }
-
-    #[test]
-    fn fragments() {
-        assert_eq!(
-            make_uri(
-                Some(&Uri::from_str("http://localhost/source?a=b#SourceFragment").unwrap()),
-                &"/connect?c=d#connectFragment".parse().unwrap(),
-                &Default::default()
-            )
-            .unwrap(),
-            "http://localhost/source/connect?a=b&c=d"
-        )
-    }
->>>>>>> 802b3edf
 }
 
 #[cfg(test)]
 mod tests {
-
     use std::str::FromStr;
 
     use apollo_compiler::ExecutableDocument;
