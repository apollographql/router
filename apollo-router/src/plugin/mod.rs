//! Plugin system for the router.
//!
//! Provides a customization mechanism for the router.
//!
//! Requests received by the router make their way through a processing pipeline. Each request is
//! processed at:
//!  - router
//!  - query planning
//!  - execution
//!  - subgraph (multiple in parallel if multiple subgraphs are accessed)
//!  stages.
//!
//! A plugin can choose to interact with the flow of requests at any or all of these stages of
//! processing. At each stage a [`Service`] is provided which provides an appropriate
//! mechanism for interacting with the request and response.

pub mod serde;
pub mod test;

use std::collections::HashMap;
use std::sync::Mutex;
use std::task::Context;
use std::task::Poll;

use ::serde::de::DeserializeOwned;
use ::serde::Deserialize;
use async_trait::async_trait;
use bytes::Bytes;
use futures::future::BoxFuture;
use futures::stream::BoxStream;
use once_cell::sync::Lazy;
use schemars::gen::SchemaGenerator;
use schemars::JsonSchema;
use tower::buffer::future::ResponseFuture;
use tower::buffer::Buffer;
use tower::util::BoxService;
use tower::BoxError;
use tower::Service;
use tower::ServiceBuilder;

use crate::graphql::Response;
use crate::http_ext;
use crate::layers::ServiceBuilderExt;
use crate::ExecutionRequest;
use crate::ExecutionResponse;
use crate::QueryPlannerRequest;
use crate::QueryPlannerResponse;
use crate::RouterRequest;
use crate::RouterResponse;
use crate::SubgraphRequest;
use crate::SubgraphResponse;

type InstanceFactory = fn(&serde_json::Value) -> BoxFuture<Result<Box<dyn DynPlugin>, BoxError>>;

type SchemaFactory = fn(&mut SchemaGenerator) -> schemars::schema::Schema;

/// Factories for plugin schema and configuration.
#[derive(Clone)]
pub struct PluginFactory {
    instance_factory: InstanceFactory,
    schema_factory: SchemaFactory,
}

impl PluginFactory {
    pub fn new(instance_factory: InstanceFactory, schema_factory: SchemaFactory) -> Self {
        Self {
            instance_factory,
            schema_factory,
        }
    }

    pub async fn create_instance(
        &self,
        configuration: &serde_json::Value,
    ) -> Result<Box<dyn DynPlugin>, BoxError> {
        (self.instance_factory)(configuration).await
    }

    pub fn create_schema(&self, gen: &mut SchemaGenerator) -> schemars::schema::Schema {
        (self.schema_factory)(gen)
    }
}

static PLUGIN_REGISTRY: Lazy<Mutex<HashMap<String, PluginFactory>>> = Lazy::new(|| {
    let m = HashMap::new();
    Mutex::new(m)
});

/// Register a plugin factory.
pub fn register_plugin(name: String, plugin_factory: PluginFactory) {
    PLUGIN_REGISTRY
        .lock()
        .expect("Lock poisoned")
        .insert(name, plugin_factory);
}

/// Get a copy of the registered plugin factories.
pub fn plugins() -> HashMap<String, PluginFactory> {
    PLUGIN_REGISTRY.lock().expect("Lock poisoned").clone()
}

/// All router plugins must implement the Plugin trait.
///
/// This trait defines lifecycle hooks that enable hooking into Apollo Router services.
/// The trait also provides a default implementations for each hook, which returns the associated service unmodified.
/// For more information about the plugin lifecycle please check this documentation <https://www.apollographql.com/docs/router/customizations/native/#plugin-lifecycle>
#[async_trait]
pub trait Plugin: Send + Sync + 'static + Sized {
    type Config: JsonSchema + DeserializeOwned;

    /// This is invoked once after the router starts and compiled-in
    /// plugins are registered.
    async fn new(config: Self::Config) -> Result<Self, BoxError>;

    /// This is invoked after all plugins have been created and we're ready to go live.
    /// This method MUST not panic.
    fn activate(&mut self) {}

    /// This service runs at the very beginning and very end of the request lifecycle.
    /// Define router_service if your customization needs to interact at the earliest or latest point possible.
    /// For example, this is a good opportunity to perform JWT verification before allowing a request to proceed further.
    fn router_service(
<<<<<<< HEAD
        &self,
        service: BoxService<
            RouterRequest,
            RouterResponse<BoxStream<'static, ResponseBody>>,
            BoxError,
        >,
    ) -> BoxService<RouterRequest, RouterResponse<BoxStream<'static, ResponseBody>>, BoxError> {
=======
        &mut self,
        service: BoxService<RouterRequest, RouterResponse<BoxStream<'static, Response>>, BoxError>,
    ) -> BoxService<RouterRequest, RouterResponse<BoxStream<'static, Response>>, BoxError> {
>>>>>>> b98477ef
        service
    }

    /// This service handles generating the query plan for each incoming request.
    /// Define `query_planning_service` if your customization needs to interact with query planning functionality (for example, to log query plan details).
    fn query_planning_service(
        &mut self,
        service: BoxService<QueryPlannerRequest, QueryPlannerResponse, BoxError>,
    ) -> BoxService<QueryPlannerRequest, QueryPlannerResponse, BoxError> {
        service
    }

    /// This service handles initiating the execution of a query plan after it's been generated.
    /// Define `execution_service` if your customization includes logic to govern execution (for example, if you want to block a particular query based on a policy decision).
    fn execution_service(
        &mut self,
        service: BoxService<
            ExecutionRequest,
            ExecutionResponse<BoxStream<'static, Response>>,
            BoxError,
        >,
    ) -> BoxService<ExecutionRequest, ExecutionResponse<BoxStream<'static, Response>>, BoxError>
    {
        service
    }

    /// This service handles communication between the Apollo Router and your subgraphs.
    /// Define `subgraph_service` to configure this communication (for example, to dynamically add headers to pass to a subgraph).
    /// The `_subgraph_name` parameter is useful if you need to apply a customization only specific subgraphs.
    fn subgraph_service(
        &mut self,
        _subgraph_name: &str,
        service: BoxService<SubgraphRequest, SubgraphResponse, BoxError>,
    ) -> BoxService<SubgraphRequest, SubgraphResponse, BoxError> {
        service
    }

    /// The `custom_endpoint` method lets you declare a new endpoint exposed for your plugin.
    /// For now it's only accessible for official `apollo.` plugins and for `experimental.`. This endpoint will be accessible via `/plugins/group.plugin_name`
    fn custom_endpoint(&self) -> Option<Handler> {
        None
    }

    /// Return the name of the plugin.
    fn name(&self) -> &'static str {
        get_type_of(self)
    }
}

fn get_type_of<T>(_: &T) -> &'static str {
    std::any::type_name::<T>()
}

/// All router plugins must implement the DynPlugin trait.
///
/// This trait defines lifecycle hooks that enable hooking into Apollo Router services.
/// The trait also provides a default implementations for each hook, which returns the associated service unmodified.
/// For more information about the plugin lifecycle please check this documentation <https://www.apollographql.com/docs/router/customizations/native/#plugin-lifecycle>
#[async_trait]
pub trait DynPlugin: Send + Sync + 'static {
    /// This is invoked after all plugins have been created and we're ready to go live.
    /// This method MUST not panic.
    fn activate(&mut self);

    /// This service runs at the very beginning and very end of the request lifecycle.
    /// It's the entrypoint of every requests and also the last hook before sending the response.
    /// Define router_service if your customization needs to interact at the earliest or latest point possible.
    /// For example, this is a good opportunity to perform JWT verification before allowing a request to proceed further.
    fn router_service(
<<<<<<< HEAD
        &self,
        service: BoxService<
            RouterRequest,
            RouterResponse<BoxStream<'static, ResponseBody>>,
            BoxError,
        >,
    ) -> BoxService<RouterRequest, RouterResponse<BoxStream<'static, ResponseBody>>, BoxError>;
=======
        &mut self,
        service: BoxService<RouterRequest, RouterResponse<BoxStream<'static, Response>>, BoxError>,
    ) -> BoxService<RouterRequest, RouterResponse<BoxStream<'static, Response>>, BoxError>;
>>>>>>> b98477ef

    /// This service handles generating the query plan for each incoming request.
    /// Define `query_planning_service` if your customization needs to interact with query planning functionality (for example, to log query plan details).
    fn query_planning_service(
        &mut self,
        service: BoxService<QueryPlannerRequest, QueryPlannerResponse, BoxError>,
    ) -> BoxService<QueryPlannerRequest, QueryPlannerResponse, BoxError>;

    /// This service handles initiating the execution of a query plan after it's been generated.
    /// Define `execution_service` if your customization includes logic to govern execution (for example, if you want to block a particular query based on a policy decision).
    fn execution_service(
        &mut self,
        service: BoxService<
            ExecutionRequest,
            ExecutionResponse<BoxStream<'static, Response>>,
            BoxError,
        >,
    ) -> BoxService<ExecutionRequest, ExecutionResponse<BoxStream<'static, Response>>, BoxError>;

    /// This service handles communication between the Apollo Router and your subgraphs.
    /// Define `subgraph_service` to configure this communication (for example, to dynamically add headers to pass to a subgraph).
    /// The `_subgraph_name` parameter is useful if you need to apply a customization only on specific subgraphs.
    fn subgraph_service(
        &mut self,
        _subgraph_name: &str,
        service: BoxService<SubgraphRequest, SubgraphResponse, BoxError>,
    ) -> BoxService<SubgraphRequest, SubgraphResponse, BoxError>;

    /// The `custom_endpoint` method lets you declare a new endpoint exposed for your plugin.
    /// For now it's only accessible for official `apollo.` plugins and for `experimental.`. This endpoint will be accessible via `/plugins/group.plugin_name`
    fn custom_endpoint(&self) -> Option<Handler>;

    /// Return the name of the plugin.
    fn name(&self) -> &'static str;
}

#[async_trait]
impl<T> DynPlugin for T
where
    T: Plugin,
    for<'de> <T as Plugin>::Config: Deserialize<'de>,
{
    #[allow(deprecated)]
    fn activate(&mut self) {
        self.activate()
    }

    fn router_service(
<<<<<<< HEAD
        &self,
        service: BoxService<
            RouterRequest,
            RouterResponse<BoxStream<'static, ResponseBody>>,
            BoxError,
        >,
    ) -> BoxService<RouterRequest, RouterResponse<BoxStream<'static, ResponseBody>>, BoxError> {
=======
        &mut self,
        service: BoxService<RouterRequest, RouterResponse<BoxStream<'static, Response>>, BoxError>,
    ) -> BoxService<RouterRequest, RouterResponse<BoxStream<'static, Response>>, BoxError> {
>>>>>>> b98477ef
        self.router_service(service)
    }

    fn query_planning_service(
        &mut self,
        service: BoxService<QueryPlannerRequest, QueryPlannerResponse, BoxError>,
    ) -> BoxService<QueryPlannerRequest, QueryPlannerResponse, BoxError> {
        self.query_planning_service(service)
    }

    fn execution_service(
        &mut self,
        service: BoxService<
            ExecutionRequest,
            ExecutionResponse<BoxStream<'static, Response>>,
            BoxError,
        >,
    ) -> BoxService<ExecutionRequest, ExecutionResponse<BoxStream<'static, Response>>, BoxError>
    {
        self.execution_service(service)
    }

    fn subgraph_service(
        &mut self,
        name: &str,
        service: BoxService<SubgraphRequest, SubgraphResponse, BoxError>,
    ) -> BoxService<SubgraphRequest, SubgraphResponse, BoxError> {
        self.subgraph_service(name, service)
    }

    fn custom_endpoint(&self) -> Option<Handler> {
        self.custom_endpoint()
    }

    fn name(&self) -> &'static str {
        self.name()
    }
}

/// Register a plugin with a group and a name
/// Grouping prevent name clashes for plugins, so choose something unique, like your domain name.
/// Plugins will appear in the configuration as a layer property called: {group}.{name}
#[macro_export]
macro_rules! register_plugin {
    ($group: literal, $name: literal, $value: ident) => {
        $crate::_private::startup::on_startup! {
            let qualified_name = if $group == "" {
                $name.to_string()
            }
            else {
                format!("{}.{}", $group, $name)
            };

            $crate::plugin::register_plugin(
                qualified_name,
                $crate::plugin::PluginFactory::new(
                    |configuration| Box::pin(async move {
                        let configuration = $crate::_private::serde_json::from_value(configuration.clone())?;
                        let plugin = $value::new(configuration).await?;
                        Ok(Box::new(plugin) as Box<dyn $crate::plugin::DynPlugin>)
                    }),
                    |gen| gen.subschema_for::<<$value as $crate::plugin::Plugin>::Config>()
                )
            );
        }
    };
}

/// Handler represents a [`Plugin`] endpoint.
#[derive(Clone)]
pub struct Handler {
    service: Buffer<
        BoxService<http_ext::Request<Bytes>, http_ext::Response<Bytes>, BoxError>,
        http_ext::Request<Bytes>,
    >,
}

impl Handler {
    pub fn new(
        service: BoxService<http_ext::Request<Bytes>, http_ext::Response<Bytes>, BoxError>,
    ) -> Self {
        Self {
            service: ServiceBuilder::new().buffered().service(service),
        }
    }
}

impl Service<http_ext::Request<Bytes>> for Handler {
    type Response = http_ext::Response<Bytes>;
    type Error = BoxError;
    type Future = ResponseFuture<BoxFuture<'static, Result<Self::Response, Self::Error>>>;

    fn poll_ready(&mut self, cx: &mut Context<'_>) -> Poll<Result<(), Self::Error>> {
        self.service.poll_ready(cx)
    }

    fn call(&mut self, req: http_ext::Request<Bytes>) -> Self::Future {
        self.service.call(req)
    }
}

impl From<BoxService<http_ext::Request<Bytes>, http_ext::Response<Bytes>, BoxError>> for Handler {
    fn from(
        original: BoxService<http_ext::Request<Bytes>, http_ext::Response<Bytes>, BoxError>,
    ) -> Self {
        Self::new(original)
    }
}<|MERGE_RESOLUTION|>--- conflicted
+++ resolved
@@ -120,19 +120,9 @@
     /// Define router_service if your customization needs to interact at the earliest or latest point possible.
     /// For example, this is a good opportunity to perform JWT verification before allowing a request to proceed further.
     fn router_service(
-<<<<<<< HEAD
         &self,
-        service: BoxService<
-            RouterRequest,
-            RouterResponse<BoxStream<'static, ResponseBody>>,
-            BoxError,
-        >,
-    ) -> BoxService<RouterRequest, RouterResponse<BoxStream<'static, ResponseBody>>, BoxError> {
-=======
-        &mut self,
         service: BoxService<RouterRequest, RouterResponse<BoxStream<'static, Response>>, BoxError>,
     ) -> BoxService<RouterRequest, RouterResponse<BoxStream<'static, Response>>, BoxError> {
->>>>>>> b98477ef
         service
     }
 
@@ -202,19 +192,9 @@
     /// Define router_service if your customization needs to interact at the earliest or latest point possible.
     /// For example, this is a good opportunity to perform JWT verification before allowing a request to proceed further.
     fn router_service(
-<<<<<<< HEAD
         &self,
-        service: BoxService<
-            RouterRequest,
-            RouterResponse<BoxStream<'static, ResponseBody>>,
-            BoxError,
-        >,
-    ) -> BoxService<RouterRequest, RouterResponse<BoxStream<'static, ResponseBody>>, BoxError>;
-=======
-        &mut self,
         service: BoxService<RouterRequest, RouterResponse<BoxStream<'static, Response>>, BoxError>,
     ) -> BoxService<RouterRequest, RouterResponse<BoxStream<'static, Response>>, BoxError>;
->>>>>>> b98477ef
 
     /// This service handles generating the query plan for each incoming request.
     /// Define `query_planning_service` if your customization needs to interact with query planning functionality (for example, to log query plan details).
@@ -263,19 +243,9 @@
     }
 
     fn router_service(
-<<<<<<< HEAD
         &self,
-        service: BoxService<
-            RouterRequest,
-            RouterResponse<BoxStream<'static, ResponseBody>>,
-            BoxError,
-        >,
-    ) -> BoxService<RouterRequest, RouterResponse<BoxStream<'static, ResponseBody>>, BoxError> {
-=======
-        &mut self,
         service: BoxService<RouterRequest, RouterResponse<BoxStream<'static, Response>>, BoxError>,
     ) -> BoxService<RouterRequest, RouterResponse<BoxStream<'static, Response>>, BoxError> {
->>>>>>> b98477ef
         self.router_service(service)
     }
 
