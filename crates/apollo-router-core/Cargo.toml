[package]
name = "apollo-router-core"
version = "0.1.0-alpha.0"
authors = ["Apollo Graph, Inc. <packages@apollographql.com>"]
edition = "2018"
license-file = "./LICENSE"

[features]
# Prevents the query execution to continue if any error occurs while fetching
# the data of a subgraph. This is useful in development as you want to be
# alerted early when something is wrong instead of receiving an invalid result.
failfast = []
# activates the response post-processing feature. It is deactivated by default
# until we solve performance issues
post-processing = []

[dependencies]
apollo-parser = { git = "https://github.com/apollographql/apollo-rs.git", rev = "6e8e8a8b23c5489fdb2154029488dfcfe9cba80a" }
async-trait = "0.1.51"
derivative = "2.2.0"
displaydoc = "0.2"
futures = "0.3.17"
include_dir = "0.6.2"
once_cell = "1.8.0"
<<<<<<< HEAD
parking_lot = "0.11.2"
router-bridge = { git = "https://github.com/apollographql/federation.git", rev = "5ebbc140b5e1c86a7f68f61fec96ab261f420d68" }
=======
router-bridge = { git = "https://github.com/apollographql/federation.git", rev = "3aa8f3a533f19e31ab984c87a0674ec78c42ebb6" }
>>>>>>> b075c743
serde = { version = "1.0.130", features = ["derive", "rc"] }
serde_json = { version = "1.0.71", features = ["preserve_order"] }
thiserror = "1.0.30"
tokio = { version = "1.14.0", features = ["rt"] }
tracing = "0.1.29"
tracing-futures = "0.2.5"
typed-builder = "0.9.1"

[dev-dependencies]
criterion = { version = "0.3", features = ["async_tokio", "async_futures"] }
mockall = "0.10.2"
once_cell = "1"
static_assertions = "1"
test-env-log = { version = "0.2.7", default-features = false, features = [
    "trace",
] }
tokio = { version = "1", features = ["full"] }
tracing-subscriber = { version = "0.2.25", default-features = false, features = [
    "env-filter",
    "fmt",
] }

[[bench]]
name = "basic_composition"
harness = false<|MERGE_RESOLUTION|>--- conflicted
+++ resolved
@@ -22,12 +22,7 @@
 futures = "0.3.17"
 include_dir = "0.6.2"
 once_cell = "1.8.0"
-<<<<<<< HEAD
-parking_lot = "0.11.2"
-router-bridge = { git = "https://github.com/apollographql/federation.git", rev = "5ebbc140b5e1c86a7f68f61fec96ab261f420d68" }
-=======
 router-bridge = { git = "https://github.com/apollographql/federation.git", rev = "3aa8f3a533f19e31ab984c87a0674ec78c42ebb6" }
->>>>>>> b075c743
 serde = { version = "1.0.130", features = ["derive", "rc"] }
 serde_json = { version = "1.0.71", features = ["preserve_order"] }
 thiserror = "1.0.30"
