--- conflicted
+++ resolved
@@ -628,24 +628,23 @@
 
 The authorization plugin behaviour can be modified with various options.
 
-<<<<<<< HEAD
-### log_errors
-=======
 ### reject_unauthorized
->>>>>>> b5ec5cd7
 
 ```yaml title="router.yaml"
 authorization:
   preview_directives:
-<<<<<<< HEAD
-    log_errors: true
-```
-
-By default, when part of a query is filtered by authorization, the list of filtered paths is added to the response and logged by the router. Filtering parts of a query according to the client's rights may be seen as normal operation, and not warrant investigation by platform operators, so those logs can be disabled.
-=======
     enabled: true
     reject_unauthorized: true # default: false
 ```
 
 This option will entirely reject queries that would have some parts filtered by authorization directives. The response will contain the list of paths that are affected.
->>>>>>> b5ec5cd7
+
+### log_errors
+
+```yaml title="router.yaml"
+authorization:
+  preview_directives:
+    log_errors: true
+```
+
+By default, when part of a query is filtered by authorization, the list of filtered paths is added to the response and logged by the router. Filtering parts of a query according to the client's rights may be seen as normal operation, and not warrant investigation by platform operators, so those logs can be disabled.