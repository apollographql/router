# Changelog for the next release

All notable changes to Router will be documented in this file.

This project adheres to [Semantic Versioning](https://semver.org/spec/v2.0.0.html).

<!-- <THIS IS AN EXAMPLE, DO NOT REMOVE>

# [x.x.x] (unreleased) - 2022-mm-dd
> Important: X breaking changes below, indicated by **❗ BREAKING ❗**
## ❗ BREAKING ❗
## 🚀 Features
## 🐛 Fixes
## 🛠 Maintenance
## 📚 Documentation

## Example section entry format

### Headline ([Issue #ISSUE_NUMBER](https://github.com/apollographql/router/issues/ISSUE_NUMBER))

Description! And a link to a [reference](http://url)

By [@USERNAME](https://github.com/USERNAME) in https://github.com/apollographql/router/pull/PULL_NUMBER
-->

# [0.16] (unreleased) - 2022-mm-dd

## ❗ BREAKING ❗

<<<<<<< HEAD

### Reorder query planner execution ([PR #1484](https://github.com/apollographql/router/pull/1484))

Query planning is deterministic, it only depends on the query, operation name and query planning
options. As such, we can cache the result of the entire process.

This changes the pipeline to apply query planner plugins between the cache and the bridge planner,
so those plugins will only be called once on the same query. If changes must be done per query,
they should happen in a supergraph service.

By [@SimonSapin](https://github.com/Geal) in https://github.com/apollographql/router/pull/1464
=======
### Removed `delay_interval` in telemetry configuration. [PR #FIXME]

It was doing nothing.

```yaml title="router.yaml"
telemetry:
  metrics:
    common:
      # Removed, will now cause an error on Router startup:
      delay_interval:
        secs: 9
        nanos: 500000000
```

By [@SimonSapin](https://github.com/SimonSapin)
>>>>>>> f0267de2

## 🚀 Features

### Add support of global rate limit and timeout. [PR #1347](https://github.com/apollographql/router/pull/1347)

Additions to the traffic shaping plugin:
- **Global rate limit** - If you want to rate limit requests to subgraphs or to the router itself.
- **Timeout**: - Set a timeout to subgraphs and router requests.

```yaml
traffic_shaping:
  router: # Rules applied to requests from clients to the router
    global_rate_limit: # Accept a maximum of 10 requests per 5 secs. Excess requests must be rejected.
      capacity: 10
      interval: 5s # Must not be greater than 18_446_744_073_709_551_615 milliseconds and not less than 0 milliseconds
    timeout: 50s # If a request to the router takes more than 50secs then cancel the request (30 sec by default)
  subgraphs: # Rules applied to requests from the router to individual subgraphs
    products:
      global_rate_limit: # Accept a maximum of 10 requests per 5 secs from the router. Excess requests must be rejected.
        capacity: 10
        interval: 5s # Must not be greater than 18_446_744_073_709_551_615 milliseconds and not less than 0 milliseconds
      timeout: 50s # If a request to the subgraph 'products' takes more than 50secs then cancel the request (30 sec by default)
```

By [@bnjjj](https://github.com/bnjjj) in https://github.com/apollographql/router/pull/1347

## 🐛 Fixes

## 🛠 Maintenance

## 📚 Documentation<|MERGE_RESOLUTION|>--- conflicted
+++ resolved
@@ -27,19 +27,6 @@
 
 ## ❗ BREAKING ❗
 
-<<<<<<< HEAD
-
-### Reorder query planner execution ([PR #1484](https://github.com/apollographql/router/pull/1484))
-
-Query planning is deterministic, it only depends on the query, operation name and query planning
-options. As such, we can cache the result of the entire process.
-
-This changes the pipeline to apply query planner plugins between the cache and the bridge planner,
-so those plugins will only be called once on the same query. If changes must be done per query,
-they should happen in a supergraph service.
-
-By [@SimonSapin](https://github.com/Geal) in https://github.com/apollographql/router/pull/1464
-=======
 ### Removed `delay_interval` in telemetry configuration. [PR #FIXME]
 
 It was doing nothing.
@@ -55,7 +42,17 @@
 ```
 
 By [@SimonSapin](https://github.com/SimonSapin)
->>>>>>> f0267de2
+
+### Reorder query planner execution ([PR #1484](https://github.com/apollographql/router/pull/1484))
+
+Query planning is deterministic, it only depends on the query, operation name and query planning
+options. As such, we can cache the result of the entire process.
+
+This changes the pipeline to apply query planner plugins between the cache and the bridge planner,
+so those plugins will only be called once on the same query. If changes must be done per query,
+they should happen in a supergraph service.
+
+By [@SimonSapin](https://github.com/Geal) in https://github.com/apollographql/router/pull/1464
 
 ## 🚀 Features
 
