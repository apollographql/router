--- conflicted
+++ resolved
@@ -31,64 +31,12 @@
 
 ## 🐛 Fixes
 
-<<<<<<< HEAD
 ### Update span attributes to be compliant with the opentelemetry for GraphQL specs ([PR #1449](https://github.com/apollographql/router/pull/1449))
 
 Change attribute name `query` to `graphql.document` and `operation_name` to `graphql.operation.name` in spans.
 
 By [@bnjjj](https://github.com/bnjjj) in https://github.com/apollographql/router/pull/1449 
 
-### Update serialization format for telemetry.tracing.otlp.grpc.metadata ([PR #1391](https://github.com/apollographql/router/pull/1391))
-
-The metadata format now uses `IndexMap<String, Vec<String>>`.
-
-By [@me-diru](https://github.com/me-diru) in https://github.com/apollographql/router/pull/1391 
-
-### Update the scaffold template so it targets router v0.12.0 ([PR #1431](https://github.com/apollographql/router/pull/1431))
-
-The cargo scaffold template will target the latest version of the router.
-
-By [@o0Ignition0o](https://github.com/o0Ignition0o) in https://github.com/apollographql/router/pull/1248
-
-### Selection merging on non-object field aliases ([PR #1406](https://github.com/apollographql/router/issues/1406))
-
-Fixed a bug where merging aliased fields would sometimes put `null`s instead of expected values. 
-
-By [@o0Ignition0o](https://github.com/o0Ignition0o) in https://github.com/apollographql/router/pull/1432
-
-### A Rhai error instead of a Rust panic ([PR #1414 https://github.com/apollographql/router/pull/1414))
-
-In Rhai plugins, accessors that mutate the originating request are not available when in the subgraph phase. Previously, trying to mutate anyway would cause a Rust panic. This has been changed to a Rhai error instead.
-
-By [@SimonSapin](https://github.com/SimonSapin) in https://github.com/apollographql/router/pull/1414
-
-### Optimizations ([PR #1423](https://github.com/apollographql/router/pull/1423))
-
-* Do not clone the client request during query plan execution
-* Do not clone the usage reporting
-* Avoid path allocations when iterating over JSON values
-
-The benchmarks show that this change brings a 23% gain in requests per second compared to the main branch.
-
-By [@Geal](https://github.com/Geal) in https://github.com/apollographql/router/pull/1423
-
-### do not perform nested fetches if the parent one returned null ([PR #1332](https://github.com/apollographql/router/pull/1332)
-
-In a query of the form:
-```graphql
-mutation {
-	mutationA {
-		mutationB
-	}
-}
-```
-
-If `mutationA` returned null, we should not execute `mutationB`.
-
-By [@Ty3uK](https://github.com/Ty3uK) in https://github.com/apollographql/router/pull/1332
-
-=======
->>>>>>> 9c0864ca
 ## 🛠 Maintenance
 
 ## 📚 Documentation