--- conflicted
+++ resolved
@@ -4808,18 +4808,13 @@
         }})
         .build();
 
-<<<<<<< HEAD
-    query.format_response(&mut response, None, Default::default(), api_schema, 0);
-=======
     query.format_response(
         &mut response,
         None,
-        false,
         Default::default(),
         api_schema,
         BooleanValues { bits: 0 },
     );
->>>>>>> 4ba9d831
     assert_eq_and_ordered!(
         response.data.as_ref().unwrap(),
         &json! {{
