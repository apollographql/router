//! Prevent mutations if the HTTP method is GET.
//!
//! See [`Layer`] and [`Service`] for more details.

use std::ops::ControlFlow;

use apollo_compiler::ast::OperationType;
use futures::future::BoxFuture;
use http::header::HeaderName;
use http::HeaderValue;
use http::Method;
use http::StatusCode;
use tower::BoxError;
use tower::Layer;
use tower::Service;
use tower::ServiceBuilder;

use super::query_analysis::ParsedDocument;
use crate::graphql::Error;
use crate::json_ext::Object;
use crate::layers::async_checkpoint::OneShotAsyncCheckpointService;
use crate::layers::ServiceBuilderExt;
use crate::services::SupergraphRequest;
use crate::services::SupergraphResponse;

#[derive(Default)]
pub(crate) struct AllowOnlyHttpPostMutationsLayer {}

impl<S> Layer<S> for AllowOnlyHttpPostMutationsLayer
where
    S: Service<SupergraphRequest, Response = SupergraphResponse, Error = BoxError>
        + Clone
        + Send
        + 'static,
    <S as Service<SupergraphRequest>>::Future: Send + 'static,
{
    type Service = OneShotAsyncCheckpointService<
        S,
        BoxFuture<'static, Result<ControlFlow<SupergraphResponse, SupergraphRequest>, BoxError>>,
        SupergraphRequest,
    >;

    fn layer(&self, service: S) -> Self::Service {
        ServiceBuilder::new()
            .oneshot_checkpoint_async(|req: SupergraphRequest| {
                Box::pin(async {
                    if req.supergraph_request.method() == Method::POST {
                        return Ok(ControlFlow::Continue(req));
                    }

                    let doc = match req
                        .context
                        .extensions()
                        .lock()
                        .get::<ParsedDocument>()
                        .cloned()
                    {
                        None => {
                            let errors = vec![Error::builder()
                                .message("Cannot find executable document".to_string())
                                .extension_code("MISSING_EXECUTABLE_DOCUMENT")
                                .build()];
                            let res = SupergraphResponse::infallible_builder()
                                .errors(errors)
                                .extensions(Object::default())
                                .status_code(StatusCode::INTERNAL_SERVER_ERROR)
                                .context(req.context.clone())
                                .build();

                            return Ok(ControlFlow::Break(res));
                        }
                        Some(c) => c,
                    };

                    let op = doc
                        .executable
                        .get_operation(req.supergraph_request.body().operation_name.as_deref());

                    match op {
                        Err(_) => {
                            let errors = vec![Error::builder()
                                .message("Cannot find operation".to_string())
                                .extension_code("MISSING_OPERATION")
                                .build()];
                            let res = SupergraphResponse::infallible_builder()
                                .errors(errors)
                                .extensions(Object::default())
                                .status_code(StatusCode::METHOD_NOT_ALLOWED)
                                .context(req.context)
                                .build();

                            Ok(ControlFlow::Break(res))
                        }
                        Ok(op) => {
                            if op.operation_type == OperationType::Mutation {
                                let errors = vec![Error::builder()
                                    .message(
                                        "Mutations can only be sent over HTTP POST".to_string(),
                                    )
                                    .extension_code("MUTATION_FORBIDDEN")
                                    .build()];
                                let mut res = SupergraphResponse::builder()
                                    .errors(errors)
                                    .extensions(Object::default())
                                    .status_code(StatusCode::METHOD_NOT_ALLOWED)
                                    .context(req.context)
                                    .build()?;
                                res.response.headers_mut().insert(
                                    HeaderName::from_static("allow"),
                                    HeaderValue::from_static("POST"),
                                );
                                Ok(ControlFlow::Break(res))
                            } else {
                                Ok(ControlFlow::Continue(req))
                            }
                        }
                    }
                })
                    as BoxFuture<
                        'static,
                        Result<ControlFlow<SupergraphResponse, SupergraphRequest>, BoxError>,
                    >
            })
            .service(service)
    }
}

#[cfg(test)]
mod forbid_http_get_mutations_tests {
    use std::sync::Arc;

    use apollo_compiler::ast;
    use tower::ServiceExt;

    use super::*;
    use crate::error::Error;
    use crate::graphql::Response;
    use crate::plugin::test::MockSupergraphService;
    use crate::query_planner::fetch::OperationKind;
    use crate::services::layers::query_analysis::ParsedDocumentInner;
    use crate::Context;

    #[tokio::test]
    async fn it_lets_http_post_queries_pass_through() {
        let mut mock_service = MockSupergraphService::new();

        mock_service
            .expect_call()
            .times(1)
            .returning(move |_| Ok(SupergraphResponse::fake_builder().build().unwrap()));

        let mut service_stack = AllowOnlyHttpPostMutationsLayer::default().layer(mock_service);

        let http_post_query_plan_request = create_request(Method::POST, OperationKind::Query);

        let services = service_stack.ready().await.unwrap();
        services
            .call(http_post_query_plan_request)
            .await
            .unwrap()
            .next_response()
            .await
            .unwrap();
    }

    #[tokio::test]
    async fn it_lets_http_post_mutations_pass_through() {
        let mut mock_service = MockSupergraphService::new();

        mock_service
            .expect_call()
            .times(1)
            .returning(move |_| Ok(SupergraphResponse::fake_builder().build().unwrap()));

        let mut service_stack = AllowOnlyHttpPostMutationsLayer::default().layer(mock_service);

        let http_post_query_plan_request = create_request(Method::POST, OperationKind::Mutation);

        let services = service_stack.ready().await.unwrap();
        services
            .call(http_post_query_plan_request)
            .await
            .unwrap()
            .next_response()
            .await
            .unwrap();
    }

    #[tokio::test]
    async fn it_lets_http_get_queries_pass_through() {
        let mut mock_service = MockSupergraphService::new();

        mock_service
            .expect_call()
            .times(1)
            .returning(move |_| Ok(SupergraphResponse::fake_builder().build().unwrap()));

        let mut service_stack = AllowOnlyHttpPostMutationsLayer::default().layer(mock_service);

        let http_post_query_plan_request = create_request(Method::GET, OperationKind::Query);

        let services = service_stack.ready().await.unwrap();
        services
            .call(http_post_query_plan_request)
            .await
            .unwrap()
            .next_response()
            .await
            .unwrap();
    }

    #[tokio::test]
    async fn it_doesnt_let_non_http_post_mutations_pass_through() {
        let expected_error = Error {
            message: "Mutations can only be sent over HTTP POST".to_string(),
            locations: Default::default(),
            path: Default::default(),
            extensions: serde_json_bytes::json!({
                "code": "MUTATION_FORBIDDEN"
            })
            .as_object()
            .unwrap()
            .to_owned(),
        };
        let expected_status = StatusCode::METHOD_NOT_ALLOWED;
        let expected_allow_header = "POST";

        let forbidden_requests = [
            Method::GET,
            Method::HEAD,
            Method::OPTIONS,
            Method::PUT,
            Method::DELETE,
            Method::TRACE,
            Method::CONNECT,
            Method::PATCH,
        ]
        .into_iter()
        .map(|method| create_request(method, OperationKind::Mutation));

        for request in forbidden_requests {
            let mock_service = MockSupergraphService::new();
            let mut service_stack = AllowOnlyHttpPostMutationsLayer::default().layer(mock_service);
            let services = service_stack.ready().await.unwrap();

            let mut actual_error = services.call(request).await.unwrap();

            assert_eq!(expected_status, actual_error.response.status());
            assert_eq!(
                expected_allow_header,
                actual_error.response.headers().get("Allow").unwrap()
            );
            assert_error_matches(&expected_error, actual_error.next_response().await.unwrap());
        }
    }

    fn assert_error_matches(expected_error: &Error, response: Response) {
        assert_eq!(&response.errors[0], expected_error);
    }

    fn create_request(method: Method, operation_kind: OperationKind) -> SupergraphRequest {
        let query = match operation_kind {
            OperationKind::Query => {
                "
                    type Query { a: Int }
                    query { a }
                "
            }
            OperationKind::Mutation => {
                "
                    type Query { a: Int }
                    type Mutation { a: Int }
                    mutation { a }
                "
            }
            OperationKind::Subscription => {
                "
                    type Query { a: Int }
                    type Subscription { a: Int }
                    subscription { a }
                "
            }
        };

        let ast = ast::Document::parse(query, "").unwrap();
        let (_schema, executable) = ast.to_mixed_validate().unwrap();

        let context = Context::new();
        context
            .extensions()
            .lock()
            .insert::<ParsedDocument>(Arc::new(ParsedDocumentInner {
                ast,
                executable: Arc::new(executable),
<<<<<<< HEAD
=======
                hash: Default::default(),
                parse_errors: None,
                validation_errors: None,
>>>>>>> 40eaed58
            }));

        SupergraphRequest::fake_builder()
            .method(method)
            .query(query)
            .context(context)
            .build()
            .unwrap()
    }
}<|MERGE_RESOLUTION|>--- conflicted
+++ resolved
@@ -292,12 +292,7 @@
             .insert::<ParsedDocument>(Arc::new(ParsedDocumentInner {
                 ast,
                 executable: Arc::new(executable),
-<<<<<<< HEAD
-=======
                 hash: Default::default(),
-                parse_errors: None,
-                validation_errors: None,
->>>>>>> 40eaed58
             }));
 
         SupergraphRequest::fake_builder()
