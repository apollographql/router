#![allow(missing_docs)] // FIXME

use std::any::Any;
use std::mem;

use bytes::Bytes;
use displaydoc::Display;
use futures::Stream;
use futures::StreamExt;
use futures::future::Either;
use http::HeaderValue;
use http::Method;
use http::StatusCode;
use http::header::CONTENT_TYPE;
use http::header::HeaderName;
use http_body_util::BodyExt;
use multer::Multipart;
use multimap::MultiMap;
use serde_json_bytes::ByteString;
use serde_json_bytes::Map as JsonMap;
use static_assertions::assert_impl_all;
use thiserror::Error;
use tower::BoxError;

use self::body::RouterBody;
use super::supergraph;
use crate::Context;
use crate::context::CONTAINS_GRAPHQL_ERROR;
use crate::graphql;
use crate::http_ext::header_map;
use crate::json_ext::Path;
use crate::plugins::content_negotiation::MULTIPART_DEFER_CONTENT_TYPE_HEADER_VALUE;
use crate::plugins::content_negotiation::MULTIPART_SUBSCRIPTION_CONTENT_TYPE_HEADER_VALUE;
use crate::plugins::telemetry::config_new::router::events::RouterResponseBodyExtensionType;
use crate::services::TryIntoHeaderName;
use crate::services::TryIntoHeaderValue;

pub type BoxService = tower::util::BoxService<Request, Response, BoxError>;
pub type BoxCloneService = tower::util::BoxCloneService<Request, Response, BoxError>;
pub type ServiceResult = Result<Response, BoxError>;

pub type Body = RouterBody;
pub type Error = hyper::Error;

pub mod body;
pub(crate) mod pipeline_handle;
pub(crate) mod service;
#[cfg(test)]
mod tests;

assert_impl_all!(Request: Send);
/// Represents the router processing step of the processing pipeline.
///
/// This consists of the parsed graphql Request, HTTP headers and contextual data for extensions.
#[non_exhaustive]
pub struct Request {
    /// Original request to the Router.
    pub router_request: http::Request<Body>,

    /// Context for extension
    pub context: Context,
}

impl From<(http::Request<Body>, Context)> for Request {
    fn from((router_request, context): (http::Request<Body>, Context)) -> Self {
        Self {
            router_request,
            context,
        }
    }
}

/// Helper type to conveniently construct a body from several types used commonly in tests.
///
/// It's only meant for integration tests, as the "real" router should create bodies explicitly accounting for
/// streaming, size limits, etc.
pub struct IntoBody(Body);

impl From<Body> for IntoBody {
    fn from(value: Body) -> Self {
        Self(value)
    }
}
impl From<String> for IntoBody {
    fn from(value: String) -> Self {
        Self(body::from_bytes(value))
    }
}
impl From<Bytes> for IntoBody {
    fn from(value: Bytes) -> Self {
        Self(body::from_bytes(value))
    }
}
impl From<Vec<u8>> for IntoBody {
    fn from(value: Vec<u8>) -> Self {
        Self(body::from_bytes(value))
    }
}

#[buildstructor::buildstructor]
impl Request {
    /// This is the constructor (or builder) to use when constructing a real Request.
    ///
    /// Required parameters are required in non-testing code to create a Request.
    #[builder(visibility = "pub")]
    fn new(
        context: Context,
        headers: MultiMap<TryIntoHeaderName, TryIntoHeaderValue>,
        uri: http::Uri,
        method: Method,
        body: Body,
    ) -> Result<Request, BoxError> {
        let mut router_request = http::Request::builder()
            .uri(uri)
            .method(method)
            .body(body)?;
        *router_request.headers_mut() = header_map(headers)?;
        Ok(Self {
            router_request,
            context,
        })
    }

    /// This is the constructor (or builder) to use when constructing a fake Request.
    ///
    /// Required parameters are required in non-testing code to create a Request.
    #[builder(visibility = "pub")]
    fn fake_new(
        context: Option<Context>,
        headers: MultiMap<TryIntoHeaderName, TryIntoHeaderValue>,
        uri: Option<http::Uri>,
        method: Option<Method>,
        body: Option<IntoBody>,
    ) -> Result<Request, BoxError> {
        let mut router_request = http::Request::builder()
            .uri(uri.unwrap_or_else(|| http::Uri::from_static("http://example.com/")))
            .method(method.unwrap_or(Method::GET))
            .body(body.map_or_else(body::empty, |constructed| constructed.0))?;
        *router_request.headers_mut() = header_map(headers)?;
        Ok(Self {
            router_request,
            context: context.unwrap_or_default(),
        })
    }
}

<<<<<<< HEAD
use displaydoc::Display;
use thiserror::Error;

use crate::context::{CONTAINS_GRAPHQL_ERROR, ROUTER_RESPONSE_ERRORS};

=======
>>>>>>> 54e93b8e
#[derive(Error, Display, Debug)]
pub enum ParseError {
    /// couldn't create a valid http GET uri '{0}'
    InvalidUri(http::uri::InvalidUri),
    /// couldn't urlencode the GraphQL request body '{0}'
    UrlEncodeError(serde_urlencoded::ser::Error),
    /// couldn't serialize the GraphQL request body '{0}'
    SerializationError(serde_json::Error),
}

/// This is handy for tests.
impl TryFrom<supergraph::Request> for Request {
    type Error = ParseError;
    fn try_from(request: supergraph::Request) -> Result<Self, Self::Error> {
        let supergraph::Request {
            context,
            supergraph_request,
            ..
        } = request;

        let (mut parts, request) = supergraph_request.into_parts();

        let router_request = if parts.method == Method::GET {
            // get request
            let get_path = serde_urlencoded::to_string([
                ("query", request.query),
                ("operationName", request.operation_name),
                (
                    "extensions",
                    serde_json::to_string(&request.extensions).ok(),
                ),
                ("variables", serde_json::to_string(&request.variables).ok()),
            ])
            .map_err(ParseError::UrlEncodeError)?;

            parts.uri = format!("{}?{}", parts.uri, get_path)
                .parse()
                .map_err(ParseError::InvalidUri)?;

            http::Request::from_parts(parts, body::empty())
        } else {
            http::Request::from_parts(
                parts,
                body::from_bytes(
                    serde_json::to_vec(&request).map_err(ParseError::SerializationError)?,
                ),
            )
        };
        Ok(Self {
            router_request,
            context,
        })
    }
}

assert_impl_all!(Response: Send);
#[non_exhaustive]
#[derive(Debug)]
pub struct Response {
    pub response: http::Response<Body>,
    pub context: Context,
}

#[buildstructor::buildstructor]
impl Response {
    fn stash_the_body_in_extensions(&mut self, body_string: String) {
        self.context.extensions().with_lock(|ext| {
            ext.insert(RouterResponseBodyExtensionType(body_string));
        });
    }

    pub async fn next_response(&mut self) -> Option<Result<Bytes, axum::Error>> {
        self.response.body_mut().into_data_stream().next().await
    }

    /// This is the constructor (or builder) to use when constructing a real Response.
    ///
    /// Required parameters are required in non-testing code to create a Response.
    #[builder(visibility = "pub")]
    fn new(
        label: Option<String>,
        data: Option<serde_json_bytes::Value>,
        path: Option<Path>,
        errors: Vec<graphql::Error>,
        // Skip the `Object` type alias to use buildstructor’s map special-casing
        extensions: JsonMap<ByteString, serde_json_bytes::Value>,
        status_code: Option<StatusCode>,
        headers: MultiMap<TryIntoHeaderName, TryIntoHeaderValue>,
        context: Context,
    ) -> Result<Self, BoxError> {
        if !errors.is_empty() {
            context.insert_json_value(CONTAINS_GRAPHQL_ERROR, serde_json_bytes::Value::Bool(true));
            context
                .insert(ROUTER_RESPONSE_ERRORS, errors.clone())
                .expect("Unable to serialize router response errors list for context");
        }
        // Build a response
        let b = graphql::Response::builder()
            .and_label(label)
            .and_path(path)
            .errors(errors)
            .extensions(extensions);
        let res = match data {
            Some(data) => b.data(data).build(),
            None => b.build(),
        };

        // Build an HTTP Response
        let mut builder = http::Response::builder().status(status_code.unwrap_or(StatusCode::OK));
        for (key, values) in headers {
            let header_name: HeaderName = key.try_into()?;
            for value in values {
                let header_value: HeaderValue = value.try_into()?;
                builder = builder.header(header_name.clone(), header_value);
            }
        }

        let body_string = serde_json::to_string(&res)?;

        let body = body::from_bytes(body_string.clone());
        let response = builder.body(body)?;
        // Stash the body in the extensions so we can access it later
        let mut response = Self { response, context };
        response.stash_the_body_in_extensions(body_string);

        Ok(response)
    }

    /// This is the constructor (or builder) to use when constructing a Response that represents a global error.
    /// It has no path and no response data.
    /// This is useful for things such as authentication errors.
    #[builder(visibility = "pub")]
    fn error_new(
        errors: Vec<graphql::Error>,
        status_code: Option<StatusCode>,
        headers: MultiMap<TryIntoHeaderName, TryIntoHeaderValue>,
        context: Context,
    ) -> Result<Self, BoxError> {
        Response::new(
            Default::default(),
            Default::default(),
            None,
            errors,
            Default::default(),
            status_code,
            headers,
            context,
        )
    }

    /// This is the constructor (or builder) to use when constructing a real Response.
    ///
    /// Required parameters are required in non-testing code to create a Response.
    #[builder(visibility = "pub(crate)")]
    fn infallible_new(
        label: Option<String>,
        data: Option<serde_json_bytes::Value>,
        path: Option<Path>,
        errors: Vec<graphql::Error>,
        // Skip the `Object` type alias to use buildstructor’s map special-casing
        extensions: JsonMap<ByteString, serde_json_bytes::Value>,
        status_code: Option<StatusCode>,
        headers: MultiMap<HeaderName, HeaderValue>,
        context: Context,
    ) -> Self {
        // Build a response
        let b = graphql::Response::builder()
            .and_label(label)
            .and_path(path)
            .errors(errors)
            .extensions(extensions);
        let res = match data {
            Some(data) => b.data(data).build(),
            None => b.build(),
        };

        // Build an http Response
        let mut builder = http::Response::builder().status(status_code.unwrap_or(StatusCode::OK));
        for (header_name, values) in headers {
            for header_value in values {
                builder = builder.header(header_name.clone(), header_value);
            }
        }

        let body_string = serde_json::to_string(&res).expect("JSON is always a valid string");

        let body = body::from_bytes(body_string.clone());
        let response = builder.body(body).expect("RouterBody is always valid");

        Self { response, context }
    }

    /// EXPERIMENTAL: THIS FUNCTION IS EXPERIMENTAL AND SUBJECT TO POTENTIAL CHANGE.
    pub async fn into_graphql_response_stream(
        self,
    ) -> impl Stream<Item = Result<graphql::Response, serde_json::Error>> {
        Box::pin(
            if self
                .response
                .headers()
                .get(CONTENT_TYPE)
                .iter()
                .any(|value| {
                    *value == MULTIPART_DEFER_CONTENT_TYPE_HEADER_VALUE
                        || *value == MULTIPART_SUBSCRIPTION_CONTENT_TYPE_HEADER_VALUE
                })
            {
                let multipart = Multipart::new(
                    http_body_util::BodyDataStream::new(self.response.into_body()),
                    "graphql",
                );

                Either::Left(futures::stream::unfold(multipart, |mut m| async {
                    if let Ok(Some(response)) = m.next_field().await {
                        if let Ok(bytes) = response.bytes().await {
                            return Some((serde_json::from_slice::<graphql::Response>(&bytes), m));
                        }
                    }
                    None
                }))
            } else {
                let mut body = http_body_util::BodyDataStream::new(self.response.into_body());
                let res = body.next().await.and_then(|res| res.ok());

                Either::Right(
                    futures::stream::iter(res.into_iter())
                        .map(|bytes| serde_json::from_slice::<graphql::Response>(&bytes)),
                )
            },
        )
    }

    /// This is the constructor (or builder) to use when constructing a fake Response.
    ///
    /// Required parameters are required in non-testing code to create a Response.
    #[builder(visibility = "pub")]
    fn fake_new(
        label: Option<String>,
        data: Option<serde_json_bytes::Value>,
        path: Option<Path>,
        errors: Vec<graphql::Error>,
        // Skip the `Object` type alias to use buildstructor’s map special-casing
        extensions: JsonMap<ByteString, serde_json_bytes::Value>,
        status_code: Option<StatusCode>,
        headers: MultiMap<TryIntoHeaderName, TryIntoHeaderValue>,
        context: Option<Context>,
    ) -> Result<Self, BoxError> {
        // Build a response
        Self::new(
            label,
            data,
            path,
            errors,
            extensions,
            status_code,
            headers,
            context.unwrap_or_default(),
        )
    }
}

impl<T> From<http::Response<T>> for Response
where
    T: http_body::Body<Data = Bytes> + Send + 'static,
    <T as http_body::Body>::Error: Into<BoxError>,
{
    fn from(response: http::Response<T>) -> Self {
        let context: Context = response.extensions().get().cloned().unwrap_or_default();

        Self {
            response: response.map(convert_to_body),
            context,
        }
    }
}

impl From<Response> for http::Response<Body> {
    fn from(mut response: Response) -> Self {
        response.response.extensions_mut().insert(response.context);
        response.response
    }
}

impl<T> From<http::Request<T>> for Request
where
    T: http_body::Body<Data = Bytes> + Send + 'static,
    <T as http_body::Body>::Error: Into<BoxError>,
{
    fn from(request: http::Request<T>) -> Self {
        let context: Context = request.extensions().get().cloned().unwrap_or_default();

        Self {
            router_request: request.map(convert_to_body),
            context,
        }
    }
}

impl From<Request> for http::Request<Body> {
    fn from(mut request: Request) -> Self {
        request
            .router_request
            .extensions_mut()
            .insert(request.context);
        request.router_request
    }
}

/// This function is used to convert an `http_body::Body` into a `Body`.
/// It does a downcast check to see if the body is already a `Body` and if it is, then it just returns it.
/// There is zero overhead if the body is already a `Body`.
/// Note that ALL graphql responses are already a stream as they may be part of a deferred or stream response,
/// therefore, if a body has to be wrapped, the cost is minimal.
fn convert_to_body<T>(mut b: T) -> Body
where
    T: http_body::Body<Data = Bytes> + Send + 'static,
    <T as http_body::Body>::Error: Into<BoxError>,
{
    let val_any = &mut b as &mut dyn Any;
    match val_any.downcast_mut::<Body>() {
        Some(body) => mem::take(body),
        None => Body::new(http_body_util::BodyStream::new(b.map_err(axum::Error::new))),
    }
}

#[cfg(test)]
mod test {
    use std::pin::Pin;
    use std::task::Context;
    use std::task::Poll;

    use tower::BoxError;

    use super::convert_to_body;
    use crate::services::router;

    struct MockBody {
        data: Option<&'static str>,
    }
    impl http_body::Body for MockBody {
        type Data = bytes::Bytes;
        type Error = BoxError;

        fn poll_frame(
            self: Pin<&mut Self>,
            _cx: &mut Context<'_>,
        ) -> Poll<Option<Result<http_body::Frame<Self::Data>, Self::Error>>> {
            if let Some(data) = self.get_mut().data.take() {
                Poll::Ready(Some(Ok(http_body::Frame::data(bytes::Bytes::from(data)))))
            } else {
                Poll::Ready(None)
            }
        }
    }

    #[tokio::test]
    async fn test_convert_from_http_body() {
        let body = convert_to_body(MockBody { data: Some("test") });
        assert_eq!(
            &String::from_utf8(router::body::into_bytes(body).await.unwrap().to_vec()).unwrap(),
            "test"
        );
    }

    #[tokio::test]
    async fn test_convert_from_hyper_body() {
        let body = convert_to_body(String::from("test"));
        assert_eq!(
            &String::from_utf8(router::body::into_bytes(body).await.unwrap().to_vec()).unwrap(),
            "test"
        );
    }
}<|MERGE_RESOLUTION|>--- conflicted
+++ resolved
@@ -144,14 +144,8 @@
     }
 }
 
-<<<<<<< HEAD
-use displaydoc::Display;
-use thiserror::Error;
-
-use crate::context::{CONTAINS_GRAPHQL_ERROR, ROUTER_RESPONSE_ERRORS};
-
-=======
->>>>>>> 54e93b8e
+use crate::context::ROUTER_RESPONSE_ERRORS;
+
 #[derive(Error, Display, Debug)]
 pub enum ParseError {
     /// couldn't create a valid http GET uri '{0}'
