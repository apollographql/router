--- conflicted
+++ resolved
@@ -1,7 +1,6 @@
 use std::sync::Arc;
 
 use apollo_compiler::executable;
-use apollo_compiler::NodeStr;
 use apollo_federation::query_plan as next;
 
 use crate::query_planner::bridge_query_planner as bridge;
@@ -13,14 +12,10 @@
 
 impl From<&'_ next::QueryPlan> for bridge::QueryPlan {
     fn from(value: &'_ next::QueryPlan) -> Self {
-<<<<<<< HEAD
-        let next::QueryPlan { node, .. } = value;
-=======
         let next::QueryPlan {
             node,
             statistics: _,
         } = value;
->>>>>>> a4ca1d1b
         Self { node: option(node) }
     }
 }
@@ -29,7 +24,7 @@
     fn from(value: &'_ next::TopLevelPlanNode) -> Self {
         match value {
             next::TopLevelPlanNode::Subscription(node) => node.into(),
-            next::TopLevelPlanNode::Fetch(node) => node.as_ref().into(),
+            next::TopLevelPlanNode::Fetch(node) => node.into(),
             next::TopLevelPlanNode::Sequence(node) => node.into(),
             next::TopLevelPlanNode::Parallel(node) => node.into(),
             next::TopLevelPlanNode::Flatten(node) => node.into(),
@@ -42,11 +37,7 @@
 impl From<&'_ next::PlanNode> for plan::PlanNode {
     fn from(value: &'_ next::PlanNode) -> Self {
         match value {
-<<<<<<< HEAD
-            next::PlanNode::Fetch(node) => node.as_ref().into(),
-=======
             next::PlanNode::Fetch(node) => node.into(),
->>>>>>> a4ca1d1b
             next::PlanNode::Sequence(node) => node.into(),
             next::PlanNode::Parallel(node) => node.into(),
             next::PlanNode::Flatten(node) => node.into(),
@@ -66,11 +57,7 @@
         let next::SubscriptionNode { primary, rest } = value;
         Self::Subscription {
             primary: primary.as_ref().into(),
-<<<<<<< HEAD
-            rest: rest.as_ref().map(|r| Box::new(r.as_ref().into())),
-=======
             rest: option(rest).map(Box::new),
->>>>>>> a4ca1d1b
         }
     }
 }
@@ -90,50 +77,15 @@
         } = &**value;
         Self::Fetch(super::fetch::FetchNode {
             service_name: subgraph_name.clone(),
-<<<<<<< HEAD
-            // TODO: cmon jeremy
-            requires: requires
-                .clone()
-                .unwrap_or_default()
-                .iter()
-                .map(std::convert::Into::into)
-                .collect(),
-=======
             requires: requires.as_deref().map(vec).unwrap_or_default(),
->>>>>>> a4ca1d1b
             variable_usages: variable_usages.iter().map(|v| v.clone().into()).collect(),
             // TODO: use Arc in apollo_federation to avoid this clone
             operation: SubgraphOperation::from_parsed(Arc::new(operation_document.clone())),
             operation_name: operation_name.clone(),
             operation_kind: (*operation_kind).into(),
-<<<<<<< HEAD
-            id: id.map(|id| NodeStr::from(id.to_string())),
-            input_rewrites: if input_rewrites.is_empty() {
-                Default::default()
-            } else {
-                Some(
-                    input_rewrites
-                        .iter()
-                        .map(|fdr| fdr.as_ref().into())
-                        .collect(),
-                )
-            },
-            output_rewrites: if output_rewrites.is_empty() {
-                Default::default()
-            } else {
-                Some(
-                    output_rewrites
-                        .clone()
-                        .into_iter()
-                        .map(|fdr| fdr.as_ref().into())
-                        .collect(),
-                )
-            },
-=======
             id: id.map(|id| id.to_string().into()),
             input_rewrites: option_vec(input_rewrites),
             output_rewrites: option_vec(output_rewrites),
->>>>>>> a4ca1d1b
             schema_aware_hash: Default::default(),
             authorization: Default::default(),
             protocol: Default::default(),
@@ -146,7 +98,7 @@
         let next::SequenceNode { nodes } = value;
         Self::Sequence {
             nodes: vec(nodes),
-            connector: None,
+            connector: Default::default(),
         }
     }
 }
@@ -163,7 +115,7 @@
         let next::FlattenNode { path, node } = value;
         Self::Flatten(plan::FlattenNode {
             path: crate::json_ext::Path(vec(path)),
-            node: Box::new(node.as_ref().into()),
+            node: Box::new(node.into()),
         })
     }
 }
@@ -187,12 +139,8 @@
         } = value;
         Self::Condition {
             condition: condition_variable.to_string(),
-            if_clause: if_clause
-                .as_ref()
-                .map(|stuff| Box::new(stuff.as_ref().into())),
-            else_clause: else_clause
-                .as_ref()
-                .map(|stuff| Box::new(stuff.as_ref().into())),
+            if_clause: if_clause.as_ref().map(Into::into).map(Box::new),
+            else_clause: else_clause.as_ref().map(Into::into).map(Box::new),
         }
     }
 }
@@ -217,26 +165,8 @@
             operation: SubgraphOperation::from_parsed(Arc::new(operation_document.clone())),
             operation_name: operation_name.clone(),
             operation_kind: (*operation_kind).into(),
-            input_rewrites: if input_rewrites.is_empty() {
-                Default::default()
-            } else {
-                Some(
-                    input_rewrites
-                        .iter()
-                        .map(|fdr| fdr.as_ref().into())
-                        .collect(),
-                )
-            },
-            output_rewrites: if output_rewrites.is_empty() {
-                Default::default()
-            } else {
-                Some(
-                    output_rewrites
-                        .iter()
-                        .map(|fdr| fdr.as_ref().into())
-                        .collect(),
-                )
-            },
+            input_rewrites: option_vec(input_rewrites),
+            output_rewrites: option_vec(output_rewrites),
         }
     }
 }
@@ -248,7 +178,7 @@
             node,
         } = value;
         Self {
-            node: node.as_ref().map(|stuff| Box::new(stuff.as_ref().into())),
+            node: option(node).map(Box::new),
             subselection: sub_selection.as_ref().map(|s| s.to_string()),
         }
     }
@@ -285,7 +215,7 @@
                     })
                     .collect(),
             ),
-            node: node.as_ref().map(|stuff| Arc::new(stuff.as_ref().into())),
+            node: option(node).map(Arc::new),
             subselection: sub_selection.as_ref().map(|s| s.to_string()),
         }
     }
