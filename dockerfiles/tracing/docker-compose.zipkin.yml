--- conflicted
+++ resolved
@@ -3,11 +3,7 @@
   apollo-router:
     container_name: apollo-router
     build: ./router
-<<<<<<< HEAD
     image: ghcr.io/apollographql/router:v2.0.0-preview.1
-=======
-    image: ghcr.io/apollographql/router:v1.58.0
->>>>>>> 7eb9b0b5
     volumes:
       - ./supergraph.graphql:/etc/config/supergraph.graphql
       - ./router/zipkin.router.yaml:/etc/config/configuration.yaml
