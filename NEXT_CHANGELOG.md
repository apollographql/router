--- conflicted
+++ resolved
@@ -56,7 +56,6 @@
 
 ## 🚀 Features
 
-<<<<<<< HEAD
 ### Publish helm chart to OCI registry ([PR #1447](https://github.com/apollographql/router/pull/1447))
 
 When we make a release, publish our helm chart to the same OCI registry that we use for our docker images.
@@ -64,7 +63,7 @@
 For more information about using OCI registries with helm, see [the helm documentation](https://helm.sh/blog/storing-charts-in-oci/).
 
 By [@garypen](https://github.com/garypen) in https://github.com/apollographql/router/pull/1447
-=======
+
 ### Configure Regex based CORS rules ([PR #1444](https://github.com/apollographql/router/pull/1444))
 
 The router now supports regex based CORS rules, as explained in the [docs](https://www.apollographql.com/docs/router/configuration/cors)
@@ -104,7 +103,6 @@
 ```
 
 By [@bnjjj](https://github.com/bnjjj) in https://github.com/apollographql/router/pull/1443
->>>>>>> db84c589
 
 ### Experimental support for the `@defer` directive ([PR #1182](https://github.com/apollographql/router/pull/1182))
 
