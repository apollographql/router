use apollo_compiler::collections::IndexMap;
use serde_json_bytes::Value as JSON;
use shape::Shape;
use shape::location::SourceId;

use super::ApplyToError;
use super::MethodArgs;
use super::VarsWithPathsMap;
use super::immutable::InputPath;
use super::location::WithRange;

mod common;

// Two kinds of methods: public ones and not-yet-public ones. The future ones
// have proposed implementations and tests, and some are even used within the
// tests of other methods, but are not yet exposed for use in connector schemas.
// Graduating to public status requires updated documentation, careful review,
// and team discussion to make sure the method is one we want to support
// long-term. Once we have a better story for checking method type signatures
// and versioning any behavioral changes, we should be able to expand/improve
// the list of public::* methods more quickly/confidently.
mod future;
mod public;

#[cfg(test)]
mod tests;

#[derive(Debug, Clone, Copy, PartialEq, Eq)]
pub(super) enum ArrowMethod {
    // Public methods:
    Echo,
    Map,
    Match,
    First,
    Last,
    Slice,
    Size,
    Entries,
    JsonStringify,
    JoinNotNull,
    Filter,
    Find,
    Gte,
    Lte,
    Eq,
    Ne,
    Or,
    And,
    Gt,
    Lt,
    Not,
<<<<<<< HEAD
    In,
=======
    ToString,
    ParseInt,
>>>>>>> 810835e6

    // Future methods:
    TypeOf,
    MatchIf,
    Add,
    Sub,
    Mul,
    Div,
    Mod,
    Has,
    Get,
    Keys,
    Values,
}

#[macro_export]
macro_rules! impl_arrow_method {
    ($struct_name:ident, $impl_fn_name:ident, $shape_fn_name:ident) => {
        #[derive(Debug, Clone, Copy, PartialEq, Eq)]
        pub(crate) struct $struct_name;
        impl $crate::connectors::json_selection::methods::ArrowMethodImpl for $struct_name {
            fn apply(
                &self,
                method_name: &WithRange<String>,
                method_args: Option<&MethodArgs>,
                data: &JSON,
                vars: &VarsWithPathsMap,
                input_path: &InputPath<JSON>,
            ) -> (Option<JSON>, Vec<ApplyToError>) {
                $impl_fn_name(method_name, method_args, data, vars, input_path)
            }

            fn shape(
                &self,
                method_name: &WithRange<String>,
                method_args: Option<&MethodArgs>,
                input_shape: Shape,
                dollar_shape: Shape,
                named_var_shapes: &IndexMap<&str, Shape>,
                source_id: &SourceId,
            ) -> Shape {
                $shape_fn_name(
                    method_name,
                    method_args,
                    input_shape,
                    dollar_shape,
                    named_var_shapes,
                    source_id,
                )
            }
        }
    };
}

#[allow(dead_code)] // method type-checking disabled until we add name resolution
pub(super) trait ArrowMethodImpl {
    fn apply(
        &self,
        method_name: &WithRange<String>,
        method_args: Option<&MethodArgs>,
        data: &JSON,
        vars: &VarsWithPathsMap,
        input_path: &InputPath<JSON>,
    ) -> (Option<JSON>, Vec<ApplyToError>);

    fn shape(
        &self,
        // Shape processing errors for methods can benefit from knowing the name
        // of the method and its source range. Note that ArrowMethodImpl::shape
        // is invoked for every invocation of a method, with appropriately
        // different source ranges.
        method_name: &WithRange<String>,
        // Most methods implementing ArrowMethodImpl::shape will need to know
        // the shapes of their arguments, which can be computed from MethodArgs
        // using the compute_output_shape method.
        method_args: Option<&MethodArgs>,
        // The input_shape is the shape of the @ variable, or the value from the
        // left hand side of the -> token.
        input_shape: Shape,
        // The dollar_shape is the shape of the $ variable, or the input object
        // associated with the closest enclosing subselection.
        dollar_shape: Shape,
        // Other variable shapes may also be provided here, though in general
        // variables and their subproperties can be represented abstractly using
        // $var.nested.property ShapeCase::Name shapes.
        named_var_shapes: &IndexMap<&str, Shape>,
        // The shared source name which can be used to produce Shape locations
        source_id: &SourceId,
    ) -> Shape;
}

// This Deref implementation allows us to call .apply(...) directly on the
// ArrowMethod enum.
impl std::ops::Deref for ArrowMethod {
    type Target = dyn ArrowMethodImpl;

    fn deref(&self) -> &Self::Target {
        match self {
            // Public methods:
            Self::Echo => &public::EchoMethod,
            Self::Map => &public::MapMethod,
            Self::Match => &public::MatchMethod,
            Self::First => &public::FirstMethod,
            Self::Last => &public::LastMethod,
            Self::Slice => &public::SliceMethod,
            Self::Size => &public::SizeMethod,
            Self::Entries => &public::EntriesMethod,
            Self::JsonStringify => &public::JsonStringifyMethod,
            Self::JoinNotNull => &public::JoinNotNullMethod,
            Self::Filter => &public::FilterMethod,
            Self::Find => &public::FindMethod,
            Self::Gte => &public::GteMethod,
            Self::Lte => &public::LteMethod,
            Self::Eq => &public::EqMethod,
            Self::Ne => &public::NeMethod,
            Self::Or => &public::OrMethod,
            Self::And => &public::AndMethod,
            Self::Gt => &public::GtMethod,
            Self::Lt => &public::LtMethod,
            Self::Not => &public::NotMethod,
<<<<<<< HEAD
            Self::In => &public::InMethod,
=======
            Self::ToString => &public::ToStringMethod,
            Self::ParseInt => &public::ParseIntMethod,
>>>>>>> 810835e6

            // Future methods:
            Self::TypeOf => &future::TypeOfMethod,
            Self::MatchIf => &future::MatchIfMethod,
            Self::Add => &future::AddMethod,
            Self::Sub => &future::SubMethod,
            Self::Mul => &future::MulMethod,
            Self::Div => &future::DivMethod,
            Self::Mod => &future::ModMethod,
            Self::Has => &future::HasMethod,
            Self::Get => &future::GetMethod,
            Self::Keys => &future::KeysMethod,
            Self::Values => &future::ValuesMethod,
        }
    }
}

impl ArrowMethod {
    // This method is currently used at runtime to look up methods by &str name,
    // but it could be hoisted parsing time, and then we'd store an ArrowMethod
    // instead of a String for the method name in the AST.
    pub(super) fn lookup(name: &str) -> Option<Self> {
        let method_opt = match name {
            "echo" => Some(Self::Echo),
            "map" => Some(Self::Map),
            "eq" => Some(Self::Eq),
            "match" => Some(Self::Match),
            // As this case suggests, we can't necessarily provide a name()
            // method for ArrowMethod (the opposite of lookup), because method
            // implementations can be used under multiple names.
            "matchIf" | "match_if" => Some(Self::MatchIf),
            "typeof" => Some(Self::TypeOf),
            "add" => Some(Self::Add),
            "sub" => Some(Self::Sub),
            "mul" => Some(Self::Mul),
            "div" => Some(Self::Div),
            "mod" => Some(Self::Mod),
            "first" => Some(Self::First),
            "last" => Some(Self::Last),
            "slice" => Some(Self::Slice),
            "size" => Some(Self::Size),
            "has" => Some(Self::Has),
            "get" => Some(Self::Get),
            "keys" => Some(Self::Keys),
            "values" => Some(Self::Values),
            "entries" => Some(Self::Entries),
            "not" => Some(Self::Not),
            "or" => Some(Self::Or),
            "and" => Some(Self::And),
            "jsonStringify" => Some(Self::JsonStringify),
            "joinNotNull" => Some(Self::JoinNotNull),
            "filter" => Some(Self::Filter),
            "find" => Some(Self::Find),
            "gte" => Some(Self::Gte),
            "lte" => Some(Self::Lte),
            "ne" => Some(Self::Ne),
            "gt" => Some(Self::Gt),
            "lt" => Some(Self::Lt),
<<<<<<< HEAD
            "in" => Some(Self::In),
=======
            "toString" => Some(Self::ToString),
            "parseInt" => Some(Self::ParseInt),
>>>>>>> 810835e6
            _ => None,
        };

        match method_opt {
            Some(method) if cfg!(test) || method.is_public() => Some(method),
            _ => None,
        }
    }

    pub(super) const fn is_public(&self) -> bool {
        // This set controls which ->methods are exposed for use in connector
        // schemas. Non-public methods are still implemented and tested, but
        // will not be returned from lookup_arrow_method outside of tests.
        matches!(
            self,
            Self::Echo
                | Self::Map
                | Self::Match
                | Self::First
                | Self::Last
                | Self::Slice
                | Self::Size
                | Self::Entries
                | Self::JsonStringify
                | Self::JoinNotNull
                | Self::Filter
                | Self::Find
                | Self::Gte
                | Self::Lte
                | Self::Eq
                | Self::Ne
                | Self::Or
                | Self::And
                | Self::Gt
                | Self::Lt
                | Self::Not
<<<<<<< HEAD
                | Self::In
=======
                | Self::ToString
                | Self::ParseInt
>>>>>>> 810835e6
        )
    }
}<|MERGE_RESOLUTION|>--- conflicted
+++ resolved
@@ -49,12 +49,9 @@
     Gt,
     Lt,
     Not,
-<<<<<<< HEAD
     In,
-=======
     ToString,
     ParseInt,
->>>>>>> 810835e6
 
     // Future methods:
     TypeOf,
@@ -175,12 +172,9 @@
             Self::Gt => &public::GtMethod,
             Self::Lt => &public::LtMethod,
             Self::Not => &public::NotMethod,
-<<<<<<< HEAD
             Self::In => &public::InMethod,
-=======
             Self::ToString => &public::ToStringMethod,
             Self::ParseInt => &public::ParseIntMethod,
->>>>>>> 810835e6
 
             // Future methods:
             Self::TypeOf => &future::TypeOfMethod,
@@ -239,12 +233,9 @@
             "ne" => Some(Self::Ne),
             "gt" => Some(Self::Gt),
             "lt" => Some(Self::Lt),
-<<<<<<< HEAD
             "in" => Some(Self::In),
-=======
             "toString" => Some(Self::ToString),
             "parseInt" => Some(Self::ParseInt),
->>>>>>> 810835e6
             _ => None,
         };
 
@@ -281,12 +272,9 @@
                 | Self::Gt
                 | Self::Lt
                 | Self::Not
-<<<<<<< HEAD
                 | Self::In
-=======
                 | Self::ToString
                 | Self::ParseInt
->>>>>>> 810835e6
         )
     }
 }