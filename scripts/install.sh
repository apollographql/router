#!/bin/sh
#
# This script will download the latest version of the Apollo Router
# You can specify the version to download with the by setting the $VERSION environment variable.
# If not set the latest version will be downloaded.
#

set -u

BINARY_DOWNLOAD_PREFIX="https://github.com/apollographql/router/releases/download"

# Router version defined in apollo-router's Cargo.toml
# Note: Change this line manually during the release steps.
<<<<<<< HEAD
PACKAGE_VERSION="v1.55.1-rc.1"
=======
PACKAGE_VERSION="v1.56.0"
>>>>>>> e91a6127

download_binary() {
    downloader --check
    need_cmd mktemp
    need_cmd chmod
    need_cmd mkdir
    need_cmd rm
    need_cmd rmdir
    need_cmd tar
    need_cmd which
    need_cmd dirname
    need_cmd awk
    need_cmd cut

    # if $VERSION isn't provided or has 0 length, use version apollo-router's cargo.toml
    # ${VERSION:-} checks if version exists, and if doesn't uses the default
    # which is after the :-, which in this case is empty. -z checks for empty str
    if [ -z "${VERSION:-}" ]; then
        # VERSION is either not set or empty
        DOWNLOAD_VERSION=$PACKAGE_VERSION
    else
        # VERSION set and not empty
        DOWNLOAD_VERSION=$VERSION
    fi


    get_architecture || return 1
    _arch="$RETVAL"
    assert_nz "$_arch" "arch"

    _ext=""
    case "$_arch" in
        *windows*)
            _ext=".exe"
            ;;
    esac

    _tardir="router-$DOWNLOAD_VERSION-${_arch}"
    _url="$BINARY_DOWNLOAD_PREFIX/$DOWNLOAD_VERSION/${_tardir}.tar.gz"
    _dir="$(mktemp -d 2>/dev/null || ensure mktemp -d -t router)"
    _file="$_dir/input.tar.gz"
    _router="$_dir/router$_ext"

    say "Downloading router from $_url ..." 1>&2

    ensure mkdir -p "$_dir"
    downloader "$_url" "$_file"
    if [ $? != 0 ]; then
      say "Failed to download $_url"
      say "This may be a standard network error, but it may also indicate"
      say "that Router's release process is not working. When in doubt"
      say "please feel free to open an issue!"
      say "https://github.com/apollographql/router/issues/new/choose"
      exit 1
    fi

    ensure tar xf "$_file" --strip-components 1 -C "$_dir"

    outfile="./router"

    say "Moving $_router to $outfile ..."
    mv "$_router" "$outfile"

    _version="$($outfile --version)"
    _retval=$?

    say ""
    say "You can now run the Apollo Router using '$outfile'"

    ignore rm -rf "$_dir"

    return "$_retval"
}

get_architecture() {
    _ostype="$(uname -s)"
    _cputype="$(uname -m)"

    if [ "$_ostype" = Darwin ] && [ "$_cputype" = i386 ]; then
        # Darwin `uname -s` lies
        if sysctl hw.optional.x86_64 | grep -q ': 1'; then
            _cputype=x86_64
        fi
    fi

    case "$_ostype" in
        Linux)
            _ostype=unknown-linux-gnu
            ;;

        Darwin)
            _ostype=apple-darwin
            ;;

        MINGW* | MSYS* | CYGWIN*)
            _ostype=pc-windows-msvc
            ;;

        *)
            err "no precompiled binaries available for OS: $_ostype"
            ;;
    esac

    case "$_cputype" in
        x86_64 | x86-64 | x64 | amd64 | aarch64)
            ;;
        arm64)
            # Our binaries use aarch64 as part of their name, not arm64
            _cputype=aarch64
            ;;
        *)
            err "no precompiled binaries available for CPU architecture: $_cputype"

    esac

    _arch="$_cputype-$_ostype"

    RETVAL="$_arch"
}

say() {
    green=$(tput setaf 2 2>/dev/null || echo '')
    reset=$(tput sgr0 2>/dev/null || echo '')
    echo "$1"
}

err() {
    red=$(tput setaf 1 2>/dev/null || echo '')
    reset=$(tput sgr0 2>/dev/null || echo '')
    say "${red}ERROR${reset}: $1" >&2
    exit 1
}

need_cmd() {
    if ! check_cmd "$1"
    then err "Installation halted. Reason: [command not found '$1' - please install this command]"
    fi
}

check_cmd() {
    command -v "$1" > /dev/null 2>&1
    return $?
}

need_ok() {
    if [ $? != 0 ]; then err "$1"; fi
}

assert_nz() {
    if [ -z "$1" ]; then err "assert_nz $2"; fi
}

# Run a command that should never fail. If the command fails execution
# will immediately terminate with an error showing the failing
# command.
ensure() {
    "$@"
    need_ok "command failed: $*"
}

# This is just for indicating that commands' results are being
# intentionally ignored. Usually, because it's being executed
# as part of error handling.
ignore() {
    "$@"
}

# This wraps curl or wget. Try curl first, if not installed,
# use wget instead.
downloader() {
    if check_cmd curl
    then _dld=curl
    elif check_cmd wget
    then _dld=wget
    else _dld='curl or wget' # to be used in error message of need_cmd
    fi

    if [ "$1" = --check ]
    then need_cmd "$_dld"
    elif [ "$_dld" = curl ]
    then curl -sSfL "$1" -o "$2"
    elif [ "$_dld" = wget ]
    then wget "$1" -O "$2"
    else err "Unknown downloader"   # should not reach here
    fi
}

download_binary "$@" || exit 1
<|MERGE_RESOLUTION|>--- conflicted
+++ resolved
@@ -11,11 +11,7 @@
 
 # Router version defined in apollo-router's Cargo.toml
 # Note: Change this line manually during the release steps.
-<<<<<<< HEAD
-PACKAGE_VERSION="v1.55.1-rc.1"
-=======
 PACKAGE_VERSION="v1.56.0"
->>>>>>> e91a6127
 
 download_binary() {
     downloader --check
