--- conflicted
+++ resolved
@@ -180,29 +180,11 @@
     "timeout",
 ] }
 tower-service = "0.3.2"
-<<<<<<< HEAD
-
-# We are constrained in our ability to update the `tracing` packages, which is
-# tracked in https://github.com/apollographql/router/issues/1407.
-#
-# To codify this with code, a rule in our Renovate configuration constraints and
-# groups `^tracing` and `^opentelemetry*` dependencies together as of
-# https://github.com/apollographql/router/pull/1509.  A comment which exists
-# there (and above around the `opentelemetry` packages) should this ever change.
-# There is also a note below on the `^tracing` dev-dependencies!
 tracing = "0.1.37"
 tracing-core = "0.1.30"
 tracing-futures = { version = "0.2.5", features = ["futures-03"] }
 tracing-opentelemetry = "0.18.0"
 tracing-subscriber = { version = "0.3.11", features = ["env-filter", "json"] }
-=======
-tracing = "0.1.35"
-tracing-core = "0.1.28"
-tracing-futures = { version = "0.2.5", features = ["futures-03"] }
-tracing-opentelemetry = "0.17.4"
-tracing-subscriber = { version = "0.3.14", features = ["env-filter", "json"] }
-
->>>>>>> 802a1812
 url = { version = "2.3.1", features = ["serde"] }
 urlencoding = "2.1.2"
 uuid = { version = "1.2.2", features = ["serde", "v4"] }
