--- conflicted
+++ resolved
@@ -696,11 +696,7 @@
             }
         }
     }
-<<<<<<< HEAD
-=======
-    add_mandatory_apollo_plugin!("limits");
     add_mandatory_apollo_plugin!("license_enforcement");
->>>>>>> d9f7b3f2
     add_mandatory_apollo_plugin!("health_check");
     // TODO: Introduce a CORS plugin here
     add_mandatory_apollo_plugin!("traffic_shaping");
