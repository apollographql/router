--- conflicted
+++ resolved
@@ -27,16 +27,12 @@
     /// This will discard unrequested fields and re-order the output to match the order of the
     /// query.
     #[tracing::instrument(skip_all, level = "trace")]
-<<<<<<< HEAD
-    pub fn format_response(&self, response: &mut Response, operation_name: Option<&str>) {
-=======
     pub fn format_response(
         &self,
         response: &mut Response,
         operation_name: Option<&str>,
         schema: &Schema,
     ) {
->>>>>>> 7a6833ce
         let data = std::mem::take(&mut response.data);
         match data {
             Value::Object(init) => {
