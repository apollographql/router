use access_json::JSONQuery;
use derivative::Derivative;
use jsonpath_rust::JsonPathFinder;
use jsonpath_rust::JsonPathInst;
use schemars::JsonSchema;
use serde::Deserialize;
use serde_json_bytes::ByteString;
use sha2::Digest;

use crate::context::CONTAINS_GRAPHQL_ERROR;
use crate::context::OPERATION_KIND;
use crate::context::OPERATION_NAME;
use crate::plugin::serde::deserialize_json_query;
use crate::plugin::serde::deserialize_jsonpath;
use crate::plugins::demand_control::CostContext;
use crate::plugins::telemetry::config::AttributeValue;
use crate::plugins::telemetry::config_new::cost::CostValue;
use crate::plugins::telemetry::config_new::get_baggage;
use crate::plugins::telemetry::config_new::trace_id;
use crate::plugins::telemetry::config_new::DatadogId;
use crate::plugins::telemetry::config_new::Selector;
use crate::plugins::telemetry::config_new::ToOtelValue;
use crate::services::router;
use crate::services::subgraph;
use crate::services::supergraph;
use crate::Context;

#[derive(Deserialize, JsonSchema, Clone, Debug)]
#[cfg_attr(test, derive(PartialEq))]
#[serde(deny_unknown_fields, rename_all = "snake_case")]
pub(crate) enum TraceIdFormat {
    /// Open Telemetry trace ID, a hex string.
    OpenTelemetry,
    /// Datadog trace ID, a u64.
    Datadog,
}

#[derive(Deserialize, JsonSchema, Clone, Debug)]
#[cfg_attr(test, derive(PartialEq))]
#[serde(deny_unknown_fields, rename_all = "snake_case")]
pub(crate) enum OperationName {
    /// The raw operation name.
    String,
    /// A hash of the operation name.
    Hash,
}

#[allow(dead_code)]
#[derive(Deserialize, JsonSchema, Clone, Debug)]
#[cfg_attr(test, derive(Serialize, PartialEq))]
#[serde(deny_unknown_fields, rename_all = "snake_case")]
pub(crate) enum ErrorRepr {
    // /// The error code if available
    // Code,
    /// The error reason
    Reason,
}

#[derive(Deserialize, JsonSchema, Clone, Debug)]
#[cfg_attr(test, derive(PartialEq))]
#[serde(deny_unknown_fields, rename_all = "snake_case")]
pub(crate) enum Query {
    /// The raw query kind.
    String,
}

#[derive(Deserialize, JsonSchema, Clone, Debug)]
#[cfg_attr(test, derive(PartialEq))]
#[serde(deny_unknown_fields, rename_all = "snake_case")]
pub(crate) enum ResponseStatus {
    /// The http status code.
    Code,
    /// The http status reason.
    Reason,
}

#[derive(Deserialize, JsonSchema, Clone, Debug)]
#[cfg_attr(test, derive(PartialEq))]
#[serde(deny_unknown_fields, rename_all = "snake_case")]
pub(crate) enum OperationKind {
    /// The raw operation kind.
    String,
}

#[derive(Deserialize, JsonSchema, Clone, Debug)]
#[cfg_attr(test, derive(PartialEq))]
#[serde(deny_unknown_fields, untagged)]
pub(crate) enum RouterSelector {
    /// A header from the request
    RequestHeader {
        /// The name of the request header.
        request_header: String,
        #[serde(skip)]
        #[allow(dead_code)]
        /// Optional redaction pattern.
        redact: Option<String>,
        /// Optional default value.
        default: Option<AttributeValue>,
    },
    /// The request method.
    RequestMethod {
        /// The request method enabled or not
        request_method: bool,
    },
    /// A header from the response
    ResponseHeader {
        /// The name of the request header.
        response_header: String,
        #[serde(skip)]
        #[allow(dead_code)]
        /// Optional redaction pattern.
        redact: Option<String>,
        /// Optional default value.
        default: Option<AttributeValue>,
    },
    /// A status from the response
    ResponseStatus {
        /// The http response status code.
        response_status: ResponseStatus,
    },
    /// The trace ID of the request.
    TraceId {
        /// The format of the trace ID.
        trace_id: TraceIdFormat,
    },
    /// A value from context.
    ResponseContext {
        /// The response context key.
        response_context: String,
        #[serde(skip)]
        #[allow(dead_code)]
        /// Optional redaction pattern.
        redact: Option<String>,
        /// Optional default value.
        default: Option<AttributeValue>,
    },
    /// A value from baggage.
    Baggage {
        /// The name of the baggage item.
        baggage: String,
        #[serde(skip)]
        #[allow(dead_code)]
        /// Optional redaction pattern.
        redact: Option<String>,
        /// Optional default value.
        default: Option<AttributeValue>,
    },
    /// A value from an environment variable.
    Env {
        /// The name of the environment variable
        env: String,
        #[serde(skip)]
        #[allow(dead_code)]
        /// Optional redaction pattern.
        redact: Option<String>,
        /// Optional default value.
        default: Option<String>,
    },
    Static(String),
    StaticField {
        /// A static string value
        r#static: String,
    },
    OnGraphQLError {
        /// Boolean set to true if the response body contains graphql error
        on_graphql_error: bool,
    },
    Error {
        #[allow(dead_code)]
        /// Critical error if it happens
        error: ErrorRepr,
    },
}

<<<<<<< HEAD
#[derive(Deserialize, JsonSchema, Clone, Derivative)]
#[cfg_attr(test, derivative(PartialEq))]
=======
#[derive(Deserialize, JsonSchema, Clone, Debug)]
#[cfg_attr(test, derive(PartialEq))]
>>>>>>> d8d2b1d8
#[serde(deny_unknown_fields, untagged)]
#[derivative(Debug)]
pub(crate) enum SupergraphSelector {
    OperationName {
        /// The operation name from the query.
        operation_name: OperationName,
        #[serde(skip)]
        #[allow(dead_code)]
        /// Optional redaction pattern.
        redact: Option<String>,
        /// Optional default value.
        default: Option<String>,
    },
    OperationKind {
        /// The operation kind from the query (query|mutation|subscription).
        // Allow dead code is required because there is only one variant in OperationKind and we need to avoid the dead code warning.
        #[allow(dead_code)]
        operation_kind: OperationKind,
    },
    Query {
        /// The graphql query.
        // Allow dead code is required because there is only one variant in Query and we need to avoid the dead code warning.
        #[allow(dead_code)]
        query: Query,
        #[serde(skip)]
        #[allow(dead_code)]
        /// Optional redaction pattern.
        redact: Option<String>,
        /// Optional default value.
        default: Option<String>,
    },
    QueryVariable {
        /// The name of a graphql query variable.
        query_variable: String,
        #[serde(skip)]
        #[allow(dead_code)]
        /// Optional redaction pattern.
        redact: Option<String>,
        /// Optional default value.
        default: Option<AttributeValue>,
    },
    RequestHeader {
        /// The name of the request header.
        request_header: String,
        #[serde(skip)]
        #[allow(dead_code)]
        /// Optional redaction pattern.
        redact: Option<String>,
        /// Optional default value.
        default: Option<String>,
    },
    ResponseHeader {
        /// The name of the response header.
        response_header: String,
        #[serde(skip)]
        #[allow(dead_code)]
        /// Optional redaction pattern.
        redact: Option<String>,
        /// Optional default value.
        default: Option<String>,
    },
    /// A status from the response
    ResponseStatus {
        /// The http response status code.
        response_status: ResponseStatus,
    },
    RequestContext {
        /// The request context key.
        request_context: String,
        #[serde(skip)]
        #[allow(dead_code)]
        /// Optional redaction pattern.
        redact: Option<String>,
        /// Optional default value.
        default: Option<AttributeValue>,
    },
    ResponseContext {
        /// The response context key.
        response_context: String,
        #[serde(skip)]
        #[allow(dead_code)]
        /// Optional redaction pattern.
        redact: Option<String>,
        /// Optional default value.
        default: Option<AttributeValue>,
    },
    ResponseData {
        /// The supergraph response body json path of the chunks.
        #[schemars(with = "String")]
        #[derivative(Debug = "ignore", PartialEq = "ignore")]
        #[serde(deserialize_with = "deserialize_jsonpath")]
        response_data: JsonPathInst,
        #[serde(skip)]
        #[allow(dead_code)]
        /// Optional redaction pattern.
        redact: Option<String>,
        /// Optional default value.
        default: Option<AttributeValue>,
    },
    ResponseErrors {
        /// The supergraph response body json path of the chunks.
        #[schemars(with = "String")]
        #[derivative(Debug = "ignore", PartialEq = "ignore")]
        #[serde(deserialize_with = "deserialize_jsonpath")]
        response_errors: JsonPathInst,
        #[serde(skip)]
        #[allow(dead_code)]
        /// Optional redaction pattern.
        redact: Option<String>,
        /// Optional default value.
        default: Option<AttributeValue>,
    },
    Baggage {
        /// The name of the baggage item.
        baggage: String,
        #[serde(skip)]
        #[allow(dead_code)]
        /// Optional redaction pattern.
        redact: Option<String>,
        /// Optional default value.
        default: Option<AttributeValue>,
    },
    Env {
        /// The name of the environment variable
        env: String,
        #[serde(skip)]
        #[allow(dead_code)]
        /// Optional redaction pattern.
        redact: Option<String>,
        /// Optional default value.
        default: Option<String>,
    },
    Static(String),
    StaticField {
        /// A static string value
        r#static: String,
    },
<<<<<<< HEAD
    Error {
        #[allow(dead_code)]
        /// Critical error if it happens
        error: ErrorRepr,
=======
    /// Cost attributes
    #[allow(dead_code)]
    Cost {
        /// The cost value to select, one of: estimated, actual, delta.
        cost: CostValue,
>>>>>>> d8d2b1d8
    },
}

#[derive(Deserialize, JsonSchema, Clone, Derivative)]
#[cfg_attr(test, derivative(PartialEq))]
#[serde(deny_unknown_fields, rename_all = "snake_case", untagged)]
#[derivative(Debug)]
pub(crate) enum SubgraphSelector {
    SubgraphOperationName {
        /// The operation name from the subgraph query.
        subgraph_operation_name: OperationName,
        #[serde(skip)]
        #[allow(dead_code)]
        /// Optional redaction pattern.
        redact: Option<String>,
        /// Optional default value.
        default: Option<String>,
    },
    SubgraphOperationKind {
        /// The kind of the subgraph operation (query|mutation|subscription).
        // Allow dead code is required because there is only one variant in OperationKind and we need to avoid the dead code warning.
        #[allow(dead_code)]
        subgraph_operation_kind: OperationKind,
    },
    SubgraphQuery {
        /// The graphql query to the subgraph.
        // Allow dead code is required because there is only one variant in Query and we need to avoid the dead code warning.
        #[allow(dead_code)]
        subgraph_query: Query,
        #[serde(skip)]
        #[allow(dead_code)]
        /// Optional redaction pattern.
        redact: Option<String>,
        /// Optional default value.
        default: Option<String>,
    },
    SubgraphQueryVariable {
        /// The name of a subgraph query variable.
        subgraph_query_variable: String,
        #[serde(skip)]
        #[allow(dead_code)]
        /// Optional redaction pattern.
        redact: Option<String>,
        /// Optional default value.
        default: Option<AttributeValue>,
    },
    /// Deprecated, use SubgraphResponseData and SubgraphResponseError instead
    SubgraphResponseBody {
        /// The subgraph response body json path.
        #[schemars(with = "String")]
        #[serde(deserialize_with = "deserialize_json_query")]
        subgraph_response_body: JSONQuery,
        #[serde(skip)]
        #[allow(dead_code)]
        /// Optional redaction pattern.
        redact: Option<String>,
        /// Optional default value.
        default: Option<AttributeValue>,
    },
    SubgraphResponseData {
        /// The subgraph response body json path.
        #[schemars(with = "String")]
        #[derivative(Debug = "ignore", PartialEq = "ignore")]
        #[serde(deserialize_with = "deserialize_jsonpath")]
        subgraph_response_data: JsonPathInst,
        #[serde(skip)]
        #[allow(dead_code)]
        /// Optional redaction pattern.
        redact: Option<String>,
        /// Optional default value.
        default: Option<AttributeValue>,
    },
    SubgraphResponseErrors {
        /// The subgraph response body json path.
        #[schemars(with = "String")]
        #[derivative(Debug = "ignore", PartialEq = "ignore")]
        #[serde(deserialize_with = "deserialize_jsonpath")]
        subgraph_response_errors: JsonPathInst,
        #[serde(skip)]
        #[allow(dead_code)]
        /// Optional redaction pattern.
        redact: Option<String>,
        /// Optional default value.
        default: Option<AttributeValue>,
    },
    SubgraphRequestHeader {
        /// The name of a subgraph request header.
        subgraph_request_header: String,
        #[serde(skip)]
        #[allow(dead_code)]
        /// Optional redaction pattern.
        redact: Option<String>,
        /// Optional default value.
        default: Option<String>,
    },
    SubgraphResponseHeader {
        /// The name of a subgraph response header.
        subgraph_response_header: String,
        #[serde(skip)]
        #[allow(dead_code)]
        /// Optional redaction pattern.
        redact: Option<String>,
        /// Optional default value.
        default: Option<String>,
    },
    SubgraphResponseStatus {
        /// The subgraph http response status code.
        subgraph_response_status: ResponseStatus,
    },
    SupergraphOperationName {
        /// The supergraph query operation name.
        supergraph_operation_name: OperationName,
        #[serde(skip)]
        #[allow(dead_code)]
        /// Optional redaction pattern.
        redact: Option<String>,
        /// Optional default value.
        default: Option<String>,
    },
    SupergraphOperationKind {
        /// The supergraph query operation kind (query|mutation|subscription).
        // Allow dead code is required because there is only one variant in OperationKind and we need to avoid the dead code warning.
        #[allow(dead_code)]
        supergraph_operation_kind: OperationKind,
    },
    SupergraphQuery {
        /// The supergraph query to the subgraph.
        // Allow dead code is required because there is only one variant in Query and we need to avoid the dead code warning.
        #[allow(dead_code)]
        supergraph_query: Query,
        #[serde(skip)]
        #[allow(dead_code)]
        /// Optional redaction pattern.
        redact: Option<String>,
        /// Optional default value.
        default: Option<String>,
    },
    SupergraphQueryVariable {
        /// The supergraph query variable name.
        supergraph_query_variable: String,
        #[serde(skip)]
        #[allow(dead_code)]
        /// Optional redaction pattern.
        redact: Option<String>,
        /// Optional default value.
        default: Option<AttributeValue>,
    },
    SupergraphRequestHeader {
        /// The supergraph request header name.
        supergraph_request_header: String,
        #[serde(skip)]
        #[allow(dead_code)]
        /// Optional redaction pattern.
        redact: Option<String>,
        /// Optional default value.
        default: Option<String>,
    },
    RequestContext {
        /// The request context key.
        request_context: String,
        #[serde(skip)]
        #[allow(dead_code)]
        /// Optional redaction pattern.
        redact: Option<String>,
        /// Optional default value.
        default: Option<AttributeValue>,
    },
    ResponseContext {
        /// The response context key.
        response_context: String,
        #[serde(skip)]
        #[allow(dead_code)]
        /// Optional redaction pattern.
        redact: Option<String>,
        /// Optional default value.
        default: Option<AttributeValue>,
    },
    Baggage {
        /// The name of the baggage item.
        baggage: String,
        #[serde(skip)]
        #[allow(dead_code)]
        /// Optional redaction pattern.
        redact: Option<String>,
        /// Optional default value.
        default: Option<AttributeValue>,
    },
    Env {
        /// The name of the environment variable
        env: String,
        #[serde(skip)]
        #[allow(dead_code)]
        /// Optional redaction pattern.
        redact: Option<String>,
        /// Optional default value.
        default: Option<String>,
    },
    Static(String),
    StaticField {
        /// A static string value
        r#static: String,
    },
    Error {
        #[allow(dead_code)]
        /// Critical error if it happens
        error: ErrorRepr,
    },
}

impl Selector for RouterSelector {
    type Request = router::Request;
    type Response = router::Response;
    type EventResponse = ();

    fn on_request(&self, request: &router::Request) -> Option<opentelemetry::Value> {
        match self {
            RouterSelector::RequestMethod { request_method } if *request_method => {
                Some(request.router_request.method().to_string().into())
            }
            RouterSelector::RequestHeader {
                request_header,
                default,
                ..
            } => request
                .router_request
                .headers()
                .get(request_header)
                .and_then(|h| Some(h.to_str().ok()?.to_string().into()))
                .or_else(|| default.maybe_to_otel_value()),
            RouterSelector::Env { env, default, .. } => std::env::var(env)
                .ok()
                .or_else(|| default.clone())
                .map(opentelemetry::Value::from),
            RouterSelector::TraceId {
                trace_id: trace_id_format,
            } => trace_id().map(|id| {
                match trace_id_format {
                    TraceIdFormat::OpenTelemetry => id.to_string(),
                    TraceIdFormat::Datadog => id.to_datadog(),
                }
                .into()
            }),
            RouterSelector::Baggage {
                baggage, default, ..
            } => get_baggage(baggage).or_else(|| default.maybe_to_otel_value()),
            RouterSelector::Static(val) => Some(val.clone().into()),
            RouterSelector::StaticField { r#static } => Some(r#static.clone().into()),
            // Related to Response
            _ => None,
        }
    }

    fn on_response(&self, response: &router::Response) -> Option<opentelemetry::Value> {
        match self {
            RouterSelector::ResponseHeader {
                response_header,
                default,
                ..
            } => response
                .response
                .headers()
                .get(response_header)
                .and_then(|h| Some(h.to_str().ok()?.to_string().into()))
                .or_else(|| default.maybe_to_otel_value()),
            RouterSelector::ResponseStatus { response_status } => match response_status {
                ResponseStatus::Code => Some(opentelemetry::Value::I64(
                    response.response.status().as_u16() as i64,
                )),
                ResponseStatus::Reason => response
                    .response
                    .status()
                    .canonical_reason()
                    .map(|reason| reason.to_string().into()),
            },
            RouterSelector::ResponseContext {
                response_context,
                default,
                ..
            } => response
                .context
                .get_json_value(response_context)
                .as_ref()
                .and_then(|v| v.maybe_to_otel_value())
                .or_else(|| default.maybe_to_otel_value()),
            RouterSelector::Baggage {
                baggage, default, ..
            } => get_baggage(baggage).or_else(|| default.maybe_to_otel_value()),
            RouterSelector::OnGraphQLError { on_graphql_error } if *on_graphql_error => {
                if response.context.get_json_value(CONTAINS_GRAPHQL_ERROR)
                    == Some(serde_json_bytes::Value::Bool(true))
                {
                    Some(opentelemetry::Value::Bool(true))
                } else {
                    None
                }
            }
            RouterSelector::StaticField { r#static } => Some(r#static.clone().into()),
            _ => None,
        }
    }

    fn on_error(&self, error: &tower::BoxError) -> Option<opentelemetry::Value> {
        match self {
            RouterSelector::Error { .. } => Some(error.to_string().into()),
            _ => None,
        }
    }
}

impl Selector for SupergraphSelector {
    type Request = supergraph::Request;
    type Response = supergraph::Response;
    type EventResponse = crate::graphql::Response;

    fn on_request(&self, request: &supergraph::Request) -> Option<opentelemetry::Value> {
        match self {
            SupergraphSelector::OperationName {
                operation_name,
                default,
                ..
            } => {
                let op_name = request.context.get(OPERATION_NAME).ok().flatten();
                match operation_name {
                    OperationName::String => op_name.or_else(|| default.clone()),
                    OperationName::Hash => op_name.or_else(|| default.clone()).map(|op_name| {
                        let mut hasher = sha2::Sha256::new();
                        hasher.update(op_name.as_bytes());
                        let result = hasher.finalize();
                        hex::encode(result)
                    }),
                }
                .map(opentelemetry::Value::from)
            }
            SupergraphSelector::OperationKind { .. } => request
                .context
                .get::<_, String>(OPERATION_KIND)
                .ok()
                .flatten()
                .map(opentelemetry::Value::from),

            SupergraphSelector::Query { default, .. } => request
                .supergraph_request
                .body()
                .query
                .clone()
                .or_else(|| default.clone())
                .map(opentelemetry::Value::from),
            SupergraphSelector::RequestHeader {
                request_header,
                default,
                ..
            } => request
                .supergraph_request
                .headers()
                .get(request_header)
                .and_then(|h| Some(h.to_str().ok()?.to_string()))
                .or_else(|| default.clone())
                .map(opentelemetry::Value::from),
            SupergraphSelector::QueryVariable {
                query_variable,
                default,
                ..
            } => request
                .supergraph_request
                .body()
                .variables
                .get(&ByteString::from(query_variable.as_str()))
                .and_then(|v| v.maybe_to_otel_value())
                .or_else(|| default.maybe_to_otel_value()),
            SupergraphSelector::RequestContext {
                request_context,
                default,
                ..
            } => request
                .context
                .get::<_, serde_json_bytes::Value>(request_context)
                .ok()
                .flatten()
                .as_ref()
                .and_then(|v| v.maybe_to_otel_value())
                .or_else(|| default.maybe_to_otel_value()),
            SupergraphSelector::Baggage {
                baggage, default, ..
            } => get_baggage(baggage).or_else(|| default.maybe_to_otel_value()),

            SupergraphSelector::Env { env, default, .. } => std::env::var(env)
                .ok()
                .or_else(|| default.clone())
                .map(opentelemetry::Value::from),
            SupergraphSelector::Static(val) => Some(val.clone().into()),
            SupergraphSelector::StaticField { r#static } => Some(r#static.clone().into()),
            // For response
            _ => None,
        }
    }

    fn on_response(&self, response: &supergraph::Response) -> Option<opentelemetry::Value> {
        match self {
            SupergraphSelector::ResponseHeader {
                response_header,
                default,
                ..
            } => response
                .response
                .headers()
                .get(response_header)
                .and_then(|h| Some(h.to_str().ok()?.to_string()))
                .or_else(|| default.clone())
                .map(opentelemetry::Value::from),
            SupergraphSelector::ResponseStatus { response_status } => match response_status {
                ResponseStatus::Code => Some(opentelemetry::Value::I64(
                    response.response.status().as_u16() as i64,
                )),
                ResponseStatus::Reason => response
                    .response
                    .status()
                    .canonical_reason()
                    .map(|reason| reason.to_string().into()),
            },
            SupergraphSelector::ResponseContext {
                response_context,
                default,
                ..
            } => response
                .context
                .get_json_value(response_context)
                .as_ref()
                .and_then(|v| v.maybe_to_otel_value())
                .or_else(|| default.maybe_to_otel_value()),
            SupergraphSelector::StaticField { r#static } => Some(r#static.clone().into()),
            SupergraphSelector::Cost { cost } => {
                let extensions = response.context.extensions().lock();
                extensions
                    .get::<CostContext>()
                    .map(|cost_result| match cost {
                        CostValue::Estimated => cost_result.estimated.into(),
                        CostValue::Actual => cost_result.actual.into(),
                        CostValue::Delta => cost_result.delta().into(),
                        CostValue::Result => cost_result.result.into(),
                    })
            }
            // For request
            _ => None,
        }
    }

    fn on_event_response(
        &self,
        response: &Self::EventResponse,
        _ctx: &Context,
    ) -> Option<opentelemetry::Value> {
        match self {
            SupergraphSelector::ResponseData {
                response_data,
                default,
                ..
            } => if let Some(data) = &response.data {
                let data: serde_json::Value = serde_json::to_value(data.clone()).ok()?;
                let mut val =
                    JsonPathFinder::new(Box::new(data), Box::new(response_data.clone())).find();
                if let serde_json::Value::Array(array) = &mut val {
                    if array.len() == 1 {
                        val = array
                            .pop()
                            .expect("already checked the array had a length of 1; qed");
                    }
                }

                val.maybe_to_otel_value()
            } else {
                None
            }
            .or_else(|| default.maybe_to_otel_value()),
            SupergraphSelector::ResponseErrors {
                response_errors,
                default,
                ..
            } => {
                let errors = response.errors.clone();
                let data: serde_json::Value = serde_json::to_value(errors).ok()?;
                let mut val =
                    JsonPathFinder::new(Box::new(data), Box::new(response_errors.clone())).find();
                if let serde_json::Value::Array(array) = &mut val {
                    if array.len() == 1 {
                        val = array
                            .pop()
                            .expect("already checked the array had a length of 1; qed");
                    }
                }

                val.maybe_to_otel_value()
            }
            .or_else(|| default.maybe_to_otel_value()),
            _ => None,
        }
    }

    fn on_error(&self, error: &tower::BoxError) -> Option<opentelemetry::Value> {
        match self {
            SupergraphSelector::Error { .. } => Some(error.to_string().into()),
            _ => None,
        }
    }
}

impl Selector for SubgraphSelector {
    type Request = subgraph::Request;
    type Response = subgraph::Response;
    type EventResponse = ();

    fn on_request(&self, request: &subgraph::Request) -> Option<opentelemetry::Value> {
        match self {
            SubgraphSelector::SubgraphOperationName {
                subgraph_operation_name,
                default,
                ..
            } => {
                let op_name = request.subgraph_request.body().operation_name.clone();
                match subgraph_operation_name {
                    OperationName::String => op_name.or_else(|| default.clone()),
                    OperationName::Hash => op_name.or_else(|| default.clone()).map(|op_name| {
                        let mut hasher = sha2::Sha256::new();
                        hasher.update(op_name.as_bytes());
                        let result = hasher.finalize();
                        hex::encode(result)
                    }),
                }
                .map(opentelemetry::Value::from)
            }
            SubgraphSelector::SupergraphOperationName {
                supergraph_operation_name,
                default,
                ..
            } => {
                let op_name = request.context.get(OPERATION_NAME).ok().flatten();
                match supergraph_operation_name {
                    OperationName::String => op_name.or_else(|| default.clone()),
                    OperationName::Hash => op_name.or_else(|| default.clone()).map(|op_name| {
                        let mut hasher = sha2::Sha256::new();
                        hasher.update(op_name.as_bytes());
                        let result = hasher.finalize();
                        hex::encode(result)
                    }),
                }
                .map(opentelemetry::Value::from)
            }
            SubgraphSelector::SubgraphOperationKind { .. } => request
                .context
                .get::<_, String>(OPERATION_KIND)
                .ok()
                .flatten()
                .map(opentelemetry::Value::from),
            SubgraphSelector::SupergraphOperationKind { .. } => request
                .context
                .get::<_, String>(OPERATION_KIND)
                .ok()
                .flatten()
                .map(opentelemetry::Value::from),

            SubgraphSelector::SupergraphQuery { default, .. } => request
                .supergraph_request
                .body()
                .query
                .clone()
                .or_else(|| default.clone())
                .map(opentelemetry::Value::from),
            SubgraphSelector::SubgraphQuery { default, .. } => request
                .subgraph_request
                .body()
                .query
                .clone()
                .or_else(|| default.clone())
                .map(opentelemetry::Value::from),
            SubgraphSelector::SubgraphQueryVariable {
                subgraph_query_variable,
                default,
                ..
            } => request
                .subgraph_request
                .body()
                .variables
                .get(&ByteString::from(subgraph_query_variable.as_str()))
                .and_then(|v| v.maybe_to_otel_value())
                .or_else(|| default.maybe_to_otel_value()),

            SubgraphSelector::SupergraphQueryVariable {
                supergraph_query_variable,
                default,
                ..
            } => request
                .supergraph_request
                .body()
                .variables
                .get(&ByteString::from(supergraph_query_variable.as_str()))
                .and_then(|v| v.maybe_to_otel_value())
                .or_else(|| default.maybe_to_otel_value()),
            SubgraphSelector::SubgraphRequestHeader {
                subgraph_request_header,
                default,
                ..
            } => request
                .subgraph_request
                .headers()
                .get(subgraph_request_header)
                .and_then(|h| Some(h.to_str().ok()?.to_string()))
                .or_else(|| default.clone())
                .map(opentelemetry::Value::from),
            SubgraphSelector::SupergraphRequestHeader {
                supergraph_request_header,
                default,
                ..
            } => request
                .supergraph_request
                .headers()
                .get(supergraph_request_header)
                .and_then(|h| Some(h.to_str().ok()?.to_string()))
                .or_else(|| default.clone())
                .map(opentelemetry::Value::from),
            SubgraphSelector::RequestContext {
                request_context,
                default,
                ..
            } => request
                .context
                .get::<_, serde_json_bytes::Value>(request_context)
                .ok()
                .flatten()
                .as_ref()
                .and_then(|v| v.maybe_to_otel_value())
                .or_else(|| default.maybe_to_otel_value()),
            SubgraphSelector::Baggage {
                baggage: baggage_name,
                default,
                ..
            } => get_baggage(baggage_name).or_else(|| default.maybe_to_otel_value()),

            SubgraphSelector::Env { env, default, .. } => std::env::var(env)
                .ok()
                .or_else(|| default.clone())
                .map(opentelemetry::Value::from),
            SubgraphSelector::Static(val) => Some(val.clone().into()),
            SubgraphSelector::StaticField { r#static } => Some(r#static.clone().into()),

            // For response
            _ => None,
        }
    }

    fn on_response(&self, response: &subgraph::Response) -> Option<opentelemetry::Value> {
        match self {
            SubgraphSelector::SubgraphResponseHeader {
                subgraph_response_header,
                default,
                ..
            } => response
                .response
                .headers()
                .get(subgraph_response_header)
                .and_then(|h| Some(h.to_str().ok()?.to_string()))
                .or_else(|| default.clone())
                .map(opentelemetry::Value::from),
            SubgraphSelector::SubgraphResponseStatus {
                subgraph_response_status: response_status,
            } => match response_status {
                ResponseStatus::Code => Some(opentelemetry::Value::I64(
                    response.response.status().as_u16() as i64,
                )),
                ResponseStatus::Reason => response
                    .response
                    .status()
                    .canonical_reason()
                    .map(|reason| reason.into()),
            },
            SubgraphSelector::SubgraphResponseBody {
                subgraph_response_body,
                default,
                ..
            } => subgraph_response_body
                .execute(response.response.body())
                .ok()
                .flatten()
                .as_ref()
                .and_then(|v| v.maybe_to_otel_value())
                .or_else(|| default.maybe_to_otel_value()),
            SubgraphSelector::SubgraphResponseData {
                subgraph_response_data,
                default,
                ..
            } => if let Some(data) = &response.response.body().data {
                let data: serde_json::Value = serde_json::to_value(data.clone()).ok()?;
                let mut val =
                    JsonPathFinder::new(Box::new(data), Box::new(subgraph_response_data.clone()))
                        .find();
                if let serde_json::Value::Array(array) = &mut val {
                    if array.len() == 1 {
                        val = array
                            .pop()
                            .expect("already checked the array had a length of 1; qed");
                    }
                }

                val.maybe_to_otel_value()
            } else {
                None
            }
            .or_else(|| default.maybe_to_otel_value()),
            SubgraphSelector::SubgraphResponseErrors {
                subgraph_response_errors: subgraph_response_error,
                default,
                ..
            } => {
                let errors = response.response.body().errors.clone();
                let data: serde_json::Value = serde_json::to_value(errors).ok()?;
                let mut val =
                    JsonPathFinder::new(Box::new(data), Box::new(subgraph_response_error.clone()))
                        .find();
                if let serde_json::Value::Array(array) = &mut val {
                    if array.len() == 1 {
                        val = array
                            .pop()
                            .expect("already checked the array had a length of 1; qed");
                    }
                }

                val.maybe_to_otel_value()
            }
            .or_else(|| default.maybe_to_otel_value()),
            SubgraphSelector::ResponseContext {
                response_context,
                default,
                ..
            } => response
                .context
                .get_json_value(response_context)
                .as_ref()
                .and_then(|v| v.maybe_to_otel_value())
                .or_else(|| default.maybe_to_otel_value()),
            SubgraphSelector::StaticField { r#static } => Some(r#static.clone().into()),
            // For request
            _ => None,
        }
    }

    fn on_error(&self, error: &tower::BoxError) -> Option<opentelemetry::Value> {
        match self {
            SubgraphSelector::Error { .. } => Some(error.to_string().into()),
            _ => None,
        }
    }
}

#[cfg(test)]
mod test {
    use std::str::FromStr;
    use std::sync::Arc;

    use http::StatusCode;
    use jsonpath_rust::JsonPathInst;
    use opentelemetry::baggage::BaggageExt;
    use opentelemetry::trace::SpanContext;
    use opentelemetry::trace::SpanId;
    use opentelemetry::trace::TraceContextExt;
    use opentelemetry::trace::TraceFlags;
    use opentelemetry::trace::TraceId;
    use opentelemetry::trace::TraceState;
    use opentelemetry::Context;
    use opentelemetry::KeyValue;
    use opentelemetry_api::StringValue;
    use serde_json::json;
    use tracing::span;
    use tracing::subscriber;
    use tracing_subscriber::layer::SubscriberExt;

    use crate::context::OPERATION_KIND;
    use crate::context::OPERATION_NAME;
    use crate::graphql;
    use crate::plugins::telemetry::config::AttributeValue;
    use crate::plugins::telemetry::config_new::selectors::OperationKind;
    use crate::plugins::telemetry::config_new::selectors::OperationName;
    use crate::plugins::telemetry::config_new::selectors::Query;
    use crate::plugins::telemetry::config_new::selectors::ResponseStatus;
    use crate::plugins::telemetry::config_new::selectors::RouterSelector;
    use crate::plugins::telemetry::config_new::selectors::SubgraphSelector;
    use crate::plugins::telemetry::config_new::selectors::SupergraphSelector;
    use crate::plugins::telemetry::config_new::selectors::TraceIdFormat;
    use crate::plugins::telemetry::config_new::Selector;
    use crate::plugins::telemetry::otel;

    #[test]
    fn router_static() {
        let selector = RouterSelector::Static("test_static".to_string());
        assert_eq!(
            selector
                .on_request(
                    &crate::services::RouterRequest::fake_builder()
                        .build()
                        .unwrap()
                )
                .unwrap(),
            "test_static".into()
        );
    }

    #[test]
    fn router_request_header() {
        let selector = RouterSelector::RequestHeader {
            request_header: "header_key".to_string(),
            redact: None,
            default: Some("defaulted".into()),
        };
        assert_eq!(
            selector
                .on_request(
                    &crate::services::RouterRequest::fake_builder()
                        .header("header_key", "header_value")
                        .build()
                        .unwrap()
                )
                .unwrap(),
            "header_value".into()
        );

        assert_eq!(
            selector
                .on_request(
                    &crate::services::RouterRequest::fake_builder()
                        .build()
                        .unwrap()
                )
                .unwrap(),
            "defaulted".into()
        );

        assert_eq!(
            selector.on_response(
                &crate::services::RouterResponse::fake_builder()
                    .context(crate::context::Context::default())
                    .header("header_key", "header_value")
                    .data(json!({}))
                    .build()
                    .unwrap()
            ),
            None
        );
    }
    #[test]
    fn router_response_header() {
        let selector = RouterSelector::ResponseHeader {
            response_header: "header_key".to_string(),
            redact: None,
            default: Some("defaulted".into()),
        };
        assert_eq!(
            selector
                .on_response(
                    &crate::services::RouterResponse::fake_builder()
                        .header("header_key", "header_value")
                        .build()
                        .unwrap()
                )
                .unwrap(),
            "header_value".into()
        );

        assert_eq!(
            selector
                .on_response(
                    &crate::services::RouterResponse::fake_builder()
                        .build()
                        .unwrap()
                )
                .unwrap(),
            "defaulted".into()
        );

        assert_eq!(
            selector.on_request(
                &crate::services::RouterRequest::fake_builder()
                    .header("header_key", "header_value")
                    .build()
                    .unwrap()
            ),
            None
        );
    }

    #[test]
    fn supergraph_request_header() {
        let selector = SupergraphSelector::RequestHeader {
            request_header: "header_key".to_string(),
            redact: None,
            default: Some("defaulted".into()),
        };
        assert_eq!(
            selector
                .on_request(
                    &crate::services::SupergraphRequest::fake_builder()
                        .header("header_key", "header_value")
                        .build()
                        .unwrap()
                )
                .unwrap(),
            "header_value".into()
        );

        assert_eq!(
            selector
                .on_request(
                    &crate::services::SupergraphRequest::fake_builder()
                        .build()
                        .unwrap()
                )
                .unwrap(),
            "defaulted".into()
        );

        assert_eq!(
            selector.on_response(
                &crate::services::SupergraphResponse::fake_builder()
                    .header("header_key", "header_value")
                    .build()
                    .unwrap()
            ),
            None
        );
    }

    #[test]
    fn supergraph_static() {
        let selector = SupergraphSelector::Static("test_static".to_string());
        assert_eq!(
            selector
                .on_request(
                    &crate::services::SupergraphRequest::fake_builder()
                        .build()
                        .unwrap()
                )
                .unwrap(),
            "test_static".into()
        );
    }

    #[test]
    fn supergraph_response_header() {
        let selector = SupergraphSelector::ResponseHeader {
            response_header: "header_key".to_string(),
            redact: None,
            default: Some("defaulted".into()),
        };
        assert_eq!(
            selector
                .on_response(
                    &crate::services::SupergraphResponse::fake_builder()
                        .header("header_key", "header_value")
                        .build()
                        .unwrap()
                )
                .unwrap(),
            "header_value".into()
        );

        assert_eq!(
            selector
                .on_response(
                    &crate::services::SupergraphResponse::fake_builder()
                        .build()
                        .unwrap()
                )
                .unwrap(),
            "defaulted".into()
        );

        assert_eq!(
            selector.on_request(
                &crate::services::SupergraphRequest::fake_builder()
                    .header("header_key", "header_value")
                    .build()
                    .unwrap()
            ),
            None
        );
    }

    #[test]
    fn subgraph_static() {
        let selector = SubgraphSelector::Static("test_static".to_string());
        assert_eq!(
            selector
                .on_request(
                    &crate::services::SubgraphRequest::fake_builder()
                        .supergraph_request(Arc::new(
                            http::Request::builder()
                                .body(crate::request::Request::builder().build())
                                .unwrap()
                        ))
                        .build()
                )
                .unwrap(),
            "test_static".into()
        );
    }

    #[test]
    fn subgraph_supergraph_request_header() {
        let selector = SubgraphSelector::SupergraphRequestHeader {
            supergraph_request_header: "header_key".to_string(),
            redact: None,
            default: Some("defaulted".into()),
        };
        assert_eq!(
            selector
                .on_request(
                    &crate::services::SubgraphRequest::fake_builder()
                        .supergraph_request(Arc::new(
                            http::Request::builder()
                                .header("header_key", "header_value")
                                .body(crate::request::Request::builder().build())
                                .unwrap()
                        ))
                        .build()
                )
                .unwrap(),
            "header_value".into()
        );

        assert_eq!(
            selector
                .on_request(&crate::services::SubgraphRequest::fake_builder().build())
                .unwrap(),
            "defaulted".into()
        );

        assert_eq!(
            selector.on_response(
                &crate::services::SubgraphResponse::fake2_builder()
                    .header("header_key", "header_value")
                    .build()
                    .unwrap()
            ),
            None
        );
    }

    #[test]
    fn subgraph_subgraph_request_header() {
        let selector = SubgraphSelector::SubgraphRequestHeader {
            subgraph_request_header: "header_key".to_string(),
            redact: None,
            default: Some("defaulted".into()),
        };
        assert_eq!(
            selector
                .on_request(
                    &crate::services::SubgraphRequest::fake_builder()
                        .subgraph_request(
                            http::Request::builder()
                                .header("header_key", "header_value")
                                .body(graphql::Request::fake_builder().build())
                                .unwrap()
                        )
                        .build()
                )
                .unwrap(),
            "header_value".into()
        );

        assert_eq!(
            selector
                .on_request(&crate::services::SubgraphRequest::fake_builder().build())
                .unwrap(),
            "defaulted".into()
        );

        assert_eq!(
            selector.on_response(
                &crate::services::SubgraphResponse::fake2_builder()
                    .header("header_key", "header_value")
                    .build()
                    .unwrap()
            ),
            None
        );
    }

    #[test]
    fn subgraph_subgraph_response_header() {
        let selector = SubgraphSelector::SubgraphResponseHeader {
            subgraph_response_header: "header_key".to_string(),
            redact: None,
            default: Some("defaulted".into()),
        };
        assert_eq!(
            selector
                .on_response(
                    &crate::services::SubgraphResponse::fake2_builder()
                        .header("header_key", "header_value")
                        .build()
                        .unwrap()
                )
                .unwrap(),
            "header_value".into()
        );

        assert_eq!(
            selector
                .on_response(
                    &crate::services::SubgraphResponse::fake2_builder()
                        .build()
                        .unwrap()
                )
                .unwrap(),
            "defaulted".into()
        );

        assert_eq!(
            selector.on_request(
                &crate::services::SubgraphRequest::fake_builder()
                    .subgraph_request(
                        http::Request::builder()
                            .header("header_key", "header_value")
                            .body(graphql::Request::fake_builder().build())
                            .unwrap()
                    )
                    .build()
            ),
            None
        );
    }

    #[test]
    fn router_response_context() {
        let selector = RouterSelector::ResponseContext {
            response_context: "context_key".to_string(),
            redact: None,
            default: Some("defaulted".into()),
        };
        let context = crate::context::Context::new();
        let _ = context.insert("context_key".to_string(), "context_value".to_string());
        assert_eq!(
            selector
                .on_response(
                    &crate::services::RouterResponse::fake_builder()
                        .context(context.clone())
                        .build()
                        .unwrap()
                )
                .unwrap(),
            "context_value".into()
        );

        assert_eq!(
            selector
                .on_response(
                    &crate::services::RouterResponse::fake_builder()
                        .build()
                        .unwrap()
                )
                .unwrap(),
            "defaulted".into()
        );
        assert_eq!(
            selector.on_request(
                &crate::services::RouterRequest::fake_builder()
                    .context(context)
                    .build()
                    .unwrap()
            ),
            None
        );
    }

    #[test]
    fn supergraph_request_context() {
        let selector = SupergraphSelector::RequestContext {
            request_context: "context_key".to_string(),
            redact: None,
            default: Some("defaulted".into()),
        };
        let context = crate::context::Context::new();
        let _ = context.insert("context_key".to_string(), "context_value".to_string());
        assert_eq!(
            selector
                .on_request(
                    &crate::services::SupergraphRequest::fake_builder()
                        .context(context.clone())
                        .build()
                        .unwrap()
                )
                .unwrap(),
            "context_value".into()
        );

        assert_eq!(
            selector
                .on_request(
                    &crate::services::SupergraphRequest::fake_builder()
                        .build()
                        .unwrap()
                )
                .unwrap(),
            "defaulted".into()
        );
        assert_eq!(
            selector.on_response(
                &crate::services::SupergraphResponse::fake_builder()
                    .context(context)
                    .build()
                    .unwrap()
            ),
            None
        );
    }

    #[test]
    fn supergraph_response_context() {
        let selector = SupergraphSelector::ResponseContext {
            response_context: "context_key".to_string(),
            redact: None,
            default: Some("defaulted".into()),
        };
        let context = crate::context::Context::new();
        let _ = context.insert("context_key".to_string(), "context_value".to_string());
        assert_eq!(
            selector
                .on_response(
                    &crate::services::SupergraphResponse::fake_builder()
                        .context(context.clone())
                        .build()
                        .unwrap()
                )
                .unwrap(),
            "context_value".into()
        );

        assert_eq!(
            selector
                .on_response(
                    &crate::services::SupergraphResponse::fake_builder()
                        .build()
                        .unwrap()
                )
                .unwrap(),
            "defaulted".into()
        );
        assert_eq!(
            selector.on_request(
                &crate::services::SupergraphRequest::fake_builder()
                    .context(context)
                    .build()
                    .unwrap()
            ),
            None
        );
    }

    #[test]
    fn subgraph_request_context() {
        let selector = SubgraphSelector::RequestContext {
            request_context: "context_key".to_string(),
            redact: None,
            default: Some("defaulted".into()),
        };
        let context = crate::context::Context::new();
        let _ = context.insert("context_key".to_string(), "context_value".to_string());
        assert_eq!(
            selector
                .on_request(
                    &crate::services::SubgraphRequest::fake_builder()
                        .context(context.clone())
                        .build()
                )
                .unwrap(),
            "context_value".into()
        );

        assert_eq!(
            selector
                .on_request(&crate::services::SubgraphRequest::fake_builder().build())
                .unwrap(),
            "defaulted".into()
        );
        assert_eq!(
            selector.on_response(
                &crate::services::SubgraphResponse::fake2_builder()
                    .context(context)
                    .build()
                    .unwrap()
            ),
            None
        );
    }

    #[test]
    fn subgraph_response_context() {
        let selector = SubgraphSelector::ResponseContext {
            response_context: "context_key".to_string(),
            redact: None,
            default: Some("defaulted".into()),
        };
        let context = crate::context::Context::new();
        let _ = context.insert("context_key".to_string(), "context_value".to_string());
        assert_eq!(
            selector
                .on_response(
                    &crate::services::SubgraphResponse::fake2_builder()
                        .context(context.clone())
                        .build()
                        .unwrap()
                )
                .unwrap(),
            "context_value".into()
        );

        assert_eq!(
            selector
                .on_response(
                    &crate::services::SubgraphResponse::fake2_builder()
                        .build()
                        .unwrap()
                )
                .unwrap(),
            "defaulted".into()
        );

        assert_eq!(
            selector.on_request(
                &crate::services::SubgraphRequest::fake_builder()
                    .context(context)
                    .build()
            ),
            None
        );
    }

    #[test]
    fn router_baggage() {
        let subscriber = tracing_subscriber::registry().with(otel::layer());
        subscriber::with_default(subscriber, || {
            let selector = RouterSelector::Baggage {
                baggage: "baggage_key".to_string(),
                redact: None,
                default: Some("defaulted".into()),
            };
            let _context_guard = Context::new()
                .with_baggage(vec![KeyValue::new("baggage_key", "baggage_value")])
                .attach();
            assert_eq!(
                selector
                    .on_request(
                        &crate::services::RouterRequest::fake_builder()
                            .build()
                            .unwrap(),
                    )
                    .unwrap(),
                "defaulted".into()
            );

            let span = span!(tracing::Level::INFO, "test");
            let _guard = span.enter();
            assert_eq!(
                selector
                    .on_request(
                        &crate::services::RouterRequest::fake_builder()
                            .build()
                            .unwrap(),
                    )
                    .unwrap(),
                "baggage_value".into()
            );
        });
    }

    #[test]
    fn supergraph_baggage() {
        let subscriber = tracing_subscriber::registry().with(otel::layer());
        subscriber::with_default(subscriber, || {
            let selector = SupergraphSelector::Baggage {
                baggage: "baggage_key".to_string(),
                redact: None,
                default: Some("defaulted".into()),
            };
            assert_eq!(
                selector
                    .on_request(
                        &crate::services::SupergraphRequest::fake_builder()
                            .build()
                            .unwrap(),
                    )
                    .unwrap(),
                "defaulted".into()
            );
            let _outer_guard = Context::new()
                .with_baggage(vec![KeyValue::new("baggage_key", "baggage_value")])
                .attach();
            let span = span!(tracing::Level::INFO, "test");
            let _guard = span.enter();

            assert_eq!(
                selector
                    .on_request(
                        &crate::services::SupergraphRequest::fake_builder()
                            .build()
                            .unwrap(),
                    )
                    .unwrap(),
                "baggage_value".into()
            );
        });
    }

    #[test]
    fn subgraph_baggage() {
        let subscriber = tracing_subscriber::registry().with(otel::layer());
        subscriber::with_default(subscriber, || {
            let selector = SubgraphSelector::Baggage {
                baggage: "baggage_key".to_string(),
                redact: None,
                default: Some("defaulted".into()),
            };
            assert_eq!(
                selector
                    .on_request(&crate::services::SubgraphRequest::fake_builder().build())
                    .unwrap(),
                "defaulted".into()
            );
            let _outer_guard = Context::new()
                .with_baggage(vec![KeyValue::new("baggage_key", "baggage_value")])
                .attach();

            let span = span!(tracing::Level::INFO, "test");
            let _guard = span.enter();

            assert_eq!(
                selector
                    .on_request(&crate::services::SubgraphRequest::fake_builder().build())
                    .unwrap(),
                "baggage_value".into()
            );
        });
    }

    #[test]
    fn router_trace_id() {
        let subscriber = tracing_subscriber::registry().with(otel::layer());
        subscriber::with_default(subscriber, || {
            let selector = RouterSelector::TraceId {
                trace_id: TraceIdFormat::OpenTelemetry,
            };
            assert_eq!(
                selector.on_request(
                    &crate::services::RouterRequest::fake_builder()
                        .build()
                        .unwrap(),
                ),
                None
            );

            let span_context = SpanContext::new(
                TraceId::from_u128(42),
                SpanId::from_u64(42),
                TraceFlags::default(),
                false,
                TraceState::default(),
            );
            let _context = Context::current()
                .with_remote_span_context(span_context)
                .attach();
            let span = span!(tracing::Level::INFO, "test");
            let _guard = span.enter();

            assert_eq!(
                selector
                    .on_request(
                        &crate::services::RouterRequest::fake_builder()
                            .build()
                            .unwrap(),
                    )
                    .unwrap(),
                "0000000000000000000000000000002a".into()
            );

            let selector = RouterSelector::TraceId {
                trace_id: TraceIdFormat::Datadog,
            };

            assert_eq!(
                selector
                    .on_request(
                        &crate::services::RouterRequest::fake_builder()
                            .build()
                            .unwrap(),
                    )
                    .unwrap(),
                opentelemetry::Value::String("42".into())
            );
        });
    }

    #[test]
    fn router_env() {
        let selector = RouterSelector::Env {
            env: "SELECTOR_ENV_VARIABLE".to_string(),
            redact: None,
            default: Some("defaulted".to_string()),
        };
        assert_eq!(
            selector.on_request(
                &crate::services::RouterRequest::fake_builder()
                    .build()
                    .unwrap(),
            ),
            Some("defaulted".into())
        );
        // Env set
        std::env::set_var("SELECTOR_ENV_VARIABLE", "env_value");

        assert_eq!(
            selector.on_request(
                &crate::services::RouterRequest::fake_builder()
                    .build()
                    .unwrap(),
            ),
            Some("env_value".into())
        );
    }

    #[test]
    fn supergraph_env() {
        let selector = SupergraphSelector::Env {
            env: "SELECTOR_SUPERGRAPH_ENV_VARIABLE".to_string(),
            redact: None,
            default: Some("defaulted".to_string()),
        };
        assert_eq!(
            selector.on_request(
                &crate::services::SupergraphRequest::fake_builder()
                    .build()
                    .unwrap(),
            ),
            Some("defaulted".into())
        );
        // Env set
        std::env::set_var("SELECTOR_SUPERGRAPH_ENV_VARIABLE", "env_value");

        assert_eq!(
            selector.on_request(
                &crate::services::SupergraphRequest::fake_builder()
                    .build()
                    .unwrap(),
            ),
            Some("env_value".into())
        );
        std::env::remove_var("SELECTOR_SUPERGRAPH_ENV_VARIABLE");
    }

    #[test]
    fn subgraph_env() {
        let selector = SubgraphSelector::Env {
            env: "SELECTOR_SUBGRAPH_ENV_VARIABLE".to_string(),
            redact: None,
            default: Some("defaulted".to_string()),
        };
        assert_eq!(
            selector.on_request(&crate::services::SubgraphRequest::fake_builder().build()),
            Some("defaulted".into())
        );
        // Env set
        std::env::set_var("SELECTOR_SUBGRAPH_ENV_VARIABLE", "env_value");

        assert_eq!(
            selector.on_request(&crate::services::SubgraphRequest::fake_builder().build()),
            Some("env_value".into())
        );
        std::env::remove_var("SELECTOR_SUBGRAPH_ENV_VARIABLE");
    }

    #[test]
    fn supergraph_operation_kind() {
        let selector = SupergraphSelector::OperationKind {
            operation_kind: OperationKind::String,
        };
        let context = crate::context::Context::new();
        let _ = context.insert(OPERATION_KIND, "query".to_string());
        // For now operation kind is contained in context
        assert_eq!(
            selector.on_request(
                &crate::services::SupergraphRequest::fake_builder()
                    .context(context)
                    .build()
                    .unwrap(),
            ),
            Some("query".into())
        );
    }

    #[test]
    fn subgraph_operation_kind() {
        let selector = SubgraphSelector::SupergraphOperationKind {
            supergraph_operation_kind: OperationKind::String,
        };
        let context = crate::context::Context::new();
        let _ = context.insert(OPERATION_KIND, "query".to_string());
        // For now operation kind is contained in context
        assert_eq!(
            selector.on_request(
                &crate::services::SubgraphRequest::fake_builder()
                    .context(context)
                    .build(),
            ),
            Some("query".into())
        );
    }

    #[test]
    fn supergraph_operation_name_string() {
        let selector = SupergraphSelector::OperationName {
            operation_name: OperationName::String,
            redact: None,
            default: Some("defaulted".to_string()),
        };
        let context = crate::context::Context::new();
        assert_eq!(
            selector.on_request(
                &crate::services::SupergraphRequest::fake_builder()
                    .context(context.clone())
                    .build()
                    .unwrap(),
            ),
            Some("defaulted".into())
        );
        let _ = context.insert(OPERATION_NAME, "topProducts".to_string());
        // For now operation kind is contained in context
        assert_eq!(
            selector.on_request(
                &crate::services::SupergraphRequest::fake_builder()
                    .context(context)
                    .build()
                    .unwrap(),
            ),
            Some("topProducts".into())
        );
    }

    #[test]
    fn subgraph_supergraph_operation_name_string() {
        let selector = SubgraphSelector::SupergraphOperationName {
            supergraph_operation_name: OperationName::String,
            redact: None,
            default: Some("defaulted".to_string()),
        };
        let context = crate::context::Context::new();
        assert_eq!(
            selector.on_request(
                &crate::services::SubgraphRequest::fake_builder()
                    .context(context.clone())
                    .build(),
            ),
            Some("defaulted".into())
        );
        let _ = context.insert(OPERATION_NAME, "topProducts".to_string());
        // For now operation kind is contained in context
        assert_eq!(
            selector.on_request(
                &crate::services::SubgraphRequest::fake_builder()
                    .context(context)
                    .build(),
            ),
            Some("topProducts".into())
        );
    }

    #[test]
    fn subgraph_subgraph_operation_name_string() {
        let selector = SubgraphSelector::SubgraphOperationName {
            subgraph_operation_name: OperationName::String,
            redact: None,
            default: Some("defaulted".to_string()),
        };
        assert_eq!(
            selector.on_request(&crate::services::SubgraphRequest::fake_builder().build(),),
            Some("defaulted".into())
        );
        assert_eq!(
            selector.on_request(
                &crate::services::SubgraphRequest::fake_builder()
                    .subgraph_request(
                        ::http::Request::builder()
                            .uri("http://localhost/graphql")
                            .body(
                                graphql::Request::fake_builder()
                                    .operation_name("topProducts")
                                    .build()
                            )
                            .unwrap()
                    )
                    .build(),
            ),
            Some("topProducts".into())
        );
    }

    #[test]
    fn supergraph_operation_name_hash() {
        let selector = SupergraphSelector::OperationName {
            operation_name: OperationName::Hash,
            redact: None,
            default: Some("defaulted".to_string()),
        };
        let context = crate::context::Context::new();
        assert_eq!(
            selector.on_request(
                &crate::services::SupergraphRequest::fake_builder()
                    .context(context.clone())
                    .build()
                    .unwrap(),
            ),
            Some("96294f50edb8f006f6b0a2dadae50d3c521e9841d07d6395d91060c8ccfed7f0".into())
        );

        let _ = context.insert(OPERATION_NAME, "topProducts".to_string());
        assert_eq!(
            selector.on_request(
                &crate::services::SupergraphRequest::fake_builder()
                    .context(context)
                    .build()
                    .unwrap(),
            ),
            Some("bd141fca26094be97c30afd42e9fc84755b252e7052d8c992358319246bd555a".into())
        );
    }

    #[test]
    fn subgraph_supergraph_operation_name_hash() {
        let selector = SubgraphSelector::SupergraphOperationName {
            supergraph_operation_name: OperationName::Hash,
            redact: None,
            default: Some("defaulted".to_string()),
        };
        let context = crate::context::Context::new();
        assert_eq!(
            selector.on_request(
                &crate::services::SubgraphRequest::fake_builder()
                    .context(context.clone())
                    .build(),
            ),
            Some("96294f50edb8f006f6b0a2dadae50d3c521e9841d07d6395d91060c8ccfed7f0".into())
        );

        let _ = context.insert(OPERATION_NAME, "topProducts".to_string());
        assert_eq!(
            selector.on_request(
                &crate::services::SubgraphRequest::fake_builder()
                    .context(context)
                    .build(),
            ),
            Some("bd141fca26094be97c30afd42e9fc84755b252e7052d8c992358319246bd555a".into())
        );
    }

    #[test]
    fn subgraph_subgraph_operation_name_hash() {
        let selector = SubgraphSelector::SubgraphOperationName {
            subgraph_operation_name: OperationName::Hash,
            redact: None,
            default: Some("defaulted".to_string()),
        };
        assert_eq!(
            selector.on_request(&crate::services::SubgraphRequest::fake_builder().build()),
            Some("96294f50edb8f006f6b0a2dadae50d3c521e9841d07d6395d91060c8ccfed7f0".into())
        );

        assert_eq!(
            selector.on_request(
                &crate::services::SubgraphRequest::fake_builder()
                    .subgraph_request(
                        ::http::Request::builder()
                            .uri("http://localhost/graphql")
                            .body(
                                graphql::Request::fake_builder()
                                    .operation_name("topProducts")
                                    .build()
                            )
                            .unwrap()
                    )
                    .build()
            ),
            Some("bd141fca26094be97c30afd42e9fc84755b252e7052d8c992358319246bd555a".into())
        );
    }

    #[test]
    fn supergraph_query() {
        let selector = SupergraphSelector::Query {
            query: Query::String,
            redact: None,
            default: Some("default".to_string()),
        };
        assert_eq!(
            selector.on_request(
                &crate::services::SupergraphRequest::fake_builder()
                    .query("topProducts{name}")
                    .build()
                    .unwrap(),
            ),
            Some("topProducts{name}".into())
        );

        assert_eq!(
            selector.on_request(
                &crate::services::SupergraphRequest::fake_builder()
                    .build()
                    .unwrap(),
            ),
            Some("default".into())
        );
    }

    #[test]
    fn subgraph_supergraph_query() {
        let selector = SubgraphSelector::SupergraphQuery {
            supergraph_query: Query::String,
            redact: None,
            default: Some("default".to_string()),
        };
        assert_eq!(
            selector.on_request(
                &crate::services::SubgraphRequest::fake_builder()
                    .supergraph_request(Arc::new(
                        http::Request::builder()
                            .body(
                                graphql::Request::fake_builder()
                                    .query("topProducts{name}")
                                    .build()
                            )
                            .unwrap()
                    ))
                    .build(),
            ),
            Some("topProducts{name}".into())
        );

        assert_eq!(
            selector.on_request(&crate::services::SubgraphRequest::fake_builder().build(),),
            Some("default".into())
        );
    }

    #[test]
    fn subgraph_subgraph_query() {
        let selector = SubgraphSelector::SubgraphQuery {
            subgraph_query: Query::String,
            redact: None,
            default: Some("default".to_string()),
        };
        assert_eq!(
            selector.on_request(
                &crate::services::SubgraphRequest::fake_builder()
                    .subgraph_request(
                        http::Request::builder()
                            .body(
                                graphql::Request::fake_builder()
                                    .query("topProducts{name}")
                                    .build()
                            )
                            .unwrap()
                    )
                    .build(),
            ),
            Some("topProducts{name}".into())
        );

        assert_eq!(
            selector.on_request(&crate::services::SubgraphRequest::fake_builder().build(),),
            Some("default".into())
        );
    }

    #[test]
    fn router_response_status_code() {
        let selector = RouterSelector::ResponseStatus {
            response_status: ResponseStatus::Code,
        };
        assert_eq!(
            selector
                .on_response(
                    &crate::services::RouterResponse::fake_builder()
                        .status_code(StatusCode::NO_CONTENT)
                        .build()
                        .unwrap()
                )
                .unwrap(),
            opentelemetry::Value::I64(204)
        );
    }

    #[test]
    fn subgraph_subgraph_response_status_code() {
        let selector = SubgraphSelector::SubgraphResponseStatus {
            subgraph_response_status: ResponseStatus::Code,
        };
        assert_eq!(
            selector
                .on_response(
                    &crate::services::SubgraphResponse::fake_builder()
                        .status_code(StatusCode::NO_CONTENT)
                        .build()
                )
                .unwrap(),
            opentelemetry::Value::I64(204)
        );
    }

    #[test]
    fn subgraph_subgraph_response_data() {
        let selector = SubgraphSelector::SubgraphResponseData {
            subgraph_response_data: JsonPathInst::from_str("$.hello").unwrap(),
            redact: None,
            default: None,
        };
        assert_eq!(
            selector
                .on_response(
                    &crate::services::SubgraphResponse::fake_builder()
                        .data(serde_json_bytes::json!({
                            "hello": "bonjour"
                        }))
                        .build()
                )
                .unwrap(),
            opentelemetry::Value::String("bonjour".into())
        );

        assert_eq!(
            selector
                .on_response(
                    &crate::services::SubgraphResponse::fake_builder()
                        .data(serde_json_bytes::json!({
                            "hello": ["bonjour", "hello", "ciao"]
                        }))
                        .build()
                )
                .unwrap(),
            opentelemetry::Value::Array(
                vec![
                    StringValue::from("bonjour"),
                    StringValue::from("hello"),
                    StringValue::from("ciao")
                ]
                .into()
            )
        );

        assert!(selector
            .on_response(
                &crate::services::SubgraphResponse::fake_builder()
                    .data(serde_json_bytes::json!({
                        "hi": ["bonjour", "hello", "ciao"]
                    }))
                    .build()
            )
            .is_none());

        let selector = SubgraphSelector::SubgraphResponseData {
            subgraph_response_data: JsonPathInst::from_str("$.hello.*.greeting").unwrap(),
            redact: None,
            default: None,
        };
        assert_eq!(
            selector
                .on_response(
                    &crate::services::SubgraphResponse::fake_builder()
                        .data(serde_json_bytes::json!({
                            "hello": {
                                "french": {
                                    "greeting": "bonjour"
                                },
                                "english": {
                                    "greeting": "hello"
                                },
                                "italian": {
                                    "greeting": "ciao"
                                }
                            }
                        }))
                        .build()
                )
                .unwrap(),
            opentelemetry::Value::Array(
                vec![
                    StringValue::from("bonjour"),
                    StringValue::from("hello"),
                    StringValue::from("ciao")
                ]
                .into()
            )
        );
    }

    #[test]
    fn router_response_status_reason() {
        let selector = RouterSelector::ResponseStatus {
            response_status: ResponseStatus::Reason,
        };
        assert_eq!(
            selector
                .on_response(
                    &crate::services::RouterResponse::fake_builder()
                        .status_code(StatusCode::NO_CONTENT)
                        .build()
                        .unwrap()
                )
                .unwrap(),
            "No Content".into()
        );
    }

    #[test]
    fn subgraph_subgraph_response_status_reason() {
        let selector = SubgraphSelector::SubgraphResponseStatus {
            subgraph_response_status: ResponseStatus::Reason,
        };
        assert_eq!(
            selector
                .on_response(
                    &crate::services::SubgraphResponse::fake_builder()
                        .status_code(StatusCode::NO_CONTENT)
                        .build()
                )
                .unwrap(),
            "No Content".into()
        );
    }

    #[test]
    fn supergraph_query_variable() {
        let selector = SupergraphSelector::QueryVariable {
            query_variable: "key".to_string(),
            redact: None,
            default: Some(AttributeValue::String("default".to_string())),
        };
        assert_eq!(
            selector.on_request(
                &crate::services::SupergraphRequest::fake_builder()
                    .variable("key", "value")
                    .build()
                    .unwrap(),
            ),
            Some("value".into())
        );

        assert_eq!(
            selector.on_request(
                &crate::services::SupergraphRequest::fake_builder()
                    .build()
                    .unwrap(),
            ),
            Some("default".into())
        );
    }

    #[test]
    fn subgraph_supergraph_query_variable() {
        let selector = SubgraphSelector::SupergraphQueryVariable {
            supergraph_query_variable: "key".to_string(),
            redact: None,
            default: Some(AttributeValue::String("default".to_string())),
        };
        assert_eq!(
            selector.on_request(
                &crate::services::SubgraphRequest::fake_builder()
                    .supergraph_request(Arc::new(
                        http::Request::builder()
                            .body(
                                graphql::Request::fake_builder()
                                    .variable("key", "value")
                                    .build()
                            )
                            .unwrap()
                    ))
                    .build(),
            ),
            Some("value".into())
        );

        assert_eq!(
            selector.on_request(&crate::services::SubgraphRequest::fake_builder().build(),),
            Some("default".into())
        );
    }

    #[test]
    fn subgraph_subgraph_query_variable() {
        let selector = SubgraphSelector::SubgraphQueryVariable {
            subgraph_query_variable: "key".to_string(),
            redact: None,
            default: Some("default".into()),
        };
        assert_eq!(
            selector.on_request(
                &crate::services::SubgraphRequest::fake_builder()
                    .subgraph_request(
                        http::Request::builder()
                            .body(
                                graphql::Request::fake_builder()
                                    .variable("key", "value")
                                    .build()
                            )
                            .unwrap()
                    )
                    .build(),
            ),
            Some("value".into())
        );

        assert_eq!(
            selector.on_request(&crate::services::SubgraphRequest::fake_builder().build(),),
            Some("default".into())
        );
    }
}<|MERGE_RESOLUTION|>--- conflicted
+++ resolved
@@ -47,7 +47,7 @@
 
 #[allow(dead_code)]
 #[derive(Deserialize, JsonSchema, Clone, Debug)]
-#[cfg_attr(test, derive(Serialize, PartialEq))]
+#[cfg_attr(test, derive(PartialEq))]
 #[serde(deny_unknown_fields, rename_all = "snake_case")]
 pub(crate) enum ErrorRepr {
     // /// The error code if available
@@ -172,13 +172,8 @@
     },
 }
 
-<<<<<<< HEAD
 #[derive(Deserialize, JsonSchema, Clone, Derivative)]
 #[cfg_attr(test, derivative(PartialEq))]
-=======
-#[derive(Deserialize, JsonSchema, Clone, Debug)]
-#[cfg_attr(test, derive(PartialEq))]
->>>>>>> d8d2b1d8
 #[serde(deny_unknown_fields, untagged)]
 #[derivative(Debug)]
 pub(crate) enum SupergraphSelector {
@@ -316,18 +311,16 @@
         /// A static string value
         r#static: String,
     },
-<<<<<<< HEAD
     Error {
         #[allow(dead_code)]
         /// Critical error if it happens
         error: ErrorRepr,
-=======
+    },
     /// Cost attributes
     #[allow(dead_code)]
     Cost {
         /// The cost value to select, one of: estimated, actual, delta.
         cost: CostValue,
->>>>>>> d8d2b1d8
     },
 }
 
@@ -758,17 +751,6 @@
                 .and_then(|v| v.maybe_to_otel_value())
                 .or_else(|| default.maybe_to_otel_value()),
             SupergraphSelector::StaticField { r#static } => Some(r#static.clone().into()),
-            SupergraphSelector::Cost { cost } => {
-                let extensions = response.context.extensions().lock();
-                extensions
-                    .get::<CostContext>()
-                    .map(|cost_result| match cost {
-                        CostValue::Estimated => cost_result.estimated.into(),
-                        CostValue::Actual => cost_result.actual.into(),
-                        CostValue::Delta => cost_result.delta().into(),
-                        CostValue::Result => cost_result.result.into(),
-                    })
-            }
             // For request
             _ => None,
         }
@@ -777,7 +759,7 @@
     fn on_event_response(
         &self,
         response: &Self::EventResponse,
-        _ctx: &Context,
+        ctx: &Context,
     ) -> Option<opentelemetry::Value> {
         match self {
             SupergraphSelector::ResponseData {
@@ -821,6 +803,17 @@
                 val.maybe_to_otel_value()
             }
             .or_else(|| default.maybe_to_otel_value()),
+            SupergraphSelector::Cost { cost } => {
+                let extensions = ctx.extensions().lock();
+                extensions
+                    .get::<CostContext>()
+                    .map(|cost_result| match cost {
+                        CostValue::Estimated => cost_result.estimated.into(),
+                        CostValue::Actual => cost_result.actual.into(),
+                        CostValue::Delta => cost_result.delta().into(),
+                        CostValue::Result => cost_result.result.into(),
+                    })
+            }
             _ => None,
         }
     }
