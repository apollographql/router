---
source: apollo-router/tests/redis_test.rs
expression: query_plan
---
{
  "kind": "Fetch",
  "serviceName": "products",
  "variableUsages": [],
  "operation": "{topProducts{name name2:name}}",
  "operationName": null,
  "operationKind": "query",
  "id": null,
  "inputRewrites": null,
  "outputRewrites": null,
<<<<<<< HEAD
  "schemaAwareHash": "7026c8330d32f98093b2f24fe09aeff9526e19780a595d09c6c440aaf0cbd6c1"
=======
  "authorization": {
    "is_authenticated": false,
    "scopes": [],
    "policies": []
  }
>>>>>>> 26f47ba7
}<|MERGE_RESOLUTION|>--- conflicted
+++ resolved
@@ -12,13 +12,10 @@
   "id": null,
   "inputRewrites": null,
   "outputRewrites": null,
-<<<<<<< HEAD
-  "schemaAwareHash": "7026c8330d32f98093b2f24fe09aeff9526e19780a595d09c6c440aaf0cbd6c1"
-=======
+  "schemaAwareHash": "7026c8330d32f98093b2f24fe09aeff9526e19780a595d09c6c440aaf0cbd6c1",
   "authorization": {
     "is_authenticated": false,
     "scopes": [],
     "policies": []
   }
->>>>>>> 26f47ba7
 }