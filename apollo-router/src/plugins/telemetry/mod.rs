//! Telemetry plugin.
use std::collections::BTreeMap;
use std::collections::HashMap;
use std::fmt;
use std::sync::Arc;
use std::thread;
use std::time::Duration;
use std::time::Instant;

use ::tracing::info_span;
use ::tracing::Span;
use axum::headers::HeaderName;
use bloomfilter::Bloom;
use config_new::Selectors;
use dashmap::DashMap;
use futures::future::ready;
use futures::future::BoxFuture;
use futures::stream::once;
use futures::StreamExt;
use http::header;
use http::HeaderMap;
use http::HeaderValue;
use http::StatusCode;
use multimap::MultiMap;
use once_cell::sync::OnceCell;
use opentelemetry::propagation::text_map_propagator::FieldIter;
use opentelemetry::propagation::Extractor;
use opentelemetry::propagation::Injector;
use opentelemetry::propagation::TextMapPropagator;
use opentelemetry::trace::SpanContext;
use opentelemetry::trace::SpanId;
use opentelemetry::trace::TraceContextExt;
use opentelemetry::trace::TraceFlags;
use opentelemetry::trace::TraceState;
use opentelemetry::trace::TracerProvider;
use opentelemetry::Key;
use opentelemetry::KeyValue;
use opentelemetry_sdk::propagation::TextMapCompositePropagator;
use opentelemetry_sdk::trace::Builder;
use opentelemetry_semantic_conventions::trace::HTTP_REQUEST_METHOD;
use parking_lot::Mutex;
use rand::Rng;
use router_bridge::planner::UsageReporting;
use serde_json_bytes::json;
use serde_json_bytes::ByteString;
use serde_json_bytes::Map;
use serde_json_bytes::Value;
use tokio::runtime::Handle;
use tower::BoxError;
use tower::ServiceBuilder;
use tower::ServiceExt;
use tracing_opentelemetry::OpenTelemetrySpanExt;

use self::apollo::ForwardValues;
use self::apollo::LicensedOperationCountByType;
use self::apollo::OperationSubType;
use self::apollo::SingleReport;
use self::apollo_exporter::proto;
use self::apollo_exporter::Sender;
use self::config::Conf;
use self::config::Sampler;
use self::config::SamplerOption;
use self::config_new::spans::Spans;
use self::metrics::apollo::studio::SingleTypeStat;
use self::metrics::AttributesForwardConf;
use self::reload::reload_fmt;
use self::reload::SamplingFilter;
pub(crate) use self::span_factory::SpanMode;
use self::tracing::apollo_telemetry::APOLLO_PRIVATE_DURATION_NS;
<<<<<<< HEAD
=======
use self::tracing::apollo_telemetry::CLIENT_NAME_KEY;
use self::tracing::apollo_telemetry::CLIENT_VERSION_KEY;
use super::traffic_shaping::cache::hash_request;
use super::traffic_shaping::cache::hash_vary_headers;
use super::traffic_shaping::cache::REPRESENTATIONS;
>>>>>>> 0b28eaca
use crate::axum_factory::utils::REQUEST_SPAN_NAME;
use crate::context::OPERATION_KIND;
use crate::context::OPERATION_NAME;
use crate::layers::instrument::InstrumentLayer;
use crate::layers::ServiceBuilderExt;
use crate::metrics::aggregation::MeterProviderType;
use crate::metrics::filter::FilterMeterProvider;
use crate::metrics::meter_provider;
use crate::plugin::Plugin;
use crate::plugin::PluginInit;
use crate::plugins::cache::entity::hash_query;
use crate::plugins::cache::entity::hash_vary_headers;
use crate::plugins::cache::entity::REPRESENTATIONS;
use crate::plugins::telemetry::apollo::ForwardHeaders;
use crate::plugins::telemetry::apollo_exporter::proto::reports::trace::node::Id::ResponseName;
use crate::plugins::telemetry::apollo_exporter::proto::reports::StatsContext;
use crate::plugins::telemetry::config::AttributeValue;
use crate::plugins::telemetry::config::MetricsCommon;
use crate::plugins::telemetry::config::TracingCommon;
use crate::plugins::telemetry::dynamic_attribute::DynAttribute;
use crate::plugins::telemetry::fmt_layer::create_fmt_layer;
use crate::plugins::telemetry::metrics::apollo::studio::SingleContextualizedStats;
use crate::plugins::telemetry::metrics::apollo::studio::SinglePathErrorStats;
use crate::plugins::telemetry::metrics::apollo::studio::SingleQueryLatencyStats;
use crate::plugins::telemetry::metrics::apollo::studio::SingleStats;
use crate::plugins::telemetry::metrics::apollo::studio::SingleStatsReport;
use crate::plugins::telemetry::metrics::prometheus::commit_prometheus;
use crate::plugins::telemetry::metrics::MetricsBuilder;
use crate::plugins::telemetry::metrics::MetricsConfigurator;
use crate::plugins::telemetry::reload::metrics_layer;
use crate::plugins::telemetry::reload::OPENTELEMETRY_TRACER_HANDLE;
use crate::plugins::telemetry::tracing::apollo_telemetry::decode_ftv1_trace;
use crate::plugins::telemetry::tracing::apollo_telemetry::APOLLO_PRIVATE_OPERATION_SIGNATURE;
use crate::plugins::telemetry::tracing::TracingConfigurator;
use crate::plugins::telemetry::utils::TracingUtils;
use crate::query_planner::OperationKind;
use crate::register_plugin;
use crate::router_factory::Endpoint;
use crate::services::execution;
use crate::services::router;
use crate::services::subgraph;
use crate::services::subgraph::Request;
use crate::services::subgraph::Response;
use crate::services::supergraph;
use crate::services::ExecutionRequest;
use crate::services::SubgraphRequest;
use crate::services::SubgraphResponse;
use crate::services::SupergraphRequest;
use crate::services::SupergraphResponse;
use crate::spec::TYPENAME;
use crate::tracer::TraceId;
use crate::Context;
use crate::ListenAddr;

pub(crate) mod apollo;
pub(crate) mod apollo_exporter;
pub(crate) mod config;
mod config_new;
pub(crate) mod dynamic_attribute;
mod endpoint;
mod fmt_layer;
pub(crate) mod formatters;
pub(crate) mod metrics;
mod otlp;
pub(crate) mod reload;
mod resource;
mod span_factory;
pub(crate) mod tracing;
pub(crate) mod utils;

// Tracing consts
pub(crate) const SUPERGRAPH_SPAN_NAME: &str = "supergraph";
pub(crate) const SUBGRAPH_SPAN_NAME: &str = "subgraph";
pub(crate) const ROUTER_SPAN_NAME: &str = "router";
pub(crate) const EXECUTION_SPAN_NAME: &str = "execution";
const CLIENT_NAME: &str = "apollo_telemetry::client_name";
const CLIENT_VERSION: &str = "apollo_telemetry::client_version";
const SUBGRAPH_FTV1: &str = "apollo_telemetry::subgraph_ftv1";
pub(crate) const STUDIO_EXCLUDE: &str = "apollo_telemetry::studio::exclude";
pub(crate) const LOGGING_DISPLAY_HEADERS: &str = "apollo_telemetry::logging::display_headers";
pub(crate) const LOGGING_DISPLAY_BODY: &str = "apollo_telemetry::logging::display_body";
pub(crate) const OTEL_STATUS_CODE: &str = "otel.status_code";
const GLOBAL_TRACER_NAME: &str = "apollo-router";
const DEFAULT_EXPOSE_TRACE_ID_HEADER: &str = "apollo-trace-id";
static DEFAULT_EXPOSE_TRACE_ID_HEADER_NAME: HeaderName =
    HeaderName::from_static(DEFAULT_EXPOSE_TRACE_ID_HEADER);
static FTV1_HEADER_NAME: HeaderName = HeaderName::from_static("apollo-federation-include-trace");
static FTV1_HEADER_VALUE: HeaderValue = HeaderValue::from_static("ftv1");

#[doc(hidden)] // Only public for integration tests
pub(crate) struct Telemetry {
    config: Arc<config::Conf>,
    custom_endpoints: MultiMap<ListenAddr, Endpoint>,
    apollo_metrics_sender: apollo_exporter::Sender,
    field_level_instrumentation_ratio: f64,
    sampling_filter_ratio: SamplerOption,

    tracer_provider: Option<opentelemetry_sdk::trace::TracerProvider>,
    // We have to have separate meter providers for prometheus metrics so that they don't get zapped on router reload.
    public_meter_provider: Option<FilterMeterProvider>,
    public_prometheus_meter_provider: Option<FilterMeterProvider>,
    private_meter_provider: Option<FilterMeterProvider>,
    counter: Option<Arc<Mutex<CacheCounter>>>,
}

#[derive(Debug)]
struct ReportingError;

impl fmt::Display for ReportingError {
    fn fmt(&self, f: &mut fmt::Formatter<'_>) -> fmt::Result {
        write!(f, "ReportingError")
    }
}

impl std::error::Error for ReportingError {}

fn setup_tracing<T: TracingConfigurator>(
    mut builder: Builder,
    configurator: &T,
    tracing_config: &TracingCommon,
    spans_config: &Spans,
) -> Result<Builder, BoxError> {
    if configurator.enabled() {
        builder = configurator.apply(builder, tracing_config, spans_config)?;
    }
    Ok(builder)
}

fn setup_metrics_exporter<T: MetricsConfigurator>(
    mut builder: MetricsBuilder,
    configurator: &T,
    metrics_common: &MetricsCommon,
) -> Result<MetricsBuilder, BoxError> {
    if configurator.enabled() {
        builder = configurator.apply(builder, metrics_common)?;
    }
    Ok(builder)
}

impl Drop for Telemetry {
    fn drop(&mut self) {
        Self::safe_shutdown_meter_provider(&mut self.private_meter_provider);
        Self::safe_shutdown_meter_provider(&mut self.public_meter_provider);
        Self::safe_shutdown_meter_provider(&mut self.public_prometheus_meter_provider);
        self.safe_shutown_tracer();
    }
}

#[async_trait::async_trait]
impl Plugin for Telemetry {
    type Config = config::Conf;

    async fn new(init: PluginInit<Self::Config>) -> Result<Self, BoxError> {
        opentelemetry::global::set_error_handler(handle_error)
            .expect("otel error handler lock poisoned, fatal");

        let mut config = init.config;
        config.instrumentation.spans.update_defaults();
        config.exporters.logging.validate()?;

        let field_level_instrumentation_ratio =
            config.calculate_field_level_instrumentation_ratio()?;
        // TODO move cache metrics to cache plugin.
        let metrics_builder = Self::create_metrics_builder(&config)?;

        let counter = if config
            .exporters
            .metrics
            .common
            .experimental_cache_metrics
            .enabled
        {
            Some(Arc::new(Mutex::new(CacheCounter::new(
                config
                    .exporters
                    .metrics
                    .common
                    .experimental_cache_metrics
                    .ttl,
            ))))
        } else {
            None
        };
        let (sampling_filter_ratio, tracer_provider) = Self::create_tracer_provider(&config)?;

        if config.instrumentation.spans.mode == SpanMode::Deprecated {
            ::tracing::warn!("telemetry.span.mode is currently set to 'deprecated', either explicitly or via defaulting. Set telemetry.spans.mode explicitly in your router.yaml to 'spec_compliant' for log and span attributes that follow OpenTelemetry semantic conventions. This option will be defaulted to 'spec_compliant' in a future release and eventually removed altogether");
        }

        Ok(Telemetry {
            custom_endpoints: metrics_builder.custom_endpoints,
            apollo_metrics_sender: metrics_builder.apollo_metrics_sender,
            field_level_instrumentation_ratio,
            tracer_provider: Some(tracer_provider),
            public_meter_provider: Some(metrics_builder.public_meter_provider_builder.build())
                .map(FilterMeterProvider::public_metrics),
            private_meter_provider: Some(metrics_builder.apollo_meter_provider_builder.build())
                .map(FilterMeterProvider::private_metrics),
            public_prometheus_meter_provider: metrics_builder
                .prometheus_meter_provider
                .map(FilterMeterProvider::public_metrics),
            sampling_filter_ratio,
            config: Arc::new(config),
            counter,
        })
    }

    fn router_service(&self, service: router::BoxService) -> router::BoxService {
        let config = self.config.clone();
        let config_later = self.config.clone();
        let config_request = self.config.clone();
        let span_mode = config.instrumentation.spans.mode;
        let use_legacy_request_span =
            matches!(config.instrumentation.spans.mode, SpanMode::Deprecated);

        ServiceBuilder::new()
            .map_response(move |response: router::Response| {
                // The current span *should* be the request span as we are outside the instrument block.
                let span = Span::current();
                if let Some(span_name) = span.metadata().map(|metadata| metadata.name()) {
                    if (use_legacy_request_span && span_name == REQUEST_SPAN_NAME)
                        || (!use_legacy_request_span && span_name == ROUTER_SPAN_NAME)
                    {
                        //https://opentelemetry.io/docs/specs/otel/trace/semantic_conventions/instrumentation/graphql/
                        let operation_kind = response.context.get::<_, String>(OPERATION_KIND);
                        let operation_name = response.context.get::<_, String>(OPERATION_NAME);

                        if let Ok(Some(operation_kind)) = &operation_kind {
                            span.record("graphql.operation.type", operation_kind);
                        }
                        if let Ok(Some(operation_name)) = &operation_name {
                            span.record("graphql.operation.name", operation_name);
                        }
                        match (&operation_kind, &operation_name) {
                            (Ok(Some(kind)), Ok(Some(name))) => {
                                span.record("otel.name", format!("{kind} {name}"))
                            }
                            (Ok(Some(kind)), _) => span.record("otel.name", kind),
                            _ => span.record("otel.name", "GraphQL Operation"),
                        };
                    }
                }

                response
            })
            .option_layer(use_legacy_request_span.then(move || {
                InstrumentLayer::new(move |request: &router::Request| {
                    span_mode.create_router(&request.router_request)
                })
            }))
            .map_future_with_request_data(
                move |request: &router::Request| {
                    if !use_legacy_request_span {
                        let span = Span::current();

                        span.set_dyn_attribute(
                            HTTP_REQUEST_METHOD,
                            request.router_request.method().to_string().into(),
                        );
                    }

                    let client_name: &str = request
                        .router_request
                        .headers()
                        .get(&config_request.apollo.client_name_header)
                        .and_then(|h| h.to_str().ok())
                        .unwrap_or("");
                    let client_version = request
                        .router_request
                        .headers()
                        .get(&config_request.apollo.client_version_header)
                        .and_then(|h| h.to_str().ok())
                        .unwrap_or("");

                    let mut custom_attributes = config_request
                        .instrumentation
                        .spans
                        .router
                        .attributes
                        .on_request(request);
                    custom_attributes.extend([
                        (CLIENT_NAME_KEY, client_name.to_string().into()),
                        (CLIENT_VERSION_KEY, client_version.to_string().into()),
                        (
                            Key::from_static_str("apollo_private.http.request_headers"),
                            filter_headers(
                                request.router_request.headers(),
                                &config_request.apollo.send_headers,
                            )
                            .into(),
                        ),
                    ]);

                    custom_attributes
                },
                move |custom_attributes: HashMap<opentelemetry::Key, opentelemetry::Value>, fut| {
                    let start = Instant::now();
                    let config = config_later.clone();

                    Self::plugin_metrics(&config);

                    async move {
                        let span = Span::current();
                        span.set_dyn_attributes(custom_attributes);
                        let response: Result<router::Response, BoxError> = fut.await;

                        span.record(
                            APOLLO_PRIVATE_DURATION_NS,
                            start.elapsed().as_nanos() as i64,
                        );

                        let expose_trace_id = &config.exporters.tracing.response_trace_id;
                        if let Ok(response) = &response {
                            span.set_dyn_attributes(
                                config
                                    .instrumentation
                                    .spans
                                    .router
                                    .attributes
                                    .on_response(response),
                            );
                            if expose_trace_id.enabled {
                                if let Some(header_name) = &expose_trace_id.header_name {
                                    let mut headers: HashMap<String, Vec<String>> =
                                        HashMap::with_capacity(1);
                                    if let Some(value) =
                                        response.response.headers().get(header_name)
                                    {
                                        headers.insert(
                                            header_name.to_string(),
                                            vec![value.to_str().unwrap_or_default().to_string()],
                                        );
                                        let response_headers =
                                            serde_json::to_string(&headers).unwrap_or_default();
                                        span.record(
                                            "apollo_private.http.response_headers",
                                            &response_headers,
                                        );
                                    }
                                }
                            }

                            if response.response.status() >= StatusCode::BAD_REQUEST {
                                span.record(OTEL_STATUS_CODE, "Error");
                            } else {
                                span.record(OTEL_STATUS_CODE, "Ok");
                            }
                        } else if let Err(err) = &response {
                            span.record(OTEL_STATUS_CODE, "Error");
                            span.set_dyn_attributes(
                                config.instrumentation.spans.router.attributes.on_error(err),
                            );
                        }

                        response
                    }
                },
            )
            .service(service)
            .boxed()
    }

    fn supergraph_service(&self, service: supergraph::BoxService) -> supergraph::BoxService {
        let metrics_sender = self.apollo_metrics_sender.clone();
        let span_mode = self.config.instrumentation.spans.mode;
        let config = self.config.clone();
        let config_instrument = self.config.clone();
        let config_map_res_first = config.clone();
        let config_map_res = config.clone();
        let field_level_instrumentation_ratio = self.field_level_instrumentation_ratio;
        ServiceBuilder::new()
            .instrument(move |supergraph_req: &SupergraphRequest| span_mode.create_supergraph(
                &config_instrument.apollo,
                supergraph_req,
                field_level_instrumentation_ratio,
            ))
            .map_response(move |mut resp: SupergraphResponse| {
                let config = config_map_res_first.clone();
                if let Some(usage_reporting) =
                    resp.context.private_entries.lock().get::<UsageReporting>()
                {
                    // Record the operation signature on the router span
                    Span::current().record(
                        APOLLO_PRIVATE_OPERATION_SIGNATURE.as_str(),
                        usage_reporting.stats_report_key.as_str(),
                    );
                }
                // To expose trace_id or not
                let expose_trace_id_header = config.exporters.tracing.response_trace_id.enabled.then(|| {
                    config.exporters.tracing.response_trace_id
                        .header_name
                        .clone()
                        .unwrap_or_else(|| DEFAULT_EXPOSE_TRACE_ID_HEADER_NAME.clone())
                });

                if let (Some(header_name), Some(trace_id)) = (
                    expose_trace_id_header,
                    TraceId::maybe_new().and_then(|t| HeaderValue::from_str(&t.to_string()).ok()),
                ) {
                    resp.response.headers_mut().append(header_name, trace_id);
                }

                if resp.context.contains_key(LOGGING_DISPLAY_HEADERS) {
                    ::tracing::info!(http.response.headers = ?resp.response.headers(), "Supergraph response headers");
                }
                let display_body = resp.context.contains_key(LOGGING_DISPLAY_BODY);
                resp.map_stream(move |gql_response| {
                    if display_body {
                        ::tracing::info!(http.response.body = ?gql_response, "Supergraph GraphQL response");
                    }
                    gql_response
                })
            })
            .map_future_with_request_data(
                move |req: &SupergraphRequest| {
                    let custom_attributes = config.instrumentation.spans.supergraph.attributes.on_request(req);
                    Self::populate_context(config.clone(), field_level_instrumentation_ratio, req);
                    (req.context.clone(), custom_attributes)
                },
                move |(ctx, custom_attributes): (Context, HashMap<Key, opentelemetry::Value>), fut| {
                    let config = config_map_res.clone();
                    let sender = metrics_sender.clone();
                    let start = Instant::now();

                    async move {
                        let span = Span::current();
                        span.set_dyn_attributes(custom_attributes);
                        let mut result: Result<SupergraphResponse, BoxError> = fut.await;
                        match &result {
                            Ok(resp) => span.set_dyn_attributes(config.instrumentation.spans.supergraph.attributes.on_response(resp)),
                            Err(err) => span.set_dyn_attributes(config.instrumentation.spans.supergraph.attributes.on_error(err)),
                        }
                        result = Self::update_otel_metrics(
                            config.clone(),
                            ctx.clone(),
                            result,
                            start.elapsed(),
                        )
                        .await;
                        Self::update_metrics_on_response_events(
                            &ctx, config, field_level_instrumentation_ratio, sender, start, result,
                        )
                    }
                },
            )
            .service(service)
            .boxed()
    }

    fn execution_service(&self, service: execution::BoxService) -> execution::BoxService {
        ServiceBuilder::new()
            .instrument(move |req: &ExecutionRequest| {
                let operation_kind = req
                    .query_plan
                    .query
                    .operation(req.supergraph_request.body().operation_name.as_deref())
                    .map(|op| *op.kind());

                match operation_kind {
                    Some(operation_kind) => {
                        info_span!(
                            EXECUTION_SPAN_NAME,
                            "otel.kind" = "INTERNAL",
                            "graphql.operation.type" = operation_kind.as_apollo_operation_type()
                        )
                    }
                    None => {
                        info_span!(EXECUTION_SPAN_NAME, "otel.kind" = "INTERNAL",)
                    }
                }
            })
            .service(service)
            .boxed()
    }

    fn subgraph_service(&self, name: &str, service: subgraph::BoxService) -> subgraph::BoxService {
        let config = self.config.clone();
        let span_mode = self.config.instrumentation.spans.mode;
        let conf = self.config.clone();
        let subgraph_attribute = KeyValue::new("subgraph", name.to_string());
        let subgraph_metrics_conf_req = self.create_subgraph_metrics_conf(name);
        let subgraph_metrics_conf_resp = subgraph_metrics_conf_req.clone();
        let subgraph_name = ByteString::from(name);
        let cache_metrics_enabled = self.counter.is_some();
        let counter = self.counter.clone();
        let name = name.to_owned();
        let subgraph_name_arc = Arc::new(name.to_owned());
        ServiceBuilder::new()
            .instrument(move |req: &SubgraphRequest| span_mode.create_subgraph(name.as_str(), req))
            .map_request(move |mut req: SubgraphRequest| {
                let cache_attributes = cache_metrics_enabled
                    .then(|| Self::get_cache_attributes(subgraph_name_arc.clone(), &mut req))
                    .flatten();
                if let Some(cache_attributes) = cache_attributes {
                    req.context.private_entries.lock().insert(cache_attributes);
                }

                request_ftv1(req)
            })
            .map_response(move |resp| store_ftv1(&subgraph_name, resp))
            .map_future_with_request_data(
                move |sub_request: &SubgraphRequest| {
                    Self::store_subgraph_request_attributes(
                        subgraph_metrics_conf_req.as_ref(),
                        sub_request,
                    );
                    let cache_attributes = sub_request.context.private_entries.lock().remove();
                    let custom_attributes = config
                        .instrumentation
                        .spans
                        .subgraph
                        .attributes
                        .on_request(sub_request);

                    (
                        sub_request.context.clone(),
                        cache_attributes,
                        custom_attributes,
                    )
                },
                move |(context, cache_attributes, custom_attributes): (
                    Context,
                    Option<CacheAttributes>,
                    HashMap<Key, opentelemetry::Value>,
                ),
                      f: BoxFuture<'static, Result<SubgraphResponse, BoxError>>| {
                    let subgraph_attribute = subgraph_attribute.clone();
                    let subgraph_metrics_conf = subgraph_metrics_conf_resp.clone();
                    let counter = counter.clone();
                    let conf = conf.clone();
                    // Using Instant because it is guaranteed to be monotonically increasing.
                    let now = Instant::now();
                    async move {
                        let span = Span::current();
                        span.set_dyn_attributes(custom_attributes);
                        let result: Result<SubgraphResponse, BoxError> = f.await;

                        match &result {
                            Ok(resp) => {
                                if resp.response.status() >= StatusCode::BAD_REQUEST {
                                    span.record(OTEL_STATUS_CODE, "Error");
                                } else {
                                    span.record(OTEL_STATUS_CODE, "Ok");
                                }
                                span.set_dyn_attributes(
                                    conf.instrumentation
                                        .spans
                                        .subgraph
                                        .attributes
                                        .on_response(resp),
                                );
                            }
                            Err(err) => {
                                span.record(OTEL_STATUS_CODE, "Error");

                                span.set_dyn_attributes(
                                    conf.instrumentation.spans.subgraph.attributes.on_error(err),
                                );
                            }
                        }

                        Self::store_subgraph_response_attributes(
                            &context,
                            subgraph_attribute,
                            subgraph_metrics_conf.as_ref(),
                            now,
                            counter,
                            cache_attributes,
                            &result,
                        );
                        result
                    }
                },
            )
            .service(service)
            .boxed()
    }

    fn web_endpoints(&self) -> MultiMap<ListenAddr, Endpoint> {
        self.custom_endpoints.clone()
    }
}

impl Telemetry {
    pub(crate) fn activate(&mut self) {
        // Only apply things if we were executing in the context of a vanilla the Apollo executable.
        // Users that are rolling their own routers will need to set up telemetry themselves.
        if let Some(hot_tracer) = OPENTELEMETRY_TRACER_HANDLE.get() {
            SamplingFilter::configure(&self.sampling_filter_ratio);

            // The reason that this has to happen here is that we are interacting with global state.
            // If we do this logic during plugin init then if a subsequent plugin fails to init then we
            // will already have set the new tracer provider and we will be in an inconsistent state.
            // activate is infallible, so if we get here we know the new pipeline is ready to go.
            let tracer_provider = self
                .tracer_provider
                .take()
                .expect("must have new tracer_provider");

            let tracer = tracer_provider.versioned_tracer(
                GLOBAL_TRACER_NAME,
                Some(env!("CARGO_PKG_VERSION")),
                None::<String>,
                None,
            );
            hot_tracer.reload(tracer);

            let last_provider = opentelemetry::global::set_tracer_provider(tracer_provider);
            // To ensure we don't hang tracing providers are dropped in a blocking task.
            // https://github.com/open-telemetry/opentelemetry-rust/issues/868#issuecomment-1250387989
            // We don't have to worry about timeouts as every exporter is batched, which has a timeout on it already.
            tokio::task::spawn_blocking(move || drop(last_provider));

            opentelemetry::global::set_text_map_propagator(Self::create_propagator(&self.config));
        }

        self.reload_metrics();

        reload_fmt(create_fmt_layer(&self.config));
    }

    fn create_propagator(config: &config::Conf) -> TextMapCompositePropagator {
        let propagation = &config.exporters.tracing.propagation;

        let tracing = &config.exporters.tracing;

        let mut propagators: Vec<Box<dyn TextMapPropagator + Send + Sync + 'static>> = Vec::new();
        // TLDR the jaeger propagator MUST BE the first one because the version of opentelemetry_jaeger is buggy.
        // It overrides the current span context with an empty one if it doesn't find the corresponding headers.
        // Waiting for the >=0.16.1 release
        if propagation.jaeger || tracing.jaeger.enabled() {
            propagators.push(Box::<opentelemetry_jaeger::Propagator>::default());
        }
        if propagation.baggage {
            propagators.push(Box::<opentelemetry_sdk::propagation::BaggagePropagator>::default());
        }
        if propagation.trace_context || tracing.otlp.enabled {
            propagators
                .push(Box::<opentelemetry_sdk::propagation::TraceContextPropagator>::default());
        }
        if propagation.zipkin || tracing.zipkin.enabled {
            propagators.push(Box::<opentelemetry_zipkin::Propagator>::default());
        }
        if propagation.datadog || tracing.datadog.enabled {
            propagators.push(Box::<opentelemetry_datadog::DatadogPropagator>::default());
        }
        if propagation.aws_xray {
            propagators.push(Box::<opentelemetry_aws::XrayPropagator>::default());
        }
        if let Some(from_request_header) = &propagation.request.header_name {
            propagators.push(Box::new(CustomTraceIdPropagator::new(
                from_request_header.to_string(),
            )));
        }

        TextMapCompositePropagator::new(propagators)
    }

    fn create_tracer_provider(
        config: &config::Conf,
    ) -> Result<(SamplerOption, opentelemetry_sdk::trace::TracerProvider), BoxError> {
        let tracing_config = &config.exporters.tracing;
        let spans_config = &config.instrumentation.spans;
        let mut common = tracing_config.common.clone();
        let mut sampler = common.sampler.clone();
        // set it to AlwaysOn: it is now done in the SamplingFilter, so whatever is sent to an exporter
        // should be accepted
        common.sampler = SamplerOption::Always(Sampler::AlwaysOn);

        let mut builder =
            opentelemetry_sdk::trace::TracerProvider::builder().with_config((&common).into());

        builder = setup_tracing(builder, &tracing_config.jaeger, &common, spans_config)?;
        builder = setup_tracing(builder, &tracing_config.zipkin, &common, spans_config)?;
        builder = setup_tracing(builder, &tracing_config.datadog, &common, spans_config)?;
        builder = setup_tracing(builder, &tracing_config.otlp, &common, spans_config)?;
        builder = setup_tracing(builder, &config.apollo, &common, spans_config)?;

        if !tracing_config.jaeger.enabled()
            && !tracing_config.zipkin.enabled()
            && !tracing_config.datadog.enabled()
            && !TracingConfigurator::enabled(&tracing_config.otlp)
            && !TracingConfigurator::enabled(&config.apollo)
        {
            sampler = SamplerOption::Always(Sampler::AlwaysOff);
        }

        let tracer_provider = builder.build();
        Ok((sampler, tracer_provider))
    }

    fn create_metrics_builder(config: &config::Conf) -> Result<MetricsBuilder, BoxError> {
        let metrics_config = &config.exporters.metrics;
        let metrics_common_config = &metrics_config.common;
        let mut builder = MetricsBuilder::new(config);
        builder = setup_metrics_exporter(builder, &config.apollo, metrics_common_config)?;
        builder =
            setup_metrics_exporter(builder, &metrics_config.prometheus, metrics_common_config)?;
        builder = setup_metrics_exporter(builder, &metrics_config.otlp, metrics_common_config)?;
        Ok(builder)
    }

    fn filter_variables_values(
        variables: &Map<ByteString, Value>,
        forward_rules: &ForwardValues,
    ) -> String {
        #[allow(clippy::mutable_key_type)] // False positive lint
        let variables = variables
            .iter()
            .map(|(name, value)| {
                if match &forward_rules {
                    ForwardValues::None => false,
                    ForwardValues::All => true,
                    ForwardValues::Only(only) => only.contains(&name.as_str().to_string()),
                    ForwardValues::Except(except) => !except.contains(&name.as_str().to_string()),
                } {
                    (
                        name,
                        serde_json::to_string(value).unwrap_or_else(|_| "<unknown>".to_string()),
                    )
                } else {
                    (name, "".to_string())
                }
            })
            .fold(BTreeMap::new(), |mut acc, (name, value)| {
                acc.insert(name, value);
                acc
            });

        match serde_json::to_string(&variables) {
            Ok(result) => result,
            Err(_err) => {
                ::tracing::warn!(
                    "could not serialize variables, trace will not have variables information"
                );
                Default::default()
            }
        }
    }

    async fn update_otel_metrics(
        config: Arc<Conf>,
        context: Context,
        result: Result<SupergraphResponse, BoxError>,
        request_duration: Duration,
    ) -> Result<SupergraphResponse, BoxError> {
        let mut metric_attrs = {
            context
                .private_entries
                .lock()
                .get::<MetricsAttributes>()
                .cloned()
        }
        .map(|attrs| {
            attrs
                .0
                .into_iter()
                .map(|(attr_name, attr_value)| KeyValue::new(attr_name, attr_value))
                .collect::<Vec<KeyValue>>()
        })
        .unwrap_or_default();
        let res = match result {
            Ok(response) => {
                metric_attrs.push(KeyValue::new(
                    "status",
                    response.response.status().as_u16().to_string(),
                ));

                // Wait for the first response of the stream
                let (parts, stream) = response.response.into_parts();
                let (first_response, rest) = stream.into_future().await;

                let attributes = config
                    .exporters
                    .metrics
                    .common
                    .attributes
                    .supergraph
                    .get_attributes_from_router_response(&parts, &context, &first_response);

                metric_attrs.extend(attributes.into_iter().map(|(k, v)| KeyValue::new(k, v)));

                if !parts.status.is_success() {
                    metric_attrs.push(KeyValue::new("error", parts.status.to_string()));
                }
                let response = http::Response::from_parts(
                    parts,
                    once(ready(first_response.unwrap_or_default()))
                        .chain(rest)
                        .boxed(),
                );

                Ok(SupergraphResponse { context, response })
            }
            Err(err) => {
                metric_attrs.push(KeyValue::new("status", "500"));
                Err(err)
            }
        };

        // http_requests_total - the total number of HTTP requests received
        u64_counter!(
            "apollo_router_http_requests_total",
            "Total number of HTTP requests made.",
            1,
            metric_attrs
        );

        f64_histogram!(
            "apollo_router_http_request_duration_seconds",
            "Duration of HTTP requests.",
            request_duration.as_secs_f64(),
            metric_attrs
        );
        res
    }

    fn populate_context(
        config: Arc<Conf>,
        field_level_instrumentation_ratio: f64,
        req: &SupergraphRequest,
    ) {
        let apollo_config = &config.apollo;
        let context = &req.context;
        let http_request = &req.supergraph_request;
        let headers = http_request.headers();
        let client_name_header = &apollo_config.client_name_header;
        let client_version_header = &apollo_config.client_version_header;
        if let Some(name) = headers
            .get(client_name_header)
            .and_then(|h| h.to_str().ok())
            .map(|s| s.to_owned())
        {
            let _ = context.insert(CLIENT_NAME, name);
        }

        if let Some(version) = headers
            .get(client_version_header)
            .and_then(|h| h.to_str().ok())
            .map(|s| s.to_owned())
        {
            let _ = context.insert(CLIENT_VERSION, version);
        }

        let (should_log_headers, should_log_body) = config.exporters.logging.should_log(req);
        if should_log_headers {
            ::tracing::info!(http.request.headers = ?req.supergraph_request.headers(), "Supergraph request headers");

            let _ = req.context.insert(LOGGING_DISPLAY_HEADERS, true);
        }
        if should_log_body {
            ::tracing::info!(http.request.body = ?req.supergraph_request.body(), "Supergraph request body");

            let _ = req.context.insert(LOGGING_DISPLAY_BODY, true);
        }

        // List of custom attributes for metrics
        let mut attributes: HashMap<String, AttributeValue> = HashMap::new();
        if let Some(operation_name) = &req.supergraph_request.body().operation_name {
            attributes.insert(
                OPERATION_NAME.to_string(),
                AttributeValue::String(operation_name.clone()),
            );
        }

        let router_attributes_conf = &config.exporters.metrics.common.attributes.supergraph;
        attributes.extend(
            router_attributes_conf
                .get_attributes_from_request(headers, req.supergraph_request.body()),
        );
        attributes.extend(router_attributes_conf.get_attributes_from_context(context));

        let _ = context
            .private_entries
            .lock()
            .insert(MetricsAttributes(attributes));
        if rand::thread_rng().gen_bool(field_level_instrumentation_ratio) {
            context.private_entries.lock().insert(EnableSubgraphFtv1);
        }
    }

    fn create_subgraph_metrics_conf(&self, name: &str) -> Arc<AttributesForwardConf> {
        let subgraph_cfg = &self.config.exporters.metrics.common.attributes.subgraph;
        macro_rules! extend_config {
            ($forward_kind: ident) => {{
                let mut cfg = subgraph_cfg.all.$forward_kind.clone();
                cfg.extend(
                    subgraph_cfg
                        .subgraphs
                        .get(&name.to_owned())
                        .map(|s| s.$forward_kind.clone())
                        .unwrap_or_default(),
                );

                cfg
            }};
        }
        macro_rules! merge_config {
            ($forward_kind: ident) => {{
                let mut cfg = subgraph_cfg.all.$forward_kind.clone();
                cfg.merge(
                    subgraph_cfg
                        .subgraphs
                        .get(&name.to_owned())
                        .map(|s| s.$forward_kind.clone())
                        .unwrap_or_default(),
                );

                cfg
            }};
        }

        Arc::new(AttributesForwardConf {
            insert: extend_config!(insert),
            request: merge_config!(request),
            response: merge_config!(response),
            errors: merge_config!(errors),
            context: extend_config!(context),
        })
    }

    fn get_cache_attributes(
        subgraph_name: Arc<String>,
        sub_request: &mut Request,
    ) -> Option<CacheAttributes> {
<<<<<<< HEAD
        let body = dbg!(sub_request.subgraph_request.body_mut());
        let hashed_query = hash_query(body);
=======
        let body = sub_request.subgraph_request.body_mut();
        let hashed_query = hash_request(body);
>>>>>>> 0b28eaca
        let representations = body
            .variables
            .get(REPRESENTATIONS)
            .and_then(|value| value.as_array())?;

        let keys = extract_cache_attributes(representations).ok()?;

        Some(CacheAttributes {
            subgraph_name,
            headers: sub_request.subgraph_request.headers().clone(),
            hashed_query: Arc::new(hashed_query),
            representations: keys,
        })
    }

    fn update_cache_metrics(
        counter: Arc<Mutex<CacheCounter>>,
        sub_response: &SubgraphResponse,
        cache_attributes: CacheAttributes,
    ) {
        let mut vary_headers = sub_response
            .response
            .headers()
            .get_all(header::VARY)
            .into_iter()
            .filter_map(|val| {
                val.to_str().ok().map(|v| {
                    v.to_string()
                        .split(", ")
                        .map(|s| s.to_string())
                        .collect::<Vec<String>>()
                })
            })
            .flatten()
            .collect::<Vec<String>>();
        vary_headers.sort();
        let vary_headers = vary_headers.join(", ");

        let hashed_headers = if vary_headers.is_empty() {
            Arc::default()
        } else {
            Arc::new(hash_vary_headers(&cache_attributes.headers))
        };
        counter.lock().record(
            cache_attributes.hashed_query.clone(),
            cache_attributes.subgraph_name.clone(),
            hashed_headers,
            cache_attributes.representations,
        );
    }

    fn store_subgraph_request_attributes(
        attribute_forward_config: &AttributesForwardConf,
        sub_request: &Request,
    ) {
        let mut attributes = HashMap::new();
        attributes.extend(attribute_forward_config.get_attributes_from_request(
            sub_request.subgraph_request.headers(),
            sub_request.subgraph_request.body(),
        ));
        attributes
            .extend(attribute_forward_config.get_attributes_from_context(&sub_request.context));
        sub_request
            .context
            .private_entries
            .lock()
            .insert(SubgraphMetricsAttributes(attributes)); //.unwrap();
    }

    #[allow(clippy::too_many_arguments)]
    fn store_subgraph_response_attributes(
        context: &Context,
        subgraph_attribute: KeyValue,
        attribute_forward_config: &AttributesForwardConf,
        now: Instant,
        counter: Option<Arc<Mutex<CacheCounter>>>,
        cache_attributes: Option<CacheAttributes>,
        result: &Result<Response, BoxError>,
    ) {
        let mut metric_attrs = {
            context
                .private_entries
                .lock()
                .get::<SubgraphMetricsAttributes>()
                .cloned()
        }
        .map(|attrs| {
            attrs
                .0
                .into_iter()
                .map(|(attr_name, attr_value)| KeyValue::new(attr_name, attr_value))
                .collect::<Vec<KeyValue>>()
        })
        .unwrap_or_default();
        metric_attrs.push(subgraph_attribute);
        // Fill attributes from context
        metric_attrs.extend(
            attribute_forward_config
                .get_attributes_from_context(context)
                .into_iter()
                .map(|(k, v)| KeyValue::new(k, v)),
        );

        match &result {
            Ok(response) => {
                if let Some(cache_attributes) = cache_attributes {
                    if let Ok(cache_control) = response
                        .response
                        .headers()
                        .get(header::CACHE_CONTROL)
                        .ok_or(())
                        .and_then(|val| val.to_str().map(|v| v.to_string()).map_err(|_| ()))
                    {
                        metric_attrs.push(KeyValue::new("cache_control", cache_control));
                    }

                    if let Some(counter) = counter {
                        Self::update_cache_metrics(counter, response, cache_attributes)
                    }
                }
                metric_attrs.push(KeyValue::new(
                    "status",
                    response.response.status().as_u16().to_string(),
                ));

                // Fill attributes from response
                metric_attrs.extend(
                    attribute_forward_config
                        .get_attributes_from_response(
                            response.response.headers(),
                            response.response.body(),
                        )
                        .into_iter()
                        .map(|(k, v)| KeyValue::new(k, v)),
                );

                u64_counter!(
                    "apollo_router_http_requests_total",
                    "Total number of HTTP requests made.",
                    1,
                    metric_attrs
                );
            }
            Err(err) => {
                metric_attrs.push(KeyValue::new("status", "500"));
                // Fill attributes from error
                metric_attrs.extend(
                    attribute_forward_config
                        .get_attributes_from_error(err)
                        .into_iter()
                        .map(|(k, v)| KeyValue::new(k, v)),
                );

                u64_counter!(
                    "apollo_router_http_requests_total",
                    "Total number of HTTP requests made.",
                    1,
                    metric_attrs
                );
            }
        }
        f64_histogram!(
            "apollo_router_http_request_duration_seconds",
            "Duration of HTTP requests.",
            now.elapsed().as_secs_f64(),
            metric_attrs
        );
    }

    #[allow(clippy::too_many_arguments)]
    fn update_metrics_on_response_events(
        ctx: &Context,
        config: Arc<Conf>,
        field_level_instrumentation_ratio: f64,
        sender: Sender,
        start: Instant,
        result: Result<supergraph::Response, BoxError>,
    ) -> Result<supergraph::Response, BoxError> {
        let operation_kind: OperationKind =
            ctx.get(OPERATION_KIND).ok().flatten().unwrap_or_default();

        match result {
            Err(e) => {
                if !matches!(sender, Sender::Noop) {
                    let operation_subtype = (operation_kind == OperationKind::Subscription)
                        .then_some(OperationSubType::SubscriptionRequest);
                    Self::update_apollo_metrics(
                        ctx,
                        field_level_instrumentation_ratio,
                        sender,
                        true,
                        start.elapsed(),
                        operation_kind,
                        operation_subtype,
                    );
                }
                let mut metric_attrs = Vec::new();
                // Fill attributes from error

                metric_attrs.extend(
                    config
                        .exporters
                        .metrics
                        .common
                        .attributes
                        .supergraph
                        .get_attributes_from_error(&e)
                        .into_iter()
                        .map(|(k, v)| KeyValue::new(k, v)),
                );

                u64_counter!(
                    "apollo_router_http_requests_total",
                    "Total number of HTTP requests made.",
                    1,
                    metric_attrs
                );

                Err(e)
            }
            Ok(router_response) => {
                let http_status_is_success = router_response.response.status().is_success();

                // Only send the subscription-request metric if it's an http status in error because we won't always enter the stream after.
                if operation_kind == OperationKind::Subscription && !http_status_is_success {
                    Self::update_apollo_metrics(
                        ctx,
                        field_level_instrumentation_ratio,
                        sender.clone(),
                        true,
                        start.elapsed(),
                        operation_kind,
                        Some(OperationSubType::SubscriptionRequest),
                    );
                }
                Ok(router_response.map(move |response_stream| {
                    let sender = sender.clone();
                    let ctx = ctx.clone();

                    response_stream
                        .enumerate()
                        .map(move |(idx, response)| {
                            let has_errors = !response.errors.is_empty();

                            if !matches!(sender, Sender::Noop) {
                                if operation_kind == OperationKind::Subscription {
                                    // The first empty response is always a heartbeat except if it's an error
                                    if idx == 0 {
                                        // Don't count for subscription-request if http status was in error because it has been counted before
                                        if http_status_is_success {
                                            Self::update_apollo_metrics(
                                                &ctx,
                                                field_level_instrumentation_ratio,
                                                sender.clone(),
                                                has_errors,
                                                start.elapsed(),
                                                operation_kind,
                                                Some(OperationSubType::SubscriptionRequest),
                                            );
                                        }
                                    } else {
                                        // Only for subscription events
                                        Self::update_apollo_metrics(
                                            &ctx,
                                            field_level_instrumentation_ratio,
                                            sender.clone(),
                                            has_errors,
                                            response
                                                .created_at
                                                .map(|c| c.elapsed())
                                                .unwrap_or_else(|| start.elapsed()),
                                            operation_kind,
                                            Some(OperationSubType::SubscriptionEvent),
                                        );
                                    }
                                } else {
                                    // If it's the last response
                                    if !response.has_next.unwrap_or(false) {
                                        Self::update_apollo_metrics(
                                            &ctx,
                                            field_level_instrumentation_ratio,
                                            sender.clone(),
                                            has_errors,
                                            start.elapsed(),
                                            operation_kind,
                                            None,
                                        );
                                    }
                                }
                            }

                            response
                        })
                        .boxed()
                }))
            }
        }
    }

    fn update_apollo_metrics(
        context: &Context,
        field_level_instrumentation_ratio: f64,
        sender: Sender,
        has_errors: bool,
        duration: Duration,
        operation_kind: OperationKind,
        operation_subtype: Option<OperationSubType>,
    ) {
        let metrics = if let Some(usage_reporting) = context
            .private_entries
            .lock()
            .get::<UsageReporting>()
            .cloned()
        {
            let licensed_operation_count =
                licensed_operation_count(&usage_reporting.stats_report_key);
            let persisted_query_hit = context
                .get::<_, bool>("persisted_query_hit")
                .unwrap_or_default();

            if context
                .get(STUDIO_EXCLUDE)
                .map_or(false, |x| x.unwrap_or_default())
            {
                // The request was excluded don't report the details, but do report the operation count
                SingleStatsReport {
                    licensed_operation_count_by_type: (licensed_operation_count > 0).then_some(
                        LicensedOperationCountByType {
                            r#type: operation_kind,
                            subtype: operation_subtype,
                            licensed_operation_count,
                        },
                    ),
                    ..Default::default()
                }
            } else {
                let traces = Self::subgraph_ftv1_traces(context);
                let per_type_stat = Self::per_type_stat(&traces, field_level_instrumentation_ratio);
                let root_error_stats = Self::per_path_error_stats(&traces);
                SingleStatsReport {
                    request_id: uuid::Uuid::from_bytes(
                        Span::current()
                            .context()
                            .span()
                            .span_context()
                            .trace_id()
                            .to_bytes(),
                    ),
                    licensed_operation_count_by_type: (licensed_operation_count > 0).then_some(
                        LicensedOperationCountByType {
                            r#type: operation_kind,
                            subtype: operation_subtype,
                            licensed_operation_count,
                        },
                    ),
                    stats: HashMap::from([(
                        usage_reporting.stats_report_key.to_string(),
                        SingleStats {
                            stats_with_context: SingleContextualizedStats {
                                context: StatsContext {
                                    client_name: context
                                        .get(CLIENT_NAME)
                                        .unwrap_or_default()
                                        .unwrap_or_default(),
                                    client_version: context
                                        .get(CLIENT_VERSION)
                                        .unwrap_or_default()
                                        .unwrap_or_default(),
                                    operation_type: operation_kind
                                        .as_apollo_operation_type()
                                        .to_string(),
                                    operation_subtype: operation_subtype
                                        .map(|op| op.to_string())
                                        .unwrap_or_default(),
                                },
                                query_latency_stats: SingleQueryLatencyStats {
                                    latency: duration,
                                    has_errors,
                                    persisted_query_hit,
                                    root_error_stats,
                                    ..Default::default()
                                },
                                per_type_stat,
                            },
                            referenced_fields_by_type: usage_reporting
                                .referenced_fields_by_type
                                .into_iter()
                                .map(|(k, v)| (k, convert(v)))
                                .collect(),
                        },
                    )]),
                }
            }
        } else {
            // Usage reporting was missing, so it counts as one operation.
            SingleStatsReport {
                licensed_operation_count_by_type: LicensedOperationCountByType {
                    r#type: operation_kind,
                    subtype: operation_subtype,
                    licensed_operation_count: 1,
                }
                .into(),
                ..Default::default()
            }
        };
        sender.send(SingleReport::Stats(metrics));
    }

    /// Returns `[(subgraph_name, trace), …]`
    fn subgraph_ftv1_traces(context: &Context) -> Vec<(ByteString, proto::reports::Trace)> {
        if let Some(Value::Array(array)) = context.get_json_value(SUBGRAPH_FTV1) {
            array
                .iter()
                .filter_map(|value| match value.as_array()?.as_slice() {
                    [Value::String(subgraph_name), trace] => {
                        Some((subgraph_name.clone(), decode_ftv1_trace(trace.as_str()?)?))
                    }
                    _ => None,
                })
                .collect()
        } else {
            Vec::new()
        }
    }

    // https://github.com/apollographql/apollo-server/blob/6ff88e87c52/packages/server/src/plugin/usageReporting/stats.ts#L283
    fn per_type_stat(
        traces: &[(ByteString, proto::reports::Trace)],
        field_level_instrumentation_ratio: f64,
    ) -> HashMap<String, SingleTypeStat> {
        fn recur(
            per_type: &mut HashMap<String, SingleTypeStat>,
            field_execution_weight: f64,
            node: &proto::reports::trace::Node,
        ) {
            for child in &node.child {
                recur(per_type, field_execution_weight, child)
            }
            let response_name = if let Some(ResponseName(response_name)) = &node.id {
                response_name
            } else {
                return;
            };
            let field_name = if node.original_field_name.is_empty() {
                response_name
            } else {
                &node.original_field_name
            };
            if field_name.is_empty()
                || node.parent_type.is_empty()
                || node.r#type.is_empty()
                || node.start_time == 0
                || node.end_time == 0
            {
                return;
            }
            let field_stat = per_type
                .entry(node.parent_type.clone())
                .or_default()
                .per_field_stat
                .entry(field_name.clone())
                .or_insert_with(|| metrics::apollo::studio::SingleFieldStat {
                    return_type: node.r#type.clone(), // not `Default::default()`’s empty string
                    errors_count: 0,
                    latency: Default::default(),
                    observed_execution_count: 0,
                    requests_with_errors_count: 0,
                });
            let latency = Duration::from_nanos(node.end_time.saturating_sub(node.start_time));
            field_stat
                .latency
                .increment_duration(Some(latency), field_execution_weight);
            field_stat.observed_execution_count += 1;
            field_stat.errors_count += node.error.len() as u64;
            if !node.error.is_empty() {
                field_stat.requests_with_errors_count += 1;
            }
        }

        // For example, `field_level_instrumentation_ratio == 0.03` means we send a
        // `apollo-federation-include-trace: ftv1` header with 3% of subgraph requests.
        // To compensate, assume that each trace we recieve is representative of 33.3… requests.
        // Metrics that recieve this treatment are kept as floating point values in memory,
        // and converted to integers after aggregating values for a number of requests.
        let field_execution_weight = 1.0 / field_level_instrumentation_ratio;

        let mut per_type = HashMap::new();
        for (_subgraph_name, trace) in traces {
            if let Some(node) = &trace.root {
                recur(&mut per_type, field_execution_weight, node)
            }
        }
        per_type
    }

    fn per_path_error_stats(
        traces: &[(ByteString, proto::reports::Trace)],
    ) -> SinglePathErrorStats {
        fn recur<'node>(
            stats_root: &mut SinglePathErrorStats,
            path: &mut Vec<&'node String>,
            node: &'node proto::reports::trace::Node,
        ) {
            if let Some(ResponseName(name)) = &node.id {
                path.push(name)
            }
            if !node.error.is_empty() {
                let mut stats = &mut *stats_root;
                for &name in &*path {
                    stats = stats.children.entry(name.clone()).or_default();
                }
                stats.errors_count += node.error.len() as u64;
                stats.requests_with_errors_count += 1;
            }
            for child in &node.child {
                recur(stats_root, path, child)
            }
            if let Some(ResponseName(_)) = &node.id {
                path.pop();
            }
        }
        let mut root = Default::default();
        for (subgraph_name, trace) in traces {
            if let Some(node) = &trace.root {
                let path = format!("service:{}", subgraph_name.as_str());
                recur(&mut root, &mut vec![&path], node)
            }
        }
        root
    }

    fn plugin_metrics(config: &Arc<Conf>) {
        let metrics_prom_used = config.exporters.metrics.prometheus.enabled;
        let metrics_otlp_used = MetricsConfigurator::enabled(&config.exporters.metrics.otlp);
        let tracing_otlp_used = TracingConfigurator::enabled(&config.exporters.tracing.otlp);
        let tracing_datadog_used = config.exporters.tracing.datadog.enabled();
        let tracing_jaeger_used = config.exporters.tracing.jaeger.enabled();
        let tracing_zipkin_used = config.exporters.tracing.zipkin.enabled();

        if metrics_prom_used
            || metrics_otlp_used
            || tracing_jaeger_used
            || tracing_otlp_used
            || tracing_zipkin_used
            || tracing_datadog_used
        {
            ::tracing::info!(
                monotonic_counter.apollo.router.operations.telemetry = 1u64,
                telemetry.metrics.otlp = metrics_otlp_used.or_empty(),
                telemetry.metrics.prometheus = metrics_prom_used.or_empty(),
                telemetry.tracing.otlp = tracing_otlp_used.or_empty(),
                telemetry.tracing.datadog = tracing_datadog_used.or_empty(),
                telemetry.tracing.jaeger = tracing_jaeger_used.or_empty(),
                telemetry.tracing.zipkin = tracing_zipkin_used.or_empty(),
            );
        }
    }
    fn reload_metrics(&mut self) {
        let meter_provider = meter_provider();
        commit_prometheus();
        let mut old_meter_providers = Vec::new();
        if let Some(old_provider) = meter_provider.set(
            MeterProviderType::PublicPrometheus,
            self.public_prometheus_meter_provider.take(),
        ) {
            old_meter_providers.push((MeterProviderType::PublicPrometheus, old_provider));
        }

        if let Some(old_provider) = meter_provider.set(
            MeterProviderType::Apollo,
            self.private_meter_provider.take(),
        ) {
            old_meter_providers.push((MeterProviderType::Apollo, old_provider));
        }
        if let Some(old_provider) =
            meter_provider.set(MeterProviderType::Public, self.public_meter_provider.take())
        {
            old_meter_providers.push((MeterProviderType::Public, old_provider));
        }

        metrics_layer().clear();

        // Old providers MUST be shut down in a blocking thread.
        tokio::task::spawn_blocking(move || {
            for (meter_provider_type, meter_provider) in old_meter_providers {
                if let Err(e) = meter_provider.shutdown() {
                    ::tracing::error!(error = %e, meter_provider_type = ?meter_provider_type, "failed to shutdown meter provider")
                }
            }
        });
    }

    fn safe_shutdown_meter_provider(meter_provider: &mut Option<FilterMeterProvider>) {
        if Handle::try_current().is_ok() {
            if let Some(meter_provider) = meter_provider.take() {
                // This is a thread for a reason!
                // Tokio doesn't finish executing tasks before termination https://github.com/tokio-rs/tokio/issues/1156.
                // This means that if the runtime is shutdown there is potentially a race where the provider may not be flushed.
                // By using a thread it doesn't matter if the tokio runtime is shut down.
                // This is likely to happen in tests due to the tokio runtime being destroyed when the test method exits.
                thread::spawn(move || {
                    if let Err(e) = meter_provider.shutdown() {
                        ::tracing::error!(error = %e, "failed to shutdown meter provider")
                    }
                });
            }
        }
    }

    fn safe_shutown_tracer(&mut self) {
        // If for some reason we didn't use the trace provider then safely discard it e.g. some other plugin failed `new`
        // To ensure we don't hang tracing providers are dropped in a blocking task.
        // https://github.com/open-telemetry/opentelemetry-rust/issues/868#issuecomment-1250387989
        // We don't have to worry about timeouts as every exporter is batched, which has a timeout on it already.
        if let Some(tracer_provider) = self.tracer_provider.take() {
            // If we have no runtime then we don't need to spawn a task as we are already in a blocking context.
            if Handle::try_current().is_ok() {
                // This is a thread for a reason!
                // Tokio doesn't finish executing tasks before termination https://github.com/tokio-rs/tokio/issues/1156.
                // This means that if the runtime is shutdown there is potentially a race where the provider may not be flushed.
                // By using a thread it doesn't matter if the tokio runtime is shut down.
                // This is likely to happen in tests due to the tokio runtime being destroyed when the test method exits.
                thread::spawn(move || drop(tracer_provider));
            }
        }
    }
}

#[derive(Debug, Clone)]
struct CacheAttributes {
    subgraph_name: Arc<String>,
    headers: http::HeaderMap,
    hashed_query: Arc<String>,
    // Typename + hashed_representation
    representations: Vec<(Arc<String>, Value)>,
}

#[derive(Debug, Hash, Clone)]
struct CacheKey {
    representation: Value,
    typename: Arc<String>,
    query: Arc<String>,
    subgraph_name: Arc<String>,
    hashed_headers: Arc<String>,
}

// Get typename and hashed representation for each representations in the subgraph query
fn extract_cache_attributes(
    representations: &[Value],
) -> Result<Vec<(Arc<String>, Value)>, BoxError> {
    let mut res = Vec::new();
    for representation in representations {
        let opt_type = representation
            .as_object()
            .and_then(|o| o.get(TYPENAME))
            .ok_or("missing __typename in representation")?;
        let typename = opt_type.as_str().unwrap_or("");

        res.push((Arc::new(typename.to_string()), representation.clone()));
    }
    Ok(res)
}

struct CacheCounter {
    primary: Bloom<CacheKey>,
    secondary: Bloom<CacheKey>,
    created_at: Instant,
    ttl: Duration,
}

impl CacheCounter {
    fn new(ttl: Duration) -> Self {
        Self {
            primary: Self::make_filter(),
            secondary: Self::make_filter(),
            created_at: Instant::now(),
            ttl,
        }
    }

    fn make_filter() -> Bloom<CacheKey> {
        // the filter is around 4kB in size (can be calculated with `Bloom::compute_bitmap_size`)
        Bloom::new_for_fp_rate(10000, 0.2)
    }

    fn record(
        &mut self,
        query: Arc<String>,
        subgraph_name: Arc<String>,
        hashed_headers: Arc<String>,
        representations: Vec<(Arc<String>, Value)>,
    ) {
        if self.created_at.elapsed() >= self.ttl {
            self.clear();
        }

        // typename -> (nb of cache hits, nb of entities)
        let mut seen: HashMap<Arc<String>, (usize, usize)> = HashMap::new();
        for (typename, representation) in representations {
            let cache_hit = self.check(&CacheKey {
                representation,
                typename: typename.clone(),
                query: query.clone(),
                subgraph_name: subgraph_name.clone(),
                hashed_headers: hashed_headers.clone(),
            });

            let seen_entry = seen.entry(typename.clone()).or_default();
            if cache_hit {
                seen_entry.0 += 1;
            }
            seen_entry.1 += 1;
        }

        for (typename, (cache_hit, total_entities)) in seen.into_iter() {
            ::tracing::info!(
                histogram.apollo.router.operations.entity.cache_hit = (cache_hit as f64 / total_entities as f64) * 100f64,
                entity_type = %typename,
                subgraph = %subgraph_name,
            );
        }
    }

    fn check(&mut self, key: &CacheKey) -> bool {
        self.primary.check_and_set(key) || self.secondary.check(key)
    }

    fn clear(&mut self) {
        let secondary = std::mem::replace(&mut self.primary, Self::make_filter());
        self.secondary = secondary;

        self.created_at = Instant::now();
    }
}

fn filter_headers(headers: &HeaderMap, forward_rules: &ForwardHeaders) -> String {
    let headers_map = headers
        .iter()
        .filter(|(name, _value)| {
            name != &header::AUTHORIZATION && name != &header::COOKIE && name != &header::SET_COOKIE
        })
        .filter_map(|(name, value)| {
            let send_header = match &forward_rules {
                ForwardHeaders::None => false,
                ForwardHeaders::All => true,
                ForwardHeaders::Only(only) => only.contains(name),
                ForwardHeaders::Except(except) => !except.contains(name),
            };

            send_header.then(|| {
                (
                    name.to_string(),
                    value.to_str().unwrap_or("<unknown>").to_string(),
                )
            })
        })
        .fold(BTreeMap::new(), |mut acc, (name, value)| {
            acc.entry(name).or_insert_with(Vec::new).push(value);
            acc
        });

    match serde_json::to_string(&headers_map) {
        Ok(result) => result,
        Err(_err) => {
            ::tracing::warn!("could not serialize header, trace will not have header information");
            Default::default()
        }
    }
}

// Planner errors return stats report key that start with `## `
// while successful planning stats report key start with `# `
fn licensed_operation_count(stats_report_key: &str) -> u64 {
    if stats_report_key.starts_with("## ") {
        0
    } else {
        1
    }
}

fn convert(
    referenced_fields: router_bridge::planner::ReferencedFieldsForType,
) -> crate::plugins::telemetry::apollo_exporter::proto::reports::ReferencedFieldsForType {
    crate::plugins::telemetry::apollo_exporter::proto::reports::ReferencedFieldsForType {
        field_names: referenced_fields.field_names,
        is_interface: referenced_fields.is_interface,
    }
}

#[derive(Eq, PartialEq, Hash)]
enum ErrorType {
    Trace,
    Metric,
    Other,
}
static OTEL_ERROR_LAST_LOGGED: OnceCell<DashMap<ErrorType, Instant>> = OnceCell::new();

fn handle_error<T: Into<opentelemetry::global::Error>>(err: T) {
    // We have to rate limit these errors because when they happen they are very frequent.
    // Use a dashmap to store the message type with the last time it was logged.
    let last_logged_map = OTEL_ERROR_LAST_LOGGED.get_or_init(DashMap::new);

    handle_error_internal(err, last_logged_map);
}

fn handle_error_internal<T: Into<opentelemetry::global::Error>>(
    err: T,
    last_logged_map: &DashMap<ErrorType, Instant>,
) {
    let err = err.into();

    // We don't want the dashmap to get big, so we key the error messages by type.
    let error_type = match err {
        opentelemetry::global::Error::Trace(_) => ErrorType::Trace,
        opentelemetry::global::Error::Metric(_) => ErrorType::Metric,
        _ => ErrorType::Other,
    };
    #[cfg(not(test))]
    let threshold = Duration::from_secs(10);
    #[cfg(test)]
    let threshold = Duration::from_millis(100);

    // For now we have to suppress Metrics error: reader is shut down or not registered
    // https://github.com/open-telemetry/opentelemetry-rust/issues/1244
    if let opentelemetry::global::Error::Metric(err) = &err {
        if err.to_string() == "Metrics error: reader is shut down or not registered" {
            return;
        }
    }
    // Copy here so that we don't retain a mutable reference into the dashmap and lock the shard
    let now = Instant::now();
    let last_logged = *last_logged_map
        .entry(error_type)
        .and_modify(|last_logged| {
            if last_logged.elapsed() > threshold {
                *last_logged = now;
            }
        })
        .or_insert_with(|| now);

    if last_logged == now {
        match err {
            opentelemetry::global::Error::Trace(err) => {
                ::tracing::error!("OpenTelemetry trace error occurred: {}", err)
            }
            opentelemetry::global::Error::Metric(err) => {
                ::tracing::error!("OpenTelemetry metric error occurred: {}", err)
            }
            opentelemetry::global::Error::Other(err) => {
                ::tracing::error!("OpenTelemetry error occurred: {}", err)
            }
            other => {
                ::tracing::error!("OpenTelemetry error occurred: {:?}", other)
            }
        }
    }
}

register_plugin!("apollo", "telemetry", Telemetry);

fn request_ftv1(mut req: SubgraphRequest) -> SubgraphRequest {
    if req
        .context
        .private_entries
        .lock()
        .contains_key::<EnableSubgraphFtv1>()
        && Span::current().context().span().span_context().is_sampled()
    {
        req.subgraph_request
            .headers_mut()
            .insert(FTV1_HEADER_NAME.clone(), FTV1_HEADER_VALUE.clone());
    }
    req
}

fn store_ftv1(subgraph_name: &ByteString, resp: SubgraphResponse) -> SubgraphResponse {
    // Stash the FTV1 data
    if resp
        .context
        .private_entries
        .lock()
        .contains_key::<EnableSubgraphFtv1>()
    {
        if let Some(serde_json_bytes::Value::String(ftv1)) =
            resp.response.body().extensions.get("ftv1")
        {
            // Record the ftv1 trace for processing later
            Span::current().record("apollo_private.ftv1", ftv1.as_str());
            resp.context
                .upsert_json_value(SUBGRAPH_FTV1, move |value: Value| {
                    let mut vec = match value {
                        Value::Array(array) => array,
                        // upsert_json_value populate the entry with null if it was vacant
                        Value::Null => Vec::new(),
                        _ => panic!("unexpected JSON value kind"),
                    };
                    vec.push(json!([subgraph_name, ftv1]));
                    Value::Array(vec)
                })
        }
    }
    resp
}

/// CustomTraceIdPropagator to set custom trace_id for our tracing system
/// coming from headers
#[derive(Debug)]
struct CustomTraceIdPropagator {
    header_name: String,
    fields: [String; 1],
}

impl CustomTraceIdPropagator {
    fn new(header_name: String) -> Self {
        Self {
            fields: [header_name.clone()],
            header_name,
        }
    }

    fn extract_span_context(&self, extractor: &dyn Extractor) -> Option<SpanContext> {
        let trace_id = extractor.get(&self.header_name)?;

        // extract trace id
        let trace_id = match opentelemetry::trace::TraceId::from_hex(trace_id) {
            Ok(trace_id) => trace_id,
            Err(err) => {
                ::tracing::error!("cannot generate custom trace_id: {err}");
                return None;
            }
        };

        SpanContext::new(
            trace_id,
            SpanId::INVALID,
            TraceFlags::default().with_sampled(true),
            true,
            TraceState::default(),
        )
        .into()
    }
}

impl TextMapPropagator for CustomTraceIdPropagator {
    fn inject_context(&self, cx: &opentelemetry::Context, injector: &mut dyn Injector) {
        let span = cx.span();
        let span_context = span.span_context();
        if span_context.is_valid() {
            let header_value = format!("{}", span_context.trace_id());
            injector.set(&self.header_name, header_value);
        }
    }

    fn extract_with_context(
        &self,
        cx: &opentelemetry::Context,
        extractor: &dyn Extractor,
    ) -> opentelemetry::Context {
        cx.with_remote_span_context(
            self.extract_span_context(extractor)
                .unwrap_or_else(SpanContext::empty_context),
        )
    }

    fn fields(&self) -> FieldIter<'_> {
        FieldIter::new(self.fields.as_ref())
    }
}

#[derive(Clone)]
struct MetricsAttributes(HashMap<String, AttributeValue>);

#[derive(Clone)]
struct SubgraphMetricsAttributes(HashMap<String, AttributeValue>);

struct EnableSubgraphFtv1;
//
// Please ensure that any tests added to the tests module use the tokio multi-threaded test executor.
//
#[cfg(test)]
mod tests {
    use std::fmt::Debug;
    use std::ops::DerefMut;
    use std::sync::Arc;
    use std::sync::Mutex;
    use std::time::Duration;

    use axum::headers::HeaderName;
    use dashmap::DashMap;
    use http::HeaderMap;
    use http::HeaderValue;
    use http::StatusCode;
    use insta::assert_snapshot;
    use itertools::Itertools;
    use serde_json::Value;
    use serde_json_bytes::json;
    use serde_json_bytes::ByteString;
    use tower::util::BoxService;
    use tower::Service;
    use tower::ServiceExt;
    use tracing_core::field::Visit;
    use tracing_core::Event;
    use tracing_core::Field;
    use tracing_core::Subscriber;
    use tracing_futures::WithSubscriber;
    use tracing_subscriber::layer::Context;
    use tracing_subscriber::layer::SubscriberExt;
    use tracing_subscriber::Layer;

    use super::apollo::ForwardHeaders;
    use super::Telemetry;
    use crate::error::FetchError;
    use crate::graphql::Error;
    use crate::graphql::Request;
    use crate::http_ext;
    use crate::json_ext::Object;
    use crate::metrics::FutureMetricsExt;
    use crate::plugin::test::MockSubgraphService;
    use crate::plugin::test::MockSupergraphService;
    use crate::plugin::DynPlugin;
    use crate::plugins::telemetry::handle_error_internal;
    use crate::services::SubgraphRequest;
    use crate::services::SubgraphResponse;
    use crate::services::SupergraphRequest;
    use crate::services::SupergraphResponse;

    async fn create_plugin_with_config(config: &str) -> Box<dyn DynPlugin> {
        let prometheus_support = config.contains("prometheus");
        let config: Value = serde_yaml::from_str(config).expect("yaml must be valid");
        let telemetry_config = config
            .as_object()
            .expect("must be an object")
            .get("telemetry")
            .expect("root key must be telemetry");
        let mut plugin = crate::plugin::plugins()
            .find(|factory| factory.name == "apollo.telemetry")
            .expect("Plugin not found")
            .create_instance(telemetry_config, Default::default(), Default::default())
            .await
            .unwrap();

        if prometheus_support {
            plugin
                .as_any_mut()
                .downcast_mut::<Telemetry>()
                .unwrap()
                .reload_metrics();
        }
        plugin
    }

    async fn get_prometheus_metrics(plugin: &dyn DynPlugin) -> String {
        let web_endpoint = plugin
            .web_endpoints()
            .into_iter()
            .next()
            .unwrap()
            .1
            .into_iter()
            .next()
            .unwrap()
            .into_router();

        let http_req_prom = http::Request::get("http://localhost:9090/metrics")
            .body(Default::default())
            .unwrap();
        let mut resp = web_endpoint.oneshot(http_req_prom).await.unwrap();
        assert_eq!(resp.status(), StatusCode::OK);
        let body = hyper::body::to_bytes(resp.body_mut()).await.unwrap();
        String::from_utf8_lossy(&body)
            .to_string()
            .split('\n')
            .filter(|l| l.contains("bucket") && !l.contains("apollo_router_span_count"))
            .sorted()
            .join("\n")
    }

    async fn make_supergraph_request(plugin: &dyn DynPlugin) {
        let mut mock_service = MockSupergraphService::new();
        mock_service
            .expect_call()
            .times(1)
            .returning(move |req: SupergraphRequest| {
                Ok(SupergraphResponse::fake_builder()
                    .context(req.context)
                    .header("x-custom", "coming_from_header")
                    .data(json!({"data": {"my_value": 2usize}}))
                    .build()
                    .unwrap())
            });

        let mut supergraph_service = plugin.supergraph_service(BoxService::new(mock_service));
        let router_req = SupergraphRequest::fake_builder().header("test", "my_value_set");
        let _router_response = supergraph_service
            .ready()
            .await
            .unwrap()
            .call(router_req.build().unwrap())
            .await
            .unwrap()
            .next_response()
            .await
            .unwrap();
    }

    #[tokio::test(flavor = "multi_thread")]
    async fn plugin_registered() {
        crate::plugin::plugins()
            .find(|factory| factory.name == "apollo.telemetry")
            .expect("Plugin not found")
            .create_instance(
                &serde_json::json!({"apollo": {"schema_id":"abc"}, "exporters": {"tracing": {}}}),
                Default::default(),
                Default::default(),
            )
            .await
            .unwrap();
    }

    #[tokio::test]
    async fn config_serialization() {
        create_plugin_with_config(include_str!("testdata/config.router.yaml")).await;
    }

    #[tokio::test]
    async fn test_supergraph_metrics_ok() {
        async {
            let plugin =
                create_plugin_with_config(include_str!("testdata/custom_attributes.router.yaml"))
                    .await;
            make_supergraph_request(plugin.as_ref()).await;

            assert_counter!(
                "apollo_router_http_requests_total",
                1,
                "another_test" = "my_default_value",
                "my_value" = 2,
                "myname" = "label_value",
                "renamed_value" = "my_value_set",
                "status" = "200",
                "x-custom" = "coming_from_header"
            );
            assert_histogram!(
                "apollo_router_http_request_duration_seconds",
                1,
                "another_test" = "my_default_value",
                "my_value" = 2,
                "myname" = "label_value",
                "renamed_value" = "my_value_set",
                "status" = "200",
                "x-custom" = "coming_from_header"
            );
        }
        .with_metrics()
        .await;
    }

    #[tokio::test]
    async fn test_supergraph_metrics_bad_request() {
        async {
            let plugin =
                create_plugin_with_config(include_str!("testdata/custom_attributes.router.yaml"))
                    .await;

            let mut mock_bad_request_service = MockSupergraphService::new();
            mock_bad_request_service.expect_call().times(1).returning(
                move |req: SupergraphRequest| {
                    Ok(SupergraphResponse::fake_builder()
                        .context(req.context)
                        .status_code(StatusCode::BAD_REQUEST)
                        .data(json!({"errors": [{"message": "nope"}]}))
                        .build()
                        .unwrap())
                },
            );
            let mut bad_request_supergraph_service =
                plugin.supergraph_service(BoxService::new(mock_bad_request_service));
            let router_req = SupergraphRequest::fake_builder().header("test", "my_value_set");
            let _router_response = bad_request_supergraph_service
                .ready()
                .await
                .unwrap()
                .call(router_req.build().unwrap())
                .await
                .unwrap()
                .next_response()
                .await
                .unwrap();

            assert_counter!(
                "apollo_router_http_requests_total",
                1,
                "another_test" = "my_default_value",
                "error" = "400 Bad Request",
                "myname" = "label_value",
                "renamed_value" = "my_value_set",
                "status" = "400"
            );
        }
        .with_metrics()
        .await;
    }

    #[tokio::test]
    async fn test_subgraph_metrics_ok() {
        async {
            let plugin =
                create_plugin_with_config(include_str!("testdata/custom_attributes.router.yaml"))
                    .await;

            let mut mock_subgraph_service = MockSubgraphService::new();
            mock_subgraph_service
                .expect_call()
                .times(1)
                .returning(move |req: SubgraphRequest| {
                    let mut extension = Object::new();
                    extension.insert(
                        serde_json_bytes::ByteString::from("status"),
                        serde_json_bytes::Value::String(ByteString::from(
                            "custom_error_for_propagation",
                        )),
                    );
                    let _ = req
                        .context
                        .insert("my_key", "my_custom_attribute_from_context".to_string())
                        .unwrap();
                    Ok(SubgraphResponse::fake_builder()
                        .context(req.context)
                        .error(
                            Error::builder()
                                .message(String::from("an error occured"))
                                .extensions(extension)
                                .extension_code("FETCH_ERROR")
                                .build(),
                        )
                        .build())
                });

            let mut subgraph_service =
                plugin.subgraph_service("my_subgraph_name", BoxService::new(mock_subgraph_service));
            let subgraph_req = SubgraphRequest::fake_builder()
                .subgraph_request(
                    http_ext::Request::fake_builder()
                        .header("test", "my_value_set")
                        .body(
                            Request::fake_builder()
                                .query(String::from("query { test }"))
                                .build(),
                        )
                        .build()
                        .unwrap(),
                )
                .build();
            let _subgraph_response = subgraph_service
                .ready()
                .await
                .unwrap()
                .call(subgraph_req)
                .await
                .unwrap();

            assert_counter!(
                "apollo_router_http_requests_total",
                1,
                "error" = "custom_error_for_propagation",
                "my_key" = "my_custom_attribute_from_context",
                "query_from_request" = "query { test }",
                "status" = "200",
                "subgraph" = "my_subgraph_name",
                "unknown_data" = "default_value"
            );
        }
        .with_metrics()
        .await;
    }

    #[tokio::test]
    async fn test_subgraph_metrics_http_error() {
        async {
            let plugin =
                create_plugin_with_config(include_str!("testdata/custom_attributes.router.yaml"))
                    .await;

            let mut mock_subgraph_service_in_error = MockSubgraphService::new();
            mock_subgraph_service_in_error
                .expect_call()
                .times(1)
                .returning(move |_req: SubgraphRequest| {
                    Err(Box::new(FetchError::SubrequestHttpError {
                        status_code: None,
                        service: String::from("my_subgraph_name_error"),
                        reason: String::from("cannot contact the subgraph"),
                    }))
                });

            let mut subgraph_service = plugin.subgraph_service(
                "my_subgraph_name_error",
                BoxService::new(mock_subgraph_service_in_error),
            );

            let subgraph_req = SubgraphRequest::fake_builder()
                .subgraph_request(
                    http_ext::Request::fake_builder()
                        .header("test", "my_value_set")
                        .body(
                            Request::fake_builder()
                                .query(String::from("query { test }"))
                                .build(),
                        )
                        .build()
                        .unwrap(),
                )
                .build();
            let _subgraph_response = subgraph_service
                .ready()
                .await
                .unwrap()
                .call(subgraph_req)
                .await
                .expect_err("should be an error");

            assert_counter!(
                "apollo_router_http_requests_total",
                1,
                "message" = "cannot contact the subgraph",
                "status" = "500",
                "subgraph" = "my_subgraph_name_error",
                "subgraph_error_extended_code" = "SUBREQUEST_HTTP_ERROR"
            );
        }
        .with_metrics()
        .await;
    }

    #[tokio::test]
    async fn test_subgraph_metrics_bad_request() {
        async {
            let plugin =
                create_plugin_with_config(include_str!("testdata/custom_attributes.router.yaml"))
                    .await;

            let mut mock_bad_request_service = MockSupergraphService::new();
            mock_bad_request_service.expect_call().times(1).returning(
                move |req: SupergraphRequest| {
                    Ok(SupergraphResponse::fake_builder()
                        .context(req.context)
                        .status_code(StatusCode::BAD_REQUEST)
                        .data(json!({"errors": [{"message": "nope"}]}))
                        .build()
                        .unwrap())
                },
            );

            let mut bad_request_supergraph_service =
                plugin.supergraph_service(BoxService::new(mock_bad_request_service));

            let router_req = SupergraphRequest::fake_builder().header("test", "my_value_set");

            let _router_response = bad_request_supergraph_service
                .ready()
                .await
                .unwrap()
                .call(router_req.build().unwrap())
                .await
                .unwrap()
                .next_response()
                .await
                .unwrap();

            assert_counter!(
                "apollo_router_http_requests_total",
                1,
                "another_test" = "my_default_value",
                "error" = "400 Bad Request",
                "myname" = "label_value",
                "renamed_value" = "my_value_set",
                "status" = "400"
            );
            assert_histogram!(
                "apollo_router_http_request_duration_seconds",
                1,
                "another_test" = "my_default_value",
                "error" = "400 Bad Request",
                "myname" = "label_value",
                "renamed_value" = "my_value_set",
                "status" = "400"
            );
        }
        .with_metrics()
        .await;
    }

    #[tokio::test]
    async fn it_test_prometheus_wrong_endpoint() {
        async {
            let plugin =
                create_plugin_with_config(include_str!("testdata/prometheus.router.yaml")).await;

            let mut web_endpoint = plugin
                .web_endpoints()
                .into_iter()
                .next()
                .unwrap()
                .1
                .into_iter()
                .next()
                .unwrap()
                .into_router();

            let http_req_prom = http::Request::get("http://localhost:9090/WRONG/URL/metrics")
                .body(Default::default())
                .unwrap();

            let resp = web_endpoint
                .ready()
                .await
                .unwrap()
                .call(http_req_prom)
                .await
                .unwrap();
            assert_eq!(resp.status(), StatusCode::NOT_FOUND);
        }
        .with_metrics()
        .await;
    }

    #[tokio::test(flavor = "multi_thread")]
    async fn it_test_prometheus_metrics() {
        async {
            let plugin =
                create_plugin_with_config(include_str!("testdata/prometheus.router.yaml")).await;
            make_supergraph_request(plugin.as_ref()).await;
            let prometheus_metrics = get_prometheus_metrics(plugin.as_ref()).await;
            assert_snapshot!(prometheus_metrics);
        }
        .with_metrics()
        .await;
    }

    #[tokio::test(flavor = "multi_thread")]
    async fn it_test_prometheus_metrics_custom_buckets() {
        async {
            let plugin = create_plugin_with_config(include_str!(
                "testdata/prometheus_custom_buckets.router.yaml"
            ))
            .await;
            make_supergraph_request(plugin.as_ref()).await;
            let prometheus_metrics = get_prometheus_metrics(plugin.as_ref()).await;

            assert_snapshot!(prometheus_metrics);
        }
        .with_metrics()
        .await;
    }

    #[test]
    fn it_test_send_headers_to_studio() {
        let fw_headers = ForwardHeaders::Only(vec![
            HeaderName::from_static("test"),
            HeaderName::from_static("apollo-x-name"),
        ]);
        let mut headers = HeaderMap::new();
        headers.insert(
            HeaderName::from_static("authorization"),
            HeaderValue::from_static("xxx"),
        );
        headers.insert(
            HeaderName::from_static("test"),
            HeaderValue::from_static("content"),
        );
        headers.insert(
            HeaderName::from_static("referer"),
            HeaderValue::from_static("test"),
        );
        headers.insert(
            HeaderName::from_static("foo"),
            HeaderValue::from_static("bar"),
        );
        headers.insert(
            HeaderName::from_static("apollo-x-name"),
            HeaderValue::from_static("polaris"),
        );
        let filtered_headers = super::filter_headers(&headers, &fw_headers);
        assert_eq!(
            filtered_headers.as_str(),
            r#"{"apollo-x-name":["polaris"],"test":["content"]}"#
        );
        let filtered_headers = super::filter_headers(&headers, &ForwardHeaders::None);
        assert_eq!(filtered_headers.as_str(), "{}");
    }

    #[tokio::test]
    async fn test_handle_error_throttling() {
        let error_map = DashMap::new();
        // Set up a fake subscriber so we can check log events. If this is useful then maybe it can be factored out into something reusable
        #[derive(Default)]
        struct TestVisitor {
            log_entries: Vec<String>,
        }

        #[derive(Default, Clone)]
        struct TestLayer {
            visitor: Arc<Mutex<TestVisitor>>,
        }
        impl TestLayer {
            fn assert_log_entry_count(&self, message: &str, expected: usize) {
                let log_entries = self.visitor.lock().unwrap().log_entries.clone();
                let actual = log_entries.iter().filter(|e| e.contains(message)).count();
                assert_eq!(actual, expected);
            }
        }
        impl Visit for TestVisitor {
            fn record_debug(&mut self, field: &Field, value: &dyn Debug) {
                self.log_entries
                    .push(format!("{}={:?}", field.name(), value));
            }
        }

        impl<S> Layer<S> for TestLayer
        where
            S: Subscriber,
            Self: 'static,
        {
            fn on_event(&self, event: &Event<'_>, _ctx: Context<'_, S>) {
                event.record(self.visitor.lock().unwrap().deref_mut())
            }
        }

        let test_layer = TestLayer::default();

        async {
            // Log twice rapidly, they should get deduped
            handle_error_internal(
                opentelemetry::global::Error::Other("other error".to_string()),
                &error_map,
            );
            handle_error_internal(
                opentelemetry::global::Error::Other("other error".to_string()),
                &error_map,
            );
            handle_error_internal(
                opentelemetry::global::Error::Trace("trace error".to_string().into()),
                &error_map,
            );
        }
        .with_subscriber(tracing_subscriber::registry().with(test_layer.clone()))
        .await;

        test_layer.assert_log_entry_count("other error", 1);
        test_layer.assert_log_entry_count("trace error", 1);

        // Sleep a bit and then log again, it should get logged
        tokio::time::sleep(Duration::from_millis(200)).await;
        async {
            handle_error_internal(
                opentelemetry::global::Error::Other("other error".to_string()),
                &error_map,
            );
        }
        .with_subscriber(tracing_subscriber::registry().with(test_layer.clone()))
        .await;
        test_layer.assert_log_entry_count("other error", 2);
    }
}<|MERGE_RESOLUTION|>--- conflicted
+++ resolved
@@ -67,14 +67,8 @@
 use self::reload::SamplingFilter;
 pub(crate) use self::span_factory::SpanMode;
 use self::tracing::apollo_telemetry::APOLLO_PRIVATE_DURATION_NS;
-<<<<<<< HEAD
-=======
 use self::tracing::apollo_telemetry::CLIENT_NAME_KEY;
 use self::tracing::apollo_telemetry::CLIENT_VERSION_KEY;
-use super::traffic_shaping::cache::hash_request;
-use super::traffic_shaping::cache::hash_vary_headers;
-use super::traffic_shaping::cache::REPRESENTATIONS;
->>>>>>> 0b28eaca
 use crate::axum_factory::utils::REQUEST_SPAN_NAME;
 use crate::context::OPERATION_KIND;
 use crate::context::OPERATION_NAME;
@@ -1000,13 +994,8 @@
         subgraph_name: Arc<String>,
         sub_request: &mut Request,
     ) -> Option<CacheAttributes> {
-<<<<<<< HEAD
-        let body = dbg!(sub_request.subgraph_request.body_mut());
+        let body = sub_request.subgraph_request.body_mut();
         let hashed_query = hash_query(body);
-=======
-        let body = sub_request.subgraph_request.body_mut();
-        let hashed_query = hash_request(body);
->>>>>>> 0b28eaca
         let representations = body
             .variables
             .get(REPRESENTATIONS)
