--- conflicted
+++ resolved
@@ -2064,7 +2064,6 @@
     use crate::services::SupergraphResponse;
     use crate::services::router;
 
-<<<<<<< HEAD
     macro_rules! assert_prometheus_metrics {
         ($plugin:expr) => {{
             let prometheus_metrics = get_prometheus_metrics($plugin.as_ref()).await;
@@ -2080,15 +2079,9 @@
         }};
     }
 
-    async fn create_plugin_with_config(config: &str) -> Box<dyn DynPlugin> {
-        let prometheus_support = config.contains("prometheus");
-        let config: Value = serde_yaml::from_str(config).expect("yaml must be valid");
-        let telemetry_config = config
-=======
     async fn create_plugin_with_config(full_config: &str) -> Box<dyn DynPlugin> {
         let full_config = serde_yaml::from_str::<Value>(full_config).expect("yaml must be valid");
         let telemetry_config = full_config
->>>>>>> cb0ab5a9
             .as_object()
             .expect("must be an object")
             .get("telemetry")
