<<<<<<< HEAD
use crate::apq::APQService;
use crate::services::execution_service::ExecutionService;
use crate::{
    CachingQueryPlanner, DynPlugin, ExecutionRequest, ExecutionResponse, NaiveIntrospection,
    Plugin, QueryCache, QueryPlannerRequest, QueryPlannerResponse, ResponseBody,
    RouterBridgeQueryPlanner, RouterRequest, RouterResponse, RouterResponseBuilder, Schema,
    SubgraphRequest, SubgraphResponse,
=======
use crate::forbid_http_get_mutations::ForbidHttpGetMutations;
use crate::services::execution_service::ExecutionService;
use crate::{
    plugin_utils, CachingQueryPlanner, Context, DynPlugin, ExecutionRequest, ExecutionResponse,
    NaiveIntrospection, Plugin, QueryCache, QueryPlannerRequest, QueryPlannerResponse,
    ResponseBody, RouterBridgeQueryPlanner, RouterRequest, RouterResponse, Schema, SubgraphRequest,
    SubgraphResponse,
>>>>>>> 620b9e36
};
use futures::future::BoxFuture;
use std::sync::Arc;
use std::task::Poll;
use tower::buffer::Buffer;
use tower::util::{BoxCloneService, BoxLayer, BoxService};
use tower::{BoxError, ServiceBuilder, ServiceExt};
use tower_service::Service;
use tracing::instrument::WithSubscriber;
use tracing::{Dispatch, Instrument};
use typed_builder::TypedBuilder;

#[derive(TypedBuilder, Clone)]
pub struct RouterService<QueryPlannerService, ExecutionService> {
    query_planner_service: QueryPlannerService,
    query_execution_service: ExecutionService,
    #[builder(default)]
    ready_query_planner_service: Option<QueryPlannerService>,
    #[builder(default)]
    ready_query_execution_service: Option<ExecutionService>,
    schema: Arc<Schema>,
    query_cache: Arc<QueryCache>,
    naive_introspection: NaiveIntrospection,
}

impl<QueryPlannerService, ExecutionService> Service<RouterRequest>
    for RouterService<QueryPlannerService, ExecutionService>
where
    QueryPlannerService: Service<QueryPlannerRequest, Response = QueryPlannerResponse, Error = BoxError>
        + Clone
        + Send
        + 'static,
    ExecutionService: Service<ExecutionRequest, Response = ExecutionResponse, Error = BoxError>
        + Clone
        + Send
        + 'static,
    QueryPlannerService::Future: Send + 'static,
    ExecutionService::Future: Send + 'static,
{
    type Response = RouterResponse;
    type Error = BoxError;
    type Future = BoxFuture<'static, Result<Self::Response, Self::Error>>;

    fn poll_ready(&mut self, cx: &mut std::task::Context<'_>) -> Poll<Result<(), Self::Error>> {
        // We need to obtain references to two hot services for use in call.
        // The reason for us to clone here is that the async block needs to own the hot services,
        // and cloning will produce a cold service. Therefore cloning in `RouterService#call` is not
        // a valid course of action.
        if vec![
            self.ready_query_planner_service
                .get_or_insert_with(|| self.query_planner_service.clone())
                .poll_ready(cx),
            self.ready_query_execution_service
                .get_or_insert_with(|| self.query_execution_service.clone())
                .poll_ready(cx),
        ]
        .iter()
        .all(|r| r.is_ready())
        {
            return Poll::Ready(Ok(()));
        }
        Poll::Pending
    }

    fn call(&mut self, request: RouterRequest) -> Self::Future {
        //Consume our cloned services and allow ownership to be transferred to the async block.
        let mut planning = self.ready_query_planner_service.take().unwrap();
        let mut execution = self.ready_query_execution_service.take().unwrap();

        let schema = self.schema.clone();
        let query_cache = self.query_cache.clone();

<<<<<<< HEAD
        let context = request.context.with_request(Arc::new(request.http_request));

        let query = context.request.body().query.clone();

        if query.is_none() || query.as_ref().unwrap().is_empty() {
            let res = RouterResponseBuilder::new()
                .push_error(crate::Error {
                    message: "Must provide query string.".to_string(),
                    locations: Default::default(),
                    path: Default::default(),
                    extensions: Default::default(),
                })
                .with_context(context.clone())
                .build();
            return Box::pin(async move { Ok(res) });
        };

        let request = Arc::clone(&context.clone().request);

        let query = query.expect("checked just above; qed");

        if let Some(response) = self.naive_introspection.get(query.as_str()) {
            return Box::pin(async move {
                Ok(RouterResponse {
                    response: http::Response::new(ResponseBody::GraphQL(response)).into(),
                    context,
=======
        let query = &request.context.request.body().query;

        if query.is_empty() {
            let res = plugin_utils::RouterResponse::builder()
                .context(request.context.into())
                .errors(vec![crate::Error {
                    message: "Must provide query string.".to_string(),
                    ..Default::default()
                }])
                .build()
                .into();
            return Box::pin(async move { Ok(res) });
        };

        if let Some(response) = self
            .naive_introspection
            .get(&request.context.request.body().query)
        {
            return Box::pin(async move {
                Ok(RouterResponse {
                    response: http::Response::new(ResponseBody::GraphQL(response)).into(),
                    context: Context::new().with_request(Arc::new(request.context.request)),
>>>>>>> 620b9e36
                })
            });
        }

        let fut = async move {
            let body = request.body();
            let query = query_cache
<<<<<<< HEAD
                .get_query(query.as_str())
                .instrument(tracing::info_span!("query_parsing"))
                .await;

            if let Some(err) = query
                .as_ref()
                .and_then(|q| q.validate_variables(body, &schema).err())
            {
                Ok(RouterResponse {
                    response: http::Response::new(ResponseBody::GraphQL(err)).into(),
                    context,
                })
            } else {
                let operation_name = body.operation_name.clone();
                let planned_query = planning.call(QueryPlannerRequest { context }).await;
=======
                .get_query(&request.context.request.body().query)
                .instrument(tracing::info_span!("query_parsing"))
                .await;

            if let Some(err) = query.as_ref().and_then(|q| {
                q.validate_variables(request.context.request.body(), &schema)
                    .err()
            }) {
                Ok(RouterResponse {
                    response: http::Response::new(ResponseBody::GraphQL(err)).into(),
                    context: Context::new().with_request(Arc::new(request.context.request)),
                })
            } else {
                let operation_name = request.context.request.body().operation_name.clone();
                let planned_query = planning
                    .call(QueryPlannerRequest {
                        context: request.context.into(),
                    })
                    .await;
>>>>>>> 620b9e36
                let mut response = match planned_query {
                    Ok(planned_query) => {
                        execution
                            .call(ExecutionRequest {
                                query_plan: planned_query.query_plan,
                                context: planned_query.context,
                            })
                            .await
                    }
                    Err(err) => Err(err),
                };

                if let Ok(response) = &mut response {
                    if let Some(query) = query {
                        tracing::debug_span!("format_response").in_scope(move || {
                            query.format_response(
                                response.response.body_mut(),
                                operation_name.as_deref(),
                                &schema,
                            )
                        });
                    }
                }

                response.map(|execution_response| RouterResponse {
                    response: execution_response.response.map(ResponseBody::GraphQL),
                    context: execution_response.context,
                })
            }
        };

        Box::pin(fut)
    }
}

pub struct PluggableRouterServiceBuilder {
    schema: Arc<Schema>,
    buffer: usize,
    plugins: Vec<Box<dyn DynPlugin>>,
    services: Vec<(
        String,
        BoxService<SubgraphRequest, SubgraphResponse, BoxError>,
    )>,
    dispatcher: Dispatch,
}

impl PluggableRouterServiceBuilder {
    pub fn new(schema: Arc<Schema>, buffer: usize, dispatcher: Dispatch) -> Self {
        Self {
            schema,
            buffer,
            plugins: Default::default(),
            services: Default::default(),
            dispatcher,
        }
    }

    pub fn with_plugin<E: DynPlugin + Plugin>(
        mut self,
        plugin: E,
    ) -> PluggableRouterServiceBuilder {
        self.plugins.push(Box::new(plugin));
        self
    }

    pub fn with_dyn_plugin(mut self, plugin: Box<dyn DynPlugin>) -> PluggableRouterServiceBuilder {
        self.plugins.push(plugin);
        self
    }

    pub fn with_subgraph_service<
        S: Service<
                SubgraphRequest,
                Response = SubgraphResponse,
                Error = Box<(dyn std::error::Error + Send + Sync + 'static)>,
            > + Send
            + 'static,
    >(
        mut self,
        name: &str,
        service: S,
    ) -> PluggableRouterServiceBuilder
    where
        <S as Service<SubgraphRequest>>::Future: Send,
    {
        self.services.push((name.to_string(), service.boxed()));
        self
    }

    pub async fn build(mut self) -> BoxCloneService<RouterRequest, RouterResponse, BoxError> {
        //Reverse the order of the plugins for usability
        self.plugins.reverse();

        let plan_cache_limit = std::env::var("ROUTER_PLAN_CACHE_LIMIT")
            .ok()
            .and_then(|x| x.parse().ok())
            .unwrap_or(100);

        //QueryPlannerService takes an UnplannedRequest and outputs PlannedRequest
        let (query_planner_service, query_worker) = Buffer::pair(
            ServiceBuilder::new().service(
                self.plugins.iter_mut().fold(
                    CachingQueryPlanner::new(
                        RouterBridgeQueryPlanner::new(self.schema.clone()),
                        plan_cache_limit,
                    )
                    .boxed(),
                    |acc, e| e.query_planning_service(acc),
                ),
            ),
            self.buffer,
        );
        tokio::spawn(query_worker.with_subscriber(self.dispatcher.clone()));

        //SubgraphService takes a SubgraphRequest and outputs a RouterResponse
        let subgraphs = self
            .services
            .into_iter()
            .map(|(name, s)| {
                let service = self
                    .plugins
                    .iter_mut()
                    .fold(s, |acc, e| e.subgraph_service(&name, acc));

                let (service, worker) = Buffer::pair(service, self.buffer);
                tokio::spawn(worker.with_subscriber(self.dispatcher.clone()));

                (name.clone(), service)
            })
            .collect();

        //ExecutionService takes a PlannedRequest and outputs a RouterResponse
        let (execution_service, execution_worker) = Buffer::pair(
            ServiceBuilder::new()
                .layer(BoxLayer::new(ForbidHttpGetMutations::default()))
                .service(
                    self.plugins.iter_mut().fold(
                        ExecutionService::builder()
                            .schema(self.schema.clone())
                            .subgraph_services(subgraphs)
                            .build()
                            .boxed(),
                        |acc, e| e.execution_service(acc),
                    ),
                ),
            self.buffer,
        );
        tokio::spawn(execution_worker.with_subscriber(self.dispatcher.clone()));

        let query_cache_limit = std::env::var("ROUTER_QUERY_CACHE_LIMIT")
            .ok()
            .and_then(|x| x.parse().ok())
            .unwrap_or(100);
        let query_cache = Arc::new(QueryCache::new(query_cache_limit));

        // NaiveIntrospection instantiation can potentially block for some time
        let naive_introspection = {
            let schema = self.schema.clone();
            tokio::task::spawn_blocking(move || NaiveIntrospection::from_schema(&schema))
                .await
                .expect("NaiveIntrospection instantiation panicked")
        };

        /*FIXME
        // Start warming up the cache
        //
        // We don't need to do this in background because the old server will keep running until
        // this one is ready.
        //
        // If we first warm up the cache in foreground, then switch to the new config, the next
        // queries will benefit from the warmed up cache. While if we switch and warm up in
        // background, the next queries might be blocked until the cache is primed, so there'll be
        // a perf hit.
        if let Some(previous_router) = previous_router {
            for (query, operation, options) in previous_router.query_planner.get_hot_keys().await {
                // We can ignore errors because some of the queries that were previously in the
                // cache might not work with the new schema
                let _ = query_planner.get(query, operation, options).await;
            }
        }
        */

        //Router service takes a graphql::Request and outputs a graphql::Response
        let (router_service, router_worker) = Buffer::pair(
            ServiceBuilder::new().service(
                self.plugins.iter_mut().fold(
                    // TODO: maybe make it optional although enabled by default?
                    APQService::new(
                        RouterService::builder()
                            .query_planner_service(query_planner_service)
                            .query_execution_service(execution_service)
                            .schema(self.schema)
                            .query_cache(query_cache)
                            .naive_introspection(naive_introspection)
                            .build(),
                        512, // TODO: this is totally arbitrary, what does the team think?
                    )
                    .boxed(),
                    |acc, e| e.router_service(acc),
                ),
            ),
            self.buffer,
        );
        tokio::spawn(router_worker.with_subscriber(self.dispatcher.clone()));

        router_service.boxed_clone()
    }
}<|MERGE_RESOLUTION|>--- conflicted
+++ resolved
@@ -1,21 +1,13 @@
-<<<<<<< HEAD
 use crate::apq::APQService;
-use crate::services::execution_service::ExecutionService;
-use crate::{
-    CachingQueryPlanner, DynPlugin, ExecutionRequest, ExecutionResponse, NaiveIntrospection,
-    Plugin, QueryCache, QueryPlannerRequest, QueryPlannerResponse, ResponseBody,
-    RouterBridgeQueryPlanner, RouterRequest, RouterResponse, RouterResponseBuilder, Schema,
-    SubgraphRequest, SubgraphResponse,
-=======
 use crate::forbid_http_get_mutations::ForbidHttpGetMutations;
 use crate::services::execution_service::ExecutionService;
 use crate::{
-    plugin_utils, CachingQueryPlanner, Context, DynPlugin, ExecutionRequest, ExecutionResponse,
+    plugin_utils, CachingQueryPlanner, DynPlugin, ExecutionRequest, ExecutionResponse,
     NaiveIntrospection, Plugin, QueryCache, QueryPlannerRequest, QueryPlannerResponse,
     ResponseBody, RouterBridgeQueryPlanner, RouterRequest, RouterResponse, Schema, SubgraphRequest,
     SubgraphResponse,
->>>>>>> 620b9e36
 };
+
 use futures::future::BoxFuture;
 use std::sync::Arc;
 use std::task::Poll;
@@ -79,7 +71,7 @@
         Poll::Pending
     }
 
-    fn call(&mut self, request: RouterRequest) -> Self::Future {
+    fn call(&mut self, req: RouterRequest) -> Self::Future {
         //Consume our cloned services and allow ownership to be transferred to the async block.
         let mut planning = self.ready_query_planner_service.take().unwrap();
         let mut execution = self.ready_query_execution_service.take().unwrap();
@@ -87,39 +79,11 @@
         let schema = self.schema.clone();
         let query_cache = self.query_cache.clone();
 
-<<<<<<< HEAD
-        let context = request.context.with_request(Arc::new(request.http_request));
-
-        let query = context.request.body().query.clone();
-
-        if query.is_none() || query.as_ref().unwrap().is_empty() {
-            let res = RouterResponseBuilder::new()
-                .push_error(crate::Error {
-                    message: "Must provide query string.".to_string(),
-                    locations: Default::default(),
-                    path: Default::default(),
-                    extensions: Default::default(),
-                })
-                .with_context(context.clone())
-                .build();
-            return Box::pin(async move { Ok(res) });
-        };
-
-        let request = Arc::clone(&context.clone().request);
-
-        let query = query.expect("checked just above; qed");
-
-        if let Some(response) = self.naive_introspection.get(query.as_str()) {
-            return Box::pin(async move {
-                Ok(RouterResponse {
-                    response: http::Response::new(ResponseBody::GraphQL(response)).into(),
-                    context,
-=======
-        let query = &request.context.request.body().query;
-
-        if query.is_empty() {
+        let query = &req.context.request.body().query.as_ref();
+
+        if query.is_none() || query.expect("checked before; qed").is_empty() {
             let res = plugin_utils::RouterResponse::builder()
-                .context(request.context.into())
+                .context(req.context.into())
                 .errors(vec![crate::Error {
                     message: "Must provide query string.".to_string(),
                     ..Default::default()
@@ -129,23 +93,26 @@
             return Box::pin(async move { Ok(res) });
         };
 
-        if let Some(response) = self
-            .naive_introspection
-            .get(&request.context.request.body().query)
-        {
+        let query = req
+            .context
+            .request
+            .body()
+            .query
+            .clone()
+            .expect("checked above; qed");
+
+        if let Some(response) = self.naive_introspection.get(query.as_str()) {
             return Box::pin(async move {
                 Ok(RouterResponse {
                     response: http::Response::new(ResponseBody::GraphQL(response)).into(),
-                    context: Context::new().with_request(Arc::new(request.context.request)),
->>>>>>> 620b9e36
+                    context: req.context.into(),
                 })
             });
         }
 
         let fut = async move {
-            let body = request.body();
+            let body = req.context.request.body();
             let query = query_cache
-<<<<<<< HEAD
                 .get_query(query.as_str())
                 .instrument(tracing::info_span!("query_parsing"))
                 .await;
@@ -156,32 +123,15 @@
             {
                 Ok(RouterResponse {
                     response: http::Response::new(ResponseBody::GraphQL(err)).into(),
-                    context,
+                    context: req.context.into(),
                 })
             } else {
                 let operation_name = body.operation_name.clone();
-                let planned_query = planning.call(QueryPlannerRequest { context }).await;
-=======
-                .get_query(&request.context.request.body().query)
-                .instrument(tracing::info_span!("query_parsing"))
-                .await;
-
-            if let Some(err) = query.as_ref().and_then(|q| {
-                q.validate_variables(request.context.request.body(), &schema)
-                    .err()
-            }) {
-                Ok(RouterResponse {
-                    response: http::Response::new(ResponseBody::GraphQL(err)).into(),
-                    context: Context::new().with_request(Arc::new(request.context.request)),
-                })
-            } else {
-                let operation_name = request.context.request.body().operation_name.clone();
                 let planned_query = planning
                     .call(QueryPlannerRequest {
-                        context: request.context.into(),
+                        context: req.context.into(),
                     })
                     .await;
->>>>>>> 620b9e36
                 let mut response = match planned_query {
                     Ok(planned_query) => {
                         execution
