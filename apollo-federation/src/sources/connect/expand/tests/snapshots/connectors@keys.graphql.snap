--- conflicted
+++ resolved
@@ -18,11 +18,7 @@
             ),
         },
         transport: HttpJsonTransport {
-<<<<<<< HEAD
-            source_uri: None,
-=======
             source_url: None,
->>>>>>> 56e95131
             connect_template: StringTemplate {
                 parts: [
                     Constant(
@@ -162,11 +158,7 @@
             ),
         },
         transport: HttpJsonTransport {
-<<<<<<< HEAD
-            source_uri: None,
-=======
             source_url: None,
->>>>>>> 56e95131
             connect_template: StringTemplate {
                 parts: [
                     Constant(
@@ -355,11 +347,7 @@
             ),
         },
         transport: HttpJsonTransport {
-<<<<<<< HEAD
-            source_uri: None,
-=======
             source_url: None,
->>>>>>> 56e95131
             connect_template: StringTemplate {
                 parts: [
                     Constant(
@@ -499,11 +487,7 @@
             ),
         },
         transport: HttpJsonTransport {
-<<<<<<< HEAD
-            source_uri: None,
-=======
             source_url: None,
->>>>>>> 56e95131
             connect_template: StringTemplate {
                 parts: [
                     Constant(
@@ -631,11 +615,7 @@
             ),
         },
         transport: HttpJsonTransport {
-<<<<<<< HEAD
-            source_uri: None,
-=======
             source_url: None,
->>>>>>> 56e95131
             connect_template: StringTemplate {
                 parts: [
                     Constant(
@@ -812,11 +792,7 @@
             ),
         },
         transport: HttpJsonTransport {
-<<<<<<< HEAD
-            source_uri: None,
-=======
             source_url: None,
->>>>>>> 56e95131
             connect_template: StringTemplate {
                 parts: [
                     Constant(
@@ -988,11 +964,7 @@
             ),
         },
         transport: HttpJsonTransport {
-<<<<<<< HEAD
-            source_uri: None,
-=======
             source_url: None,
->>>>>>> 56e95131
             connect_template: StringTemplate {
                 parts: [
                     Constant(
@@ -1141,11 +1113,7 @@
             ),
         },
         transport: HttpJsonTransport {
-<<<<<<< HEAD
-            source_uri: None,
-=======
             source_url: None,
->>>>>>> 56e95131
             connect_template: StringTemplate {
                 parts: [
                     Constant(
