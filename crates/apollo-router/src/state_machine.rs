--- conflicted
+++ resolved
@@ -190,20 +190,14 @@
                             let derived_configuration = Arc::new(derived_configuration);
 
                             let schema = Arc::new(new_schema);
-<<<<<<< HEAD
-                            let graph = Arc::new(
-                                self.graph_factory
+                            let router = Arc::new(
+                                self.router_factory
                                     .recreate(
-                                        graph,
+                                        router,
                                         &derived_configuration,
                                         Arc::clone(&schema),
-                                        self.graph_factory.get_query_cache_limit(),
+                                        self.router_factory.get_query_cache_limit(),
                                     )
-=======
-                            let router = Arc::new(
-                                self.router_factory
-                                    .create(&derived_configuration, Arc::clone(&schema))
->>>>>>> 44840e49
                                     .await,
                             );
 
@@ -240,7 +234,7 @@
                     tracing::info!("Reloading configuration");
 
                     let mut derived_configuration = new_configuration.clone();
-                    match derived_configuration.load_subgraphs(schema.as_ref()) {
+                    match derived_configuration.load_subgraphs(&schema) {
                         Err(e) => {
                             let strings = e.iter().map(ToString::to_string).collect::<Vec<_>>();
                             tracing::error!(
@@ -256,20 +250,14 @@
                         }
                         Ok(()) => {
                             let derived_configuration = Arc::new(derived_configuration);
-<<<<<<< HEAD
-                            let graph = Arc::new(
-                                self.graph_factory
+                            let router = Arc::new(
+                                self.router_factory
                                     .recreate(
-                                        graph,
+                                        router,
                                         &derived_configuration,
                                         Arc::clone(&schema),
-                                        self.graph_factory.get_query_cache_limit(),
+                                        self.router_factory.get_query_cache_limit(),
                                     )
-=======
-                            let router = Arc::new(
-                                self.router_factory
-                                    .create(&derived_configuration, Arc::clone(&schema))
->>>>>>> 44840e49
                                     .await,
                             );
 
@@ -364,19 +352,13 @@
                 }
                 Ok(()) => {
                     let schema = Arc::new(schema);
-<<<<<<< HEAD
-                    let graph = Arc::new(
-                        self.graph_factory
+                    let router = Arc::new(
+                        self.router_factory
                             .create(
                                 &derived_configuration,
                                 Arc::clone(&schema),
-                                self.graph_factory.get_query_cache_limit(),
+                                self.router_factory.get_query_cache_limit(),
                             )
-=======
-                    let router = Arc::new(
-                        self.router_factory
-                            .create(&derived_configuration, Arc::clone(&schema))
->>>>>>> 44840e49
                             .await,
                     );
 
@@ -507,11 +489,7 @@
 
     #[test(tokio::test)]
     async fn startup_reload_schema() {
-<<<<<<< HEAD
-        let graph_factory = recreate_mock_graph_factory(2);
-=======
-        let router_factory = create_mock_router_factory(2);
->>>>>>> 44840e49
+        let router_factory = recreate_mock_router_factory(2);
         let (server_factory, shutdown_receivers) = create_mock_server_factory(2);
         let schema = include_str!("testdata/supergraph.graphql");
 
@@ -550,11 +528,7 @@
 
     #[test(tokio::test)]
     async fn startup_reload_configuration() {
-<<<<<<< HEAD
-        let graph_factory = recreate_mock_graph_factory(2);
-=======
-        let router_factory = create_mock_router_factory(2);
->>>>>>> 44840e49
+        let router_factory = recreate_mock_router_factory(2);
         let (server_factory, shutdown_receivers) = create_mock_server_factory(2);
 
         assert!(matches!(
@@ -675,19 +649,12 @@
                 },
             )
             .times(1)
-<<<<<<< HEAD
-            .returning(|_, _, _| MockMyFetcher::new());
+            .returning(|_, _, _| future::ready(MockMyRouter::new()).boxed());
         // second call, configuration is empty, we should take the URL from the graph
-        graph_factory
+        router_factory
             .expect_recreate()
-=======
-            .returning(|_, _| future::ready(MockMyRouter::new()).boxed());
-        // second call, configuration is empty, we should take the URL from the graph
-        router_factory
-            .expect_create()
->>>>>>> 44840e49
             .withf(
-                |_graph: &Arc<MockMyFetcher>,
+                |_graph: &Arc<MockMyRouter>,
                  configuration: &Configuration,
                  _schema: &Arc<graphql::Schema>,
                  _query_cache_limit: &usize| {
@@ -696,14 +663,10 @@
                 },
             )
             .times(1)
-<<<<<<< HEAD
-            .returning(|_, _, _, _| MockMyFetcher::new());
-        graph_factory
+            .returning(|_, _, _, _| future::ready(MockMyRouter::new()).boxed());
+        router_factory
             .expect_get_query_cache_limit()
             .return_const(10usize);
-=======
-            .returning(|_, _| future::ready(MockMyRouter::new()).boxed());
->>>>>>> 44840e49
         let (server_factory, shutdown_receivers) = create_mock_server_factory(2);
 
         assert!(matches!(
@@ -771,19 +734,12 @@
                 },
             )
             .times(1)
-<<<<<<< HEAD
-            .returning(|_, _, _| MockMyFetcher::new());
+            .returning(|_, _, _| future::ready(MockMyRouter::new()).boxed());
         // second call, configuration is still empty, we should take the URL from the new supergraph
-        graph_factory
+        router_factory
             .expect_recreate()
-=======
-            .returning(|_, _| future::ready(MockMyRouter::new()).boxed());
-        // second call, configuration is still empty, we should take the URL from the new supergraph
-        router_factory
-            .expect_create()
->>>>>>> 44840e49
             .withf(
-                |_graph: &Arc<MockMyFetcher>,
+                |_graph: &Arc<MockMyRouter>,
                  configuration: &Configuration,
                  _schema: &Arc<graphql::Schema>,
                  _query_cache_limit: &usize| {
@@ -793,14 +749,10 @@
                 },
             )
             .times(1)
-<<<<<<< HEAD
-            .returning(|_, _, _, _| MockMyFetcher::new());
-        graph_factory
+            .returning(|_, _, _, _| future::ready(MockMyRouter::new()).boxed());
+        router_factory
             .expect_get_query_cache_limit()
             .return_const(10usize);
-=======
-            .returning(|_, _| future::ready(MockMyRouter::new()).boxed());
->>>>>>> 44840e49
         let (server_factory, shutdown_receivers) = create_mock_server_factory(2);
 
         assert!(matches!(
@@ -852,7 +804,9 @@
         MyRouterFactory {}
 
         impl RouterFactory<MockMyRouter, MockMyRoute> for MyRouterFactory {
-            fn create(&self, configuration: &Configuration, schema: Arc<graphql::Schema>) -> future::BoxFuture<'static, MockMyRouter>;
+            fn create(&self, configuration: &Configuration, schema: Arc<graphql::Schema>, query_cache_limit: usize) -> future::BoxFuture<'static, MockMyRouter>;
+            fn recreate(&self, graph: Arc<MockMyRouter>, configuration: &Configuration, schema: Arc<graphql::Schema>, query_cache_limit: usize) -> future::BoxFuture<'static, MockMyRouter>;
+            fn get_query_cache_limit(&self) -> usize;
         }
     }
 
@@ -951,31 +905,26 @@
         router_factory
             .expect_create()
             .times(expect_times_called)
-<<<<<<< HEAD
-            .returning(|_, _, _| MockMyFetcher::new());
-        graph_factory
+            .returning(|_, _, _| future::ready(MockMyRouter::new()).boxed());
+        router_factory
             .expect_get_query_cache_limit()
             .return_const(10usize);
-        graph_factory
-    }
-
-    fn recreate_mock_graph_factory(expect_times_called: usize) -> MockGraphFactory<MockMyFetcher> {
-        let mut graph_factory = MockGraphFactory::new();
-        graph_factory
+        router_factory
+    }
+
+    fn recreate_mock_router_factory(expect_times_called: usize) -> MockMyRouterFactory {
+        let mut router_factory = MockMyRouterFactory::new();
+        router_factory
             .expect_create()
             .times(1)
-            .returning(|_, _, _| MockMyFetcher::new());
-        graph_factory
+            .returning(|_, _, _| future::ready(MockMyRouter::new()).boxed());
+        router_factory
             .expect_recreate()
             .times(expect_times_called - 1)
-            .returning(|_, _, _, _| MockMyFetcher::new());
-        graph_factory
+            .returning(|_, _, _, _| future::ready(MockMyRouter::new()).boxed());
+        router_factory
             .expect_get_query_cache_limit()
             .return_const(10usize);
-        graph_factory
-=======
-            .returning(|_, _| future::ready(MockMyRouter::new()).boxed());
-        router_factory
->>>>>>> 44840e49
+        router_factory
     }
 }