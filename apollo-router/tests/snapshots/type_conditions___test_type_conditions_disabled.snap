---
source: apollo-router/tests/type_conditions.rs
expression: response
snapshot_kind: text
---
{
  "data": {
    "search": [
      {
        "id": "a7052397-b605-414a-aba4-408d51c8eef0",
        "sections": [
          {
            "artwork": "Hello World",
            "title": "d0182b8a-a671-4244-ba1c-905274b0d198 title"
          },
          {
            "artwork": "Hello World",
            "title": "e6eec2fc-05ce-40a2-956b-f1335e615204 title"
          }
        ]
      },
      {
        "id": "3a7b08c9-d8c0-4c55-b55d-596a272392e0",
        "sections": [
          {
            "artwork": "Hello World",
            "title": "f44f584e-5d3d-4466-96f5-9afc3f5d5a54 title"
          },
          {
            "artwork": "Hello World"
          }
        ]
      },
      {
        "sections": [
          {
            "id": "d9077ad2-d79a-45b5-b5ee-25ded226f03c",
            "title": "d9077ad2-d79a-45b5-b5ee-25ded226f03c title",
            "artwork": "Hello World"
          },
          {
            "id": "9f1f1ebb-21d3-4afe-bb7d-6de706f78f02",
            "title": "9f1f1ebb-21d3-4afe-bb7d-6de706f78f02 title",
            "artwork": "Hello World"
          }
        ],
        "id": "c5f4985f-8fb6-4414-a3f5-56f7f58dd043"
      },
      {
        "sections": [
          {
            "id": "24cea0de-2ac8-4cbe-85b6-8b1b80647c12",
            "title": "24cea0de-2ac8-4cbe-85b6-8b1b80647c12 title",
            "artwork": "Hello World"
          },
          {
            "artwork": "Hello World",
            "id": "2f772201-42ca-4376-9871-2252cc052262"
          }
        ],
        "id": "ff140d35-ce5d-48fe-bad7-1cfb2c3e310a"
      }
    ]
  },
  "extensions": {
    "apolloQueryPlan": {
      "object": {
        "kind": "QueryPlan",
        "node": {
          "kind": "Sequence",
          "nodes": [
            {
              "kind": "Fetch",
              "serviceName": "searchSubgraph",
              "variableUsages": [],
              "operation": "query Search__searchSubgraph__0 { search { __typename ..._generated_onMovieResult2_0 ..._generated_onArticleResult2_0 } } fragment _generated_onEntityCollectionSection2_0 on EntityCollectionSection { __typename id } fragment _generated_onGallerySection2_0 on GallerySection { __typename id } fragment _generated_onMovieResult2_0 on MovieResult { sections { __typename ..._generated_onEntityCollectionSection2_0 ..._generated_onGallerySection2_0 } id } fragment _generated_onArticleResult2_0 on ArticleResult { id sections { __typename ..._generated_onGallerySection2_0 ..._generated_onEntityCollectionSection2_0 } }",
              "operationName": "Search__searchSubgraph__0",
              "operationKind": "query",
              "id": null,
              "inputRewrites": null,
              "outputRewrites": null,
              "contextRewrites": null,
<<<<<<< HEAD
              "schemaAwareHash": "49f8587a3706924dd91c4ed142e4cb7341599769c6f2e7e974b683390c378771",
=======
              "schemaAwareHash": "1d2d8b1ab80b4b1293e9753a915997835e6ff5bc54ba4c9b400abe7fa4661386",
>>>>>>> 25dc5bd2
              "authorization": {
                "is_authenticated": false,
                "scopes": [],
                "policies": []
              }
            },
            {
              "kind": "Flatten",
              "path": [
                "search",
                "@",
                "sections",
                "@"
              ],
              "node": {
                "kind": "Fetch",
                "serviceName": "artworkSubgraph",
                "requires": [
                  {
                    "kind": "InlineFragment",
                    "typeCondition": "EntityCollectionSection",
                    "selections": [
                      {
                        "kind": "Field",
                        "name": "__typename"
                      },
                      {
                        "kind": "Field",
                        "name": "id"
                      }
                    ]
                  },
                  {
                    "kind": "InlineFragment",
                    "typeCondition": "GallerySection",
                    "selections": [
                      {
                        "kind": "Field",
                        "name": "__typename"
                      },
                      {
                        "kind": "Field",
                        "name": "id"
                      }
                    ]
                  }
                ],
                "variableUsages": [
                  "movieResultParam"
                ],
                "operation": "query Search__artworkSubgraph__1($representations: [_Any!]!, $movieResultParam: String) { _entities(representations: $representations) { ..._generated_onEntityCollectionSection2_0 ... on GallerySection { artwork(params: $movieResultParam) } } } fragment _generated_onEntityCollectionSection2_0 on EntityCollectionSection { title artwork(params: $movieResultParam) }",
                "operationName": "Search__artworkSubgraph__1",
                "operationKind": "query",
                "id": null,
                "inputRewrites": null,
                "outputRewrites": null,
                "contextRewrites": null,
<<<<<<< HEAD
                "schemaAwareHash": "2eb874d1637f6040c73f22dc50551f321610897debe931d1a3cb448227cfb679",
=======
                "schemaAwareHash": "66a2bd39c499f1edd8c3ec1bfbc170cb995c6f9e23427b5486b633decd2da08b",
>>>>>>> 25dc5bd2
                "authorization": {
                  "is_authenticated": false,
                  "scopes": [],
                  "policies": []
                }
              }
            }
          ]
        }
      },
      "text": "QueryPlan {\n  Sequence {\n    Fetch(service: \"searchSubgraph\") {\n      {\n        search {\n          __typename\n          ..._generated_onMovieResult2_0\n          ..._generated_onArticleResult2_0\n        }\n      }\n\n      fragment _generated_onEntityCollectionSection2_0 on EntityCollectionSection {\n        __typename\n        id\n      }\n\n      fragment _generated_onGallerySection2_0 on GallerySection {\n        __typename\n        id\n      }\n\n      fragment _generated_onMovieResult2_0 on MovieResult {\n        sections {\n          __typename\n          ..._generated_onEntityCollectionSection2_0\n          ..._generated_onGallerySection2_0\n        }\n        id\n      }\n\n      fragment _generated_onArticleResult2_0 on ArticleResult {\n        id\n        sections {\n          __typename\n          ..._generated_onGallerySection2_0\n          ..._generated_onEntityCollectionSection2_0\n        }\n      }\n    },\n    Flatten(path: \"search.@.sections.@\") {\n      Fetch(service: \"artworkSubgraph\") {\n        {\n          ... on EntityCollectionSection {\n            __typename\n            id\n          }\n          ... on GallerySection {\n            __typename\n            id\n          }\n        } =>\n        {\n          ..._generated_onEntityCollectionSection2_0\n          ... on GallerySection {\n            artwork(params: $movieResultParam)\n          }\n        }\n\n        fragment _generated_onEntityCollectionSection2_0 on EntityCollectionSection {\n          title\n          artwork(params: $movieResultParam)\n        }\n      },\n    },\n  },\n}"
    }
  }
}<|MERGE_RESOLUTION|>--- conflicted
+++ resolved
@@ -80,11 +80,7 @@
               "inputRewrites": null,
               "outputRewrites": null,
               "contextRewrites": null,
-<<<<<<< HEAD
-              "schemaAwareHash": "49f8587a3706924dd91c4ed142e4cb7341599769c6f2e7e974b683390c378771",
-=======
-              "schemaAwareHash": "1d2d8b1ab80b4b1293e9753a915997835e6ff5bc54ba4c9b400abe7fa4661386",
->>>>>>> 25dc5bd2
+              "schemaAwareHash": "d406d6b0a5762bf096ec0e86318ae6485042b9bc7190417330783148728e9ed3",
               "authorization": {
                 "is_authenticated": false,
                 "scopes": [],
@@ -142,11 +138,7 @@
                 "inputRewrites": null,
                 "outputRewrites": null,
                 "contextRewrites": null,
-<<<<<<< HEAD
-                "schemaAwareHash": "2eb874d1637f6040c73f22dc50551f321610897debe931d1a3cb448227cfb679",
-=======
-                "schemaAwareHash": "66a2bd39c499f1edd8c3ec1bfbc170cb995c6f9e23427b5486b633decd2da08b",
->>>>>>> 25dc5bd2
+                "schemaAwareHash": "6ec77a0c610f95d5709448368fcaeaf82cff4d5264213c90a9bea6648aa4fb91",
                 "authorization": {
                   "is_authenticated": false,
                   "scopes": [],
