[package]
name = "apollo-router-core"
version = "0.1.0-alpha.2"
authors = ["Apollo Graph, Inc. <packages@apollographql.com>"]
edition = "2021"
license-file = "./LICENSE"

[features]
# Prevents the query execution to continue if any error occurs while fetching
# the data of a subgraph. This is useful in development as you want to be
# alerted early when something is wrong instead of receiving an invalid result.
failfast = []

[dependencies]
<<<<<<< HEAD
apollo-parser = { git = "https://github.com/apollographql/apollo-rs.git", rev = "5f8a51b4c47e842bda5095604c6f60caefd4975b" }
async-trait = "0.1.51"
=======
apollo-parser = { git = "https://github.com/apollographql/apollo-rs.git", rev = "6fd0c59a936a80f2f889830ba6dea78ede529afe" }
async-trait = "0.1.52"
>>>>>>> 093cfa75
atty = "0.2.14"
derivative = "2.2.0"
displaydoc = "0.2"
futures = "0.3.18"
include_dir = "0.7.2"
lru = "0.7.0"
miette = { version = "3.2.0", features = ["fancy"] }
once_cell = "1.8.0"
router-bridge = { git = "https://github.com/apollographql/federation.git", rev = "3aa8f3a533f19e31ab984c87a0674ec78c42ebb6" }
serde = { version = "1.0.131", features = ["derive", "rc"] }
serde_json = { version = "1.0.72", features = ["preserve_order"] }
thiserror = "1.0.30"
tokio = { version = "1.14.0", features = ["rt"] }
tracing = "0.1.29"
tracing-futures = "0.2.5"
typed-builder = "0.9.1"

[dev-dependencies]
insta = "1.8.0"
mockall = "0.10.2"
static_assertions = "1"
test-log = { version = "0.2.8", default-features = false, features = ["trace"] }
tokio = { version = "1", features = ["full"] }
tracing-subscriber = { version = "0.3", default-features = false, features = [
    "env-filter",
    "fmt",
] }<|MERGE_RESOLUTION|>--- conflicted
+++ resolved
@@ -12,13 +12,8 @@
 failfast = []
 
 [dependencies]
-<<<<<<< HEAD
 apollo-parser = { git = "https://github.com/apollographql/apollo-rs.git", rev = "5f8a51b4c47e842bda5095604c6f60caefd4975b" }
-async-trait = "0.1.51"
-=======
-apollo-parser = { git = "https://github.com/apollographql/apollo-rs.git", rev = "6fd0c59a936a80f2f889830ba6dea78ede529afe" }
 async-trait = "0.1.52"
->>>>>>> 093cfa75
 atty = "0.2.14"
 derivative = "2.2.0"
 displaydoc = "0.2"
