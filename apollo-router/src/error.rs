//! Router errors.
use std::sync::Arc;

use apollo_compiler::validation::DiagnosticList;
use apollo_compiler::validation::WithErrors;
use apollo_federation::error::FederationError;
use displaydoc::Display;
use lazy_static::__Deref;
use router_bridge::introspect::IntrospectionError;
use router_bridge::planner::PlannerError;
use router_bridge::planner::UsageReporting;
use serde::Deserialize;
use serde::Serialize;
use thiserror::Error;
use tokio::task::JoinError;
use tower::BoxError;

pub(crate) use crate::configuration::ConfigurationError;
pub(crate) use crate::graphql::Error;
use crate::graphql::ErrorExtension;
use crate::graphql::IntoGraphQLErrors;
use crate::graphql::Location as ErrorLocation;
use crate::graphql::Response;
use crate::json_ext::Path;
use crate::json_ext::Value;
use crate::spec::operation_limits::OperationLimits;
use crate::spec::SpecError;

/// Error types for execution.
///
/// Note that these are not actually returned to the client, but are instead converted to JSON for
/// [`struct@Error`].
#[derive(Error, Display, Debug, Clone, Serialize, Eq, PartialEq)]
#[serde(untagged)]
#[ignore_extra_doc_attributes]
#[non_exhaustive]
#[allow(missing_docs)] // FIXME
pub(crate) enum FetchError {
    /// invalid type for variable: '{name}'
    ValidationInvalidTypeVariable {
        /// Name of the variable.
        name: String,
    },

    /// query could not be planned: {reason}
    ValidationPlanningError {
        /// The failure reason.
        reason: String,
    },

    /// request was malformed: {reason}
    MalformedRequest {
        /// The reason the serialization failed.
        reason: String,
    },

    /// response was malformed: {reason}
    MalformedResponse {
        /// The reason the serialization failed.
        reason: String,
    },

    /// service '{service}' response was malformed: {reason}
    SubrequestMalformedResponse {
        /// The service that responded with the malformed response.
        service: String,

        /// The reason the serialization failed.
        reason: String,
    },

    /// service '{service}' returned a PATCH response which was not expected
    SubrequestUnexpectedPatchResponse {
        /// The service that returned the PATCH response.
        service: String,
    },

    /// HTTP fetch failed from '{service}': {reason}
    ///
    /// note that this relates to a transport error and not a GraphQL error
    SubrequestHttpError {
        status_code: Option<u16>,

        /// The service failed.
        service: String,

        /// The reason the fetch failed.
        reason: String,
    },
    /// Websocket fetch failed from '{service}': {reason}
    ///
    /// note that this relates to a transport error and not a GraphQL error
    SubrequestWsError {
        /// The service failed.
        service: String,

        /// The reason the fetch failed.
        reason: String,
    },

    /// could not find path: {reason}
    ExecutionPathNotFound { reason: String },

    /// Batching error for '{service}': {reason}
    SubrequestBatchingError {
        /// The service for which batch processing failed.
        service: String,

        /// The reason batch processing failed.
        reason: String,
    },
}

impl FetchError {
    /// Convert the fetch error to a GraphQL error.
    pub(crate) fn to_graphql_error(&self, path: Option<Path>) -> Error {
        let mut value: Value = serde_json_bytes::to_value(self).unwrap_or_default();
        if let Some(extensions) = value.as_object_mut() {
            extensions
                .entry("code")
                .or_insert_with(|| self.extension_code().into());
            // Following these specs https://www.apollographql.com/docs/apollo-server/data/errors/#including-custom-error-details
            match self {
                FetchError::SubrequestHttpError {
                    service,
                    status_code,
                    ..
                } => {
                    extensions
                        .entry("service")
                        .or_insert_with(|| service.clone().into());
                    extensions.remove("status_code");
                    if let Some(status_code) = status_code {
                        extensions
                            .insert("http", serde_json_bytes::json!({ "status": status_code }));
                    }
                }
                FetchError::SubrequestMalformedResponse { service, .. }
                | FetchError::SubrequestUnexpectedPatchResponse { service }
                | FetchError::SubrequestWsError { service, .. } => {
                    extensions
                        .entry("service")
                        .or_insert_with(|| service.clone().into());
                }
                FetchError::ValidationInvalidTypeVariable { name } => {
                    extensions
                        .entry("name")
                        .or_insert_with(|| name.clone().into());
                }
                _ => (),
            }
        }

        Error {
            message: self.to_string(),
            locations: Default::default(),
            path,
            extensions: value.as_object().unwrap().to_owned(),
        }
    }

    /// Convert the error to an appropriate response.
    pub(crate) fn to_response(&self) -> Response {
        Response {
            errors: vec![self.to_graphql_error(None)],
            ..Response::default()
        }
    }
}

impl ErrorExtension for FetchError {
    fn extension_code(&self) -> String {
        match self {
            FetchError::ValidationInvalidTypeVariable { .. } => "VALIDATION_INVALID_TYPE_VARIABLE",
            FetchError::ValidationPlanningError { .. } => "VALIDATION_PLANNING_ERROR",
            FetchError::SubrequestMalformedResponse { .. } => "SUBREQUEST_MALFORMED_RESPONSE",
            FetchError::SubrequestUnexpectedPatchResponse { .. } => {
                "SUBREQUEST_UNEXPECTED_PATCH_RESPONSE"
            }
            FetchError::SubrequestHttpError { .. } => "SUBREQUEST_HTTP_ERROR",
            FetchError::SubrequestWsError { .. } => "SUBREQUEST_WEBSOCKET_ERROR",
            FetchError::ExecutionPathNotFound { .. } => "EXECUTION_PATH_NOT_FOUND",
            FetchError::MalformedRequest { .. } => "MALFORMED_REQUEST",
            FetchError::MalformedResponse { .. } => "MALFORMED_RESPONSE",
            FetchError::SubrequestBatchingError { .. } => "SUBREQUEST_BATCHING_ERROR",
        }
        .to_string()
    }
}

impl From<QueryPlannerError> for FetchError {
    fn from(err: QueryPlannerError) -> Self {
        FetchError::ValidationPlanningError {
            reason: err.to_string(),
        }
    }
}

/// Error types for CacheResolver
#[derive(Error, Debug, Display, Clone, Serialize, Deserialize)]
pub(crate) enum CacheResolverError {
    /// value retrieval failed: {0}
    RetrievalError(Arc<QueryPlannerError>),
    /// batch processing failed: {0}
    BatchingError(String),
}

impl IntoGraphQLErrors for CacheResolverError {
    fn into_graphql_errors(self) -> Result<Vec<Error>, Self> {
        match self {
            CacheResolverError::RetrievalError(retrieval_error) => retrieval_error
                .deref()
                .clone()
                .into_graphql_errors()
                .map_err(|_err| CacheResolverError::RetrievalError(retrieval_error)),
            CacheResolverError::BatchingError(msg) => Ok(vec![Error::builder()
                .message(msg)
                .extension_code("BATCH_PROCESSING_FAILED")
                .build()]),
        }
    }
}

impl From<QueryPlannerError> for CacheResolverError {
    fn from(qp_err: QueryPlannerError) -> Self {
        Self::RetrievalError(Arc::new(qp_err))
    }
}

/// Error types for service building.
#[derive(Error, Debug, Display)]
pub(crate) enum ServiceBuildError {
    /// couldn't build Query Planner Service: {0}
    QueryPlannerError(QueryPlannerError),

    /// The supergraph schema failed to produce a valid API schema: {0}
    ApiSchemaError(FederationError),

    /// schema error: {0}
    Schema(SchemaError),

    /// couldn't build Router service: {0}
    ServiceError(BoxError),
}

impl From<SchemaError> for ServiceBuildError {
    fn from(err: SchemaError) -> Self {
        ServiceBuildError::Schema(err)
    }
}

impl From<FederationError> for ServiceBuildError {
    fn from(err: FederationError) -> Self {
        ServiceBuildError::ApiSchemaError(err)
    }
}

impl From<Vec<PlannerError>> for ServiceBuildError {
    fn from(errors: Vec<PlannerError>) -> Self {
        ServiceBuildError::QueryPlannerError(errors.into())
    }
}

impl From<router_bridge::error::Error> for ServiceBuildError {
    fn from(error: router_bridge::error::Error) -> Self {
        ServiceBuildError::QueryPlannerError(error.into())
    }
}

impl From<BoxError> for ServiceBuildError {
    fn from(err: BoxError) -> Self {
        ServiceBuildError::ServiceError(err)
    }
}

/// Error types for QueryPlanner
#[derive(Error, Debug, Display, Clone, Serialize, Deserialize)]
pub(crate) enum QueryPlannerError {
    /// couldn't instantiate query planner; invalid schema: {0}
    SchemaValidationErrors(PlannerErrors),

    /// invalid query: {0}
    OperationValidationErrors(ValidationErrors),

    /// couldn't plan query: {0}
    PlanningErrors(PlanErrors),

    /// query planning panicked: {0}
    JoinError(String),

    /// Cache resolution failed: {0}
    CacheResolverError(Arc<CacheResolverError>),

    /// empty query plan. This behavior is unexpected and we suggest opening an issue to apollographql/router with a reproduction.
    EmptyPlan(UsageReporting), // usage_reporting_signature

    /// unhandled planner result
    UnhandledPlannerResult,

    /// router bridge error: {0}
    RouterBridgeError(router_bridge::error::Error),

    /// spec error: {0}
    SpecError(SpecError),

    /// introspection error: {0}
    Introspection(IntrospectionError),

    /// complexity limit exceeded
    LimitExceeded(OperationLimits<bool>),

    /// Unauthorized field or type
    Unauthorized(Vec<Path>),

    /// Query planner pool error: {0}
    PoolProcessing(String),

    /// Federation error: {0}
    // TODO: make `FederationError` serializable and store it as-is?
    FederationError(String),
}

impl IntoGraphQLErrors for Vec<apollo_compiler::execution::GraphQLError> {
    fn into_graphql_errors(self) -> Result<Vec<Error>, Self> {
        Ok(self
            .into_iter()
            .map(|err| {
                Error::builder()
                    .message(err.message)
                    .locations(
                        err.locations
                            .into_iter()
                            .map(|location| ErrorLocation {
                                line: location.line as u32,
                                column: location.column as u32,
                            })
                            .collect::<Vec<_>>(),
                    )
                    .extension_code("GRAPHQL_VALIDATION_FAILED")
                    .build()
            })
            .collect())
    }
}

impl IntoGraphQLErrors for QueryPlannerError {
    fn into_graphql_errors(self) -> Result<Vec<Error>, Self> {
        match self {
            QueryPlannerError::SpecError(err) => err
                .into_graphql_errors()
                .map_err(QueryPlannerError::SpecError),
            QueryPlannerError::SchemaValidationErrors(errs) => errs
                .into_graphql_errors()
                .map_err(QueryPlannerError::SchemaValidationErrors),
            QueryPlannerError::OperationValidationErrors(errs) => errs
                .into_graphql_errors()
                .map_err(QueryPlannerError::OperationValidationErrors),
            QueryPlannerError::PlanningErrors(planning_errors) => Ok(planning_errors
                .errors
                .iter()
                .map(|p_err| Error::from(p_err.clone()))
                .collect()),
            QueryPlannerError::Introspection(introspection_error) => Ok(vec![Error::builder()
                .message(
                    introspection_error
                        .message
                        .unwrap_or_else(|| "introspection error".to_string()),
                )
                .extension_code("INTROSPECTION_ERROR")
                .build()]),
            QueryPlannerError::LimitExceeded(OperationLimits {
                depth,
                height,
                root_fields,
                aliases,
            }) => {
                let mut errors = Vec::new();
                let mut build = |exceeded, code, message| {
                    if exceeded {
                        errors.push(
                            Error::builder()
                                .message(message)
                                .extension_code(code)
                                .build(),
                        )
                    }
                };
                build(
                    depth,
                    "MAX_DEPTH_LIMIT",
                    "Maximum depth limit exceeded in this operation",
                );
                build(
                    height,
                    "MAX_HEIGHT_LIMIT",
                    "Maximum height (field count) limit exceeded in this operation",
                );
                build(
                    root_fields,
                    "MAX_ROOT_FIELDS_LIMIT",
                    "Maximum root fields limit exceeded in this operation",
                );
                build(
                    aliases,
                    "MAX_ALIASES_LIMIT",
                    "Maximum aliases limit exceeded in this operation",
                );
                Ok(errors)
            }
            err => Err(err),
        }
    }
}

#[derive(Clone, Debug, Error, Serialize, Deserialize)]
/// Container for planner setup errors
pub(crate) struct PlannerErrors(Arc<Vec<PlannerError>>);

impl IntoGraphQLErrors for PlannerErrors {
    fn into_graphql_errors(self) -> Result<Vec<Error>, Self> {
        let errors = self.0.iter().map(|e| Error::from(e.clone())).collect();

        Ok(errors)
    }
}

impl std::fmt::Display for PlannerErrors {
    fn fmt(&self, f: &mut std::fmt::Formatter<'_>) -> std::fmt::Result {
        f.write_fmt(format_args!(
            "schema validation errors: {}",
            self.0
                .iter()
                .map(std::string::ToString::to_string)
                .collect::<Vec<String>>()
                .join(", ")
        ))
    }
}

impl From<Vec<PlannerError>> for QueryPlannerError {
    fn from(errors: Vec<PlannerError>) -> Self {
        QueryPlannerError::SchemaValidationErrors(PlannerErrors(Arc::new(errors)))
    }
}

impl From<router_bridge::planner::PlanErrors> for QueryPlannerError {
    fn from(errors: router_bridge::planner::PlanErrors) -> Self {
        QueryPlannerError::PlanningErrors(errors.into())
    }
}

impl From<PlanErrors> for QueryPlannerError {
    fn from(errors: PlanErrors) -> Self {
        QueryPlannerError::PlanningErrors(errors)
    }
}

impl From<JoinError> for QueryPlannerError {
    fn from(err: JoinError) -> Self {
        QueryPlannerError::JoinError(err.to_string())
    }
}

impl From<CacheResolverError> for QueryPlannerError {
    fn from(err: CacheResolverError) -> Self {
        QueryPlannerError::CacheResolverError(Arc::new(err))
    }
}

impl From<SpecError> for QueryPlannerError {
    fn from(err: SpecError) -> Self {
        match err {
            SpecError::ValidationError(errors) => {
                QueryPlannerError::OperationValidationErrors(errors)
            }
            _ => QueryPlannerError::SpecError(err),
        }
    }
}

impl From<ValidationErrors> for QueryPlannerError {
    fn from(err: ValidationErrors) -> Self {
        QueryPlannerError::OperationValidationErrors(ValidationErrors { errors: err.errors })
    }
}

impl From<router_bridge::error::Error> for QueryPlannerError {
    fn from(error: router_bridge::error::Error) -> Self {
        QueryPlannerError::RouterBridgeError(error)
    }
}
impl From<OperationLimits<bool>> for QueryPlannerError {
    fn from(error: OperationLimits<bool>) -> Self {
        QueryPlannerError::LimitExceeded(error)
    }
}

impl From<QueryPlannerError> for Response {
    fn from(err: QueryPlannerError) -> Self {
        FetchError::from(err).to_response()
    }
}

/// The payload if the plan_worker invocation failed
#[derive(Debug, Clone, Serialize, Deserialize)]
pub(crate) struct PlanErrors {
    /// The errors the plan_worker invocation failed with
    pub(crate) errors: Arc<Vec<router_bridge::planner::PlanError>>,
    /// Usage reporting related data such as the
    /// operation signature and referenced fields
    pub(crate) usage_reporting: UsageReporting,
}

impl From<router_bridge::planner::PlanErrors> for PlanErrors {
    fn from(
        router_bridge::planner::PlanErrors {
            errors,
            usage_reporting,
        }: router_bridge::planner::PlanErrors,
    ) -> Self {
        PlanErrors {
            errors,
            usage_reporting,
        }
    }
}

impl std::fmt::Display for PlanErrors {
    fn fmt(&self, f: &mut std::fmt::Formatter<'_>) -> std::fmt::Result {
        f.write_fmt(format_args!(
            "query validation errors: {}",
            format_bridge_errors(&self.errors)
        ))
    }
}

pub(crate) fn format_bridge_errors(errors: &[router_bridge::planner::PlanError]) -> String {
    errors
        .iter()
        .map(|e| {
            e.message
                .clone()
                .unwrap_or_else(|| "UNKNWON ERROR".to_string())
        })
        .collect::<Vec<String>>()
        .join(", ")
}

/// Error in the schema.
#[derive(Debug, Error, Display, derive_more::From)]
#[non_exhaustive]
pub(crate) enum SchemaError {
    /// URL parse error for subgraph {0}: {1}
    UrlParse(String, http::uri::InvalidUri),
    /// Could not find an URL for subgraph {0}
    #[from(ignore)]
    MissingSubgraphUrl(String),
    /// GraphQL parser error: {0}
    Parse(ParseErrors),
    /// GraphQL validation error: {0}
    Validate(ValidationErrors),
    /// Federation error: {0}
    FederationError(apollo_federation::error::FederationError),
    /// Api error(s): {0}
    #[from(ignore)]
    Api(String),

    /// Connector error(s): {0}
    #[from(ignore)]
    Connector(FederationError),
}

<<<<<<< HEAD
#[derive(Error, Display, Debug, PartialEq)]
pub(crate) enum ConnectorDirectiveError {
    /// The combination of `@source` and `@connect` did not produce a valid URL
    Url(url::ParseError),
    /// Invalid Path for directive
    InvalidPath(url::ParseError),
    /// Could not generate path from inputs
    PathGenerationError(String),
}

=======
>>>>>>> db12b9b0
/// Collection of schema validation errors.
#[derive(Debug)]
pub(crate) struct ParseErrors {
    pub(crate) errors: DiagnosticList,
}

impl std::fmt::Display for ParseErrors {
    fn fmt(&self, f: &mut std::fmt::Formatter<'_>) -> std::fmt::Result {
        let mut errors = self.errors.iter();
        for (i, error) in errors.by_ref().take(5).enumerate() {
            if i > 0 {
                f.write_str("\n")?;
            }
            write!(f, "{}", error)?;
        }
        let remaining = errors.count();
        if remaining > 0 {
            write!(f, "\n...and {remaining} other errors")?;
        }
        Ok(())
    }
}

impl IntoGraphQLErrors for ParseErrors {
    fn into_graphql_errors(self) -> Result<Vec<Error>, Self> {
        Ok(self
            .errors
            .iter()
            .map(|diagnostic| {
                Error::builder()
                    .message(diagnostic.error.to_string())
                    .locations(
                        diagnostic
                            .line_column_range()
                            .map(|location| {
                                vec![ErrorLocation {
                                    line: location.start.line as u32,
                                    column: location.start.column as u32,
                                }]
                            })
                            .unwrap_or_default(),
                    )
                    .extension_code("GRAPHQL_PARSING_FAILED")
                    .build()
            })
            .collect())
    }
}

/// Collection of schema validation errors.
#[derive(Debug, Clone, Serialize, Deserialize)]
pub(crate) struct ValidationErrors {
    pub(crate) errors: Vec<apollo_compiler::execution::GraphQLError>,
}

impl ValidationErrors {
    pub(crate) fn into_graphql_errors_infallible(self) -> Vec<Error> {
        self.errors
            .iter()
            .map(|diagnostic| {
                Error::builder()
                    .message(diagnostic.message.to_string())
                    .locations(
                        diagnostic
                            .locations
                            .iter()
                            .map(|loc| ErrorLocation {
                                line: loc.line as u32,
                                column: loc.column as u32,
                            })
                            .collect(),
                    )
                    .extension_code("GRAPHQL_VALIDATION_FAILED")
                    .build()
            })
            .collect()
    }
}
impl IntoGraphQLErrors for ValidationErrors {
    fn into_graphql_errors(self) -> Result<Vec<Error>, Self> {
        Ok(self.into_graphql_errors_infallible())
    }
}

impl From<DiagnosticList> for ValidationErrors {
    fn from(errors: DiagnosticList) -> Self {
        Self {
            errors: errors.iter().map(|e| e.unstable_to_json_compat()).collect(),
        }
    }
}

impl<T> From<WithErrors<T>> for ValidationErrors {
    fn from(WithErrors { errors, .. }: WithErrors<T>) -> Self {
        errors.into()
    }
}

impl std::fmt::Display for ValidationErrors {
    fn fmt(&self, f: &mut std::fmt::Formatter<'_>) -> std::fmt::Result {
        for (index, error) in self.errors.iter().enumerate() {
            if index > 0 {
                f.write_str("\n")?;
            }
            if let Some(location) = error.locations.first() {
                write!(
                    f,
                    "[{}:{}] {}",
                    location.line, location.column, error.message
                )?;
            } else {
                write!(f, "{}", error.message)?;
            }
        }
        Ok(())
    }
}

/// Error during subgraph batch processing
#[derive(Debug, Error, Display)]
pub(crate) enum SubgraphBatchingError {
    /// Sender unavailable
    SenderUnavailable,
    /// Request does not have a subgraph name
    MissingSubgraphName,
    /// Requests is empty
    RequestsIsEmpty,
    /// Batch processing failed: {0}
    ProcessingFailed(String),
}

#[cfg(test)]
mod tests {
    use super::*;
    use crate::graphql;

    #[test]
    fn test_into_graphql_error() {
        let error = FetchError::SubrequestHttpError {
            status_code: Some(400),
            service: String::from("my_service"),
            reason: String::from("invalid request"),
        };
        let expected_gql_error = graphql::Error::builder()
            .message("HTTP fetch failed from 'my_service': invalid request")
            .extension_code("SUBREQUEST_HTTP_ERROR")
            .extension("reason", Value::String("invalid request".into()))
            .extension("service", Value::String("my_service".into()))
            .extension(
                "http",
                serde_json_bytes::json!({"status": Value::Number(400.into())}),
            )
            .build();

        assert_eq!(expected_gql_error, error.to_graphql_error(None));
    }

    #[test]
    fn test_into_graphql_error_introspection_with_message_handled_correctly() {
        let expected_message = "no can introspect".to_string();
        let ie = IntrospectionError {
            message: Some(expected_message.clone()),
        };
        let error = QueryPlannerError::Introspection(ie);
        let mut graphql_errors = error.into_graphql_errors().expect("vec of graphql errors");
        assert_eq!(graphql_errors.len(), 1);
        let first_error = graphql_errors.pop().expect("has to be one error");
        assert_eq!(first_error.message, expected_message);
        assert_eq!(first_error.extensions.len(), 1);
        assert_eq!(
            first_error.extensions.get("code").expect("has code"),
            "INTROSPECTION_ERROR"
        );
    }

    #[test]
    fn test_into_graphql_error_introspection_without_message_handled_correctly() {
        let expected_message = "introspection error".to_string();
        let ie = IntrospectionError { message: None };
        let error = QueryPlannerError::Introspection(ie);
        let mut graphql_errors = error.into_graphql_errors().expect("vec of graphql errors");
        assert_eq!(graphql_errors.len(), 1);
        let first_error = graphql_errors.pop().expect("has to be one error");
        assert_eq!(first_error.message, expected_message);
        assert_eq!(first_error.extensions.len(), 1);
        assert_eq!(
            first_error.extensions.get("code").expect("has code"),
            "INTROSPECTION_ERROR"
        );
    }
}<|MERGE_RESOLUTION|>--- conflicted
+++ resolved
@@ -570,19 +570,6 @@
     Connector(FederationError),
 }
 
-<<<<<<< HEAD
-#[derive(Error, Display, Debug, PartialEq)]
-pub(crate) enum ConnectorDirectiveError {
-    /// The combination of `@source` and `@connect` did not produce a valid URL
-    Url(url::ParseError),
-    /// Invalid Path for directive
-    InvalidPath(url::ParseError),
-    /// Could not generate path from inputs
-    PathGenerationError(String),
-}
-
-=======
->>>>>>> db12b9b0
 /// Collection of schema validation errors.
 #[derive(Debug)]
 pub(crate) struct ParseErrors {
