--- conflicted
+++ resolved
@@ -1545,13 +1545,8 @@
         std::env::set_var("TEST_CONFIG_NUMERIC_ENV_UNIQUE", "5");
         let error = validate_configuration(
             r#"
-<<<<<<< HEAD
-server:
+supergraph:
   introspection: ${env.TEST_CONFIG_NUMERIC_ENV_UNIQUE:-true}
-=======
-supergraph:
-  introspection: ${TEST_CONFIG_NUMERIC_ENV_UNIQUE:true}
->>>>>>> 817ba707
         "#,
         )
         .expect_err("Must have an error because we expect a boolean");
