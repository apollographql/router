--- conflicted
+++ resolved
@@ -646,21 +646,12 @@
     fn get_signed_request(
         request: &SubgraphRequest,
         service_name: String,
-<<<<<<< HEAD
     ) -> http::Request<RouterBody> {
-        let signing_params = {
-            let ctx = request.context.extensions().lock();
-            let sp = ctx.get::<Arc<SigningParamsConfig>>();
-            sp.cloned().unwrap()
-        };
-=======
-    ) -> hyper::Request<hyper::Body> {
         let signing_params = request
             .context
             .extensions()
             .with_lock(|lock| lock.get::<Arc<SigningParamsConfig>>().cloned())
             .unwrap();
->>>>>>> a1dd372d
 
         let http_request = request
             .clone()
