--- conflicted
+++ resolved
@@ -112,23 +112,13 @@
     ) {
         let (compiler, file_id) = Query::make_compiler(query, schema, configuration);
 
-<<<<<<< HEAD
         if let Some(mut visitor) = AuthenticatedCheckVisitor::new(&compiler, file_id) {
             // if this fails, the query is invalid and will fail at the query planning phase.
             // We do not return validation errors here for now because that would imply a huge
             // refactoring of telemetry and tests
-            if traverse::document(&mut visitor, file_id).is_ok() && !visitor.found {
+            if traverse::document(&mut visitor, file_id).is_ok() && visitor.found {
                 context.insert(AUTHENTICATED_KEY, true).unwrap();
             }
-=======
-        let mut visitor = AuthenticatedCheckVisitor::new(&compiler, file_id);
-
-        // if this fails, the query is invalid and will fail at the query planning phase.
-        // We do not return validation errors here for now because that would imply a huge
-        // refactoring of telemetry and tests
-        if traverse::document(&mut visitor, file_id).is_ok() && visitor.found {
-            context.insert(AUTHENTICATED_KEY, true).unwrap();
->>>>>>> 9d64c41b
         }
 
         if let Some(mut visitor) = ScopeExtractionVisitor::new(&compiler, file_id) {
