---
source: apollo-federation/src/sources/connect/expand/tests/mod.rs
expression: connectors.by_service_name
---
{
    "connectors_Query_usersByCompany_0": Connector {
        id: ConnectId {
            label: "connectors.example http: GET http://example/by-company/{$args.company.name!}",
            subgraph_name: "connectors",
            source_name: Some(
                "example",
            ),
            directive: ObjectOrInterfaceFieldDirectivePosition {
                field: Object(Query.usersByCompany),
                directive_name: "connect",
                directive_index: 0,
            },
        },
<<<<<<< HEAD
        transport: HttpJsonTransport {
            template: URLTemplate {
                base: Some(
                    "http://example",
                ),
                path: [
                    ParameterValue {
                        parts: [
                            Text(
                                "by-company",
                            ),
                        ],
                    },
                    ParameterValue {
                        parts: [
                            Var(
                                VariableExpression {
                                    var_path: "$args.company.name",
                                    batch_separator: None,
                                    required: true,
                                },
                            ),
                        ],
                    },
                ],
                query: {},
=======
        transport: HttpJson(
            HttpJsonTransport {
                base_url: "http://example",
                path_template: URLPathTemplate {
                    path: [
                        ParameterValue {
                            parts: [
                                Text(
                                    "by-company",
                                ),
                            ],
                        },
                        ParameterValue {
                            parts: [
                                Var(
                                    VariableExpression {
                                        var_path: "$args.company.name",
                                        batch_separator: None,
                                        required: true,
                                    },
                                ),
                            ],
                        },
                    ],
                    query: {},
                },
                method: Get,
                headers: {},
                body: None,
>>>>>>> cf9a7520
            },
            method: Get,
            headers: [],
            body: None,
        },
        selection: Named(
            SubSelection {
                selections: [
                    Field(
                        None,
                        "id",
                        None,
                    ),
                    Field(
                        None,
                        "name",
                        None,
                    ),
                    Field(
                        None,
                        "company",
                        Some(
                            SubSelection {
                                selections: [
                                    Field(
                                        None,
                                        "name",
                                        None,
                                    ),
                                    Field(
                                        None,
                                        "catchPhrase",
                                        None,
                                    ),
                                    Field(
                                        None,
                                        "bs",
                                        None,
                                    ),
                                ],
                                star: None,
                            },
                        ),
                    ),
                ],
                star: None,
            },
        ),
        entity_resolver: None,
    },
    "connectors_Query_user_0": Connector {
        id: ConnectId {
            label: "connectors.example http: GET http://example/{$args.id!}",
            subgraph_name: "connectors",
            source_name: Some(
                "example",
            ),
            directive: ObjectOrInterfaceFieldDirectivePosition {
                field: Object(Query.user),
                directive_name: "connect",
                directive_index: 0,
            },
        },
<<<<<<< HEAD
        transport: HttpJsonTransport {
            template: URLTemplate {
                base: Some(
                    "http://example",
                ),
                path: [
                    ParameterValue {
                        parts: [
                            Var(
                                VariableExpression {
                                    var_path: "$args.id",
                                    batch_separator: None,
                                    required: true,
                                },
                            ),
                        ],
                    },
                ],
                query: {},
=======
        transport: HttpJson(
            HttpJsonTransport {
                base_url: "http://example",
                path_template: URLPathTemplate {
                    path: [
                        ParameterValue {
                            parts: [
                                Var(
                                    VariableExpression {
                                        var_path: "$args.id",
                                        batch_separator: None,
                                        required: true,
                                    },
                                ),
                            ],
                        },
                    ],
                    query: {},
                },
                method: Get,
                headers: {},
                body: None,
>>>>>>> cf9a7520
            },
            method: Get,
            headers: [],
            body: None,
        },
        selection: Named(
            SubSelection {
                selections: [
                    Field(
                        None,
                        "id",
                        None,
                    ),
                    Field(
                        None,
                        "name",
                        None,
                    ),
                    Field(
                        None,
                        "username",
                        None,
                    ),
                    Field(
                        None,
                        "email",
                        None,
                    ),
                    Field(
                        None,
                        "address",
                        Some(
                            SubSelection {
                                selections: [
                                    Field(
                                        None,
                                        "street",
                                        None,
                                    ),
                                    Field(
                                        None,
                                        "suite",
                                        None,
                                    ),
                                    Field(
                                        None,
                                        "city",
                                        None,
                                    ),
                                    Field(
                                        None,
                                        "zipcode",
                                        None,
                                    ),
                                    Field(
                                        None,
                                        "geo",
                                        Some(
                                            SubSelection {
                                                selections: [
                                                    Field(
                                                        None,
                                                        "lat",
                                                        None,
                                                    ),
                                                    Field(
                                                        None,
                                                        "lng",
                                                        None,
                                                    ),
                                                ],
                                                star: None,
                                            },
                                        ),
                                    ),
                                ],
                                star: None,
                            },
                        ),
                    ),
                    Field(
                        None,
                        "phone",
                        None,
                    ),
                    Field(
                        None,
                        "website",
                        None,
                    ),
                    Field(
                        None,
                        "company",
                        Some(
                            SubSelection {
                                selections: [
                                    Field(
                                        None,
                                        "name",
                                        None,
                                    ),
                                    Field(
                                        None,
                                        "catchPhrase",
                                        None,
                                    ),
                                    Field(
                                        None,
                                        "bs",
                                        None,
                                    ),
                                ],
                                star: None,
                            },
                        ),
                    ),
                ],
                star: None,
            },
        ),
        entity_resolver: Some(
            Explicit,
        ),
    },
}<|MERGE_RESOLUTION|>--- conflicted
+++ resolved
@@ -16,7 +16,6 @@
                 directive_index: 0,
             },
         },
-<<<<<<< HEAD
         transport: HttpJsonTransport {
             template: URLTemplate {
                 base: Some(
@@ -43,40 +42,9 @@
                     },
                 ],
                 query: {},
-=======
-        transport: HttpJson(
-            HttpJsonTransport {
-                base_url: "http://example",
-                path_template: URLPathTemplate {
-                    path: [
-                        ParameterValue {
-                            parts: [
-                                Text(
-                                    "by-company",
-                                ),
-                            ],
-                        },
-                        ParameterValue {
-                            parts: [
-                                Var(
-                                    VariableExpression {
-                                        var_path: "$args.company.name",
-                                        batch_separator: None,
-                                        required: true,
-                                    },
-                                ),
-                            ],
-                        },
-                    ],
-                    query: {},
-                },
-                method: Get,
-                headers: {},
-                body: None,
->>>>>>> cf9a7520
             },
             method: Get,
-            headers: [],
+            headers: {},
             body: None,
         },
         selection: Named(
@@ -137,7 +105,6 @@
                 directive_index: 0,
             },
         },
-<<<<<<< HEAD
         transport: HttpJsonTransport {
             template: URLTemplate {
                 base: Some(
@@ -157,33 +124,9 @@
                     },
                 ],
                 query: {},
-=======
-        transport: HttpJson(
-            HttpJsonTransport {
-                base_url: "http://example",
-                path_template: URLPathTemplate {
-                    path: [
-                        ParameterValue {
-                            parts: [
-                                Var(
-                                    VariableExpression {
-                                        var_path: "$args.id",
-                                        batch_separator: None,
-                                        required: true,
-                                    },
-                                ),
-                            ],
-                        },
-                    ],
-                    query: {},
-                },
-                method: Get,
-                headers: {},
-                body: None,
->>>>>>> cf9a7520
             },
             method: Get,
-            headers: [],
+            headers: {},
             body: None,
         },
         selection: Named(
