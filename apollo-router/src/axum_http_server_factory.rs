//! Axum http server factory. Axum provides routing capability on top of Hyper HTTP.
use std::collections::HashMap;
use std::pin::Pin;
use std::str::FromStr;
use std::sync::Arc;
use std::time::Duration;
use std::time::Instant;

use async_compression::tokio::write::BrotliDecoder;
use async_compression::tokio::write::GzipDecoder;
use async_compression::tokio::write::ZlibDecoder;
use axum::body::StreamBody;
use axum::extract::Extension;
use axum::extract::Host;
use axum::extract::OriginalUri;
use axum::http::header::HeaderMap;
use axum::http::StatusCode;
use axum::middleware::Next;
use axum::middleware::{self};
use axum::response::*;
use axum::routing::get;
use axum::Router;
use bytes::Bytes;
use futures::channel::oneshot;
use futures::future::join;
use futures::future::join_all;
use futures::future::ready;
use futures::prelude::*;
use futures::stream::once;
use futures::StreamExt;
use http::header::CONTENT_ENCODING;
use http::header::CONTENT_TYPE;
use http::header::VARY;
use http::HeaderValue;
use http::Request;
use http::Uri;
use hyper::server::conn::Http;
use hyper::Body;
use itertools::Itertools;
use mediatype::names::HTML;
use mediatype::names::TEXT;
use mediatype::MediaType;
use mediatype::MediaTypeList;
use multimap::MultiMap;
use opentelemetry::global;
use opentelemetry::trace::SpanKind;
use opentelemetry::trace::TraceContextExt;
use tokio::io::AsyncWriteExt;
use tokio::net::TcpListener;
#[cfg(unix)]
use tokio::net::UnixListener;
use tokio::sync::Notify;
use tower::service_fn;
use tower::util::BoxService;
use tower::BoxError;
use tower::ServiceExt;
use tower_http::compression::predicate::NotForContentType;
use tower_http::compression::CompressionLayer;
use tower_http::compression::DefaultPredicate;
use tower_http::compression::Predicate;
use tower_http::trace::MakeSpan;
use tower_http::trace::TraceLayer;
use tower_service::Service;
use tracing::Level;
use tracing::Span;

use crate::configuration::Configuration;
use crate::configuration::ListenAddr;
use crate::graphql;
use crate::http_ext;
use crate::http_server_factory::HttpServerFactory;
use crate::http_server_factory::HttpServerHandle;
use crate::http_server_factory::Listener;
use crate::http_server_factory::NetworkStream;
use crate::plugins::traffic_shaping::Elapsed;
use crate::plugins::traffic_shaping::RateLimited;
use crate::router::ApolloRouterError;
use crate::router_factory::Endpoint;
use crate::router_factory::SupergraphServiceFactory;
use crate::services::transport;
use crate::services::MULTIPART_DEFER_CONTENT_TYPE;

/// A basic http server using Axum.
/// Uses streaming as primary method of response.
#[derive(Debug)]
pub(crate) struct AxumHttpServerFactory;

impl AxumHttpServerFactory {
    pub(crate) fn new() -> Self {
        Self
    }
}

#[derive(Clone, Debug)]
pub(crate) struct ListenAddrAndRouter(pub(crate) ListenAddr, pub(crate) Router);

#[derive(Debug)]
pub(crate) struct ListenersAndRouters {
    pub(crate) main: ListenAddrAndRouter,
    pub(crate) extra: MultiMap<ListenAddr, Router>,
}

pub(crate) fn make_axum_router<RF>(
    service_factory: RF,
    configuration: &Configuration,
    mut endpoints: MultiMap<ListenAddr, Endpoint>,
) -> Result<ListenersAndRouters, ApolloRouterError>
where
    RF: SupergraphServiceFactory,
{
    ensure_listenaddrs_consistency(configuration, &endpoints)?;
    if configuration.sandbox.enabled && !sandbox_on_main_endpoint(configuration) {
        endpoints.insert(
            configuration.sandbox.listen.clone(),
            Endpoint::new(
                configuration.sandbox.path.clone(),
                service_fn(|_req: transport::Request| async move {
                    Ok::<_, BoxError>(
                        http::Response::builder()
                            .header(CONTENT_TYPE, "text/html")
                            .body(
                                Bytes::from_static(include_bytes!("../resources/index.html"))
                                    .into(),
                            )
                            .unwrap(),
                    )
                })
                .boxed(),
            ),
        );
    }

    endpoints.insert(
        configuration.health_check.listen.clone(),
        Endpoint::new(
            configuration.health_check.path.clone(),
            service_fn(|_req: transport::Request| async move {
                Ok::<_, BoxError>(
                    http::Response::builder()
                        .header(CONTENT_TYPE, "application/json")
                        .body(Bytes::from_static(b"{ \"status\": \"pass\" }").into())
                        .unwrap(),
                )
            })
            .boxed(),
        ),
    );

    let mut main_endpoint = main_endpoint(
        service_factory,
        configuration,
        endpoints
            .remove(&configuration.graphql.listen)
            .unwrap_or_default(),
    )?;
    let mut extra_endpoints = extra_endpoints(endpoints);

    // put any extra endpoint that uses the main ListenAddr into the main router
    if let Some(routers) = extra_endpoints.remove(&main_endpoint.0) {
        main_endpoint.1 = routers
            .into_iter()
            .fold(main_endpoint.1, |acc, r| acc.merge(r));
    }

    Ok(ListenersAndRouters {
        main: main_endpoint,
        extra: extra_endpoints,
    })
}

fn ensure_listenaddrs_consistency(
    configuration: &Configuration,
    endpoints: &MultiMap<ListenAddr, Endpoint>,
) -> Result<(), ApolloRouterError> {
    let mut all_ports = HashMap::new();
    if let Some((main_ip, main_port)) = configuration.graphql.listen.ip_and_port() {
        all_ports.insert(main_port, main_ip);
    }

    if let Some((ip, port)) = configuration.sandbox.listen.ip_and_port() {
        if let Some(previous_ip) = all_ports.insert(port, ip) {
            if ip != previous_ip {
                return Err(ApolloRouterError::DifferentListenAddrsOnSamePort(
                    previous_ip,
                    ip,
                    port,
                ));
            }
        }
    }

    for addr in endpoints.keys() {
        if let Some((ip, port)) = addr.ip_and_port() {
            if let Some(previous_ip) = all_ports.insert(port, ip) {
                if ip != previous_ip {
                    return Err(ApolloRouterError::DifferentListenAddrsOnSamePort(
                        previous_ip,
                        ip,
                        port,
                    ));
                }
            }
        }
    }

    Ok(())
}

fn main_endpoint<RF>(
    service_factory: RF,
    configuration: &Configuration,
    endpoints_on_main_listener: Vec<Endpoint>,
) -> Result<ListenAddrAndRouter, ApolloRouterError>
where
    RF: SupergraphServiceFactory,
{
    let cors = configuration.cors.clone().into_layer().map_err(|e| {
        ApolloRouterError::ServiceCreationError(format!("CORS configuration error: {e}").into())
    })?;

    let main_route = main_router::<RF>(configuration)
        .layer(middleware::from_fn(decompress_request_body))
        .layer(
            TraceLayer::new_for_http()
                .make_span_with(PropagatingMakeSpan::new())
                .on_response(|resp: &Response<_>, duration: Duration, span: &Span| {
                    // Duration here is instant based
                    span.record("apollo_private.duration_ns", &(duration.as_nanos() as i64));
                    if resp.status() >= StatusCode::BAD_REQUEST {
                        span.record(
                            "otel.status_code",
                            &opentelemetry::trace::StatusCode::Error.as_str(),
                        );
                    } else {
                        span.record(
                            "otel.status_code",
                            &opentelemetry::trace::StatusCode::Ok.as_str(),
                        );
                    }
                }),
        )
        .layer(Extension(service_factory))
        .layer(cors)
        // Compress the response body, except for multipart responses such as with `@defer`.
        // This is a work-around for https://github.com/apollographql/router/issues/1572
        .layer(CompressionLayer::new().compress_when(
            DefaultPredicate::new().and(NotForContentType::const_new("multipart/")),
        ));

    let route = endpoints_on_main_listener
        .into_iter()
        .fold(main_route, |acc, r| acc.merge(r.into_router()));

    let listener = configuration.graphql.listen.clone();
    Ok(ListenAddrAndRouter(listener, route))
}

fn extra_endpoints(endpoints: MultiMap<ListenAddr, Endpoint>) -> MultiMap<ListenAddr, Router> {
    let mut mm: MultiMap<ListenAddr, axum::Router> = Default::default();
    mm.extend(endpoints.into_iter().map(|(listen_addr, e)| {
        (
            listen_addr,
            e.into_iter().map(|e| e.into_router()).collect::<Vec<_>>(),
        )
    }));
    mm
}

impl HttpServerFactory for AxumHttpServerFactory {
    type Future = Pin<Box<dyn Future<Output = Result<HttpServerHandle, ApolloRouterError>> + Send>>;

    fn create<RF>(
        &self,
        service_factory: RF,
        configuration: Arc<Configuration>,
        mut main_listener: Option<Listener>,
        previous_listeners: Vec<(ListenAddr, Listener)>,
        extra_endpoints: MultiMap<ListenAddr, Endpoint>,
    ) -> Self::Future
    where
        RF: SupergraphServiceFactory,
    {
        Box::pin(async move {
            let all_routers = make_axum_router(service_factory, &configuration, extra_endpoints)?;

            // serve main router

            // if we received a TCP listener, reuse it, otherwise create a new one
            #[cfg_attr(not(unix), allow(unused_mut))]
            let main_listener = if let Some(listener) = main_listener.take() {
                listener
            } else {
                match all_routers.main.0.clone() {
                    ListenAddr::SocketAddr(addr) => Listener::Tcp(
                        TcpListener::bind(addr)
                            .await
                            .map_err(ApolloRouterError::ServerCreationError)?,
                    ),
                    #[cfg(unix)]
                    ListenAddr::UnixSocket(path) => Listener::Unix(
                        UnixListener::bind(path).map_err(ApolloRouterError::ServerCreationError)?,
                    ),
                }
            };
            let actual_main_listen_address = main_listener
                .local_addr()
                .map_err(ApolloRouterError::ServerCreationError)?;

            let (main_server, main_shutdown_sender) =
                serve_router_on_listen_addr(main_listener, all_routers.main.1);

            tracing::info!(
                "GraphQL endpoint exposed at {}{} 🚀",
                actual_main_listen_address,
                configuration.graphql.path
            );

            // serve extra routers

            let listeners_and_routers =
                get_extra_listeners(previous_listeners, all_routers.extra).await?;

            let actual_extra_listen_adresses = listeners_and_routers
                .iter()
                .map(|((_, l), _)| l.local_addr().expect("checked above"))
                .collect::<Vec<_>>();

            // TODO: It would be great if we could tracing::debug!()
            // all listen addrs *and* paths we have an endpoint on.
            // I can only do it for listen addrs yet, but hey that's a good start
            if !listeners_and_routers.is_empty() {
                let tracing_endpoints = listeners_and_routers
                    .iter()
                    .map(|((_, l), _)| format!("{}", l.local_addr().expect("checked above")))
                    .join(", ");
                tracing::debug!(%tracing_endpoints, "extra endpoints the router listens to");
            }

            let servers_and_shutdowns =
                listeners_and_routers
                    .into_iter()
                    .map(|((listen_addr, listener), router)| {
                        let (server, shutdown_sender) =
                            serve_router_on_listen_addr(listener, router);
                        (
                            server.map(|listener| (listen_addr, listener)),
                            shutdown_sender,
                        )
                    });

            let (servers, mut shutdowns): (Vec<_>, Vec<_>) = servers_and_shutdowns.unzip();
            shutdowns.push(main_shutdown_sender);

            // graceful shutdown mechanism:
            // we will fan out to all of the servers once we receive a signal
            let (outer_shutdown_sender, outer_shutdown_receiver) = oneshot::channel::<()>();
            tokio::task::spawn(async move {
                let _ = outer_shutdown_receiver.await;
                shutdowns.into_iter().for_each(|sender| {
                    if let Err(_err) = sender.send(()) {
                        tracing::error!("Failed to notify http thread of shutdown")
                    };
                })
            });

            // Spawn the server into a runtime
            let server_future = tokio::task::spawn(join(main_server, join_all(servers)))
                .map_err(|_| ApolloRouterError::HttpServerLifecycleError)
                .boxed();

            Ok(HttpServerHandle::new(
                outer_shutdown_sender,
                server_future,
                Some(actual_main_listen_address),
                actual_extra_listen_adresses,
            ))
        })
    }
}

async fn get_extra_listeners(
    previous_listeners: Vec<(ListenAddr, Listener)>,
    extra_routers: MultiMap<ListenAddr, Router>,
) -> Result<Vec<((ListenAddr, Listener), axum::Router)>, ApolloRouterError> {
    let mut listeners_and_routers: Vec<((ListenAddr, Listener), axum::Router)> =
        Vec::with_capacity(extra_routers.len());

    // reuse previous extra listen addrs
    for (listen_addr, listener) in previous_listeners.into_iter() {
        if let Some(routers) = extra_routers.get_vec(&listen_addr) {
            listeners_and_routers.push((
                (listen_addr, listener),
                routers
                    .iter()
                    .fold(axum::Router::new(), |acc, r| acc.merge(r.clone())),
            ));
        }
    }

    // populate the new listen addrs
    for (listen_addr, routers) in extra_routers.into_iter() {
        // if we received a TCP listener, reuse it, otherwise create a new one
        #[cfg_attr(not(unix), allow(unused_mut))]
        let listener = match listen_addr.clone() {
            ListenAddr::SocketAddr(addr) => Listener::Tcp(
                TcpListener::bind(addr)
                    .await
                    .map_err(ApolloRouterError::ServerCreationError)?,
            ),
            #[cfg(unix)]
            ListenAddr::UnixSocket(path) => Listener::Unix(
                UnixListener::bind(path).map_err(ApolloRouterError::ServerCreationError)?,
            ),
        };
        listeners_and_routers.push((
            (listen_addr, listener),
            routers
                .iter()
                .fold(axum::Router::new(), |acc, r| acc.merge(r.clone())),
        ));
    }

    Ok(listeners_and_routers)
}

fn serve_router_on_listen_addr(
    mut listener: Listener,
    router: axum::Router,
) -> (impl Future<Output = Listener>, oneshot::Sender<()>) {
    let (shutdown_sender, shutdown_receiver) = oneshot::channel::<()>();
    // this server reproduces most of hyper::server::Server's behaviour
    // we select over the stop_listen_receiver channel and the listener's
    // accept future. If the channel received something or the sender
    // was dropped, we stop using the listener and send it back through
    // listener_receiver
    let server = async move {
        tokio::pin!(shutdown_receiver);

        let connection_shutdown = Arc::new(Notify::new());
        let mut max_open_file_warning = None;

        loop {
            tokio::select! {
                _ = &mut shutdown_receiver => {
                    break;
                }
                res = listener.accept() => {
                    let app = router.clone();
                    let connection_shutdown = connection_shutdown.clone();

                    match res {
                        Ok(res) => {
                            if max_open_file_warning.is_some(){
                                tracing::info!("can accept connections again");
                                max_open_file_warning = None;
                            }

                            tokio::task::spawn(async move {
                                match res {
                                    NetworkStream::Tcp(stream) => {
                                        stream
                                            .set_nodelay(true)
                                            .expect(
                                                "this should not fail unless the socket is invalid",
                                            );
                                            let connection = Http::new()
                                            .http1_keep_alive(true)
                                            .serve_connection(stream, app);

                                        tokio::pin!(connection);
                                        tokio::select! {
                                            // the connection finished first
                                            _res = &mut connection => {
                                            }
                                            // the shutdown receiver was triggered first,
                                            // so we tell the connection to do a graceful shutdown
                                            // on the next request, then we wait for it to finish
                                            _ = connection_shutdown.notified() => {
                                                let c = connection.as_mut();
                                                c.graceful_shutdown();

                                                let _= connection.await;
                                            }
                                        }
                                    }
                                    #[cfg(unix)]
                                    NetworkStream::Unix(stream) => {
                                        let connection = Http::new()
                                        .http1_keep_alive(true)
                                        .serve_connection(stream, app);

                                        tokio::pin!(connection);
                                        tokio::select! {
                                            // the connection finished first
                                            _res = &mut connection => {
                                            }
                                            // the shutdown receiver was triggered first,
                                            // so we tell the connection to do a graceful shutdown
                                            // on the next request, then we wait for it to finish
                                            _ = connection_shutdown.notified() => {
                                                let c = connection.as_mut();
                                                c.graceful_shutdown();

                                                let _= connection.await;
                                            }
                                        }
                                    }
                                }
                            });
                        }

                        Err(e) => match e.kind() {
                            // this is already handled by moi and tokio
                            //std::io::ErrorKind::WouldBlock => todo!(),

                            // should be treated as EAGAIN
                            // https://man7.org/linux/man-pages/man2/accept.2.html
                            // Linux accept() (and accept4()) passes already-pending network
                            // errors on the new socket as an error code from accept().  This
                            // behavior differs from other BSD socket implementations.  For
                            // reliable operation the application should detect the network
                            // errors defined for the protocol after accept() and treat them
                            // like EAGAIN by retrying.  In the case of TCP/IP, these are
                            // ENETDOWN, EPROTO, ENOPROTOOPT, EHOSTDOWN, ENONET, EHOSTUNREACH,
                            // EOPNOTSUPP, and ENETUNREACH.
                            //
                            // those errors are not supported though: needs the unstable io_error_more feature
                            // std::io::ErrorKind::NetworkDown => todo!(),
                            // std::io::ErrorKind::HostUnreachable => todo!(),
                            // std::io::ErrorKind::NetworkUnreachable => todo!(),

                            //ECONNABORTED
                            std::io::ErrorKind::ConnectionAborted|
                            //EINTR
                            std::io::ErrorKind::Interrupted|
                            // EINVAL
                            std::io::ErrorKind::InvalidInput|
                            std::io::ErrorKind::PermissionDenied |
                            std::io::ErrorKind::TimedOut |
                            std::io::ErrorKind::ConnectionReset|
                            std::io::ErrorKind::NotConnected => {
                                // the socket was invalid (maybe timedout waiting in accept queue, or was closed)
                                // we should ignore that and get to the next one
                                continue;
                            }

                            // EPROTO, EOPNOTSUPP, EBADF, EFAULT, EMFILE, ENOBUFS, ENOMEM, ENOTSOCK
                            std::io::ErrorKind::Other => {
                                match e.raw_os_error() {
                                    Some(libc::EMFILE) | Some(libc::ENFILE) => {
                                        match max_open_file_warning {
                                            None => {
                                                tracing::error!("reached the max open file limit, cannot accept any new connection");
                                                max_open_file_warning = Some(Instant::now());
                                            }
                                            Some(last) => if Instant::now() - last < Duration::from_secs(60) {
                                                tracing::error!("still at the max open file limit, cannot accept any new connection");
                                            }
                                        }
                                    }
                                    _ => {}
                                }
                                continue;
                            }

                            /* we should ignore the remaining errors as they're not supposed
                            to happen with the accept() call
                            std::io::ErrorKind::NotFound => todo!(),
                            std::io::ErrorKind::AddrInUse => todo!(),
                            std::io::ErrorKind::AddrNotAvailable => todo!(),
                            std::io::ErrorKind::BrokenPipe => todo!(),
                            std::io::ErrorKind::AlreadyExists => todo!(),
                            std::io::ErrorKind::InvalidData => todo!(),
                            std::io::ErrorKind::WriteZero => todo!(),

                            std::io::ErrorKind::Unsupported => todo!(),
                            std::io::ErrorKind::UnexpectedEof => todo!(),
                            std::io::ErrorKind::OutOfMemory => todo!(),*/
                            _ => {
                                continue;
                            }

                        }
                    }
                }
            }
        }

        // the shutdown receiver was triggered so we break out of
        // the server loop, tell the currently active connections to stop
        // then return the TCP listen socket
        connection_shutdown.notify_waiters();
        listener
    };
    (server, shutdown_sender)
}

#[derive(Debug)]
struct CustomRejection {
    #[allow(dead_code)]
    msg: String,
}

async fn handle_get_with_sandbox(
    Host(host): Host,
    service: BoxService<
        http::Request<graphql::Request>,
        http::Response<graphql::ResponseStream>,
        BoxError,
    >,
    http_request: Request<Body>,
) -> impl IntoResponse {
    if prefers_html(http_request.headers()) {
        return display_home_page().into_response();
    }

    if let Some(request) = http_request
        .uri()
        .query()
        .and_then(|q| graphql::Request::from_urlencoded_query(q.to_string()).ok())
    {
        let mut http_request = http_request.map(|_| request);
        *http_request.uri_mut() = Uri::from_str(&format!("http://{}{}", host, http_request.uri()))
            .expect("the URL is already valid because it comes from axum; qed");
        return run_graphql_request(service, http_request)
            .await
            .into_response();
    }

    (StatusCode::BAD_REQUEST, "Invalid Graphql request").into_response()
}

fn main_router<RF>(configuration: &Configuration) -> axum::Router
where
    RF: SupergraphServiceFactory,
{
    let mut graphql_configuration = configuration.graphql.clone();
    if graphql_configuration.path.ends_with("/*") {
        // Needed for axum (check the axum docs for more information about wildcards https://docs.rs/axum/latest/axum/struct.Router.html#wildcards)
        graphql_configuration.path = format!("{}router_extra_path", graphql_configuration.path);
    }

    let get_handler = if sandbox_on_main_endpoint(configuration) {
        get({
            move |host: Host, Extension(service): Extension<RF>, http_request: Request<Body>| {
                handle_get_with_sandbox(host, service.new_service().boxed(), http_request)
            }
        })
    } else {
        get({
            move |host: Host, Extension(service): Extension<RF>, http_request: Request<Body>| {
                handle_get(host, service.new_service().boxed(), http_request)
            }
        })
    };

    Router::<hyper::Body>::new().route(
        &graphql_configuration.path,
        get_handler.post({
            move |host: Host,
                  uri: OriginalUri,
                  request: Json<graphql::Request>,
                  Extension(service): Extension<RF>,
                  header_map: HeaderMap| {
                handle_post(
                    host,
                    uri,
                    request,
                    service.new_service().boxed(),
                    header_map,
                )
            }
        }),
    )
}

async fn handle_get(
    Host(host): Host,
    service: BoxService<
        http::Request<graphql::Request>,
        http::Response<graphql::ResponseStream>,
        BoxError,
    >,
    http_request: Request<Body>,
) -> impl IntoResponse {
    if let Some(request) = http_request
        .uri()
        .query()
        .and_then(|q| graphql::Request::from_urlencoded_query(q.to_string()).ok())
    {
        let mut http_request = http_request.map(|_| request);
        *http_request.uri_mut() = Uri::from_str(&format!("http://{}{}", host, http_request.uri()))
            .expect("the URL is already valid because it comes from axum; qed");
        return run_graphql_request(service, http_request)
            .await
            .into_response();
    }

    (StatusCode::BAD_REQUEST, "Invalid Graphql request").into_response()
}

// Returns true if the sandbox is enabled, and on the same url as the graphql endpoint
fn sandbox_on_main_endpoint(configuration: &Configuration) -> bool {
    configuration.sandbox.enabled
        && configuration.sandbox.listen == configuration.graphql.listen
        && configuration.sandbox.path == configuration.graphql.path
}

async fn handle_post(
    Host(host): Host,
    OriginalUri(uri): OriginalUri,
    Json(request): Json<graphql::Request>,
    service: BoxService<
        http::Request<graphql::Request>,
        http::Response<graphql::ResponseStream>,
        BoxError,
    >,
    header_map: HeaderMap,
) -> impl IntoResponse {
    let mut http_request = Request::post(
        Uri::from_str(&format!("http://{}{}", host, uri))
            .expect("the URL is already valid because it comes from axum; qed"),
    )
    .body(request)
    .expect("body has already been parsed; qed");
    *http_request.headers_mut() = header_map;

    run_graphql_request(service, http_request)
        .await
        .into_response()
}

fn display_home_page() -> Html<Bytes> {
    let html = Bytes::from_static(include_bytes!("../resources/index.html"));
    Html(html)
}

// Process the headers to make sure that `VARY` is set correctly
fn process_vary_header(headers: &mut HeaderMap<HeaderValue>) {
    if headers.get(VARY).is_none() {
        // We don't have a VARY header, add one with value "origin"
        headers.insert(VARY, HeaderValue::from_static("origin"));
    }
}
async fn run_graphql_request<RS>(
    service: RS,
    http_request: Request<graphql::Request>,
) -> impl IntoResponse
where
    RS: Service<
            http::Request<graphql::Request>,
            Response = http::Response<graphql::ResponseStream>,
            Error = BoxError,
        > + Send,
{
    match service.ready_oneshot().await {
        Ok(mut service) => {
            let (head, body) = http_request.into_parts();

            match service.call(Request::from_parts(head, body)).await {
                Err(e) => {
                    if let Some(source_err) = e.source() {
                        if source_err.is::<RateLimited>() {
                            return RateLimited::new().into_response();
                        }
                        if source_err.is::<Elapsed>() {
                            return Elapsed::new().into_response();
                        }
                    }
                    tracing::error!("router service call failed: {}", e);
                    (
                        StatusCode::INTERNAL_SERVER_ERROR,
                        "router service call failed",
                    )
                        .into_response()
                }
                Ok(response) => {
                    let (mut parts, mut stream) = response.into_parts();

                    process_vary_header(&mut parts.headers);

                    match stream.next().await {
                        None => {
                            tracing::error!("router service is not available to process request",);
                            (
                                StatusCode::SERVICE_UNAVAILABLE,
                                "router service is not available to process request",
                            )
                                .into_response()
                        }
                        Some(response) => {
                            if response.has_next.unwrap_or(false) {
                                parts.headers.insert(
                                    CONTENT_TYPE,
                                    HeaderValue::from_static(MULTIPART_DEFER_CONTENT_TYPE),
                                );

                                // each chunk contains a response and the next delimiter, to let client parsers
                                // know that they can process the response right away
                                let mut first_buf = Vec::from(
                                    &b"\r\n--graphql\r\ncontent-type: application/json\r\n\r\n"[..],
                                );
                                serde_json::to_writer(&mut first_buf, &response).unwrap();
                                first_buf.extend_from_slice(b"\r\n--graphql\r\n");

                                let body = once(ready(Ok(Bytes::from(first_buf)))).chain(
                                    stream.map(|res| {
                                        let mut buf = Vec::from(
                                            &b"content-type: application/json\r\n\r\n"[..],
                                        );
                                        serde_json::to_writer(&mut buf, &res).unwrap();

                                        // the last chunk has a different end delimiter
                                        if res.has_next.unwrap_or(false) {
                                            buf.extend_from_slice(b"\r\n--graphql\r\n");
                                        } else {
                                            buf.extend_from_slice(b"\r\n--graphql--\r\n");
                                        }

                                        Ok::<_, BoxError>(buf.into())
                                    }),
                                );

                                (parts, StreamBody::new(body)).into_response()
                            } else {
                                parts.headers.insert(
                                    CONTENT_TYPE,
                                    HeaderValue::from_static("application/json"),
                                );
                                tracing::trace_span!("serialize_response").in_scope(|| {
                                    http_ext::Response::from(http::Response::from_parts(
                                        parts, response,
                                    ))
                                    .into_response()
                                })
                            }
                        }
                    }
                }
            }
        }
        Err(e) => {
            tracing::error!("router service is not available to process request: {}", e);
            if let Some(source_err) = e.source() {
                if source_err.is::<RateLimited>() {
                    return RateLimited::new().into_response();
                }
                if source_err.is::<Elapsed>() {
                    return Elapsed::new().into_response();
                }
            }

            (
                StatusCode::SERVICE_UNAVAILABLE,
                "router service is not available to process request",
            )
                .into_response()
        }
    }
}

fn prefers_html(headers: &HeaderMap) -> bool {
    let text_html = MediaType::new(TEXT, HTML);

    headers.get_all(&http::header::ACCEPT).iter().any(|value| {
        value
            .to_str()
            .map(|accept_str| {
                let mut list = MediaTypeList::new(accept_str);

                list.any(|mime| mime.as_ref() == Ok(&text_html))
            })
            .unwrap_or(false)
    })
}

async fn decompress_request_body(
    req: Request<Body>,
    next: Next<Body>,
) -> Result<Response, Response> {
    let (parts, body) = req.into_parts();
    let content_encoding = parts.headers.get(&CONTENT_ENCODING);
    macro_rules! decode_body {
        ($decoder: ident, $error_message: expr) => {{
            let body_bytes = hyper::body::to_bytes(body)
                .map_err(|err| {
                    (
                        StatusCode::BAD_REQUEST,
                        format!("cannot read request body: {err}"),
                    )
                        .into_response()
                })
                .await?;
            let mut decoder = $decoder::new(Vec::new());
            decoder.write_all(&body_bytes).await.map_err(|err| {
                (
                    StatusCode::BAD_REQUEST,
                    format!("{}: {err}", $error_message),
                )
                    .into_response()
            })?;
            decoder.shutdown().await.map_err(|err| {
                (
                    StatusCode::BAD_REQUEST,
                    format!("{}: {err}", $error_message),
                )
                    .into_response()
            })?;

            Ok(next
                .run(Request::from_parts(parts, Body::from(decoder.into_inner())))
                .await)
        }};
    }

    match content_encoding {
        Some(content_encoding) => match content_encoding.to_str() {
            Ok(content_encoding_str) => match content_encoding_str {
                "br" => decode_body!(BrotliDecoder, "cannot decompress (brotli) request body"),
                "gzip" => decode_body!(GzipDecoder, "cannot decompress (gzip) request body"),
                "deflate" => decode_body!(ZlibDecoder, "cannot decompress (deflate) request body"),
                "identity" => Ok(next.run(Request::from_parts(parts, body)).await),
                unknown => {
                    tracing::error!("unknown content-encoding header value {:?}", unknown);
                    Err((
                        StatusCode::BAD_REQUEST,
                        format!("unknown content-encoding header value: {unknown:?}"),
                    )
                        .into_response())
                }
            },

            Err(err) => Err((
                StatusCode::BAD_REQUEST,
                format!("cannot read content-encoding header: {err}"),
            )
                .into_response()),
        },
        None => Ok(next.run(Request::from_parts(parts, body)).await),
    }
}

#[derive(Clone)]
struct PropagatingMakeSpan;

impl PropagatingMakeSpan {
    fn new() -> Self {
        Self {}
    }
}

impl<B> MakeSpan<B> for PropagatingMakeSpan {
    fn make_span(&mut self, request: &http::Request<B>) -> Span {
        // This method needs to be moved to the telemetry plugin once we have a hook for the http request.

        // Before we make the span we need to attach span info that may have come in from the request.
        let context = global::get_text_map_propagator(|propagator| {
            propagator.extract(&opentelemetry_http::HeaderExtractor(request.headers()))
        });

        // If there was no span from the request then it will default to the NOOP span.
        // Attaching the NOOP span has the effect of preventing further tracing.
        if context.span().span_context().is_valid() {
            // We have a valid remote span, attach it to the current thread before creating the root span.
            let _context_guard = context.attach();
            tracing::span!(
                Level::INFO,
                "request",
                method = %request.method(),
                uri = %request.uri(),
                version = ?request.version(),
                "otel.kind" = %SpanKind::Server,
                "otel.status_code" = %opentelemetry::trace::StatusCode::Unset.as_str(),
                "apollo_private.duration_ns" = tracing::field::Empty
            )
        } else {
            // No remote span, we can go ahead and create the span without context.
            tracing::span!(
                Level::INFO,
                "request",
                method = %request.method(),
                uri = %request.uri(),
                version = ?request.version(),
                "otel.kind" = %SpanKind::Server,
                "otel.status_code" = %opentelemetry::trace::StatusCode::Unset.as_str(),
                "apollo_private.duration_ns" = tracing::field::Empty
            )
        }
    }
}

#[cfg(test)]
mod tests {
    use std::net::SocketAddr;
    use std::str::FromStr;
    use std::sync::atomic::AtomicU32;
    use std::sync::atomic::Ordering;

    use async_compression::tokio::write::GzipEncoder;
    use http::header::ACCEPT_ENCODING;
    use http::header::CONTENT_TYPE;
    use http::header::{self};
    use mockall::mock;
    use reqwest::header::ACCEPT;
    use reqwest::header::ACCESS_CONTROL_ALLOW_HEADERS;
    use reqwest::header::ACCESS_CONTROL_ALLOW_METHODS;
    use reqwest::header::ACCESS_CONTROL_ALLOW_ORIGIN;
    use reqwest::header::ACCESS_CONTROL_REQUEST_HEADERS;
    use reqwest::header::ACCESS_CONTROL_REQUEST_METHOD;
    use reqwest::header::ORIGIN;
    use reqwest::redirect::Policy;
    use reqwest::Client;
    use reqwest::Method;
    use reqwest::StatusCode;
    use serde_json::json;
    use test_log::test;
    use tokio::io::BufReader;
    use tower::service_fn;

    use super::*;
    use crate::configuration::Cors;
    use crate::configuration::Graphql;
    use crate::configuration::HealthCheck;
    use crate::configuration::Sandbox;
    use crate::json_ext::Path;
    use crate::services::new_service::NewService;
    use crate::services::transport;
    use crate::services::MULTIPART_DEFER_CONTENT_TYPE;
    use crate::test_harness::http_client;
    use crate::test_harness::http_client::MaybeMultipart;
    use crate::TestHarness;

    macro_rules! assert_header {
        ($response:expr, $header:expr, $expected:expr $(, $msg:expr)?) => {
            assert_eq!(
                $response
                    .headers()
                    .get_all($header)
                    .iter()
                    .map(|v|v.to_str().unwrap().to_string())
                    .collect::<Vec<_>>(),
                $expected
                $(, $msg)*
            );
        };
    }

    /// `assert_header_contains` works like `assert_headers`,
    /// except it doesn't care for the order of the items
    macro_rules! assert_header_contains {
        ($response:expr, $header:expr, $expected:expr $(, $msg:expr)?) => {
            let header_values = $response
            .headers()
            .get_all($header)
            .iter()
            .map(|v|v.to_str().unwrap().to_string())
            .collect::<Vec<_>>();

            for e in $expected {
                assert!(
                    header_values
                        .iter()
                        .find(|header_value| header_value.contains(&e.to_string()))
                        .is_some(),
                    $($msg)*
                );
            }

        };
    }

    mock! {
        #[derive(Debug)]
        SupergraphService {
            fn service_call(&mut self, req: http::Request<graphql::Request>) -> Result<http::Response<graphql::ResponseStream>, BoxError>;
        }
    }

    type MockSupergraphServiceType = tower_test::mock::Mock<
        http::Request<graphql::Request>,
        http::Response<Pin<Box<dyn Stream<Item = graphql::Response> + Send>>>,
    >;

    #[derive(Clone)]
    struct TestSupergraphServiceFactory {
        inner: MockSupergraphServiceType,
    }

    impl NewService<http::Request<graphql::Request>> for TestSupergraphServiceFactory {
        type Service = MockSupergraphServiceType;

        fn new_service(&self) -> Self::Service {
            self.inner.clone()
        }
    }

    impl SupergraphServiceFactory for TestSupergraphServiceFactory {
        type SupergraphService = MockSupergraphServiceType;

        type Future = <<TestSupergraphServiceFactory as NewService<
            http::Request<graphql::Request>,
        >>::Service as Service<http::Request<graphql::Request>>>::Future;

        fn web_endpoints(&self) -> MultiMap<ListenAddr, Endpoint> {
            MultiMap::new()
        }
    }

    async fn init(mut mock: MockSupergraphService) -> (HttpServerHandle, Client) {
        let server_factory = AxumHttpServerFactory::new();
        let (service, mut handle) = tower_test::mock::spawn();

        tokio::spawn(async move {
            loop {
                while let Some((request, responder)) = handle.next_request().await {
                    match mock.service_call(request) {
                        Ok(response) => responder.send_response(response),
                        Err(err) => responder.send_error(err),
                    }
                }
            }
        });
        let server = server_factory
            .create(
                TestSupergraphServiceFactory {
                    inner: service.into_inner(),
                },
                Arc::new(
                    Configuration::builder()
                        .sandbox(
                            crate::configuration::Sandbox::builder()
                                .listen(SocketAddr::from_str("127.0.0.1:0").unwrap())
                                .build(),
                        )
                        .graphql(
                            crate::configuration::Graphql::builder()
                                .listen(SocketAddr::from_str("127.0.0.1:0").unwrap())
                                .build(),
                        )
                        .health_check(
                            crate::configuration::HealthCheck::builder()
                                .listen(SocketAddr::from_str("127.0.0.1:0").unwrap())
                                .build(),
                        )
                        .build(),
                ),
                None,
                vec![],
                MultiMap::new(),
            )
            .await
            .expect("Failed to create server factory");
        let mut default_headers = HeaderMap::new();
        default_headers.insert(CONTENT_TYPE, HeaderValue::from_static("application/json"));

        let client = reqwest::Client::builder()
            .default_headers(default_headers)
            .redirect(Policy::none())
            .build()
            .unwrap();
        (server, client)
    }

    async fn init_with_config(
        mut mock: MockSupergraphService,
        conf: Configuration,
        web_endpoints: MultiMap<ListenAddr, Endpoint>,
    ) -> (HttpServerHandle, Client) {
        let server_factory = AxumHttpServerFactory::new();
        let (service, mut handle) = tower_test::mock::spawn();

        tokio::spawn(async move {
            loop {
                while let Some((request, responder)) = handle.next_request().await {
                    match mock.service_call(request) {
                        Ok(response) => responder.send_response(response),
                        Err(err) => responder.send_error(err),
                    }
                }
            }
        });
        let server = server_factory
            .create(
                TestSupergraphServiceFactory {
                    inner: service.into_inner(),
                },
                Arc::new(conf),
                None,
                vec![],
                web_endpoints,
            )
            .await
            .expect("Failed to create server factory");
        let mut default_headers = HeaderMap::new();
        default_headers.insert(CONTENT_TYPE, HeaderValue::from_static("application/json"));

        let client = reqwest::Client::builder()
            .default_headers(default_headers)
            .redirect(Policy::none())
            .build()
            .unwrap();
        (server, client)
    }

    #[cfg(unix)]
    async fn init_unix(
        mut mock: MockSupergraphService,
        temp_dir: &tempfile::TempDir,
    ) -> HttpServerHandle {
        let server_factory = AxumHttpServerFactory::new();
        let (service, mut handle) = tower_test::mock::spawn();

        tokio::spawn(async move {
            loop {
                while let Some((request, responder)) = handle.next_request().await {
                    match mock.service_call(request) {
                        Ok(response) => responder.send_response(response),
                        Err(err) => responder.send_error(err),
                    }
                }
            }
        });
        let server = server_factory
            .create(
                TestSupergraphServiceFactory {
                    inner: service.into_inner(),
                },
                Arc::new(
                    Configuration::builder()
                        .graphql(
                            crate::configuration::Graphql::builder()
                                .listen(ListenAddr::UnixSocket(temp_dir.as_ref().join("sock")))
                                .build(),
                        )
                        .build(),
                ),
                None,
                vec![],
                MultiMap::new(),
            )
            .await
            .expect("Failed to create server factory");

        server
    }

    #[tokio::test]
    async fn it_display_home_page_on_same_endpoint() -> Result<(), ApolloRouterError> {
        let expectations = MockSupergraphService::new();
        let (server, client) = init(expectations).await;

        // Regular studio redirect
        let response = client
            .get(&format!(
                "{}/",
                server.graphql_listen_address().as_ref().unwrap()
            ))
            .header(ACCEPT, "text/html")
            .send()
            .await
            .unwrap();
        assert_eq!(
            response.status(),
            StatusCode::OK,
            "{}",
            response.text().await.unwrap()
        );
        assert_eq!(response.bytes().await.unwrap(), display_home_page().0);

        Ok(())
    }

    #[tokio::test]
    async fn it_display_home_page_on_different_path() -> Result<(), ApolloRouterError> {
        let expectations = MockSupergraphService::new();

        let conf = Configuration::fake_builder()
            .sandbox(Sandbox::fake_builder().path("/a-custom-path").build())
            .build();

        let (server, client) = init_with_config(expectations, conf, Default::default()).await;

        // Regular studio redirect
        let response = client
            .get(&format!(
                "{}/a-custom-path",
                server.graphql_listen_address().as_ref().unwrap()
            ))
            .header(ACCEPT, "text/html")
            .send()
            .await
            .unwrap();
        assert_eq!(
            response.status(),
            StatusCode::OK,
            "{}",
            response.text().await.unwrap()
        );
        assert_eq!(response.bytes().await.unwrap(), display_home_page().0);
        Ok(())
    }

    #[tokio::test]
    async fn it_display_home_page_on_different_endpoint() -> Result<(), ApolloRouterError> {
        let expectations = MockSupergraphService::new();

        let conf = Configuration::fake_builder()
            .sandbox(Sandbox::fake_builder().path("/a-custom-path").build())
            .build();

        let (server, client) = init_with_config(expectations, conf, Default::default()).await;

        // Regular studio redirect
        let response = client
            .get(&format!(
                "{}/a-custom-path",
                server.graphql_listen_address().as_ref().unwrap()
            ))
            .header(ACCEPT, "text/html")
            .send()
            .await
            .unwrap();
        assert_eq!(
            response.status(),
            StatusCode::OK,
            "{}",
            response.text().await.unwrap()
        );
        assert_eq!(response.bytes().await.unwrap(), display_home_page().0);
        Ok(())
    }

    #[tokio::test]
    async fn it_compress_response_body() -> Result<(), ApolloRouterError> {
        let expected_response = graphql::Response::builder()
            .data(json!({"response": "yayyyyyyyyyyyyyyyyyyyyyyyyyyyyyyyyyyyyyyyyyyy"})) // Body must be bigger than 32 to be compressed
            .build();
        let example_response = expected_response.clone();
        let mut expectations = MockSupergraphService::new();
        expectations
            .expect_service_call()
            .times(2)
            .returning(move |_req| {
                let example_response = example_response.clone();
                Ok(http_ext::from_response_to_stream(
                    http::Response::builder()
                        .status(200)
                        .body(example_response)
                        .unwrap(),
                ))
            });
        let (server, client) = init(expectations).await;
        let url = format!("{}/", server.graphql_listen_address().as_ref().unwrap());

        // Post query
        let response = client
            .post(url.as_str())
            .header(ACCEPT_ENCODING, HeaderValue::from_static("gzip"))
            .body(json!({ "query": "query" }).to_string())
            .send()
            .await
            .unwrap()
            .error_for_status()
            .unwrap();
        assert_eq!(
            response.headers().get(&CONTENT_ENCODING),
            Some(&HeaderValue::from_static("gzip"))
        );

        // Decompress body
        let body_bytes = response.bytes().await.unwrap();
        let mut decoder = GzipDecoder::new(Vec::new());
        decoder.write_all(&body_bytes.to_vec()).await.unwrap();
        decoder.shutdown().await.unwrap();
        let response = decoder.into_inner();
        let graphql_resp: graphql::Response = serde_json::from_slice(&response).unwrap();
        assert_eq!(graphql_resp, expected_response);

        // Get query
        let response = client
            .get(url.as_str())
            .header(ACCEPT_ENCODING, HeaderValue::from_static("gzip"))
            .query(&json!({ "query": "query" }))
            .send()
            .await
            .unwrap()
            .error_for_status()
            .unwrap();

        assert_eq!(
            response.headers().get(header::CONTENT_TYPE),
            Some(&HeaderValue::from_static("application/json"))
        );
        assert_eq!(
            response.headers().get(&CONTENT_ENCODING),
            Some(&HeaderValue::from_static("gzip"))
        );

        // Decompress body
        let body_bytes = response.bytes().await.unwrap();
        let mut decoder = GzipDecoder::new(Vec::new());
        decoder.write_all(&body_bytes.to_vec()).await.unwrap();
        decoder.shutdown().await.unwrap();
        let response = decoder.into_inner();
        let graphql_resp: graphql::Response = serde_json::from_slice(&response).unwrap();
        assert_eq!(graphql_resp, expected_response);

        server.shutdown().await?;
        Ok(())
    }

    #[tokio::test]
    async fn it_decompress_request_body() -> Result<(), ApolloRouterError> {
        let original_body = json!({ "query": "query" });
        let mut encoder = GzipEncoder::new(Vec::new());
        encoder
            .write_all(original_body.to_string().as_bytes())
            .await
            .unwrap();
        encoder.shutdown().await.unwrap();
        let compressed_body = encoder.into_inner();
        let expected_response = graphql::Response::builder()
            .data(json!({"response": "yayyyyyyyyyyyyyyyyyyyyyyyyyyyyyyyyyyyyyyyyyyy"})) // Body must be bigger than 32 to be compressed
            .build();
        let example_response = expected_response.clone();
        let mut expectations = MockSupergraphService::new();
        expectations
            .expect_service_call()
            .times(1)
            .withf(move |req| {
                assert_eq!(req.body().query.as_ref().unwrap(), "query");
                true
            })
            .returning(move |_req| {
                let example_response = example_response.clone();
                Ok(http_ext::from_response_to_stream(
                    http::Response::builder()
                        .status(200)
                        .body(example_response)
                        .unwrap(),
                ))
            });
        let (server, client) = init(expectations).await;
        let url = format!("{}/", server.graphql_listen_address().as_ref().unwrap());

        // Post query
        let response = client
            .post(url.as_str())
            .header(CONTENT_ENCODING, HeaderValue::from_static("gzip"))
            .body(compressed_body.clone())
            .send()
            .await
            .unwrap()
            .error_for_status()
            .unwrap();

        assert_eq!(
            response.json::<graphql::Response>().await.unwrap(),
            expected_response,
        );

        server.shutdown().await?;
        Ok(())
    }

    #[tokio::test]
    async fn malformed_request() -> Result<(), ApolloRouterError> {
        let expectations = MockSupergraphService::new();
        let (server, client) = init(expectations).await;

        let response = client
            .post(format!(
                "{}/",
                server.graphql_listen_address().as_ref().unwrap()
            ))
            .body("Garbage")
            .send()
            .await
            .unwrap();
        assert_eq!(response.status(), StatusCode::BAD_REQUEST);
        server.shutdown().await
    }

    #[tokio::test]
    async fn response() -> Result<(), ApolloRouterError> {
        let expected_response = graphql::Response::builder()
            .data(json!({"response": "yay"}))
            .build();
        let example_response = expected_response.clone();
        let mut expectations = MockSupergraphService::new();
        expectations
            .expect_service_call()
            .times(2)
            .returning(move |_| {
                let example_response = example_response.clone();
                Ok(http_ext::from_response_to_stream(
                    http::Response::builder()
                        .status(200)
                        .body(example_response)
                        .unwrap(),
                ))
            });
        let (server, client) = init(expectations).await;
        let url = format!("{}/", server.graphql_listen_address().as_ref().unwrap());

        // Post query
        let response = client
            .post(url.as_str())
            .body(json!({ "query": "query" }).to_string())
            .send()
            .await
            .unwrap()
            .error_for_status()
            .unwrap();

        assert_eq!(
            response.json::<graphql::Response>().await.unwrap(),
            expected_response,
        );

        // Get query
        let response = client
            .get(url.as_str())
            .query(&json!({ "query": "query" }))
            .send()
            .await
            .unwrap()
            .error_for_status()
            .unwrap();

        assert_eq!(
            response.headers().get(header::CONTENT_TYPE),
            Some(&HeaderValue::from_static("application/json"))
        );

        assert_eq!(
            response.json::<graphql::Response>().await.unwrap(),
            expected_response,
        );

        server.shutdown().await?;
        Ok(())
    }

    #[tokio::test]
    async fn bad_response() -> Result<(), ApolloRouterError> {
        let expectations = MockSupergraphService::new();
        let (server, client) = init(expectations).await;
        let url = format!("{}/test", server.graphql_listen_address().as_ref().unwrap());

        // Post query
        let err = client
            .post(url.as_str())
            .body(json!({ "query": "query" }).to_string())
            .send()
            .await
            .unwrap()
            .error_for_status()
            .expect_err("should be not found");

        assert!(err.is_status());
        assert_eq!(err.status(), Some(StatusCode::NOT_FOUND));

        // Get query
        let err = client
            .get(url.as_str())
            .query(&json!({ "query": "query" }))
            .send()
            .await
            .unwrap()
            .error_for_status()
            .expect_err("should be not found");

        assert!(err.is_status());
        assert_eq!(err.status(), Some(StatusCode::NOT_FOUND));

        server.shutdown().await?;
        Ok(())
    }

    #[tokio::test]
    async fn response_with_custom_endpoint() -> Result<(), ApolloRouterError> {
        let expected_response = graphql::Response::builder()
            .data(json!({"response": "yay"}))
            .build();
        let example_response = expected_response.clone();
        let mut expectations = MockSupergraphService::new();
        expectations
            .expect_service_call()
            .times(2)
            .returning(move |_| {
                let example_response = example_response.clone();
                Ok(http_ext::from_response_to_stream(
                    http::Response::builder()
                        .status(200)
                        .body(example_response)
                        .unwrap(),
                ))
            });
        let conf = Configuration::fake_builder()
            .graphql(
                crate::configuration::Graphql::fake_builder()
                    .path(String::from("/graphql"))
                    .build(),
            )
            .build();
        let (server, client) = init_with_config(expectations, conf, MultiMap::new()).await;
        let url = format!(
            "{}/graphql",
            server.graphql_listen_address().as_ref().unwrap()
        );

        // Post query
        let response = client
            .post(url.as_str())
            .body(json!({ "query": "query" }).to_string())
            .send()
            .await
            .unwrap()
            .error_for_status()
            .unwrap();

        assert_eq!(
            response.json::<graphql::Response>().await.unwrap(),
            expected_response,
        );

        // Get query
        let response = client
            .get(url.as_str())
            .query(&json!({ "query": "query" }))
            .send()
            .await
            .unwrap()
            .error_for_status()
            .unwrap();

        assert_eq!(
            response.json::<graphql::Response>().await.unwrap(),
            expected_response,
        );

        server.shutdown().await?;
        Ok(())
    }

    #[tokio::test]
    async fn response_with_custom_prefix_endpoint() -> Result<(), ApolloRouterError> {
        let expected_response = graphql::Response::builder()
            .data(json!({"response": "yay"}))
            .build();
        let example_response = expected_response.clone();
        let mut expectations = MockSupergraphService::new();
        expectations
            .expect_service_call()
            .times(2)
            .returning(move |_| {
                let example_response = example_response.clone();
                Ok(http_ext::from_response_to_stream(
                    http::Response::builder()
                        .status(200)
                        .body(example_response)
                        .unwrap(),
                ))
            });
        let conf = Configuration::fake_builder()
            .graphql(
                crate::configuration::Graphql::fake_builder()
                    .path(String::from("/:my_prefix/graphql"))
                    .build(),
            )
            .build();
        let (server, client) = init_with_config(expectations, conf, MultiMap::new()).await;
        let url = format!(
            "{}/prefix/graphql",
            server.graphql_listen_address().as_ref().unwrap()
        );

        // Post query
        let response = client
            .post(url.as_str())
            .body(json!({ "query": "query" }).to_string())
            .send()
            .await
            .unwrap()
            .error_for_status()
            .unwrap();

        assert_eq!(
            response.json::<graphql::Response>().await.unwrap(),
            expected_response,
        );

        // Get query
        let response = client
            .get(url.as_str())
            .query(&json!({ "query": "query" }))
            .send()
            .await
            .unwrap()
            .error_for_status()
            .unwrap();

        assert_eq!(
            response.json::<graphql::Response>().await.unwrap(),
            expected_response,
        );

        server.shutdown().await?;
        Ok(())
    }

    #[tokio::test]
    async fn response_with_custom_endpoint_wildcard() -> Result<(), ApolloRouterError> {
        let expected_response = graphql::Response::builder()
            .data(json!({"response": "yay"}))
            .build();
        let example_response = expected_response.clone();
        let mut expectations = MockSupergraphService::new();
        expectations
            .expect_service_call()
            .times(4)
            .returning(move |_| {
                let example_response = example_response.clone();
                Ok(http_ext::from_response_to_stream(
                    http::Response::builder()
                        .status(200)
                        .body(example_response)
                        .unwrap(),
                ))
            });
        let conf = Configuration::fake_builder()
            .graphql(
                crate::configuration::Graphql::fake_builder()
                    .path(String::from("/graphql/*"))
                    .build(),
            )
            .build();
        let (server, client) = init_with_config(expectations, conf, MultiMap::new()).await;
        for url in &[
            format!(
                "{}/graphql/test",
                server.graphql_listen_address().as_ref().unwrap()
            ),
            format!(
                "{}/graphql/anothertest",
                server.graphql_listen_address().as_ref().unwrap()
            ),
        ] {
            // Post query
            let response = client
                .post(url.as_str())
                .body(json!({ "query": "query" }).to_string())
                .send()
                .await
                .unwrap()
                .error_for_status()
                .unwrap();

            assert_eq!(
                response.json::<graphql::Response>().await.unwrap(),
                expected_response,
            );

            // Get query
            let response = client
                .get(url.as_str())
                .query(&json!({ "query": "query" }))
                .send()
                .await
                .unwrap()
                .error_for_status()
                .unwrap();

            assert_eq!(
                response.json::<graphql::Response>().await.unwrap(),
                expected_response,
            );
        }

        server.shutdown().await?;
        Ok(())
    }

    #[tokio::test]
    async fn it_extracts_query_and_operation_name_on_get_requests() -> Result<(), ApolloRouterError>
    {
        // TODO re-enable after the release
        // test_span::init();
        // let root_span = info_span!("root");
        // {
        // let _guard = root_span.enter();
        let query = "query";
        let expected_query = query;
        let operation_name = "operationName";
        let expected_operation_name = operation_name;

        let expected_response = graphql::Response::builder()
            .data(json!({"response": "yay"}))
            .build();
        let example_response = expected_response.clone();

        let mut expectations = MockSupergraphService::new();
        expectations
            .expect_service_call()
            .times(1)
            .withf(move |req| {
                assert_eq!(req.body().query.as_deref().unwrap(), expected_query);
                assert_eq!(
                    req.body().operation_name.as_deref().unwrap(),
                    expected_operation_name
                );
                true
            })
            .returning(move |_| {
                let example_response = example_response.clone();
                Ok(http_ext::from_response_to_stream(
                    http::Response::builder()
                        .status(200)
                        .body(example_response)
                        .unwrap(),
                ))
            });
        let (server, client) = init(expectations).await;
        let url = format!("{}/", server.graphql_listen_address().as_ref().unwrap());

        let response = client
            .get(url.as_str())
            .query(&[("query", query), ("operationName", operation_name)])
            .send()
            .await
            .unwrap()
            .error_for_status()
            .unwrap();

        assert_eq!(
            response.json::<graphql::Response>().await.unwrap(),
            expected_response,
        );

        server.shutdown().await?;
        // }
        // insta::assert_json_snapshot!(test_span::get_spans_for_root(
        //     &root_span.id().unwrap(),
        //     &test_span::Filter::new(Level::INFO)
        // ));
        Ok(())
    }

    #[tokio::test]
    async fn it_extracts_query_and_operation_name_on_post_requests() -> Result<(), ApolloRouterError>
    {
        let query = "query";
        let expected_query = query;
        let operation_name = "operationName";
        let expected_operation_name = operation_name;

        let expected_response = graphql::Response::builder()
            .data(json!({"response": "yay"}))
            .build();
        let example_response = expected_response.clone();

        let mut expectations = MockSupergraphService::new();
        expectations
            .expect_service_call()
            .times(1)
            .withf(move |req| {
                assert_eq!(req.body().query.as_deref().unwrap(), expected_query);
                assert_eq!(
                    req.body().operation_name.as_deref().unwrap(),
                    expected_operation_name
                );
                true
            })
            .returning(move |_| {
                let example_response = example_response.clone();
                Ok(http_ext::from_response_to_stream(
                    http::Response::builder()
                        .status(200)
                        .body(example_response)
                        .unwrap(),
                ))
            });
        let (server, client) = init(expectations).await;
        let url = format!("{}/", server.graphql_listen_address().as_ref().unwrap());

        let response = client
            .post(url.as_str())
            .body(json!({ "query": query, "operationName": operation_name }).to_string())
            .send()
            .await
            .unwrap()
            .error_for_status()
            .unwrap();

        assert_eq!(
            response.json::<graphql::Response>().await.unwrap(),
            expected_response,
        );

        server.shutdown().await
    }

    #[tokio::test]
    async fn response_failure() -> Result<(), ApolloRouterError> {
        let mut expectations = MockSupergraphService::new();
        expectations
            .expect_service_call()
            .times(1)
            .returning(move |_| {
                let example_response = crate::error::FetchError::SubrequestHttpError {
                    service: "Mock service".to_string(),
                    reason: "Mock error".to_string(),
                }
                .to_response();
                Ok(http_ext::from_response_to_stream(
                    http::Response::builder()
                        .status(200)
                        .body(example_response)
                        .unwrap(),
                ))
            });
        let (server, client) = init(expectations).await;

        let response = client
            .post(format!(
                "{}/",
                server.graphql_listen_address().as_ref().unwrap()
            ))
            .body(
                json!(
                {
                  "query": "query",
                })
                .to_string(),
            )
            .send()
            .await
            .unwrap()
            .json::<graphql::Response>()
            .await
            .unwrap();

        assert_eq!(
            response,
            crate::error::FetchError::SubrequestHttpError {
                service: "Mock service".to_string(),
                reason: "Mock error".to_string(),
            }
            .to_response()
        );
        server.shutdown().await
    }

    #[tokio::test]
    async fn cors_preflight() -> Result<(), ApolloRouterError> {
        let expectations = MockSupergraphService::new();
        let conf = Configuration::fake_builder()
            .cors(Cors::builder().build())
            .graphql(
                crate::configuration::Graphql::fake_builder()
                    .path(String::from("/graphql/*"))
                    .build(),
            )
            .build();
        let (server, client) = init_with_config(expectations, conf, MultiMap::new()).await;

        let response = client
            .request(
                Method::OPTIONS,
                &format!(
                    "{}/graphql/",
                    server.graphql_listen_address().as_ref().unwrap()
                ),
            )
            .header(ACCEPT, "text/html")
            .header(ORIGIN, "https://studio.apollographql.com")
            .header(ACCESS_CONTROL_REQUEST_METHOD, "POST")
            .header(
                ACCESS_CONTROL_REQUEST_HEADERS,
                "Content-type, x-an-other-test-header, apollo-require-preflight",
            )
            .send()
            .await
            .unwrap();

        assert_header!(
            &response,
            ACCESS_CONTROL_ALLOW_ORIGIN,
            vec!["https://studio.apollographql.com"],
            "Incorrect access control allow origin header"
        );
        let headers = response.headers().get_all(ACCESS_CONTROL_ALLOW_HEADERS);
        assert_header_contains!(
            &response,
            ACCESS_CONTROL_ALLOW_HEADERS,
            &["Content-type, x-an-other-test-header, apollo-require-preflight"],
            "Incorrect access control allow header header {headers:?}"
        );
        assert_header_contains!(
            &response,
            ACCESS_CONTROL_ALLOW_METHODS,
            &["GET", "POST", "OPTIONS"],
            "Incorrect access control allow methods header"
        );

        assert_eq!(response.status(), StatusCode::OK);

        server.shutdown().await
    }

    #[tokio::test]
    #[cfg(unix)]
    async fn listening_to_unix_socket() {
        let temp_dir = tempfile::tempdir().unwrap();
        let expected_response = graphql::Response::builder()
            .data(json!({"response": "yay"}))
            .build();
        let example_response = expected_response.clone();

        let mut expectations = MockSupergraphService::new();
        expectations
            .expect_service_call()
            .times(2)
            .returning(move |_| {
                let example_response = example_response.clone();

                Ok(http_ext::from_response_to_stream(
                    http::Response::builder()
                        .status(200)
                        .body(example_response)
                        .unwrap(),
                ))
            });
        let server = init_unix(expectations, &temp_dir).await;

        let output = send_to_unix_socket(
            server.graphql_listen_address().as_ref().unwrap(),
            Method::POST,
            r#"{"query":"query"}"#,
        )
        .await;

        assert_eq!(
            serde_json::from_slice::<graphql::Response>(&output).unwrap(),
            expected_response,
        );

        // Get query
        let output = send_to_unix_socket(
            server.graphql_listen_address().as_ref().unwrap(),
            Method::GET,
            r#"query=query"#,
        )
        .await;

        assert_eq!(
            serde_json::from_slice::<graphql::Response>(&output).unwrap(),
            expected_response,
        );

        server.shutdown().await.unwrap();
    }

    #[cfg(unix)]
    async fn send_to_unix_socket(addr: &ListenAddr, method: Method, body: &str) -> Vec<u8> {
        use tokio::io::AsyncBufReadExt;
        use tokio::io::Interest;
        use tokio::net::UnixStream;

        let content = match method {
            Method::GET => {
                format!(
                    "{} /?{} HTTP/1.1\r
Host: localhost:4100\r
Content-Length: {}\r
Content-Type: application/json\r

\n",
                    method.as_str(),
                    body,
                    body.len(),
                )
            }
            Method::POST => {
                format!(
                    "{} / HTTP/1.1\r
Host: localhost:4100\r
Content-Length: {}\r
Content-Type: application/json\r

{}\n",
                    method.as_str(),
                    body.len(),
                    body
                )
            }
            _ => {
                unimplemented!()
            }
        };
        let mut stream = UnixStream::connect(addr.to_string()).await.unwrap();
        stream.ready(Interest::WRITABLE).await.unwrap();
        stream.write_all(content.as_bytes()).await.unwrap();
        stream.flush().await.unwrap();
        let stream = BufReader::new(stream);
        let mut lines = stream.lines();
        let header_first_line = lines
            .next_line()
            .await
            .unwrap()
            .expect("no header received");
        // skip the rest of the headers
        let mut headers = String::new();
        let mut stream = lines.into_inner();
        loop {
            if stream.read_line(&mut headers).await.unwrap() == 2 {
                break;
            }
        }
        // get rest of the buffer as body
        let body = stream.buffer().to_vec();
        assert!(header_first_line.contains(" 200 "), "");
        body
    }

    #[tokio::test]
    async fn test_health_check() {
        let expectations = MockSupergraphService::new();
        let (server, client) = init(expectations).await;
        let url = format!(
            "{}/health",
            server.graphql_listen_address().as_ref().unwrap()
        );

        let response = client.get(url).send().await.unwrap();
        assert_eq!(response.status(), StatusCode::OK);
    }

    #[tokio::test]
    async fn test_custom_health_check() {
        let conf = Configuration::fake_builder()
            .health_check(
                HealthCheck::fake_builder()
                    .path("/custom-health".to_string())
                    .build(),
            )
            .build();
        let expectations = MockSupergraphService::new();
        let (server, client) = init_with_config(expectations, conf, MultiMap::new()).await;
        let url = format!(
            "{}/custom-health",
            server.graphql_listen_address().as_ref().unwrap()
        );

        let response = client.get(url).send().await.unwrap();
        assert_eq!(response.status(), StatusCode::OK);
    }

    #[test(tokio::test)]
    async fn it_send_bad_content_type() -> Result<(), ApolloRouterError> {
        let query = "query";
        let operation_name = "operationName";

        let expectations = MockSupergraphService::new();
        let (server, client) = init(expectations).await;
        let url = format!("{}", server.graphql_listen_address().as_ref().unwrap());
        let response = client
            .post(url.as_str())
            .header(CONTENT_TYPE, "application/yaml")
            .body(json!({ "query": query, "operationName": operation_name }).to_string())
            .send()
            .await
            .unwrap();

        assert_eq!(response.status(), StatusCode::UNSUPPORTED_MEDIA_TYPE,);

        server.shutdown().await
    }

    #[test(tokio::test)]
    async fn it_doesnt_display_disabled_home_page() -> Result<(), ApolloRouterError> {
        let expectations = MockSupergraphService::new();
        let conf = Configuration::fake_builder()
            .sandbox(
                crate::configuration::Sandbox::fake_builder()
                    .enabled(false)
                    .build(),
            )
            .build();
        let (server, client) = init_with_config(expectations, conf, MultiMap::new()).await;
        let response = client
            .get(&format!(
                "{}/",
                server.graphql_listen_address().as_ref().unwrap()
            ))
            .header(ACCEPT, "text/html")
            .send()
            .await
            .unwrap();

        assert_eq!(response.status(), StatusCode::BAD_REQUEST);

        server.shutdown().await
    }

    #[test(tokio::test)]
    async fn it_answers_to_custom_endpoint() -> Result<(), ApolloRouterError> {
        let expectations = MockSupergraphService::new();
        let endpoint = service_fn(|req: transport::Request| async move {
            Ok::<_, BoxError>(
                http::Response::builder()
                    .status(StatusCode::OK)
                    .body(format!("{} + {}", req.method(), req.uri().path()).into())
                    .unwrap(),
            )
        })
        .boxed_clone();
        let mut web_endpoints = MultiMap::new();
        web_endpoints.insert(
            ListenAddr::SocketAddr("127.0.0.1:0".parse().unwrap()),
            Endpoint::new("/a-custom-path".to_string(), endpoint.clone().boxed()),
        );
        web_endpoints.insert(
            ListenAddr::SocketAddr("127.0.0.1:0".parse().unwrap()),
            Endpoint::new("/an-other-custom-path".to_string(), endpoint.boxed()),
        );

        let conf = Configuration::fake_builder().build();
        let (server, client) = init_with_config(expectations, conf, web_endpoints).await;

        for path in &["/a-custom-path", "/an-other-custom-path"] {
            let response = client
                .get(&format!(
                    "{}{}",
                    server.graphql_listen_address().as_ref().unwrap(),
                    path
                ))
                .send()
                .await
                .unwrap();

            assert_eq!(response.status(), StatusCode::OK);
            assert_eq!(response.text().await.unwrap(), format!("GET + {}", path));
        }

        for path in &["/a-custom-path", "/an-other-custom-path"] {
            let response = client
                .post(&format!(
                    "{}{}",
                    server.graphql_listen_address().as_ref().unwrap(),
                    path
                ))
                .send()
                .await
                .unwrap();

            assert_eq!(response.status(), StatusCode::OK);
            assert_eq!(response.text().await.unwrap(), format!("POST + {}", path));
        }
        server.shutdown().await
    }

    #[test(tokio::test)]
    async fn it_checks_the_shape_of_router_request() -> Result<(), ApolloRouterError> {
        let mut expectations = MockSupergraphService::new();
        expectations
            .expect_service_call()
            .times(2)
            .returning(move |req| {
                Ok(http_ext::from_response_to_stream(
                    http::Response::builder()
                        .status(200)
                        .body(
                            graphql::Response::builder()
                                .data(json!(format!(
                                    "{} + {} + {:?}",
                                    req.method(),
                                    req.uri(),
                                    serde_json::to_string(req.body()).unwrap()
                                )))
                                .build(),
                        )
                        .unwrap(),
                ))
            });
        let (server, client) = init(expectations).await;
        let query = json!(
        {
          "query": "query",
        });
        let url = format!("{}/", server.graphql_listen_address().as_ref().unwrap());
        let response = client.get(&url).query(&query).send().await.unwrap();

        assert_eq!(response.status(), StatusCode::OK);
        assert_eq!(
            response.text().await.unwrap(),
            serde_json::to_string(&json!({
                "data":
                    format!(
                        "GET + {}?query=query + {:?}",
                        url,
                        serde_json::to_string(&query).unwrap()
                    )
            }))
            .unwrap()
        );
        let response = client
            .post(&url)
            .body(query.to_string())
            .send()
            .await
            .unwrap();

        assert_eq!(response.status(), StatusCode::OK);
        assert_eq!(
            response.text().await.unwrap(),
            serde_json::to_string(&json!({
                "data":
                    format!(
                        "POST + {} + {:?}",
                        url,
                        serde_json::to_string(&query).unwrap()
                    )
            }))
            .unwrap()
        );
        server.shutdown().await
    }

    #[tokio::test]
    async fn cors_origin_default() -> Result<(), ApolloRouterError> {
        let (server, client) = init(MockSupergraphService::new()).await;
        let url = format!("{}/", server.graphql_listen_address().as_ref().unwrap());

        let response =
            request_cors_with_origin(&client, url.as_str(), "https://studio.apollographql.com")
                .await;
        assert_cors_origin(response, "https://studio.apollographql.com");

        let response =
            request_cors_with_origin(&client, url.as_str(), "https://this.wont.work.com").await;
        assert_not_cors_origin(response, "https://this.wont.work.com");
        Ok(())
    }

    #[tokio::test]
    async fn cors_allow_any_origin() -> Result<(), ApolloRouterError> {
        let conf = Configuration::fake_builder()
            .cors(Cors::builder().allow_any_origin(true).build())
            .build();
        let (server, client) =
            init_with_config(MockSupergraphService::new(), conf, MultiMap::new()).await;
        let url = format!("{}/", server.graphql_listen_address().as_ref().unwrap());

        let response =
            request_cors_with_origin(&client, url.as_str(), "https://thisisatest.com").await;
        assert_cors_origin(response, "*");

        Ok(())
    }

    #[tokio::test]
    async fn cors_origin_list() -> Result<(), ApolloRouterError> {
        let valid_origin = "https://thisoriginisallowed.com";

        let conf = Configuration::fake_builder()
            .cors(
                Cors::builder()
                    .origins(vec![valid_origin.to_string()])
                    .build(),
            )
            .build();
        let (server, client) =
            init_with_config(MockSupergraphService::new(), conf, MultiMap::new()).await;
        let url = format!("{}/", server.graphql_listen_address().as_ref().unwrap());

        let response = request_cors_with_origin(&client, url.as_str(), valid_origin).await;
        assert_cors_origin(response, valid_origin);

        let response =
            request_cors_with_origin(&client, url.as_str(), "https://thisoriginisinvalid").await;
        assert_not_cors_origin(response, "https://thisoriginisinvalid");

        Ok(())
    }

    #[tokio::test]
    async fn cors_origin_regex() -> Result<(), ApolloRouterError> {
        let apollo_subdomains = "https://([a-z0-9]+[.])*apollographql[.]com";

        let conf = Configuration::fake_builder()
            .cors(
                Cors::builder()
                    .origins(vec!["https://anexactmatchorigin.com".to_string()])
                    .match_origins(vec![apollo_subdomains.to_string()])
                    .build(),
            )
            .build();
        let (server, client) =
            init_with_config(MockSupergraphService::new(), conf, MultiMap::new()).await;
        let url = format!("{}/", server.graphql_listen_address().as_ref().unwrap());

        // regex tests
        let response =
            request_cors_with_origin(&client, url.as_str(), "https://www.apollographql.com").await;
        assert_cors_origin(response, "https://www.apollographql.com");
        let response =
            request_cors_with_origin(&client, url.as_str(), "https://staging.apollographql.com")
                .await;
        assert_cors_origin(response, "https://staging.apollographql.com");
        let response =
            request_cors_with_origin(&client, url.as_str(), "https://thisshouldnotwork.com").await;
        assert_not_cors_origin(response, "https://thisshouldnotwork.com");

        // exact match tests
        let response =
            request_cors_with_origin(&client, url.as_str(), "https://anexactmatchorigin.com").await;
        assert_cors_origin(response, "https://anexactmatchorigin.com");

        // won't match
        let response =
            request_cors_with_origin(&client, url.as_str(), "https://thisshouldnotwork.com").await;
        assert_not_cors_origin(response, "https://thisshouldnotwork.com");

        Ok(())
    }

    async fn request_cors_with_origin(
        client: &Client,
        url: &str,
        origin: &str,
    ) -> reqwest::Response {
        client
            .request(Method::OPTIONS, url)
            .header("Origin", origin)
            .header("Access-Control-Request-Method", "POST")
            .header("Access-Control-Request-Headers", "content-type")
            .send()
            .await
            .unwrap()
    }

    fn assert_cors_origin(response: reqwest::Response, origin: &str) {
        assert!(response.status().is_success());
        let headers = response.headers();
        assert_headers_valid(&response);
        assert!(origin_valid(headers, origin));
    }

    fn assert_not_cors_origin(response: reqwest::Response, origin: &str) {
        assert!(response.status().is_success());
        let headers = response.headers();
        assert!(!origin_valid(headers, origin));
    }

    fn assert_headers_valid(response: &reqwest::Response) {
        assert_header_contains!(response, ACCESS_CONTROL_ALLOW_METHODS, &["POST"]);
        assert_header_contains!(response, ACCESS_CONTROL_ALLOW_HEADERS, &["content-type"]);
    }

    fn origin_valid(headers: &HeaderMap, origin: &str) -> bool {
        headers
            .get("access-control-allow-origin")
            .map(|h| h.to_str().map(|o| o == origin).unwrap_or_default())
            .unwrap_or_default()
    }

    #[test(tokio::test)]
    async fn response_shape() -> Result<(), ApolloRouterError> {
        let mut expectations = MockSupergraphService::new();
        expectations
            .expect_service_call()
            .times(1)
            .returning(move |_| {
                Ok(http_ext::from_response_to_stream(
                    http::Response::builder()
                        .status(200)
                        .body(
                            graphql::Response::builder()
                                .data(json!({
                                    "test": "hello"
                                }))
                                .build(),
                        )
                        .unwrap(),
                ))
            });
        let (server, client) = init(expectations).await;
        let query = json!(
        {
          "query": "query { test }",
        });
        let url = format!("{}/", server.graphql_listen_address().as_ref().unwrap());
        let response = client
            .post(&url)
            .body(query.to_string())
            .send()
            .await
            .unwrap();

        println!("response: {:?}", response);
        assert_eq!(response.status(), StatusCode::OK);
        assert_eq!(
            response.headers().get(CONTENT_TYPE),
            Some(&HeaderValue::from_static("application/json"))
        );

        assert_eq!(
            response.text().await.unwrap(),
            serde_json::to_string(&json!({
                "data": {
                    "test": "hello"
                },
            }))
            .unwrap()
        );

        server.shutdown().await
    }

    #[test(tokio::test)]
    async fn deferred_response_shape() -> Result<(), ApolloRouterError> {
        let mut expectations = MockSupergraphService::new();
        expectations
            .expect_service_call()
            .times(1)
            .returning(move |_| {
                let body = stream::iter(vec![
                    graphql::Response::builder()
                        .data(json!({
                            "test": "hello",
                        }))
                        .has_next(true)
                        .build(),
                    graphql::Response::builder()
                        .incremental(vec![graphql::IncrementalResponse::builder()
                            .data(json!({
                                "other": "world"
                            }))
                            .path(Path::default())
                            .build()])
                        .has_next(true)
                        .build(),
                    graphql::Response::builder().has_next(false).build(),
                ])
                .boxed();
                Ok(http::Response::builder().status(200).body(body).unwrap())
            });
        let (server, client) = init(expectations).await;
        let query = json!(
        {
          "query": "query { test ... @defer { other } }",
        });
        let url = format!("{}/", server.graphql_listen_address().as_ref().unwrap());
        let mut response = client
            .post(&url)
            .body(query.to_string())
            .send()
            .await
            .unwrap();

        println!("response: {:?}", response);
        assert_eq!(response.status(), StatusCode::OK);
        assert_eq!(
            response.headers().get(CONTENT_TYPE),
            Some(&HeaderValue::from_static(MULTIPART_DEFER_CONTENT_TYPE))
        );

        let first = response.chunk().await.unwrap().unwrap();
        assert_eq!(
            std::str::from_utf8(&*first).unwrap(),
            "\r\n--graphql\r\ncontent-type: application/json\r\n\r\n{\"data\":{\"test\":\"hello\"},\"hasNext\":true}\r\n--graphql\r\n"
        );

        let second = response.chunk().await.unwrap().unwrap();
        assert_eq!(
            std::str::from_utf8(&*second).unwrap(),
        "content-type: application/json\r\n\r\n{\"hasNext\":true,\"incremental\":[{\"data\":{\"other\":\"world\"},\"path\":[]}]}\r\n--graphql\r\n"
        );

        let third = response.chunk().await.unwrap().unwrap();
        assert_eq!(
            std::str::from_utf8(&*third).unwrap(),
            "content-type: application/json\r\n\r\n{\"hasNext\":false}\r\n--graphql--\r\n"
        );

        server.shutdown().await
    }

    // Test Vary processing

    #[test]
    fn it_adds_default_with_value_origin_if_no_vary_header() {
        let mut default_headers = HeaderMap::new();
        process_vary_header(&mut default_headers);
        let vary_opt = default_headers.get(VARY);
        assert!(vary_opt.is_some());
        let vary = vary_opt.expect("has a value");
        assert_eq!(vary, "origin");
    }

    #[test]
    fn it_leaves_vary_alone_if_set() {
        let mut default_headers = HeaderMap::new();
        default_headers.insert(VARY, HeaderValue::from_static("*"));
        process_vary_header(&mut default_headers);
        let vary_opt = default_headers.get(VARY);
        assert!(vary_opt.is_some());
        let vary = vary_opt.expect("has a value");
        assert_eq!(vary, "*");
    }

    #[test]
    fn it_leaves_varys_alone_if_there_are_more_than_one() {
        let mut default_headers = HeaderMap::new();
        default_headers.insert(VARY, HeaderValue::from_static("one"));
        default_headers.append(VARY, HeaderValue::from_static("two"));
        process_vary_header(&mut default_headers);
        let vary = default_headers.get_all(VARY);
        assert_eq!(vary.iter().count(), 2);
        for value in vary {
            assert!(value == "one" || value == "two");
        }
    }

<<<<<<< HEAD
    #[tokio::test]
    async fn it_makes_sure_same_listenaddrs_are_accepted() {
        let configuration = Configuration::fake_builder().build();

        init_with_config(MockSupergraphService::new(), configuration, MultiMap::new()).await;
    }

    #[tokio::test]
    #[should_panic(
        expected = "Failed to create server factory: DifferentListenAddrsOnSamePort(127.0.0.1, 0.0.0.0, 4000)"
    )]
    async fn it_makes_sure_different_listenaddrs_but_same_port_are_not_accepted() {
        let configuration = Configuration::fake_builder()
            .graphql(
                Graphql::fake_builder()
                    .listen(SocketAddr::from_str("127.0.0.1:4000").unwrap())
                    .build(),
            )
            .sandbox(
                Sandbox::fake_builder()
                    .listen(SocketAddr::from_str("0.0.0.0:4000").unwrap())
                    .build(),
            )
            .build();

        init_with_config(MockSupergraphService::new(), configuration, MultiMap::new()).await;
    }

    // TODO: axum just panics here.
    // While this is ok for now, we probably want to check it ourselves and return a meaningful error
    #[tokio::test]
    #[should_panic(
        expected = "Invalid route: insertion failed due to conflict with previously registered route: /"
    )]
    async fn it_makes_sure_extra_endpoints_cant_use_the_same_listenaddr_and_path() {
        let configuration = Configuration::fake_builder()
            .graphql(
                Graphql::fake_builder()
                    .listen(SocketAddr::from_str("127.0.0.1:4000").unwrap())
                    .build(),
            )
            .build();
        let endpoint = service_fn(|_req: transport::Request| async move {
            Ok::<_, BoxError>(
                http::Response::builder()
                    .body("this is a test".to_string().into())
                    .unwrap(),
            )
        })
        .boxed();

        let mut mm = MultiMap::new();
        mm.insert(
            SocketAddr::from_str("127.0.0.1:4000").unwrap().into(),
            Endpoint::new("/".to_string(), endpoint),
        );

        init_with_config(MockSupergraphService::new(), configuration, mm).await;
=======
    /// A counter of how many GraphQL responses have been sent by an Apollo Router
    ///
    /// When `@defer` is used, it should increment multiple times for a single HTTP request.
    #[derive(Clone, Default)]
    struct GraphQLResponseCounter(Arc<AtomicU32>);

    impl GraphQLResponseCounter {
        fn increment(&self) {
            self.0.fetch_add(1, Ordering::SeqCst);
        }

        fn get(&self) -> u32 {
            self.0.load(Ordering::SeqCst)
        }
    }

    async fn http_service() -> impl Service<
        http::Request<serde_json::Value>,
        Response = http::Response<MaybeMultipart<serde_json::Value>>,
        Error = BoxError,
    > {
        let counter = GraphQLResponseCounter::default();
        let service = TestHarness::builder()
            .configuration_json(json!({
                "plugins": {
                    "experimental.include_subgraph_errors": {
                        "all": true
                    }
                }
            }))
            .unwrap()
            .supergraph_hook(move |service| {
                let counter = counter.clone();
                service
                    .map_response(move |mut response| {
                        response.response.extensions_mut().insert(counter.clone());
                        response.map_stream(move |graphql_response| {
                            counter.increment();
                            graphql_response
                        })
                    })
                    .boxed()
            })
            .build_http_service()
            .await
            .unwrap()
            .map_err(Into::into);
        let service = http_client::response_decompression(service);
        let service = http_client::defer_spec_20220824_multipart(service);
        http_client::json(service)
    }

    /// Creates an Apollo Router as an HTTP-level Tower service and makes one request.
    async fn make_request(
        request_body: serde_json::Value,
    ) -> http::Response<MaybeMultipart<serde_json::Value>> {
        let request = http::Request::builder()
            .method(http::Method::POST)
            .header("host", "127.0.0.1")
            .body(request_body)
            .unwrap();
        http_service().await.oneshot(request).await.unwrap()
    }

    fn assert_compressed<B>(response: &http::Response<B>, expected: bool) {
        assert_eq!(
            response
                .extensions()
                .get::<http_client::ResponseBodyWasCompressed>()
                .unwrap()
                .0,
            expected
        )
    }

    #[tokio::test]
    async fn test_compressed_response() {
        let response = make_request(json!({
            "query": "
                query TopProducts($first: Int) { 
                    topProducts(first: $first) { 
                        upc 
                        name 
                        reviews { 
                            id 
                            product { name } 
                            author { id name } 
                        } 
                    } 
                }
            ",
            "variables": {"first": 2_u32},
        }))
        .await;
        assert_compressed(&response, true);
        let status = response.status().as_u16();
        let graphql_response = response.into_body().expect_not_multipart();
        assert_eq!(graphql_response["errors"], json!(null));
        assert_eq!(status, 200);
    }

    #[tokio::test]
    async fn test_defer_is_not_buffered() {
        let mut response = make_request(json!({
            "query": "
                query TopProducts($first: Int) { 
                    topProducts(first: $first) { 
                        upc 
                        name 
                        reviews { 
                            id 
                            product { name } 
                            ... @defer { author { id name } }
                        } 
                    } 
                }
            ",
            "variables": {"first": 2_u32},
        }))
        .await;
        assert_compressed(&response, false);
        let status = response.status().as_u16();
        assert_eq!(status, 200);
        let counter: GraphQLResponseCounter = response.extensions_mut().remove().unwrap();
        let parts = response.into_body().expect_multipart();

        let (parts, counts): (Vec<_>, Vec<_>) =
            parts.map(|part| (part, counter.get())).unzip().await;
        let parts = serde_json::Value::Array(parts);
        assert_eq!(
            parts,
            json!([
                {
                    "data": {
                        "topProducts": [
                            {"upc": "1", "name": "Table", "reviews": null},
                            {"upc": "2", "name": "Couch", "reviews": null}
                        ]
                    },
                    "errors": [
                        {
                            "message": "invalid content: Missing key `_entities`!",
                            "path": ["topProducts", "@"],
                            "extensions": {
                                "type": "ExecutionInvalidContent",
                                "reason": "Missing key `_entities`!"
                            }
                        }],
                    "hasNext": true,
                },
                {"hasNext": false}
            ]),
            "{}",
            serde_json::to_string(&parts).unwrap()
        );

        // Non-regression test for https://github.com/apollographql/router/issues/1572
        //
        // With unpatched async-compression 0.3.14 as used by tower-http 0.3.4,
        // `counts` is `[2, 2]` since both parts have to be generated on the server side
        // before the first one reaches the client.
        //
        // Conversly, observing the value `1` after receiving the first part
        // means the didn’t wait for all parts to be in the compression buffer
        // before sending any.
        assert_eq!(counts, [1, 2]);
>>>>>>> aa7977e9
    }
}<|MERGE_RESOLUTION|>--- conflicted
+++ resolved
@@ -2624,7 +2624,6 @@
         }
     }
 
-<<<<<<< HEAD
     #[tokio::test]
     async fn it_makes_sure_same_listenaddrs_are_accepted() {
         let configuration = Configuration::fake_builder().build();
@@ -2683,7 +2682,8 @@
         );
 
         init_with_config(MockSupergraphService::new(), configuration, mm).await;
-=======
+    }
+
     /// A counter of how many GraphQL responses have been sent by an Apollo Router
     ///
     /// When `@defer` is used, it should increment multiple times for a single HTTP request.
@@ -2850,6 +2850,5 @@
         // means the didn’t wait for all parts to be in the compression buffer
         // before sending any.
         assert_eq!(counts, [1, 2]);
->>>>>>> aa7977e9
     }
 }