# Changelog for the next release

All notable changes to Router will be documented in this file.

This project adheres to [Semantic Versioning](https://semver.org/spec/v2.0.0.html).

<!-- <THIS IS AN EXAMPLE, DO NOT REMOVE>

# [x.x.x] (unreleased) - 2022-mm-dd
> Important: X breaking changes below, indicated by **❗ BREAKING ❗**
## ❗ BREAKING ❗
## 🚀 Features
## 🐛 Fixes
## 📃 Configuration
## 🛠 Maintenance
## 📚 Documentation
## 🥼 Experimental

## Example section entry format

### Headline ([Issue #ISSUE_NUMBER](https://github.com/apollographql/router/issues/ISSUE_NUMBER))

Description! And a link to a [reference](http://url)

By [@USERNAME](https://github.com/USERNAME) in https://github.com/apollographql/router/pull/PULL_NUMBER
-->

<<<<<<< HEAD
## 🚀 Features

### JWT authentication for the router ([Issue #912](https://github.com/apollographql/router/issues/912))

JWT authentication is now configurable for the router.

Here's a typical sample configuration fragment:

```yaml
authentication:
  jwt:
    jwks_url: https://dev-zzp5enui.us.auth0.com/.well-known/jwks.json
```

Until the documentation is published to the website, you can read [it](https://github.com/apollographql/router/blob/53d7b710a6bdc0fbef4d7fd0d13f49002ee70e84/docs/source/configuration/authn-jwt.mdx) from the pull request.

By [@garypen](https://github.com/garypen) in https://github.com/apollographql/router/pull/2348
=======
# [1.8.1] (unreleased) - 2022-mm-dd

## 🚀 Features
### Anonymous product usage analytics ([Issue #2124](https://github.com/apollographql/router/issues/2124))

Following up on https://github.com/apollographql/router/pull/1630, the Router transmits anonymous usage telemetry about configurable feature usage which helps guide Router product development.  No information is transmitted in our usage collection that includes any request-specific information.  Knowing what features and configuration our users are depending on allows us to evaluate opportunity to reduce complexity and remain diligent about the surface area of the Router.  The privacy of your and your user's data is of critical importantance to the core Router team and we handle it in accordance with our [privacy policy](https://www.apollographql.com/docs/router/privacy/), which clearly states which data we collect and transmit and offers information on how to opt-out.
Note that strings are output as `<redacted>` so that we do not leak confidential or sensitive information.
Boolean and numerics are output.

For example:
```json
{
   "session_id": "fbe09da3-ebdb-4863-8086-feb97464b8d7", // Randomly generated at Router startup.
   "version": "1.4.0", // The version of the router
   "os": "linux",
   "ci": null, // If CI is detected then this will name the CI vendor
   "usage": {
     "configuration.headers.all.request.propagate.named.<redacted>": 3,
     "configuration.headers.all.request.propagate.default.<redacted>": 1,
     "configuration.headers.all.request.len": 3
     "configuration.headers.subgraphs.<redacted>.request.propagate.named.<redacted>": 2,
     "configuration.headers.subgraphs.<redacted>.request.len": 2,
     "configuration.headers.subgraphs.len": 1,
     "configuration.homepage.enabled.true": 1,
     "args.config-path.redacted": 1,
     "args.hot-reload.true": 1,
     //Many more keys. This is dynamic and will change over time.
     //More...
     //More...
     //More...
   }
 }
```

Users can disable the sending this data by using the command line flag `--anonymous-telemetry-disabled` or setting the environment variable `APOLLO_TELEMETRY_DISABLED=true`

By [@bryncooke](https://github.com/bryncooke) in https://github.com/apollographql/router/pull/2173

## 🛠 Maintenance

### Remove unused factory traits ([Issue #2180](https://github.com/apollographql/router/pull/2372))

Building the execution and subgraph services had to go through a factory trait before, which is not
needed anymore since there is only one useful implementation.

By [@Geal](https://github.com/geal) in https://github.com/apollographql/router/pull/2372
>>>>>>> e137df2b
<|MERGE_RESOLUTION|>--- conflicted
+++ resolved
@@ -25,7 +25,8 @@
 By [@USERNAME](https://github.com/USERNAME) in https://github.com/apollographql/router/pull/PULL_NUMBER
 -->
 
-<<<<<<< HEAD
+# [1.9.0] (unreleased) - 2023-mm-dd
+
 ## 🚀 Features
 
 ### JWT authentication for the router ([Issue #912](https://github.com/apollographql/router/issues/912))
@@ -43,10 +44,7 @@
 Until the documentation is published to the website, you can read [it](https://github.com/apollographql/router/blob/53d7b710a6bdc0fbef4d7fd0d13f49002ee70e84/docs/source/configuration/authn-jwt.mdx) from the pull request.
 
 By [@garypen](https://github.com/garypen) in https://github.com/apollographql/router/pull/2348
-=======
-# [1.8.1] (unreleased) - 2022-mm-dd
 
-## 🚀 Features
 ### Anonymous product usage analytics ([Issue #2124](https://github.com/apollographql/router/issues/2124))
 
 Following up on https://github.com/apollographql/router/pull/1630, the Router transmits anonymous usage telemetry about configurable feature usage which helps guide Router product development.  No information is transmitted in our usage collection that includes any request-specific information.  Knowing what features and configuration our users are depending on allows us to evaluate opportunity to reduce complexity and remain diligent about the surface area of the Router.  The privacy of your and your user's data is of critical importantance to the core Router team and we handle it in accordance with our [privacy policy](https://www.apollographql.com/docs/router/privacy/), which clearly states which data we collect and transmit and offers information on how to opt-out.
@@ -89,5 +87,4 @@
 Building the execution and subgraph services had to go through a factory trait before, which is not
 needed anymore since there is only one useful implementation.
 
-By [@Geal](https://github.com/geal) in https://github.com/apollographql/router/pull/2372
->>>>>>> e137df2b
+By [@Geal](https://github.com/geal) in https://github.com/apollographql/router/pull/2372