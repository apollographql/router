---
source: apollo-router/src/plugins/progressive_override/tests.rs
expression: query_plan
---
{
  "data": {
    "percent100": null
  },
  "extensions": {
    "apolloQueryPlan": {
      "object": {
        "kind": "QueryPlan",
        "node": {
          "kind": "Sequence",
          "nodes": [
            {
              "kind": "Fetch",
              "serviceName": "Subgraph1",
              "variableUsages": [],
              "operation": "{percent100{__typename id}}",
              "operationName": null,
              "operationKind": "query",
              "id": null,
              "inputRewrites": null,
              "outputRewrites": null,
              "contextRewrites": null,
<<<<<<< HEAD
              "schemaAwareHash": "d5ed8e0726a1b6f88dcd89ddf57620f3f878eecf169a01a921fa6f4efc2529f5",
=======
              "schemaAwareHash": "d14f50b039a3b961385f4d2a878c5800dd01141cddd3f8f1874a5499bbe397a9",
>>>>>>> b81a40a8
              "authorization": {
                "is_authenticated": false,
                "scopes": [],
                "policies": []
              }
            },
            {
              "kind": "Flatten",
              "path": [
                "percent100"
              ],
              "node": {
                "kind": "Fetch",
                "serviceName": "Subgraph2",
                "requires": [
                  {
                    "kind": "InlineFragment",
                    "typeCondition": "T",
                    "selections": [
                      {
                        "kind": "Field",
                        "name": "__typename"
                      },
                      {
                        "kind": "Field",
                        "name": "id"
                      }
                    ]
                  }
                ],
                "variableUsages": [],
                "operation": "query($representations:[_Any!]!){_entities(representations:$representations){...on T{foo}}}",
                "operationName": null,
                "operationKind": "query",
                "id": null,
                "inputRewrites": null,
                "outputRewrites": null,
                "contextRewrites": null,
<<<<<<< HEAD
                "schemaAwareHash": "d9d748cdc6d6e7a1e85d2ad07a24e749b15ccfac02aefe28b8acf6e190796fd4",
=======
                "schemaAwareHash": "caa182daf66e4ffe9b1af8c386092ba830887bbae0d58395066fa480525080ec",
>>>>>>> b81a40a8
                "authorization": {
                  "is_authenticated": false,
                  "scopes": [],
                  "policies": []
                }
              }
            }
          ]
        }
      },
      "text": "QueryPlan {\n  Sequence {\n    Fetch(service: \"Subgraph1\") {\n      {\n        percent100 {\n          __typename\n          id\n        }\n      }\n    },\n    Flatten(path: \"percent100\") {\n      Fetch(service: \"Subgraph2\") {\n        {\n          ... on T {\n            __typename\n            id\n          }\n        } =>\n        {\n          ... on T {\n            foo\n          }\n        }\n      },\n    },\n  },\n}"
    }
  }
}<|MERGE_RESOLUTION|>--- conflicted
+++ resolved
@@ -24,11 +24,7 @@
               "inputRewrites": null,
               "outputRewrites": null,
               "contextRewrites": null,
-<<<<<<< HEAD
-              "schemaAwareHash": "d5ed8e0726a1b6f88dcd89ddf57620f3f878eecf169a01a921fa6f4efc2529f5",
-=======
-              "schemaAwareHash": "d14f50b039a3b961385f4d2a878c5800dd01141cddd3f8f1874a5499bbe397a9",
->>>>>>> b81a40a8
+              "schemaAwareHash": "a69b4eb6ed66adb96bea8b7f459d1995223d1b301c2440f7403bc79872da8176",
               "authorization": {
                 "is_authenticated": false,
                 "scopes": [],
@@ -67,11 +63,7 @@
                 "inputRewrites": null,
                 "outputRewrites": null,
                 "contextRewrites": null,
-<<<<<<< HEAD
-                "schemaAwareHash": "d9d748cdc6d6e7a1e85d2ad07a24e749b15ccfac02aefe28b8acf6e190796fd4",
-=======
-                "schemaAwareHash": "caa182daf66e4ffe9b1af8c386092ba830887bbae0d58395066fa480525080ec",
->>>>>>> b81a40a8
+                "schemaAwareHash": "70e0a35ab459ea22bf191acf7bb3d786e596f147ab69dd9dca269c2f79ea2362",
                 "authorization": {
                   "is_authenticated": false,
                   "scopes": [],
