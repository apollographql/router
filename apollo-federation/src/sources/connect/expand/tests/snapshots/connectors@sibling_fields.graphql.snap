---
source: apollo-federation/src/sources/connect/expand/tests/mod.rs
expression: connectors.by_service_name
input_file: apollo-federation/src/sources/connect/expand/tests/schemas/expand/sibling_fields.graphql
---
{
    "connectors_Query_f_0": Connector {
        id: ConnectId {
            label: "connectors. http: GET https://my.api/t",
            subgraph_name: "connectors",
            source_name: None,
            directive: Field(
                ObjectOrInterfaceFieldDirectivePosition {
                    field: Object(Query.f),
                    directive_name: "connect",
                    directive_index: 0,
                },
            ),
        },
        transport: HttpJsonTransport {
            source_uri: None,
            connect_template: StringTemplate {
                parts: [
                    Constant(
                        Constant {
                            value: "https://my.api/t",
                            location: 0..16,
                        },
                    ),
                ],
            },
            method: Get,
            headers: {},
            body: None,
            origin: None,
            source_path: None,
            source_query_params: None,
            connect_path: None,
            connect_query_params: None,
        },
        selection: Named(
            SubSelection {
                selections: [
                    Field(
                        None,
                        WithRange {
                            node: Field(
                                "k",
                            ),
                            range: Some(
                                0..1,
                            ),
                        },
                        Some(
                            SubSelection {
                                selections: [
                                    Field(
                                        None,
                                        WithRange {
                                            node: Field(
                                                "id",
                                            ),
                                            range: Some(
                                                4..6,
                                            ),
                                        },
                                        None,
                                    ),
                                ],
                                range: Some(
                                    2..8,
                                ),
                            },
                        ),
                    ),
                ],
                range: Some(
                    0..8,
                ),
            },
        ),
        config: None,
        max_requests: None,
        entity_resolver: None,
        spec: V0_1,
        request_variables: {},
        response_variables: {},
        request_headers: {},
        response_headers: {},
<<<<<<< HEAD
=======
        batch_settings: Some(
            ConnectorBatchSettings {
                max_size: None,
            },
        ),
>>>>>>> df593628
    },
    "connectors_T_b_0": Connector {
        id: ConnectId {
            label: "connectors. http: GET https://my.api/t/{$this.k.id}",
            subgraph_name: "connectors",
            source_name: None,
            directive: Field(
                ObjectOrInterfaceFieldDirectivePosition {
                    field: Object(T.b),
                    directive_name: "connect",
                    directive_index: 0,
                },
            ),
        },
        transport: HttpJsonTransport {
            source_uri: None,
            connect_template: StringTemplate {
                parts: [
                    Constant(
                        Constant {
                            value: "https://my.api/t/",
                            location: 0..17,
                        },
                    ),
                    Expression(
                        Expression {
                            expression: Path(
                                PathSelection {
                                    path: WithRange {
                                        node: Var(
                                            WithRange {
                                                node: $this,
                                                range: Some(
                                                    0..5,
                                                ),
                                            },
                                            WithRange {
                                                node: Key(
                                                    WithRange {
                                                        node: Field(
                                                            "k",
                                                        ),
                                                        range: Some(
                                                            6..7,
                                                        ),
                                                    },
                                                    WithRange {
                                                        node: Key(
                                                            WithRange {
                                                                node: Field(
                                                                    "id",
                                                                ),
                                                                range: Some(
                                                                    8..10,
                                                                ),
                                                            },
                                                            WithRange {
                                                                node: Empty,
                                                                range: Some(
                                                                    10..10,
                                                                ),
                                                            },
                                                        ),
                                                        range: Some(
                                                            7..10,
                                                        ),
                                                    },
                                                ),
                                                range: Some(
                                                    5..10,
                                                ),
                                            },
                                        ),
                                        range: Some(
                                            0..10,
                                        ),
                                    },
                                },
                            ),
                            location: 18..28,
                        },
                    ),
                ],
            },
            method: Get,
            headers: {},
            body: None,
            origin: None,
            source_path: None,
            source_query_params: None,
            connect_path: None,
            connect_query_params: None,
        },
        selection: Named(
            SubSelection {
                selections: [
                    Field(
                        None,
                        WithRange {
                            node: Field(
                                "b",
                            ),
                            range: Some(
                                0..1,
                            ),
                        },
                        None,
                    ),
                ],
                range: Some(
                    0..1,
                ),
            },
        ),
        config: None,
        max_requests: None,
        entity_resolver: Some(
            Implicit,
        ),
        spec: V0_1,
        request_variables: {
            $this,
        },
        response_variables: {},
        request_headers: {},
        response_headers: {},
<<<<<<< HEAD
=======
        batch_settings: Some(
            ConnectorBatchSettings {
                max_size: None,
            },
        ),
>>>>>>> df593628
    },
}<|MERGE_RESOLUTION|>--- conflicted
+++ resolved
@@ -87,14 +87,11 @@
         response_variables: {},
         request_headers: {},
         response_headers: {},
-<<<<<<< HEAD
-=======
         batch_settings: Some(
             ConnectorBatchSettings {
                 max_size: None,
             },
         ),
->>>>>>> df593628
     },
     "connectors_T_b_0": Connector {
         id: ConnectId {
@@ -221,13 +218,10 @@
         response_variables: {},
         request_headers: {},
         response_headers: {},
-<<<<<<< HEAD
-=======
         batch_settings: Some(
             ConnectorBatchSettings {
                 max_size: None,
             },
         ),
->>>>>>> df593628
     },
 }