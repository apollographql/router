//! Telemetry plugin.
// With regards to ELv2 licensing, this entire file is license key functionality
use std::collections::BTreeMap;
use std::collections::HashMap;
use std::error::Error as Errors;
use std::fmt;
use std::sync::atomic::AtomicU8;
use std::sync::atomic::Ordering;
use std::sync::Arc;
use std::time::Duration;
use std::time::Instant;

use ::tracing::field;
use ::tracing::info_span;
#[cfg(not(feature = "console"))]
use ::tracing::subscriber::set_global_default;
use ::tracing::Span;
use ::tracing::Subscriber;
use axum::headers::HeaderName;
use futures::future::ready;
use futures::future::BoxFuture;
use futures::stream::once;
use futures::FutureExt;
use futures::StreamExt;
use http::header;
use http::HeaderMap;
use http::HeaderValue;
use multimap::MultiMap;
use once_cell::sync::OnceCell;
use opentelemetry::global;
use opentelemetry::propagation::text_map_propagator::FieldIter;
use opentelemetry::propagation::Extractor;
use opentelemetry::propagation::Injector;
use opentelemetry::propagation::TextMapPropagator;
use opentelemetry::sdk::propagation::BaggagePropagator;
use opentelemetry::sdk::propagation::TextMapCompositePropagator;
use opentelemetry::sdk::propagation::TraceContextPropagator;
use opentelemetry::sdk::trace::Builder;
use opentelemetry::trace::SpanContext;
use opentelemetry::trace::SpanId;
use opentelemetry::trace::SpanKind;
use opentelemetry::trace::TraceContextExt;
use opentelemetry::trace::TraceFlags;
use opentelemetry::trace::TraceState;
use opentelemetry::trace::TracerProvider;
use opentelemetry::KeyValue;
use rand::Rng;
use router_bridge::planner::UsageReporting;
use serde_json_bytes::ByteString;
use serde_json_bytes::Map;
use serde_json_bytes::Value;
use tower::BoxError;
use tower::ServiceBuilder;
use tower::ServiceExt;
use tracing_opentelemetry::OpenTelemetrySpanExt;
use tracing_subscriber::prelude::__tracing_subscriber_SubscriberExt;
use tracing_subscriber::registry::LookupSpan;
#[cfg(not(feature = "console"))]
use tracing_subscriber::EnvFilter;
use tracing_subscriber::Registry;
use url::Url;

use self::apollo::ForwardValues;
use self::apollo::SingleReport;
use self::apollo_exporter::Sender;
use self::config::Conf;
use self::metrics::AttributesForwardConf;
use self::metrics::MetricsAttributesConf;
#[cfg(not(feature = "console"))]
use crate::executable::GLOBAL_ENV_FILTER;
use crate::layers::ServiceBuilderExt;
use crate::plugin::Plugin;
use crate::plugin::PluginInit;
use crate::plugins::telemetry::apollo::ForwardHeaders;
use crate::plugins::telemetry::config::default_display_filename;
use crate::plugins::telemetry::config::default_display_line_number;
use crate::plugins::telemetry::config::MetricsCommon;
use crate::plugins::telemetry::config::Trace;
use crate::plugins::telemetry::formatters::JsonFields;
use crate::plugins::telemetry::metrics::apollo::studio::SingleContextualizedStats;
use crate::plugins::telemetry::metrics::apollo::studio::SingleQueryLatencyStats;
use crate::plugins::telemetry::metrics::apollo::studio::SingleStats;
use crate::plugins::telemetry::metrics::apollo::studio::SingleStatsReport;
use crate::plugins::telemetry::metrics::AggregateMeterProvider;
use crate::plugins::telemetry::metrics::BasicMetrics;
use crate::plugins::telemetry::metrics::MetricsBuilder;
use crate::plugins::telemetry::metrics::MetricsConfigurator;
use crate::plugins::telemetry::metrics::MetricsExporterHandle;
use crate::plugins::telemetry::tracing::apollo_telemetry::APOLLO_PRIVATE_OPERATION_SIGNATURE;
use crate::plugins::telemetry::tracing::TracingConfigurator;
use crate::query_planner::USAGE_REPORTING;
use crate::register_plugin;
use crate::router_factory::Endpoint;
use crate::services::execution;
use crate::services::subgraph;
use crate::services::supergraph;
use crate::spaceport::server::ReportSpaceport;
use crate::spaceport::StatsContext;
use crate::subgraph::Request;
use crate::subgraph::Response;
use crate::tracer::TraceId;
use crate::Context;
use crate::ExecutionRequest;
use crate::ListenAddr;
use crate::SubgraphRequest;
use crate::SubgraphResponse;
use crate::SupergraphRequest;
use crate::SupergraphResponse;

pub(crate) mod apollo;
pub(crate) mod apollo_exporter;
pub(crate) mod config;
pub(crate) mod formatters;
mod metrics;
mod otlp;
mod tracing;
// Tracing consts
pub(crate) const SUPERGRAPH_SPAN_NAME: &str = "supergraph";
pub(crate) const SUBGRAPH_SPAN_NAME: &str = "subgraph";
const CLIENT_NAME: &str = "apollo_telemetry::client_name";
const CLIENT_VERSION: &str = "apollo_telemetry::client_version";
const ATTRIBUTES: &str = "apollo_telemetry::metrics_attributes";
const SUBGRAPH_ATTRIBUTES: &str = "apollo_telemetry::subgraph_metrics_attributes";
pub(crate) const STUDIO_EXCLUDE: &str = "apollo_telemetry::studio::exclude";
pub(crate) const FTV1_DO_NOT_SAMPLE: &str = "apollo_telemetry::studio::ftv1_do_not_sample";
pub(crate) const LOGGING_DISPLAY_HEADERS: &str = "apollo_telemetry::logging::display_headers";
pub(crate) const LOGGING_DISPLAY_BODY: &str = "apollo_telemetry::logging::display_body";
const DEFAULT_SERVICE_NAME: &str = "apollo-router";
const GLOBAL_TRACER_NAME: &str = "apollo-router";
const DEFAULT_EXPOSE_TRACE_ID_HEADER: &str = "apollo-trace-id";

static TELEMETRY_LOADED: OnceCell<bool> = OnceCell::new();
static TELEMETRY_REFCOUNT: AtomicU8 = AtomicU8::new(0);

#[doc(hidden)] // Only public for integration tests
pub struct Telemetry {
    config: config::Conf,
    // Do not remove _metrics_exporters. Metrics will not be exported if it is removed.
    // Typically the handles are a PushController but may be something else. Dropping the handle will
    // shutdown exporter.
    _metrics_exporters: Vec<MetricsExporterHandle>,
    meter_provider: AggregateMeterProvider,
    custom_endpoints: MultiMap<ListenAddr, Endpoint>,
    apollo_metrics_sender: apollo_exporter::Sender,
    field_level_instrumentation_ratio: f64,
}

#[derive(Debug)]
struct ReportingError;

impl fmt::Display for ReportingError {
    fn fmt(&self, f: &mut fmt::Formatter<'_>) -> fmt::Result {
        write!(f, "ReportingError")
    }
}

impl std::error::Error for ReportingError {}

fn setup_tracing<T: TracingConfigurator>(
    mut builder: Builder,
    configurator: &Option<T>,
    tracing_config: &Trace,
) -> Result<Builder, BoxError> {
    if let Some(config) = configurator {
        builder = config.apply(builder, tracing_config)?;
    }
    Ok(builder)
}

fn setup_metrics_exporter<T: MetricsConfigurator>(
    mut builder: MetricsBuilder,
    configurator: &Option<T>,
    metrics_common: &MetricsCommon,
) -> Result<MetricsBuilder, BoxError> {
    if let Some(config) = configurator {
        builder = config.apply(builder, metrics_common)?;
    }
    Ok(builder)
}

impl Drop for Telemetry {
    fn drop(&mut self) {
        ::tracing::debug!("dropping telemetry...");
        let count = TELEMETRY_REFCOUNT.fetch_sub(1, Ordering::Relaxed);
        if count < 2 {
            std::thread::spawn(|| {
                opentelemetry::global::shutdown_tracer_provider();
            });
        }
    }
}

#[async_trait::async_trait]
impl Plugin for Telemetry {
    type Config = config::Conf;

    async fn new(init: PluginInit<Self::Config>) -> Result<Self, BoxError> {
        Self::new_common::<Registry>(init.config, None).await
    }

    fn supergraph_service(&self, service: supergraph::BoxService) -> supergraph::BoxService {
        let metrics_sender = self.apollo_metrics_sender.clone();
        let metrics = BasicMetrics::new(&self.meter_provider);
        let config = Arc::new(self.config.clone());
        let config_map_res_first = config.clone();
        let config_map_res = config.clone();
        ServiceBuilder::new()
            .instrument(Self::supergraph_service_span(
                self.field_level_instrumentation_ratio,
                config.apollo.clone().unwrap_or_default(),
            ))
            .map_response(move |mut resp: SupergraphResponse| {
                let config = config_map_res_first.clone();
                if let Ok(Some(usage_reporting)) =
                    resp.context.get::<_, UsageReporting>(USAGE_REPORTING)
                {
                    // Record the operation signature on the router span
                    Span::current().record(
                        APOLLO_PRIVATE_OPERATION_SIGNATURE.as_str(),
                        &usage_reporting.stats_report_key.as_str(),
                    );
                }
<<<<<<< HEAD
                // To expose trace_id or not
                let expose_trace_id_header = config.tracing.as_ref().and_then(|t| {
                    t.response_trace_id.enabled.then(|| {
                        t.response_trace_id
                            .header_name
                            .clone()
                            .unwrap_or(HeaderName::from_static(DEFAULT_EXPOSE_TRACE_ID_HEADER))
                    })
                });
                if let (Some(header_name), Some(trace_id)) = (
                    expose_trace_id_header,
                    TraceId::maybe_new().and_then(|t| HeaderValue::from_str(&t.to_string()).ok()),
                ) {
                    resp.response.headers_mut().append(header_name, trace_id);
                }
                resp
=======
                if resp.context.contains_key(LOGGING_DISPLAY_HEADERS) {
                    ::tracing::info!(http.response.headers = ?resp.response.headers(), "Supergraph response headers");
                }
                let display_body = resp.context.contains_key(LOGGING_DISPLAY_BODY);
                resp.map_stream(move |gql_response| {
                    if display_body {
                        ::tracing::info!(http.response.body = ?gql_response, "Supergraph GraphQL response");
                    }
                    gql_response
                })
>>>>>>> f6e0ef85
            })
            .map_future_with_request_data(
                move |req: &SupergraphRequest| {
                    Self::populate_context(config.clone(), req);
                    req.context.clone()
                },
                move |ctx: Context, fut| {
                    let config = config_map_res.clone();
                    let metrics = metrics.clone();
                    let sender = metrics_sender.clone();
                    let start = Instant::now();

                    async move {
                        let mut result: Result<SupergraphResponse, BoxError> = fut.await;
                        result = Self::update_otel_metrics(
                            config.clone(),
                            ctx.clone(),
                            metrics.clone(),
                            result,
                            start.elapsed(),
                        )
                        .await;
                        Self::update_metrics_on_last_response(
                            &ctx, config, metrics, sender, start, result,
                        )
                    }
                },
            )
            .service(service)
            .boxed()
    }

    fn execution_service(&self, service: execution::BoxService) -> execution::BoxService {
        ServiceBuilder::new()
            .instrument(move |req: &ExecutionRequest| {
                // disable ftv1 sampling for deferred queries
                let do_not_sample_reason = if req.query_plan.root.contains_condition_or_defer() {
                    req.context.insert(FTV1_DO_NOT_SAMPLE, true).unwrap();
                    "query is deferred"
                } else {
                    ""
                };
                let query = req
                    .supergraph_request
                    .body()
                    .query
                    .clone()
                    .unwrap_or_default();
                let operation_name = req
                    .supergraph_request
                    .body()
                    .operation_name
                    .clone()
                    .unwrap_or_default();
                info_span!("execution",
                    graphql.document = query.as_str(),
                    graphql.operation.name = operation_name.as_str(),
                    "otel.kind" = %SpanKind::Internal,
                    ftv1.do_not_sample_reason = do_not_sample_reason
                )
            })
            .service(service)
            .boxed()
    }

    fn subgraph_service(&self, name: &str, service: subgraph::BoxService) -> subgraph::BoxService {
        let metrics = BasicMetrics::new(&self.meter_provider);
        let subgraph_attribute = KeyValue::new("subgraph", name.to_string());
        let subgraph_metrics_conf_req = self.create_subgraph_metrics_conf(name);
        let subgraph_metrics_conf_resp = subgraph_metrics_conf_req.clone();
        let name = name.to_owned();
        let apollo_handler = self.apollo_handler();
        ServiceBuilder::new()
            .instrument(move |req: &SubgraphRequest| {
                let query = req
                    .subgraph_request
                    .body()
                    .query
                    .clone()
                    .unwrap_or_default();
                let operation_name = req
                    .subgraph_request
                    .body()
                    .operation_name
                    .clone()
                    .unwrap_or_default();

                info_span!(SUBGRAPH_SPAN_NAME,
                    "apollo.subgraph.name" = name.as_str(),
                    graphql.document = query.as_str(),
                    graphql.operation.name = operation_name.as_str(),
                    "otel.kind" = %SpanKind::Internal,
                    "apollo_private.ftv1" = field::Empty
                )
            })
            .map_request(move |req| apollo_handler.request_ftv1(req))
            .map_response(move |resp| apollo_handler.store_ftv1(resp))
            .map_future_with_request_data(
                move |sub_request: &SubgraphRequest| {
                    Self::store_subgraph_request_attributes(
                        subgraph_metrics_conf_req.clone(),
                        sub_request,
                    );
                    sub_request.context.clone()
                },
                move |context: Context,
                      f: BoxFuture<'static, Result<SubgraphResponse, BoxError>>| {
                    let metrics = metrics.clone();
                    let subgraph_attribute = subgraph_attribute.clone();
                    let subgraph_metrics_conf = subgraph_metrics_conf_resp.clone();
                    // Using Instant because it is guaranteed to be monotonically increasing.
                    let now = Instant::now();
                    f.map(move |result: Result<SubgraphResponse, BoxError>| {
                        Self::store_subgraph_response_attributes(
                            &context,
                            metrics,
                            subgraph_attribute,
                            subgraph_metrics_conf,
                            now,
                            &result,
                        );
                        result
                    })
                },
            )
            .service(service)
            .boxed()
    }

    fn web_endpoints(&self) -> MultiMap<ListenAddr, Endpoint> {
        self.custom_endpoints.clone()
    }
}

impl Telemetry {
    /// This method can be used instead of `Plugin::new` to override the subscriber
    pub async fn new_with_subscriber<S>(
        config: serde_json::Value,
        subscriber: S,
    ) -> Result<Self, BoxError>
    where
        S: Subscriber + Send + Sync + for<'span> LookupSpan<'span>,
    {
        Self::new_common(serde_json::from_value(config)?, Some(subscriber)).await
    }

    /// This method can be used instead of `Plugin::new` to override the subscriber
    async fn new_common<S>(
        mut config: <Self as Plugin>::Config,
        #[cfg_attr(feature = "console", allow(unused_variables))] subscriber: Option<S>,
    ) -> Result<Self, BoxError>
    where
        S: Subscriber + Send + Sync + for<'span> LookupSpan<'span>,
    {
        // Apollo config is special because we enable tracing if some env variables are present.
        let apollo = config
            .apollo
            .as_mut()
            .expect("telemetry apollo config must be present");
        if let Some(tracing_conf) = &config.tracing {
            apollo.expose_trace_id = tracing_conf.response_trace_id.clone();
        }

        // If we have key and graph ref but no endpoint we start embedded spaceport
        let spaceport = match apollo {
            apollo::Config {
                apollo_key: Some(_),
                apollo_graph_ref: Some(_),
                endpoint: None,
                ..
            } => {
                ::tracing::debug!("starting Spaceport");
                let report_spaceport = ReportSpaceport::new("127.0.0.1:0".parse()?).await?;
                // Now that the port is known update the config
                apollo.endpoint = Some(Url::parse(&format!(
                    "https://{}",
                    report_spaceport.address()
                ))?);
                Some(report_spaceport)
            }
            _ => None,
        };

        if let Some(logging_conf) = &config.logging {
            logging_conf.validate()?;
        }
        // Setup metrics
        // The act of setting up metrics will overwrite a global meter. However it is essential that
        // we use the aggregate meter provider that is created below. It enables us to support
        // sending metrics to multiple providers at once, of which hopefully Apollo Studio will
        // eventually be one.
        let mut builder = Self::create_metrics_exporters(&config)?;

        // the global tracer and subscriber initialization step must be performed only once
        TELEMETRY_LOADED.get_or_try_init::<_, BoxError>(|| {
            #[cfg(not(feature = "console"))]
            use anyhow::Context;
            let tracer_provider = Self::create_tracer_provider(&config)?;

            let tracer = tracer_provider.versioned_tracer(
                GLOBAL_TRACER_NAME,
                Some(env!("CARGO_PKG_VERSION")),
                None,
            );

            global::set_tracer_provider(tracer_provider);
            global::set_error_handler(handle_error)
                .expect("otel error handler lock poisoned, fatal");
            global::set_text_map_propagator(Self::create_propagator(&config));

            #[cfg(feature = "console")]
            {
                use tracing_subscriber::util::SubscriberInitExt;
                let telemetry = tracing_opentelemetry::layer().with_tracer(tracer);
                tracing_subscriber::registry()
                    .with(console_subscriber::spawn())
                    .with(tracing_subscriber::fmt::layer())
                    .with(telemetry)
                    .init();
            }

            #[cfg(not(feature = "console"))]
            {
                let log_level = GLOBAL_ENV_FILTER
                    .get()
                    .map(|s| s.as_str())
                    .unwrap_or("info");

                let sub_builder = tracing_subscriber::fmt::fmt()
                    .with_env_filter(
                        EnvFilter::try_new(log_level)
                            .context("could not parse log configuration")?,
                    )
                    .with_file(
                        config
                            .logging
                            .as_ref()
                            .map(|l| l.display_filename)
                            .unwrap_or(default_display_filename()),
                    )
                    .with_line_number(
                        config
                            .logging
                            .as_ref()
                            .map(|l| l.display_line_number)
                            .unwrap_or(default_display_line_number()),
                    );

                if let Some(sub) = subscriber {
                    let telemetry = tracing_opentelemetry::layer().with_tracer(tracer);
                    let subscriber = sub.with(telemetry);
                    if let Err(e) = set_global_default(subscriber) {
                        ::tracing::error!("cannot set global subscriber: {:?}", e);
                    }
                } else {
                    match config
                        .logging
                        .as_ref()
                        .map(|l| l.format)
                        .unwrap_or_default()
                    {
                        config::LoggingFormat::Pretty => {
                            let telemetry = tracing_opentelemetry::layer().with_tracer(tracer);

                            let subscriber = sub_builder
                                .event_format(formatters::TextFormatter::new())
                                .finish()
                                .with(telemetry);
                            if let Err(e) = set_global_default(subscriber) {
                                ::tracing::error!("cannot set global subscriber: {:?}", e);
                            }
                        }
                        config::LoggingFormat::Json => {
                            let telemetry = tracing_opentelemetry::layer().with_tracer(tracer);

                            let subscriber = sub_builder
                                .map_event_format(|e| {
                                    e.json()
                                        .with_current_span(true)
                                        .with_span_list(true)
                                        .flatten_event(true)
                                })
                                .map_fmt_fields(|_f| JsonFields::new())
                                .finish()
                                .with(telemetry);
                            if let Err(e) = set_global_default(subscriber) {
                                ::tracing::error!("cannot set global subscriber: {:?}", e);
                            }
                        }
                    }
                }
            }

            Ok(true)
        })?;

        let field_level_instrumentation_ratio =
            config.calculate_field_level_instrumentation_ratio()?;

        let plugin = Ok(Telemetry {
            custom_endpoints: builder.custom_endpoints(),
            _metrics_exporters: builder.exporters(),
            meter_provider: builder.meter_provider(),
            apollo_metrics_sender: builder.apollo_metrics_provider(),
            field_level_instrumentation_ratio,
            config,
        });

        // We're now safe for shutdown.
        // Start spaceport
        if let Some(spaceport) = spaceport {
            tokio::spawn(async move {
                ::tracing::debug!("serving spaceport");
                match spaceport.serve().await {
                    Ok(v) => {
                        ::tracing::debug!("spaceport terminated normally: {:?}", v);
                    }
                    Err(e) => match e.source() {
                        Some(source) => {
                            ::tracing::warn!("spaceport did not terminate normally: {}", source);
                        }
                        None => {
                            ::tracing::warn!("spaceport did not terminate normally: {}", e);
                        }
                    },
                }
                ::tracing::debug!("stopped serving spaceport");
            });
        }

        let _ = TELEMETRY_REFCOUNT.fetch_add(1, Ordering::Relaxed);
        plugin
    }

    fn create_propagator(config: &config::Conf) -> TextMapCompositePropagator {
        let propagation = config
            .clone()
            .tracing
            .and_then(|c| c.propagation)
            .unwrap_or_default();

        let tracing = config.clone().tracing.unwrap_or_default();

        let mut propagators: Vec<Box<dyn TextMapPropagator + Send + Sync + 'static>> = Vec::new();
        // TLDR the jaeger propagator MUST BE the first one because the version of opentelemetry_jaeger is buggy.
        // It overrides the current span context with an empty one if it doesn't find the corresponding headers.
        // Waiting for the >=0.16.1 release
        if propagation.jaeger.unwrap_or_default() || tracing.jaeger.is_some() {
            propagators.push(Box::new(opentelemetry_jaeger::Propagator::default()));
        }
        if propagation.baggage.unwrap_or_default() {
            propagators.push(Box::new(BaggagePropagator::default()));
        }
        if propagation.trace_context.unwrap_or_default() || tracing.otlp.is_some() {
            propagators.push(Box::new(TraceContextPropagator::default()));
        }
        if propagation.zipkin.unwrap_or_default() || tracing.zipkin.is_some() {
            propagators.push(Box::new(opentelemetry_zipkin::Propagator::default()));
        }
        if propagation.datadog.unwrap_or_default() || tracing.datadog.is_some() {
            propagators.push(Box::new(opentelemetry_datadog::DatadogPropagator::default()));
        }
        if let Some(from_request_header) = &propagation.request.as_ref().map(|r| &r.header_name) {
            propagators.push(Box::new(CustomTraceIdPropagator::new(
                from_request_header.to_string(),
            )));
        }

        TextMapCompositePropagator::new(propagators)
    }

    fn create_tracer_provider(
        config: &config::Conf,
    ) -> Result<opentelemetry::sdk::trace::TracerProvider, BoxError> {
        let tracing_config = config.tracing.clone().unwrap_or_default();
        let trace_config = &tracing_config.trace_config.unwrap_or_default();
        let mut builder =
            opentelemetry::sdk::trace::TracerProvider::builder().with_config(trace_config.into());

        builder = setup_tracing(builder, &tracing_config.jaeger, trace_config)?;
        builder = setup_tracing(builder, &tracing_config.zipkin, trace_config)?;
        builder = setup_tracing(builder, &tracing_config.datadog, trace_config)?;
        builder = setup_tracing(builder, &tracing_config.otlp, trace_config)?;
        builder = setup_tracing(builder, &config.apollo, trace_config)?;

        let tracer_provider = builder.build();
        Ok(tracer_provider)
    }

    fn create_metrics_exporters(config: &config::Conf) -> Result<MetricsBuilder, BoxError> {
        let metrics_config = config.metrics.clone().unwrap_or_default();
        let metrics_common_config = &mut metrics_config.common.unwrap_or_default();
        // Set default service name for metrics
        if metrics_common_config
            .resources
            .get(opentelemetry_semantic_conventions::resource::SERVICE_NAME.as_str())
            .is_none()
        {
            metrics_common_config.resources.insert(
                String::from(opentelemetry_semantic_conventions::resource::SERVICE_NAME.as_str()),
                String::from(
                    metrics_common_config
                        .service_name
                        .as_deref()
                        .unwrap_or(DEFAULT_SERVICE_NAME),
                ),
            );
        }
        if let Some(service_namespace) = &metrics_common_config.service_namespace {
            metrics_common_config.resources.insert(
                String::from(
                    opentelemetry_semantic_conventions::resource::SERVICE_NAMESPACE.as_str(),
                ),
                service_namespace.clone(),
            );
        }

        let mut builder = MetricsBuilder::default();
        builder = setup_metrics_exporter(builder, &config.apollo, metrics_common_config)?;
        builder =
            setup_metrics_exporter(builder, &metrics_config.prometheus, metrics_common_config)?;
        builder = setup_metrics_exporter(builder, &metrics_config.otlp, metrics_common_config)?;
        Ok(builder)
    }

    fn supergraph_service_span(
        field_level_instrumentation_ratio: f64,
        config: apollo::Config,
    ) -> impl Fn(&SupergraphRequest) -> Span + Clone {
        move |request: &SupergraphRequest| {
            let http_request = &request.supergraph_request;
            let headers = http_request.headers();
            let query = http_request.body().query.clone().unwrap_or_default();
            let operation_name = http_request
                .body()
                .operation_name
                .clone()
                .unwrap_or_default();
            let client_name = headers
                .get(&config.client_name_header)
                .cloned()
                .unwrap_or_else(|| HeaderValue::from_static(""));
            let client_version = headers
                .get(&config.client_version_header)
                .cloned()
                .unwrap_or_else(|| HeaderValue::from_static(""));

            let span = info_span!(
                SUPERGRAPH_SPAN_NAME,
                graphql.document = query.as_str(),
                // TODO add graphql.operation.type
                graphql.operation.name = operation_name.as_str(),
                client.name = client_name.to_str().unwrap_or_default(),
                client.version = client_version.to_str().unwrap_or_default(),
                otel.kind = %SpanKind::Internal,
                apollo_private.field_level_instrumentation_ratio = field_level_instrumentation_ratio,
                apollo_private.operation_signature = field::Empty,
                apollo_private.graphql.variables = field::Empty,
                apollo_private.http.request_headers = field::Empty
            );

            if is_span_sampled(&request.context) {
                span.record(
                    "apollo_private.graphql.variables",
                    &Self::filter_variables_values(
                        &request.supergraph_request.body().variables,
                        &config.send_variable_values,
                    )
                    .as_str(),
                );
                span.record(
                    "apollo_private.http.request_headers",
                    &Self::filter_headers(
                        request.supergraph_request.headers(),
                        &config.send_headers,
                    )
                    .as_str(),
                );
            }

            span
        }
    }

    fn filter_headers(headers: &HeaderMap, forward_rules: &ForwardHeaders) -> String {
        let headers_map = headers
            .iter()
            .filter(|(name, _value)| {
                name != &header::AUTHORIZATION
                    && name != &header::COOKIE
                    && name != &header::SET_COOKIE
            })
            .map(|(name, value)| {
                if match &forward_rules {
                    ForwardHeaders::None => false,
                    ForwardHeaders::All => true,
                    ForwardHeaders::Only(only) => only.contains(name),
                    ForwardHeaders::Except(except) => !except.contains(name),
                } {
                    (
                        name.to_string(),
                        value.to_str().unwrap_or("<unknown>").to_string(),
                    )
                } else {
                    (name.to_string(), "".to_string())
                }
            })
            .fold(BTreeMap::new(), |mut acc, (name, value)| {
                acc.entry(name).or_insert_with(Vec::new).push(value);
                acc
            });

        match serde_json::to_string(&headers_map) {
            Ok(result) => result,
            Err(_err) => {
                ::tracing::warn!(
                    "could not serialize header, trace will not have header information"
                );
                Default::default()
            }
        }
    }

    fn filter_variables_values(
        variables: &Map<ByteString, Value>,
        forward_rules: &ForwardValues,
    ) -> String {
        #[allow(clippy::mutable_key_type)] // False positive lint
        let variables = variables
            .iter()
            .map(|(name, value)| {
                if match &forward_rules {
                    ForwardValues::None => false,
                    ForwardValues::All => true,
                    ForwardValues::Only(only) => only.contains(&name.as_str().to_string()),
                    ForwardValues::Except(except) => !except.contains(&name.as_str().to_string()),
                } {
                    (
                        name,
                        serde_json::to_string(value).unwrap_or_else(|_| "<unknown>".to_string()),
                    )
                } else {
                    (name, "".to_string())
                }
            })
            .fold(BTreeMap::new(), |mut acc, (name, value)| {
                acc.entry(name).or_insert_with(Vec::new).push(value);
                acc
            });

        match serde_json::to_string(&variables) {
            Ok(result) => result,
            Err(_err) => {
                ::tracing::warn!(
                    "could not serialize variables, trace will not have variables information"
                );
                Default::default()
            }
        }
    }

    async fn update_otel_metrics(
        config: Arc<Conf>,
        context: Context,
        metrics: BasicMetrics,
        result: Result<SupergraphResponse, BoxError>,
        request_duration: Duration,
    ) -> Result<SupergraphResponse, BoxError> {
        let mut metric_attrs = context
            .get::<_, HashMap<String, String>>(ATTRIBUTES)
            .ok()
            .flatten()
            .map(|attrs| {
                attrs
                    .into_iter()
                    .map(|(attr_name, attr_value)| KeyValue::new(attr_name, attr_value))
                    .collect::<Vec<KeyValue>>()
            })
            .unwrap_or_default();
        let res = match result {
            Ok(response) => {
                metric_attrs.push(KeyValue::new(
                    "status",
                    response.response.status().as_u16().to_string(),
                ));

                // Wait for the first response of the stream
                let (parts, stream) = response.response.into_parts();
                let (first_response, rest) = stream.into_future().await;

                if let Some(MetricsCommon {
                    attributes:
                        Some(MetricsAttributesConf {
                            supergraph: Some(forward_attributes),
                            ..
                        }),
                    ..
                }) = &config.metrics.as_ref().and_then(|m| m.common.as_ref())
                {
                    let attributes = forward_attributes.get_attributes_from_router_response(
                        &parts,
                        &context,
                        &first_response,
                    );

                    metric_attrs.extend(attributes.into_iter().map(|(k, v)| KeyValue::new(k, v)));
                }

                if !parts.status.is_success() {
                    metric_attrs.push(KeyValue::new("error", parts.status.to_string()));
                    metrics.http_requests_error_total.add(1, &metric_attrs);
                }
                let response = http::Response::from_parts(
                    parts,
                    once(ready(first_response.unwrap_or_default()))
                        .chain(rest)
                        .boxed(),
                );

                Ok(SupergraphResponse { context, response })
            }
            Err(err) => Err(err),
        };

        // http_requests_total - the total number of HTTP requests received
        metrics.http_requests_total.add(1, &metric_attrs);

        metrics
            .http_requests_duration
            .record(request_duration.as_secs_f64(), &metric_attrs);

        res
    }

    fn populate_context(config: Arc<Conf>, req: &SupergraphRequest) {
        let apollo_config = config.apollo.clone().unwrap_or_default();
        let context = &req.context;
        let http_request = &req.supergraph_request;
        let headers = http_request.headers();
        let client_name_header = &apollo_config.client_name_header;
        let client_version_header = &apollo_config.client_version_header;
        let _ = context.insert(
            CLIENT_NAME,
            headers
                .get(client_name_header)
                .cloned()
                .unwrap_or_else(|| HeaderValue::from_static(""))
                .to_str()
                .unwrap_or_default()
                .to_string(),
        );
        let _ = context.insert(
            CLIENT_VERSION,
            headers
                .get(client_version_header)
                .cloned()
                .unwrap_or_else(|| HeaderValue::from_static(""))
                .to_str()
                .unwrap_or_default()
                .to_string(),
        );
        let (should_log_headers, should_log_body) = config
            .logging
            .as_ref()
            .map(|cfg| cfg.should_log(req))
            .unwrap_or_default();
        if should_log_headers {
            ::tracing::info!(http.request.headers = ?req.supergraph_request.headers(), "Supergraph request headers");

            let _ = req.context.insert(LOGGING_DISPLAY_HEADERS, true);
        }
        if should_log_body {
            ::tracing::info!(http.request.body = ?req.supergraph_request.body(), "Supergraph request body");

            let _ = req.context.insert(LOGGING_DISPLAY_BODY, true);
        }

        if let Some(metrics_conf) = &config.metrics {
            // List of custom attributes for metrics
            let mut attributes: HashMap<String, String> = HashMap::new();
            if let Some(operation_name) = &req.supergraph_request.body().operation_name {
                attributes.insert("operation_name".to_string(), operation_name.clone());
            }

            if let Some(router_attributes_conf) = metrics_conf
                .common
                .as_ref()
                .and_then(|c| c.attributes.as_ref())
                .and_then(|a| a.supergraph.as_ref())
            {
                attributes.extend(
                    router_attributes_conf
                        .get_attributes_from_request(headers, req.supergraph_request.body()),
                );
                attributes.extend(router_attributes_conf.get_attributes_from_context(context));
            }

            let _ = context.insert(ATTRIBUTES, attributes);
        }
    }

    fn apollo_handler(&self) -> ApolloFtv1Handler {
        let mut rng = rand::thread_rng();

        if rng.gen_ratio((self.field_level_instrumentation_ratio * 100.0) as u32, 100) {
            ApolloFtv1Handler::Enabled
        } else {
            ApolloFtv1Handler::Disabled
        }
    }

    fn create_subgraph_metrics_conf(&self, name: &str) -> Arc<Option<AttributesForwardConf>> {
        Arc::new(
            self.config
                .metrics
                .as_ref()
                .and_then(|m| m.common.as_ref())
                .and_then(|c| c.attributes.as_ref())
                .and_then(|c| c.subgraph.as_ref())
                .map(|subgraph_cfg| {
                    macro_rules! extend_config {
                        ($forward_kind: ident) => {{
                            let mut cfg = subgraph_cfg
                                .all
                                .as_ref()
                                .and_then(|a| a.$forward_kind.clone())
                                .unwrap_or_default();
                            if let Some(subgraphs) = &subgraph_cfg.subgraphs {
                                cfg.extend(
                                    subgraphs
                                        .get(&name.to_owned())
                                        .and_then(|s| s.$forward_kind.clone())
                                        .unwrap_or_default(),
                                );
                            }

                            cfg
                        }};
                    }
                    macro_rules! merge_config {
                        ($forward_kind: ident) => {{
                            let mut cfg = subgraph_cfg
                                .all
                                .as_ref()
                                .and_then(|a| a.$forward_kind.clone())
                                .unwrap_or_default();
                            if let Some(subgraphs) = &subgraph_cfg.subgraphs {
                                cfg.merge(
                                    subgraphs
                                        .get(&name.to_owned())
                                        .and_then(|s| s.$forward_kind.clone())
                                        .unwrap_or_default(),
                                );
                            }

                            cfg
                        }};
                    }
                    let insert = extend_config!(insert);
                    let context = extend_config!(context);
                    let request = merge_config!(request);
                    let response = merge_config!(response);
                    let errors = merge_config!(errors);

                    AttributesForwardConf {
                        insert: (!insert.is_empty()).then_some(insert),
                        request: (request.header.is_some() || request.body.is_some())
                            .then_some(request),
                        response: (response.header.is_some() || response.body.is_some())
                            .then_some(response),
                        errors: (errors.extensions.is_some() || errors.include_messages)
                            .then_some(errors),
                        context: (!context.is_empty()).then_some(context),
                    }
                }),
        )
    }

    fn store_subgraph_request_attributes(
        attribute_forward_config: Arc<Option<AttributesForwardConf>>,
        sub_request: &Request,
    ) {
        let mut attributes = HashMap::new();
        if let Some(subgraph_attributes_conf) = &*attribute_forward_config {
            attributes.extend(subgraph_attributes_conf.get_attributes_from_request(
                sub_request.subgraph_request.headers(),
                sub_request.subgraph_request.body(),
            ));
            attributes
                .extend(subgraph_attributes_conf.get_attributes_from_context(&sub_request.context));
        }
        sub_request
            .context
            .insert(SUBGRAPH_ATTRIBUTES, attributes)
            .unwrap();
    }

    fn store_subgraph_response_attributes(
        context: &Context,
        metrics: BasicMetrics,
        subgraph_attribute: KeyValue,
        attribute_forward_config: Arc<Option<AttributesForwardConf>>,
        now: Instant,
        result: &Result<Response, BoxError>,
    ) {
        let mut metric_attrs = context
            .get::<_, HashMap<String, String>>(SUBGRAPH_ATTRIBUTES)
            .ok()
            .flatten()
            .map(|attrs| {
                attrs
                    .into_iter()
                    .map(|(attr_name, attr_value)| KeyValue::new(attr_name, attr_value))
                    .collect::<Vec<KeyValue>>()
            })
            .unwrap_or_default();
        metric_attrs.push(subgraph_attribute);
        // Fill attributes from context
        if let Some(subgraph_attributes_conf) = &*attribute_forward_config {
            metric_attrs.extend(
                subgraph_attributes_conf
                    .get_attributes_from_context(context)
                    .into_iter()
                    .map(|(k, v)| KeyValue::new(k, v)),
            );
        }

        match &result {
            Ok(response) => {
                metric_attrs.push(KeyValue::new(
                    "status",
                    response.response.status().as_u16().to_string(),
                ));

                // Fill attributes from response
                if let Some(subgraph_attributes_conf) = &*attribute_forward_config {
                    metric_attrs.extend(
                        subgraph_attributes_conf
                            .get_attributes_from_response(
                                response.response.headers(),
                                response.response.body(),
                            )
                            .into_iter()
                            .map(|(k, v)| KeyValue::new(k, v)),
                    );
                }

                metrics.http_requests_total.add(1, &metric_attrs);
            }
            Err(err) => {
                // Fill attributes from error
                if let Some(subgraph_attributes_conf) = &*attribute_forward_config {
                    metric_attrs.extend(
                        subgraph_attributes_conf
                            .get_attributes_from_error(err)
                            .into_iter()
                            .map(|(k, v)| KeyValue::new(k, v)),
                    );
                }

                metrics.http_requests_error_total.add(1, &metric_attrs);
            }
        }
        metrics
            .http_requests_duration
            .record(now.elapsed().as_secs_f64(), &metric_attrs);
    }

    #[allow(clippy::too_many_arguments)]
    fn update_metrics_on_last_response(
        ctx: &Context,
        config: Arc<Conf>,
        metrics: BasicMetrics,
        sender: Sender,
        start: Instant,
        result: Result<supergraph::Response, BoxError>,
    ) -> Result<supergraph::Response, BoxError> {
        match result {
            Err(e) => {
                if !matches!(sender, Sender::Noop) {
                    Self::update_apollo_metrics(ctx, sender, true, start.elapsed());
                }
                let mut metric_attrs = Vec::new();
                // Fill attributes from error
                if let Some(subgraph_attributes_conf) = config
                    .metrics
                    .as_ref()
                    .and_then(|m| m.common.as_ref())
                    .and_then(|c| c.attributes.as_ref())
                    .and_then(|c| c.supergraph.as_ref())
                {
                    metric_attrs.extend(
                        subgraph_attributes_conf
                            .get_attributes_from_error(&e)
                            .into_iter()
                            .map(|(k, v)| KeyValue::new(k, v)),
                    );
                }

                metrics.http_requests_error_total.add(1, &metric_attrs);

                Err(e)
            }
            Ok(router_response) => {
                let mut has_errors = !router_response.response.status().is_success();
                Ok(router_response.map(move |response_stream| {
                    let sender = sender.clone();
                    let ctx = ctx.clone();

                    response_stream
                        .map(move |response| {
                            if !response.errors.is_empty() {
                                has_errors = true;
                            }

                            if !response.has_next.unwrap_or(false)
                                && !matches!(sender, Sender::Noop)
                            {
                                Self::update_apollo_metrics(
                                    &ctx,
                                    sender.clone(),
                                    has_errors,
                                    start.elapsed(),
                                );
                            }
                            response
                        })
                        .boxed()
                }))
            }
        }
    }

    fn update_apollo_metrics(
        context: &Context,
        sender: Sender,
        has_errors: bool,
        duration: Duration,
    ) {
        if is_span_sampled(context) {
            ::tracing::trace!("span is sampled then skip the apollo metrics");
            return;
        }
        let metrics = if let Some(usage_reporting) = context
            .get::<_, UsageReporting>(USAGE_REPORTING)
            .unwrap_or_default()
        {
            let operation_count = operation_count(&usage_reporting.stats_report_key);
            let persisted_query_hit = context
                .get::<_, bool>("persisted_query_hit")
                .unwrap_or_default();

            if context
                .get(STUDIO_EXCLUDE)
                .map_or(false, |x| x.unwrap_or_default())
            {
                // The request was excluded don't report the details, but do report the operation count
                SingleStatsReport {
                    operation_count,
                    ..Default::default()
                }
            } else {
                SingleStatsReport {
                    request_id: uuid::Uuid::from_bytes(
                        Span::current()
                            .context()
                            .span()
                            .span_context()
                            .trace_id()
                            .to_bytes(),
                    ),
                    operation_count,
                    stats: HashMap::from([(
                        usage_reporting.stats_report_key.to_string(),
                        SingleStats {
                            stats_with_context: SingleContextualizedStats {
                                context: StatsContext {
                                    client_name: context
                                        .get(CLIENT_NAME)
                                        .unwrap_or_default()
                                        .unwrap_or_default(),
                                    client_version: context
                                        .get(CLIENT_VERSION)
                                        .unwrap_or_default()
                                        .unwrap_or_default(),
                                },
                                query_latency_stats: SingleQueryLatencyStats {
                                    latency: duration,
                                    has_errors,
                                    persisted_query_hit,
                                    ..Default::default()
                                },
                                ..Default::default()
                            },
                            referenced_fields_by_type: usage_reporting
                                .referenced_fields_by_type
                                .into_iter()
                                .map(|(k, v)| (k, convert(v)))
                                .collect(),
                        },
                    )]),
                }
            }
        } else {
            // Usage reporting was missing, so it counts as one operation.
            SingleStatsReport {
                operation_count: 1,
                ..Default::default()
            }
        };
        sender.send(SingleReport::Stats(metrics));
    }
}

// Planner errors return stats report key that start with `## `
// while successful planning stats report key start with `# `
fn operation_count(stats_report_key: &str) -> u64 {
    if stats_report_key.starts_with("## ") {
        0
    } else {
        1
    }
}

fn convert(
    referenced_fields: router_bridge::planner::ReferencedFieldsForType,
) -> crate::spaceport::ReferencedFieldsForType {
    crate::spaceport::ReferencedFieldsForType {
        field_names: referenced_fields.field_names,
        is_interface: referenced_fields.is_interface,
    }
}

fn handle_error<T: Into<opentelemetry::global::Error>>(err: T) {
    match err.into() {
        opentelemetry::global::Error::Trace(err) => {
            ::tracing::error!("OpenTelemetry trace error occurred: {}", err)
        }
        opentelemetry::global::Error::Other(err_msg) => {
            ::tracing::error!("OpenTelemetry error occurred: {}", err_msg)
        }
        other => {
            ::tracing::error!("OpenTelemetry error occurred: {:?}", other)
        }
    }
}

#[inline]
pub(crate) fn is_span_sampled(context: &Context) -> bool {
    Span::current().context().span().span_context().is_sampled()
        && !context
            .get(FTV1_DO_NOT_SAMPLE)
            .unwrap_or_default()
            .unwrap_or(false)
}

register_plugin!("apollo", "telemetry", Telemetry);

/// This enum is a partial cleanup of the telemetry plugin logic.
///
#[derive(Copy, Clone)]
enum ApolloFtv1Handler {
    Enabled,
    Disabled,
}

impl ApolloFtv1Handler {
    fn request_ftv1(&self, mut req: SubgraphRequest) -> SubgraphRequest {
        if let ApolloFtv1Handler::Enabled = self {
            if is_span_sampled(&req.context) {
                req.subgraph_request.headers_mut().insert(
                    "apollo-federation-include-trace",
                    HeaderValue::from_static("ftv1"),
                );
            }
        }
        req
    }

    fn store_ftv1(&self, resp: SubgraphResponse) -> SubgraphResponse {
        // Stash the FTV1 data
        if let ApolloFtv1Handler::Enabled = self {
            if let Some(serde_json_bytes::Value::String(ftv1)) =
                resp.response.body().extensions.get("ftv1")
            {
                // Record the ftv1 trace for processing later
                Span::current().record("apollo_private.ftv1", &ftv1.as_str());
            }
        }
        resp
    }
}

/// CustomTraceIdPropagator to set custom trace_id for our tracing system
/// coming from headers
#[derive(Debug)]
struct CustomTraceIdPropagator {
    header_name: String,
    fields: [String; 1],
}

impl CustomTraceIdPropagator {
    fn new(header_name: String) -> Self {
        Self {
            fields: [header_name.clone()],
            header_name,
        }
    }

    fn extract_span_context(&self, extractor: &dyn Extractor) -> Option<SpanContext> {
        let trace_id = extractor.get(&self.header_name)?;

        opentelemetry::global::tracer_provider().versioned_tracer(
            GLOBAL_TRACER_NAME,
            Some(env!("CARGO_PKG_VERSION")),
            None,
        );
        // extract trace id
        let trace_id = match opentelemetry::trace::TraceId::from_hex(trace_id) {
            Ok(trace_id) => trace_id,
            Err(err) => {
                ::tracing::error!("cannot generate custom trace_id: {err}");
                return None;
            }
        };

        SpanContext::new(
            trace_id,
            SpanId::INVALID,
            TraceFlags::default().with_sampled(true),
            true,
            TraceState::default(),
        )
        .into()
    }
}

impl TextMapPropagator for CustomTraceIdPropagator {
    fn inject_context(&self, cx: &opentelemetry::Context, injector: &mut dyn Injector) {
        let span = cx.span();
        let span_context = span.span_context();
        if span_context.is_valid() {
            let header_value = format!("{}", span_context.trace_id());
            injector.set(&self.header_name, header_value);
        }
    }

    fn extract_with_context(
        &self,
        cx: &opentelemetry::Context,
        extractor: &dyn Extractor,
    ) -> opentelemetry::Context {
        cx.with_remote_span_context(
            self.extract_span_context(extractor)
                .unwrap_or_else(SpanContext::empty_context),
        )
    }

    fn fields(&self) -> FieldIter<'_> {
        FieldIter::new(self.fields.as_ref())
    }
}

//
// Please ensure that any tests added to the tests module use the tokio multi-threaded test executor.
//
#[cfg(test)]
mod tests {
    use std::str::FromStr;

    use http::StatusCode;
    use serde_json::Value;
    use serde_json_bytes::json;
    use serde_json_bytes::ByteString;
    use tower::util::BoxService;
    use tower::Service;
    use tower::ServiceExt;

    use crate::error::FetchError;
    use crate::graphql::Error;
    use crate::graphql::Request;
    use crate::http_ext;
    use crate::json_ext::Object;
    use crate::plugin::test::MockSubgraphService;
    use crate::plugin::test::MockSupergraphService;
    use crate::plugin::DynPlugin;
    use crate::services::SubgraphRequest;
    use crate::services::SubgraphResponse;
    use crate::SupergraphRequest;
    use crate::SupergraphResponse;

    #[tokio::test(flavor = "multi_thread")]
    async fn plugin_registered() {
        crate::plugin::plugins()
            .get("apollo.telemetry")
            .expect("Plugin not found")
            .create_instance(
                &serde_json::json!({"apollo": {"schema_id":"abc"}, "tracing": {}}),
                Default::default(),
            )
            .await
            .unwrap();
    }

    #[tokio::test(flavor = "multi_thread")]
    async fn attribute_serialization() {
        crate::plugin::plugins()
            .get("apollo.telemetry")
            .expect("Plugin not found")
            .create_instance(
                &serde_json::json!({
                    "apollo": {"schema_id":"abc"},
                    "tracing": {
                        "trace_config": {
                            "service_name": "router",
                            "attributes": {
                                "str": "a",
                                "int": 1,
                                "float": 1.0,
                                "bool": true,
                                "str_arr": ["a", "b"],
                                "int_arr": [1, 2],
                                "float_arr": [1.0, 2.0],
                                "bool_arr": [true, false]
                            }
                        }
                    },
                    "metrics": {
                        "common": {
                            "attributes": {
                                "supergraph": {
                                    "static": [
                                        {
                                            "name": "myname",
                                            "value": "label_value"
                                        }
                                    ],
                                    "request": {
                                        "header": [{
                                            "named": "test",
                                            "default": "default_value",
                                            "rename": "renamed_value"
                                        }],
                                        "body": [{
                                            "path": ".data.test",
                                            "name": "my_new_name",
                                            "default": "default_value"
                                        }]
                                    },
                                    "response": {
                                        "header": [{
                                            "named": "test",
                                            "default": "default_value",
                                            "rename": "renamed_value",
                                        }, {
                                            "named": "test",
                                            "default": "default_value",
                                            "rename": "renamed_value",
                                        }],
                                        "body": [{
                                            "path": ".data.test",
                                            "name": "my_new_name",
                                            "default": "default_value"
                                        }]
                                    }
                                },
                                "subgraph": {
                                    "all": {
                                        "static": [
                                            {
                                                "name": "myname",
                                                "value": "label_value"
                                            }
                                        ],
                                        "request": {
                                            "header": [{
                                                "named": "test",
                                                "default": "default_value",
                                                "rename": "renamed_value",
                                            }],
                                            "body": [{
                                                "path": ".data.test",
                                                "name": "my_new_name",
                                                "default": "default_value"
                                            }]
                                        },
                                        "response": {
                                            "header": [{
                                                "named": "test",
                                                "default": "default_value",
                                                "rename": "renamed_value",
                                            }, {
                                                "named": "test",
                                                "default": "default_value",
                                                "rename": "renamed_value",
                                            }],
                                            "body": [{
                                                "path": ".data.test",
                                                "name": "my_new_name",
                                                "default": "default_value"
                                            }]
                                        }
                                    },
                                    "subgraphs": {
                                        "subgraph_name_test": {
                                             "static": [
                                                {
                                                    "name": "myname",
                                                    "value": "label_value"
                                                }
                                            ],
                                            "request": {
                                                "header": [{
                                                    "named": "test",
                                                    "default": "default_value",
                                                    "rename": "renamed_value",
                                                }],
                                                "body": [{
                                                    "path": ".data.test",
                                                    "name": "my_new_name",
                                                    "default": "default_value"
                                                }]
                                            },
                                            "response": {
                                                "header": [{
                                                    "named": "test",
                                                    "default": "default_value",
                                                    "rename": "renamed_value",
                                                }, {
                                                    "named": "test",
                                                    "default": "default_value",
                                                    "rename": "renamed_value",
                                                }],
                                                "body": [{
                                                    "path": ".data.test",
                                                    "name": "my_new_name",
                                                    "default": "default_value"
                                                }]
                                            }
                                        }
                                    }
                                }
                            }
                        }
                    }
                }),
                Default::default(),
            )
            .await
            .unwrap();
    }

    #[tokio::test(flavor = "multi_thread")]
    async fn it_test_prometheus_metrics() {
        let mut mock_service = MockSupergraphService::new();
        mock_service
            .expect_call()
            .times(1)
            .returning(move |req: SupergraphRequest| {
                Ok(SupergraphResponse::fake_builder()
                    .context(req.context)
                    .header("x-custom", "coming_from_header")
                    .data(json!({"data": {"my_value": 2usize}}))
                    .build()
                    .unwrap())
            });

        let mut mock_bad_request_service = MockSupergraphService::new();
        mock_bad_request_service
            .expect_call()
            .times(1)
            .returning(move |req: SupergraphRequest| {
                Ok(SupergraphResponse::fake_builder()
                    .context(req.context)
                    .status_code(StatusCode::BAD_REQUEST)
                    .data(json!({"errors": [{"message": "nope"}]}))
                    .build()
                    .unwrap())
            });

        let mut mock_subgraph_service = MockSubgraphService::new();
        mock_subgraph_service
            .expect_call()
            .times(1)
            .returning(move |req: SubgraphRequest| {
                let mut extension = Object::new();
                extension.insert(
                    serde_json_bytes::ByteString::from("status"),
                    serde_json_bytes::Value::String(ByteString::from("INTERNAL_SERVER_ERROR")),
                );
                let _ = req
                    .context
                    .insert("my_key", "my_custom_attribute_from_context".to_string())
                    .unwrap();
                Ok(SubgraphResponse::fake_builder()
                    .context(req.context)
                    .error(
                        Error::builder()
                            .message(String::from("an error occured"))
                            .extensions(extension)
                            .build(),
                    )
                    .build())
            });

        let mut mock_subgraph_service_in_error = MockSubgraphService::new();
        mock_subgraph_service_in_error
            .expect_call()
            .times(1)
            .returning(move |_req: SubgraphRequest| {
                Err(Box::new(FetchError::SubrequestHttpError {
                    service: String::from("my_subgraph_name_error"),
                    reason: String::from("cannot contact the subgraph"),
                }))
            });

        let dyn_plugin: Box<dyn DynPlugin> = crate::plugin::plugins()
            .get("apollo.telemetry")
            .expect("Plugin not found")
            .create_instance(
                &Value::from_str(
                    r#"{
                "apollo": {
                    "client_name_header": "name_header",
                    "client_version_header": "version_header",
                    "schema_id": "schema_sha"
                },
                "metrics": {
                    "common": {
                        "service_name": "apollo-router",
                        "attributes": {
                            "supergraph": {
                                "static": [
                                    {
                                        "name": "myname",
                                        "value": "label_value"
                                    }
                                ],
                                "request": {
                                    "header": [
                                        {
                                            "named": "test",
                                            "default": "default_value",
                                            "rename": "renamed_value"
                                        },
                                        {
                                            "named": "another_test",
                                            "default": "my_default_value"
                                        }
                                    ]
                                },
                                "response": {
                                    "header": [{
                                        "named": "x-custom"
                                    }],
                                    "body": [{
                                        "path": ".data.data.my_value",
                                        "name": "my_value"
                                    }]
                                }
                            },
                            "subgraph": {
                                "all": {
                                    "errors": {
                                        "include_messages": true,
                                        "extensions": [{
                                            "name": "subgraph_error_extended_type",
                                            "path": ".type"
                                        }, {
                                            "name": "message",
                                            "path": ".reason"
                                        }]
                                    }
                                },
                                "subgraphs": {
                                    "my_subgraph_name": {
                                        "request": {
                                            "body": [{
                                                "path": ".query",
                                                "name": "query_from_request"
                                            }, {
                                                "path": ".data",
                                                "name": "unknown_data",
                                                "default": "default_value"
                                            }, {
                                                "path": ".data2",
                                                "name": "unknown_data_bis"
                                            }]
                                        },
                                        "response": {
                                            "body": [{
                                                "path": ".errors[0].extensions.status",
                                                "name": "error"
                                            }]
                                        },
                                        "context": [
                                            {
                                                "named": "my_key"
                                            }
                                        ]
                                    }
                                }
                            }
                        }
                    },
                    "prometheus": {
                        "enabled": true
                    }
                }
            }"#,
                )
                .unwrap(),
                Default::default(),
            )
            .await
            .unwrap();
        let mut supergraph_service = dyn_plugin.supergraph_service(BoxService::new(mock_service));
        let router_req = SupergraphRequest::fake_builder().header("test", "my_value_set");

        let _router_response = supergraph_service
            .ready()
            .await
            .unwrap()
            .call(router_req.build().unwrap())
            .await
            .unwrap()
            .next_response()
            .await
            .unwrap();

        let mut bad_request_supergraph_service =
            dyn_plugin.supergraph_service(BoxService::new(mock_bad_request_service));
        let router_req = SupergraphRequest::fake_builder().header("test", "my_value_set");

        let _router_response = bad_request_supergraph_service
            .ready()
            .await
            .unwrap()
            .call(router_req.build().unwrap())
            .await
            .unwrap()
            .next_response()
            .await
            .unwrap();

        let mut subgraph_service =
            dyn_plugin.subgraph_service("my_subgraph_name", BoxService::new(mock_subgraph_service));
        let subgraph_req = SubgraphRequest::fake_builder()
            .subgraph_request(
                http_ext::Request::fake_builder()
                    .header("test", "my_value_set")
                    .body(
                        Request::fake_builder()
                            .query(String::from("query { test }"))
                            .build(),
                    )
                    .build()
                    .unwrap(),
            )
            .build();
        let _subgraph_response = subgraph_service
            .ready()
            .await
            .unwrap()
            .call(subgraph_req)
            .await
            .unwrap();
        // Another subgraph
        let mut subgraph_service = dyn_plugin.subgraph_service(
            "my_subgraph_name_error",
            BoxService::new(mock_subgraph_service_in_error),
        );
        let subgraph_req = SubgraphRequest::fake_builder()
            .subgraph_request(
                http_ext::Request::fake_builder()
                    .header("test", "my_value_set")
                    .body(
                        Request::fake_builder()
                            .query(String::from("query { test }"))
                            .build(),
                    )
                    .build()
                    .unwrap(),
            )
            .build();
        let _subgraph_response = subgraph_service
            .ready()
            .await
            .unwrap()
            .call(subgraph_req)
            .await
            .expect_err("Must be in error");

        let http_req_prom = http::Request::get("http://localhost:9090/WRONG/URL/metrics")
            .body(Default::default())
            .unwrap();
        let mut web_endpoint = dyn_plugin
            .web_endpoints()
            .into_iter()
            .next()
            .unwrap()
            .1
            .into_iter()
            .next()
            .unwrap()
            .into_router();
        let resp = web_endpoint
            .ready()
            .await
            .unwrap()
            .call(http_req_prom)
            .await
            .unwrap();
        assert_eq!(resp.status(), StatusCode::NOT_FOUND);

        let http_req_prom = http::Request::get("http://localhost:9090/metrics")
            .body(Default::default())
            .unwrap();
        let mut resp = web_endpoint.oneshot(http_req_prom).await.unwrap();
        assert_eq!(resp.status(), StatusCode::OK);
        let body = hyper::body::to_bytes(resp.body_mut()).await.unwrap();
        let prom_metrics = String::from_utf8_lossy(&body);
        assert!(prom_metrics.contains(r#"apollo_router_http_requests_error_total{message="cannot contact the subgraph",service_name="apollo-router",subgraph="my_subgraph_name_error",subgraph_error_extended_type="SubrequestHttpError"} 1"#));
        assert!(prom_metrics.contains(r#"apollo_router_http_requests_total{another_test="my_default_value",my_value="2",myname="label_value",renamed_value="my_value_set",service_name="apollo-router",status="200",x_custom="coming_from_header"} 1"#));
        assert!(prom_metrics.contains(r#"apollo_router_http_request_duration_seconds_count{another_test="my_default_value",my_value="2",myname="label_value",renamed_value="my_value_set",service_name="apollo-router",status="200",x_custom="coming_from_header"}"#));
        assert!(prom_metrics.contains(r#"apollo_router_http_request_duration_seconds_bucket{another_test="my_default_value",my_value="2",myname="label_value",renamed_value="my_value_set",service_name="apollo-router",status="200",x_custom="coming_from_header",le="0.001"}"#));
        assert!(prom_metrics.contains(r#"apollo_router_http_request_duration_seconds_bucket{another_test="my_default_value",my_value="2",myname="label_value",renamed_value="my_value_set",service_name="apollo-router",status="200",x_custom="coming_from_header",le="0.005"}"#));
        assert!(prom_metrics.contains(r#"apollo_router_http_request_duration_seconds_bucket{another_test="my_default_value",my_value="2",myname="label_value",renamed_value="my_value_set",service_name="apollo-router",status="200",x_custom="coming_from_header",le="0.015"}"#));
        assert!(prom_metrics.contains(r#"apollo_router_http_request_duration_seconds_bucket{another_test="my_default_value",my_value="2",myname="label_value",renamed_value="my_value_set",service_name="apollo-router",status="200",x_custom="coming_from_header",le="0.05"}"#));
        assert!(prom_metrics.contains(r#"apollo_router_http_request_duration_seconds_bucket{another_test="my_default_value",my_value="2",myname="label_value",renamed_value="my_value_set",service_name="apollo-router",status="200",x_custom="coming_from_header",le="0.3"}"#));
        assert!(prom_metrics.contains(r#"apollo_router_http_request_duration_seconds_bucket{another_test="my_default_value",my_value="2",myname="label_value",renamed_value="my_value_set",service_name="apollo-router",status="200",x_custom="coming_from_header",le="0.4"}"#));
        assert!(prom_metrics.contains(r#"apollo_router_http_request_duration_seconds_bucket{another_test="my_default_value",my_value="2",myname="label_value",renamed_value="my_value_set",service_name="apollo-router",status="200",x_custom="coming_from_header",le="0.5"}"#));
        assert!(prom_metrics.contains(r#"apollo_router_http_request_duration_seconds_bucket{another_test="my_default_value",my_value="2",myname="label_value",renamed_value="my_value_set",service_name="apollo-router",status="200",x_custom="coming_from_header",le="1"}"#));
        assert!(prom_metrics.contains(r#"apollo_router_http_request_duration_seconds_bucket{another_test="my_default_value",my_value="2",myname="label_value",renamed_value="my_value_set",service_name="apollo-router",status="200",x_custom="coming_from_header",le="5"}"#));
        assert!(prom_metrics.contains(r#"apollo_router_http_request_duration_seconds_bucket{another_test="my_default_value",my_value="2",myname="label_value",renamed_value="my_value_set",service_name="apollo-router",status="200",x_custom="coming_from_header",le="10"}"#));
        assert!(prom_metrics.contains(r#"apollo_router_http_request_duration_seconds_bucket{another_test="my_default_value",my_value="2",myname="label_value",renamed_value="my_value_set",service_name="apollo-router",status="200",x_custom="coming_from_header",le="+Inf"}"#));
        assert!(prom_metrics.contains(r#"apollo_router_http_request_duration_seconds_count{another_test="my_default_value",my_value="2",myname="label_value",renamed_value="my_value_set",service_name="apollo-router",status="200",x_custom="coming_from_header"}"#));
        assert!(prom_metrics.contains(r#"apollo_router_http_request_duration_seconds_sum{another_test="my_default_value",my_value="2",myname="label_value",renamed_value="my_value_set",service_name="apollo-router",status="200",x_custom="coming_from_header"}"#));
        assert!(prom_metrics.contains(r#"apollo_router_http_request_duration_seconds_bucket{error="INTERNAL_SERVER_ERROR",my_key="my_custom_attribute_from_context",query_from_request="query { test }",service_name="apollo-router",status="200",subgraph="my_subgraph_name",unknown_data="default_value",le="1"}"#));
        assert!(prom_metrics.contains(r#"apollo_router_http_requests_total{error="INTERNAL_SERVER_ERROR",my_key="my_custom_attribute_from_context",query_from_request="query { test }",service_name="apollo-router",status="200",subgraph="my_subgraph_name",unknown_data="default_value"} 1"#));
        assert!(prom_metrics.contains(r#"apollo_router_http_requests_total{another_test="my_default_value",error="400 Bad Request",myname="label_value",renamed_value="my_value_set",service_name="apollo-router",status="400"} 1"#));
        assert!(prom_metrics.contains(r#"apollo_router_http_requests_error_total{another_test="my_default_value",error="400 Bad Request",myname="label_value",renamed_value="my_value_set",service_name="apollo-router",status="400"} 1"#))
    }
}<|MERGE_RESOLUTION|>--- conflicted
+++ resolved
@@ -220,7 +220,6 @@
                         &usage_reporting.stats_report_key.as_str(),
                     );
                 }
-<<<<<<< HEAD
                 // To expose trace_id or not
                 let expose_trace_id_header = config.tracing.as_ref().and_then(|t| {
                     t.response_trace_id.enabled.then(|| {
@@ -236,8 +235,7 @@
                 ) {
                     resp.response.headers_mut().append(header_name, trace_id);
                 }
-                resp
-=======
+
                 if resp.context.contains_key(LOGGING_DISPLAY_HEADERS) {
                     ::tracing::info!(http.response.headers = ?resp.response.headers(), "Supergraph response headers");
                 }
@@ -248,7 +246,6 @@
                     }
                     gql_response
                 })
->>>>>>> f6e0ef85
             })
             .map_future_with_request_data(
                 move |req: &SupergraphRequest| {
