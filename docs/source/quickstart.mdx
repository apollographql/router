---
title: Apollo Router quickstart
description: Run the Apollo Router with Apollo-hosted subgraphs
---

Hello! This tutorial walks you through installing the Apollo Router and running it in front of some Apollo-hosted example subgraphs.

## 1. Download and extract the Apollo Router binary

### Download options

#### Automatic download (Linux, OSX, WSL)

If you have a bash-compatible terminal, you can download the latest version of the Apollo Router directly to your current directory with the following command:

```bash
<<<<<<< HEAD
curl -sSL https://router.apollo.dev/download/nix/latest | sh
=======
bash <(curl -fsSL https://raw.githubusercontent.com/apollographql/router/main/scripts/install.sh)
>>>>>>> 4efc6692
```

#### Manual download

Go to the Apollo Router's [GitHub Releases page](https://github.com/apollographql/router/releases) and download the latest `.tar.gz` file that matches your system. Currently, tarballs are available for the following:

* Linux (x86_64)
* macOS (x86_64)
* Windows (x86_64)

> If a tarball for your system or architecture isn't available, you can [build and run Apollo Router from source](https://github.com/apollographql/router/blob/HEAD/DEVELOPMENT.md#development-1).  You can also [open an issue on GitHub](https://github.com/apollographql/router/issues/new/choose) for us to consider adding new architectures.

After downloading, extract the file by running the following from a new project directory, substituting the path to the tarball:

```bash
tar -xf path/to/file.tar.gz
```

### Running the binary

You can now try running the Apollo Router from your project's root directory with the following command:

```bash
./dist/router
```

If you do, you'll get the following output:

```
APOLLO ROUTER <version>

⚠️  The Apollo Router requires a composed supergraph schema at startup. ⚠️

👉 DO ONE:

  * Pass a local schema file with the '--supergraph' option:

      $ ./router --supergraph <file_path>

  * Fetch a registered schema from Apollo Studio by setting
    these environment variables:

      $ APOLLO_KEY="..." APOLLO_GRAPH_REF="..." ./router

      For details, see the Apollo docs:
      https://www.apollographql.com/docs/router/managed-federation/setup

🔬 TESTING THINGS OUT?

  1. Download an example supergraph schema with Apollo-hosted subgraphs:

    $ curl -L https://supergraph.demo.starstuff.dev/ > starstuff.graphql

  2. Run the Apollo Router with the supergraph schema:

    $ ./router --supergraph starstuff.graphql
```

This is because Apollo Router requires a supergraph schema and we aren't providing it one! Let's fix that.

## 2. Download the example supergraph schema

For this quickstart, we're using example Apollo-hosted subgraphs, along with an example supergraph schema that's composed from those subgraph schemas.

From your project's root directory, run the following:

```bash
curl -sSL https://supergraph.demo.starstuff.dev/ > supergraph-schema.graphql
```

This saves a `supergraph-schema.graphql` file with the following contents:

<ExpansionPanel title="Click to expand">

```graphql title="supergraph-schema.graphql"
schema
  @core(feature: "https://specs.apollo.dev/core/v0.1"),
  @core(feature: "https://specs.apollo.dev/join/v0.1")
{
  query: Query
  mutation: Mutation
}

directive @core(feature: String!) repeatable on SCHEMA

directive @join__field(graph: join__Graph, requires: join__FieldSet, provides: join__FieldSet) on FIELD_DEFINITION

directive @join__type(graph: join__Graph!, key: join__FieldSet) repeatable on OBJECT | INTERFACE

directive @join__owner(graph: join__Graph!) on OBJECT | INTERFACE

directive @join__graph(name: String!, url: String!) on ENUM_VALUE

scalar join__FieldSet

enum join__Graph {
  ACCOUNTS @join__graph(name: "accounts" url: "https://accounts.demo.starstuff.dev")
  INVENTORY @join__graph(name: "inventory" url: "https://inventory.demo.starstuff.dev")
  PRODUCTS @join__graph(name: "products" url: "https://products.demo.starstuff.dev")
  REVIEWS @join__graph(name: "reviews" url: "https://reviews.demo.starstuff.dev")
}

type Mutation {
  createProduct(name: String, upc: ID!): Product @join__field(graph: PRODUCTS)
  createReview(body: String, id: ID!, upc: ID!): Review @join__field(graph: REVIEWS)
}

type Product
  @join__owner(graph: PRODUCTS)
  @join__type(graph: PRODUCTS, key: "upc")
  @join__type(graph: INVENTORY, key: "upc")
  @join__type(graph: REVIEWS, key: "upc")
{
  inStock: Boolean @join__field(graph: INVENTORY)
  name: String @join__field(graph: PRODUCTS)
  price: Int @join__field(graph: PRODUCTS)
  reviews: [Review] @join__field(graph: REVIEWS)
  reviewsForAuthor(authorID: ID!): [Review] @join__field(graph: REVIEWS)
  shippingEstimate: Int @join__field(graph: INVENTORY, requires: "price weight")
  upc: String! @join__field(graph: PRODUCTS)
  weight: Int @join__field(graph: PRODUCTS)
}

type Query {
  me: User @join__field(graph: ACCOUNTS)
  topProducts(first: Int = 5): [Product] @join__field(graph: PRODUCTS)
}

type Review
  @join__owner(graph: REVIEWS)
  @join__type(graph: REVIEWS, key: "id")
{
  author: User @join__field(graph: REVIEWS, provides: "username")
  body: String @join__field(graph: REVIEWS)
  id: ID! @join__field(graph: REVIEWS)
  product: Product @join__field(graph: REVIEWS)
}

type User
  @join__owner(graph: ACCOUNTS)
  @join__type(graph: ACCOUNTS, key: "id")
  @join__type(graph: REVIEWS, key: "id")
{
  id: ID! @join__field(graph: ACCOUNTS)
  name: String @join__field(graph: ACCOUNTS)
  reviews: [Review] @join__field(graph: REVIEWS)
  username: String @join__field(graph: ACCOUNTS)
}
```

</ExpansionPanel>

This file is all that Apollo Router needs to communicate with our subgraphs!

## 3. Run the router with the default configuration

Now from your project root, run the following:

```sh
./dist/router --supergraph supergraph-schema.graphql
```

The console output should look like the following:

```sh
2022-03-14T11:56:55.900207Z  INFO apollo_router: Starting Apollo Router
2022-03-14T11:56:56.000707Z  INFO apollo_router: Listening on http://127.0.0.1:4000 🚀
```

That's it! Visit `http://127.0.0.1:4000` to open [Apollo Sandbox](/studio/explorer/sandbox/). You can inspect the entire federated graph and run your first queries against the Apollo Router!

## Next steps

Now that you know how to run Apollo Router with a supergraph schema, you can:

* Set up [managed federation](./managed-federation/overview)
* Learn about [additional configuration options](./configuration/overview)<|MERGE_RESOLUTION|>--- conflicted
+++ resolved
@@ -14,11 +14,7 @@
 If you have a bash-compatible terminal, you can download the latest version of the Apollo Router directly to your current directory with the following command:
 
 ```bash
-<<<<<<< HEAD
 curl -sSL https://router.apollo.dev/download/nix/latest | sh
-=======
-bash <(curl -fsSL https://raw.githubusercontent.com/apollographql/router/main/scripts/install.sh)
->>>>>>> 4efc6692
 ```
 
 #### Manual download
