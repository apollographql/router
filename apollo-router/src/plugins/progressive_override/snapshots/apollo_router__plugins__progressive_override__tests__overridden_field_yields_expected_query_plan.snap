---
source: apollo-router/src/plugins/progressive_override/tests.rs
expression: query_plan
---
{
  "data": {
    "percent100": null
  },
  "extensions": {
    "apolloQueryPlan": {
      "object": {
        "kind": "QueryPlan",
        "node": {
          "kind": "Sequence",
          "nodes": [
            {
              "kind": "Fetch",
              "serviceName": "Subgraph1",
              "variableUsages": [],
              "operation": "{ percent100 { __typename id } }",
              "operationName": null,
              "operationKind": "query",
              "id": null,
              "inputRewrites": null,
              "outputRewrites": null,
              "contextRewrites": null,
<<<<<<< HEAD
              "schemaAwareHash": "30e3f34574b6a43bb731de8f76b113d845c12f7c07ed00eaf8762107325802b1",
=======
              "schemaAwareHash": "113c32833cf7c2bb4324b08c068eb6613ebe0f77efaf3098ae6f0ed7b2df11de",
>>>>>>> 7eb9b0b5
              "authorization": {
                "is_authenticated": false,
                "scopes": [],
                "policies": []
              }
            },
            {
              "kind": "Flatten",
              "path": [
                "percent100"
              ],
              "node": {
                "kind": "Fetch",
                "serviceName": "Subgraph2",
                "requires": [
                  {
                    "kind": "InlineFragment",
                    "typeCondition": "T",
                    "selections": [
                      {
                        "kind": "Field",
                        "name": "__typename"
                      },
                      {
                        "kind": "Field",
                        "name": "id"
                      }
                    ]
                  }
                ],
                "variableUsages": [],
                "operation": "query($representations: [_Any!]!) { _entities(representations: $representations) { ... on T { foo } } }",
                "operationName": null,
                "operationKind": "query",
                "id": null,
                "inputRewrites": null,
                "outputRewrites": null,
                "contextRewrites": null,
<<<<<<< HEAD
                "schemaAwareHash": "ea1b0945910928c41362204ca23e95924d70c4ff1ac66483645e94dff06e6c2c",
=======
                "schemaAwareHash": "7ef79e08871a3e122407b86d57079c3607cfd26a1993e2c239603a39d04d1bd8",
>>>>>>> 7eb9b0b5
                "authorization": {
                  "is_authenticated": false,
                  "scopes": [],
                  "policies": []
                }
              }
            }
          ]
        }
      },
      "text": "QueryPlan {\n  Sequence {\n    Fetch(service: \"Subgraph1\") {\n      {\n        percent100 {\n          __typename\n          id\n        }\n      }\n    },\n    Flatten(path: \"percent100\") {\n      Fetch(service: \"Subgraph2\") {\n        {\n          ... on T {\n            __typename\n            id\n          }\n        } =>\n        {\n          ... on T {\n            foo\n          }\n        }\n      },\n    },\n  },\n}"
    }
  }
}<|MERGE_RESOLUTION|>--- conflicted
+++ resolved
@@ -24,11 +24,7 @@
               "inputRewrites": null,
               "outputRewrites": null,
               "contextRewrites": null,
-<<<<<<< HEAD
-              "schemaAwareHash": "30e3f34574b6a43bb731de8f76b113d845c12f7c07ed00eaf8762107325802b1",
-=======
               "schemaAwareHash": "113c32833cf7c2bb4324b08c068eb6613ebe0f77efaf3098ae6f0ed7b2df11de",
->>>>>>> 7eb9b0b5
               "authorization": {
                 "is_authenticated": false,
                 "scopes": [],
@@ -67,11 +63,7 @@
                 "inputRewrites": null,
                 "outputRewrites": null,
                 "contextRewrites": null,
-<<<<<<< HEAD
-                "schemaAwareHash": "ea1b0945910928c41362204ca23e95924d70c4ff1ac66483645e94dff06e6c2c",
-=======
                 "schemaAwareHash": "7ef79e08871a3e122407b86d57079c3607cfd26a1993e2c239603a39d04d1bd8",
->>>>>>> 7eb9b0b5
                 "authorization": {
                   "is_authenticated": false,
                   "scopes": [],
