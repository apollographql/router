--- conflicted
+++ resolved
@@ -238,15 +238,9 @@
 ], default-features = false }
 thiserror = "2.0.0"
 tokio.workspace = true
-<<<<<<< HEAD
-tokio-stream = { version = "0.1.15", features = ["sync", "net"] }
-tokio-util = { version = "0.7.11", features = ["net", "codec", "time"] }
-tonic = { version = "0.13.1", features = [
-=======
 tokio-stream = { version = "0.1.15", features = ["sync", "net", "fs"] }
 tokio-util = { version = "0.7.11", features = ["net", "codec", "time", "compat"] }
-tonic = { version = "0.12.3", features = [
->>>>>>> 84439adf
+tonic = { version = "0.13.1", features = [
     "transport",
     "gzip",
     "tls-native-roots",
