--- conflicted
+++ resolved
@@ -641,16 +641,12 @@
           path: connect__JSONSelection
           queryParams: connect__JSONSelection
         }
-<<<<<<< HEAD
 
         input connect__SourceErrors {
           message: connect__JSONSelection
           extensions: connect__JSONSelection
         }
-        "#);
-=======
         "###);
->>>>>>> 179ccb7b
     }
 
     #[test]
@@ -735,15 +731,11 @@
           path: connect__JSONSelection
           queryParams: connect__JSONSelection
         }
-<<<<<<< HEAD
 
         input connect__SourceErrors {
           message: connect__JSONSelection
           extensions: connect__JSONSelection
         }
-        "#);
-=======
         "###);
->>>>>>> 179ccb7b
     }
 }