--- conflicted
+++ resolved
@@ -152,33 +152,6 @@
     Ok(url)
 }
 
-<<<<<<< HEAD
-=======
-/// Flatten map-of-maps to a map of dot-delimited keys and built-in JSON values.
-fn flatten_keys(inputs: &IndexMap<String, Value>) -> Map<ByteString, Value> {
-    let mut flat = serde_json_bytes::Map::with_capacity(inputs.len());
-    let mut stack: Vec<_> = inputs
-        .iter()
-        .rev()
-        .map(|(key, value)| (value, key.clone()))
-        .collect();
-
-    while let Some((value, prefix)) = stack.pop() {
-        match value {
-            Value::Object(map) => {
-                for (key, val) in map.iter().rev() {
-                    stack.push((val, format!("{}.{}", prefix, key.as_str())));
-                }
-            }
-            _ => {
-                flat.insert(prefix, value.clone());
-            }
-        }
-    }
-    flat
-}
-
->>>>>>> 752bda70
 #[allow(clippy::mutable_key_type)] // HeaderName is internally mutable, but safe to use in maps
 fn add_headers(
     mut request: http::request::Builder,
