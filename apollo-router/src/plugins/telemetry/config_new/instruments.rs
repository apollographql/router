--- conflicted
+++ resolved
@@ -1047,83 +1047,6 @@
             }),
         }
     }
-<<<<<<< HEAD
-
-    pub(crate) fn new_pipeline_instruments(&self) -> HashMap<String, StaticInstrument> {
-        let meter = meter_provider().meter("apollo/router");
-        let mut instruments = HashMap::new();
-        instruments.insert(
-            PIPELINE_METRIC.to_string(),
-            StaticInstrument::GaugeU64(
-                meter
-                    .u64_observable_gauge(PIPELINE_METRIC)
-                    .with_description("The number of request pipelines active in the router")
-                    .with_callback(|i| {
-                        for (pipeline, count) in &*pipeline_counts() {
-                            let mut attributes = Vec::with_capacity(3);
-                            attributes.push(KeyValue::new("schema.id", pipeline.schema_id.clone()));
-                            if let Some(launch_id) = &pipeline.launch_id {
-                                attributes.push(KeyValue::new("launch.id", launch_id.clone()));
-                            }
-                            attributes
-                                .push(KeyValue::new("config.hash", pipeline.config_hash.clone()));
-
-                            i.observe(*count, &attributes);
-                        }
-                    })
-                    .build(),
-            ),
-        );
-        instruments.insert(
-            OPEN_CONNECTIONS_METRIC.to_string(),
-            StaticInstrument::GaugeU64(
-                meter
-                    .u64_observable_gauge(OPEN_CONNECTIONS_METRIC)
-                    .with_description("Number of currently connected clients")
-                    .with_callback(move |gauge| {
-                        let connections =
-                            crate::axum_factory::connection_handle::connection_counts();
-                        for (connection, count) in connections.iter() {
-                            let mut attributes = Vec::with_capacity(6);
-                            if let Some((ip, port)) = connection.address.ip_and_port() {
-                                attributes.push(KeyValue::new("server.address", ip.to_string()));
-                                attributes.push(KeyValue::new("server.port", port.to_string()));
-                            } else {
-                                // Unix socket
-                                attributes.push(KeyValue::new(
-                                    "server.address",
-                                    connection.address.to_string(),
-                                ));
-                            }
-                            attributes.push(KeyValue::new(
-                                "schema.id",
-                                connection.pipeline_ref.schema_id.clone(),
-                            ));
-                            if let Some(launch_id) = &connection.pipeline_ref.launch_id {
-                                attributes.push(KeyValue::new("launch.id", launch_id.clone()));
-                            }
-                            attributes.push(KeyValue::new(
-                                "config.hash",
-                                connection.pipeline_ref.config_hash.clone(),
-                            ));
-                            // Technically we need to support `idle` state, but that will have to be a follow-up,
-                            attributes.push(KeyValue::new(
-                                "http.connection.state",
-                                match connection.state {
-                                    ConnectionState::Active => "active",
-                                    ConnectionState::Terminating => "terminating",
-                                },
-                            ));
-                            gauge.observe(*count, &attributes);
-                        }
-                    })
-                    .build(),
-            ),
-        );
-        instruments
-    }
-=======
->>>>>>> 84439adf
 }
 
 #[derive(Debug)]
