[package]
name = "apollo-router"
version = "1.44.0"
authors = ["Apollo Graph, Inc. <packages@apollographql.com>"]
repository = "https://github.com/apollographql/router/"
documentation = "https://docs.rs/apollo-router"
description = "A configurable, high-performance routing runtime for Apollo Federation 🚀"
license = "Elastic-2.0"

# renovate-automation: rustc version
rust-version = "1.72.0"
edition = "2021"
build = "build/main.rs"

[[bin]]
name = "router"
path = "src/main.rs"
# Don’t recompile main.rs to run unit tests, there aren’t any there:
test = false

[lib]
# Disabled as they are low value compared to the pathological amount of time and RAM
# needed to link an executable for each individual doctest:
doctest = false

[features]
default = ["global-allocator"]

# Set the Rust global allocator on some platforms
# https://doc.rust-lang.org/std/alloc/index.html#the-global_allocator-attribute
# Enabled by default. Disable default features in library crates or to set it yourself:
# ```
# [dependencies]
# apollo-router = {version = "1.20", default-features = false}
# ```
global-allocator = []

# if you are doing heap profiling
dhat-heap = ["dhat"]
dhat-ad-hoc = ["dhat"]

# Prevents the query execution to continue if any error occurs while fetching
# the data of a subgraph. This is useful in development as you want to be
# alerted early when something is wrong instead of receiving an invalid result.
failfast = []

# Enables usage of tokio-console with the router
# tokio-console also requires at build time the environment variable
# RUSTFLAGS="--cfg tokio_unstable"
console = ["tokio/tracing", "console-subscriber"]

# "fake" feature to disable V8 usage when building on docs.rs
# See https://github.com/apollographql/federation-rs/pull/185
docs_rs = ["router-bridge/docs_rs"]

# Enables the use of new telemetry features that are under development
# and not yet ready for production use.
telemetry_next = []

[package.metadata.docs.rs]
features = ["docs_rs"]

[dependencies]
askama = "0.12.1"
access-json = "0.1.0"
anyhow = "1.0.80"
apollo-compiler.workspace = true
apollo-federation = "=0.0.11"
arc-swap = "1.6.0"
async-channel = "1.9.0"
async-compression = { version = "0.4.6", features = [
    "tokio",
    "brotli",
    "gzip",
    "deflate",
] }
async-trait.workspace = true
axum = { version = "0.6.20", features = ["headers", "json", "original-uri"] }
base64 = "0.21.7"
bloomfilter = "1.0.13"
buildstructor = "0.5.4"
bytes = "1.5.0"
clap = { version = "4.5.1", default-features = false, features = [
    "env",
    "derive",
    "std",
    "help",
] }
console-subscriber = { version = "0.2.0", optional = true }
cookie = { version = "0.18.0", default-features = false }
ci_info = { version = "0.14.14", features = ["serde-1"] }
dashmap = { version = "5.5.3", features = ["serde"] }
derivative = "2.2.0"
derive_more = { version = "0.99.17", default-features = false, features = [
    "from",
    "display",
] }
dhat = { version = "0.3.3", optional = true }
diff = "0.1.13"
directories = "5.0.1"
displaydoc = "0.2"
flate2 = "1.0.28"
fred = { version = "7.1.2", features = ["enable-rustls"] }
futures = { version = "0.3.30", features = ["thread-pool"] }
graphql_client = "0.13.0"
hex = { version = "0.4.3", features = ["serde"] }
http.workspace = true
http-body = "0.4.6"
heck = "0.4.1"
humantime = "2.1.0"
humantime-serde = "1.1.1"
hyper = { version = "0.14.28", features = ["server", "client", "stream"] }
hyper-rustls = { version = "0.24.2", features = ["http1", "http2"] }
indexmap = { version = "2.2.3", features = ["serde"] }
itertools = "0.12.1"
jsonpath_lib = "0.3.0"
jsonpath-rust = "0.3.5"
jsonschema = { version = "0.17.1", default-features = false }
jsonwebtoken = "9.2.0"
lazy_static = "1.4.0"
libc = "0.2.153"
linkme = "0.3.23"
lru = "0.12.2"
maplit = "1.0.2"
mediatype = "0.19.18"
mockall = "0.11.4"
mime = "0.3.17"
multer = "2.1.0"
multimap = "0.9.1"
# To avoid tokio issues
notify = { version = "6.1.1", default-features = false, features = [
    "macos_kqueue",
] }
nu-ansi-term = "0.49"
once_cell = "1.19.0"

# Any package that starts with `opentelemetry` needs to be updated with care
# because it is tightly intertwined with the `tracing` packages on account of
# the `opentelemetry-tracing` package.
#
# We are constrained in our ability to update the `tracing` packages and that is
# tracked in https://github.com/apollographql/router/issues/1407.
#
# To codify this with code, a rule in our Renovate configuration constraints and
# groups `^tracing` and `^opentelemetry*` dependencies together as of
# https://github.com/apollographql/router/pull/1509.  A comment which exists
# there (and on `tracing` packages below) should be updated should this change.
opentelemetry = { version = "0.20.0", features = ["trace", "metrics"] }
opentelemetry_api = "0.20.0"
opentelemetry-aws = "0.8.0"
opentelemetry-datadog = { version = "0.8.0", features = ["reqwest-client"] }
opentelemetry-http = "0.9.0"
opentelemetry-jaeger = { version = "0.19.0", features = [
    "collector_client",
    "reqwest_collector_client",
    "rt-tokio",
] }
opentelemetry-otlp = { version = "0.13.0", default-features = false, features = [
    "grpc-tonic",
    "gzip-tonic",
    "tonic",
    "tls",
    "http-proto",
    "metrics",
    "reqwest-client",
] }
opentelemetry-semantic-conventions = "0.12.0"
opentelemetry-zipkin = { version = "0.18.0", default-features = false, features = [
    "reqwest-client",
    "reqwest-rustls",
] }
opentelemetry-prometheus = "0.13.0"
paste = "1.0.14"
pin-project-lite = "0.2.13"
prometheus = "0.13"
prost = "0.12.3"
prost-types = "0.12.3"
proteus = "0.5.0"
rand = "0.8.5"
rhai = { version = "=1.17.1", features = ["sync", "serde", "internals"] }
regex = "1.10.3"
<<<<<<< HEAD
reqwest = { version = "0.11.24", default-features = false, features = [
    "rustls-tls",
    "rustls-native-certs",
    "gzip",
    "json",
    "stream",
] }
# note: this dependency should _always_ be pinned, prefix the version with an `=`
router-bridge = "=0.5.19+v2.7.3"
=======
reqwest.workspace = true
router-bridge.workspace = true
>>>>>>> f37813c2
rust-embed = "8.2.0"
rustls = "0.21.10"
rustls-native-certs = "0.6.3"
rustls-pemfile = "1.0.4"
schemars.workspace = true
shellexpand = "3.1.0"
sha2 = "0.10.8"
semver = "1.0.22"
serde.workspace = true
serde_derive_default = "0.1"
serde_json_bytes.workspace = true
serde_json.workspace = true
serde_urlencoded = "0.7.1"
serde_yaml = "0.8.26"
static_assertions = "1.1.0"
strum_macros = "0.25.3"
sys-info = "0.9.1"
thiserror = "1.0.57"
tokio.workspace = true
tokio-stream = { version = "0.1.14", features = ["sync", "net"] }
tokio-util = { version = "0.7.10", features = ["net", "codec", "time"] }
tonic = { version = "0.9.2", features = [
    "transport",
    "tls",
    "tls-roots",
    "gzip",
] }
tower.workspace = true
tower-http = { version = "0.4.4", features = [
    "add-extension",
    "trace",
    "cors",
    "compression-br",
    "compression-deflate",
    "compression-gzip",
    "decompression-br",
    "decompression-deflate",
    "decompression-gzip",
    "timeout",
] }
tower-service = "0.3.2"
tracing = "0.1.37"
tracing-core = "0.1.31"
tracing-futures = { version = "0.2.5", features = ["futures-03"] }
tracing-opentelemetry = "0.21.0"
tracing-subscriber = { version = "0.3.18", features = ["env-filter", "json"] }
trust-dns-resolver = "0.23.2"
url = { version = "2.5.0", features = ["serde"] }
urlencoding = "2.1.3"
uuid = { version = "1.7.0", features = ["serde", "v4"] }
yaml-rust = "0.4.5"
wiremock = "0.5.22"
wsl = "0.1.0"
tokio-tungstenite = { version = "0.20.1", features = [
    "rustls-tls-native-roots",
] }
tokio-rustls = "0.24.1"
http-serde = "1.1.3"
hmac = "0.12.1"
parking_lot = "0.12.1"
memchr = "2.7.1"
brotli = "3.4.0"
zstd = "0.13.0"
zstd-safe = "7.0.0"
# note: AWS dependencies should always use the same version
aws-sigv4 = "1.1.6"
aws-credential-types = "1.1.6"
aws-config = "1.1.6"
aws-types = "1.1.6"
aws-smithy-runtime-api = { version = "1.1.6", features = ["client"] }
sha1 = "0.10.6"
tracing-serde = "0.1.3"
time = { version = "0.3.34", features = ["serde"] }
similar = { version = "2.4.0", features = ["inline"] }
console = "0.15.8"
bytesize = { version = "1.3.0", features = ["serde"] }

[target.'cfg(macos)'.dependencies]
uname = "0.1.1"

[target.'cfg(unix)'.dependencies]
uname = "0.1.1"
hyperlocal = { version = "0.8.0", default-features = false, features = [
    "client",
] }

[target.'cfg(target_os = "linux")'.dependencies]
tikv-jemallocator = "0.5"

[dev-dependencies]
axum = { version = "0.6.20", features = [
    "headers",
    "json",
    "original-uri",
    "ws",
] }
ecdsa = { version = "0.16.9", features = ["signing", "pem", "pkcs8"] }
fred = { version = "7.1.2", features = ["enable-rustls", "mocks"] }
futures-test = "0.3.30"
insta = { version = "1.35.1", features = ["json", "redactions", "yaml"] }
maplit = "1.0.2"
memchr = { version = "2.7.1", default-features = false }
mockall = "0.11.4"
num-traits = "0.2.18"
once_cell.workspace = true
opentelemetry-stdout = { version = "0.1.0", features = ["trace"] }
opentelemetry = { version = "0.20.0", features = ["testing"] }
opentelemetry-proto = { version = "0.5.0", features = [
    "metrics",
    "trace",
    "gen-tonic-messages",
    "with-serde",
] }
p256 = "0.13.2"
rand_core = "0.6.4"
reqwest = { version = "0.11.24", default-features = false, features = [
    "json",
    "multipart",
    "stream",
] }
rhai = { version = "1.17.1", features = [
    "sync",
    "serde",
    "internals",
    "testing-environ",
] }
serial_test = { version = "3.0.0" }
tempfile = "3.10.0"
test-log = { version = "0.2.14", default-features = false, features = [
    "trace",
] }
test-span = "0.7"
basic-toml = "0.1"
tower-test = "0.4.0"

# See note above in this file about `^tracing` packages which also applies to
# these dev dependencies.
tracing-subscriber = { version = "0.3", default-features = false, features = [
    "env-filter",
    "fmt",
] }
tracing-test = "0.2.4"
walkdir = "2.4.0"
wiremock = "0.5.22"

[target.'cfg(target_os = "linux")'.dev-dependencies]
rstack = { version = "0.3.3", features = ["dw"], default-features = false }

[target.'cfg(unix)'.dev-dependencies]
hyperlocal = { version = "0.8.0", default-features = false, features = [
    "client",
    "server",
] }

[build-dependencies]
tonic-build = "0.9.2"
basic-toml = "0.1"
serde_json.workspace = true

[[test]]
name = "integration_tests"
path = "tests/integration_tests.rs"

[[bench]]
name = "huge_requests"
harness = false

[[bench]]
name = "deeply_nested"
harness = false

[[example]]
name = "planner"<|MERGE_RESOLUTION|>--- conflicted
+++ resolved
@@ -179,20 +179,8 @@
 rand = "0.8.5"
 rhai = { version = "=1.17.1", features = ["sync", "serde", "internals"] }
 regex = "1.10.3"
-<<<<<<< HEAD
-reqwest = { version = "0.11.24", default-features = false, features = [
-    "rustls-tls",
-    "rustls-native-certs",
-    "gzip",
-    "json",
-    "stream",
-] }
-# note: this dependency should _always_ be pinned, prefix the version with an `=`
-router-bridge = "=0.5.19+v2.7.3"
-=======
 reqwest.workspace = true
 router-bridge.workspace = true
->>>>>>> f37813c2
 rust-embed = "8.2.0"
 rustls = "0.21.10"
 rustls-native-certs = "0.6.3"
