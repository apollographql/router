--- conflicted
+++ resolved
@@ -289,15 +289,10 @@
   subgraph:
     all:
       enabled: true
-<<<<<<< HEAD
-      redis:
-        urls: ["redis://..."]
-=======
       ttl: 24h
     products:
       enabled: true
       ttl: 6h
->>>>>>> d6b969ca
 ```
 
 ### Namespace prefix
