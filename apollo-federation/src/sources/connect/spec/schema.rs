--- conflicted
+++ resolved
@@ -24,7 +24,6 @@
 pub(crate) const HTTP_ARGUMENT_NAME: Name = name!("http");
 pub(crate) const HEADERS_ARGUMENT_NAME: Name = name!("headers");
 
-pub(crate) const ORIGIN_ARGUMENT_NAME: Name = name!("origin");
 pub(crate) const PATH_ARGUMENT_NAME: Name = name!("path");
 pub(crate) const QUERY_PARAMS_ARGUMENT_NAME: Name = name!("queryParams");
 
@@ -52,17 +51,11 @@
 #[cfg_attr(test, derive(Debug))]
 pub(crate) struct SourceHTTPArguments {
     /// The base URL containing all sub API endpoints
-<<<<<<< HEAD
     pub(crate) base_uri: Uri,
-=======
-    pub(crate) base_url: Option<Url>,
->>>>>>> a4b159eb
 
     /// HTTP headers used when requesting resources from the upstream source.
     /// Can be overridden by name with headers in a @connect directive.
     pub(crate) headers: IndexMap<HeaderName, HeaderSource>,
-
-    pub(crate) origin: Option<JSONSelection>,
     pub(crate) path: Option<JSONSelection>,
     pub(crate) query_params: Option<JSONSelection>,
 }
@@ -120,7 +113,8 @@
     /// Overrides headers from the associated @source by name.
     pub(crate) headers: IndexMap<HeaderName, HeaderSource>,
 
-    pub(crate) origin: Option<JSONSelection>,
+    /// A [`JSONSelection`] that should resolve to an array of strings to append to the path.
     pub(crate) path: Option<JSONSelection>,
+    /// A [`JSONSelection`] that should resolve to an object to convert to query params.
     pub(crate) query_params: Option<JSONSelection>,
 }