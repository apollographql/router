use std::borrow::Cow;
use std::collections::HashMap;
use std::collections::HashSet;
use std::io::Cursor;
use std::num::NonZeroUsize;
use std::sync::Arc;
use std::time::SystemTime;
use std::time::SystemTimeError;

use async_trait::async_trait;
use base64::Engine as _;
use base64::prelude::BASE64_STANDARD;
use derivative::Derivative;
use futures::FutureExt;
use futures::future::BoxFuture;
use http::HeaderMap;
use http::HeaderValue;
use http::header::CACHE_CONTROL;
use itertools::Itertools;
use lru::LruCache;
use opentelemetry::Key;
use opentelemetry::KeyValue;
use opentelemetry::Value;
use opentelemetry::trace::SpanId;
use opentelemetry::trace::SpanKind;
use opentelemetry::trace::Status;
use opentelemetry::trace::TraceError;
use opentelemetry::trace::TraceId;
use opentelemetry_sdk::Resource;
use opentelemetry_sdk::export::trace::ExportResult;
use opentelemetry_sdk::export::trace::SpanData;
use opentelemetry_sdk::export::trace::SpanExporter;
use prost::Message;
use rand::Rng;
use serde::de::DeserializeOwned;
use serde_json::Value as JSONValue;
use thiserror::Error;
use tracing::Level;
use url::Url;

use crate::json_ext::Path;
use crate::plugins::response_cache::cache_control::CacheControl;
use crate::plugins::telemetry;
use crate::plugins::telemetry::APOLLO_PRIVATE_QUERY_ALIASES;
use crate::plugins::telemetry::APOLLO_PRIVATE_QUERY_DEPTH;
use crate::plugins::telemetry::APOLLO_PRIVATE_QUERY_HEIGHT;
use crate::plugins::telemetry::APOLLO_PRIVATE_QUERY_ROOT_FIELDS;
use crate::plugins::telemetry::BoxError;
use crate::plugins::telemetry::LruSizeInstrument;
use crate::plugins::telemetry::apollo::ApolloUsageReportsExporterConfiguration;
use crate::plugins::telemetry::apollo::ErrorConfiguration;
use crate::plugins::telemetry::apollo::ErrorRedactionPolicy;
use crate::plugins::telemetry::apollo::ErrorsConfiguration;
use crate::plugins::telemetry::apollo::OperationSubType;
use crate::plugins::telemetry::apollo::SingleReport;
use crate::plugins::telemetry::apollo_exporter::ApolloExporter;
use crate::plugins::telemetry::apollo_exporter::proto;
use crate::plugins::telemetry::apollo_exporter::proto::reports::trace::CachePolicy;
use crate::plugins::telemetry::apollo_exporter::proto::reports::trace::Details;
use crate::plugins::telemetry::apollo_exporter::proto::reports::trace::Http;
use crate::plugins::telemetry::apollo_exporter::proto::reports::trace::Limits;
use crate::plugins::telemetry::apollo_exporter::proto::reports::trace::QueryPlanNode;
use crate::plugins::telemetry::apollo_exporter::proto::reports::trace::cache_policy::Scope;
use crate::plugins::telemetry::apollo_exporter::proto::reports::trace::http::Method;
use crate::plugins::telemetry::apollo_exporter::proto::reports::trace::http::Values;
use crate::plugins::telemetry::apollo_exporter::proto::reports::trace::query_plan_node::ConditionNode;
use crate::plugins::telemetry::apollo_exporter::proto::reports::trace::query_plan_node::DeferNode;
use crate::plugins::telemetry::apollo_exporter::proto::reports::trace::query_plan_node::DeferNodePrimary;
use crate::plugins::telemetry::apollo_exporter::proto::reports::trace::query_plan_node::DeferredNode;
use crate::plugins::telemetry::apollo_exporter::proto::reports::trace::query_plan_node::DeferredNodeDepends;
use crate::plugins::telemetry::apollo_exporter::proto::reports::trace::query_plan_node::FetchNode;
use crate::plugins::telemetry::apollo_exporter::proto::reports::trace::query_plan_node::FlattenNode;
use crate::plugins::telemetry::apollo_exporter::proto::reports::trace::query_plan_node::Node;
use crate::plugins::telemetry::apollo_exporter::proto::reports::trace::query_plan_node::ParallelNode;
use crate::plugins::telemetry::apollo_exporter::proto::reports::trace::query_plan_node::ResponsePathElement;
use crate::plugins::telemetry::apollo_exporter::proto::reports::trace::query_plan_node::SequenceNode;
use crate::plugins::telemetry::apollo_otlp_exporter::ApolloOtlpExporter;
use crate::plugins::telemetry::config::ApolloMetricsReferenceMode;
use crate::plugins::telemetry::config::Sampler;
use crate::plugins::telemetry::config::SamplerOption;
use crate::plugins::telemetry::config_new::cost::APOLLO_PRIVATE_COST_ACTUAL;
use crate::plugins::telemetry::config_new::cost::APOLLO_PRIVATE_COST_ESTIMATED;
use crate::plugins::telemetry::config_new::cost::APOLLO_PRIVATE_COST_RESULT;
use crate::plugins::telemetry::config_new::cost::APOLLO_PRIVATE_COST_STRATEGY;
use crate::plugins::telemetry::consts::EVENT_ATTRIBUTE_OMIT_LOG;
use crate::plugins::telemetry::consts::EXECUTION_SPAN_NAME;
use crate::plugins::telemetry::consts::FIELD_EXCEPTION_MESSAGE;
use crate::plugins::telemetry::consts::ROUTER_SPAN_NAME;
use crate::plugins::telemetry::consts::SUBGRAPH_SPAN_NAME;
use crate::plugins::telemetry::consts::SUPERGRAPH_SPAN_NAME;
use crate::plugins::telemetry::otlp::Protocol;
use crate::plugins::telemetry::tracing::BatchProcessorConfig;
use crate::plugins::telemetry::tracing::apollo::TracesReport;
use crate::query_planner::CONDITION_ELSE_SPAN_NAME;
use crate::query_planner::CONDITION_IF_SPAN_NAME;
use crate::query_planner::CONDITION_SPAN_NAME;
use crate::query_planner::DEFER_DEFERRED_SPAN_NAME;
use crate::query_planner::DEFER_PRIMARY_SPAN_NAME;
use crate::query_planner::DEFER_SPAN_NAME;
use crate::query_planner::FETCH_SPAN_NAME;
use crate::query_planner::FLATTEN_SPAN_NAME;
use crate::query_planner::OperationKind;
use crate::query_planner::PARALLEL_SPAN_NAME;
use crate::query_planner::SEQUENCE_SPAN_NAME;
use crate::query_planner::SUBSCRIBE_SPAN_NAME;
use crate::query_planner::subscription::SUBSCRIPTION_EVENT_SPAN_NAME;
use crate::services::connector_service::APOLLO_CONNECTOR_DETAIL;
use crate::services::connector_service::APOLLO_CONNECTOR_FIELD_ALIAS;
use crate::services::connector_service::APOLLO_CONNECTOR_FIELD_NAME;
use crate::services::connector_service::APOLLO_CONNECTOR_FIELD_RETURN_TYPE;
use crate::services::connector_service::APOLLO_CONNECTOR_SELECTION;
use crate::services::connector_service::APOLLO_CONNECTOR_SOURCE_DETAIL;
use crate::services::connector_service::APOLLO_CONNECTOR_SOURCE_NAME;
use crate::services::connector_service::APOLLO_CONNECTOR_TYPE;

pub(crate) const APOLLO_PRIVATE_REQUEST: Key = Key::from_static_str("apollo_private.request");
pub(crate) const APOLLO_PRIVATE_DURATION_NS: &str = "apollo_private.duration_ns";
pub(crate) const APOLLO_PRIVATE_DURATION_NS_KEY: Key =
    Key::from_static_str(APOLLO_PRIVATE_DURATION_NS);
const APOLLO_PRIVATE_SENT_TIME_OFFSET: Key =
    Key::from_static_str("apollo_private.sent_time_offset");
const APOLLO_PRIVATE_GRAPHQL_VARIABLES: Key =
    Key::from_static_str("apollo_private.graphql.variables");
const APOLLO_PRIVATE_HTTP_REQUEST_HEADERS: Key =
    Key::from_static_str("apollo_private.http.request_headers");
const APOLLO_PRIVATE_HTTP_RESPONSE_HEADERS: Key =
    Key::from_static_str("apollo_private.http.response_headers");
pub(crate) const APOLLO_PRIVATE_OPERATION_SIGNATURE: Key =
    Key::from_static_str("apollo_private.operation_signature");
pub(crate) const APOLLO_PRIVATE_FTV1: Key = Key::from_static_str("apollo_private.ftv1");
const PATH: Key = Key::from_static_str("graphql.path");
const SUBGRAPH_NAME: Key = Key::from_static_str("apollo.subgraph.name");
pub(crate) const CLIENT_NAME_KEY: Key = Key::from_static_str("client.name");
pub(crate) const CLIENT_VERSION_KEY: Key = Key::from_static_str("client.version");
const DEPENDS: Key = Key::from_static_str("graphql.depends");
const LABEL: Key = Key::from_static_str("graphql.label");
const CONDITION: Key = Key::from_static_str("graphql.condition");
const OPERATION_NAME: Key = Key::from_static_str("graphql.operation.name");
const OPERATION_TYPE: Key = Key::from_static_str("graphql.operation.type");
pub(crate) const OPERATION_SUBTYPE: Key = Key::from_static_str("apollo_private.operation.subtype");
const EXT_TRACE_ID: Key = Key::from_static_str("trace_id");
pub(crate) const GRAPHQL_ERROR_EXT_CODE: &str = "graphql.error.extensions.code";
pub(crate) const GRAPHQL_ERROR_PATH: &str = "graphql.error.path";

/// The set of attributes to include when sending to the Apollo Reports protocol.
const REPORTS_INCLUDE_ATTRS: [Key; 26] = [
    APOLLO_PRIVATE_REQUEST,
    APOLLO_PRIVATE_DURATION_NS_KEY,
    APOLLO_PRIVATE_SENT_TIME_OFFSET,
    APOLLO_PRIVATE_GRAPHQL_VARIABLES,
    APOLLO_PRIVATE_HTTP_REQUEST_HEADERS,
    APOLLO_PRIVATE_HTTP_RESPONSE_HEADERS,
    APOLLO_PRIVATE_OPERATION_SIGNATURE,
    APOLLO_PRIVATE_FTV1,
    APOLLO_PRIVATE_COST_STRATEGY,
    APOLLO_PRIVATE_COST_RESULT,
    APOLLO_PRIVATE_COST_ESTIMATED,
    APOLLO_PRIVATE_COST_ACTUAL,
    APOLLO_PRIVATE_QUERY_ALIASES,
    APOLLO_PRIVATE_QUERY_DEPTH,
    APOLLO_PRIVATE_QUERY_HEIGHT,
    APOLLO_PRIVATE_QUERY_ROOT_FIELDS,
    PATH,
    SUBGRAPH_NAME,
    CLIENT_NAME_KEY,
    CLIENT_VERSION_KEY,
    DEPENDS,
    LABEL,
    CONDITION,
    OPERATION_NAME,
    OPERATION_TYPE,
    Key::from_static_str(opentelemetry_semantic_conventions::trace::HTTP_REQUEST_METHOD),
];

/// Additional attributes to include when sending to the OTLP protocol.
const OTLP_EXT_INCLUDE_ATTRS: [Key; 13] = [
    OPERATION_SUBTYPE,
    EXT_TRACE_ID,
    Key::from_static_str(opentelemetry_semantic_conventions::attribute::HTTP_REQUEST_BODY_SIZE),
    Key::from_static_str(opentelemetry_semantic_conventions::attribute::HTTP_RESPONSE_BODY_SIZE),
    Key::from_static_str(opentelemetry_semantic_conventions::trace::HTTP_RESPONSE_STATUS_CODE),
    APOLLO_CONNECTOR_TYPE,
    APOLLO_CONNECTOR_DETAIL,
    APOLLO_CONNECTOR_SELECTION,
    APOLLO_CONNECTOR_FIELD_NAME,
    APOLLO_CONNECTOR_FIELD_ALIAS,
    APOLLO_CONNECTOR_FIELD_RETURN_TYPE,
    APOLLO_CONNECTOR_SOURCE_NAME,
    APOLLO_CONNECTOR_SOURCE_DETAIL,
];

/// Attributes on events to include when sending to the OTLP protocol.
const OTLP_EXT_INCLUDE_EVENT_ATTRS: [Key; 3] = [
    Key::from_static_str(GRAPHQL_ERROR_EXT_CODE),
    Key::from_static_str(FIELD_EXCEPTION_MESSAGE),
    Key::from_static_str(GRAPHQL_ERROR_PATH),
];

const REPORTS_INCLUDE_SPANS: [&str; 16] = [
    PARALLEL_SPAN_NAME,
    SEQUENCE_SPAN_NAME,
    FETCH_SPAN_NAME,
    FLATTEN_SPAN_NAME,
    SUBGRAPH_SPAN_NAME,
    SUPERGRAPH_SPAN_NAME,
    ROUTER_SPAN_NAME,
    DEFER_SPAN_NAME,
    DEFER_PRIMARY_SPAN_NAME,
    DEFER_DEFERRED_SPAN_NAME,
    CONDITION_SPAN_NAME,
    CONDITION_IF_SPAN_NAME,
    CONDITION_ELSE_SPAN_NAME,
    EXECUTION_SPAN_NAME,
    SUBSCRIBE_SPAN_NAME,
    SUBSCRIPTION_EVENT_SPAN_NAME,
];

pub(crate) fn emit_error_event(error_code: &str, error_message: &str, error_path: Option<Path>) {
    if let Some(path) = error_path {
        tracing::event!(
            Level::ERROR,
            { GRAPHQL_ERROR_EXT_CODE } = error_code,
            { FIELD_EXCEPTION_MESSAGE } = error_message,
            { GRAPHQL_ERROR_PATH } = path.to_string().as_str(),
            { EVENT_ATTRIBUTE_OMIT_LOG } = true,
            error_message
        );
    } else {
        tracing::event!(
            Level::ERROR,
            { GRAPHQL_ERROR_EXT_CODE } = error_code,
            { FIELD_EXCEPTION_MESSAGE } = error_message,
            { EVENT_ATTRIBUTE_OMIT_LOG } = true,
            error_message
        );
    }
}

#[derive(Error, Debug)]
pub(crate) enum Error {
    #[error("subgraph protobuf decode error")]
    ProtobufDecode(#[from] crate::plugins::telemetry::apollo_exporter::DecodeError),

    #[error("subgraph trace payload was not base64")]
    Base64Decode(#[from] base64::DecodeError),

    #[error("trace parsing failed")]
    TraceParsingFailed,

    #[error("there were multiple tracing errors")]
    MultipleErrors(Vec<Error>),

    #[error("duration could not be calculated")]
    SystemTime(#[from] SystemTimeError),
}

#[derive(Debug, Clone, PartialEq)]
pub(crate) struct LightSpanEventData {
    pub(crate) timestamp: SystemTime,
    pub(crate) name: Cow<'static, str>,
    pub(crate) attributes: HashMap<Key, Value>,
}

#[derive(Debug, Clone, PartialEq)]
pub(crate) struct LightSpanData {
    pub(crate) trace_id: TraceId,
    pub(crate) span_id: SpanId,
    pub(crate) parent_span_id: SpanId,
    pub(crate) span_kind: SpanKind,
    pub(crate) name: Cow<'static, str>,
    pub(crate) start_time: SystemTime,
    pub(crate) end_time: SystemTime,
    pub(crate) attributes: HashMap<Key, Value>,
    pub(crate) status: Status,
    pub(crate) droppped_attribute_count: u32,
    pub(crate) events: Vec<LightSpanEventData>,
}

impl LightSpanData {
    /// Convert from a full Span into a lighter more memory-efficient span for caching purposes.
    /// - If `include_attr_names` is passed, filter out any attributes that are not in the list.
    fn from_span_data(
        value: SpanData,
        include_attr_names: &Option<HashSet<Key>>,
        include_attr_event_names: &Option<HashSet<Key>>,
    ) -> Self {
        let filtered_attributes = match include_attr_names {
            None => value
                .attributes
                .into_iter()
                .map(|KeyValue { key, value }| (key, value))
                .collect(),
            Some(attr_names) => value
                .attributes
                .into_iter()
                .filter_map(|kv| {
                    if attr_names.contains(&kv.key) {
                        Some((kv.key, kv.value))
                    } else {
                        None
                    }
                })
                .collect(),
        };

        let filtered_events = match include_attr_event_names {
            None => vec![],
            Some(event_names) => value
                .events
                .into_iter()
                .map(|event| LightSpanEventData {
                    timestamp: event.timestamp,
                    name: event.name,
                    attributes: event
                        .attributes
                        .into_iter()
                        .filter_map(|kv| {
                            if event_names.contains(&kv.key) {
                                Some((kv.key, kv.value))
                            } else {
                                None
                            }
                        })
                        .collect(),
                })
                .filter(|event| !event.attributes.is_empty())
                .collect(),
        };

        Self {
            trace_id: value.span_context.trace_id(),
            span_id: value.span_context.span_id(),
            parent_span_id: value.parent_span_id,
            span_kind: value.span_kind,
            name: value.name,
            start_time: value.start_time,
            end_time: value.end_time,
            attributes: filtered_attributes,
            status: value.status,
            droppped_attribute_count: value.dropped_attributes_count,
            events: filtered_events,
        }
    }
}

/// A [`SpanExporter`] that writes to [`Reporter`].
///
/// [`SpanExporter`]: super::SpanExporter
/// [`Reporter`]: crate::plugins::telemetry::Reporter
#[derive(Derivative)]
#[derivative(Debug)]
pub(crate) struct Exporter {
    spans_by_parent_id: LruCache<SpanId, LruCache<usize, LightSpanData>>,
    /// An externally updateable gauge for "apollo.router.exporter.span.lru.size".
    span_lru_size_instrument: LruSizeInstrument,
    #[derivative(Debug = "ignore")]
    report_exporter: Option<Arc<ApolloExporter>>,
    #[derivative(Debug = "ignore")]
    otlp_exporter: Option<ApolloOtlpExporter>,
    otlp_tracing_ratio: f64,
    field_execution_weight: f64,
    errors_configuration: ErrorsConfiguration,
    use_legacy_request_span: bool,
    include_span_names: HashSet<&'static str>,
    include_attr_names: Option<HashSet<Key>>,
    include_attr_event_names: Option<HashSet<Key>>,
}

#[derive(Debug)]
enum TreeData {
    Request(Result<Box<proto::reports::Trace>, Error>),
    SubscriptionEvent(Result<Box<proto::reports::Trace>, Error>),
    Router {
        http: Box<Http>,
        client_name: Option<String>,
        client_version: Option<String>,
        duration_ns: u64,
    },
    Supergraph {
        operation_signature: String,
        operation_name: String,
        variables_json: HashMap<String, String>,
        limits: Option<Limits>,
    },
    QueryPlanNode(QueryPlanNode),
    DeferPrimary(DeferNodePrimary),
    DeferDeferred(DeferredNode),
    ConditionIf(Option<QueryPlanNode>),
    ConditionElse(Option<QueryPlanNode>),
    Execution(String),
    Trace(Option<Result<Box<proto::reports::Trace>, Error>>),
}

#[buildstructor::buildstructor]
impl Exporter {
    #[builder]
    pub(crate) fn new<'a>(
        endpoint: &'a Url,
        otlp_endpoint: &'a Url,
        otlp_tracing_sampler: &'a SamplerOption,
        otlp_tracing_protocol: &'a Protocol,
        apollo_key: &'a str,
        apollo_graph_ref: &'a str,
        schema_id: &'a str,
        router_id: String,
        buffer_size: NonZeroUsize,
        field_execution_sampler: &'a SamplerOption,
        errors_configuration: &'a ErrorsConfiguration,
<<<<<<< HEAD
        usage_reports_exporter_config: &'a ApolloUsageReportsExporterConfiguration,
        otlp_exporter_config: &'a BatchProcessorConfig,
=======
        batch_processor_config: &'a BatchProcessorConfig,
>>>>>>> 1d95f862
        use_legacy_request_span: Option<bool>,
        metrics_reference_mode: ApolloMetricsReferenceMode,
    ) -> Result<Self, BoxError> {
        let otlp_tracing_ratio = match otlp_tracing_sampler {
            SamplerOption::TraceIdRatioBased(ratio) => {
                // can't use std::cmp::min because f64 is not Ord
                if *ratio > 1.0 { 1.0 } else { *ratio }
            }
            SamplerOption::Always(s) => match s {
                Sampler::AlwaysOn => 1f64,
                Sampler::AlwaysOff => 0f64,
            },
        };

<<<<<<< HEAD
        if otlp_tracing_ratio < 1f64 {
            tracing::info!(
                "configuring Apollo usage report tracing: {}",
                usage_reports_exporter_config
            );
        }
        if otlp_tracing_ratio > 0f64 {
            tracing::info!("configuring Apollo OTLP tracing: {}", otlp_exporter_config);
        }
=======
        tracing::info!("configuring Apollo tracing: {}", batch_processor_config);
>>>>>>> 1d95f862

        let span_lru_size_instrument =
            LruSizeInstrument::new("apollo.router.exporter.span.lru.size");

        Ok(Self {
            spans_by_parent_id: LruCache::new(buffer_size),
            span_lru_size_instrument,
            report_exporter: if otlp_tracing_ratio < 1f64 {
                Some(Arc::new(ApolloExporter::new(
                    endpoint,
<<<<<<< HEAD
                    usage_reports_exporter_config,
=======
                    &batch_processor_config.into(),
>>>>>>> 1d95f862
                    apollo_key,
                    apollo_graph_ref,
                    schema_id,
                    router_id,
                    metrics_reference_mode,
                )?))
            } else {
                None
            },
            otlp_exporter: if otlp_tracing_ratio > 0f64 {
                Some(ApolloOtlpExporter::new(
                    otlp_endpoint,
                    otlp_tracing_protocol,
<<<<<<< HEAD
                    otlp_exporter_config,
=======
                    batch_processor_config,
>>>>>>> 1d95f862
                    apollo_key,
                    apollo_graph_ref,
                    schema_id,
                    errors_configuration,
                )?)
            } else {
                None
            },
            otlp_tracing_ratio,
            field_execution_weight: match field_execution_sampler {
                SamplerOption::Always(Sampler::AlwaysOn) => 1.0,
                SamplerOption::Always(Sampler::AlwaysOff) => 0.0,
                SamplerOption::TraceIdRatioBased(ratio) => 1.0 / ratio,
            },
            errors_configuration: errors_configuration.clone(),
            use_legacy_request_span: use_legacy_request_span.unwrap_or_default(),
            include_span_names: REPORTS_INCLUDE_SPANS.into(),
            include_attr_names: if otlp_tracing_ratio > 0f64 {
                Some(HashSet::from_iter(
                    [&REPORTS_INCLUDE_ATTRS[..], &OTLP_EXT_INCLUDE_ATTRS[..]].concat(),
                ))
            } else {
                Some(HashSet::from(REPORTS_INCLUDE_ATTRS))
            },
            include_attr_event_names: if otlp_tracing_ratio > 0f64 {
                Some(HashSet::from(OTLP_EXT_INCLUDE_EVENT_ATTRS))
            } else {
                None
            },
        })
    }

    fn extract_root_traces(
        &mut self,
        span: &LightSpanData,
        child_nodes: Vec<TreeData>,
    ) -> Result<Vec<proto::reports::Trace>, Error> {
        let mut results: Vec<proto::reports::Trace> = vec![];
        let (http, cache_control) = extract_http_data(span);
        let mut root_trace = proto::reports::Trace {
            start_time: Some(span.start_time.into()),
            end_time: Some(span.end_time.into()),
            duration_ns: 0,
            root: None,
            details: None,
            http: (http.method != Method::Unknown as i32).then_some(http),
            cache_policy: cache_control.map(|cc| {
                let scope = if cc.private() {
                    Scope::Private
                } else if cc.public() {
                    Scope::Public
                } else {
                    Scope::Unknown
                } as i32;
                let ttl = cc.ttl().unwrap_or_default();

                CachePolicy {
                    scope,
                    max_age_ns: ttl as i64 * 1_000_000_000,
                }
            }),
            ..Default::default()
        };

        for node in child_nodes {
            match node {
                TreeData::QueryPlanNode(query_plan) => {
                    root_trace.query_plan = Some(Box::new(query_plan))
                }
                TreeData::Router {
                    http,
                    client_name,
                    client_version,
                    duration_ns,
                } => {
                    for trace in results.iter_mut() {
                        if http.method != Method::Unknown as i32 {
                            let root_http = trace
                                .http
                                .as_mut()
                                .expect("http was extracted earlier, qed");
                            root_http.request_headers = http.request_headers.clone();
                            root_http.response_headers = http.response_headers.clone();
                        }
                        trace.client_name = client_name.clone().unwrap_or_default();
                        trace.client_version = client_version.clone().unwrap_or_default();
                        trace.duration_ns = duration_ns;
                    }
                }
                TreeData::Supergraph {
                    operation_signature,
                    operation_name,
                    variables_json,
                    limits,
                } => {
                    root_trace.field_execution_weight = self.field_execution_weight;
                    root_trace.signature = operation_signature;
                    root_trace.details = Some(Details {
                        variables_json,
                        operation_name,
                    });
                    root_trace.limits = limits;
                    results.push(root_trace.clone());
                }
                TreeData::Execution(operation_type) => {
                    if operation_type == OperationKind::Subscription.as_apollo_operation_type() {
                        root_trace.operation_subtype = if root_trace.http.is_some() {
                            OperationSubType::SubscriptionRequest.to_string()
                        } else {
                            OperationSubType::SubscriptionEvent.to_string()
                        };
                    }
                    root_trace.operation_type = operation_type;
                }
                TreeData::Trace(_) => {
                    continue;
                }
                other => {
                    tracing::error!(
                        "should never have had other node types, current type is: {other:?}"
                    );
                    return Err(Error::TraceParsingFailed);
                }
            }
        }

        Ok(results)
    }

    fn extract_traces(&mut self, span: LightSpanData) -> Result<Vec<proto::reports::Trace>, Error> {
        let mut results = vec![];
        for node in self.extract_data_from_spans(&span)? {
            if let TreeData::Request(trace) | TreeData::SubscriptionEvent(trace) = node {
                results.push(*trace?);
            }
        }
        Ok(results)
    }

    /// Collects the subtree for a trace by calling pop() on the LRU cache for
    /// all spans in the tree.
    fn pop_spans_for_tree(&mut self, root_span: LightSpanData) -> Vec<LightSpanData> {
        let root_span_id = root_span.span_id;
        let mut child_spans = match self.spans_by_parent_id.pop(&root_span_id) {
            Some(spans) => spans
                .into_iter()
                .flat_map(|(_, span)| self.pop_spans_for_tree(span))
                .collect(),
            None => Vec::new(),
        };
        let mut spans_for_tree = vec![root_span];
        spans_for_tree.append(&mut child_spans);
        spans_for_tree
    }

    /// Used by the OTLP exporter to build up a complete trace given an initial "root span".
    /// Iterates over all children and recursively collect the entire subtree.
    /// For a future iteration, consider using the same algorithm in `groupbytrace` processor, which
    /// groups based on trace ID instead of connecting recursively by parent ID.
    fn group_by_trace(&mut self, span: LightSpanData) -> Vec<LightSpanData> {
        self.pop_spans_for_tree(span)
    }

    fn extract_data_from_spans(&mut self, span: &LightSpanData) -> Result<Vec<TreeData>, Error> {
        let (mut child_nodes, errors) = match self.spans_by_parent_id.pop_entry(&span.span_id) {
            Some((_, spans)) => spans
                .into_iter()
                .map(|(_, span)| {
                    // If it's an unknown span or a span we don't care here it's better to know it here because as this algo is recursive if we encounter unknown spans it changes the order of spans and break the logics
                    let unknown = self.include_span_names.contains(span.name.as_ref());
                    (self.extract_data_from_spans(&span), unknown)
                })
                .fold(
                    (Vec::new(), Vec::new()),
                    |(mut oks, mut errors), (next, unknown_span)| {
                        match next {
                            Ok(mut children) => {
                                if unknown_span {
                                    oks.append(&mut children)
                                } else {
                                    children.append(&mut oks);
                                    oks = children;
                                }
                            }
                            Err(err) => errors.push(err),
                        }
                        (oks, errors)
                    },
                ),
            None => (Vec::new(), Vec::new()),
        };
        if !errors.is_empty() {
            return Err(Error::MultipleErrors(errors));
        }

        Ok(match span.name.as_ref() {
            PARALLEL_SPAN_NAME => vec![TreeData::QueryPlanNode(QueryPlanNode {
                node: Some(proto::reports::trace::query_plan_node::Node::Parallel(
                    ParallelNode {
                        nodes: child_nodes.remove_query_plan_nodes(),
                    },
                )),
            })],
            SEQUENCE_SPAN_NAME => vec![TreeData::QueryPlanNode(QueryPlanNode {
                node: Some(proto::reports::trace::query_plan_node::Node::Sequence(
                    SequenceNode {
                        nodes: child_nodes.remove_query_plan_nodes(),
                    },
                )),
            })],
            FETCH_SPAN_NAME | SUBSCRIBE_SPAN_NAME => {
                let (trace_parsing_failed, trace) = match child_nodes.pop() {
                    Some(TreeData::Trace(Some(Ok(trace)))) => (false, Some(trace)),
                    Some(TreeData::Trace(Some(Err(_err)))) => (true, None),
                    _ => (false, None),
                };
                let service_name = (span
                    .attributes
                    .get(&SUBGRAPH_NAME)
                    .cloned()
                    .unwrap_or_else(|| Value::String("unknown service".into()))
                    .as_str())
                .to_string();
                vec![TreeData::QueryPlanNode(QueryPlanNode {
                    node: Some(proto::reports::trace::query_plan_node::Node::Fetch(
                        Box::new(FetchNode {
                            service_name,
                            trace_parsing_failed,
                            trace,
                            sent_time_offset: span
                                .attributes
                                .get(&APOLLO_PRIVATE_SENT_TIME_OFFSET)
                                .and_then(extract_i64)
                                .map(|f| f as u64)
                                .unwrap_or_default(),
                            sent_time: Some(span.start_time.into()),
                            received_time: Some(span.end_time.into()),
                        }),
                    )),
                })]
            }
            FLATTEN_SPAN_NAME => {
                vec![TreeData::QueryPlanNode(QueryPlanNode {
                    node: Some(proto::reports::trace::query_plan_node::Node::Flatten(
                        Box::new(FlattenNode {
                            response_path: span
                                .attributes
                                .get(&PATH)
                                .map(extract_path)
                                .unwrap_or_default(),
                            node: child_nodes.remove_first_query_plan_node().map(Box::new),
                        }),
                    )),
                })]
            }
            SUBGRAPH_SPAN_NAME => {
                let subgraph_name = span
                    .attributes
                    .get(&SUBGRAPH_NAME)
                    .and_then(extract_string)
                    .unwrap_or_default();
                let error_configuration = self
                    .errors_configuration
                    .subgraph
                    .get_error_config(&subgraph_name);
                vec![TreeData::Trace(
                    span.attributes
                        .get(&APOLLO_PRIVATE_FTV1)
                        .and_then(|t| extract_ftv1_trace(t, error_configuration)),
                )]
            }
            SUPERGRAPH_SPAN_NAME => {
                //Currently some data is in the supergraph span as we don't have the a request hook in plugin.
                child_nodes.push(TreeData::Supergraph {
                    operation_signature: span
                        .attributes
                        .get(&APOLLO_PRIVATE_OPERATION_SIGNATURE)
                        .and_then(extract_string)
                        .unwrap_or_default(),
                    operation_name: span
                        .attributes
                        .get(&OPERATION_NAME)
                        .and_then(extract_string)
                        .unwrap_or_default(),
                    variables_json: span
                        .attributes
                        .get(&APOLLO_PRIVATE_GRAPHQL_VARIABLES)
                        .and_then(extract_json)
                        .unwrap_or_default(),
                    limits: Some(extract_limits(span)),
                });
                child_nodes
            }
            ROUTER_SPAN_NAME => {
                child_nodes.push(TreeData::Router {
                    http: Box::new(extract_http_data(span).0),
                    client_name: span
                        .attributes
                        .get(&CLIENT_NAME_KEY)
                        .and_then(extract_string),
                    client_version: span
                        .attributes
                        .get(&CLIENT_VERSION_KEY)
                        .and_then(extract_string),
                    duration_ns: span
                        .attributes
                        .get(&APOLLO_PRIVATE_DURATION_NS_KEY)
                        .and_then(extract_i64)
                        .map(|e| e as u64)
                        .unwrap_or_default(),
                });
                if self.use_legacy_request_span {
                    child_nodes
                } else {
                    self.extract_root_traces(span, child_nodes)?
                        .into_iter()
                        .map(|node| TreeData::Request(Ok(Box::new(node))))
                        .collect()
                }
            }
            _ if span.attributes.contains_key(&APOLLO_PRIVATE_REQUEST) => {
                if !self.use_legacy_request_span {
                    child_nodes.push(TreeData::Router {
                        http: Box::new(extract_http_data(span).0),
                        client_name: span
                            .attributes
                            .get(&CLIENT_NAME_KEY)
                            .and_then(extract_string),
                        client_version: span
                            .attributes
                            .get(&CLIENT_VERSION_KEY)
                            .and_then(extract_string),
                        duration_ns: span
                            .attributes
                            .get(&APOLLO_PRIVATE_DURATION_NS_KEY)
                            .and_then(extract_i64)
                            .map(|e| e as u64)
                            .unwrap_or_default(),
                    });
                }

                self.extract_root_traces(span, child_nodes)?
                    .into_iter()
                    .map(|node| TreeData::Request(Ok(Box::new(node))))
                    .collect()
            }
            DEFER_SPAN_NAME => {
                vec![TreeData::QueryPlanNode(QueryPlanNode {
                    node: Some(Node::Defer(Box::new(DeferNode {
                        primary: child_nodes.remove_first_defer_primary_node().map(Box::new),
                        deferred: child_nodes.remove_defer_deferred_nodes(),
                    }))),
                })]
            }
            DEFER_PRIMARY_SPAN_NAME => {
                vec![TreeData::DeferPrimary(DeferNodePrimary {
                    node: child_nodes.remove_first_query_plan_node().map(Box::new),
                })]
            }
            DEFER_DEFERRED_SPAN_NAME => {
                vec![TreeData::DeferDeferred(DeferredNode {
                    node: child_nodes.remove_first_query_plan_node(),
                    path: span
                        .attributes
                        .get(&PATH)
                        .map(extract_path)
                        .unwrap_or_default(),
                    // In theory we don't have to do the transformation here, but it is safer to do so.
                    depends: span
                        .attributes
                        .get(&DEPENDS)
                        .and_then(extract_json::<Vec<crate::query_planner::Depends>>)
                        .unwrap_or_default()
                        .iter()
                        .map(|d| DeferredNodeDepends {
                            id: d.id.to_string(),
                            defer_label: "".to_owned(),
                        })
                        .collect(),
                    label: span
                        .attributes
                        .get(&LABEL)
                        .and_then(extract_string)
                        .unwrap_or_default(),
                })]
            }

            CONDITION_SPAN_NAME => {
                vec![TreeData::QueryPlanNode(QueryPlanNode {
                    node: Some(Node::Condition(Box::new(ConditionNode {
                        condition: span
                            .attributes
                            .get(&CONDITION)
                            .and_then(extract_string)
                            .unwrap_or_default(),
                        if_clause: child_nodes.remove_first_condition_if_node().map(Box::new),
                        else_clause: child_nodes.remove_first_condition_else_node().map(Box::new),
                    }))),
                })]
            }
            CONDITION_IF_SPAN_NAME => {
                vec![TreeData::ConditionIf(
                    child_nodes.remove_first_query_plan_node(),
                )]
            }
            CONDITION_ELSE_SPAN_NAME => {
                vec![TreeData::ConditionElse(
                    child_nodes.remove_first_query_plan_node(),
                )]
            }
            EXECUTION_SPAN_NAME => {
                child_nodes.push(TreeData::Execution(
                    span.attributes
                        .get(&OPERATION_TYPE)
                        .and_then(extract_string)
                        .unwrap_or_default(),
                ));
                child_nodes
            }
            SUBSCRIPTION_EVENT_SPAN_NAME => {
                // To put the duration
                child_nodes.push(TreeData::Router {
                    http: Box::new(extract_http_data(span).0),
                    client_name: span
                        .attributes
                        .get(&CLIENT_NAME_KEY)
                        .and_then(extract_string),
                    client_version: span
                        .attributes
                        .get(&CLIENT_VERSION_KEY)
                        .and_then(extract_string),
                    duration_ns: span
                        .attributes
                        .get(&APOLLO_PRIVATE_DURATION_NS_KEY)
                        .and_then(extract_i64)
                        .map(|e| e as u64)
                        .unwrap_or_default(),
                });

                // To put the signature and operation name
                child_nodes.push(TreeData::Supergraph {
                    operation_signature: span
                        .attributes
                        .get(&APOLLO_PRIVATE_OPERATION_SIGNATURE)
                        .and_then(extract_string)
                        .unwrap_or_default(),
                    operation_name: span
                        .attributes
                        .get(&OPERATION_NAME)
                        .and_then(extract_string)
                        .unwrap_or_default(),
                    variables_json: HashMap::new(),
                    limits: None,
                });

                child_nodes.push(TreeData::Execution(
                    OperationKind::Subscription
                        .as_apollo_operation_type()
                        .to_string(),
                ));

                self.extract_root_traces(span, child_nodes)?
                    .into_iter()
                    .map(|node| TreeData::SubscriptionEvent(Ok(Box::new(node))))
                    .collect()
            }
            _ => child_nodes,
        })
    }
}

fn extract_limits(span: &LightSpanData) -> Limits {
    Limits {
        result: span
            .attributes
            .get(&APOLLO_PRIVATE_COST_RESULT)
            .and_then(extract_string)
            .unwrap_or_default(),
        strategy: span
            .attributes
            .get(&APOLLO_PRIVATE_COST_STRATEGY)
            .and_then(extract_string)
            .unwrap_or_default(),
        cost_estimated: span
            .attributes
            .get(&APOLLO_PRIVATE_COST_ESTIMATED)
            .and_then(extract_f64)
            .unwrap_or_default() as u64,
        cost_actual: span
            .attributes
            .get(&APOLLO_PRIVATE_COST_ACTUAL)
            .and_then(extract_f64)
            .unwrap_or_default() as u64,
        depth: span
            .attributes
            .get(&APOLLO_PRIVATE_QUERY_DEPTH)
            .and_then(extract_i64)
            .unwrap_or_default() as u64,
        height: span
            .attributes
            .get(&APOLLO_PRIVATE_QUERY_HEIGHT)
            .and_then(extract_i64)
            .unwrap_or_default() as u64,
        alias_count: span
            .attributes
            .get(&APOLLO_PRIVATE_QUERY_ALIASES)
            .and_then(extract_i64)
            .unwrap_or_default() as u64,
        root_field_count: span
            .attributes
            .get(&APOLLO_PRIVATE_QUERY_ROOT_FIELDS)
            .and_then(extract_i64)
            .unwrap_or_default() as u64,
    }
}

fn extract_json<T: DeserializeOwned>(v: &Value) -> Option<T> {
    extract_string(v)
        .map(|v| serde_json::from_str(&v))
        .transpose()
        .unwrap_or(None)
}

pub(crate) fn extract_string(v: &Value) -> Option<String> {
    if let Value::String(v) = v {
        Some(v.to_string())
    } else {
        None
    }
}

fn extract_path(v: &Value) -> Vec<ResponsePathElement> {
    extract_string(v)
        .map(|v| {
            v.split('/')
                .filter(|v| !v.is_empty() && *v != "@")
                .map(|v| {
                    if let Ok(index) = v.parse::<u32>() {
                        ResponsePathElement {
                            id: Some(
                                proto::reports::trace::query_plan_node::response_path_element::Id::Index(
                                    index,
                                ),
                            ),
                        }
                    } else {
                        ResponsePathElement {
                            id: Some(
                                proto::reports::trace::query_plan_node::response_path_element::Id::FieldName(
                                    v.to_string(),
                                ),
                            ),
                        }
                    }
                })
                .collect()
        })
        .unwrap_or_default()
}

pub(crate) fn extract_i64(v: &Value) -> Option<i64> {
    if let Value::I64(v) = v {
        Some(*v)
    } else {
        None
    }
}

pub(crate) fn extract_f64(v: &Value) -> Option<f64> {
    if let Value::F64(v) = v {
        Some(*v)
    } else {
        None
    }
}

pub(crate) fn extract_ftv1_trace_with_error_count(
    v: &Value,
    error_config: &ErrorConfiguration,
) -> Option<Result<(Box<proto::reports::Trace>, u64), Error>> {
    let mut error_count: u64 = 0;
    if let Value::String(s) = v {
        if let Some(mut t) = decode_ftv1_trace(s.as_str()) {
            if let Some(root) = &mut t.root {
                error_count += preprocess_errors(root, error_config);
            }
            return Some(Ok((Box::new(t), error_count)));
        }
        return Some(Err(Error::TraceParsingFailed));
    }
    None
}

pub(crate) fn extract_ftv1_trace(
    v: &Value,
    error_config: &ErrorConfiguration,
) -> Option<Result<Box<proto::reports::Trace>, Error>> {
    if let Value::String(s) = v {
        if let Some(mut t) = decode_ftv1_trace(s.as_str()) {
            if let Some(root) = &mut t.root {
                preprocess_errors(root, error_config);
            }
            return Some(Ok(Box::new(t)));
        }
        return Some(Err(Error::TraceParsingFailed));
    }
    None
}

fn perform_extended_redaction(error_json: &str) -> String {
    serde_json::from_str::<JSONValue>(error_json)
        .ok()
        .and_then(|error_json_value| {
            let error_code = &error_json_value["extensions"]["code"];
            if !error_code.is_null() {
                Some(
                    serde_json_bytes::json!({
                        "extensions": {
                            "code": error_code,
                        }
                    })
                    .to_string(),
                )
            } else {
                None
            }
        })
        .unwrap_or_default()
}

fn preprocess_errors(
    t: &mut proto::reports::trace::Node,
    error_config: &ErrorConfiguration,
) -> u64 {
    let mut error_count: u64 = 0;
    if error_config.send {
        if error_config.redact {
            t.error.iter_mut().for_each(|err| {
                err.message = String::from("<redacted>");
                err.location = Vec::new();
                err.json = if matches!(
                    error_config.redaction_policy,
                    ErrorRedactionPolicy::Extended
                ) {
                    perform_extended_redaction(&err.json)
                } else {
                    String::new()
                }
            });
        }
        error_count += u64::try_from(t.error.len()).expect("expected u64");
    } else {
        t.error = Vec::new();
    }
    t.child
        .iter_mut()
        .for_each(|n| error_count += preprocess_errors(n, error_config));
    error_count
}

pub(crate) fn decode_ftv1_trace(string: &str) -> Option<proto::reports::Trace> {
    let bytes = BASE64_STANDARD.decode(string).ok()?;
    proto::reports::Trace::decode(Cursor::new(bytes)).ok()
}

pub(crate) fn encode_ftv1_trace(trace: &proto::reports::Trace) -> String {
    BASE64_STANDARD.encode(trace.encode_to_vec())
}

fn extract_http_data(span: &LightSpanData) -> (Http, Option<CacheControl>) {
    let method = match span
        .attributes
        .get(opentelemetry_semantic_conventions::trace::HTTP_REQUEST_METHOD)
        .map(|data| data.as_str())
        .unwrap_or_default()
        .as_ref()
    {
        "OPTIONS" => proto::reports::trace::http::Method::Options,
        "GET" => proto::reports::trace::http::Method::Get,
        "HEAD" => proto::reports::trace::http::Method::Head,
        "POST" => proto::reports::trace::http::Method::Post,
        "PUT" => proto::reports::trace::http::Method::Put,
        "DELETE" => proto::reports::trace::http::Method::Delete,
        "TRACE" => proto::reports::trace::http::Method::Trace,
        "CONNECT" => proto::reports::trace::http::Method::Connect,
        "PATCH" => proto::reports::trace::http::Method::Patch,
        _ => proto::reports::trace::http::Method::Unknown,
    };
    let request_headers = span
        .attributes
        .get(&APOLLO_PRIVATE_HTTP_REQUEST_HEADERS)
        .and_then(extract_json::<HashMap<String, Vec<String>>>)
        .unwrap_or_default()
        .into_iter()
        .map(|(header_name, value)| (header_name.to_lowercase(), Values { value }))
        .collect();
    let mut cache_control = None;
    let response_headers = span
        .attributes
        .get(&APOLLO_PRIVATE_HTTP_RESPONSE_HEADERS)
        .and_then(extract_json::<HashMap<String, Vec<String>>>)
        .unwrap_or_default()
        .into_iter()
        .map(|(header_name, value)| {
            if header_name.as_str() == CACHE_CONTROL.as_str()
                && let Some(first_value) = value.first()
            {
                let cc_value = HeaderValue::from_str(first_value).ok();
                if let Some(cc_value) = cc_value {
                    cache_control =
                        CacheControl::new(&HeaderMap::from_iter([(CACHE_CONTROL, cc_value)]), None)
                            .ok();
                }
            }
            (header_name.to_lowercase(), Values { value })
        })
        .collect();

    (
        Http {
            method: method.into(),
            request_headers,
            response_headers,
            status_code: 0,
        },
        cache_control,
    )
}

#[async_trait]
impl SpanExporter for Exporter {
    /// Export spans to apollo telemetry
    fn export(&mut self, batch: Vec<SpanData>) -> BoxFuture<'static, ExportResult> {
        // Exporting to apollo means that we must have complete trace as the entire trace must be built.
        // We do what we can, and if there are any traces that are not complete then we keep them for the next export event.
        // We may get spans that simply don't complete. These need to be cleaned up after a period. It's the price of using ftv1.
        let mut traces: Vec<(String, proto::reports::Trace)> = Vec::new();
        let mut otlp_trace_spans: Vec<Vec<SpanData>> = Vec::new();

        // Decide whether to send via OTLP or reports proto based on the sampling config.  Roll dice if using a percentage rollout.
        let send_otlp = self.otlp_exporter.is_some()
            && rand::rng().random_range(0.0..1.0) < self.otlp_tracing_ratio;
        let send_reports = self.report_exporter.is_some() && !send_otlp;

        for span in batch {
            if span.name == SUBSCRIPTION_EVENT_SPAN_NAME
                || span
                    .attributes
                    .iter()
                    .any(|kv| kv.key == APOLLO_PRIVATE_REQUEST)
            {
                let root_span: LightSpanData = LightSpanData::from_span_data(
                    span,
                    &self.include_attr_names,
                    &self.include_attr_event_names,
                );
                if send_otlp {
                    let grouped_trace_spans = self.group_by_trace(root_span);
                    if let Some(trace) = self
                        .otlp_exporter
                        .as_ref()
                        .expect("otlp exporter required")
                        .prepare_for_export(grouped_trace_spans)
                    {
                        otlp_trace_spans.push(trace);
                    }
                } else if send_reports {
                    match self.extract_traces(root_span) {
                        Ok(extracted_traces) => {
                            for mut trace in extracted_traces {
                                let mut operation_signature = Default::default();
                                std::mem::swap(&mut trace.signature, &mut operation_signature);
                                if !operation_signature.is_empty() {
                                    traces.push((operation_signature, trace));
                                }
                            }
                        }
                        Err(Error::MultipleErrors(errors)) => {
                            tracing::error!(
                                "failed to construct trace: {}, skipping",
                                Error::MultipleErrors(errors)
                            );
                        }
                        Err(error) => {
                            tracing::error!("failed to construct trace: {}, skipping", error);
                        }
                    }
                }
            } else if span.parent_span_id != SpanId::INVALID {
                // Not a root span, we may need it later so stash it.

                // This is sad, but with LRU there is no `get_insert_mut` so a double lookup is required
                // It is safe to expect the entry to exist as we just inserted it, however capacity of the LRU must not be 0.
                let len = self
                    .spans_by_parent_id
                    .get_or_insert(span.parent_span_id, || {
                        LruCache::new(NonZeroUsize::new(50).unwrap())
                    })
                    .len();
                self.spans_by_parent_id
                    .get_mut(&span.parent_span_id)
                    .expect("capacity of cache was zero")
                    .push(
                        len,
                        LightSpanData::from_span_data(
                            span,
                            &self.include_attr_names,
                            &self.include_attr_event_names,
                        ),
                    );
            }
        }

        // Note this won't be correct anymore if there is any way outside of `.export()`
        // to affect the size of the cache.
        self.span_lru_size_instrument
            .update(self.spans_by_parent_id.len() as u64);

        if send_otlp && !otlp_trace_spans.is_empty() {
            self.otlp_exporter
                .as_mut()
                .expect("expected an otel exporter")
                .export(otlp_trace_spans.into_iter().flatten().collect())
        } else if send_reports && !traces.is_empty() {
            let mut report = telemetry::apollo::Report::default();
            report += SingleReport::Traces(TracesReport { traces });
            let exporter = self
                .report_exporter
                .as_ref()
                .expect("expected an apollo exporter")
                .clone();
            async move {
                exporter
                    .submit_report(report)
                    .await
                    .map_err(|e| TraceError::ExportFailed(Box::new(e)))
            }
            .boxed()
        } else {
            async { ExportResult::Ok(()) }.boxed()
        }
    }

    fn shutdown(&mut self) {
        // Currently only handled in the OTLP case.
        if let Some(exporter) = &mut self.otlp_exporter {
            exporter.shutdown()
        };
    }

    fn set_resource(&mut self, _resource: &Resource) {
        // This is intentionally a NOOP. The reason for this is that we do not allow users to set the resource attributes
        // for telemetry that is sent to Apollo. To do so would expose potential private information that the user did not intend for us.
    }
}

trait ChildNodes {
    fn remove_first_query_plan_node(&mut self) -> Option<QueryPlanNode>;
    fn remove_query_plan_nodes(&mut self) -> Vec<QueryPlanNode>;
    fn remove_first_defer_primary_node(&mut self) -> Option<DeferNodePrimary>;
    fn remove_defer_deferred_nodes(&mut self) -> Vec<DeferredNode>;
    fn remove_first_condition_if_node(&mut self) -> Option<QueryPlanNode>;
    fn remove_first_condition_else_node(&mut self) -> Option<QueryPlanNode>;
}

impl ChildNodes for Vec<TreeData> {
    fn remove_first_query_plan_node(&mut self) -> Option<QueryPlanNode> {
        if let Some((idx, _)) = self
            .iter()
            .find_position(|child| matches!(child, TreeData::QueryPlanNode(_)))
            && let TreeData::QueryPlanNode(node) = self.remove(idx)
        {
            return Some(node);
        }
        None
    }

    fn remove_query_plan_nodes(&mut self) -> Vec<QueryPlanNode> {
        let mut extracted = Vec::new();
        let mut retained = Vec::new();
        for treedata in self.drain(0..self.len()) {
            if let TreeData::QueryPlanNode(node) = treedata {
                extracted.push(node);
            } else {
                retained.push(treedata)
            }
        }
        self.append(&mut retained);
        extracted
    }

    fn remove_first_defer_primary_node(&mut self) -> Option<DeferNodePrimary> {
        if let Some((idx, _)) = self
            .iter()
            .find_position(|child| matches!(child, TreeData::DeferPrimary(_)))
            && let TreeData::DeferPrimary(node) = self.remove(idx)
        {
            return Some(node);
        }
        None
    }

    fn remove_defer_deferred_nodes(&mut self) -> Vec<DeferredNode> {
        let mut extracted = Vec::new();
        let mut retained = Vec::new();
        for treedata in self.drain(0..self.len()) {
            if let TreeData::DeferDeferred(node) = treedata {
                extracted.push(node);
            } else {
                retained.push(treedata)
            }
        }
        self.append(&mut retained);
        extracted
    }

    fn remove_first_condition_if_node(&mut self) -> Option<QueryPlanNode> {
        if let Some((idx, _)) = self
            .iter()
            .find_position(|child| matches!(child, TreeData::ConditionIf(_)))
            && let TreeData::ConditionIf(node) = self.remove(idx)
        {
            return node;
        }
        None
    }

    fn remove_first_condition_else_node(&mut self) -> Option<QueryPlanNode> {
        if let Some((idx, _)) = self
            .iter()
            .find_position(|child| matches!(child, TreeData::ConditionElse(_)))
            && let TreeData::ConditionElse(node) = self.remove(idx)
        {
            return node;
        }
        None
    }
}

#[cfg(test)]
mod test {
    use std::collections::HashMap;
    use std::time::SystemTime;
    use opentelemetry::Value;
    use opentelemetry::trace::{SpanId, SpanKind, TraceId};
    use serde_json::json;
    use crate::plugins::telemetry::apollo::{ErrorConfiguration, ErrorRedactionPolicy};
    use crate::plugins::telemetry::apollo_exporter::proto::reports::Trace;
    use crate::plugins::telemetry::apollo_exporter::proto::reports::trace::query_plan_node::{DeferNodePrimary, DeferredNode, ResponsePathElement};
    use crate::plugins::telemetry::apollo_exporter::proto::reports::trace::{QueryPlanNode, Node, Error};
    use crate::plugins::telemetry::apollo_exporter::proto::reports::trace::query_plan_node::response_path_element::Id;
    use crate::plugins::telemetry::tracing::apollo_telemetry::{encode_ftv1_trace, extract_ftv1_trace, extract_ftv1_trace_with_error_count, extract_http_data, extract_i64, extract_json, extract_limits, extract_path, extract_string, preprocess_errors, ChildNodes, LightSpanData, TreeData, APOLLO_PRIVATE_COST_ACTUAL, APOLLO_PRIVATE_COST_ESTIMATED, APOLLO_PRIVATE_COST_RESULT, APOLLO_PRIVATE_COST_STRATEGY, APOLLO_PRIVATE_HTTP_RESPONSE_HEADERS, APOLLO_PRIVATE_QUERY_ALIASES, APOLLO_PRIVATE_QUERY_DEPTH, APOLLO_PRIVATE_QUERY_HEIGHT, APOLLO_PRIVATE_QUERY_ROOT_FIELDS};

    fn elements(tree_data: Vec<TreeData>) -> Vec<&'static str> {
        let mut elements = Vec::new();
        for t in tree_data {
            match t {
                TreeData::Request(_) => elements.push("request"),
                TreeData::SubscriptionEvent(_) => elements.push("subscription_event"),
                TreeData::Supergraph { .. } => elements.push("supergraph"),
                TreeData::QueryPlanNode(_) => elements.push("query_plan_node"),
                TreeData::DeferPrimary(_) => elements.push("defer_primary"),
                TreeData::DeferDeferred(_) => elements.push("defer_deferred"),
                TreeData::ConditionIf(_) => elements.push("condition_if"),
                TreeData::ConditionElse(_) => elements.push("condition_else"),
                TreeData::Trace(_) => elements.push("trace"),
                TreeData::Execution(_) => elements.push("execution"),
                TreeData::Router { .. } => elements.push("router"),
            }
        }
        elements
    }

    #[test]
    fn remove_first_query_plan_node() {
        let mut vec = vec![
            TreeData::Trace(None),
            TreeData::QueryPlanNode(QueryPlanNode { node: None }),
            TreeData::QueryPlanNode(QueryPlanNode { node: None }),
        ];

        assert!(vec.remove_first_query_plan_node().is_some());
        assert_eq!(elements(vec), ["trace", "query_plan_node"]);
    }

    #[test]
    fn remove_query_plan_nodes() {
        let mut vec = vec![
            TreeData::Trace(None),
            TreeData::QueryPlanNode(QueryPlanNode { node: None }),
            TreeData::QueryPlanNode(QueryPlanNode { node: None }),
        ];

        assert_eq!(vec.remove_query_plan_nodes().len(), 2);
        assert_eq!(elements(vec), ["trace"]);
    }

    #[test]
    fn remove_first_defer_primary_node() {
        let mut vec = vec![
            TreeData::Trace(None),
            TreeData::DeferPrimary(DeferNodePrimary { node: None }),
            TreeData::DeferDeferred(DeferredNode {
                depends: vec![],
                label: "".to_string(),
                path: Default::default(),
                node: None,
            }),
        ];

        assert!(vec.remove_first_defer_primary_node().is_some());
        assert_eq!(elements(vec), ["trace", "defer_deferred"]);
    }

    #[test]
    fn remove_defer_deferred_nodes() {
        let mut vec = vec![
            TreeData::Trace(None),
            TreeData::DeferPrimary(DeferNodePrimary { node: None }),
            TreeData::DeferDeferred(DeferredNode {
                depends: vec![],
                label: "".to_string(),
                path: Default::default(),
                node: None,
            }),
            TreeData::DeferDeferred(DeferredNode {
                depends: vec![],
                label: "".to_string(),
                path: Default::default(),
                node: None,
            }),
        ];

        assert_eq!(vec.remove_defer_deferred_nodes().len(), 2);
        assert_eq!(elements(vec), ["trace", "defer_primary"]);
    }

    #[test]
    fn test_remove_first_condition_if_node() {
        let mut vec = vec![
            TreeData::Trace(None),
            TreeData::ConditionIf(Some(QueryPlanNode { node: None })),
            TreeData::ConditionElse(Some(QueryPlanNode { node: None })),
        ];

        assert!(vec.remove_first_condition_if_node().is_some());
        assert_eq!(elements(vec), ["trace", "condition_else"]);
    }

    #[test]
    fn test_remove_first_condition_else_node() {
        let mut vec = vec![
            TreeData::Trace(None),
            TreeData::ConditionIf(Some(QueryPlanNode { node: None })),
            TreeData::ConditionElse(Some(QueryPlanNode { node: None })),
        ];

        assert!(vec.remove_first_condition_else_node().is_some());
        assert_eq!(elements(vec), ["trace", "condition_if"]);
    }

    #[test]
    fn test_extract_json() {
        let val = json!({"hi": "there"});
        assert_eq!(
            extract_json::<serde_json::Value>(&Value::String(val.to_string().into())),
            Some(val)
        );
    }

    #[test]
    fn test_extract_string() {
        assert_eq!(
            extract_string(&Value::String("hi".into())),
            Some("hi".to_string())
        );
    }

    #[test]
    fn test_extract_path() {
        assert_eq!(
            extract_path(&Value::String("/hi/3/there".into())),
            vec![
                ResponsePathElement {
                    id: Some(Id::FieldName("hi".to_string())),
                },
                ResponsePathElement {
                    id: Some(Id::Index(3)),
                },
                ResponsePathElement {
                    id: Some(Id::FieldName("there".to_string())),
                }
            ]
        );
    }

    #[test]
    fn test_extract_i64() {
        assert_eq!(extract_i64(&Value::I64(35)), Some(35));
    }

    #[test]
    fn test_extract_ftv1_trace() {
        let trace = Trace::default();
        let encoded = encode_ftv1_trace(&trace);
        assert_eq!(
            *extract_ftv1_trace(
                &Value::String(encoded.into()),
                &ErrorConfiguration::default()
            )
            .expect("there was a trace here")
            .expect("the trace must be decoded"),
            trace,
        );
    }

    #[test]
    fn test_extract_ftv1_trace_with_error_count() {
        let mut trace = Trace::default();
        let sub_node = Node {
            error: vec![Error {
                message: "this is my error".to_string(),
                location: Vec::new(),
                time_ns: 5,
                json: String::from(r#"{"foo": "bar"}"#),
            }],
            ..Default::default()
        };
        let mut node = Node {
            error: vec![
                Error {
                    message: "this is my error".to_string(),
                    location: Vec::new(),
                    time_ns: 5,
                    json: String::from(r#"{"foo": "bar"}"#),
                },
                Error {
                    message: "this is my other error".to_string(),
                    location: Vec::new(),
                    time_ns: 5,
                    json: String::from(r#"{"foo": "bar"}"#),
                },
            ],
            ..Default::default()
        };
        node.child.push(sub_node);
        trace.root = Some(node);
        let encoded = encode_ftv1_trace(&trace);
        let extracted = extract_ftv1_trace_with_error_count(
            &Value::String(encoded.into()),
            &ErrorConfiguration {
                send: true,
                redact: false,
                redaction_policy: ErrorRedactionPolicy::Strict,
            },
        )
        .expect("there was a trace here")
        .expect("the trace must be decoded");
        assert_eq!(*extracted.0, trace);
        assert_eq!(extracted.1, 3);
    }

    #[test]
    fn test_preprocess_errors_with_strict_redaction() {
        let sub_node = Node {
            error: vec![Error {
                message: "this is my error".to_string(),
                location: Vec::new(),
                time_ns: 5,
                json: String::from(
                    r#"{"extensions":{"code":"AN_ERROR_CODE","ignored":"other stuff"}}"#,
                ),
            }],
            ..Default::default()
        };
        let mut node = Node {
            error: vec![
                Error {
                    message: "this is my error".to_string(),
                    location: Vec::new(),
                    time_ns: 5,
                    json: String::from(r#"{"foo": "bar"}"#),
                },
                Error {
                    message: "this is my other error".to_string(),
                    location: Vec::new(),
                    time_ns: 5,
                    json: String::from(r#"{"foo": "bar"}"#),
                },
            ],
            ..Default::default()
        };
        node.child.push(sub_node);
        let error_config = ErrorConfiguration {
            send: true,
            redact: true,
            redaction_policy: ErrorRedactionPolicy::Strict,
        };
        let error_count = preprocess_errors(&mut node, &error_config);
        assert_eq!(error_count, 3);
        assert!(node.error[0].json.is_empty());
        assert!(node.error[0].location.is_empty());
        assert_eq!(node.error[0].message.as_str(), "<redacted>");
        assert_eq!(node.error[0].time_ns, 5u64);
        assert!(node.error[1].json.is_empty());
        assert!(node.error[1].location.is_empty());
        assert_eq!(node.error[1].message.as_str(), "<redacted>");
        assert_eq!(node.error[1].time_ns, 5u64);

        assert!(node.child[0].error[0].json.is_empty());
        assert!(node.child[0].error[0].location.is_empty());
        assert_eq!(node.child[0].error[0].message.as_str(), "<redacted>");
        assert_eq!(node.child[0].error[0].time_ns, 5u64);
    }

    #[test]
    fn test_preprocess_errors_with_redaction_disabled() {
        let sub_node = Node {
            error: vec![Error {
                message: "this is my error".to_string(),
                location: Vec::new(),
                time_ns: 5,
                json: String::from(
                    r#"{"extensions":{"code":"AN_ERROR_CODE","ignored":"other stuff"}}"#,
                ),
            }],
            ..Default::default()
        };
        let mut node = Node {
            error: vec![
                Error {
                    message: "this is my error".to_string(),
                    location: Vec::new(),
                    time_ns: 5,
                    json: String::from(r#"{"foo": "bar"}"#),
                },
                Error {
                    message: "this is my other error".to_string(),
                    location: Vec::new(),
                    time_ns: 5,
                    json: String::from(r#"{"foo": "bar"}"#),
                },
            ],
            ..Default::default()
        };
        node.child.push(sub_node);
        let error_config = ErrorConfiguration {
            send: true,
            redact: false,
            redaction_policy: ErrorRedactionPolicy::Strict,
        };
        let error_count = preprocess_errors(&mut node, &error_config);
        assert_eq!(error_count, 3);
        assert_eq!(node.error[0].message.as_str(), "this is my error");
        assert_eq!(node.error[0].time_ns, 5u64);
        assert!(!node.error[1].json.is_empty());
        assert_eq!(node.error[1].message.as_str(), "this is my other error");
        assert_eq!(node.error[1].time_ns, 5u64);

        assert_eq!(
            node.child[0].error[0].json,
            String::from(r#"{"extensions":{"code":"AN_ERROR_CODE","ignored":"other stuff"}}"#,)
        );
        assert_eq!(node.child[0].error[0].message.as_str(), "this is my error");
        assert_eq!(node.child[0].error[0].time_ns, 5u64);
    }

    #[test]
    fn test_preprocess_errors_with_extended_redaction_enabled() {
        let sub_node = Node {
            error: vec![Error {
                message: "this is my error".to_string(),
                location: Vec::new(),
                time_ns: 5,
                json: String::from(
                    r#"{"extensions":{"code":"AN_ERROR_CODE","ignored":"other stuff"}}"#,
                ),
            }],
            ..Default::default()
        };
        let mut node = Node {
            error: vec![
                Error {
                    message: "this is my error".to_string(),
                    location: Vec::new(),
                    time_ns: 5,
                    json: String::from(r#"{"foo": "bar"}"#),
                },
                Error {
                    message: "this is my other error".to_string(),
                    location: Vec::new(),
                    time_ns: 5,
                    json: String::from(r#"{"foo": "bar"}"#),
                },
            ],
            ..Default::default()
        };
        node.child.push(sub_node);
        let error_config = ErrorConfiguration {
            send: true,
            redact: true,
            redaction_policy: ErrorRedactionPolicy::Extended,
        };
        let error_count = preprocess_errors(&mut node, &error_config);
        assert_eq!(error_count, 3);
        assert!(node.error[0].location.is_empty());
        assert_eq!(node.error[0].message.as_str(), "<redacted>");
        assert_eq!(node.error[0].time_ns, 5u64);
        assert!(node.error[1].json.is_empty());
        assert!(node.error[1].location.is_empty());
        assert_eq!(node.error[1].message.as_str(), "<redacted>");
        assert_eq!(node.error[1].time_ns, 5u64);

        // the "ignored" field should be filtered out in this scenario, but the
        // code left alone.
        assert_eq!(
            node.child[0].error[0].json,
            String::from(r#"{"extensions":{"code":"AN_ERROR_CODE"}}"#,)
        );
        assert!(node.child[0].error[0].location.is_empty());
        assert_eq!(node.child[0].error[0].message.as_str(), "<redacted>");
        assert_eq!(node.child[0].error[0].time_ns, 5u64);
    }

    #[test]
    fn test_delete_node_errors() {
        let sub_node = Node {
            error: vec![Error {
                message: "this is my error".to_string(),
                location: Vec::new(),
                time_ns: 5,
                json: String::from(r#"{"foo": "bar"}"#),
            }],
            ..Default::default()
        };
        let mut node = Node {
            error: vec![
                Error {
                    message: "this is my error".to_string(),
                    location: Vec::new(),
                    time_ns: 5,
                    json: String::from(r#"{"foo": "bar"}"#),
                },
                Error {
                    message: "this is my other error".to_string(),
                    location: Vec::new(),
                    time_ns: 5,
                    json: String::from(r#"{"foo": "bar"}"#),
                },
            ],
            ..Default::default()
        };
        node.child.push(sub_node);
        let error_config = ErrorConfiguration {
            send: false,
            redact: true,
            redaction_policy: ErrorRedactionPolicy::Strict,
        };
        let error_count = preprocess_errors(&mut node, &error_config);
        assert_eq!(error_count, 0);
        assert!(node.error.is_empty());
        assert!(node.child[0].error.is_empty());
    }

    #[test]
    fn test_extract_limits() {
        let mut span = LightSpanData {
            trace_id: TraceId::from_u128(0),
            span_id: SpanId::from_u64(1),
            parent_span_id: SpanId::INVALID,
            span_kind: SpanKind::Client,
            name: Default::default(),
            start_time: SystemTime::now(),
            end_time: SystemTime::now(),
            attributes: HashMap::with_capacity(10),
            status: Default::default(),
            droppped_attribute_count: 0,
            events: Default::default(),
        };

        span.attributes
            .insert(APOLLO_PRIVATE_COST_RESULT, Value::String("OK".into()));
        span.attributes
            .insert(APOLLO_PRIVATE_COST_ESTIMATED, Value::F64(9.2));
        span.attributes
            .insert(APOLLO_PRIVATE_COST_ACTUAL, Value::F64(6.9));
        span.attributes.insert(
            APOLLO_PRIVATE_COST_STRATEGY,
            Value::String("static_estimated".into()),
        );
        span.attributes
            .insert(APOLLO_PRIVATE_QUERY_ALIASES, Value::I64(0.into()));
        span.attributes
            .insert(APOLLO_PRIVATE_QUERY_DEPTH, Value::I64(5.into()));
        span.attributes
            .insert(APOLLO_PRIVATE_QUERY_HEIGHT, Value::I64(7.into()));
        span.attributes
            .insert(APOLLO_PRIVATE_QUERY_ROOT_FIELDS, Value::I64(1.into()));
        let limits = extract_limits(&span);
        assert_eq!(limits.result, "OK");
        assert_eq!(limits.cost_estimated, 9);
        assert_eq!(limits.cost_actual, 6);
        assert_eq!(limits.alias_count, 0);
        assert_eq!(limits.depth, 5);
        assert_eq!(limits.height, 7);
        assert_eq!(limits.root_field_count, 1);
    }

    #[test]
    fn test_extract_cache_control() {
        let mut span = LightSpanData {
            trace_id: TraceId::from_u128(0),
            span_id: SpanId::from_u64(1),
            parent_span_id: SpanId::INVALID,
            span_kind: SpanKind::Client,
            name: Default::default(),
            start_time: SystemTime::now(),
            end_time: SystemTime::now(),
            attributes: HashMap::with_capacity(10),
            status: Default::default(),
            droppped_attribute_count: 0,
            events: Default::default(),
        };

        span.attributes.insert(
            APOLLO_PRIVATE_HTTP_RESPONSE_HEADERS,
            Value::String(
                serde_json::to_string(&json!({"cache-control": ["public, max-age=360"]}))
                    .unwrap()
                    .into(),
            ),
        );
        let (_, cache_control) = extract_http_data(&span);
        assert!(cache_control.as_ref().unwrap().public());
        assert_eq!(cache_control.as_ref().unwrap().ttl().unwrap(), 360);
    }
}<|MERGE_RESOLUTION|>--- conflicted
+++ resolved
@@ -47,7 +47,6 @@
 use crate::plugins::telemetry::APOLLO_PRIVATE_QUERY_ROOT_FIELDS;
 use crate::plugins::telemetry::BoxError;
 use crate::plugins::telemetry::LruSizeInstrument;
-use crate::plugins::telemetry::apollo::ApolloUsageReportsExporterConfiguration;
 use crate::plugins::telemetry::apollo::ErrorConfiguration;
 use crate::plugins::telemetry::apollo::ErrorRedactionPolicy;
 use crate::plugins::telemetry::apollo::ErrorsConfiguration;
@@ -406,12 +405,7 @@
         buffer_size: NonZeroUsize,
         field_execution_sampler: &'a SamplerOption,
         errors_configuration: &'a ErrorsConfiguration,
-<<<<<<< HEAD
-        usage_reports_exporter_config: &'a ApolloUsageReportsExporterConfiguration,
-        otlp_exporter_config: &'a BatchProcessorConfig,
-=======
         batch_processor_config: &'a BatchProcessorConfig,
->>>>>>> 1d95f862
         use_legacy_request_span: Option<bool>,
         metrics_reference_mode: ApolloMetricsReferenceMode,
     ) -> Result<Self, BoxError> {
@@ -426,19 +420,7 @@
             },
         };
 
-<<<<<<< HEAD
-        if otlp_tracing_ratio < 1f64 {
-            tracing::info!(
-                "configuring Apollo usage report tracing: {}",
-                usage_reports_exporter_config
-            );
-        }
-        if otlp_tracing_ratio > 0f64 {
-            tracing::info!("configuring Apollo OTLP tracing: {}", otlp_exporter_config);
-        }
-=======
         tracing::info!("configuring Apollo tracing: {}", batch_processor_config);
->>>>>>> 1d95f862
 
         let span_lru_size_instrument =
             LruSizeInstrument::new("apollo.router.exporter.span.lru.size");
@@ -449,11 +431,7 @@
             report_exporter: if otlp_tracing_ratio < 1f64 {
                 Some(Arc::new(ApolloExporter::new(
                     endpoint,
-<<<<<<< HEAD
-                    usage_reports_exporter_config,
-=======
                     &batch_processor_config.into(),
->>>>>>> 1d95f862
                     apollo_key,
                     apollo_graph_ref,
                     schema_id,
@@ -467,11 +445,7 @@
                 Some(ApolloOtlpExporter::new(
                     otlp_endpoint,
                     otlp_tracing_protocol,
-<<<<<<< HEAD
-                    otlp_exporter_config,
-=======
                     batch_processor_config,
->>>>>>> 1d95f862
                     apollo_key,
                     apollo_graph_ref,
                     schema_id,
