use std::any::Any;
use std::borrow::Cow;
use std::sync::Arc;

use buildstructor::buildstructor;
use opentelemetry::metrics::noop::NoopMeterProvider;
use opentelemetry::metrics::Callback;
use opentelemetry::metrics::Counter;
use opentelemetry::metrics::Histogram;
use opentelemetry::metrics::InstrumentProvider;
use opentelemetry::metrics::Meter;
use opentelemetry::metrics::MeterProvider as OtelMeterProvider;
use opentelemetry::metrics::ObservableCounter;
use opentelemetry::metrics::ObservableGauge;
use opentelemetry::metrics::ObservableUpDownCounter;
use opentelemetry::metrics::Unit;
use opentelemetry::metrics::UpDownCounter;
use opentelemetry_api::metrics::CallbackRegistration;
use opentelemetry_api::metrics::Observer;
use opentelemetry_api::Context;
use opentelemetry_api::KeyValue;
use regex::Regex;

#[derive(Clone)]
pub(crate) enum MeterProvider {
    Regular(opentelemetry::sdk::metrics::MeterProvider),
    Global(opentelemetry::global::GlobalMeterProvider),
}

impl MeterProvider {
    fn versioned_meter(
        &self,
        name: impl Into<Cow<'static, str>>,
        version: Option<impl Into<Cow<'static, str>>>,
        schema_url: Option<impl Into<Cow<'static, str>>>,
        attributes: Option<Vec<KeyValue>>,
    ) -> Meter {
        match &self {
            MeterProvider::Regular(provider) => {
                provider.versioned_meter(name, version, schema_url, attributes)
            }
            MeterProvider::Global(provider) => {
                provider.versioned_meter(name, version, schema_url, attributes)
            }
        }
    }
    fn shutdown(&self) -> opentelemetry::metrics::Result<()> {
        match self {
            MeterProvider::Regular(provider) => provider.shutdown(),
            MeterProvider::Global(_provider) => Ok(()),
        }
    }

    fn force_flush(&self, cx: &Context) -> opentelemetry::metrics::Result<()> {
        match self {
            MeterProvider::Regular(provider) => provider.force_flush(cx),
            MeterProvider::Global(_provider) => Ok(()),
        }
    }
}

impl From<opentelemetry::sdk::metrics::MeterProvider> for MeterProvider {
    fn from(provider: opentelemetry::sdk::metrics::MeterProvider) -> Self {
        MeterProvider::Regular(provider)
    }
}

impl From<opentelemetry::global::GlobalMeterProvider> for MeterProvider {
    fn from(provider: opentelemetry::global::GlobalMeterProvider) -> Self {
        MeterProvider::Global(provider)
    }
}

#[derive(Clone)]
pub(crate) struct FilterMeterProvider {
    delegate: MeterProvider,
    deny: Option<Regex>,
    allow: Option<Regex>,
}

#[buildstructor]
impl FilterMeterProvider {
    #[builder]
    fn new<T: Into<MeterProvider>>(delegate: T, deny: Option<Regex>, allow: Option<Regex>) -> Self {
        FilterMeterProvider {
            delegate: delegate.into(),
            deny,
            allow,
        }
    }

    pub(crate) fn private<T: Into<MeterProvider>>(delegate: T) -> Self {
        FilterMeterProvider::builder()
            .delegate(delegate)
            .allow(
                Regex::new(
<<<<<<< HEAD
                    r"apollo\.(graphos\.cloud|router\.(operations?|lifecycle|config|schema|query))(\..*|$)",
=======
                    r"apollo\.(graphos\.cloud|router\.(operations?|config|schema|query|query_planning))(\..*|$)",
>>>>>>> ee89f109
                )
                .expect("regex should have been valid"),
            )
            .build()
    }

    pub(crate) fn public<T: Into<MeterProvider>>(delegate: T) -> Self {
        FilterMeterProvider::builder()
            .delegate(delegate)
            .deny(
                Regex::new(r"apollo\.router\.(config|entities)(\..*|$)")
                    .expect("regex should have been valid"),
            )
            .build()
    }

    #[cfg(test)]
    pub(crate) fn all<T: Into<MeterProvider>>(delegate: T) -> Self {
        FilterMeterProvider::builder().delegate(delegate).build()
    }

    pub(crate) fn shutdown(&self) -> opentelemetry::metrics::Result<()> {
        self.delegate.shutdown()
    }

    #[allow(dead_code)]
    pub(crate) fn force_flush(&self, cx: &Context) -> opentelemetry::metrics::Result<()> {
        self.delegate.force_flush(cx)
    }
}

struct FilteredInstrumentProvider {
    delegate: Meter,
    noop: Meter,
    deny: Option<Regex>,
    allow: Option<Regex>,
}

macro_rules! filter_instrument_fn {
    ($name:ident, $ty:ty, $wrapper:ident) => {
        fn $name(
            &self,
            name: Cow<'static, str>,
            description: Option<Cow<'static, str>>,
            unit: Option<Unit>,
        ) -> opentelemetry::metrics::Result<$wrapper<$ty>> {
            let mut builder = match (&self.deny, &self.allow) {
                (Some(deny), Some(allow)) if deny.is_match(&name) && !allow.is_match(&name) => {
                    self.noop.$name(name)
                }
                (Some(deny), None) if deny.is_match(&name) => self.noop.$name(name),
                (None, Some(allow)) if !allow.is_match(&name) => self.noop.$name(name),
                (_, _) => self.delegate.$name(name),
            };
            if let Some(description) = &description {
                builder = builder.with_description(description.clone())
            }
            if let Some(unit) = &unit {
                builder = builder.with_unit(unit.clone());
            }
            builder.try_init()
        }
    };
}

macro_rules! filter_observable_instrument_fn {
    ($name:ident, $ty:ty, $wrapper:ident) => {
        fn $name(
            &self,
            name: Cow<'static, str>,
            description: Option<Cow<'static, str>>,
            unit: Option<Unit>,
            callback: Vec<Callback<$ty>>,
        ) -> opentelemetry::metrics::Result<$wrapper<$ty>> {
            let mut builder = match (&self.deny, &self.allow) {
                (Some(deny), Some(allow)) if deny.is_match(&name) && !allow.is_match(&name) => {
                    self.noop.$name(name)
                }
                (Some(deny), None) if deny.is_match(&name) => self.noop.$name(name),
                (None, Some(allow)) if !allow.is_match(&name) => self.noop.$name(name),
                (_, _) => self.delegate.$name(name),
            };
            if let Some(description) = &description {
                builder = builder.with_description(description.clone());
            }
            if let Some(unit) = &unit {
                builder = builder.with_unit(unit.clone());
            }

            for callback in callback {
                builder = builder.with_callback(callback);
            }

            builder.try_init()
        }
    };
}

impl InstrumentProvider for FilteredInstrumentProvider {
    filter_instrument_fn!(u64_counter, u64, Counter);
    filter_instrument_fn!(f64_counter, f64, Counter);

    filter_observable_instrument_fn!(f64_observable_counter, f64, ObservableCounter);
    filter_observable_instrument_fn!(u64_observable_counter, u64, ObservableCounter);

    filter_instrument_fn!(u64_histogram, u64, Histogram);
    filter_instrument_fn!(f64_histogram, f64, Histogram);
    filter_instrument_fn!(i64_histogram, i64, Histogram);

    filter_instrument_fn!(i64_up_down_counter, i64, UpDownCounter);
    filter_instrument_fn!(f64_up_down_counter, f64, UpDownCounter);

    filter_observable_instrument_fn!(i64_observable_up_down_counter, i64, ObservableUpDownCounter);
    filter_observable_instrument_fn!(f64_observable_up_down_counter, f64, ObservableUpDownCounter);

    filter_observable_instrument_fn!(f64_observable_gauge, f64, ObservableGauge);
    filter_observable_instrument_fn!(i64_observable_gauge, i64, ObservableGauge);
    filter_observable_instrument_fn!(u64_observable_gauge, u64, ObservableGauge);

    fn register_callback(
        &self,
        instruments: &[Arc<dyn Any>],
        callbacks: Box<dyn Fn(&dyn Observer) + Send + Sync>,
    ) -> opentelemetry::metrics::Result<Box<dyn CallbackRegistration>> {
        self.delegate.register_callback(instruments, callbacks)
    }
}

impl opentelemetry::metrics::MeterProvider for FilterMeterProvider {
    fn versioned_meter(
        &self,
        name: impl Into<Cow<'static, str>>,
        version: Option<impl Into<Cow<'static, str>>>,
        schema_url: Option<impl Into<Cow<'static, str>>>,
        attributes: Option<Vec<KeyValue>>,
    ) -> Meter {
        Meter::new(Arc::new(FilteredInstrumentProvider {
            noop: NoopMeterProvider::default().meter(""),
            delegate: self
                .delegate
                .versioned_meter(name, version, schema_url, attributes),
            deny: self.deny.clone(),
            allow: self.allow.clone(),
        }))
    }
}

#[cfg(test)]
mod test {

    use opentelemetry::metrics::MeterProvider;
    use opentelemetry::metrics::Unit;
    use opentelemetry::runtime;
    use opentelemetry::sdk::metrics::MeterProviderBuilder;
    use opentelemetry::sdk::metrics::PeriodicReader;
    use opentelemetry::testing::metrics::InMemoryMetricsExporter;
    use opentelemetry_api::global::GlobalMeterProvider;
    use opentelemetry_api::Context;

    use crate::metrics::filter::FilterMeterProvider;

    #[tokio::test(flavor = "multi_thread")]
    async fn test_private_metrics() {
        let exporter = InMemoryMetricsExporter::default();
        let meter_provider = FilterMeterProvider::private(
            MeterProviderBuilder::default()
                .with_reader(PeriodicReader::builder(exporter.clone(), runtime::Tokio).build())
                .build(),
        );
        let cx = Context::default();
        let filtered = meter_provider.versioned_meter("filtered", "".into(), "".into(), None);
        filtered
            .u64_counter("apollo.router.operations")
            .init()
            .add(1, &[]);
        filtered
            .u64_counter("apollo.router.operations.test")
            .init()
            .add(1, &[]);
        filtered
            .u64_counter("apollo.graphos.cloud.test")
            .init()
            .add(1, &[]);
        filtered
            .u64_counter("apollo.router.unknown.test")
            .init()
            .add(1, &[]);
        filtered
<<<<<<< HEAD
            .u64_counter("apollo.router.lifecycle.api_schema")
=======
            .u64_counter("apollo.router.query_planning.test")
>>>>>>> ee89f109
            .init()
            .add(1, &[]);
        meter_provider.force_flush(&cx).unwrap();

        let metrics: Vec<_> = exporter
            .get_finished_metrics()
            .unwrap()
            .into_iter()
            .flat_map(|m| m.scope_metrics.into_iter())
            .flat_map(|m| m.metrics)
            .collect();
        assert!(metrics
            .iter()
            .any(|m| m.name == "apollo.router.operations.test"));

        assert!(metrics.iter().any(|m| m.name == "apollo.router.operations"));

        assert!(metrics
            .iter()
            .any(|m| m.name == "apollo.graphos.cloud.test"));

        assert!(!metrics
            .iter()
            .any(|m| m.name == "apollo.router.unknown.test"));

        assert!(metrics
            .iter()
            .any(|m| m.name == "apollo.router.lifecycle.api_schema"));
    }

    #[tokio::test(flavor = "multi_thread")]
    async fn test_description_and_unit() {
        let exporter = InMemoryMetricsExporter::default();
        let meter_provider = FilterMeterProvider::private(
            MeterProviderBuilder::default()
                .with_reader(PeriodicReader::builder(exporter.clone(), runtime::Tokio).build())
                .build(),
        );
        let cx = Context::default();
        let filtered = meter_provider.versioned_meter("filtered", "".into(), "".into(), None);
        filtered
            .u64_counter("apollo.router.operations")
            .with_description("desc")
            .with_unit(Unit::new("ms"))
            .init()
            .add(1, &[]);
        meter_provider.force_flush(&cx).unwrap();

        let metrics: Vec<_> = exporter
            .get_finished_metrics()
            .unwrap()
            .into_iter()
            .flat_map(|m| m.scope_metrics.into_iter())
            .flat_map(|m| m.metrics)
            .collect();
        assert!(metrics.iter().any(|m| m.name == "apollo.router.operations"
            && m.description == "desc"
            && m.unit == Unit::new("ms")));
    }

    #[tokio::test(flavor = "multi_thread")]
    async fn test_public_metrics_using_meter_provider() {
        let exporter = InMemoryMetricsExporter::default();
        test_public_metrics(
            exporter.clone(),
            MeterProviderBuilder::default()
                .with_reader(PeriodicReader::builder(exporter.clone(), runtime::Tokio).build())
                .build(),
        )
        .await;
    }

    #[tokio::test(flavor = "multi_thread")]
    async fn test_public_metrics_using_global_meter_provider() {
        let exporter = InMemoryMetricsExporter::default();

        test_public_metrics(
            exporter.clone(),
            GlobalMeterProvider::new(
                MeterProviderBuilder::default()
                    .with_reader(PeriodicReader::builder(exporter.clone(), runtime::Tokio).build())
                    .build(),
            ),
        )
        .await;
    }
    async fn test_public_metrics<T: Into<super::MeterProvider>>(
        exporter: InMemoryMetricsExporter,
        meter_provider: T,
    ) {
        let meter_provider = FilterMeterProvider::public(meter_provider);
        let cx = Context::default();
        let filtered = meter_provider.versioned_meter("filtered", "".into(), "".into(), None);
        filtered
            .u64_counter("apollo.router.config")
            .init()
            .add(1, &[]);
        filtered
            .u64_counter("apollo.router.config.test")
            .init()
            .add(1, &[]);
        filtered
            .u64_counter("apollo.router.entities")
            .init()
            .add(1, &[]);
        filtered
            .u64_counter("apollo.router.entities.test")
            .init()
            .add(1, &[]);
        meter_provider.force_flush(&cx).unwrap();

        let metrics: Vec<_> = exporter
            .get_finished_metrics()
            .unwrap()
            .into_iter()
            .flat_map(|m| m.scope_metrics.into_iter())
            .flat_map(|m| m.metrics)
            .collect();

        assert!(!metrics.iter().any(|m| m.name == "apollo.router.config"));
        assert!(!metrics
            .iter()
            .any(|m| m.name == "apollo.router.config.test"));
        assert!(!metrics.iter().any(|m| m.name == "apollo.router.entities"));
        assert!(!metrics
            .iter()
            .any(|m| m.name == "apollo.router.entities.test"));
    }
}<|MERGE_RESOLUTION|>--- conflicted
+++ resolved
@@ -94,11 +94,7 @@
             .delegate(delegate)
             .allow(
                 Regex::new(
-<<<<<<< HEAD
-                    r"apollo\.(graphos\.cloud|router\.(operations?|lifecycle|config|schema|query))(\..*|$)",
-=======
-                    r"apollo\.(graphos\.cloud|router\.(operations?|config|schema|query|query_planning))(\..*|$)",
->>>>>>> ee89f109
+                    r"apollo\.(graphos\.cloud|router\.(operations?|lifecycle|config|schema|query|query_planning))(\..*|$)",
                 )
                 .expect("regex should have been valid"),
             )
@@ -287,11 +283,11 @@
             .init()
             .add(1, &[]);
         filtered
-<<<<<<< HEAD
+            .u64_counter("apollo.router.query_planning.test")
+            .init()
+            .add(1, &[]);
+        filtered
             .u64_counter("apollo.router.lifecycle.api_schema")
-=======
-            .u64_counter("apollo.router.query_planning.test")
->>>>>>> ee89f109
             .init()
             .add(1, &[]);
         meter_provider.force_flush(&cx).unwrap();
