--- conflicted
+++ resolved
@@ -1887,36 +1887,6 @@
         let (tx, _rx) = mpsc::channel(2);
         let url = Uri::from_str(&format!("http://{socket_addr}")).unwrap();
         let response = subgraph_service
-<<<<<<< HEAD
-            .oneshot(SubgraphRequest {
-                supergraph_request: Arc::new(
-                    http::Request::builder()
-                        .header(HOST, "host")
-                        .header(CONTENT_TYPE, APPLICATION_JSON.essence_str())
-                        .body(
-                            Request::builder()
-                                .query("subscription {\n  userWasCreated {\n    username\n  }\n}")
-                                .build(),
-                        )
-                        .expect("expecting valid request"),
-                ),
-                subgraph_request: http::Request::builder()
-                    .header(HOST, "rhost")
-                    .header(CONTENT_TYPE, APPLICATION_JSON.essence_str())
-                    .uri(url)
-                    .body(
-                        Request::builder()
-                            .query("subscription {\n  userWasCreated {\n    username\n  }\n}")
-                            .build(),
-                    )
-                    .expect("expecting valid request"),
-                operation_kind: OperationKind::Subscription,
-                context: Context::new(),
-                subscription_stream: Some(tx),
-                connection_closed_signal: None,
-                query_hash: Default::default(),
-            })
-=======
             .oneshot(
                 SubgraphRequest::builder()
                     .supergraph_request(supergraph_request(
@@ -1932,7 +1902,6 @@
                     .context(Context::new())
                     .build(),
             )
->>>>>>> 28f2a32a
             .await
             .unwrap();
         response.response.body().errors.iter().for_each(|e| {
@@ -1962,28 +1931,6 @@
 
         let url = Uri::from_str(&format!("http://{socket_addr}")).unwrap();
         let response = subgraph_service
-<<<<<<< HEAD
-            .oneshot(SubgraphRequest {
-                supergraph_request: Arc::new(
-                    http::Request::builder()
-                        .header(HOST, "host")
-                        .header(CONTENT_TYPE, APPLICATION_JSON.essence_str())
-                        .body(Request::builder().query("query").build())
-                        .expect("expecting valid request"),
-                ),
-                subgraph_request: http::Request::builder()
-                    .header(HOST, "rhost")
-                    .header(CONTENT_TYPE, APPLICATION_JSON.essence_str())
-                    .uri(url)
-                    .body(Request::builder().query("query").build())
-                    .expect("expecting valid request"),
-                operation_kind: OperationKind::Query,
-                context: Context::new(),
-                subscription_stream: None,
-                connection_closed_signal: None,
-                query_hash: Default::default(),
-            })
-=======
             .oneshot(
                 SubgraphRequest::builder()
                     .supergraph_request(supergraph_request("query"))
@@ -1993,7 +1940,6 @@
                     .context(Context::new())
                     .build(),
             )
->>>>>>> 28f2a32a
             .await
             .unwrap();
         assert!(response.response.body().errors.is_empty());
@@ -2019,28 +1965,6 @@
 
         let url = Uri::from_str(&format!("http://{socket_addr}")).unwrap();
         let response = subgraph_service
-<<<<<<< HEAD
-            .oneshot(SubgraphRequest {
-                supergraph_request: Arc::new(
-                    http::Request::builder()
-                        .header(HOST, "host")
-                        .header(CONTENT_TYPE, APPLICATION_JSON.essence_str())
-                        .body(Request::builder().query("query").build())
-                        .expect("expecting valid request"),
-                ),
-                subgraph_request: http::Request::builder()
-                    .header(HOST, "rhost")
-                    .header(CONTENT_TYPE, APPLICATION_JSON.essence_str())
-                    .uri(url)
-                    .body(Request::builder().query("query").build())
-                    .expect("expecting valid request"),
-                operation_kind: OperationKind::Query,
-                context: Context::new(),
-                subscription_stream: None,
-                connection_closed_signal: None,
-                query_hash: Default::default(),
-            })
-=======
             .oneshot(
                 SubgraphRequest::builder()
                     .supergraph_request(supergraph_request("query"))
@@ -2050,7 +1974,6 @@
                     .context(Context::new())
                     .build(),
             )
->>>>>>> 28f2a32a
             .await
             .unwrap();
         assert!(response.response.body().errors.is_empty());
@@ -2076,28 +1999,6 @@
 
         let url = Uri::from_str(&format!("http://{socket_addr}")).unwrap();
         let response = subgraph_service
-<<<<<<< HEAD
-            .oneshot(SubgraphRequest {
-                supergraph_request: Arc::new(
-                    http::Request::builder()
-                        .header(HOST, "host")
-                        .header(CONTENT_TYPE, APPLICATION_JSON.essence_str())
-                        .body(Request::builder().query("query").build())
-                        .expect("expecting valid request"),
-                ),
-                subgraph_request: http::Request::builder()
-                    .header(HOST, "rhost")
-                    .header(CONTENT_TYPE, APPLICATION_JSON.essence_str())
-                    .uri(url)
-                    .body(Request::builder().query("query").build())
-                    .expect("expecting valid request"),
-                operation_kind: OperationKind::Query,
-                context: Context::new(),
-                subscription_stream: None,
-                connection_closed_signal: None,
-                query_hash: Default::default(),
-            })
-=======
             .oneshot(
                 SubgraphRequest::builder()
                     .supergraph_request(supergraph_request("query"))
@@ -2107,7 +2008,6 @@
                     .context(Context::new())
                     .build(),
             )
->>>>>>> 28f2a32a
             .await
             .unwrap();
         assert_eq!(
@@ -2138,28 +2038,6 @@
 
         let url = Uri::from_str(&format!("http://{socket_addr}")).unwrap();
         let response = subgraph_service
-<<<<<<< HEAD
-            .oneshot(SubgraphRequest {
-                supergraph_request: Arc::new(
-                    http::Request::builder()
-                        .header(HOST, "host")
-                        .header(CONTENT_TYPE, APPLICATION_JSON.essence_str())
-                        .body(Request::builder().query("query").build())
-                        .expect("expecting valid request"),
-                ),
-                subgraph_request: http::Request::builder()
-                    .header(HOST, "rhost")
-                    .header(CONTENT_TYPE, APPLICATION_JSON.essence_str())
-                    .uri(url)
-                    .body(Request::builder().query("query").build())
-                    .expect("expecting valid request"),
-                operation_kind: OperationKind::Query,
-                context: Context::new(),
-                subscription_stream: None,
-                connection_closed_signal: None,
-                query_hash: Default::default(),
-            })
-=======
             .oneshot(
                 SubgraphRequest::builder()
                     .supergraph_request(supergraph_request("query"))
@@ -2169,7 +2047,6 @@
                     .context(Context::new())
                     .build(),
             )
->>>>>>> 28f2a32a
             .await
             .unwrap();
         assert_eq!(
@@ -2204,28 +2081,6 @@
 
         let url = Uri::from_str(&format!("http://{socket_addr}")).unwrap();
         let response = subgraph_service
-<<<<<<< HEAD
-            .oneshot(SubgraphRequest {
-                supergraph_request: Arc::new(
-                    http::Request::builder()
-                        .header(HOST, "host")
-                        .header(CONTENT_TYPE, APPLICATION_JSON.essence_str())
-                        .body(Request::builder().query("query").build())
-                        .expect("expecting valid request"),
-                ),
-                subgraph_request: http::Request::builder()
-                    .header(HOST, "rhost")
-                    .header(CONTENT_TYPE, APPLICATION_JSON.essence_str())
-                    .uri(url)
-                    .body(Request::builder().query("query").build())
-                    .expect("expecting valid request"),
-                operation_kind: OperationKind::Query,
-                context: Context::new(),
-                subscription_stream: None,
-                connection_closed_signal: None,
-                query_hash: Default::default(),
-            })
-=======
             .oneshot(
                 SubgraphRequest::builder()
                     .supergraph_request(supergraph_request("query"))
@@ -2235,7 +2090,6 @@
                     .context(Context::new())
                     .build(),
             )
->>>>>>> 28f2a32a
             .await
             .unwrap();
         assert_eq!(
@@ -2270,36 +2124,6 @@
 
         let url = Uri::from_str(&format!("ws://{socket_addr}")).unwrap();
         let response = subgraph_service
-<<<<<<< HEAD
-            .oneshot(SubgraphRequest {
-                supergraph_request: Arc::new(
-                    http::Request::builder()
-                        .header(HOST, "host")
-                        .header(CONTENT_TYPE, APPLICATION_JSON.essence_str())
-                        .body(
-                            Request::builder()
-                                .query("subscription {\n  userWasCreated {\n    username\n  }\n}")
-                                .build(),
-                        )
-                        .expect("expecting valid request"),
-                ),
-                subgraph_request: http::Request::builder()
-                    .header(HOST, "rhost")
-                    .header(CONTENT_TYPE, APPLICATION_JSON.essence_str())
-                    .uri(url)
-                    .body(
-                        Request::builder()
-                            .query("subscription {\n  userWasCreated {\n    username\n  }\n}")
-                            .build(),
-                    )
-                    .expect("expecting valid request"),
-                operation_kind: OperationKind::Subscription,
-                context: Context::new(),
-                subscription_stream: Some(tx),
-                connection_closed_signal: None,
-                query_hash: Default::default(),
-            })
-=======
             .oneshot(
                 SubgraphRequest::builder()
                     .supergraph_request(supergraph_request(
@@ -2315,7 +2139,6 @@
                     .context(Context::new())
                     .build(),
             )
->>>>>>> 28f2a32a
             .await
             .unwrap();
         assert!(response.response.body().errors.is_empty());
@@ -2353,36 +2176,6 @@
 
         let url = Uri::from_str(&format!("ws://{socket_addr}")).unwrap();
         let err = subgraph_service
-<<<<<<< HEAD
-            .oneshot(SubgraphRequest {
-                supergraph_request: Arc::new(
-                    http::Request::builder()
-                        .header(HOST, "host")
-                        .header(CONTENT_TYPE, APPLICATION_JSON.essence_str())
-                        .body(
-                            Request::builder()
-                                .query("subscription {\n  userWasCreated {\n    username\n  }\n}")
-                                .build(),
-                        )
-                        .expect("expecting valid request"),
-                ),
-                subgraph_request: http::Request::builder()
-                    .header(HOST, "rhost")
-                    .header(CONTENT_TYPE, APPLICATION_JSON.essence_str())
-                    .uri(url)
-                    .body(
-                        Request::builder()
-                            .query("subscription {\n  userWasCreated {\n    username\n  }\n}")
-                            .build(),
-                    )
-                    .expect("expecting valid request"),
-                operation_kind: OperationKind::Subscription,
-                context: Context::new(),
-                subscription_stream: Some(tx),
-                connection_closed_signal: None,
-                query_hash: Default::default(),
-            })
-=======
             .oneshot(
                 SubgraphRequest::builder()
                     .supergraph_request(supergraph_request(
@@ -2398,7 +2191,6 @@
                     .context(Context::new())
                     .build(),
             )
->>>>>>> 28f2a32a
             .await
             .unwrap_err();
         assert_eq!(
@@ -2427,28 +2219,6 @@
 
         let url = Uri::from_str(&format!("http://{socket_addr}")).unwrap();
         let response = subgraph_service
-<<<<<<< HEAD
-            .oneshot(SubgraphRequest {
-                supergraph_request: Arc::new(
-                    http::Request::builder()
-                        .header(HOST, "host")
-                        .header(CONTENT_TYPE, APPLICATION_JSON.essence_str())
-                        .body(Request::builder().query("query").build())
-                        .expect("expecting valid request"),
-                ),
-                subgraph_request: http::Request::builder()
-                    .header(HOST, "rhost")
-                    .header(CONTENT_TYPE, APPLICATION_JSON.essence_str())
-                    .uri(url)
-                    .body(Request::builder().query("query").build())
-                    .expect("expecting valid request"),
-                operation_kind: OperationKind::Query,
-                context: Context::new(),
-                subscription_stream: None,
-                connection_closed_signal: None,
-                query_hash: Default::default(),
-            })
-=======
             .oneshot(
                 SubgraphRequest::builder()
                     .supergraph_request(supergraph_request("query"))
@@ -2458,7 +2228,6 @@
                     .context(Context::new())
                     .build(),
             )
->>>>>>> 28f2a32a
             .await
             .unwrap();
         assert_eq!(
@@ -2492,28 +2261,6 @@
 
         let url = Uri::from_str(&format!("http://{socket_addr}")).unwrap();
         let response = subgraph_service
-<<<<<<< HEAD
-            .oneshot(SubgraphRequest {
-                supergraph_request: Arc::new(
-                    http::Request::builder()
-                        .header(HOST, "host")
-                        .header(CONTENT_TYPE, APPLICATION_JSON.essence_str())
-                        .body(Request::builder().query("query").build())
-                        .expect("expecting valid request"),
-                ),
-                subgraph_request: http::Request::builder()
-                    .header(HOST, "rhost")
-                    .header(CONTENT_TYPE, APPLICATION_JSON.essence_str())
-                    .uri(url)
-                    .body(Request::builder().query("query").build())
-                    .expect("expecting valid request"),
-                operation_kind: OperationKind::Query,
-                context: Context::new(),
-                subscription_stream: None,
-                connection_closed_signal: None,
-                query_hash: Default::default(),
-            })
-=======
             .oneshot(
                 SubgraphRequest::builder()
                     .supergraph_request(supergraph_request("query"))
@@ -2523,7 +2270,6 @@
                     .context(Context::new())
                     .build(),
             )
->>>>>>> 28f2a32a
             .await
             .unwrap();
         assert_eq!(
@@ -2599,28 +2345,6 @@
 
         let url = Uri::from_str(&format!("http://{socket_addr}")).unwrap();
         let response = subgraph_service
-<<<<<<< HEAD
-            .oneshot(SubgraphRequest {
-                supergraph_request: Arc::new(
-                    http::Request::builder()
-                        .header(HOST, "host")
-                        .header(CONTENT_TYPE, APPLICATION_JSON.essence_str())
-                        .body(Request::builder().query("query").build())
-                        .expect("expecting valid request"),
-                ),
-                subgraph_request: http::Request::builder()
-                    .header(HOST, "rhost")
-                    .header(CONTENT_TYPE, APPLICATION_JSON.essence_str())
-                    .uri(url)
-                    .body(Request::builder().query("query").build())
-                    .expect("expecting valid request"),
-                operation_kind: OperationKind::Query,
-                context: Context::new(),
-                subscription_stream: None,
-                connection_closed_signal: None,
-                query_hash: Default::default(),
-            })
-=======
             .oneshot(
                 SubgraphRequest::builder()
                     .supergraph_request(supergraph_request("query"))
@@ -2630,7 +2354,6 @@
                     .context(Context::new())
                     .build(),
             )
->>>>>>> 28f2a32a
             .await
             .unwrap();
         assert_eq!(
@@ -2662,28 +2385,6 @@
         let url = Uri::from_str(&format!("http://{socket_addr}")).unwrap();
         let resp = subgraph_service
             .clone()
-<<<<<<< HEAD
-            .oneshot(SubgraphRequest {
-                supergraph_request: Arc::new(
-                    http::Request::builder()
-                        .header(HOST, "host")
-                        .header(CONTENT_TYPE, APPLICATION_JSON.essence_str())
-                        .body(Request::builder().query("query").build())
-                        .expect("expecting valid request"),
-                ),
-                subgraph_request: http::Request::builder()
-                    .header(HOST, "rhost")
-                    .header(CONTENT_TYPE, APPLICATION_JSON.essence_str())
-                    .uri(url)
-                    .body(Request::builder().query("query").build())
-                    .expect("expecting valid request"),
-                operation_kind: OperationKind::Query,
-                context: Context::new(),
-                subscription_stream: None,
-                connection_closed_signal: None,
-                query_hash: Default::default(),
-            })
-=======
             .oneshot(
                 SubgraphRequest::builder()
                     .supergraph_request(supergraph_request("query"))
@@ -2693,7 +2394,6 @@
                     .context(Context::new())
                     .build(),
             )
->>>>>>> 28f2a32a
             .await
             .unwrap();
 
@@ -2731,28 +2431,6 @@
         let url = Uri::from_str(&format!("http://{socket_addr}")).unwrap();
         let resp = subgraph_service
             .clone()
-<<<<<<< HEAD
-            .oneshot(SubgraphRequest {
-                supergraph_request: Arc::new(
-                    http::Request::builder()
-                        .header(HOST, "host")
-                        .header(CONTENT_TYPE, APPLICATION_JSON.essence_str())
-                        .body(Request::builder().query("query").build())
-                        .expect("expecting valid request"),
-                ),
-                subgraph_request: http::Request::builder()
-                    .header(HOST, "rhost")
-                    .header(CONTENT_TYPE, APPLICATION_JSON.essence_str())
-                    .uri(url)
-                    .body(Request::builder().query("query").build())
-                    .expect("expecting valid request"),
-                operation_kind: OperationKind::Query,
-                context: Context::new(),
-                subscription_stream: None,
-                connection_closed_signal: None,
-                query_hash: Default::default(),
-            })
-=======
             .oneshot(
                 SubgraphRequest::builder()
                     .supergraph_request(supergraph_request("query"))
@@ -2762,7 +2440,6 @@
                     .context(Context::new())
                     .build(),
             )
->>>>>>> 28f2a32a
             .await
             .unwrap();
 
@@ -2796,28 +2473,6 @@
         let url = Uri::from_str(&format!("http://{socket_addr}")).unwrap();
         let resp = subgraph_service
             .clone()
-<<<<<<< HEAD
-            .oneshot(SubgraphRequest {
-                supergraph_request: Arc::new(
-                    http::Request::builder()
-                        .header(HOST, "host")
-                        .header(CONTENT_TYPE, APPLICATION_JSON.essence_str())
-                        .body(Request::builder().query("query").build())
-                        .expect("expecting valid request"),
-                ),
-                subgraph_request: http::Request::builder()
-                    .header(HOST, "rhost")
-                    .header(CONTENT_TYPE, APPLICATION_JSON.essence_str())
-                    .uri(url)
-                    .body(Request::builder().query("query").build())
-                    .expect("expecting valid request"),
-                operation_kind: OperationKind::Query,
-                context: Context::new(),
-                subscription_stream: None,
-                connection_closed_signal: None,
-                query_hash: Default::default(),
-            })
-=======
             .oneshot(
                 SubgraphRequest::builder()
                     .supergraph_request(supergraph_request("query"))
@@ -2827,7 +2482,6 @@
                     .context(Context::new())
                     .build(),
             )
->>>>>>> 28f2a32a
             .await
             .unwrap();
 
@@ -2860,28 +2514,6 @@
         let url = Uri::from_str(&format!("http://{socket_addr}")).unwrap();
         let resp = subgraph_service
             .clone()
-<<<<<<< HEAD
-            .oneshot(SubgraphRequest {
-                supergraph_request: Arc::new(
-                    http::Request::builder()
-                        .header(HOST, "host")
-                        .header(CONTENT_TYPE, APPLICATION_JSON.essence_str())
-                        .body(Request::builder().query("query").build())
-                        .expect("expecting valid request"),
-                ),
-                subgraph_request: http::Request::builder()
-                    .header(HOST, "rhost")
-                    .header(CONTENT_TYPE, APPLICATION_JSON.essence_str())
-                    .uri(url)
-                    .body(Request::builder().query("query").build())
-                    .expect("expecting valid request"),
-                operation_kind: OperationKind::Query,
-                context: Context::new(),
-                subscription_stream: None,
-                connection_closed_signal: None,
-                query_hash: Default::default(),
-            })
-=======
             .oneshot(
                 SubgraphRequest::builder()
                     .supergraph_request(supergraph_request("query"))
@@ -2891,7 +2523,6 @@
                     .context(Context::new())
                     .build(),
             )
->>>>>>> 28f2a32a
             .await
             .unwrap();
 
@@ -2924,28 +2555,6 @@
         let url = Uri::from_str(&format!("http://{socket_addr}")).unwrap();
         let resp = subgraph_service
             .clone()
-<<<<<<< HEAD
-            .oneshot(SubgraphRequest {
-                supergraph_request: Arc::new(
-                    http::Request::builder()
-                        .header(HOST, "host")
-                        .header(CONTENT_TYPE, APPLICATION_JSON.essence_str())
-                        .body(Request::builder().query("query").build())
-                        .expect("expecting valid request"),
-                ),
-                subgraph_request: http::Request::builder()
-                    .header(HOST, "rhost")
-                    .header(CONTENT_TYPE, APPLICATION_JSON.essence_str())
-                    .uri(url)
-                    .body(Request::builder().query("query").build())
-                    .expect("expecting valid request"),
-                operation_kind: OperationKind::Query,
-                context: Context::new(),
-                subscription_stream: None,
-                connection_closed_signal: None,
-                query_hash: Default::default(),
-            })
-=======
             .oneshot(
                 SubgraphRequest::builder()
                     .supergraph_request(supergraph_request("query"))
@@ -2955,7 +2564,6 @@
                     .context(Context::new())
                     .build(),
             )
->>>>>>> 28f2a32a
             .await
             .unwrap();
 
@@ -2988,28 +2596,6 @@
         let url = Uri::from_str(&format!("http://{socket_addr}")).unwrap();
         let resp = subgraph_service
             .clone()
-<<<<<<< HEAD
-            .oneshot(SubgraphRequest {
-                supergraph_request: Arc::new(
-                    http::Request::builder()
-                        .header(HOST, "host")
-                        .header(CONTENT_TYPE, APPLICATION_JSON.essence_str())
-                        .body(Request::builder().query("query").build())
-                        .expect("expecting valid request"),
-                ),
-                subgraph_request: http::Request::builder()
-                    .header(HOST, "rhost")
-                    .header(CONTENT_TYPE, APPLICATION_JSON.essence_str())
-                    .uri(url)
-                    .body(Request::builder().query("query").build())
-                    .expect("expecting valid request"),
-                operation_kind: OperationKind::Query,
-                context: Context::new(),
-                subscription_stream: None,
-                connection_closed_signal: None,
-                query_hash: Default::default(),
-            })
-=======
             .oneshot(
                 SubgraphRequest::builder()
                     .supergraph_request(supergraph_request("query"))
@@ -3019,7 +2605,6 @@
                     .context(Context::new())
                     .build(),
             )
->>>>>>> 28f2a32a
             .await
             .unwrap();
 
@@ -3099,28 +2684,6 @@
 
         let url = Uri::from_str(&format!("https://localhost:{}", socket_addr.port())).unwrap();
         let response = subgraph_service
-<<<<<<< HEAD
-            .oneshot(SubgraphRequest {
-                supergraph_request: Arc::new(
-                    http::Request::builder()
-                        .header(HOST, "host")
-                        .header(CONTENT_TYPE, APPLICATION_JSON.essence_str())
-                        .body(Request::builder().query("query").build())
-                        .expect("expecting valid request"),
-                ),
-                subgraph_request: http::Request::builder()
-                    .header(HOST, "rhost")
-                    .header(CONTENT_TYPE, APPLICATION_JSON.essence_str())
-                    .uri(url)
-                    .body(Request::builder().query("query").build())
-                    .expect("expecting valid request"),
-                operation_kind: OperationKind::Query,
-                context: Context::new(),
-                subscription_stream: None,
-                connection_closed_signal: None,
-                query_hash: Default::default(),
-            })
-=======
             .oneshot(
                 SubgraphRequest::builder()
                     .supergraph_request(supergraph_request("query"))
@@ -3130,7 +2693,6 @@
                     .context(Context::new())
                     .build(),
             )
->>>>>>> 28f2a32a
             .await
             .unwrap();
 
@@ -3168,28 +2730,6 @@
 
         let url = Uri::from_str(&format!("https://localhost:{}", socket_addr.port())).unwrap();
         let response = subgraph_service
-<<<<<<< HEAD
-            .oneshot(SubgraphRequest {
-                supergraph_request: Arc::new(
-                    http::Request::builder()
-                        .header(HOST, "host")
-                        .header(CONTENT_TYPE, APPLICATION_JSON.essence_str())
-                        .body(Request::builder().query("query").build())
-                        .expect("expecting valid request"),
-                ),
-                subgraph_request: http::Request::builder()
-                    .header(HOST, "rhost")
-                    .header(CONTENT_TYPE, APPLICATION_JSON.essence_str())
-                    .uri(url)
-                    .body(Request::builder().query("query").build())
-                    .expect("expecting valid request"),
-                operation_kind: OperationKind::Query,
-                context: Context::new(),
-                subscription_stream: None,
-                connection_closed_signal: None,
-                query_hash: Default::default(),
-            })
-=======
             .oneshot(
                 SubgraphRequest::builder()
                     .supergraph_request(supergraph_request("query"))
@@ -3199,7 +2739,6 @@
                     .context(Context::new())
                     .build(),
             )
->>>>>>> 28f2a32a
             .await
             .unwrap();
         assert_eq!(response.response.body().data, Some(Value::Null));
@@ -3290,28 +2829,6 @@
 
         let url = Uri::from_str(&format!("https://localhost:{}", socket_addr.port())).unwrap();
         let response = subgraph_service
-<<<<<<< HEAD
-            .oneshot(SubgraphRequest {
-                supergraph_request: Arc::new(
-                    http::Request::builder()
-                        .header(HOST, "host")
-                        .header(CONTENT_TYPE, APPLICATION_JSON.essence_str())
-                        .body(Request::builder().query("query").build())
-                        .expect("expecting valid request"),
-                ),
-                subgraph_request: http::Request::builder()
-                    .header(HOST, "rhost")
-                    .header(CONTENT_TYPE, APPLICATION_JSON.essence_str())
-                    .uri(url)
-                    .body(Request::builder().query("query").build())
-                    .expect("expecting valid request"),
-                operation_kind: OperationKind::Query,
-                context: Context::new(),
-                subscription_stream: None,
-                connection_closed_signal: None,
-                query_hash: Default::default(),
-            })
-=======
             .oneshot(
                 SubgraphRequest::builder()
                     .supergraph_request(supergraph_request("query"))
@@ -3321,7 +2838,6 @@
                     .context(Context::new())
                     .build(),
             )
->>>>>>> 28f2a32a
             .await
             .unwrap();
         assert_eq!(response.response.body().data, Some(Value::Null));
@@ -3373,28 +2889,6 @@
 
         let url = Uri::from_str(&format!("http://{socket_addr}")).unwrap();
         let response = subgraph_service
-<<<<<<< HEAD
-            .oneshot(SubgraphRequest {
-                supergraph_request: Arc::new(
-                    http::Request::builder()
-                        .header(HOST, "host")
-                        .header(CONTENT_TYPE, APPLICATION_JSON.essence_str())
-                        .body(Request::builder().query("query").build())
-                        .expect("expecting valid request"),
-                ),
-                subgraph_request: http::Request::builder()
-                    .header(HOST, "rhost")
-                    .header(CONTENT_TYPE, APPLICATION_JSON.essence_str())
-                    .uri(url)
-                    .body(Request::builder().query("query").build())
-                    .expect("expecting valid request"),
-                operation_kind: OperationKind::Query,
-                context: Context::new(),
-                subscription_stream: None,
-                connection_closed_signal: None,
-                query_hash: Default::default(),
-            })
-=======
             .oneshot(
                 SubgraphRequest::builder()
                     .supergraph_request(supergraph_request("query"))
@@ -3404,7 +2898,6 @@
                     .context(Context::new())
                     .build(),
             )
->>>>>>> 28f2a32a
             .await
             .unwrap();
         assert!(response.response.body().errors.is_empty());
