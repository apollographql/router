--- conflicted
+++ resolved
@@ -6,12 +6,9 @@
 use apollo_compiler::ExecutableDocument;
 use apollo_compiler::NodeStr;
 use indexmap::IndexSet;
-<<<<<<< HEAD
+use once_cell::sync::OnceCell as OnceLock;
 use router_bridge::planner::PlanSuccess;
 use router_bridge::planner::Planner;
-=======
-use once_cell::sync::OnceCell as OnceLock;
->>>>>>> 2cc7429c
 use serde::Deserialize;
 use serde::Serialize;
 use tower::ServiceExt;
@@ -26,11 +23,8 @@
 use super::QueryPlanResult;
 use crate::error::Error;
 use crate::error::FetchError;
-<<<<<<< HEAD
 use crate::error::QueryPlannerError;
-=======
 use crate::error::ValidationErrors;
->>>>>>> 2cc7429c
 use crate::graphql;
 use crate::graphql::Request;
 use crate::http_ext;
@@ -223,21 +217,11 @@
                 .serialized
                 .get()
                 .expect("SubgraphOperation has neither representation initialized");
-<<<<<<< HEAD
-            Arc::new(Valid::assume_valid(
+
+            Ok(Arc::new(Valid::assume_valid(
                 ExecutableDocument::parse(subgraph_schema, serialized, "operation.graphql")
-                    .map_err(|e| e.errors)
-                    .expect("Subgraph operation should be valid"),
-=======
-            Ok(Arc::new(
-                ExecutableDocument::parse_and_validate(
-                    subgraph_schema,
-                    serialized,
-                    "operation.graphql",
-                )
-                .map_err(|e| e.errors)?,
->>>>>>> 2cc7429c
-            ))
+                    .map_err(|e| e.errors)?,
+            )))
         })
     }
 }
@@ -678,15 +662,9 @@
         &mut self,
         subgraph_schemas: &SubgraphSchemas,
         supergraph_schema_hash: &str,
-<<<<<<< HEAD
-    ) {
-        let doc = self.parsed_operation(subgraph_schemas);
-        let schema = &subgraph_schemas[self.service_name().as_str()];
-=======
     ) -> Result<(), ValidationErrors> {
         let doc = self.parsed_operation(subgraph_schemas)?;
-        let schema = &subgraph_schemas[self.service_name.as_str()];
->>>>>>> 2cc7429c
+        let schema = &subgraph_schemas[self.service_name().as_str()];
 
         if let Ok(hash) = QueryHashVisitor::hash_query(
             schema,
