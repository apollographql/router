--- conflicted
+++ resolved
@@ -1,15 +1,9 @@
 use apollo_router::configuration::Configuration;
 use apollo_router::reqwest_subgraph_service::ReqwestSubgraphService;
 use apollo_router_core::prelude::*;
-<<<<<<< HEAD
-use apollo_router_core::SubgraphRequest;
-use apollo_router_core::ValueExt;
-use apollo_router_core::{PluggableRouterServiceBuilder, ResponseBody};
-=======
 use apollo_router_core::{
     Context, PluggableRouterServiceBuilder, ResponseBody, SubgraphRequest, ValueExt,
 };
->>>>>>> 741194c3
 use maplit::hashmap;
 use serde_json::to_string_pretty;
 use std::collections::hash_map::Entry;
@@ -38,22 +32,12 @@
         let expected = query_node(&request).await.unwrap();
 
         let http_request = http::Request::builder()
-<<<<<<< HEAD
-        .method("GET")
-        .body(request)
-        .unwrap().into();
-
-        let request = graphql::RouterRequest {
-            context: graphql::Context::new(),
-            http_request,
-=======
             .method("GET")
             .body(request)
             .unwrap().into();
 
         let request = graphql::RouterRequest {
             context: Context::new().with_request(http_request),
->>>>>>> 741194c3
         };
 
         let (actual, registry) = query_rust(request).await;
@@ -200,12 +184,7 @@
         .into();
 
     let request = graphql::RouterRequest {
-<<<<<<< HEAD
-        context: graphql::Context::new(),
-        http_request,
-=======
         context: Context::new().with_request(http_request),
->>>>>>> 741194c3
     };
     let (response, _) = query_rust(request).await;
     let expected = vec![
