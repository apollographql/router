--- conflicted
+++ resolved
@@ -11,10 +11,13 @@
 use apollo_compiler::schema::EnumValueDefinition;
 use apollo_compiler::validation::Valid;
 
-<<<<<<< HEAD
-use crate::JOIN_VERSIONS;
-use crate::error::SingleFederationError;
+use crate::bail;
+use crate::error::CompositionError;
+use crate::error::FederationError;
 use crate::link::federation_spec_definition::FEDERATION_VERSIONS;
+use crate::link::inaccessible_spec_definition::IsInaccessibleExt;
+use crate::link::join_spec_definition::JOIN_VERSIONS;
+use crate::link::join_spec_definition::JoinSpecDefinition;
 use crate::link::link_spec_definition::LINK_VERSIONS;
 use crate::link::spec::Identity;
 use crate::link::spec::Url;
@@ -23,20 +26,10 @@
 use crate::merger::compose_directive_manager::ComposeDirectiveManager;
 use crate::merger::error_reporter::ErrorReporter;
 use crate::merger::hints::HintCode;
-use crate::schema::referencer::DirectiveReferencers;
-=======
-use crate::bail;
-use crate::error::CompositionError;
-use crate::error::FederationError;
-use crate::link::inaccessible_spec_definition::IsInaccessibleExt;
-use crate::link::join_spec_definition::JOIN_VERSIONS;
-use crate::link::join_spec_definition::JoinSpecDefinition;
-use crate::merger::error_reporter::ErrorReporter;
-use crate::merger::hints::HintCode;
 use crate::schema::FederationSchema;
 use crate::schema::position::EnumTypeDefinitionPosition;
 use crate::schema::position::EnumValueDefinitionPosition;
->>>>>>> 393c8115
+use crate::schema::referencer::DirectiveReferencers;
 use crate::subgraph::typestate::Subgraph;
 use crate::subgraph::typestate::Validated;
 use crate::supergraph::CompositionHint;
@@ -87,25 +80,21 @@
     merged: FederationSchema,
     subgraph_names_to_join_spec_name: HashMap<String, Name>,
     merged_federation_directive_names: HashSet<String>,
-<<<<<<< HEAD
-    enum_usages: HashMap<String, String>, // Simplified for now
     fields_with_from_context: DirectiveReferencers,
     fields_with_override: DirectiveReferencers,
     schema_to_import_to_feature_url: HashMap<String, HashMap<String, Url>>,
     join_directive_identities: HashSet<Identity>,
-=======
     enum_usages: HashMap<String, EnumTypeUsage>,
-    fields_with_from_context: HashSet<String>,
-    fields_with_override: HashSet<String>,
     inaccessible_directive_name_in_supergraph: Option<Name>,
     join_spec_definition: &'static JoinSpecDefinition,
->>>>>>> 393c8115
 }
 
 #[allow(unused)]
 impl Merger {
-<<<<<<< HEAD
-    pub(crate) fn new(subgraphs: Vec<Subgraph<Validated>>, options: CompositionOptions) -> Self {
+    pub(crate) fn new(
+        subgraphs: Vec<Subgraph<Validated>>,
+        options: CompositionOptions,
+    ) -> Result<Self, FederationError> {
         let mut error_reporter = ErrorReporter::new();
         let latest_federation_version_used =
             Self::get_latest_federation_version_used(&subgraphs, &mut error_reporter);
@@ -114,12 +103,6 @@
         let fields_with_from_context = Self::get_fields_with_from_context_directive(&subgraphs);
         let fields_with_override = Self::get_fields_with_override_directive(&subgraphs);
 
-=======
-    pub(crate) fn new(
-        subgraphs: Vec<Subgraph<Validated>>,
-        options: CompositionOptions,
-    ) -> Result<Self, FederationError> {
->>>>>>> 393c8115
         let names: Vec<String> = subgraphs.iter().map(|s| s.name.clone()).collect();
         let schema_to_import_to_feature_url = subgraphs
             .iter()
@@ -136,19 +119,13 @@
         let subgraph_names_to_join_spec_name = Self::prepare_supergraph();
         let join_directive_identities = HashSet::from([Identity::connect_identity()]);
 
-        // TODO: In the future, get this from getLatestFederationVersionUsed() instead of using latest
-        let join_spec_definition = JOIN_VERSIONS
-            .find(&crate::link::spec::Version { major: 0, minor: 5 })
-            .expect("JOIN_VERSIONS should have version 0.5");
-
         Ok(Self {
             subgraphs,
             options,
             names,
-<<<<<<< HEAD
             compose_directive_manager: ComposeDirectiveManager::new(),
             error_reporter,
-            merged: Schema::new(),
+            merged: FederationSchema::new(Schema::new())?,
             subgraph_names_to_join_spec_name,
             merged_federation_directive_names: todo!(),
             enum_usages: HashMap::new(),
@@ -156,7 +133,9 @@
             fields_with_override,
             schema_to_import_to_feature_url,
             join_directive_identities,
-        }
+            inaccessible_directive_name_in_supergraph: todo!(),
+            join_spec_definition: join_spec.expect("exists"), // TODO: handle this and bail up top
+        })
     }
 
     fn get_latest_federation_version_used<'a>(
@@ -246,21 +225,9 @@
             })
     }
 
-    fn prepare_supergraph() -> HashMap<String, String> {
+    fn prepare_supergraph() -> HashMap<String, Name> {
         // Note: this likely has to return a Result, which will also change the signature of Merger::new
         todo!("Prepare supergraph")
-=======
-            error_reporter: ErrorReporter::new(),
-            merged: FederationSchema::new(Schema::new())?,
-            subgraph_names_to_join_spec_name: todo!(),
-            merged_federation_directive_names: todo!(),
-            enum_usages: HashMap::new(),
-            fields_with_from_context: todo!(),
-            fields_with_override: todo!(),
-            inaccessible_directive_name_in_supergraph: todo!(),
-            join_spec_definition,
-        })
->>>>>>> 393c8115
     }
 
     pub(crate) fn merge(mut self) -> MergeResult {
@@ -738,7 +705,7 @@
     // This only initializes what's needed for merge_enum() testing
     fn create_test_merger() -> Result<Merger, FederationError> {
         let join_spec_definition = JOIN_VERSIONS
-            .find(&crate::link::spec::Version { major: 0, minor: 5 })
+            .find(&Version { major: 0, minor: 5 })
             .expect("JOIN_VERSIONS should have version 0.5");
 
         let schema = Schema::builder()
@@ -762,6 +729,7 @@
             subgraphs: vec![],
             options: CompositionOptions::default(),
             names: vec!["subgraph1".to_string(), "subgraph2".to_string()],
+            compose_directive_manager: ComposeDirectiveManager::new(),
             error_reporter: ErrorReporter::new(),
             merged: schema,
             subgraph_names_to_join_spec_name: [
@@ -778,10 +746,12 @@
             .collect(),
             merged_federation_directive_names: HashSet::new(),
             enum_usages: HashMap::new(),
-            fields_with_from_context: HashSet::new(),
-            fields_with_override: HashSet::new(),
+            fields_with_from_context: Default::default(),
+            fields_with_override: Default::default(),
             inaccessible_directive_name_in_supergraph: None,
             join_spec_definition,
+            join_directive_identities: HashSet::from([Identity::connect_identity()]),
+            schema_to_import_to_feature_url: HashMap::new(),
         })
     }
 
