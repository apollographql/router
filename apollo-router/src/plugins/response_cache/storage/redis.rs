--- conflicted
+++ resolved
@@ -345,13 +345,8 @@
         }
 
         // phase 3
-<<<<<<< HEAD
         let pipeline = self.storage.pipeline().with_options(&options);
-        for document in batch_docs.into_iter() {
-=======
-        let pipeline = self.storage.client().pipeline().with_options(&options);
         for (document, cache_tags) in batch_docs.into_iter().zip(original_cache_tags.into_iter()) {
->>>>>>> c5af7ac4
             let value = CacheValue {
                 data: document.data,
                 cache_control: document.control,
