--- conflicted
+++ resolved
@@ -63,20 +63,7 @@
 
 impl Default for Cors {
     fn default() -> Self {
-<<<<<<< HEAD
         Self::builder().build()
-=======
-        Self {
-            origins: default_origins(),
-            methods: default_cors_methods(),
-            allow_any_origin: Default::default(),
-            allow_credentials: Default::default(),
-            allow_headers: Default::default(),
-            expose_headers: Default::default(),
-            match_origins: Default::default(),
-            max_age: Default::default(),
-        }
->>>>>>> 8c30e640
     }
 }
 
