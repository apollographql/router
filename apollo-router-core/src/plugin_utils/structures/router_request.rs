use super::from_names_and_values;
use crate::{http_compat::RequestBuilder, Context, Object};
use http::Method;
use reqwest::Url;
use serde_json_bytes::Value;
use std::sync::Arc;
use typed_builder::TypedBuilder;

#[derive(Default, Clone, TypedBuilder)]
#[builder(field_defaults(default, setter(strip_option)))]
pub struct RouterRequest {
    query: Option<String>,
    operation_name: Option<String>,
    variables: Option<Arc<Object>>,
    #[builder(default, setter(!strip_option, transform = |extensions: Vec<(&str, Value)>| Some(from_names_and_values(extensions))))]
    extensions: Option<Object>,
    context: Option<Context<()>>,
    headers: Option<Vec<(String, String)>>,
}

impl From<RouterRequest> for crate::RouterRequest {
    fn from(request: RouterRequest) -> Self {
<<<<<<< HEAD
        let req = crate::Request {
            query: request.query,
            operation_name: request.operation_name,
            variables: request.variables.unwrap_or_default(),
            extensions: request.extensions.unwrap_or_default(),
        };

        let req = RequestBuilder::new(Method::GET, Url::parse("http://default").unwrap())
            .body(req)
            .expect("won't fail because our url is valid; qed");

=======
        let mut req = Request::builder();
        for (key, value) in request.headers.unwrap_or_default() {
            req = req.header(key, value);
        }
        let req = req
            .body(crate::Request {
                query: request.query,
                operation_name: request.operation_name,
                variables: request.variables.unwrap_or_default(),
                extensions: request.extensions.unwrap_or_default(),
            })
            .expect("body is always valid; qed");
>>>>>>> cd83ce31
        crate::RouterRequest {
            context: request.context.unwrap_or_default().with_request(req),
        }
    }
}<|MERGE_RESOLUTION|>--- conflicted
+++ resolved
@@ -20,32 +20,20 @@
 
 impl From<RouterRequest> for crate::RouterRequest {
     fn from(request: RouterRequest) -> Self {
-<<<<<<< HEAD
-        let req = crate::Request {
+        let gql_request = crate::Request {
             query: request.query,
             operation_name: request.operation_name,
             variables: request.variables.unwrap_or_default(),
             extensions: request.extensions.unwrap_or_default(),
         };
 
-        let req = RequestBuilder::new(Method::GET, Url::parse("http://default").unwrap())
-            .body(req)
-            .expect("won't fail because our url is valid; qed");
+        let mut req = RequestBuilder::new(Method::GET, Url::parse("http://default").unwrap());
 
-=======
-        let mut req = Request::builder();
         for (key, value) in request.headers.unwrap_or_default() {
             req = req.header(key, value);
         }
-        let req = req
-            .body(crate::Request {
-                query: request.query,
-                operation_name: request.operation_name,
-                variables: request.variables.unwrap_or_default(),
-                extensions: request.extensions.unwrap_or_default(),
-            })
-            .expect("body is always valid; qed");
->>>>>>> cd83ce31
+        let req = req.body(gql_request).expect("body is always valid; qed");
+
         crate::RouterRequest {
             context: request.context.unwrap_or_default().with_request(req),
         }
