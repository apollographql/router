---
source: apollo-federation/src/sources/connect/expand/tests/mod.rs
expression: connectors.by_service_name
---
{
    "connectors_Query_users_0": Connector {
        id: ConnectId {
            label: "connectors.example http: GET http://example",
            subgraph_name: "connectors",
            source_name: Some(
                "example",
            ),
            directive: ObjectOrInterfaceFieldDirectivePosition {
                field: Object(Query.users),
                directive_name: "connect",
                directive_index: 0,
            },
        },
<<<<<<< HEAD
        transport: HttpJsonTransport {
            template: URLTemplate {
                base: Some(
                    "http://example",
                ),
                path: [],
                query: {},
=======
        transport: HttpJson(
            HttpJsonTransport {
                base_url: "http://example",
                path_template: URLPathTemplate {
                    path: [],
                    query: {},
                },
                method: Get,
                headers: {},
                body: None,
>>>>>>> cf9a7520
            },
            method: Get,
            headers: [],
            body: None,
        },
        selection: Named(
            SubSelection {
                selections: [
                    Field(
                        None,
                        "id",
                        None,
                    ),
                    Field(
                        None,
                        "a",
                        None,
                    ),
                ],
                star: None,
            },
        ),
        entity_resolver: None,
    },
    "connectors_Query_user_0": Connector {
        id: ConnectId {
            label: "connectors.example http: GET http://example/{$args.id!}",
            subgraph_name: "connectors",
            source_name: Some(
                "example",
            ),
            directive: ObjectOrInterfaceFieldDirectivePosition {
                field: Object(Query.user),
                directive_name: "connect",
                directive_index: 0,
            },
        },
<<<<<<< HEAD
        transport: HttpJsonTransport {
            template: URLTemplate {
                base: Some(
                    "http://example",
                ),
                path: [
                    ParameterValue {
                        parts: [
                            Var(
                                VariableExpression {
                                    var_path: "$args.id",
                                    batch_separator: None,
                                    required: true,
                                },
                            ),
                        ],
                    },
                ],
                query: {},
=======
        transport: HttpJson(
            HttpJsonTransport {
                base_url: "http://example",
                path_template: URLPathTemplate {
                    path: [
                        ParameterValue {
                            parts: [
                                Var(
                                    VariableExpression {
                                        var_path: "$args.id",
                                        batch_separator: None,
                                        required: true,
                                    },
                                ),
                            ],
                        },
                    ],
                    query: {},
                },
                method: Get,
                headers: {},
                body: None,
>>>>>>> cf9a7520
            },
            method: Get,
            headers: [],
            body: None,
        },
        selection: Named(
            SubSelection {
                selections: [
                    Field(
                        None,
                        "id",
                        None,
                    ),
                    Field(
                        None,
                        "a",
                        None,
                    ),
                    Field(
                        None,
                        "b",
                        None,
                    ),
                ],
                star: None,
            },
        ),
        entity_resolver: Some(
            Explicit,
        ),
    },
    "connectors_User_d_1": Connector {
        id: ConnectId {
            label: "connectors.example http: GET http://example/{$this.c!}/d",
            subgraph_name: "connectors",
            source_name: Some(
                "example",
            ),
            directive: ObjectOrInterfaceFieldDirectivePosition {
                field: Object(User.d),
                directive_name: "connect",
                directive_index: 1,
            },
        },
<<<<<<< HEAD
        transport: HttpJsonTransport {
            template: URLTemplate {
                base: Some(
                    "http://example",
                ),
                path: [
                    ParameterValue {
                        parts: [
                            Var(
                                VariableExpression {
                                    var_path: "$this.c",
                                    batch_separator: None,
                                    required: true,
                                },
                            ),
                        ],
                    },
                    ParameterValue {
                        parts: [
                            Text(
                                "d",
                            ),
                        ],
                    },
                ],
                query: {},
=======
        transport: HttpJson(
            HttpJsonTransport {
                base_url: "http://example",
                path_template: URLPathTemplate {
                    path: [
                        ParameterValue {
                            parts: [
                                Var(
                                    VariableExpression {
                                        var_path: "$this.c",
                                        batch_separator: None,
                                        required: true,
                                    },
                                ),
                            ],
                        },
                        ParameterValue {
                            parts: [
                                Text(
                                    "d",
                                ),
                            ],
                        },
                    ],
                    query: {},
                },
                method: Get,
                headers: {},
                body: None,
>>>>>>> cf9a7520
            },
            method: Get,
            headers: [],
            body: None,
        },
        selection: Path(
            Var(
                "$",
                Empty,
            ),
        ),
        entity_resolver: Some(
            Implicit,
        ),
    },
}<|MERGE_RESOLUTION|>--- conflicted
+++ resolved
@@ -16,7 +16,6 @@
                 directive_index: 0,
             },
         },
-<<<<<<< HEAD
         transport: HttpJsonTransport {
             template: URLTemplate {
                 base: Some(
@@ -24,21 +23,9 @@
                 ),
                 path: [],
                 query: {},
-=======
-        transport: HttpJson(
-            HttpJsonTransport {
-                base_url: "http://example",
-                path_template: URLPathTemplate {
-                    path: [],
-                    query: {},
-                },
-                method: Get,
-                headers: {},
-                body: None,
->>>>>>> cf9a7520
             },
             method: Get,
-            headers: [],
+            headers: {},
             body: None,
         },
         selection: Named(
@@ -73,7 +60,6 @@
                 directive_index: 0,
             },
         },
-<<<<<<< HEAD
         transport: HttpJsonTransport {
             template: URLTemplate {
                 base: Some(
@@ -93,33 +79,9 @@
                     },
                 ],
                 query: {},
-=======
-        transport: HttpJson(
-            HttpJsonTransport {
-                base_url: "http://example",
-                path_template: URLPathTemplate {
-                    path: [
-                        ParameterValue {
-                            parts: [
-                                Var(
-                                    VariableExpression {
-                                        var_path: "$args.id",
-                                        batch_separator: None,
-                                        required: true,
-                                    },
-                                ),
-                            ],
-                        },
-                    ],
-                    query: {},
-                },
-                method: Get,
-                headers: {},
-                body: None,
->>>>>>> cf9a7520
             },
             method: Get,
-            headers: [],
+            headers: {},
             body: None,
         },
         selection: Named(
@@ -161,7 +123,6 @@
                 directive_index: 1,
             },
         },
-<<<<<<< HEAD
         transport: HttpJsonTransport {
             template: URLTemplate {
                 base: Some(
@@ -188,40 +149,9 @@
                     },
                 ],
                 query: {},
-=======
-        transport: HttpJson(
-            HttpJsonTransport {
-                base_url: "http://example",
-                path_template: URLPathTemplate {
-                    path: [
-                        ParameterValue {
-                            parts: [
-                                Var(
-                                    VariableExpression {
-                                        var_path: "$this.c",
-                                        batch_separator: None,
-                                        required: true,
-                                    },
-                                ),
-                            ],
-                        },
-                        ParameterValue {
-                            parts: [
-                                Text(
-                                    "d",
-                                ),
-                            ],
-                        },
-                    ],
-                    query: {},
-                },
-                method: Get,
-                headers: {},
-                body: None,
->>>>>>> cf9a7520
             },
             method: Get,
-            headers: [],
+            headers: {},
             body: None,
         },
         selection: Path(
