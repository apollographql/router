--- conflicted
+++ resolved
@@ -718,11 +718,7 @@
             .expect("could not get response from pq layer");
         assert_errors_eq_ignoring_id!(
             response.errors,
-<<<<<<< HEAD
-            [graphql_err_operation_not_found(invalid_id)]
-=======
             vec![graphql_err_operation_not_found(invalid_id, None)]
->>>>>>> 2dc02437
         );
     }
 
@@ -1095,14 +1091,10 @@
             .expect("could not get response from pq layer");
         assert_errors_eq_ignoring_id!(
             response.errors,
-<<<<<<< HEAD
-            [graphql_err_operation_not_found(invalid_id)]
-=======
             vec![graphql_err_operation_not_found(
                 invalid_id,
                 Some("SomeOperation".to_string()),
             )]
->>>>>>> 2dc02437
         );
     }
 
