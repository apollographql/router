--- conflicted
+++ resolved
@@ -36,11 +36,8 @@
     Entries,
     JsonStringify,
     JoinNotNull,
-<<<<<<< HEAD
     Filter,
-=======
     Gte,
->>>>>>> 3cca7288
 
     // Future methods:
     TypeOf,
@@ -154,11 +151,8 @@
             Self::Entries => &public::EntriesMethod,
             Self::JsonStringify => &public::JsonStringifyMethod,
             Self::JoinNotNull => &public::JoinNotNullMethod,
-<<<<<<< HEAD
             Self::Filter => &public::FilterMethod,
-=======
             Self::Gte => &public::GteMethod,
->>>>>>> 3cca7288
 
             // Future methods:
             Self::TypeOf => &future::TypeOfMethod,
@@ -214,11 +208,8 @@
             "and" => Some(Self::And),
             "jsonStringify" => Some(Self::JsonStringify),
             "joinNotNull" => Some(Self::JoinNotNull),
-<<<<<<< HEAD
             "filter" => Some(Self::Filter),
-=======
             "gte" => Some(Self::Gte),
->>>>>>> 3cca7288
             _ => None,
         };
 
@@ -244,11 +235,8 @@
                 | Self::Entries
                 | Self::JsonStringify
                 | Self::JoinNotNull
-<<<<<<< HEAD
                 | Self::Filter
-=======
                 | Self::Gte
->>>>>>> 3cca7288
         )
     }
 }