//! Authorization plugin

use std::collections::HashMap;
use std::collections::HashSet;
use std::ops::ControlFlow;

use apollo_compiler::ast;
use apollo_compiler::ExecutableDocument;
use http::StatusCode;
use schemars::JsonSchema;
use serde::Deserialize;
use serde::Serialize;
use serde_json_bytes::Value;
use tower::BoxError;
use tower::ServiceBuilder;
use tower::ServiceExt;

use self::authenticated::AuthenticatedCheckVisitor;
use self::authenticated::AuthenticatedVisitor;
use self::authenticated::AUTHENTICATED_SPEC_BASE_URL;
use self::authenticated::AUTHENTICATED_SPEC_VERSION_RANGE;
use self::policy::PolicyExtractionVisitor;
use self::policy::PolicyFilteringVisitor;
use self::policy::POLICY_SPEC_BASE_URL;
use self::policy::POLICY_SPEC_VERSION_RANGE;
use self::scopes::ScopeExtractionVisitor;
use self::scopes::ScopeFilteringVisitor;
use self::scopes::REQUIRES_SCOPES_SPEC_BASE_URL;
use self::scopes::REQUIRES_SCOPES_SPEC_VERSION_RANGE;
use crate::error::QueryPlannerError;
use crate::error::ServiceBuildError;
use crate::graphql;
use crate::json_ext::Path;
use crate::layers::ServiceBuilderExt;
use crate::plugin::Plugin;
use crate::plugin::PluginInit;
use crate::plugins::authentication::APOLLO_AUTHENTICATION_JWT_CLAIMS;
use crate::query_planner::FilteredQuery;
use crate::query_planner::QueryKey;
use crate::register_plugin;
use crate::services::execution;
use crate::services::layers::query_analysis::ParsedDocumentInner;
use crate::services::supergraph;
use crate::spec::query::transform;
use crate::spec::query::traverse;
use crate::spec::Schema;
use crate::spec::SpecError;
use crate::Configuration;
use crate::Context;

pub(crate) mod authenticated;
pub(crate) mod policy;
pub(crate) mod scopes;

const AUTHENTICATED_KEY: &str = "apollo_authorization::authenticated::required";
const REQUIRED_SCOPES_KEY: &str = "apollo_authorization::scopes::required";
const REQUIRED_POLICIES_KEY: &str = "apollo_authorization::policies::required";

#[derive(Clone, Debug, Default, Hash, PartialEq, Eq, Serialize, Deserialize)]
pub(crate) struct CacheKeyMetadata {
    pub(crate) is_authenticated: bool,
    pub(crate) scopes: Vec<String>,
    pub(crate) policies: Vec<String>,
}

/// Authorization plugin
#[derive(Clone, Debug, serde_derive_default::Default, Deserialize, JsonSchema)]
#[allow(dead_code)]
pub(crate) struct Conf {
    /// Reject unauthenticated requests
    #[serde(default)]
    require_authentication: bool,
    /// `@authenticated`, `@requiresScopes` and `@policy` directives
    #[serde(default)]
    directives: Directives,
}

#[derive(Clone, Debug, serde_derive_default::Default, Deserialize, JsonSchema)]
#[allow(dead_code)]
pub(crate) struct Directives {
    /// enables the `@authenticated` and `@requiresScopes` directives
    #[serde(default = "default_enable_directives")]
    enabled: bool,
    /// generates the authorization error messages without modying the query
    #[serde(default)]
    dry_run: bool,
    /// refuse a query entirely if any part would be filtered
    #[serde(default)]
    reject_unauthorized: bool,
    /// authorization errors behaviour
    #[serde(default)]
    errors: ErrorConfig,
}

#[derive(
    Clone, Debug, serde_derive_default::Default, PartialEq, Eq, Serialize, Deserialize, JsonSchema,
)]
#[allow(dead_code)]
pub(crate) struct ErrorConfig {
    /// log authorization errors
    #[serde(default = "enable_log_errors")]
    pub(crate) log: bool,
    /// location of authorization errors in the GraphQL response
    #[serde(default)]
    pub(crate) response: ErrorLocation,
}

fn enable_log_errors() -> bool {
    true
}

#[derive(Clone, Debug, Default, PartialEq, Eq, Serialize, Deserialize, JsonSchema)]
#[serde(rename_all = "snake_case")]
pub(crate) enum ErrorLocation {
    /// store authorization errors in the response errors
    #[default]
    Errors,
    /// store authorization errors in the response extensions
    Extensions,
    /// do not add the authorization errors to the GraphQL response
    Disabled,
}

#[derive(Clone, Debug, Default, PartialEq, Eq, Serialize, Deserialize)]
pub(crate) struct UnauthorizedPaths {
    pub(crate) paths: Vec<Path>,
    pub(crate) errors: ErrorConfig,
}

fn default_enable_directives() -> bool {
    true
}

pub(crate) struct AuthorizationPlugin {
    require_authentication: bool,
}

impl AuthorizationPlugin {
    pub(crate) fn enable_directives(
        configuration: &Configuration,
        schema: &Schema,
    ) -> Result<bool, ServiceBuildError> {
        let has_config = configuration
            .apollo_plugins
            .plugins
            .iter()
            .find(|(s, _)| s.as_str() == "authorization")
            .and_then(|(_, v)| v.get("directives").and_then(|v| v.as_object()))
            .and_then(|v| v.get("enabled").and_then(|v| v.as_bool()));

        let has_authorization_directives = schema.has_spec(
            AUTHENTICATED_SPEC_BASE_URL,
            AUTHENTICATED_SPEC_VERSION_RANGE,
        ) || schema.has_spec(
            REQUIRES_SCOPES_SPEC_BASE_URL,
            REQUIRES_SCOPES_SPEC_VERSION_RANGE,
        ) || schema
            .has_spec(POLICY_SPEC_BASE_URL, POLICY_SPEC_VERSION_RANGE);

        Ok(has_config.unwrap_or(true) && has_authorization_directives)
    }

    pub(crate) fn log_errors(configuration: &Configuration) -> ErrorConfig {
        configuration
            .apollo_plugins
            .plugins
            .iter()
            .find(|(s, _)| s.as_str() == "authorization")
            .and_then(|(_, v)| v.get("directives").and_then(|v| v.as_object()))
            .and_then(|v| {
                v.get("errors")
                    .and_then(|v| serde_json::from_value(v.clone()).ok())
            })
            .unwrap_or_default()
    }

<<<<<<< HEAD
    pub(crate) fn query_analysis(doc: &ParsedDocumentInner, schema: &Schema, context: &Context) {
=======
    pub(crate) fn query_analysis(
        query: &str,
        operation_name: Option<&str>,
        schema: &Schema,
        configuration: &Configuration,
        context: &Context,
    ) -> Result<(), SpecError> {
        let doc = Query::parse_document(query, operation_name, schema, configuration)?;

>>>>>>> 40eaed58
        let CacheKeyMetadata {
            is_authenticated,
            scopes,
            policies,
<<<<<<< HEAD
        } = Self::generate_cache_metadata(&doc.ast, &schema.definitions, false);
=======
        } = Self::generate_cache_metadata(
            &doc.executable,
            operation_name,
            &schema.definitions,
            false,
        );
>>>>>>> 40eaed58
        if is_authenticated {
            context.insert(AUTHENTICATED_KEY, true).unwrap();
        }

        if !scopes.is_empty() {
            context.insert(REQUIRED_SCOPES_KEY, scopes).unwrap();
        }

        if !policies.is_empty() {
            let policies: HashMap<String, Option<bool>> =
                policies.into_iter().map(|policy| (policy, None)).collect();
            context.insert(REQUIRED_POLICIES_KEY, policies).unwrap();
        }

        Ok(())
    }

    pub(crate) fn generate_cache_metadata(
        document: &ExecutableDocument,
        operation_name: Option<&str>,
        schema: &apollo_compiler::Schema,
        entity_query: bool,
    ) -> CacheKeyMetadata {
        let mut is_authenticated = false;
        if let Some(mut visitor) = AuthenticatedCheckVisitor::new(schema, document, entity_query) {
            // if this fails, the query is invalid and will fail at the query planning phase.
            // We do not return validation errors here for now because that would imply a huge
            // refactoring of telemetry and tests
            if traverse::document(&mut visitor, document, operation_name).is_ok() && visitor.found {
                is_authenticated = true;
            }
        }

        let mut scopes = Vec::new();
        if let Some(mut visitor) = ScopeExtractionVisitor::new(schema, document, entity_query) {
            // if this fails, the query is invalid and will fail at the query planning phase.
            // We do not return validation errors here for now because that would imply a huge
            // refactoring of telemetry and tests
            if traverse::document(&mut visitor, document, operation_name).is_ok() {
                scopes = visitor.extracted_scopes.into_iter().collect();
            }
        }

        let mut policies: Vec<String> = Vec::new();
        if let Some(mut visitor) = PolicyExtractionVisitor::new(schema, document, entity_query) {
            // if this fails, the query is invalid and will fail at the query planning phase.
            // We do not return validation errors here for now because that would imply a huge
            // refactoring of telemetry and tests
            if traverse::document(&mut visitor, document, operation_name).is_ok() {
                policies = visitor.extracted_policies.into_iter().collect();
            }
        }

        CacheKeyMetadata {
            is_authenticated,
            scopes,
            policies,
        }
    }

    pub(crate) fn update_cache_key(context: &Context) {
        let is_authenticated = context.contains_key(APOLLO_AUTHENTICATION_JWT_CLAIMS);

        let request_scopes = context
            .get_json_value(APOLLO_AUTHENTICATION_JWT_CLAIMS)
            .and_then(|value| {
                value.as_object().and_then(|object| {
                    object.get("scope").and_then(|v| {
                        v.as_str()
                            .map(|s| s.split(' ').map(|s| s.to_string()).collect::<HashSet<_>>())
                    })
                })
            });
        let query_scopes = context.get_json_value(REQUIRED_SCOPES_KEY).and_then(|v| {
            v.as_array().map(|v| {
                v.iter()
                    .filter_map(|s| s.as_str().map(|s| s.to_string()))
                    .collect::<HashSet<_>>()
            })
        });

        let mut scopes = match (request_scopes, query_scopes) {
            (None, _) => vec![],
            (_, None) => vec![],
            (Some(req), Some(query)) => req.intersection(&query).cloned().collect(),
        };
        scopes.sort();

        let mut policies = context
            .get_json_value(REQUIRED_POLICIES_KEY)
            .and_then(|v| {
                v.as_object().map(|v| {
                    v.iter()
                        .filter_map(|(policy, result)| match result {
                            Value::Bool(true) => Some(policy.as_str().to_string()),
                            _ => None,
                        })
                        .collect::<Vec<String>>()
                })
            })
            .unwrap_or_default();
        policies.sort();

        context.extensions().lock().insert(CacheKeyMetadata {
            is_authenticated,
            scopes,
            policies,
        });
    }

    pub(crate) fn intersect_cache_keys_subgraph(
        left: &CacheKeyMetadata,
        right: &CacheKeyMetadata,
    ) -> CacheKeyMetadata {
        CacheKeyMetadata {
            is_authenticated: left.is_authenticated && right.is_authenticated,
            scopes: left
                .scopes
                .iter()
                .collect::<HashSet<_>>()
                .intersection(&right.scopes.iter().collect::<HashSet<_>>())
                .map(|s| s.to_string())
                .collect(),
            policies: left
                .policies
                .iter()
                .collect::<HashSet<_>>()
                .intersection(&right.policies.iter().collect::<HashSet<_>>())
                .map(|s| s.to_string())
                .collect(),
        }
    }

    pub(crate) fn filter_query(
        configuration: &Configuration,
        key: &QueryKey,
        schema: &Schema,
    ) -> Result<Option<FilteredQuery>, QueryPlannerError> {
        let (reject_unauthorized, dry_run) = configuration
            .apollo_plugins
            .plugins
            .iter()
            .find(|(s, _)| s.as_str() == "authorization")
            .and_then(|(_, v)| v.get("directives").and_then(|v| v.as_object()))
            .map(|config| {
                (
                    config
                        .get("reject_unauthorized")
                        .and_then(|v| v.as_bool())
                        .unwrap_or(false),
                    config
                        .get("dry_run")
                        .and_then(|v| v.as_bool())
                        .unwrap_or(false),
                )
            })
            .unwrap_or((false, false));

        // The filtered query will then be used
        // to generate selections for response formatting, to execute introspection and
        // generating a query plan

        // TODO: do we need to (re)parse here?
        let doc = ast::Document::parse(&key.filtered_query, "filtered_query")
            // Ignore parse errors: assume they’ve been handled elsewhere
            .unwrap_or_else(|invalid| invalid.partial);

        let is_authenticated = key.metadata.is_authenticated;
        let scopes = &key.metadata.scopes;
        let policies = &key.metadata.policies;

        let mut is_filtered = false;
        let mut unauthorized_paths: Vec<Path> = vec![];

        let filter_res = Self::authenticated_filter_query(schema, dry_run, &doc, is_authenticated)?;

        let doc = match filter_res {
            None => doc,
            Some((filtered_doc, paths)) => {
                unauthorized_paths.extend(paths);

                // FIXME: consider only `filtered_doc.get_operation(key.operation_name)`?
                if filtered_doc.definitions.is_empty() {
                    return Err(QueryPlannerError::Unauthorized(unauthorized_paths));
                }

                is_filtered = true;

                filtered_doc
            }
        };

        let filter_res = Self::scopes_filter_query(schema, dry_run, &doc, scopes)?;

        let doc = match filter_res {
            None => doc,
            Some((filtered_doc, paths)) => {
                unauthorized_paths.extend(paths);

                // FIXME: consider only `filtered_doc.get_operation(key.operation_name)`?
                if filtered_doc.definitions.is_empty() {
                    return Err(QueryPlannerError::Unauthorized(unauthorized_paths));
                }

                is_filtered = true;

                filtered_doc
            }
        };

        let filter_res = Self::policies_filter_query(schema, dry_run, &doc, policies)?;

        let doc = match filter_res {
            None => doc,
            Some((filtered_doc, paths)) => {
                unauthorized_paths.extend(paths);

                // FIXME: consider only `filtered_doc.get_operation(key.operation_name)`?
                if filtered_doc.definitions.is_empty() {
                    return Err(QueryPlannerError::Unauthorized(unauthorized_paths));
                }

                is_filtered = true;

                filtered_doc
            }
        };

        if reject_unauthorized && !unauthorized_paths.is_empty() {
            return Err(QueryPlannerError::Unauthorized(unauthorized_paths));
        }

        if is_filtered {
            Ok(Some((unauthorized_paths, doc)))
        } else {
            Ok(None)
        }
    }

    fn authenticated_filter_query(
        schema: &Schema,
        dry_run: bool,
        doc: &ast::Document,
        is_authenticated: bool,
    ) -> Result<Option<(ast::Document, Vec<Path>)>, QueryPlannerError> {
        if let Some(mut visitor) =
            AuthenticatedVisitor::new(&schema.definitions, doc, &schema.implementers_map, dry_run)
        {
            let modified_query = transform::document(&mut visitor, doc)
                .map_err(|e| SpecError::ParsingError(e.to_string()))?;

            if visitor.query_requires_authentication {
                if is_authenticated {
                    tracing::debug!("the query contains @authenticated, the request is authenticated, keeping the query");
                    Ok(None)
                } else {
                    tracing::debug!("the query contains @authenticated, modified query:\n{modified_query}\nunauthorized paths: {:?}", visitor
                .unauthorized_paths
                .iter()
                .map(|path| path.to_string())
                .collect::<Vec<_>>());

                    Ok(Some((modified_query, visitor.unauthorized_paths)))
                }
            } else {
                tracing::debug!("the query does not contain @authenticated");
                Ok(None)
            }
        } else {
            tracing::debug!("the schema does not contain @authenticated");
            Ok(None)
        }
    }

    fn scopes_filter_query(
        schema: &Schema,
        dry_run: bool,
        doc: &ast::Document,
        scopes: &[String],
    ) -> Result<Option<(ast::Document, Vec<Path>)>, QueryPlannerError> {
        if let Some(mut visitor) = ScopeFilteringVisitor::new(
            &schema.definitions,
            doc,
            &schema.implementers_map,
            scopes.iter().cloned().collect(),
            dry_run,
        ) {
            let modified_query = transform::document(&mut visitor, doc)
                .map_err(|e| SpecError::ParsingError(e.to_string()))?;
            if visitor.query_requires_scopes {
                tracing::debug!("the query required scopes, the requests present scopes: {scopes:?}, modified query:\n{modified_query}\nunauthorized paths: {:?}",
                visitor
                    .unauthorized_paths
                    .iter()
                    .map(|path| path.to_string())
                    .collect::<Vec<_>>()
            );
                Ok(Some((modified_query, visitor.unauthorized_paths)))
            } else {
                tracing::debug!("the query does not require scopes");
                Ok(None)
            }
        } else {
            tracing::debug!("the schema does not contain @requiresScopes");
            Ok(None)
        }
    }

    fn policies_filter_query(
        schema: &Schema,
        dry_run: bool,

        doc: &ast::Document,
        policies: &[String],
    ) -> Result<Option<(ast::Document, Vec<Path>)>, QueryPlannerError> {
        if let Some(mut visitor) = PolicyFilteringVisitor::new(
            &schema.definitions,
            doc,
            &schema.implementers_map,
            policies.iter().cloned().collect(),
            dry_run,
        ) {
            let modified_query = transform::document(&mut visitor, doc)
                .map_err(|e| SpecError::ParsingError(e.to_string()))?;

            if visitor.query_requires_policies {
                tracing::debug!("the query required policies, the requests present policies: {policies:?}, modified query:\n{modified_query}\nunauthorized paths: {:?}",
                visitor
                    .unauthorized_paths
                    .iter()
                    .map(|path| path.to_string())
                    .collect::<Vec<_>>()
            );
                Ok(Some((modified_query, visitor.unauthorized_paths)))
            } else {
                tracing::debug!("the query does not require policies");
                Ok(None)
            }
        } else {
            tracing::debug!("the schema does not contain @policy");
            Ok(None)
        }
    }
}

#[async_trait::async_trait]
impl Plugin for AuthorizationPlugin {
    type Config = Conf;

    async fn new(init: PluginInit<Self::Config>) -> Result<Self, BoxError> {
        Ok(AuthorizationPlugin {
            require_authentication: init.config.require_authentication,
        })
    }

    fn supergraph_service(&self, service: supergraph::BoxService) -> supergraph::BoxService {
        if self.require_authentication {
            ServiceBuilder::new()
                .checkpoint(move |request: supergraph::Request| {
                    if request
                        .context
                        .contains_key(APOLLO_AUTHENTICATION_JWT_CLAIMS)
                    {
                        Ok(ControlFlow::Continue(request))
                    } else {
                        // This is a metric and will not appear in the logs
                        tracing::info!(
                            monotonic_counter.apollo_require_authentication_failure_count = 1u64,
                        );
                        tracing::error!("rejecting unauthenticated request");
                        let response = supergraph::Response::error_builder()
                            .error(
                                graphql::Error::builder()
                                    .message("unauthenticated".to_string())
                                    .extension_code("AUTH_ERROR")
                                    .build(),
                            )
                            .status_code(StatusCode::UNAUTHORIZED)
                            .context(request.context)
                            .build()?;
                        Ok(ControlFlow::Break(response))
                    }
                })
                .service(service)
                .boxed()
        } else {
            service
        }
    }

    fn execution_service(&self, service: execution::BoxService) -> execution::BoxService {
        ServiceBuilder::new()
            .map_request(|request: execution::Request| {
                let filtered = !request.query_plan.query.unauthorized.paths.is_empty();
                let needs_authenticated = request.context.contains_key(AUTHENTICATED_KEY);
                let needs_requires_scopes = request.context.contains_key(REQUIRED_SCOPES_KEY);

                if needs_authenticated || needs_requires_scopes {
                    tracing::info!(
                        monotonic_counter.apollo.router.operations.authorization = 1u64,
                        authorization.filtered = filtered,
                        authorization.needs_authenticated = needs_authenticated,
                        authorization.needs_requires_scopes = needs_requires_scopes,
                    );
                }

                request
            })
            .service(service)
            .boxed()
    }
}

// This macro allows us to use it in our plugin registry!
// register_plugin takes a group name, and a plugin name.
//
// In order to keep the plugin names consistent,
// we use using the `Reverse domain name notation`
register_plugin!("apollo", "authorization", AuthorizationPlugin);

#[cfg(test)]
mod tests;<|MERGE_RESOLUTION|>--- conflicted
+++ resolved
@@ -174,33 +174,17 @@
             .unwrap_or_default()
     }
 
-<<<<<<< HEAD
-    pub(crate) fn query_analysis(doc: &ParsedDocumentInner, schema: &Schema, context: &Context) {
-=======
-    pub(crate) fn query_analysis(
-        query: &str,
-        operation_name: Option<&str>,
-        schema: &Schema,
-        configuration: &Configuration,
-        context: &Context,
-    ) -> Result<(), SpecError> {
-        let doc = Query::parse_document(query, operation_name, schema, configuration)?;
-
->>>>>>> 40eaed58
+    pub(crate) fn query_analysis(doc: &ParsedDocumentInner, operation_name: Option<&str>, schema: &Schema, context: &Context) {
         let CacheKeyMetadata {
             is_authenticated,
             scopes,
             policies,
-<<<<<<< HEAD
-        } = Self::generate_cache_metadata(&doc.ast, &schema.definitions, false);
-=======
         } = Self::generate_cache_metadata(
             &doc.executable,
             operation_name,
             &schema.definitions,
             false,
         );
->>>>>>> 40eaed58
         if is_authenticated {
             context.insert(AUTHENTICATED_KEY, true).unwrap();
         }
