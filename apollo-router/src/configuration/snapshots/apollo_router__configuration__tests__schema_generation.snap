--- conflicted
+++ resolved
@@ -5222,7 +5222,6 @@
       ],
       "type": "string"
     },
-<<<<<<< HEAD
     "StandardEventConfig_for_RouterSelector": {
       "anyOf": [
         {
@@ -5297,13 +5296,12 @@
           "type": "object"
         }
       ]
-=======
+    },
     "StandardUnit": {
       "enum": [
         "unit"
       ],
       "type": "string"
->>>>>>> 08a77323
     },
     "StdOut": {
       "additionalProperties": false,
