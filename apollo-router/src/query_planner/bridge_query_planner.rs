//! Calls out to nodejs query planner

use std::fmt::Debug;
use std::ops::ControlFlow;
use std::sync::Arc;
use std::time::Instant;

use apollo_compiler::ast;
use apollo_compiler::Name;
use apollo_federation::error::FederationError;
use apollo_federation::error::SingleFederationError;
use apollo_federation::query_plan::query_planner::QueryPlanOptions;
use apollo_federation::query_plan::query_planner::QueryPlanner;
use futures::future::BoxFuture;
use opentelemetry_api::metrics::MeterProvider as _;
use opentelemetry_api::metrics::ObservableGauge;
use opentelemetry_api::KeyValue;
use router_bridge::planner::PlanOptions;
use router_bridge::planner::PlanSuccess;
use router_bridge::planner::Planner;
use router_bridge::planner::UsageReporting;
use serde::Deserialize;
use serde_json_bytes::Value;
use tower::Service;

use super::PlanNode;
use super::QueryKey;
use crate::apollo_studio_interop::generate_usage_reporting;
use crate::compute_job;
use crate::configuration::QueryPlannerMode;
use crate::error::FederationErrorBridge;
use crate::error::PlanErrors;
use crate::error::QueryPlannerError;
use crate::error::SchemaError;
use crate::error::ServiceBuildError;
use crate::error::ValidationErrors;
use crate::graphql;
use crate::introspection::IntrospectionCache;
use crate::json_ext::Object;
use crate::json_ext::Path;
use crate::metrics::meter_provider;
use crate::plugins::authorization::AuthorizationPlugin;
use crate::plugins::authorization::CacheKeyMetadata;
use crate::plugins::authorization::UnauthorizedPaths;
use crate::plugins::telemetry::config::ApolloSignatureNormalizationAlgorithm;
use crate::plugins::telemetry::config::Conf as TelemetryConfig;
use crate::query_planner::convert::convert_root_query_plan_node;
use crate::query_planner::dual_query_planner::BothModeComparisonJob;
<<<<<<< HEAD
=======
use crate::query_planner::fetch::QueryHash;
use crate::query_planner::fetch::SubgraphSchema;
use crate::query_planner::fetch::SubgraphSchemas;
>>>>>>> be405744
use crate::query_planner::labeler::add_defer_labels;
use crate::services::layers::query_analysis::ParsedDocument;
use crate::services::layers::query_analysis::ParsedDocumentInner;
use crate::services::QueryPlannerContent;
use crate::services::QueryPlannerRequest;
use crate::services::QueryPlannerResponse;
use crate::spec::operation_limits::OperationLimits;
use crate::spec::Query;
use crate::spec::Schema;
use crate::spec::SpecError;
use crate::Configuration;

pub(crate) const RUST_QP_MODE: &str = "rust";
pub(crate) const JS_QP_MODE: &str = "js";
const UNSUPPORTED_FED1: &str = "fed1";
const INTERNAL_INIT_ERROR: &str = "internal";

#[derive(Clone)]
/// A query planner that calls out to the nodejs router-bridge query planner.
///
/// No caching is performed. To cache, wrap in a [`CachingQueryPlanner`].
pub(crate) struct BridgeQueryPlanner {
    planner: PlannerMode,
    schema: Arc<Schema>,
    subgraph_schemas: Arc<SubgraphSchemas>,
    configuration: Arc<Configuration>,
    enable_authorization_directives: bool,
    _federation_instrument: ObservableGauge<u64>,
    signature_normalization_algorithm: ApolloSignatureNormalizationAlgorithm,
    introspection: Arc<IntrospectionCache>,
}

#[derive(Clone)]
pub(crate) enum PlannerMode {
    Js(Arc<Planner<QueryPlanResult>>),
    Both {
        js: Arc<Planner<QueryPlanResult>>,
        rust: Arc<QueryPlanner>,
    },
    Rust(Arc<QueryPlanner>),
}

fn federation_version_instrument(federation_version: Option<i64>) -> ObservableGauge<u64> {
    meter_provider()
        .meter("apollo/router")
        .u64_observable_gauge("apollo.router.supergraph.federation")
        .with_callback(move |observer| {
            observer.observe(
                1,
                &[KeyValue::new(
                    "federation.version",
                    federation_version.unwrap_or(0),
                )],
            );
        })
        .init()
}

impl PlannerMode {
    async fn new(
        schema: &Schema,
        configuration: &Configuration,
        old_planner: &Option<Arc<Planner<QueryPlanResult>>>,
        rust_planner: Option<Arc<QueryPlanner>>,
    ) -> Result<Self, ServiceBuildError> {
        Ok(match configuration.experimental_query_planner_mode {
            QueryPlannerMode::New => Self::Rust(
                rust_planner
                    .expect("expected Rust QP instance for `experimental_query_planner_mode: new`"),
            ),
            QueryPlannerMode::Legacy => {
                Self::Js(Self::js_planner(&schema.raw_sdl, configuration, old_planner).await?)
            }
            QueryPlannerMode::Both => Self::Both {
                js: Self::js_planner(&schema.raw_sdl, configuration, old_planner).await?,
                rust: rust_planner.expect(
                    "expected Rust QP instance for `experimental_query_planner_mode: both`",
                ),
            },
            QueryPlannerMode::BothBestEffort => {
                if let Some(rust) = rust_planner {
                    Self::Both {
                        js: Self::js_planner(&schema.raw_sdl, configuration, old_planner).await?,
                        rust,
                    }
                } else {
                    Self::Js(Self::js_planner(&schema.raw_sdl, configuration, old_planner).await?)
                }
            }
            QueryPlannerMode::NewBestEffort => {
                if let Some(rust) = rust_planner {
                    Self::Rust(rust)
                } else {
                    Self::Js(Self::js_planner(&schema.raw_sdl, configuration, old_planner).await?)
                }
            }
        })
    }

    pub(crate) fn maybe_rust(
        schema: &Schema,
        configuration: &Configuration,
    ) -> Result<Option<Arc<QueryPlanner>>, ServiceBuildError> {
        match configuration.experimental_query_planner_mode {
            QueryPlannerMode::Legacy => Ok(None),
            QueryPlannerMode::New | QueryPlannerMode::Both => {
                Ok(Some(Self::rust(schema, configuration)?))
            }
            QueryPlannerMode::BothBestEffort | QueryPlannerMode::NewBestEffort => {
                match Self::rust(schema, configuration) {
                    Ok(planner) => Ok(Some(planner)),
                    Err(error) => {
                        tracing::info!("Falling back to the legacy query planner: {error}");
                        Ok(None)
                    }
                }
            }
        }
    }

    fn rust(
        schema: &Schema,
        configuration: &Configuration,
    ) -> Result<Arc<QueryPlanner>, ServiceBuildError> {
        let config = configuration.rust_query_planner_config();
        let result = QueryPlanner::new(schema.federation_supergraph(), config);

        match &result {
            Err(FederationError::SingleFederationError(error)) => match error {
                SingleFederationError::UnsupportedFederationVersion { .. } => {
                    metric_rust_qp_init(Some(UNSUPPORTED_FED1));
                }
                SingleFederationError::UnsupportedFeature {
                    message: _,
                    kind: _,
                } => metric_rust_qp_init(Some(INTERNAL_INIT_ERROR)),
                _ => {
                    metric_rust_qp_init(Some(INTERNAL_INIT_ERROR));
                }
            },
            Err(_) => metric_rust_qp_init(Some(INTERNAL_INIT_ERROR)),
            Ok(_) => metric_rust_qp_init(None),
        }

        Ok(Arc::new(result.map_err(ServiceBuildError::QpInitError)?))
    }

    async fn js_planner(
        sdl: &str,
        configuration: &Configuration,
        old_js_planner: &Option<Arc<Planner<QueryPlanResult>>>,
    ) -> Result<Arc<Planner<QueryPlanResult>>, ServiceBuildError> {
        let query_planner_configuration = configuration.js_query_planner_config();
        let planner = match old_js_planner {
            None => Planner::new(sdl.to_owned(), query_planner_configuration).await?,
            Some(old_planner) => {
                old_planner
                    .update(sdl.to_owned(), query_planner_configuration)
                    .await?
            }
        };
        Ok(Arc::new(planner))
    }

    async fn plan(
        &self,
        doc: &ParsedDocument,
        filtered_query: String,
        operation: Option<String>,
        plan_options: PlanOptions,
        // Initialization code that needs mutable access to the plan,
        // before we potentially share it in Arc with a background thread
        // for "both" mode.
        init_query_plan_root_node: impl Fn(&mut PlanNode) -> Result<(), ValidationErrors>,
    ) -> Result<PlanSuccess<QueryPlanResult>, QueryPlannerError> {
        match self {
            PlannerMode::Js(js) => {
                let start = Instant::now();

                let result = js.plan(filtered_query, operation, plan_options).await;

                let elapsed = start.elapsed().as_secs_f64();
                metric_query_planning_plan_duration(JS_QP_MODE, elapsed);

                let mut success = result
                    .map_err(QueryPlannerError::RouterBridgeError)?
                    .into_result()
                    .map_err(PlanErrors::from)?;

                if let Some(root_node) = &mut success.data.query_plan.node {
                    // Arc freshly deserialized from Deno should be unique, so this doesn’t clone:
                    let root_node = Arc::make_mut(root_node);
                    init_query_plan_root_node(root_node)?;
                }
                Ok(success)
            }
            PlannerMode::Rust(rust_planner) => {
                let doc = doc.clone();
                let rust_planner = rust_planner.clone();
                let priority = compute_job::Priority::P8; // High priority
                let (plan, mut root_node) = compute_job::execute(priority, move || {
                    let start = Instant::now();

                    let query_plan_options = QueryPlanOptions {
                        override_conditions: plan_options.override_conditions,
                    };

                    let result = operation
                        .as_deref()
                        .map(|n| Name::new(n).map_err(FederationError::from))
                        .transpose()
                        .and_then(|operation| {
                            rust_planner.build_query_plan(
                                &doc.executable,
                                operation,
                                query_plan_options,
                            )
                        });
                    if let Err(FederationError::SingleFederationError(
                        SingleFederationError::InternalUnmergeableFields { .. },
                    )) = &result
                    {
                        u64_counter!(
                            "apollo.router.operations.query_planner.unmergeable_fields",
                            "Query planner caught attempting to merge unmergeable fields",
                            1
                        );
                    }
                    let result = result.map_err(FederationErrorBridge::from);

                    let elapsed = start.elapsed().as_secs_f64();
                    metric_query_planning_plan_duration(RUST_QP_MODE, elapsed);

                    result.map(|plan| {
                        let root_node = convert_root_query_plan_node(&plan);
                        (plan, root_node)
                    })
                })
                .await
                .expect("query planner panicked")?;
                if let Some(node) = &mut root_node {
                    init_query_plan_root_node(node)?;
                }

                // Dummy value overwritten below in `BrigeQueryPlanner::plan`
                let usage_reporting = UsageReporting {
                    stats_report_key: Default::default(),
                    referenced_fields_by_type: Default::default(),
                };

                Ok(PlanSuccess {
                    usage_reporting,
                    data: QueryPlanResult {
                        formatted_query_plan: Some(Arc::new(plan.to_string())),
                        query_plan: QueryPlan {
                            node: root_node.map(Arc::new),
                        },
                        evaluated_plan_count: plan
                            .statistics
                            .evaluated_plan_count
                            .clone()
                            .into_inner() as u64,
                    },
                })
            }
            PlannerMode::Both { js, rust } => {
                let start = Instant::now();

                let result = js
                    .plan(filtered_query, operation.clone(), plan_options.clone())
                    .await;

                let elapsed = start.elapsed().as_secs_f64();
                metric_query_planning_plan_duration(JS_QP_MODE, elapsed);

                let mut js_result = result
                    .map_err(QueryPlannerError::RouterBridgeError)?
                    .into_result()
                    .map_err(PlanErrors::from);

                if let Ok(success) = &mut js_result {
                    if let Some(root_node) = &mut success.data.query_plan.node {
                        // Arc freshly deserialized from Deno should be unique, so this doesn’t clone:
                        let root_node = Arc::make_mut(root_node);
                        init_query_plan_root_node(root_node)?;
                    }
                }

                let query_plan_options = QueryPlanOptions {
                    override_conditions: plan_options.override_conditions,
                };
                BothModeComparisonJob {
                    rust_planner: rust.clone(),
                    js_duration: elapsed,
                    document: doc.executable.clone(),
                    operation_name: operation,
                    // Exclude usage reporting from the Result sent for comparison
                    js_result: js_result
                        .as_ref()
                        .map(|success| success.data.clone())
                        .map_err(|e| e.errors.clone()),
                    plan_options: query_plan_options,
                }
                .schedule();

                Ok(js_result?)
            }
        }
    }

    async fn subgraphs(&self) -> Result<SubgraphSchemas, ServiceBuildError> {
        let js = match self {
            PlannerMode::Js(js) => js,
            PlannerMode::Both { js, .. } => js,
            PlannerMode::Rust(rust) => {
                return Ok(rust
                    .subgraph_schemas()
                    .iter()
                    .map(|(name, schema)| {
                        (
                            name.to_string(),
                            SubgraphSchema {
                                implementers_map: schema.schema().implementers_map(),
                                schema: Arc::new(schema.schema().clone()),
                            },
                        )
                    })
                    .collect())
            }
        };
        js.subgraphs()
            .await?
            .into_iter()
            .map(|(name, schema_str)| {
                let schema = apollo_compiler::Schema::parse_and_validate(schema_str, "")
                    .map_err(|errors| SchemaError::Validate(errors.into()))?;
                Ok((
                    name,
                    SubgraphSchema {
                        implementers_map: schema.implementers_map(),
                        schema: Arc::new(schema),
                    },
                ))
            })
            .collect()
    }
}

impl BridgeQueryPlanner {
    pub(crate) async fn new(
        schema: Arc<Schema>,
        configuration: Arc<Configuration>,
        old_js_planner: Option<Arc<Planner<QueryPlanResult>>>,
        rust_planner: Option<Arc<QueryPlanner>>,
        introspection_cache: Arc<IntrospectionCache>,
    ) -> Result<Self, ServiceBuildError> {
        let planner =
            PlannerMode::new(&schema, &configuration, &old_js_planner, rust_planner).await?;

        let subgraph_schemas = Arc::new(planner.subgraphs().await?);

        let enable_authorization_directives =
            AuthorizationPlugin::enable_directives(&configuration, &schema)?;
        let federation_instrument = federation_version_instrument(schema.federation_version());
        let signature_normalization_algorithm =
            TelemetryConfig::signature_normalization_algorithm(&configuration);

        Ok(Self {
            planner,
            schema,
            subgraph_schemas,
            enable_authorization_directives,
            configuration,
            _federation_instrument: federation_instrument,
            signature_normalization_algorithm,
            introspection: introspection_cache,
        })
    }

    pub(crate) fn js_planner(&self) -> Option<Arc<Planner<QueryPlanResult>>> {
        match &self.planner {
            PlannerMode::Js(js) => Some(js.clone()),
            PlannerMode::Both { js, .. } => Some(js.clone()),
            PlannerMode::Rust(_) => None,
        }
    }

    #[cfg(test)]
    pub(crate) fn schema(&self) -> Arc<Schema> {
        self.schema.clone()
    }

    pub(crate) fn subgraph_schemas(&self) -> Arc<SubgraphSchemas> {
        self.subgraph_schemas.clone()
    }

    async fn parse_selections(
        &self,
        query: String,
        operation_name: Option<&str>,
        doc: &ParsedDocument,
        query_metrics_in: &mut OperationLimits<u32>,
    ) -> Result<Query, QueryPlannerError> {
        let executable = &doc.executable;
        crate::spec::operation_limits::check(
            query_metrics_in,
            &self.configuration,
            &query,
            executable,
            operation_name,
        )?;

        let (fragments, operation, defer_stats, schema_aware_hash) =
            Query::extract_query_information(&self.schema, &query, executable, operation_name)?;

        let subselections = crate::spec::query::subselections::collect_subselections(
            &self.configuration,
            &operation,
            &fragments.map,
            &defer_stats,
        )?;
        Ok(Query {
            string: query,
            fragments,
            operation,
            filtered_query: None,
            unauthorized: UnauthorizedPaths {
                paths: vec![],
                errors: AuthorizationPlugin::log_errors(&self.configuration),
            },
            subselections,
            defer_stats,
            is_original: true,
            schema_aware_hash,
        })
    }

    #[allow(clippy::too_many_arguments)]
    async fn plan(
        &self,
        original_query: String,
        filtered_query: String,
        operation: Option<String>,
        key: CacheKeyMetadata,
        selections: Query,
        plan_options: PlanOptions,
        doc: &ParsedDocument,
        query_metrics: OperationLimits<u32>,
    ) -> Result<QueryPlannerContent, QueryPlannerError> {
        let plan_success = self
            .planner
            .plan(
                doc,
                filtered_query.clone(),
                operation.clone(),
                plan_options,
                |root_node| {
                    root_node.init_parsed_operations_and_hash_subqueries(
                        &self.subgraph_schemas,
                        &self.schema.raw_sdl,
                    )?;
                    root_node.extract_authorization_metadata(self.schema.supergraph_schema(), &key);
                    Ok(())
                },
            )
            .await?;

        match plan_success {
            PlanSuccess {
                data:
                    QueryPlanResult {
                        query_plan: QueryPlan { node: Some(node) },
                        formatted_query_plan,
                        evaluated_plan_count,
                    },
                mut usage_reporting,
            } => {
                // If the query is filtered, we want to generate the signature using the original query and generate the
                // reference using the filtered query. To do this, we need to re-parse the original query here.
                let signature_doc = if original_query != filtered_query {
                    Query::parse_document(
                        &original_query,
                        operation.clone().as_deref(),
                        &self.schema,
                        &self.configuration,
                    )
                    .unwrap_or(doc.clone())
                } else {
                    doc.clone()
                };

                u64_histogram!(
                    "apollo.router.query_planning.plan.evaluated_plans",
                    "Number of query plans evaluated for a query before choosing the best one",
                    evaluated_plan_count
                );

                let generated_usage_reporting = generate_usage_reporting(
                    &signature_doc.executable,
                    &doc.executable,
                    &operation,
                    self.schema.supergraph_schema(),
                    &self.signature_normalization_algorithm,
                );

                usage_reporting.stats_report_key =
                    generated_usage_reporting.result.stats_report_key;
                usage_reporting.referenced_fields_by_type =
                    generated_usage_reporting.result.referenced_fields_by_type;

                Ok(QueryPlannerContent::Plan {
                    plan: Arc::new(super::QueryPlan {
                        usage_reporting: Arc::new(usage_reporting),
                        root: node,
                        formatted_query_plan,
                        query: Arc::new(selections),
                        query_metrics,
                        estimated_size: Default::default(),
                    }),
                })
            }
            #[cfg_attr(feature = "failfast", allow(unused_variables))]
            PlanSuccess {
                data:
                    QueryPlanResult {
                        query_plan: QueryPlan { node: None },
                        ..
                    },
                usage_reporting,
            } => {
                failfast_debug!("empty query plan");
                Err(QueryPlannerError::EmptyPlan(usage_reporting))
            }
        }
    }
}

impl Service<QueryPlannerRequest> for BridgeQueryPlanner {
    type Response = QueryPlannerResponse;

    type Error = QueryPlannerError;

    type Future = BoxFuture<'static, Result<Self::Response, Self::Error>>;

    fn poll_ready(
        &mut self,
        _cx: &mut std::task::Context<'_>,
    ) -> std::task::Poll<Result<(), Self::Error>> {
        std::task::Poll::Ready(Ok(()))
    }

    fn call(&mut self, req: QueryPlannerRequest) -> Self::Future {
        let QueryPlannerRequest {
            query: original_query,
            operation_name,
            document,
            metadata,
            plan_options,
        } = req;

        let this = self.clone();
        let fut = async move {
            let mut doc = document;

            let api_schema = this.schema.api_schema();
            match add_defer_labels(api_schema, &doc.ast) {
                Err(e) => {
                    return Err(QueryPlannerError::SpecError(SpecError::TransformError(
                        e.to_string(),
                    )))
                }
                Ok(modified_query) => {
                    let executable_document = modified_query
                        .to_executable_validate(api_schema)
                        // Assume transformation creates a valid document: ignore conversion errors
                        .map_err(|e| SpecError::ValidationError(e.into()))?;
<<<<<<< HEAD
                    let hash = self
                        .schema
                        .schema_id
                        .operation_hash(&modified_query.to_string(), operation_name.as_deref());
=======
                    let hash = QueryHashVisitor::hash_query(
                        this.schema.supergraph_schema(),
                        &this.schema.raw_sdl,
                        &this.schema.implementers_map,
                        &executable_document,
                        operation_name.as_deref(),
                    )
                    .map_err(|e| SpecError::QueryHashing(e.to_string()))?;
>>>>>>> be405744
                    doc = ParsedDocumentInner::new(
                        modified_query,
                        Arc::new(executable_document),
                        operation_name.as_deref(),
                        Arc::new(hash),
                    )?;
                }
            }

            let res = this
                .get(
                    QueryKey {
                        original_query,
                        filtered_query: doc.ast.to_string(),
                        operation_name: operation_name.to_owned(),
                        metadata,
                        plan_options,
                    },
                    doc,
                )
                .await;

            match res {
                Ok(query_planner_content) => Ok(QueryPlannerResponse::builder()
                    .content(query_planner_content)
                    .build()),
                Err(e) => Err(e),
            }
        };

        // Return the response as an immediate future
        Box::pin(fut)
    }
}

// Appease clippy::type_complexity
pub(crate) type FilteredQuery = (Vec<Path>, ast::Document);

impl BridgeQueryPlanner {
    async fn get(
        &self,
        mut key: QueryKey,
        mut doc: ParsedDocument,
    ) -> Result<QueryPlannerContent, QueryPlannerError> {
        let mut query_metrics = Default::default();
        let mut selections = self
            .parse_selections(
                key.original_query.clone(),
                key.operation_name.as_deref(),
                &doc,
                &mut query_metrics,
            )
            .await?;

        if selections.operation.selection_set.is_empty() {
            // All selections have @skip(true) or @include(false)
            // Return an empty response now to avoid dealing with an empty query plan later
            return Ok(QueryPlannerContent::Response {
                response: Box::new(
                    graphql::Response::builder()
                        .data(Value::Object(Default::default()))
                        .build(),
                ),
            });
        }

        match self
            .introspection
            .maybe_execute(&self.schema, &key, &doc)
            .await
        {
            ControlFlow::Continue(()) => (),
            ControlFlow::Break(response) => {
                return Ok(QueryPlannerContent::CachedIntrospectionResponse {
                    response: Box::new(response),
                })
            }
        }

        let filter_res = if self.enable_authorization_directives {
            match AuthorizationPlugin::filter_query(&self.configuration, &key, &self.schema) {
                Err(QueryPlannerError::Unauthorized(unauthorized_paths)) => {
                    let response = graphql::Response::builder()
                        .data(Object::new())
                        .errors(
                            unauthorized_paths
                                .into_iter()
                                .map(|path| {
                                    graphql::Error::builder()
                                        .message("Unauthorized field or type")
                                        .path(path)
                                        .extension_code("UNAUTHORIZED_FIELD_OR_TYPE")
                                        .build()
                                })
                                .collect(),
                        )
                        .build();
                    return Ok(QueryPlannerContent::Response {
                        response: Box::new(response),
                    });
                }
                other => other?,
            }
        } else {
            None
        };

        if let Some((unauthorized_paths, new_doc)) = filter_res {
            let new_query = new_doc.to_string();
            let new_hash = self
                .schema
                .schema_id
                .operation_hash(&new_query, key.operation_name.as_deref());

            key.filtered_query = new_query;
            let executable_document = new_doc
                .to_executable_validate(self.schema.api_schema())
                .map_err(|e| SpecError::ValidationError(e.into()))?;
<<<<<<< HEAD
=======
            let hash = QueryHashVisitor::hash_query(
                self.schema.supergraph_schema(),
                &self.schema.raw_sdl,
                &self.schema.implementers_map,
                &executable_document,
                key.operation_name.as_deref(),
            )
            .map_err(|e| SpecError::QueryHashing(e.to_string()))?;
>>>>>>> be405744
            doc = ParsedDocumentInner::new(
                new_doc,
                Arc::new(executable_document),
                key.operation_name.as_deref(),
                Arc::new(new_hash),
            )?;
            selections.unauthorized.paths = unauthorized_paths;
        }

        if key.filtered_query != key.original_query {
            let mut filtered = self
                .parse_selections(
                    key.filtered_query.clone(),
                    key.operation_name.as_deref(),
                    &doc,
                    &mut query_metrics,
                )
                .await?;
            filtered.is_original = false;
            selections.filtered_query = Some(Arc::new(filtered));
        }

        self.plan(
            key.original_query,
            key.filtered_query,
            key.operation_name,
            key.metadata,
            selections,
            key.plan_options,
            &doc,
            query_metrics,
        )
        .await
    }
}

/// Data coming from the `plan` method on the router_bridge
// Note: Reexported under `apollo_router::_private`
#[derive(Debug, Clone, PartialEq, Deserialize)]
#[serde(rename_all = "camelCase")]
pub struct QueryPlanResult {
    pub(super) formatted_query_plan: Option<Arc<String>>,
    pub(super) query_plan: QueryPlan,
    pub(super) evaluated_plan_count: u64,
}

impl QueryPlanResult {
    pub fn formatted_query_plan(&self) -> Option<&str> {
        self.formatted_query_plan.as_deref().map(String::as_str)
    }
}

#[derive(Debug, Clone, PartialEq, Deserialize)]
#[serde(rename_all = "camelCase")]
/// The root query plan container.
pub(super) struct QueryPlan {
    /// The hierarchical nodes that make up the query plan
    pub(super) node: Option<Arc<PlanNode>>,
}

pub(crate) fn metric_query_planning_plan_duration(planner: &'static str, elapsed: f64) {
    f64_histogram!(
        "apollo.router.query_planning.plan.duration",
        "Duration of the query planning.",
        elapsed,
        "planner" = planner
    );
}

pub(crate) fn metric_rust_qp_init(init_error_kind: Option<&'static str>) {
    if let Some(init_error_kind) = init_error_kind {
        u64_counter!(
            "apollo.router.lifecycle.query_planner.init",
            "Rust query planner initialization",
            1,
            "init.error_kind" = init_error_kind,
            "init.is_success" = false
        );
    } else {
        u64_counter!(
            "apollo.router.lifecycle.query_planner.init",
            "Rust query planner initialization",
            1,
            "init.is_success" = true
        );
    }
}

#[cfg(test)]
mod tests {
    use std::collections::HashMap;

    use serde_json::json;
    use test_log::test;
    use tower::Service;
    use tower::ServiceExt;

    use super::*;
    use crate::metrics::FutureMetricsExt as _;
    use crate::services::subgraph;
    use crate::services::supergraph;
    use crate::spec::query::subselections::SubSelectionKey;
    use crate::spec::query::subselections::SubSelectionValue;

    const EXAMPLE_SCHEMA: &str = include_str!("testdata/schema.graphql");

    #[test(tokio::test)]
    async fn test_plan() {
        let result = plan(
            EXAMPLE_SCHEMA,
            include_str!("testdata/query.graphql"),
            include_str!("testdata/query.graphql"),
            None,
            PlanOptions::default(),
        )
        .await
        .unwrap();

        if let QueryPlannerContent::Plan { plan, .. } = result {
            insta::with_settings!({sort_maps => true}, {
                insta::assert_json_snapshot!("plan_usage_reporting", plan.usage_reporting);
            });
            insta::assert_debug_snapshot!("plan_root", plan.root);
        } else {
            panic!()
        }
    }

    #[test]
    fn empty_query_plan() {
        serde_json::from_value::<QueryPlan>(json!({ "plan": { "kind": "QueryPlan"} } )).expect(
            "If this test fails, It probably means QueryPlan::node isn't an Option anymore.\n
                 Introspection queries return an empty QueryPlan, so the node field needs to remain optional.",
        );
    }

    #[test(tokio::test)]
    async fn federation_versions() {
        async {
            let sdl = include_str!("../testdata/minimal_fed1_supergraph.graphql");
            let config = Arc::default();
            let schema = Schema::parse(sdl, &config).unwrap();
            let introspection = Arc::new(IntrospectionCache::new(&config));
            let _planner =
                BridgeQueryPlanner::new(schema.into(), config, None, None, introspection)
                    .await
                    .unwrap();

            assert_gauge!(
                "apollo.router.supergraph.federation",
                1,
                federation.version = 1
            );
        }
        .with_metrics()
        .await;

        async {
            let sdl = include_str!("../testdata/minimal_supergraph.graphql");
            let config = Arc::default();
            let schema = Schema::parse(sdl, &config).unwrap();
            let introspection = Arc::new(IntrospectionCache::new(&config));
            let _planner =
                BridgeQueryPlanner::new(schema.into(), config, None, None, introspection)
                    .await
                    .unwrap();

            assert_gauge!(
                "apollo.router.supergraph.federation",
                1,
                federation.version = 2
            );
        }
        .with_metrics()
        .await;
    }

    #[test(tokio::test)]
    async fn empty_query_plan_should_be_a_planner_error() {
        let config = Default::default();
        let schema = Arc::new(Schema::parse(EXAMPLE_SCHEMA, &config).unwrap());
        let query = include_str!("testdata/unknown_introspection_query.graphql");

        let planner = BridgeQueryPlanner::new(
            schema.clone(),
            Default::default(),
            None,
            None,
            Arc::new(IntrospectionCache::new(&config)),
        )
        .await
        .unwrap();

        let doc = Query::parse_document(query, None, &schema, &Configuration::default()).unwrap();

        let mut query_metrics = Default::default();
        let selections = planner
            .parse_selections(query.to_string(), None, &doc, &mut query_metrics)
            .await
            .unwrap();
        let err =
            // test the planning part separately because it is a valid introspection query
            // it should be caught by the introspection part, but just in case, we check
            // that the query planner would return an empty plan error if it received an
            // introspection query
            planner.plan(
                include_str!("testdata/unknown_introspection_query.graphql").to_string(),
                include_str!("testdata/unknown_introspection_query.graphql").to_string(),
                None,
                CacheKeyMetadata::default(),
                selections,
                PlanOptions::default(),
                &doc,
                query_metrics
            )
                .await
                .unwrap_err();

        match err {
            QueryPlannerError::EmptyPlan(usage_reporting) => {
                insta::with_settings!({sort_maps => true}, {
                    insta::assert_json_snapshot!("empty_query_plan_usage_reporting", usage_reporting);
                });
            }
            e => {
                panic!("empty plan should have returned an EmptyPlanError: {e:?}");
            }
        }
    }

    #[test(tokio::test)]
    async fn test_plan_error() {
        let query = "";
        let result = plan(EXAMPLE_SCHEMA, query, query, None, PlanOptions::default()).await;

        assert_eq!(
            "spec error: parsing error: syntax error: Unexpected <EOF>.",
            result.unwrap_err().to_string()
        );
    }

    #[test(tokio::test)]
    async fn test_single_aliased_root_typename() {
        let result = plan(
            EXAMPLE_SCHEMA,
            "{ x: __typename }",
            "{ x: __typename }",
            None,
            PlanOptions::default(),
        )
        .await
        .unwrap();
        if let QueryPlannerContent::CachedIntrospectionResponse { response } = result {
            assert_eq!(
                r#"{"data":{"x":"Query"}}"#,
                serde_json::to_string(&response).unwrap()
            )
        } else {
            panic!();
        }
    }

    #[test(tokio::test)]
    async fn test_two_root_typenames() {
        let result = plan(
            EXAMPLE_SCHEMA,
            "{ x: __typename __typename }",
            "{ x: __typename __typename }",
            None,
            PlanOptions::default(),
        )
        .await
        .unwrap();
        if let QueryPlannerContent::CachedIntrospectionResponse { response } = result {
            assert_eq!(
                r#"{"data":{"x":"Query","__typename":"Query"}}"#,
                serde_json::to_string(&response).unwrap()
            )
        } else {
            panic!();
        }
    }

    #[test(tokio::test)]
    async fn test_subselections() {
        let mut configuration: Configuration = Default::default();
        configuration.supergraph.introspection = true;
        let configuration = Arc::new(configuration);

        let schema = Schema::parse(EXAMPLE_SCHEMA, &configuration).unwrap();
        let planner = BridgeQueryPlanner::new(
            schema.into(),
            configuration.clone(),
            None,
            None,
            Arc::new(IntrospectionCache::new(&configuration)),
        )
        .await
        .unwrap();

        macro_rules! s {
            ($query: expr) => {
                insta::assert_snapshot!(subselections_keys($query, &planner).await);
            };
        }
        s!("query Q { me { username name { first last }}}");
        s!(r#"query Q { me {
            username
            name {
                first
                ... @defer(label: "A") { last }
            }
        }}"#);
        s!(r#"query Q { me {
            username
            name {
                ... @defer(label: "A") { first }
                ... @defer(label: "B") { last }
            }
        }}"#);
        // Aliases
        // FIXME: uncomment myName alias when this is fixed:
        // https://github.com/apollographql/router/issues/3263
        s!(r#"query Q { me {
            username
            # myName:
             name {
                firstName: first
                ... @defer(label: "A") { lastName: last }
            }
        }}"#);
        // Arguments
        s!(r#"query Q { user(id: 42) {
            username
            name {
                first
                ... @defer(label: "A") { last }
            }
        }}"#);
        // Type condition
        s!(r#"query Q { me {
            username
            ... on User {
                name {
                    first
                    ... @defer(label: "A") { last }
                }
            }
        }}"#);
        s!(r#"query Q { me {
            username
            ... on User @defer(label: "A") {
                name { first last }
            }
        }}"#);
        s!(r#"query Q { me {
            username
            ... @defer(label: "A") {
                ... on User {
                    name { first last }
                }
            }
        }}"#);
        // Array + argument
        s!(r#"query Q { me {
            id
            reviews {
                id
                ... @defer(label: "A") { body(format: true) }
            }
        }}"#);
        // Fragment spread becomes inline fragment
        s!(r#"
            query Q { me { username name { ... FirstLast @defer(label: "A") }}}
            fragment FirstLast on Name { first last }
        "#);
        s!(r#"
            query Q { me { username name { ... FirstLast @defer(label: "A") }}}
            fragment FirstLast on Name { first ... @defer(label: "B") { last }}
        "#);
        // Nested
        s!(r#"query Q { me {
            username
            ... @defer(label: "A") { name {
                first
                ... @defer(label: "B") { last }
            }}
        }}"#);
        s!(r#"query Q { me {
            id
            ... @defer(label: "A") {
                username
                ... @defer(label: "B") { name {
                    first
                    ... @defer(label: "C") { last }
                }}
            }
        }}"#);
        // Conditional
        s!(r#"query Q($d1:Boolean!) { me {
            username
            name {
                first
                ... @defer(if: $d1, label: "A") { last }
            }
        }}"#);
        s!(r#"query Q($d1:Boolean!, $d2:Boolean!) { me {
            username
            ... @defer(if: $d1, label: "A") { name {
                first
                ... @defer(if: $d2, label: "B") { last }
            }}
        }}"#);
        s!(r#"query Q($d1:Boolean!, $d2:Boolean!) { me {
            username
            name {
                ... @defer(if: $d1, label: "A") { first }
                ... @defer(if: $d2, label: "B") { last }
            }
        }}"#);
        // Mixed conditional and unconditional
        s!(r#"query Q($d1:Boolean!) { me {
            username
            name {
                ... @defer(label: "A") { first }
                ... @defer(if: $d1, label: "B") { last }
            }
        }}"#);
        // Include/skip
        s!(r#"query Q($s1:Boolean!) { me {
            username
            name {
                ... @defer(label: "A") {
                    first
                    last @skip(if: $s1)
                }
            }
        }}"#);
    }

    async fn subselections_keys(query: &str, planner: &BridgeQueryPlanner) -> String {
        fn check_query_plan_coverage(
            node: &PlanNode,
            parent_label: Option<&str>,
            subselections: &HashMap<SubSelectionKey, SubSelectionValue>,
        ) {
            match node {
                PlanNode::Defer { primary, deferred } => {
                    if let Some(subselection) = primary.subselection.clone() {
                        assert!(
                            subselections
                                .keys()
                                .any(|k| k.defer_label.as_deref() == parent_label),
                            "Missing key: '{:?}' '{}' in {:?}",
                            parent_label,
                            subselection,
                            subselections.keys().collect::<Vec<_>>()
                        );
                    }
                    for deferred in deferred {
                        if let Some(subselection) = deferred.subselection.clone() {
                            let path = deferred.query_path.clone();
                            assert!(
                                subselections
                                    .keys()
                                    .any(|k| k.defer_label.as_deref() == deferred.label.as_deref()),
                                "Missing key: '{}' '{:?}' '{}'",
                                path,
                                deferred.label,
                                subselection
                            );
                        }
                        if let Some(node) = &deferred.node {
                            check_query_plan_coverage(
                                node,
                                deferred.label.as_deref(),
                                subselections,
                            )
                        }
                    }
                }
                PlanNode::Sequence { nodes } | PlanNode::Parallel { nodes } => {
                    for node in nodes {
                        check_query_plan_coverage(node, parent_label, subselections)
                    }
                }
                PlanNode::Fetch(_) => {}
                PlanNode::Flatten(flatten) => {
                    check_query_plan_coverage(&flatten.node, parent_label, subselections)
                }
                PlanNode::Condition {
                    condition: _,
                    if_clause,
                    else_clause,
                } => {
                    if let Some(node) = if_clause {
                        check_query_plan_coverage(node, parent_label, subselections)
                    }
                    if let Some(node) = else_clause {
                        check_query_plan_coverage(node, parent_label, subselections)
                    }
                }
                PlanNode::Subscription { rest, .. } => {
                    if let Some(node) = rest {
                        check_query_plan_coverage(node, parent_label, subselections)
                    }
                }
            }
        }

        fn serialize_selection_set(selection_set: &[crate::spec::Selection], to: &mut String) {
            if let Some((first, rest)) = selection_set.split_first() {
                to.push_str("{ ");
                serialize_selection(first, to);
                for sel in rest {
                    to.push(' ');
                    serialize_selection(sel, to);
                }
                to.push_str(" }");
            }
        }

        fn serialize_selection(selection: &crate::spec::Selection, to: &mut String) {
            match selection {
                crate::spec::Selection::Field {
                    name,
                    alias,
                    selection_set,
                    ..
                } => {
                    if let Some(alias) = alias {
                        to.push_str(alias.as_str());
                        to.push_str(": ");
                    }
                    to.push_str(name.as_str());
                    if let Some(sel) = selection_set {
                        to.push(' ');
                        serialize_selection_set(sel, to)
                    }
                }
                crate::spec::Selection::InlineFragment {
                    type_condition,
                    selection_set,
                    ..
                } => {
                    to.push_str("... on ");
                    to.push_str(type_condition);
                    serialize_selection_set(selection_set, to)
                }
                crate::spec::Selection::FragmentSpread { .. } => unreachable!(),
            }
        }

        let mut configuration: Configuration = Default::default();
        configuration.supergraph.introspection = true;
        let configuration = Arc::new(configuration);

        let doc = Query::parse_document(query, None, &planner.schema(), &configuration).unwrap();

        let result = planner
            .get(
                QueryKey {
                    original_query: query.to_string(),
                    filtered_query: query.to_string(),
                    operation_name: None,
                    metadata: CacheKeyMetadata::default(),
                    plan_options: PlanOptions::default(),
                },
                doc,
            )
            .await
            .unwrap();

        if let QueryPlannerContent::Plan { plan, .. } = result {
            check_query_plan_coverage(&plan.root, None, &plan.query.subselections);

            let mut keys: Vec<String> = Vec::new();
            for (key, value) in plan.query.subselections.iter() {
                let mut serialized = String::from("query");
                serialize_selection_set(&value.selection_set, &mut serialized);
                keys.push(format!(
                    "{:?} {} {}",
                    key.defer_label, key.defer_conditions.bits, serialized
                ))
            }
            keys.sort();
            keys.join("\n")
        } else {
            panic!()
        }
    }

    async fn plan(
        schema: &str,
        original_query: &str,
        filtered_query: &str,
        operation_name: Option<String>,
        plan_options: PlanOptions,
    ) -> Result<QueryPlannerContent, QueryPlannerError> {
        let mut configuration: Configuration = Default::default();
        configuration.supergraph.introspection = true;
        let configuration = Arc::new(configuration);

        let schema = Schema::parse(schema, &configuration).unwrap();
        let planner = BridgeQueryPlanner::new(
            schema.into(),
            configuration.clone(),
            None,
            None,
            Arc::new(IntrospectionCache::new(&configuration)),
        )
        .await
        .unwrap();

        let doc = Query::parse_document(
            original_query,
            operation_name.as_deref(),
            &planner.schema(),
            &configuration,
        )?;

        planner
            .get(
                QueryKey {
                    original_query: original_query.to_string(),
                    filtered_query: filtered_query.to_string(),
                    operation_name,
                    metadata: CacheKeyMetadata::default(),
                    plan_options,
                },
                doc,
            )
            .await
    }

    #[tokio::test]
    async fn test_both_mode() {
        let mut harness = crate::TestHarness::builder()
            // auth is not relevant here, but supergraph.graphql uses join/v0.1
            // which is not supported by the Rust query planner
            .schema(include_str!("../../tests/fixtures/supergraph-auth.graphql"))
            .configuration_json(serde_json::json!({
                "experimental_query_planner_mode": "both",
            }))
            .unwrap()
            .build_supergraph()
            .await
            .unwrap();

        let request = supergraph::Request::fake_builder()
            .query("{ topProducts { name }}")
            .build()
            .unwrap();
        let mut response = harness.ready().await.unwrap().call(request).await.unwrap();
        assert!(response.response.status().is_success());
        let response = response.next_response().await.unwrap();
        assert!(response.errors.is_empty());
    }

    #[tokio::test]
    async fn test_rust_mode_subgraph_operation_serialization() {
        let subgraph_queries = Arc::new(tokio::sync::Mutex::new(String::new()));
        let subgraph_queries2 = Arc::clone(&subgraph_queries);
        let mut harness = crate::TestHarness::builder()
            // auth is not relevant here, but supergraph.graphql uses join/v0.1
            // which is not supported by the Rust query planner
            .schema(include_str!("../../tests/fixtures/supergraph-auth.graphql"))
            .configuration_json(serde_json::json!({
                "experimental_query_planner_mode": "new",
            }))
            .unwrap()
            .subgraph_hook(move |_name, _default| {
                let subgraph_queries = Arc::clone(&subgraph_queries);
                tower::service_fn(move |request: subgraph::Request| {
                    let subgraph_queries = Arc::clone(&subgraph_queries);
                    async move {
                        let query = request
                            .subgraph_request
                            .body()
                            .query
                            .as_deref()
                            .unwrap_or_default();
                        let mut queries = subgraph_queries.lock().await;
                        queries.push_str(query);
                        queries.push('\n');
                        Ok(subgraph::Response::builder()
                            .extensions(crate::json_ext::Object::new())
                            .context(request.context)
                            .build())
                    }
                })
                .boxed()
            })
            .build_supergraph()
            .await
            .unwrap();

        let request = supergraph::Request::fake_builder()
            .query("{ topProducts { name }}")
            .build()
            .unwrap();
        let mut response = harness.ready().await.unwrap().call(request).await.unwrap();
        assert!(response.response.status().is_success());
        let response = response.next_response().await.unwrap();
        assert!(response.errors.is_empty());

        let subgraph_queries = subgraph_queries2.lock().await;
        insta::assert_snapshot!(*subgraph_queries, @r###"
        { topProducts { name } }
        "###)
    }

    #[test]
    fn test_metric_query_planning_plan_duration() {
        let start = Instant::now();
        let elapsed = start.elapsed().as_secs_f64();
        metric_query_planning_plan_duration(RUST_QP_MODE, elapsed);
        assert_histogram_exists!(
            "apollo.router.query_planning.plan.duration",
            f64,
            "planner" = "rust"
        );

        let start = Instant::now();
        let elapsed = start.elapsed().as_secs_f64();
        metric_query_planning_plan_duration(JS_QP_MODE, elapsed);
        assert_histogram_exists!(
            "apollo.router.query_planning.plan.duration",
            f64,
            "planner" = "js"
        );
    }

    #[test]
    fn test_metric_rust_qp_initialization() {
        metric_rust_qp_init(None);
        assert_counter!(
            "apollo.router.lifecycle.query_planner.init",
            1,
            "init.is_success" = true
        );
        metric_rust_qp_init(Some(UNSUPPORTED_FED1));
        assert_counter!(
            "apollo.router.lifecycle.query_planner.init",
            1,
            "init.error_kind" = "fed1",
            "init.is_success" = false
        );
        metric_rust_qp_init(Some(INTERNAL_INIT_ERROR));
        assert_counter!(
            "apollo.router.lifecycle.query_planner.init",
            1,
            "init.error_kind" = "internal",
            "init.is_success" = false
        );
    }

    #[test(tokio::test)]
    async fn test_evaluated_plans_histogram() {
        async {
            let _ = plan(
                EXAMPLE_SCHEMA,
                include_str!("testdata/query.graphql"),
                include_str!("testdata/query.graphql"),
                None,
                PlanOptions::default(),
            )
            .await
            .unwrap();

            assert_histogram_exists!("apollo.router.query_planning.plan.evaluated_plans", u64);
        }
        .with_metrics()
        .await;
    }
}<|MERGE_RESOLUTION|>--- conflicted
+++ resolved
@@ -46,12 +46,8 @@
 use crate::plugins::telemetry::config::Conf as TelemetryConfig;
 use crate::query_planner::convert::convert_root_query_plan_node;
 use crate::query_planner::dual_query_planner::BothModeComparisonJob;
-<<<<<<< HEAD
-=======
-use crate::query_planner::fetch::QueryHash;
 use crate::query_planner::fetch::SubgraphSchema;
 use crate::query_planner::fetch::SubgraphSchemas;
->>>>>>> be405744
 use crate::query_planner::labeler::add_defer_labels;
 use crate::services::layers::query_analysis::ParsedDocument;
 use crate::services::layers::query_analysis::ParsedDocumentInner;
@@ -628,21 +624,10 @@
                         .to_executable_validate(api_schema)
                         // Assume transformation creates a valid document: ignore conversion errors
                         .map_err(|e| SpecError::ValidationError(e.into()))?;
-<<<<<<< HEAD
                     let hash = self
                         .schema
                         .schema_id
                         .operation_hash(&modified_query.to_string(), operation_name.as_deref());
-=======
-                    let hash = QueryHashVisitor::hash_query(
-                        this.schema.supergraph_schema(),
-                        &this.schema.raw_sdl,
-                        &this.schema.implementers_map,
-                        &executable_document,
-                        operation_name.as_deref(),
-                    )
-                    .map_err(|e| SpecError::QueryHashing(e.to_string()))?;
->>>>>>> be405744
                     doc = ParsedDocumentInner::new(
                         modified_query,
                         Arc::new(executable_document),
@@ -761,17 +746,6 @@
             let executable_document = new_doc
                 .to_executable_validate(self.schema.api_schema())
                 .map_err(|e| SpecError::ValidationError(e.into()))?;
-<<<<<<< HEAD
-=======
-            let hash = QueryHashVisitor::hash_query(
-                self.schema.supergraph_schema(),
-                &self.schema.raw_sdl,
-                &self.schema.implementers_map,
-                &executable_document,
-                key.operation_name.as_deref(),
-            )
-            .map_err(|e| SpecError::QueryHashing(e.to_string()))?;
->>>>>>> be405744
             doc = ParsedDocumentInner::new(
                 new_doc,
                 Arc::new(executable_document),
