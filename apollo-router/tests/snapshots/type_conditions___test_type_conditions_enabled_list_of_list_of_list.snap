---
source: apollo-router/tests/type_conditions.rs
expression: response
snapshot_kind: text
---
{
  "data": {
    "searchListOfListOfList": [
      [
        [
          {
            "id": "a7052397-b605-414a-aba4-408d51c8eef0",
            "sections": [
              {
                "artwork": "articleResultEnabled artwork",
                "title": "d0182b8a-a671-4244-ba1c-905274b0d198 title"
              },
              {
                "artwork": "articleResultEnabled artwork",
                "title": "e6eec2fc-05ce-40a2-956b-f1335e615204 title"
              }
            ]
          },
          {
            "id": "3a7b08c9-d8c0-4c55-b55d-596a272392e0",
            "sections": [
              {
                "artwork": "articleResultEnabled artwork",
                "title": "f44f584e-5d3d-4466-96f5-9afc3f5d5a54 title"
              },
              {
                "artwork": "articleResultEnabled artwork"
              }
            ]
          },
          {
            "sections": [
              {
                "id": "d9077ad2-d79a-45b5-b5ee-25ded226f03c",
                "title": "d9077ad2-d79a-45b5-b5ee-25ded226f03c title",
                "artwork": "movieResultEnabled artwork"
              },
              {
                "id": "9f1f1ebb-21d3-4afe-bb7d-6de706f78f02",
                "title": "9f1f1ebb-21d3-4afe-bb7d-6de706f78f02 title",
                "artwork": "movieResultEnabled artwork"
              }
            ],
            "id": "c5f4985f-8fb6-4414-a3f5-56f7f58dd043"
          },
          {
            "sections": [
              {
                "id": "24cea0de-2ac8-4cbe-85b6-8b1b80647c12",
                "title": "24cea0de-2ac8-4cbe-85b6-8b1b80647c12 title",
                "artwork": "movieResultEnabled artwork"
              },
              {
                "artwork": "movieResultEnabled artwork",
                "id": "2f772201-42ca-4376-9871-2252cc052262"
              }
            ],
            "id": "ff140d35-ce5d-48fe-bad7-1cfb2c3e310a"
          }
        ],
        [
          {
            "id": "a7052397-b605-414a-aba4-408d51c8eef0",
            "sections": [
              {
                "artwork": "articleResultEnabled artwork",
                "title": "d0182b8a-a671-4244-ba1c-905274b0d198 title"
              },
              {
                "artwork": "articleResultEnabled artwork",
                "title": "e6eec2fc-05ce-40a2-956b-f1335e615204 title"
              }
            ]
          },
          {
            "id": "3a7b08c9-d8c0-4c55-b55d-596a272392e0",
            "sections": [
              {
                "artwork": "articleResultEnabled artwork",
                "title": "f44f584e-5d3d-4466-96f5-9afc3f5d5a54 title"
              },
              {
                "artwork": "articleResultEnabled artwork"
              }
            ]
          }
        ]
      ],
      [
        [
          {
            "sections": [
              {
                "id": "d9077ad2-d79a-45b5-b5ee-25ded226f03c",
                "title": "d9077ad2-d79a-45b5-b5ee-25ded226f03c title",
                "artwork": "movieResultEnabled artwork"
              },
              {
                "id": "9f1f1ebb-21d3-4afe-bb7d-6de706f78f02",
                "title": "9f1f1ebb-21d3-4afe-bb7d-6de706f78f02 title",
                "artwork": "movieResultEnabled artwork"
              }
            ],
            "id": "c5f4985f-8fb6-4414-a3f5-56f7f58dd043"
          }
        ],
        [
          {
            "sections": [
              {
                "id": "24cea0de-2ac8-4cbe-85b6-8b1b80647c12",
                "title": "24cea0de-2ac8-4cbe-85b6-8b1b80647c12 title",
                "artwork": "movieResultEnabled artwork"
              },
              {
                "artwork": "movieResultEnabled artwork",
                "id": "2f772201-42ca-4376-9871-2252cc052262"
              }
            ],
            "id": "ff140d35-ce5d-48fe-bad7-1cfb2c3e310a"
          }
        ]
      ]
    ]
  },
  "extensions": {
    "apolloQueryPlan": {
      "object": {
        "kind": "QueryPlan",
        "node": {
          "kind": "Sequence",
          "nodes": [
            {
              "kind": "Fetch",
              "serviceName": "searchSubgraph",
              "variableUsages": [],
              "operation": "query Search__searchSubgraph__0 { searchListOfListOfList { __typename ..._generated_onMovieResult2_0 ..._generated_onArticleResult2_0 } } fragment _generated_onEntityCollectionSection2_0 on EntityCollectionSection { __typename id } fragment _generated_onGallerySection2_0 on GallerySection { __typename id } fragment _generated_onMovieResult2_0 on MovieResult { sections { __typename ..._generated_onEntityCollectionSection2_0 ..._generated_onGallerySection2_0 } id } fragment _generated_onArticleResult2_0 on ArticleResult { id sections { __typename ..._generated_onGallerySection2_0 ..._generated_onEntityCollectionSection2_0 } }",
              "operationName": "Search__searchSubgraph__0",
              "operationKind": "query",
              "id": null,
              "inputRewrites": null,
              "outputRewrites": null,
              "contextRewrites": null,
<<<<<<< HEAD
              "schemaAwareHash": "4e47b6cd403425cc9181e698a31bd562e5b54d24f31533ceb2d24ac0011d185a",
=======
              "schemaAwareHash": "dc1df8e8d701876c6ea7d25bbeab92a5629a82e55660ccc48fc37e12d5157efa",
>>>>>>> 25dc5bd2
              "authorization": {
                "is_authenticated": false,
                "scopes": [],
                "policies": []
              }
            },
            {
              "kind": "Parallel",
              "nodes": [
                {
                  "kind": "Flatten",
                  "path": [
                    "searchListOfListOfList",
                    "@",
                    "@",
                    "@|[ArticleResult]",
                    "sections",
                    "@"
                  ],
                  "node": {
                    "kind": "Fetch",
                    "serviceName": "artworkSubgraph",
                    "requires": [
                      {
                        "kind": "InlineFragment",
                        "typeCondition": "GallerySection",
                        "selections": [
                          {
                            "kind": "Field",
                            "name": "__typename"
                          },
                          {
                            "kind": "Field",
                            "name": "id"
                          }
                        ]
                      },
                      {
                        "kind": "InlineFragment",
                        "typeCondition": "EntityCollectionSection",
                        "selections": [
                          {
                            "kind": "Field",
                            "name": "__typename"
                          },
                          {
                            "kind": "Field",
                            "name": "id"
                          }
                        ]
                      }
                    ],
                    "variableUsages": [
                      "articleResultParam"
                    ],
                    "operation": "query Search__artworkSubgraph__1($representations: [_Any!]!, $articleResultParam: String) { _entities(representations: $representations) { ... on GallerySection { artwork(params: $articleResultParam) } ..._generated_onEntityCollectionSection2_0 } } fragment _generated_onEntityCollectionSection2_0 on EntityCollectionSection { artwork(params: $articleResultParam) title }",
                    "operationName": "Search__artworkSubgraph__1",
                    "operationKind": "query",
                    "id": null,
                    "inputRewrites": null,
                    "outputRewrites": null,
                    "contextRewrites": null,
<<<<<<< HEAD
                    "schemaAwareHash": "2eb874d1637f6040c73f22dc50551f321610897debe931d1a3cb448227cfb679",
=======
                    "schemaAwareHash": "31465e7b7e358ea9407067188249b51fd7342088e6084360ed0df28199cef5cc",
>>>>>>> 25dc5bd2
                    "authorization": {
                      "is_authenticated": false,
                      "scopes": [],
                      "policies": []
                    }
                  }
                },
                {
                  "kind": "Flatten",
                  "path": [
                    "searchListOfListOfList",
                    "@",
                    "@",
                    "@|[MovieResult]",
                    "sections",
                    "@"
                  ],
                  "node": {
                    "kind": "Fetch",
                    "serviceName": "artworkSubgraph",
                    "requires": [
                      {
                        "kind": "InlineFragment",
                        "typeCondition": "EntityCollectionSection",
                        "selections": [
                          {
                            "kind": "Field",
                            "name": "__typename"
                          },
                          {
                            "kind": "Field",
                            "name": "id"
                          }
                        ]
                      },
                      {
                        "kind": "InlineFragment",
                        "typeCondition": "GallerySection",
                        "selections": [
                          {
                            "kind": "Field",
                            "name": "__typename"
                          },
                          {
                            "kind": "Field",
                            "name": "id"
                          }
                        ]
                      }
                    ],
                    "variableUsages": [
                      "movieResultParam"
                    ],
                    "operation": "query Search__artworkSubgraph__2($representations: [_Any!]!, $movieResultParam: String) { _entities(representations: $representations) { ..._generated_onEntityCollectionSection2_0 ... on GallerySection { artwork(params: $movieResultParam) } } } fragment _generated_onEntityCollectionSection2_0 on EntityCollectionSection { title artwork(params: $movieResultParam) }",
                    "operationName": "Search__artworkSubgraph__2",
                    "operationKind": "query",
                    "id": null,
                    "inputRewrites": null,
                    "outputRewrites": null,
                    "contextRewrites": null,
<<<<<<< HEAD
                    "schemaAwareHash": "ce53c44a5993b8f0d085dddde949dfadc615d385821c70fe6b43338b2abf732a",
=======
                    "schemaAwareHash": "550ad525da9bb9497fb0d51bf7a64b7d5d73ade5ee7d2e425573dc7e2e248e99",
>>>>>>> 25dc5bd2
                    "authorization": {
                      "is_authenticated": false,
                      "scopes": [],
                      "policies": []
                    }
                  }
                }
              ]
            }
          ]
        }
      },
      "text": "QueryPlan {\n  Sequence {\n    Fetch(service: \"searchSubgraph\") {\n      {\n        searchListOfListOfList {\n          __typename\n          ..._generated_onMovieResult2_0\n          ..._generated_onArticleResult2_0\n        }\n      }\n\n      fragment _generated_onEntityCollectionSection2_0 on EntityCollectionSection {\n        __typename\n        id\n      }\n\n      fragment _generated_onGallerySection2_0 on GallerySection {\n        __typename\n        id\n      }\n\n      fragment _generated_onMovieResult2_0 on MovieResult {\n        sections {\n          __typename\n          ..._generated_onEntityCollectionSection2_0\n          ..._generated_onGallerySection2_0\n        }\n        id\n      }\n\n      fragment _generated_onArticleResult2_0 on ArticleResult {\n        id\n        sections {\n          __typename\n          ..._generated_onGallerySection2_0\n          ..._generated_onEntityCollectionSection2_0\n        }\n      }\n    },\n    Parallel {\n      Flatten(path: \"searchListOfListOfList.@.@.@|[ArticleResult].sections.@\") {\n        Fetch(service: \"artworkSubgraph\") {\n          {\n            ... on GallerySection {\n              __typename\n              id\n            }\n            ... on EntityCollectionSection {\n              __typename\n              id\n            }\n          } =>\n          {\n            ... on GallerySection {\n              artwork(params: $articleResultParam)\n            }\n            ..._generated_onEntityCollectionSection2_0\n          }\n\n          fragment _generated_onEntityCollectionSection2_0 on EntityCollectionSection {\n            artwork(params: $articleResultParam)\n            title\n          }\n        },\n      },\n      Flatten(path: \"searchListOfListOfList.@.@.@|[MovieResult].sections.@\") {\n        Fetch(service: \"artworkSubgraph\") {\n          {\n            ... on EntityCollectionSection {\n              __typename\n              id\n            }\n            ... on GallerySection {\n              __typename\n              id\n            }\n          } =>\n          {\n            ..._generated_onEntityCollectionSection2_0\n            ... on GallerySection {\n              artwork(params: $movieResultParam)\n            }\n          }\n\n          fragment _generated_onEntityCollectionSection2_0 on EntityCollectionSection {\n            title\n            artwork(params: $movieResultParam)\n          }\n        },\n      },\n    },\n  },\n}"
    }
  }
}<|MERGE_RESOLUTION|>--- conflicted
+++ resolved
@@ -146,11 +146,7 @@
               "inputRewrites": null,
               "outputRewrites": null,
               "contextRewrites": null,
-<<<<<<< HEAD
-              "schemaAwareHash": "4e47b6cd403425cc9181e698a31bd562e5b54d24f31533ceb2d24ac0011d185a",
-=======
-              "schemaAwareHash": "dc1df8e8d701876c6ea7d25bbeab92a5629a82e55660ccc48fc37e12d5157efa",
->>>>>>> 25dc5bd2
+              "schemaAwareHash": "a6412469787fe50d6d640f808950d84a1fbd4f4599d8ad2d2b50bee125f032cf",
               "authorization": {
                 "is_authenticated": false,
                 "scopes": [],
@@ -213,11 +209,7 @@
                     "inputRewrites": null,
                     "outputRewrites": null,
                     "contextRewrites": null,
-<<<<<<< HEAD
-                    "schemaAwareHash": "2eb874d1637f6040c73f22dc50551f321610897debe931d1a3cb448227cfb679",
-=======
-                    "schemaAwareHash": "31465e7b7e358ea9407067188249b51fd7342088e6084360ed0df28199cef5cc",
->>>>>>> 25dc5bd2
+                    "schemaAwareHash": "ca74ee896977e09e7467fdc5a03698e748c88209df8c84f85293bd63cb4afa8b",
                     "authorization": {
                       "is_authenticated": false,
                       "scopes": [],
@@ -278,11 +270,7 @@
                     "inputRewrites": null,
                     "outputRewrites": null,
                     "contextRewrites": null,
-<<<<<<< HEAD
-                    "schemaAwareHash": "ce53c44a5993b8f0d085dddde949dfadc615d385821c70fe6b43338b2abf732a",
-=======
-                    "schemaAwareHash": "550ad525da9bb9497fb0d51bf7a64b7d5d73ade5ee7d2e425573dc7e2e248e99",
->>>>>>> 25dc5bd2
+                    "schemaAwareHash": "692bb14128b6c838ddc7223c195fd6c47ef867685f195e88002b918d11be065e",
                     "authorization": {
                       "is_authenticated": false,
                       "scopes": [],
