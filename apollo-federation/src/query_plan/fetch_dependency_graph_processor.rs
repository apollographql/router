--- conflicted
+++ resolved
@@ -7,11 +7,7 @@
 
 use super::query_planner::SubgraphOperationCompression;
 use crate::error::FederationError;
-<<<<<<< HEAD
 use crate::operation::DirectiveList;
-use crate::operation::RebasedFragments;
-=======
->>>>>>> 31a99d7a
 use crate::operation::SelectionSet;
 use crate::query_graph::QueryGraph;
 use crate::query_plan::conditions::Conditions;
@@ -51,13 +47,8 @@
 
 pub(crate) struct FetchDependencyGraphToQueryPlanProcessor {
     variable_definitions: Arc<Vec<Node<VariableDefinition>>>,
-<<<<<<< HEAD
     operation_directives: DirectiveList,
-    fragments: Option<RebasedFragments>,
-=======
-    operation_directives: Arc<DirectiveList>,
     operation_compression: SubgraphOperationCompression,
->>>>>>> 31a99d7a
     operation_name: Option<Name>,
     assigned_defer_labels: Option<HashSet<String>>,
     counter: u32,
@@ -254,13 +245,8 @@
 impl FetchDependencyGraphToQueryPlanProcessor {
     pub(crate) fn new(
         variable_definitions: Arc<Vec<Node<VariableDefinition>>>,
-<<<<<<< HEAD
         operation_directives: DirectiveList,
-        fragments: Option<RebasedFragments>,
-=======
-        operation_directives: Arc<DirectiveList>,
         operation_compression: SubgraphOperationCompression,
->>>>>>> 31a99d7a
         operation_name: Option<Name>,
         assigned_defer_labels: Option<HashSet<String>>,
     ) -> Self {
