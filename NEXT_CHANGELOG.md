--- conflicted
+++ resolved
@@ -41,8 +41,6 @@
 
 By [@o0Ignition0o](https://github.com/o0Ignition0o) in https://github.com/apollographql/router/pull/2271
 
-<<<<<<< HEAD
-
 ## 🐛 Fixes
 
 ### Keep the error path when redacting subgraph errors ([Issue #1818](https://github.com/apollographql/router/issues/1818))
@@ -50,12 +48,11 @@
 Error redaction was erasing the error's path, which made it impossible to affect the errors to deferred responses. Now the redacted errors keep the path. Since the response shape for the primary and deferred responses are defined from the API schema, there is no possibility of leaking internal schema information here.
 
 By [@Geal](https://github.com/geal) in https://github.com/apollographql/router/pull/2273
-=======
+
 ## 🛠 Maintenance
 
 ### Return more consistent errors ([Issue #2101](https://github.com/apollographql/router/issues/2101))
 
 Change some of our errors we returned by following [this specs](https://www.apollographql.com/docs/apollo-server/data/errors/). It adds a `code` field in `extensions` describing the current error. 
 
-By [@bnjjj](https://github.com/bnjjj) in https://github.com/apollographql/router/pull/2178
->>>>>>> 4b6f62a4
+By [@bnjjj](https://github.com/bnjjj) in https://github.com/apollographql/router/pull/2178