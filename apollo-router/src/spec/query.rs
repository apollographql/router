--- conflicted
+++ resolved
@@ -13,6 +13,7 @@
 use apollo_compiler::FileId;
 use apollo_compiler::HirDatabase;
 use derivative::Derivative;
+use indexmap::IndexSet;
 use serde::de::Visitor;
 use serde::Deserialize;
 use serde::Serialize;
@@ -30,6 +31,7 @@
 use crate::json_ext::ResponsePathElement;
 use crate::json_ext::Value;
 use crate::query_planner::fetch::OperationKind;
+use crate::spec::query::subselections::generate_combination;
 use crate::spec::FieldType;
 use crate::spec::Fragments;
 use crate::spec::InvalidValue;
@@ -60,15 +62,13 @@
     #[derivative(PartialEq = "ignore", Hash = "ignore")]
     pub(crate) operations: Vec<Operation>,
     #[derivative(PartialEq = "ignore", Hash = "ignore")]
-<<<<<<< HEAD
-    pub(crate) subselections: HashMap<Option<String>, Query>,
-=======
     pub(crate) subselections: SubSelections,
->>>>>>> 343d9b0f
     #[derivative(PartialEq = "ignore", Hash = "ignore")]
     pub(crate) filtered_query: Option<Arc<Query>>,
     #[derivative(PartialEq = "ignore", Hash = "ignore")]
     pub(crate) added_labels: HashSet<String>,
+    #[derivative(PartialEq = "ignore", Hash = "ignore")]
+    pub(crate) defer_variables_set: IndexSet<String>,
 }
 
 fn empty_compiler() -> Arc<Mutex<ApolloCompiler>> {
@@ -77,19 +77,19 @@
 
 pub(crate) type SubSelections = HashMap<SubSelection, Query>;
 
-#[derive(Debug, Derivative, Default)]
+#[derive(Debug, Derivative, Default, Serialize, Deserialize)]
 #[derivative(PartialEq, Hash, Eq)]
 pub(crate) struct SubSelection {
-    pub(crate) path: Path,
-    pub(crate) subselection: String,
+    pub(crate) label: Option<String>,
+    pub(crate) variables_set: i32,
 }
 
-impl Serialize for SubSelection {
+/*impl Serialize for SubSelection {
     fn serialize<S>(&self, serializer: S) -> Result<S::Ok, S::Error>
     where
         S: serde::Serializer,
     {
-        let s = format!("{}|{}", self.path, self.subselection);
+        let s = format!("{}|{}", self.label, self.variables_set);
         serializer.serialize_str(&s)
     }
 }
@@ -115,16 +115,16 @@
     where
         E: serde::de::Error,
     {
-        if let Some((path, subselection)) = s.split_once('|') {
+        if let Some((label,variables_str)) = s.split_once('|') {
             Ok(SubSelection {
-                path: Path::from(path),
+                label:
                 subselection: subselection.to_string(),
             })
         } else {
             Err(E::custom("invalid subselection"))
         }
     }
-}
+}*/
 
 impl Query {
     pub(crate) fn empty() -> Self {
@@ -138,6 +138,7 @@
             subselections: HashMap::new(),
             filtered_query: None,
             added_labels: HashSet::new(),
+            defer_variables_set: IndexSet::new(),
         }
     }
 
@@ -153,6 +154,7 @@
         is_deferred: bool,
         variables: Object,
         schema: &Schema,
+        variables_set: i32,
     ) -> Vec<Path> {
         let data = std::mem::take(&mut response.data);
 
@@ -174,7 +176,10 @@
                         );
 
                         // Get subselection from hashmap
-                        match self.subselections.get(&response.label) {
+                        match self.subselections.get(&SubSelection {
+                            label: response.label.clone(),
+                            variables_set,
+                        }) {
                             Some(subselection_query) => {
                                 let mut output = Object::default();
                                 let operation = &subselection_query.operations[0];
@@ -337,35 +342,11 @@
             subselections: HashMap::new(),
             filtered_query: None,
             added_labels: HashSet::new(),
+            defer_variables_set: IndexSet::new(),
         })
     }
 
-<<<<<<< HEAD
-    pub(crate) async fn parse_with_compiler(
-        query: String,
-        compiler: Arc<Mutex<ApolloCompiler>>,
-        id: FileId,
-        schema: &Schema,
-    ) -> Result<Self, SpecError> {
-        let compiler_guard = compiler.lock().await;
-        let (fragments, operations) = Self::extract_query_information(&compiler_guard, id, schema)?;
-        drop(compiler_guard);
-
-        Ok(Query {
-            string: query,
-            compiler,
-            fragments,
-            operations,
-            subselections: HashMap::new(),
-            filtered_query: None,
-            added_labels: HashSet::new(),
-        })
-    }
-
-    fn extract_query_information(
-=======
     pub(crate) fn extract_query_information(
->>>>>>> 343d9b0f
         compiler: &ApolloCompiler,
         id: FileId,
         schema: &Schema,
@@ -1080,8 +1061,12 @@
         label: &Option<String>,
         _response_path: Option<&Path>,
         path: &Path,
+        variables_set: i32,
     ) -> bool {
-        let operation = match self.subselections.get(label) {
+        let operation = match self.subselections.get(&SubSelection {
+            label: label.clone(),
+            variables_set,
+        }) {
             Some(subselection_query) => &subselection_query.operations[0],
             None => return false,
         };
@@ -1102,6 +1087,10 @@
             .selection_set
             .iter()
             .any(|selection| selection.contains_error_path(&path.0, &self.fragments))
+    }
+
+    pub(crate) fn defer_variables_set(&self, variables: &Object) -> i32 {
+        generate_combination(&self.defer_variables_set, variables)
     }
 }
 
