--- conflicted
+++ resolved
@@ -372,11 +372,7 @@
 | `display_thread_name` | `true`\|`false`   | `false` | `thread_name` | The name of the thread where the event was raised.                                     |
 | `display_timestamp`   | `true`\|`false`   | `true`  | `timestamp`   | The timestamp of when the event was raised.                                            |
 | `display_span_list`   | `true`\|`false`   | `false` | `spans`       | A list of all spans to root in which the event was raised and all of their attributes. |
-<<<<<<< HEAD
-| `display_resource`    | `true`\|`false`   | `true` | `resource`    | The resource as configured in tracing common.                                          |
-=======
-| `display_resource`    | `true`\|`false`   | `false` | `resource`    | The resource as configured in tracing common.                                          |
+| `display_resource`    | `true`\|`false`   | `true`  | `resource`    | The resource as configured in tracing common.                                          |
 | `display_trace_id`    | `true`\|`false`   | `true`  | `trace_id`    | The trace id of the span in which the event was raised.                                |
 | `display_span_id`     | `true`\|`false`   | `true`  | `span_id`     | The span id of the span in which the event was raised.                                 |
 
->>>>>>> 72cfc47a
