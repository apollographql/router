//! Starts a server that will handle http graphql requests.

mod apollo_telemetry;
pub mod configuration;
mod files;
mod http_server_factory;
<<<<<<< HEAD
pub mod http_service_registry;
pub mod http_subgraph;
mod json_serializer;
mod router_factory;
=======
mod layers;
mod plugins;
pub mod reqwest_subgraph_service;
pub mod router_factory;
>>>>>>> c562d842
mod state_machine;
mod trace;
mod warp_http_server_factory;

use crate::configuration::SpaceportConfig;
use crate::router_factory::{RouterServiceFactory, YamlRouterServiceFactory};
use crate::state_machine::StateMachine;
use crate::warp_http_server_factory::WarpHttpServerFactory;
use crate::Event::{NoMoreConfiguration, NoMoreSchema};
use apollo_router_core::prelude::*;
use configuration::{Configuration, ListenAddr};
use derivative::Derivative;
use derive_more::Display;
use derive_more::From;
use displaydoc::Display as DisplayDoc;
use futures::channel::{mpsc, oneshot};
use futures::prelude::*;
use futures::FutureExt;
use once_cell::sync::OnceCell;
use std::path::{Path, PathBuf};
use std::pin::Pin;
use std::task::{Context, Poll};
use std::time::Duration;
use thiserror::Error;
use tokio::task::spawn;
use Event::{Shutdown, UpdateConfiguration, UpdateSchema};

type SchemaStream = Pin<Box<dyn Stream<Item = graphql::Schema> + Send>>;

pub static GLOBAL_ENV_FILTER: OnceCell<String> = OnceCell::new();

/// Error types for FederatedServer.
#[derive(Error, Debug, DisplayDoc)]
pub enum FederatedServerError {
    /// Failed to start server.
    StartupError,

    /// Failed to stop HTTP Server.
    HttpServerLifecycleError,

    /// Configuration was not supplied.
    NoConfiguration,

    /// Schema was not supplied.
    NoSchema,

    /// Could not deserialize configuration: {0}
    DeserializeConfigError(serde_yaml::Error),

    /// Could not read configuration: {0}
    ReadConfigError(std::io::Error),

    /// Could not read schema: {0}
    ReadSchemaError(graphql::SchemaError),

    /// Could not create the HTTP pipeline: {0}
    ServiceCreationError(tower::BoxError),

    /// Could not create the HTTP server: {0}
    ServerCreationError(std::io::Error),

    /// Could not configure spaceport: {0}
    ServerSpaceportError(tokio::sync::mpsc::error::SendError<SpaceportConfig>),
}

/// The user supplied schema. Either a static instance or a stream for hot reloading.
#[derive(From, Display, Derivative)]
#[derivative(Debug)]
pub enum SchemaKind {
    /// A static schema.
    #[display(fmt = "Instance")]
    Instance(Box<graphql::Schema>),

    /// A stream of schema.
    #[display(fmt = "Stream")]
    Stream(#[derivative(Debug = "ignore")] SchemaStream),

    /// A YAML file that may be watched for changes.
    #[display(fmt = "File")]
    File {
        /// The path of the schema file.
        path: PathBuf,

        /// `true` to watch the file for changes and hot apply them.
        watch: bool,

        /// When watching, the delay to wait before applying the new schema.
        delay: Option<Duration>,
    },

    /// A YAML file that may be watched for changes.
    #[display(fmt = "File")]
    Registry {
        /// The Apollo key: <YOUR_GRAPH_API_KEY>
        apollo_key: String,

        /// The apollo graph reference: <YOUR_GRAPH_ID>@<VARIANT>
        apollo_graph_ref: String,
    },
}

impl From<graphql::Schema> for SchemaKind {
    fn from(schema: graphql::Schema) -> Self {
        Self::Instance(Box::new(schema))
    }
}

impl SchemaKind {
    /// Convert this schema into a stream regardless of if is static or not. Allows for unified handling later.
    fn into_stream(self) -> impl Stream<Item = Event> {
        match self {
            SchemaKind::Instance(instance) => stream::iter(vec![UpdateSchema(instance)]).boxed(),
            SchemaKind::Stream(stream) => {
                stream.map(|schema| UpdateSchema(Box::new(schema))).boxed()
            }
            SchemaKind::File { path, watch, delay } => {
                // Sanity check, does the schema file exists, if it doesn't then bail.
                if !path.exists() {
                    tracing::error!(
                        "Schema file at path '{}' does not exist.",
                        path.to_string_lossy()
                    );
                    stream::empty().boxed()
                } else {
                    //The schema file exists try and load it
                    match ConfigurationKind::read_schema(&path) {
                        Ok(schema) => {
                            if watch {
                                files::watch(path.to_owned(), delay)
                                    .filter_map(move |_| {
                                        future::ready(ConfigurationKind::read_schema(&path).ok())
                                    })
                                    .map(|schema| UpdateSchema(Box::new(schema)))
                                    .boxed()
                            } else {
                                stream::once(future::ready(UpdateSchema(Box::new(schema)))).boxed()
                            }
                        }
                        Err(err) => {
                            tracing::error!("Failed to read schema: {}", err);
                            stream::empty().boxed()
                        }
                    }
                }
            }
            SchemaKind::Registry { .. } => {
                todo!("Registry is not supported yet")
            }
        }
        .chain(stream::iter(vec![NoMoreSchema]))
    }
}

type ConfigurationStream = Pin<Box<dyn Stream<Item = Configuration> + Send>>;

/// The user supplied config. Either a static instance or a stream for hot reloading.
#[derive(From, Display, Derivative)]
#[derivative(Debug)]
pub enum ConfigurationKind {
    /// A static configuration.
    #[display(fmt = "Instance")]
    #[from(types(Configuration))]
    Instance(Box<Configuration>),

    /// A configuration stream where the server will react to new configuration. If possible
    /// the configuration will be applied without restarting the internal http server.
    #[display(fmt = "Stream")]
    Stream(#[derivative(Debug = "ignore")] ConfigurationStream),

    /// A yaml file that may be watched for changes
    #[display(fmt = "File")]
    File {
        /// The path of the configuration file.
        path: PathBuf,

        /// `true` to watch the file for changes and hot apply them.
        watch: bool,

        /// When watching, the delay to wait before applying the new configuration.
        delay: Option<Duration>,
    },
}

impl ConfigurationKind {
    /// Convert this config into a stream regardless of if is static or not. Allows for unified handling later.
    fn into_stream(self) -> impl Stream<Item = Event> {
        match self {
            ConfigurationKind::Instance(instance) => {
                stream::iter(vec![UpdateConfiguration(instance)]).boxed()
            }
            ConfigurationKind::Stream(stream) => {
                stream.map(|x| UpdateConfiguration(Box::new(x))).boxed()
            }
            ConfigurationKind::File { path, watch, delay } => {
                // Sanity check, does the config file exists, if it doesn't then bail.
                if !path.exists() {
                    tracing::error!(
                        "Configuration file at path '{}' does not exist.",
                        path.to_string_lossy()
                    );
                    stream::empty().boxed()
                } else {
                    match ConfigurationKind::read_config(&path) {
                        Ok(configuration) => {
                            if watch {
                                files::watch(path.to_owned(), delay)
                                    .filter_map(move |_| {
                                        future::ready(ConfigurationKind::read_config(&path).ok())
                                    })
                                    .map(|x| UpdateConfiguration(Box::new(x)))
                                    .boxed()
                            } else {
                                stream::once(future::ready(UpdateConfiguration(Box::new(
                                    configuration,
                                ))))
                                .boxed()
                            }
                        }
                        Err(err) => {
                            tracing::error!("Failed to read configuration: {}", err);
                            stream::empty().boxed()
                        }
                    }
                }
            }
        }
        .map(|event| match event {
            UpdateConfiguration(mut config) => {
                match trace::try_initialize_subscriber(&config) {
                    Ok(subscriber) => {
                        config.subscriber = Some(subscriber);
                    }
                    Err(err) => {
                        tracing::error!("Could not initialize tracing subscriber: {}", err,);
                    }
                };
                UpdateConfiguration(config)
            }
            _ => event,
        })
        .chain(stream::iter(vec![NoMoreConfiguration]))
        .boxed()
    }

    fn read_config(path: &Path) -> Result<Configuration, FederatedServerError> {
        let file = std::fs::File::open(path).map_err(FederatedServerError::ReadConfigError)?;
        let config = serde_yaml::from_reader::<_, Configuration>(&file)
            .map_err(FederatedServerError::DeserializeConfigError)?;

        Ok(config)
    }

    fn read_schema(path: &Path) -> Result<graphql::Schema, FederatedServerError> {
        graphql::Schema::read(path).map_err(FederatedServerError::ReadSchemaError)
    }
}

type ShutdownFuture = Pin<Box<dyn Future<Output = ()> + Send>>;

/// The user supplied shutdown hook.
#[derive(Display, Derivative)]
#[derivative(Debug)]
pub enum ShutdownKind {
    /// No graceful shutdown
    #[display(fmt = "None")]
    None,

    /// A custom shutdown future.
    #[display(fmt = "Custom")]
    Custom(#[derivative(Debug = "ignore")] ShutdownFuture),

    /// Watch for Ctl-C signal.
    #[display(fmt = "CtrlC")]
    CtrlC,
}

impl ShutdownKind {
    /// Convert this shutdown hook into a future. Allows for unified handling later.
    fn into_stream(self) -> impl Stream<Item = Event> {
        match self {
            ShutdownKind::None => stream::pending::<Event>().boxed(),
            ShutdownKind::Custom(future) => future.map(|_| Shutdown).into_stream().boxed(),
            ShutdownKind::CtrlC => async {
                tokio::signal::ctrl_c()
                    .await
                    .expect("Failed to install CTRL+C signal handler");
            }
            .map(|_| Shutdown)
            .into_stream()
            .boxed(),
        }
    }
}

/// Federated server takes requests and federates a response based on calls to subgraphs.
///
/// # Examples
///
/// ```
/// use apollo_router_core::prelude::*;
/// use apollo_router::ApolloRouterBuilder;
/// use apollo_router::{ConfigurationKind, SchemaKind, ShutdownKind};
/// use apollo_router::configuration::Configuration;
///
/// async {
///     let configuration = serde_yaml::from_str::<Configuration>("Config").unwrap();
///     let schema: graphql::Schema = "schema".parse().unwrap();
///     let server = ApolloRouterBuilder::default()
///             .configuration(ConfigurationKind::Instance(Box::new(configuration)))
///             .schema(SchemaKind::Instance(Box::new(schema)))
///             .shutdown(ShutdownKind::CtrlC)
///             .build();
///     server.serve().await;
/// };
/// ```
///
/// Shutdown via handle.
/// ```
/// use apollo_router_core::prelude::*;
/// use apollo_router::ApolloRouterBuilder;
/// use apollo_router::{ConfigurationKind, SchemaKind, ShutdownKind};
/// use apollo_router::configuration::Configuration;
///
/// async {
///     let configuration = serde_yaml::from_str::<Configuration>("Config").unwrap();
///     let schema: graphql::Schema = "schema".parse().unwrap();
///     let server = ApolloRouterBuilder::default()
///             .configuration(ConfigurationKind::Instance(Box::new(configuration)))
///             .schema(SchemaKind::Instance(Box::new(schema)))
///             .shutdown(ShutdownKind::CtrlC)
///             .build();
///     let handle = server.serve();
///     handle.shutdown().await;
/// };
/// ```
///
pub struct ApolloRouter<RF>
where
    RF: RouterServiceFactory,
{
    /// The Configuration that the server will use. This can be static or a stream for hot reloading.
    configuration: ConfigurationKind,

    /// The Schema that the server will use. This can be static or a stream for hot reloading.
    schema: SchemaKind,

    /// A future that when resolved will shut down the server.
    shutdown: ShutdownKind,

    router_factory: RF,
}

#[derive(Default)]
pub struct ApolloRouterBuilder<Factory = ()> {
    /// The Configuration that the server will use. This can be static or a stream for hot reloading.
    configuration: Option<ConfigurationKind>,

    /// The Schema that the server will use. This can be static or a stream for hot reloading.
    schema: Option<SchemaKind>,

    /// A future that when resolved will shut down the server.
    shutdown: Option<ShutdownKind>,

    router_factory: Factory,
}

impl ApolloRouterBuilder {
    pub fn configuration(mut self, configuration: ConfigurationKind) -> Self {
        self.configuration = Some(configuration);
        self
    }

    pub fn schema(mut self, schema: SchemaKind) -> Self {
        self.schema = Some(schema);
        self
    }

    pub fn shutdown(mut self, shutdown: ShutdownKind) -> Self {
        self.shutdown = Some(shutdown);
        self
    }

    /// Use a custom RouterServiceFactory
    pub fn with_factory<RF>(self, router_factory: RF) -> ApolloRouterBuilder<RF>
    where
        RF: RouterServiceFactory,
    {
        ApolloRouterBuilder {
            configuration: self.configuration,
            schema: self.schema,
            shutdown: self.shutdown,
            router_factory,
        }
    }

    pub fn build(self) -> ApolloRouter<YamlRouterServiceFactory> {
        ApolloRouter {
            configuration: self
                .configuration
                .expect("Configuration must be set on builder"),
            schema: self.schema.expect("Schema must be set on builder"),
            shutdown: self.shutdown.unwrap_or(ShutdownKind::CtrlC),
            router_factory: YamlRouterServiceFactory::default(),
        }
    }
}

impl<RF: RouterServiceFactory> ApolloRouterBuilder<RF> {
    pub fn build(self) -> ApolloRouter<RF> {
        ApolloRouter {
            configuration: self
                .configuration
                .expect("Configuration must be set on builder"),
            schema: self.schema.expect("Schema must be set on builder"),
            shutdown: self.shutdown.unwrap_or(ShutdownKind::CtrlC),
            router_factory: self.router_factory,
        }
    }
}

/// Messages that are broadcast across the app.
#[derive(Debug)]
enum Event {
    /// The configuration was updated.
    UpdateConfiguration(Box<Configuration>),

    /// There are no more updates to the configuration
    NoMoreConfiguration,

    /// The schema was updated.
    UpdateSchema(Box<graphql::Schema>),

    /// There are no more updates to the schema
    NoMoreSchema,

    /// The server should gracefully shutdown.
    Shutdown,
}

/// Public state that the client can be notified with via state listener
/// This is useful for waiting until the server is actually serving requests.
#[derive(Debug, PartialEq)]
pub enum State {
    /// The server is starting up.
    Startup,

    /// The server is running on a particular address.
    Running { address: ListenAddr, schema: String },

    /// The server has stopped.
    Stopped,

    /// The server has errored.
    Errored,
}

/// A handle that allows the client to await for various server events.
pub struct FederatedServerHandle {
    result: Pin<Box<dyn Future<Output = Result<(), FederatedServerError>> + Send>>,
    shutdown_sender: oneshot::Sender<()>,
    state_receiver: Option<mpsc::Receiver<State>>,
}

impl FederatedServerHandle {
    /// Wait until the server is ready and return the socket address that it is listening on.
    /// If the socket address has been configured to port zero the OS will choose the port.
    /// The socket address returned is the actual port that was bound.
    ///
    /// This method can only be called once, and is not designed for use in dynamic configuration
    /// scenarios.
    ///
    /// returns: Option<SocketAddr>
    pub async fn ready(&mut self) -> Option<ListenAddr> {
        self.state_receiver()
            .map(|state| {
                if let State::Running { address, .. } = state {
                    Some(address)
                } else {
                    None
                }
            })
            .filter(|socket| future::ready(socket != &None))
            .map(|s| s.unwrap())
            .next()
            .boxed()
            .await
    }

    /// Return a receiver of lifecycle events for the server. This method may only be called once.
    ///
    /// returns: mspc::Receiver<State>
    pub fn state_receiver(&mut self) -> mpsc::Receiver<State> {
        self.state_receiver.take().expect(
            "State listener has already been taken. 'ready' or 'state' may be called once only.",
        )
    }

    /// Trigger and wait until the server has shut down.
    ///
    /// returns: Result<(), FederatedServerError>
    pub async fn shutdown(mut self) -> Result<(), FederatedServerError> {
        self.maybe_close_state_receiver();
        if self.shutdown_sender.send(()).is_err() {
            tracing::error!("Failed to send shutdown event")
        }
        self.result.await
    }

    /// If the state receiver has not been set it must be closed otherwise it'll block the
    /// state machine from progressing.
    fn maybe_close_state_receiver(&mut self) {
        if let Some(mut state_receiver) = self.state_receiver.take() {
            state_receiver.close();
        }
    }
}

impl Future for FederatedServerHandle {
    type Output = Result<(), FederatedServerError>;

    fn poll(mut self: Pin<&mut Self>, cx: &mut Context<'_>) -> Poll<Self::Output> {
        self.maybe_close_state_receiver();
        self.result.poll_unpin(cx)
    }
}

impl<RF> ApolloRouter<RF>
where
    RF: RouterServiceFactory,
{
    /// Start the federated server on a separate thread.
    ///
    /// The returned handle allows the user to await until the server is ready and shutdown.
    /// Alternatively the user can await on the server handle itself to wait for shutdown via the
    /// configured shutdown mechanism.
    ///
    /// returns: FederatedServerHandle
    ///
    pub fn serve(self) -> FederatedServerHandle {
        let (state_listener, state_receiver) = mpsc::channel::<State>(1);
        let server_factory = WarpHttpServerFactory::new();
        let (shutdown_sender, shutdown_receiver) = oneshot::channel::<()>();
        let event_stream = Self::generate_event_stream(
            self.shutdown,
            self.configuration,
            self.schema,
            shutdown_receiver,
        );

        let state_machine =
            StateMachine::new(server_factory, Some(state_listener), self.router_factory);
        let result = spawn(async move { state_machine.process_events(event_stream).await })
            .map(|r| match r {
                Ok(Ok(ok)) => Ok(ok),
                Ok(Err(err)) => Err(err),
                Err(_err) => Err(FederatedServerError::StartupError),
            })
            .boxed();

        FederatedServerHandle {
            result,
            shutdown_sender,
            state_receiver: Some(state_receiver),
        }
    }

    /// Create the unified event stream.
    /// This merges all contributing streams and sets up shutdown handling.
    /// When a shutdown message is received no more events are emitted.
    fn generate_event_stream(
        shutdown: ShutdownKind,
        configuration: ConfigurationKind,
        schema: SchemaKind,
        shutdown_receiver: oneshot::Receiver<()>,
    ) -> impl Stream<Item = Event> {
        // Chain is required so that the final shutdown message is sent.
        let messages = stream::select_all(vec![
            shutdown.into_stream().boxed(),
            configuration.into_stream().boxed(),
            schema.into_stream().boxed(),
            shutdown_receiver.into_stream().map(|_| Shutdown).boxed(),
        ])
        .take_while(|msg| future::ready(!matches!(msg, Shutdown)))
        .chain(stream::iter(vec![Shutdown]))
        .boxed();
        messages
    }
}

#[cfg(test)]
mod tests {
    use super::*;
    use crate::files::tests::{create_temp_file, write_and_flush};
    use serde_json::to_string_pretty;
    use std::env::temp_dir;
    use test_log::test;

    fn init_with_server() -> FederatedServerHandle {
        let configuration =
            serde_yaml::from_str::<Configuration>(include_str!("testdata/supergraph_config.yaml"))
                .unwrap();
        let schema: graphql::Schema = include_str!("testdata/supergraph.graphql").parse().unwrap();
        ApolloRouterBuilder::default()
            .configuration(ConfigurationKind::Instance(Box::new(configuration)))
            .schema(SchemaKind::Instance(Box::new(schema)))
            .build()
            .serve()
    }

    #[test(tokio::test)]
    async fn basic_request() {
        let mut server_handle = init_with_server();
        let listen_addr = server_handle.ready().await.expect("Server never ready");
        assert_federated_response(&listen_addr, r#"{ topProducts { name } }"#).await;
        server_handle.shutdown().await.expect("Could not shutdown");
    }

    async fn assert_federated_response(listen_addr: &ListenAddr, request: &str) {
        let request = graphql::Request::builder().query(request).build();
        let expected = query(listen_addr, &request).await.unwrap();

        let response = to_string_pretty(&expected).unwrap();
        assert!(!response.is_empty());
    }

    async fn query(
        listen_addr: &ListenAddr,
        request: &graphql::Request,
    ) -> Result<graphql::Response, graphql::FetchError> {
        Ok(reqwest::Client::new()
            .post(format!("{}/graphql", listen_addr))
            .json(request)
            .send()
            .await
            .expect("couldn't send request")
            .json()
            .await
            .expect("couldn't deserialize into json"))
    }

    #[test(tokio::test)]
    async fn config_by_file_watching() {
        let (path, mut file) = create_temp_file();
        let contents = include_str!("testdata/supergraph_config.yaml");
        write_and_flush(&mut file, contents).await;
        let mut stream = ConfigurationKind::File {
            path,
            watch: true,
            delay: Some(Duration::from_millis(10)),
        }
        .into_stream()
        .boxed();

        // First update is guaranteed
        assert!(matches!(
            stream.next().await.unwrap(),
            UpdateConfiguration(_)
        ));

        // Modify the file and try again
        write_and_flush(&mut file, contents).await;
        assert!(matches!(
            stream.next().await.unwrap(),
            UpdateConfiguration(_)
        ));

        // This time write garbage, there should not be an update.
        write_and_flush(&mut file, ":").await;
        assert!(stream.into_future().now_or_never().is_none());
    }

    #[test(tokio::test)]
    async fn config_by_file_invalid() {
        let (path, mut file) = create_temp_file();
        write_and_flush(&mut file, "Garbage").await;
        let mut stream = ConfigurationKind::File {
            path,
            watch: true,
            delay: None,
        }
        .into_stream();

        // First update fails because the file is invalid.
        assert!(matches!(stream.next().await.unwrap(), NoMoreConfiguration));
    }

    #[test(tokio::test)]
    async fn config_by_file_missing() {
        let mut stream = ConfigurationKind::File {
            path: temp_dir().join("does_not_exit"),
            watch: true,
            delay: None,
        }
        .into_stream();

        // First update fails because the file is invalid.
        assert!(matches!(stream.next().await.unwrap(), NoMoreConfiguration));
    }

    #[test(tokio::test)]
    async fn config_by_file_no_watch() {
        let (path, mut file) = create_temp_file();
        let contents = include_str!("testdata/supergraph_config.yaml");
        write_and_flush(&mut file, contents).await;

        let mut stream = ConfigurationKind::File {
            path,
            watch: false,
            delay: None,
        }
        .into_stream();
        assert!(matches!(
            stream.next().await.unwrap(),
            UpdateConfiguration(_)
        ));
        assert!(matches!(stream.next().await.unwrap(), NoMoreConfiguration));
    }

    #[test(tokio::test)]
    async fn schema_by_file_watching() {
        let (path, mut file) = create_temp_file();
        let schema = include_str!("testdata/supergraph.graphql");
        write_and_flush(&mut file, schema).await;
        let mut stream = SchemaKind::File {
            path,
            watch: true,
            delay: Some(Duration::from_millis(10)),
        }
        .into_stream()
        .boxed();

        // First update is guaranteed
        assert!(matches!(stream.next().await.unwrap(), UpdateSchema(_)));

        // Modify the file and try again
        write_and_flush(&mut file, schema).await;
        assert!(matches!(stream.next().await.unwrap(), UpdateSchema(_)));
    }

    #[test(tokio::test)]
    async fn schema_by_file_missing() {
        let mut stream = SchemaKind::File {
            path: temp_dir().join("does_not_exit"),
            watch: true,
            delay: None,
        }
        .into_stream();

        // First update fails because the file is invalid.
        assert!(matches!(stream.next().await.unwrap(), NoMoreSchema));
    }

    #[test(tokio::test)]
    async fn schema_by_file_no_watch() {
        let (path, mut file) = create_temp_file();
        let schema = include_str!("testdata/supergraph.graphql");
        write_and_flush(&mut file, schema).await;

        let mut stream = SchemaKind::File {
            path,
            watch: false,
            delay: None,
        }
        .into_stream();
        assert!(matches!(stream.next().await.unwrap(), UpdateSchema(_)));
        assert!(matches!(stream.next().await.unwrap(), NoMoreSchema));
    }
}<|MERGE_RESOLUTION|>--- conflicted
+++ resolved
@@ -4,17 +4,11 @@
 pub mod configuration;
 mod files;
 mod http_server_factory;
-<<<<<<< HEAD
-pub mod http_service_registry;
-pub mod http_subgraph;
 mod json_serializer;
-mod router_factory;
-=======
 mod layers;
 mod plugins;
 pub mod reqwest_subgraph_service;
 pub mod router_factory;
->>>>>>> c562d842
 mod state_machine;
 mod trace;
 mod warp_http_server_factory;
