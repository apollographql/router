# Changelog for the next release

All notable changes to Router will be documented in this file.

This project adheres to [Semantic Versioning](https://semver.org/spec/v2.0.0.html).

<!-- <THIS IS AN EXAMPLE, DO NOT REMOVE>

# [x.x.x] (unreleased) - 2022-mm-dd
> Important: X breaking changes below, indicated by **❗ BREAKING ❗**
## ❗ BREAKING ❗
## 🚀 Features
## 🐛 Fixes
## 🛠 Maintenance
## 📚 Documentation
## 🥼 Experimental

## Example section entry format

### Headline ([Issue #ISSUE_NUMBER](https://github.com/apollographql/router/issues/ISSUE_NUMBER))

Description! And a link to a [reference](http://url)

By [@USERNAME](https://github.com/USERNAME) in https://github.com/apollographql/router/pull/PULL_NUMBER
-->

# [x.x.x] (unreleased) - 2022-mm-dd

## 🚀 Features

### Apollo uplink: Configurable schema poll timeout ([PR #2271](https://github.com/apollographql/router/pull/2271))

In addition to the url and poll interval, Uplink poll timeout can now be configured via command line arg and env variable:

```bash
        --apollo-uplink-timeout <APOLLO_UPLINK_TIMEOUT>
            The timeout for each of the polls to Apollo Uplink. [env: APOLLO_UPLINK_TIMEOUT=] [default: 30s]
```

It defaults to 30 seconds.

By [@o0Ignition0o](https://github.com/o0Ignition0o) in https://github.com/apollographql/router/pull/2271

## 🐛 Fixes

<<<<<<< HEAD
### Return root `__typename` in first chunk of defer response when first response is empty ([Issue #1922](https://github.com/apollographql/router/issues/1922))

With this query:

```graphql
{
  __typename
  ...deferedFragment @defer
}

fragment deferedFragment on Query {
  slow
}
```

You will receive the first response chunk:

```json
{"data":{"__typename": "Query"},"hasNext":true}
```

By [@bnjjj](https://github.com/bnjjj) in https://github.com/apollographql/router/pull/2274

=======
### Replace notify recommended watcher with PollWatcher ([Issue #2245](https://github.com/apollographql/router/issues/2245))

We noticed that we kept receiving issues about hot reload. We tried to fix this a while back by moving from HotWatch to Notify, but there are still issues. The problem appears to be caused by having different mechanisms on different platforms. Switching to the PollWatcher, which offers less sophisticated functionality but is the same on all platforms, should solve these issues at the expense of slightly worse reactiveness.

By [@garypen](https://github.com/garypen) in https://github.com/apollographql/router/pull/2276

### Keep the error path when redacting subgraph errors ([Issue #1818](https://github.com/apollographql/router/issues/1818))

Error redaction was erasing the error's path, which made it impossible to affect the errors to deferred responses. Now the redacted errors keep the path. Since the response shape for the primary and deferred responses are defined from the API schema, there is no possibility of leaking internal schema information here.

By [@Geal](https://github.com/geal) in https://github.com/apollographql/router/pull/2273
>>>>>>> 23be92dc

## 🛠 Maintenance

### Return more consistent errors ([Issue #2101](https://github.com/apollographql/router/issues/2101))

Change some of our errors we returned by following [this specs](https://www.apollographql.com/docs/apollo-server/data/errors/). It adds a `code` field in `extensions` describing the current error. 

By [@bnjjj](https://github.com/bnjjj) in https://github.com/apollographql/router/pull/2178

## 🥼 Experimental


### Introduce a `router_service` ([Issue #1496](https://github.com/apollographql/router/issues/1496))

A `router_service` is now part of our service stack, which allows plugin developers to process raw http requests and raw http responses, that wrap the already available `supergraph_service`

By [@o0Ignition0o](https://github.com/o0Ignition0o) in https://github.com/apollographql/router/pull/2170<|MERGE_RESOLUTION|>--- conflicted
+++ resolved
@@ -43,7 +43,6 @@
 
 ## 🐛 Fixes
 
-<<<<<<< HEAD
 ### Return root `__typename` in first chunk of defer response when first response is empty ([Issue #1922](https://github.com/apollographql/router/issues/1922))
 
 With this query:
@@ -67,7 +66,6 @@
 
 By [@bnjjj](https://github.com/bnjjj) in https://github.com/apollographql/router/pull/2274
 
-=======
 ### Replace notify recommended watcher with PollWatcher ([Issue #2245](https://github.com/apollographql/router/issues/2245))
 
 We noticed that we kept receiving issues about hot reload. We tried to fix this a while back by moving from HotWatch to Notify, but there are still issues. The problem appears to be caused by having different mechanisms on different platforms. Switching to the PollWatcher, which offers less sophisticated functionality but is the same on all platforms, should solve these issues at the expense of slightly worse reactiveness.
@@ -79,7 +77,6 @@
 Error redaction was erasing the error's path, which made it impossible to affect the errors to deferred responses. Now the redacted errors keep the path. Since the response shape for the primary and deferred responses are defined from the API schema, there is no possibility of leaking internal schema information here.
 
 By [@Geal](https://github.com/geal) in https://github.com/apollographql/router/pull/2273
->>>>>>> 23be92dc
 
 ## 🛠 Maintenance
 
