--- conflicted
+++ resolved
@@ -26,14 +26,6 @@
 # [x.x.x] (unreleased) - 2022-mm-dd
 ## ❗ BREAKING ❗
 ## 🚀 Features
-<<<<<<< HEAD
-
-### instrument the rhai plugin with a tracing span ([PR #1598](https://github.com/apollographql/router/pull/1598))
-
-If you have an active rhai script in your router, you will now see a "rhai plugin" tracing span.
-
-By [@garypen](https://github.com/garypen) in https://github.com/apollographql/router/pull/1598
-
 
 ### Add federated tracing support to Apollo studio usage reporting ([#1514](https://github.com/apollographql/router/issues/1514))
 
@@ -64,8 +56,6 @@
 By [@BrynCooke](https://github.com/BrynCooke) & [@bnjjj](https://github.com/bnjjj) & [@o0Ignition0o](https://github.com/o0Ignition0o) in https://github.com/apollographql/router/pull/1514
 
 
-=======
->>>>>>> 9feb7d77
 ## 🐛 Fixes
 ## 🛠 Maintenance
 ## 📚 Documentation