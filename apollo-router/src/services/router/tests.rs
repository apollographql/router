--- conflicted
+++ resolved
@@ -752,121 +752,6 @@
     .await;
 }
 
-<<<<<<< HEAD
-/// This tests a testing feature! For testing query plan cancellation, we can thread a
-/// BlockQueryPlanningSignal through request context to control when query planning completes.
-///
-/// This test does *not* test cancellation, but tests that the BlockQueryPlanningSignal works as
-/// expected, ensuring that the actual cancellation tests are working too.
-#[tokio::test(flavor = "multi_thread")]
-async fn it_can_externally_control_query_planning_progress() {
-    let service = crate::TestHarness::builder().build_router().await.unwrap();
-
-    let (control, signal) = BlockQueryPlanningSignal::pair();
-
-    let context = Context::new();
-    context
-        .extensions()
-        .with_lock(|context| context.insert(signal));
-
-    let post_request = supergraph::Request::builder()
-        .query("{ topProducts(first: 5) { upc } }")
-        .header(CONTENT_TYPE, APPLICATION_JSON.essence_str())
-        .uri(Uri::from_static("/"))
-        .method(Method::POST)
-        .context(context)
-        .build()
-        .unwrap()
-        .try_into()
-        .expect("should turn into a router request");
-
-    let is_in_flight = Arc::new(AtomicBool::new(false));
-    let response = tokio::spawn({
-        let is_in_flight = is_in_flight.clone();
-        async move {
-            is_in_flight.store(true, std::sync::atomic::Ordering::Release);
-            let _guard = scopeguard::guard(is_in_flight, |is_in_flight| {
-                is_in_flight.store(false, std::sync::atomic::Ordering::Release);
-            });
-
-            service.oneshot(post_request).await
-        }
-    });
-
-    tokio::time::sleep(std::time::Duration::from_millis(100)).await;
-
-    assert!(
-        is_in_flight.load(std::sync::atomic::Ordering::Acquire),
-        "the request should still be processing"
-    );
-    control.send(()).expect("other side should be waiting");
-
-    let response = response
-        .await
-        .expect("task should finish")
-        .expect("response should be complete");
-
-    assert_eq!(response.response.status(), http::StatusCode::OK);
-}
-
-#[tokio::test(flavor = "multi_thread")]
-async fn it_propagates_cancellation_to_query_planning() {
-    let service = crate::TestHarness::builder().build_router().await.unwrap();
-
-    let (control, signal) = BlockQueryPlanningSignal::pair();
-
-    let context = Context::new();
-    context
-        .extensions()
-        .with_lock(|context| context.insert(signal));
-
-    let post_request = supergraph::Request::builder()
-        .query("{ topProducts(first: 5) { upc } }")
-        .header(CONTENT_TYPE, APPLICATION_JSON.essence_str())
-        .uri(Uri::from_static("/"))
-        .method(Method::POST)
-        .context(context)
-        .build()
-        .unwrap()
-        .try_into()
-        .expect("should turn into a router request");
-
-    let is_in_flight = Arc::new(AtomicBool::new(false));
-    let task = tokio::spawn({
-        let is_in_flight = is_in_flight.clone();
-        async move {
-            is_in_flight.store(true, std::sync::atomic::Ordering::Release);
-            let _guard = scopeguard::guard(is_in_flight, |is_in_flight| {
-                is_in_flight.store(false, std::sync::atomic::Ordering::Release);
-            });
-
-            service.oneshot(post_request).await
-        }
-    });
-
-    tokio::time::sleep(std::time::Duration::from_millis(100)).await;
-
-    assert!(
-        is_in_flight.load(std::sync::atomic::Ordering::Acquire),
-        "the request should still be processing"
-    );
-    task.abort();
-
-    tokio::time::sleep(std::time::Duration::from_millis(100)).await;
-
-    assert!(
-        !is_in_flight.load(std::sync::atomic::Ordering::Acquire),
-        "the request should be aborted"
-    );
-
-    // Asserts query planning was aborted
-    // FIXME(@goto-bus-stop): is this a reliable expectation, or will it be easily broken by a
-    // refactor? Ideally, I would assert a metric here.
-    assert!(
-        control.send(()).is_err(),
-        "query planning should not be waiting for the signal anymore"
-    );
-=======
 #[tokio::test]
 async fn it_processes_a_valid_query_batch_with_maximum_size() {
     let expected_response: serde_json::Value = serde_json::from_str(include_str!(
@@ -972,5 +857,119 @@
             result.push(b']');
             router::body::from_bytes(result)
         })
->>>>>>> 02ac393b
+}
+
+/// This tests a testing feature! For testing query plan cancellation, we can thread a
+/// BlockQueryPlanningSignal through request context to control when query planning completes.
+///
+/// This test does *not* test cancellation, but tests that the BlockQueryPlanningSignal works as
+/// expected, ensuring that the actual cancellation tests are working too.
+#[tokio::test(flavor = "multi_thread")]
+async fn it_can_externally_control_query_planning_progress() {
+    let service = crate::TestHarness::builder().build_router().await.unwrap();
+
+    let (control, signal) = BlockQueryPlanningSignal::pair();
+
+    let context = Context::new();
+    context
+        .extensions()
+        .with_lock(|context| context.insert(signal));
+
+    let post_request = supergraph::Request::builder()
+        .query("{ topProducts(first: 5) { upc } }")
+        .header(CONTENT_TYPE, APPLICATION_JSON.essence_str())
+        .uri(Uri::from_static("/"))
+        .method(Method::POST)
+        .context(context)
+        .build()
+        .unwrap()
+        .try_into()
+        .expect("should turn into a router request");
+
+    let is_in_flight = Arc::new(AtomicBool::new(false));
+    let response = tokio::spawn({
+        let is_in_flight = is_in_flight.clone();
+        async move {
+            is_in_flight.store(true, std::sync::atomic::Ordering::Release);
+            let _guard = scopeguard::guard(is_in_flight, |is_in_flight| {
+                is_in_flight.store(false, std::sync::atomic::Ordering::Release);
+            });
+
+            service.oneshot(post_request).await
+        }
+    });
+
+    tokio::time::sleep(std::time::Duration::from_millis(100)).await;
+
+    assert!(
+        is_in_flight.load(std::sync::atomic::Ordering::Acquire),
+        "the request should still be processing"
+    );
+    control.send(()).expect("other side should be waiting");
+
+    let response = response
+        .await
+        .expect("task should finish")
+        .expect("response should be complete");
+
+    assert_eq!(response.response.status(), http::StatusCode::OK);
+}
+
+#[tokio::test(flavor = "multi_thread")]
+async fn it_propagates_cancellation_to_query_planning() {
+    let service = crate::TestHarness::builder().build_router().await.unwrap();
+
+    let (control, signal) = BlockQueryPlanningSignal::pair();
+
+    let context = Context::new();
+    context
+        .extensions()
+        .with_lock(|context| context.insert(signal));
+
+    let post_request = supergraph::Request::builder()
+        .query("{ topProducts(first: 5) { upc } }")
+        .header(CONTENT_TYPE, APPLICATION_JSON.essence_str())
+        .uri(Uri::from_static("/"))
+        .method(Method::POST)
+        .context(context)
+        .build()
+        .unwrap()
+        .try_into()
+        .expect("should turn into a router request");
+
+    let is_in_flight = Arc::new(AtomicBool::new(false));
+    let task = tokio::spawn({
+        let is_in_flight = is_in_flight.clone();
+        async move {
+            is_in_flight.store(true, std::sync::atomic::Ordering::Release);
+            let _guard = scopeguard::guard(is_in_flight, |is_in_flight| {
+                is_in_flight.store(false, std::sync::atomic::Ordering::Release);
+            });
+
+            service.oneshot(post_request).await
+        }
+    });
+
+    tokio::time::sleep(std::time::Duration::from_millis(100)).await;
+
+    assert!(
+        is_in_flight.load(std::sync::atomic::Ordering::Acquire),
+        "the request should still be processing"
+    );
+    task.abort();
+
+    tokio::time::sleep(std::time::Duration::from_millis(100)).await;
+
+    assert!(
+        !is_in_flight.load(std::sync::atomic::Ordering::Acquire),
+        "the request should be aborted"
+    );
+
+    // Asserts query planning was aborted
+    // FIXME(@goto-bus-stop): is this a reliable expectation, or will it be easily broken by a
+    // refactor? Ideally, I would assert a metric here.
+    assert!(
+        control.send(()).is_err(),
+        "query planning should not be waiting for the signal anymore"
+    );
 }