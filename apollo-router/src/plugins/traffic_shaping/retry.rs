use std::future;
use std::sync::Arc;
use std::time::Duration;

use tower::retry::budget::Budget as _;
use tower::retry::budget::TpsBudget;
use tower::retry::Policy;

use crate::plugins::telemetry::config_new::attributes::SubgraphRequestResendCountKey;
use crate::query_planner::OperationKind;
use crate::services::subgraph;

#[derive(Clone, Default)]
pub(crate) struct RetryPolicy {
    budget: Arc<TpsBudget>,
    retry_mutations: bool,
}

impl RetryPolicy {
    pub(crate) fn new(
        duration: Option<Duration>,
        min_per_sec: Option<u32>,
        retry_percent: Option<f32>,
        retry_mutations: Option<bool>,
    ) -> Self {
        Self {
            budget: Arc::new(TpsBudget::new(
                duration.unwrap_or_else(|| Duration::from_secs(10)),
                min_per_sec.unwrap_or(10),
                retry_percent.unwrap_or(0.2),
            )),
            retry_mutations: retry_mutations.unwrap_or(false),
        }
    }
}

<<<<<<< HEAD
impl<Res, E> Policy<subgraph::Request, Res, E> for RetryPolicy {
    type Future = future::Ready<()>;

    fn retry(
        &mut self,
        req: &mut subgraph::Request,
        result: &mut Result<Res, E>,
    ) -> Option<Self::Future> {
=======
impl<E> Policy<subgraph::Request, subgraph::Response, E> for RetryPolicy {
    type Future = future::Ready<Self>;

    fn retry(
        &self,
        req: &subgraph::Request,
        result: Result<&subgraph::Response, &E>,
    ) -> Option<Self::Future> {
        let subgraph_name = req.subgraph_name.clone().unwrap_or_default();
>>>>>>> ccc036b7
        match result {
            Ok(_resp) => {
                // Treat all `Response`s as success,
                // so deposit budget and don't retry...
                self.budget.deposit();
                None
            }
            Err(_e) => {
                if req.operation_kind == OperationKind::Mutation && !self.retry_mutations {
                    return None;
                }

<<<<<<< HEAD
                let can_retry = self.budget.withdraw();
                if !can_retry {
                    tracing::info!(
                        monotonic_counter.apollo_router_http_request_retry_total = 1u64,
=======
                let withdrew = self.budget.withdraw();
                if withdrew.is_err() {
                    u64_counter!(
                        "apollo_router_http_request_retry_total",
                        "Number of retries for an http request to a subgraph",
                        1u64,
>>>>>>> ccc036b7
                        status = "aborted",
                        subgraph = subgraph_name
                    );

                    return None;
                }
                u64_counter!(
                    "apollo_router_http_request_retry_total",
                    "Number of retries for an http request to a subgraph",
                    1u64,
                    subgraph = subgraph_name
                );

<<<<<<< HEAD
                Some(future::ready(()))
=======
                let _ = req
                    .context
                    .upsert::<_, usize>(SubgraphRequestResendCountKey::new(&req.id), |val| val + 1);

                Some(future::ready(self.clone()))
>>>>>>> ccc036b7
            }
        }
    }

    fn clone_request(&mut self, req: &subgraph::Request) -> Option<subgraph::Request> {
        Some(req.clone())
    }
}

#[cfg(test)]
mod tests {
    use super::*;
    use crate::error::FetchError;
    use crate::graphql;
    use crate::http_ext;
    use crate::metrics::FutureMetricsExt;

    #[tokio::test]
    async fn test_retry_with_error() {
        async {
            let retry = RetryPolicy::new(
                Some(Duration::from_secs(10)),
                Some(10),
                Some(0.2),
                Some(false),
            );

            let subgraph_req = subgraph::Request::fake_builder()
                .subgraph_name("my_subgraph_name_error")
                .subgraph_request(
                    http_ext::Request::fake_builder()
                        .header("test", "my_value_set")
                        .body(
                            graphql::Request::fake_builder()
                                .query(String::from("query { test }"))
                                .build(),
                        )
                        .build()
                        .unwrap(),
                )
                .build();

            assert!(retry
                .retry(
                    &subgraph_req,
                    Err(&Box::new(FetchError::SubrequestHttpError {
                        status_code: None,
                        service: String::from("my_subgraph_name_error"),
                        reason: String::from("cannot contact the subgraph"),
                    }))
                )
                .is_some());

            assert!(retry
                .retry(
                    &subgraph_req,
                    Err(&Box::new(FetchError::SubrequestHttpError {
                        status_code: None,
                        service: String::from("my_subgraph_name_error"),
                        reason: String::from("cannot contact the subgraph"),
                    }))
                )
                .is_some());

            assert_counter!(
                "apollo_router_http_request_retry_total",
                2,
                "subgraph" = "my_subgraph_name_error"
            );
        }
        .with_metrics()
        .await;
    }
}<|MERGE_RESOLUTION|>--- conflicted
+++ resolved
@@ -34,7 +34,6 @@
     }
 }
 
-<<<<<<< HEAD
 impl<Res, E> Policy<subgraph::Request, Res, E> for RetryPolicy {
     type Future = future::Ready<()>;
 
@@ -43,17 +42,7 @@
         req: &mut subgraph::Request,
         result: &mut Result<Res, E>,
     ) -> Option<Self::Future> {
-=======
-impl<E> Policy<subgraph::Request, subgraph::Response, E> for RetryPolicy {
-    type Future = future::Ready<Self>;
-
-    fn retry(
-        &self,
-        req: &subgraph::Request,
-        result: Result<&subgraph::Response, &E>,
-    ) -> Option<Self::Future> {
         let subgraph_name = req.subgraph_name.clone().unwrap_or_default();
->>>>>>> ccc036b7
         match result {
             Ok(_resp) => {
                 // Treat all `Response`s as success,
@@ -66,19 +55,12 @@
                     return None;
                 }
 
-<<<<<<< HEAD
                 let can_retry = self.budget.withdraw();
                 if !can_retry {
-                    tracing::info!(
-                        monotonic_counter.apollo_router_http_request_retry_total = 1u64,
-=======
-                let withdrew = self.budget.withdraw();
-                if withdrew.is_err() {
                     u64_counter!(
                         "apollo_router_http_request_retry_total",
                         "Number of retries for an http request to a subgraph",
                         1u64,
->>>>>>> ccc036b7
                         status = "aborted",
                         subgraph = subgraph_name
                     );
@@ -92,15 +74,11 @@
                     subgraph = subgraph_name
                 );
 
-<<<<<<< HEAD
-                Some(future::ready(()))
-=======
                 let _ = req
                     .context
                     .upsert::<_, usize>(SubgraphRequestResendCountKey::new(&req.id), |val| val + 1);
 
-                Some(future::ready(self.clone()))
->>>>>>> ccc036b7
+                Some(future::ready(()))
             }
         }
     }
