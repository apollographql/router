---
source: apollo-federation/src/sources/connect/expand/tests/mod.rs
expression: connectors.by_service_name
---
{
    "connectors_Query_users_0": Connector {
        id: ConnectId {
            label: "connectors.json http: GET https://jsonplaceholder.typicode.com/users",
            subgraph_name: "connectors",
            source_name: Some(
                "json",
            ),
            directive: ObjectOrInterfaceFieldDirectivePosition {
                field: Object(Query.users),
                directive_name: "connect",
                directive_index: 0,
            },
        },
<<<<<<< HEAD
        transport: HttpJsonTransport {
            template: URLTemplate {
                base: Some(
                    "https://jsonplaceholder.typicode.com",
                ),
                path: [
                    ParameterValue {
                        parts: [
                            Text(
                                "users",
                            ),
                        ],
                    },
                ],
                query: {},
=======
        transport: HttpJson(
            HttpJsonTransport {
                base_url: "https://jsonplaceholder.typicode.com/",
                path_template: URLPathTemplate {
                    path: [
                        ParameterValue {
                            parts: [
                                Text(
                                    "users",
                                ),
                            ],
                        },
                    ],
                    query: {},
                },
                method: Get,
                headers: {},
                body: None,
>>>>>>> cf9a7520
            },
            method: Get,
            headers: [],
            body: None,
        },
        selection: Named(
            SubSelection {
                selections: [
                    Field(
                        None,
                        "id",
                        None,
                    ),
                    Field(
                        None,
                        "name",
                        None,
                    ),
                ],
                star: None,
            },
        ),
        entity_resolver: None,
    },
    "connectors_Query_user_0": Connector {
        id: ConnectId {
            label: "connectors.json http: GET https://jsonplaceholder.typicode.com/users/{$args.id!}",
            subgraph_name: "connectors",
            source_name: Some(
                "json",
            ),
            directive: ObjectOrInterfaceFieldDirectivePosition {
                field: Object(Query.user),
                directive_name: "connect",
                directive_index: 0,
            },
        },
<<<<<<< HEAD
        transport: HttpJsonTransport {
            template: URLTemplate {
                base: Some(
                    "https://jsonplaceholder.typicode.com",
                ),
                path: [
                    ParameterValue {
                        parts: [
                            Text(
                                "users",
                            ),
                        ],
                    },
                    ParameterValue {
                        parts: [
                            Var(
                                VariableExpression {
                                    var_path: "$args.id",
                                    batch_separator: None,
                                    required: true,
                                },
                            ),
                        ],
                    },
                ],
                query: {},
=======
        transport: HttpJson(
            HttpJsonTransport {
                base_url: "https://jsonplaceholder.typicode.com/",
                path_template: URLPathTemplate {
                    path: [
                        ParameterValue {
                            parts: [
                                Text(
                                    "users",
                                ),
                            ],
                        },
                        ParameterValue {
                            parts: [
                                Var(
                                    VariableExpression {
                                        var_path: "$args.id",
                                        batch_separator: None,
                                        required: true,
                                    },
                                ),
                            ],
                        },
                    ],
                    query: {},
                },
                method: Get,
                headers: {},
                body: None,
>>>>>>> cf9a7520
            },
            method: Get,
            headers: [],
            body: None,
        },
        selection: Named(
            SubSelection {
                selections: [
                    Field(
                        None,
                        "id",
                        None,
                    ),
                    Field(
                        None,
                        "name",
                        None,
                    ),
                    Field(
                        None,
                        "username",
                        None,
                    ),
                ],
                star: None,
            },
        ),
        entity_resolver: Some(
            Explicit,
        ),
    },
    "connectors_User_d_1": Connector {
        id: ConnectId {
            label: "connectors.json http: GET https://jsonplaceholder.typicode.com/users/{$this.c!}",
            subgraph_name: "connectors",
            source_name: Some(
                "json",
            ),
            directive: ObjectOrInterfaceFieldDirectivePosition {
                field: Object(User.d),
                directive_name: "connect",
                directive_index: 1,
            },
        },
<<<<<<< HEAD
        transport: HttpJsonTransport {
            template: URLTemplate {
                base: Some(
                    "https://jsonplaceholder.typicode.com",
                ),
                path: [
                    ParameterValue {
                        parts: [
                            Text(
                                "users",
                            ),
                        ],
                    },
                    ParameterValue {
                        parts: [
                            Var(
                                VariableExpression {
                                    var_path: "$this.c",
                                    batch_separator: None,
                                    required: true,
                                },
                            ),
                        ],
                    },
                ],
                query: {},
=======
        transport: HttpJson(
            HttpJsonTransport {
                base_url: "https://jsonplaceholder.typicode.com/",
                path_template: URLPathTemplate {
                    path: [
                        ParameterValue {
                            parts: [
                                Text(
                                    "users",
                                ),
                            ],
                        },
                        ParameterValue {
                            parts: [
                                Var(
                                    VariableExpression {
                                        var_path: "$this.c",
                                        batch_separator: None,
                                        required: true,
                                    },
                                ),
                            ],
                        },
                    ],
                    query: {},
                },
                method: Get,
                headers: {},
                body: None,
>>>>>>> cf9a7520
            },
            method: Get,
            headers: [],
            body: None,
        },
        selection: Path(
            Var(
                "$",
                Key(
                    Field(
                        "phone",
                    ),
                    Empty,
                ),
            ),
        ),
        entity_resolver: Some(
            Implicit,
        ),
    },
}<|MERGE_RESOLUTION|>--- conflicted
+++ resolved
@@ -16,7 +16,6 @@
                 directive_index: 0,
             },
         },
-<<<<<<< HEAD
         transport: HttpJsonTransport {
             template: URLTemplate {
                 base: Some(
@@ -32,29 +31,9 @@
                     },
                 ],
                 query: {},
-=======
-        transport: HttpJson(
-            HttpJsonTransport {
-                base_url: "https://jsonplaceholder.typicode.com/",
-                path_template: URLPathTemplate {
-                    path: [
-                        ParameterValue {
-                            parts: [
-                                Text(
-                                    "users",
-                                ),
-                            ],
-                        },
-                    ],
-                    query: {},
-                },
-                method: Get,
-                headers: {},
-                body: None,
->>>>>>> cf9a7520
             },
             method: Get,
-            headers: [],
+            headers: {},
             body: None,
         },
         selection: Named(
@@ -89,7 +68,6 @@
                 directive_index: 0,
             },
         },
-<<<<<<< HEAD
         transport: HttpJsonTransport {
             template: URLTemplate {
                 base: Some(
@@ -116,40 +94,9 @@
                     },
                 ],
                 query: {},
-=======
-        transport: HttpJson(
-            HttpJsonTransport {
-                base_url: "https://jsonplaceholder.typicode.com/",
-                path_template: URLPathTemplate {
-                    path: [
-                        ParameterValue {
-                            parts: [
-                                Text(
-                                    "users",
-                                ),
-                            ],
-                        },
-                        ParameterValue {
-                            parts: [
-                                Var(
-                                    VariableExpression {
-                                        var_path: "$args.id",
-                                        batch_separator: None,
-                                        required: true,
-                                    },
-                                ),
-                            ],
-                        },
-                    ],
-                    query: {},
-                },
-                method: Get,
-                headers: {},
-                body: None,
->>>>>>> cf9a7520
             },
             method: Get,
-            headers: [],
+            headers: {},
             body: None,
         },
         selection: Named(
@@ -191,7 +138,6 @@
                 directive_index: 1,
             },
         },
-<<<<<<< HEAD
         transport: HttpJsonTransport {
             template: URLTemplate {
                 base: Some(
@@ -218,40 +164,9 @@
                     },
                 ],
                 query: {},
-=======
-        transport: HttpJson(
-            HttpJsonTransport {
-                base_url: "https://jsonplaceholder.typicode.com/",
-                path_template: URLPathTemplate {
-                    path: [
-                        ParameterValue {
-                            parts: [
-                                Text(
-                                    "users",
-                                ),
-                            ],
-                        },
-                        ParameterValue {
-                            parts: [
-                                Var(
-                                    VariableExpression {
-                                        var_path: "$this.c",
-                                        batch_separator: None,
-                                        required: true,
-                                    },
-                                ),
-                            ],
-                        },
-                    ],
-                    query: {},
-                },
-                method: Get,
-                headers: {},
-                body: None,
->>>>>>> cf9a7520
             },
             method: Get,
-            headers: [],
+            headers: {},
             body: None,
         },
         selection: Path(
