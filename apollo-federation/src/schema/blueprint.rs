use std::collections::HashMap;

use apollo_compiler::Name;
use apollo_compiler::Schema;
use apollo_compiler::ast::Directive;
use apollo_compiler::ast::NamedType;
use apollo_compiler::ast::OperationType;
use apollo_compiler::ty;

use crate::bail;
use crate::error::FederationError;
use crate::error::MultipleFederationErrors;
use crate::error::SingleFederationError;
use crate::link::DEFAULT_LINK_NAME;
use crate::link::Import;
use crate::link::Purpose;
use crate::link::federation_spec_definition::FEDERATION_FIELDS_ARGUMENT_NAME;
use crate::link::federation_spec_definition::FEDERATION_KEY_DIRECTIVE_NAME_IN_SPEC;
use crate::link::federation_spec_definition::FEDERATION_PROVIDES_DIRECTIVE_NAME_IN_SPEC;
use crate::link::federation_spec_definition::FEDERATION_REQUIRES_DIRECTIVE_NAME_IN_SPEC;
use crate::link::federation_spec_definition::get_federation_spec_definition_from_subgraph;
use crate::link::link_spec_definition::LinkSpecDefinition;
use crate::link::spec::Url;
use crate::link::spec_definition::SpecDefinition;
use crate::schema::FederationSchema;
use crate::schema::compute_subgraph_metadata;
use crate::schema::position::DirectiveDefinitionPosition;
use crate::supergraph::GRAPHQL_MUTATION_TYPE_NAME;
use crate::supergraph::GRAPHQL_QUERY_TYPE_NAME;
use crate::supergraph::GRAPHQL_SUBSCRIPTION_TYPE_NAME;

#[allow(dead_code)]
struct CoreFeature {
    url: Url,
    name_in_schema: Name,
    directive: Directive,
    imports: Vec<Import>,
    purpose: Option<Purpose>,
}
#[allow(dead_code)]
struct FederationBlueprint {
    with_root_type_renaming: bool,
}

#[allow(dead_code)]
impl FederationBlueprint {
    fn new(with_root_type_renaming: bool) -> Self {
        Self {
            with_root_type_renaming,
        }
    }

    fn on_missing_directive_definition(
        schema: &mut FederationSchema,
        directive: &Directive,
    ) -> Result<Option<DirectiveDefinitionPosition>, FederationError> {
        if directive.name == DEFAULT_LINK_NAME {
            // TODO (FED-428): pass `alias` and `imports`
            LinkSpecDefinition::latest().add_definitions_to_schema(schema, /*alias*/ None)?;
            Ok(schema.get_directive_definition(&directive.name))
        } else {
            Ok(None)
        }
    }

    fn on_directive_definition_and_schema_parsed(
        schema: &mut FederationSchema,
    ) -> Result<(), FederationError> {
        let federation_spec = get_federation_spec_definition_from_subgraph(schema)?;
        if federation_spec.is_fed1() {
            Self::remove_federation_definitions_broken_in_known_ways(schema)?;
        }
        federation_spec.add_elements_to_schema(schema)?;
        Self::expand_known_features(schema)
    }

    fn ignore_parsed_field(_type: NamedType, _field_name: &str) -> bool {
        todo!()
    }

    fn on_constructed(schema: &mut FederationSchema) -> Result<(), FederationError> {
        if schema.subgraph_metadata.is_none() {
            schema.subgraph_metadata = compute_subgraph_metadata(schema)?.map(Box::new);
        }
        Ok(())
    }

    fn on_added_core_feature(_schema: &mut Schema, _feature: &CoreFeature) {
        todo!()
    }

    fn on_invalidation(_: &Schema) {
        todo!()
    }

    fn on_validation(&self, schema: &mut FederationSchema) -> Result<(), FederationError> {
        let mut error_collector = MultipleFederationErrors { errors: Vec::new() };
        if self.with_root_type_renaming {
            let mut operation_types_to_rename = HashMap::new();
            for (op_type, op_name) in schema.schema().schema_definition.iter_root_operations() {
                let default_name = default_operation_name(&op_type);
                if op_name.name != default_name {
                    operation_types_to_rename.insert(op_name.name.clone(), default_name.clone());
                    if schema.try_get_type(default_name.clone()).is_some() {
                        error_collector.push(
                            SingleFederationError::root_already_used(
                                op_type,
                                default_name,
                                op_name.name.clone(),
                            )
                            .into(),
                        );
                    }
                }
            }
            for (current_name, new_name) in operation_types_to_rename {
                schema.get_type(current_name)?.rename(schema, new_name)?;
            }
        }

        let Some(meta) = schema.subgraph_metadata() else {
            bail!("Federation schema should have had its metadata set on construction");
        };
        // We skip the rest of validation for fed1 schemas because there is a number of validations that is stricter than what fed 1
        // accepted, and some of those issues are fixed by `SchemaUpgrader`. So insofar as any fed 1 schma is ultimately converted
        // to a fed 2 one before composition, then skipping some validation on fed 1 schema is fine.
        if !meta.is_fed_2_schema() {
            return error_collector.into_result();
        }

        // TODO: Remaining validations

        error_collector.into_result()
    }

    fn on_apollo_rs_validation_error(
        _error: apollo_compiler::validation::WithErrors<Schema>,
    ) -> FederationError {
        todo!()
    }

    fn on_unknown_directive_validation_error(
        _schema: &Schema,
        _unknown_directive_name: &str,
        _error: FederationError,
    ) -> FederationError {
        todo!()
    }

    fn apply_directives_after_parsing() -> bool {
        todo!()
    }

    fn remove_federation_definitions_broken_in_known_ways(
        schema: &mut FederationSchema,
    ) -> Result<(), FederationError> {
        // We special case @key, @requires and @provides because we've seen existing user schemas where those
        // have been defined in an invalid way, but in a way that fed1 wasn't rejecting. So for convenience,
        // if we detect one of those case, we just remove the definition and let the code afteward add the
        // proper definition back.
        // Note that, in a perfect world, we'd do this within the `SchemaUpgrader`. But the way the code
        // is organised, this method is called before we reach the `SchemaUpgrader`, and it doesn't seem
        // worth refactoring things drastically for that minor convenience.
        for directive_name in &[
            FEDERATION_KEY_DIRECTIVE_NAME_IN_SPEC,
            FEDERATION_PROVIDES_DIRECTIVE_NAME_IN_SPEC,
            FEDERATION_REQUIRES_DIRECTIVE_NAME_IN_SPEC,
        ] {
            if let Some(pos) = schema.get_directive_definition(directive_name) {
                let directive = pos.get(schema.schema())?;
                // We shouldn't have applications at the time of this writing because `completeSubgraphSchema`, which calls this,
                // is only called:
                // 1. during schema parsing, by `FederationBluePrint.onDirectiveDefinitionAndSchemaParsed`, and that is called
                //   before we process any directive applications.
                // 2. by `setSchemaAsFed2Subgraph`, but as the name imply, this trickles to `completeFed2SubgraphSchema`, not
                //   this one method.
                // In other words, there is currently no way to create a full fed1 schema first, and get that method called
                // second. If that changes (no real reason but...), we'd have to modify this because when we remove the
                // definition to re-add the "correct" version, we'd have to re-attach existing applications (doable but not
                // done). This assert is so we notice it quickly if that ever happens (again, unlikely, because fed1 schema
                // is a backward compatibility thing and there is no reason to expand that too much in the future).
                if schema.referencers().get_directive(directive_name)?.len() > 0 {
                    bail!(
                        "Subgraph has applications of @{directive_name} but we are trying to remove the definition."
                    );
                }

                // The patterns we recognize and "correct" (by essentially ignoring the definition) are:
                //  1. if the definition has no arguments at all.
                //  2. if the `fields` argument is declared as nullable.
                //  3. if the `fields` argument type is named "FieldSet" instead of "_FieldSet".
                // All of these correspond to things we've seen in user schemas.
                //
                // To be on the safe side, we check that `fields` is the only argument. That's because
                // fed2 accepts the optional `resolvable` arg for @key, fed1 only ever had one arguemnt.
                // If the user had defined more arguments _and_ provided values for the extra argument,
                // removing the definition would create validation errors that would be hard to understand.
                if directive.arguments.is_empty()
                    || (directive.arguments.len() == 1
                        && directive
                            .argument_by_name(&FEDERATION_FIELDS_ARGUMENT_NAME)
                            .is_some_and(|fields| {
                                *fields.ty == ty!(String)
                                    || *fields.ty == ty!(_FieldSet)
                                    || *fields.ty == ty!(FieldSet)
                            }))
                {
                    pos.remove(schema)?;
                }
            }
        }
        Ok(())
    }

    fn expand_known_features(schema: &mut FederationSchema) -> Result<(), FederationError> {
        let Some(links_metadata) = schema.metadata() else {
            return Ok(());
        };

        for _link in links_metadata.links.clone() {
            // TODO: Pick out known features by link identity and call `add_elements_to_schema`.
            // JS calls coreFeatureDefinitionIfKnown here, but we don't have a feature registry yet.
        }
        Ok(())
    }
}

fn default_operation_name(op_type: &OperationType) -> Name {
    match op_type {
        OperationType::Query => GRAPHQL_QUERY_TYPE_NAME,
        OperationType::Mutation => GRAPHQL_MUTATION_TYPE_NAME,
        OperationType::Subscription => GRAPHQL_SUBSCRIPTION_TYPE_NAME,
    }
}

#[cfg(test)]
mod tests {
    use apollo_compiler::name;

    use super::*;
    use crate::link::federation_spec_definition::add_fed1_link_to_schema;
    use crate::schema::ValidFederationSchema;
    use crate::subgraph::SubgraphError;

    #[test]
    fn detects_federation_1_subgraphs_correctly() {
        let schema = Schema::parse(
            r#"
                type Query {
                    s: String
                }"#,
            "empty-fed1-schema.graphqls",
        )
        .expect("valid schema");
        let subgraph = build_subgraph("S", &schema, true).expect("builds subgraph");
        let metadata = subgraph.subgraph_metadata().expect("has metadata");

        assert!(!metadata.is_fed_2_schema());
    }

    #[test]
    fn detects_federation_2_subgraphs_correctly() {
        let schema = Schema::parse(
            r#"
                extend schema @link(url: "https://specs.apollo.dev/federation/v2.0")

                type Query {
                    s: String
                }"#,
            "empty-fed2-schema.graphqls",
        )
        .expect("valid schema");
        let subgraph = build_subgraph("S", &schema, true).expect("builds subgraph");
        let metadata = subgraph.subgraph_metadata().expect("has metadata");

        assert!(metadata.is_fed_2_schema());
    }

    #[test]
    fn injects_missing_directive_definitions_fed_1_0() {
        let schema = Schema::parse(
            r#"
                type Query {
                    s: String
                }"#,
            "empty-fed1-schema.graphqls",
        )
        .expect("valid schema");
        let subgraph = build_subgraph("S", &schema, true).expect("builds subgraph");

        let mut defined_directive_names = subgraph
            .schema()
            .directive_definitions
            .keys()
            .cloned()
            .collect::<Vec<_>>();
        defined_directive_names.sort();

        assert_eq!(
            defined_directive_names,
            vec![
                name!("core"),
                name!("deprecated"),
                name!("extends"),
                name!("external"),
                name!("include"),
                name!("key"),
                name!("provides"),
                name!("requires"),
                name!("skip"),
                name!("specifiedBy"),
            ]
        );
    }

    #[test]
    fn injects_missing_directive_definitions_fed_2_0() {
        let schema = Schema::parse(
            r#"
                extend schema @link(url: "https://specs.apollo.dev/federation/v2.0")

                type Query {
                    s: String
                }"#,
            "empty-fed2-schema.graphqls",
        )
        .expect("valid schema");
        let subgraph = build_subgraph("S", &schema, true).expect("builds subgraph");

        let mut defined_directive_names = subgraph
            .schema()
            .directive_definitions
            .keys()
            .cloned()
            .collect::<Vec<_>>();
        defined_directive_names.sort();

        assert_eq!(
            defined_directive_names,
            vec![
                name!("deprecated"),
                name!("federation__external"),
                name!("federation__key"),
                name!("federation__override"),
                name!("federation__provides"),
                name!("federation__requires"),
                name!("federation__shareable"),
                name!("include"),
                name!("link"),
                name!("skip"),
                name!("specifiedBy"),
            ]
        );
    }

    #[test]
    fn injects_missing_directive_definitions_fed_2_1() {
        let schema = Schema::parse(
            r#"
                extend schema @link(url: "https://specs.apollo.dev/federation/v2.1")

                type Query {
                    s: String
                }"#,
            "empty-fed2-schema.graphqls",
        )
        .expect("valid schema");
        let subgraph = build_subgraph("S", &schema, true).expect("builds subgraph");

        let mut defined_directive_names = subgraph
            .schema()
            .directive_definitions
            .keys()
            .cloned()
            .collect::<Vec<_>>();
        defined_directive_names.sort();

        assert_eq!(
            defined_directive_names,
            vec![
                name!("deprecated"),
                name!("federation__composeDirective"),
                name!("federation__external"),
                name!("federation__key"),
                name!("federation__override"),
                name!("federation__provides"),
                name!("federation__requires"),
                name!("federation__shareable"),
                name!("include"),
                name!("link"),
                name!("skip"),
                name!("specifiedBy"),
            ]
        );
    }

    #[test]
    fn replaces_known_bad_definitions_from_fed1() {
        let schema = Schema::parse(
            r#"
                directive @key(fields: String) repeatable on OBJECT | INTERFACE
                directive @provides(fields: _FieldSet) repeatable on FIELD_DEFINITION
                directive @requires(fields: FieldSet) repeatable on FIELD_DEFINITION

                scalar _FieldSet
                scalar FieldSet

                type Query {
                    s: String
                }"#,
            "empty-fed1-schema.graphqls",
        )
        .expect("valid schema");
        let subgraph = build_subgraph("S", &schema, true).expect("builds subgraph");

        let key_definition = subgraph
            .schema()
            .directive_definitions
            .get(&name!("key"))
            .unwrap();
        assert_eq!(key_definition.arguments.len(), 2);
        assert_eq!(
            key_definition
                .argument_by_name(&name!("fields"))
                .unwrap()
                .ty
                .inner_named_type(),
            "_FieldSet"
        );
        assert!(
            key_definition
                .argument_by_name(&name!("resolvable"))
                .is_some()
        );

        let provides_definition = subgraph
            .schema()
            .directive_definitions
            .get(&name!("provides"))
            .unwrap();
        assert_eq!(provides_definition.arguments.len(), 1);
        assert_eq!(
            provides_definition
                .argument_by_name(&name!("fields"))
                .unwrap()
                .ty
                .inner_named_type(),
            "_FieldSet"
        );

        let requires_definition = subgraph
            .schema()
            .directive_definitions
            .get(&name!("requires"))
            .unwrap();
        assert_eq!(requires_definition.arguments.len(), 1);
        assert_eq!(
            requires_definition
                .argument_by_name(&name!("fields"))
                .unwrap()
                .ty
                .inner_named_type(),
            "_FieldSet"
<<<<<<< HEAD
=======
        );
    }

    #[test]
    fn rejects_non_root_use_of_default_query_name() {
        let schema = Schema::parse(
            r#"
            schema {
                query: MyQuery
            }

            type MyQuery {
                f: Int
            }

            type Query {
                g: Int
            }
            "#,
            "test.graphqls",
        )
        .expect("parses schema");
        let error = build_subgraph("S", &schema, true).expect_err("fails validation");
        assert_eq!(
            error.to_string(),
            r#"[S] The schema has a type named "Query" but it is not set as the query root type ("MyQuery" is instead): this is not supported by federation. If a root type does not use its default name, there should be no other type with that default name."#
        );
    }

    #[test]
    fn rejects_non_root_use_of_default_mutation_name() {
        let schema = Schema::parse(
            r#"
            schema {
                mutation: MyMutation
            }

            type MyMutation {
                f: Int
            }

            type Mutation {
                g: Int
            }
            "#,
            "test.graphqls",
        )
        .expect("parses schema");
        let error = build_subgraph("S", &schema, true).expect_err("fails validation");
        assert_eq!(
            error.to_string(),
            r#"[S] The schema has a type named "Mutation" but it is not set as the mutation root type ("MyMutation" is instead): this is not supported by federation. If a root type does not use its default name, there should be no other type with that default name."#,
        );
    }

    #[test]
    fn rejects_non_root_use_of_default_subscription_name() {
        let schema = Schema::parse(
            r#"
            schema {
                subscription: MySubscription
            }

            type MySubscription {
                f: Int
            }

            type Subscription {
                g: Int
            }
            "#,
            "test.graphqls",
        )
        .expect("parses schema");
        let error = build_subgraph("S", &schema, true).expect_err("fails validation");
        assert_eq!(
            error.to_string(),
            r#"[S] The schema has a type named "Subscription" but it is not set as the subscription root type ("MySubscription" is instead): this is not supported by federation. If a root type does not use its default name, there should be no other type with that default name."#,
        );
    }

    #[test]
    fn renames_root_operations_to_default_names() {
        let schema = Schema::parse(
            r#"
            schema {
                query: MyQuery
                mutation: MyMutation
                subscription: MySubscription
            }

            type MyQuery {
                f: Int
            }

            type MyMutation {
                g: Int
            }

            type MySubscription {
                h: Int
            }
            "#,
            "test.graphqls",
        )
        .expect("parses schema");
        let subgraph = build_subgraph("S", &schema, true).expect("builds subgraph");

        assert_eq!(
            subgraph.schema().root_operation(OperationType::Query),
            Some(name!("Query")).as_ref()
        );
        assert_eq!(
            subgraph.schema().root_operation(OperationType::Mutation),
            Some(name!("Mutation")).as_ref()
        );
        assert_eq!(
            subgraph
                .schema()
                .root_operation(OperationType::Subscription),
            Some(name!("Subscription")).as_ref()
        );
    }

    #[test]
    fn does_not_rename_root_operations_when_disabled() {
        let schema = Schema::parse(
            r#"
            schema {
                query: MyQuery
                mutation: MyMutation
                subscription: MySubscription
            }
    
            type MyQuery {
                f: Int
            }
    
            type MyMutation {
                g: Int
            }
    
            type MySubscription {
                h: Int
            }
            "#,
            "test.graphqls",
        )
        .expect("parses schema");
        let subgraph = build_subgraph("S", &schema, false).expect("builds subgraph");

        assert_eq!(
            subgraph.schema().root_operation(OperationType::Query),
            Some(name!("MyQuery")).as_ref()
        );
        assert_eq!(
            subgraph.schema().root_operation(OperationType::Mutation),
            Some(name!("MyMutation")).as_ref()
        );
        assert_eq!(
            subgraph
                .schema()
                .root_operation(OperationType::Subscription),
            Some(name!("MySubscription")).as_ref()
>>>>>>> 1b49a24b
        );
    }

    fn build_subgraph(
        name: &str,
        source: &Schema,
        with_root_type_renaming: bool,
    ) -> Result<ValidFederationSchema, SubgraphError> {
        let blueprint = FederationBlueprint::new(with_root_type_renaming);
        let subgraph = build_schema(source, &blueprint).map_err(|error| SubgraphError {
            subgraph: Name::new_unchecked(name),
            error,
        })?;
        subgraph
            .validate_or_return_self()
            .map_err(|(_, error)| SubgraphError {
                subgraph: Name::new_unchecked(name),
                error,
            })
    }

    fn build_schema(
        schema: &Schema,
        blueprint: &FederationBlueprint,
    ) -> Result<FederationSchema, FederationError> {
        let mut federation_schema = FederationSchema::new_uninitialized(schema.clone())?;

        // First, copy types over from the underlying schema AST to make sure we have built-ins that directives may reference
        federation_schema.collect_shallow_references();

        // Backfill missing directive definitions. This is primarily making sure we have a definition for `@link`.
        for directive in &schema.schema_definition.directives {
            if federation_schema
                .get_directive_definition(&directive.name)
                .is_none()
            {
                FederationBlueprint::on_missing_directive_definition(
                    &mut federation_schema,
                    directive,
                )?;
            }
        }

        // If there's a use of `@link`, and we successfully added its definition, add the bootstrap directive
        if federation_schema
            .get_directive_definition(&name!("link"))
            .is_some()
        {
            LinkSpecDefinition::latest()
                .add_to_schema(&mut federation_schema, /*alias*/ None)?;
        } else {
            // This must be a Fed 1 schema.
            LinkSpecDefinition::fed1_latest()
                .add_to_schema(&mut federation_schema, /*alias*/ None)?;

            // PORT_NOTE: JS doesn't actually add the 1.0 federation spec link to the schema. In
            //            Rust, we add it, so that fed 1 and fed 2 can be processed the same way.
            add_fed1_link_to_schema(&mut federation_schema)?;
        }

        // Now that we have the definition for `@link` and an application, the bootstrap directive detection should work.
        federation_schema.collect_links_metadata()?;

        FederationBlueprint::on_directive_definition_and_schema_parsed(&mut federation_schema)?;

        // Also, the backfilled definitions mean we can collect deep references.
        federation_schema.collect_deep_references()?;

        // TODO: In JS this happens inside the schema constructor; we should consider if that's the right thing to do here
        // Right now, this is down here because it eagerly evaluates directive usages for SubgraphMetadata, whereas the JS
        // code was lazy and we could call this hook to lazily use federation directives before actually adding their
        // definitions.
        FederationBlueprint::on_constructed(&mut federation_schema)?;

        // TODO: This should really happen inside `FederationSchema::validate_or_return_self`, but that code is running in the
        // production QP. Once we have validation tests ported over from JS, this can move to the correct location.
        blueprint.on_validation(&mut federation_schema)?;

        Ok(federation_schema)
    }
}<|MERGE_RESOLUTION|>--- conflicted
+++ resolved
@@ -461,8 +461,6 @@
                 .ty
                 .inner_named_type(),
             "_FieldSet"
-<<<<<<< HEAD
-=======
         );
     }
 
@@ -627,7 +625,6 @@
                 .schema()
                 .root_operation(OperationType::Subscription),
             Some(name!("MySubscription")).as_ref()
->>>>>>> 1b49a24b
         );
     }
 
