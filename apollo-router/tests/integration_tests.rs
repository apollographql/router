use apollo_router::configuration::Configuration;
use apollo_router::reqwest_subgraph_service::ReqwestSubgraphService;
use apollo_router_core::prelude::*;
use apollo_router_core::{
    Context, PluggableRouterServiceBuilder, ResponseBody, SubgraphRequest, ValueExt,
};
use maplit::hashmap;
use serde_json::to_string_pretty;
use std::collections::hash_map::Entry;
use std::collections::HashMap;
use std::sync::{Arc, Mutex};
use test_span::prelude::*;
use tower::Service;
use tower::ServiceExt;

macro_rules! assert_federated_response {
    ($query:expr, $service_requests:expr $(,)?) => {
        let request = graphql::Request::builder()
            .query($query)
            .variables(Arc::new(
                vec![
                    ("topProductsFirst".into(), 2.into()),
                    ("reviewsForAuthorAuthorId".into(), 1.into()),
                ]
                .into_iter()
                .collect(),
            ))
            .build();



        let expected = query_node(&request).await.unwrap();

        let http_request = http::Request::builder()
<<<<<<< HEAD
        .method("POST")
        .body(request)
        .unwrap().into();
=======
            .method("GET")
            .body(request)
            .unwrap().into();
>>>>>>> 741194c3

        let request = graphql::RouterRequest {
            context: Context::new().with_request(http_request),
        };

        let (actual, registry) = query_rust(request).await;


        tracing::debug!("query:\n{}\n", $query);

        assert!(
            expected.data.is_object(),
            "nodejs: no response's data: please check that the gateway and the subgraphs are running",
        );

        tracing::debug!("expected: {}", to_string_pretty(&expected).unwrap());
        tracing::debug!("actual: {}", to_string_pretty(&actual).unwrap());

        assert!(expected.data.eq_and_ordered(&actual.data));
        assert_eq!(registry.totals(), $service_requests);
    };
}

#[tokio::test]
async fn basic_request() {
    assert_federated_response!(
        r#"{ topProducts { name name2:name } }"#,
        hashmap! {
            "products".to_string()=>1,
        },
    );
}

#[tokio::test]
async fn basic_composition() {
    assert_federated_response!(
        r#"{ topProducts { upc name reviews {id product { name } author { id name } } } }"#,
        hashmap! {
            "products".to_string()=>2,
            "reviews".to_string()=>1,
            "accounts".to_string()=>1,
        },
    );
}

#[test_span(tokio::test)]
#[target(apollo_router=tracing::Level::DEBUG)]
#[target(apollo_router_core=tracing::Level::DEBUG)]
async fn traced_basic_request() {
    assert_federated_response!(
        r#"{ topProducts { name name2:name } }"#,
        hashmap! {
            "products".to_string()=>1,
        },
    );
    insta::assert_json_snapshot!("traced_basic_request", get_spans());
}

#[test_span(tokio::test)]
#[target(apollo_router=tracing::Level::DEBUG)]
#[target(apollo_router_core=tracing::Level::DEBUG)]
async fn traced_basic_composition() {
    assert_federated_response!(
        r#"{ topProducts { upc name reviews {id product { name } author { id name } } } }"#,
        hashmap! {
            "products".to_string()=>2,
            "reviews".to_string()=>1,
            "accounts".to_string()=>1,
        },
    );
    insta::assert_json_snapshot!("traced_basic_composition", get_spans());
}

#[tokio::test]
async fn basic_mutation() {
    assert_federated_response!(
        r#"mutation {
              createProduct(upc:"8", name:"Bob") {
                upc
                name
                reviews {
                  body
                }
              }
              createReview(upc: "8", id:"100", body: "Bif"){
                id
                body
              }
            }"#,
        hashmap! {
            "products".to_string()=>1,
            "reviews".to_string()=>2,
        },
    );
}

#[tokio::test]
async fn queries_should_work_over_get() {
    let request = graphql::Request::builder()
        .query(r#"{ topProducts { upc name reviews {id product { name } author { id name } } } }"#)
        .variables(Arc::new(
            vec![
                ("topProductsFirst".into(), 2.into()),
                ("reviewsForAuthorAuthorId".into(), 1.into()),
            ]
            .into_iter()
            .collect(),
        ))
        .build();

    let expected_service_hits = hashmap! {
        "products".to_string()=>2,
        "reviews".to_string()=>1,
        "accounts".to_string()=>1,
    };

    let http_request = http::Request::builder()
        .method("GET")
        .body(request)
        .unwrap()
        .into();

    let request = graphql::RouterRequest {
        context: graphql::Context::new(),
        http_request,
    };

    let (actual, registry) = query_rust(request).await;

    assert_eq!(0, actual.errors.len());
    assert_eq!(registry.totals(), expected_service_hits);
}

#[tokio::test]
async fn mutation_should_not_work_over_get() {
    let request = graphql::Request::builder()
        .query(
            r#"mutation {
                createProduct(upc:"8", name:"Bob") {
                  upc
                  name
                  reviews {
                    body
                  }
                }
                createReview(upc: "8", id:"100", body: "Bif"){
                  id
                  body
                }
              }"#,
        )
        .variables(Arc::new(
            vec![
                ("topProductsFirst".into(), 2.into()),
                ("reviewsForAuthorAuthorId".into(), 1.into()),
            ]
            .into_iter()
            .collect(),
        ))
        .build();

    // No services should be queried
    let expected_service_hits = hashmap! {};

    let http_request = http::Request::builder()
        .method("GET")
        .body(request)
        .unwrap()
        .into();

    let request = graphql::RouterRequest {
        context: graphql::Context::new(),
        http_request,
    };

    let (actual, registry) = query_rust(request).await;

    assert_eq!(1, actual.errors.len());
    assert_eq!(registry.totals(), expected_service_hits);
}

#[test_span(tokio::test)]
async fn variables() {
    assert_federated_response!(
        r#"
            query ExampleQuery($topProductsFirst: Int, $reviewsForAuthorAuthorId: ID!) {
                topProducts(first: $topProductsFirst) {
                    name
                    reviewsForAuthor(authorID: $reviewsForAuthorAuthorId) {
                        body
                        author {
                            id
                            name
                        }
                    }
                }
            }
            "#,
        hashmap! {
            "products".to_string()=>1,
            "reviews".to_string()=>1,
            "accounts".to_string()=>1,
        },
    );
}

#[tokio::test]
async fn missing_variables() {
    let request = graphql::Request::builder()
        .query(
            r#"
            query ExampleQuery(
                $missingVariable: Int!,
                $yetAnotherMissingVariable: ID!,
                $notRequiredVariable: Int,
            ) {
                topProducts(first: $missingVariable) {
                    name
                    reviewsForAuthor(authorID: $yetAnotherMissingVariable) {
                        body
                    }
                }
            }
            "#,
        )
        .build();

    let http_request = http::Request::builder()
        .method("POST")
        .body(request)
        .unwrap()
        .into();

    let request = graphql::RouterRequest {
        context: Context::new().with_request(http_request),
    };
    let (response, _) = query_rust(request).await;
    let expected = vec![
        graphql::FetchError::ValidationInvalidTypeVariable {
            name: "yetAnotherMissingVariable".to_string(),
        }
        .to_graphql_error(None),
        graphql::FetchError::ValidationInvalidTypeVariable {
            name: "missingVariable".to_string(),
        }
        .to_graphql_error(None),
    ];
    assert!(
        response.errors.iter().all(|x| expected.contains(x)),
        "{:?}",
        response.errors
    );
}

async fn query_node(request: &graphql::Request) -> Result<graphql::Response, graphql::FetchError> {
    Ok(reqwest::Client::new()
        .post("http://localhost:4100/graphql")
        .json(request)
        .send()
        .await
        .expect("couldn't send request")
        .json()
        .await
        .expect("couldn't deserialize response"))
}

async fn query_rust(
    request: graphql::RouterRequest,
) -> (graphql::Response, CountingServiceRegistry) {
    let schema = Arc::new(include_str!("fixtures/supergraph.graphql").parse().unwrap());
    let config =
        serde_yaml::from_str::<Configuration>(include_str!("fixtures/supergraph_config.yaml"))
            .unwrap();
    let counting_registry = CountingServiceRegistry::new();
    let dispatcher = config
        .subscriber
        .clone()
        .map(tracing::Dispatch::new)
        .unwrap_or_default();

    let mut builder = PluggableRouterServiceBuilder::new(schema, 10, dispatcher);
    for (name, subgraph) in &config.subgraphs {
        let cloned_counter = counting_registry.clone();
        let cloned_name = name.clone();

        let service = ReqwestSubgraphService::new(name.to_owned(), subgraph.routing_url.to_owned())
            .map_request(move |request: SubgraphRequest| {
                let cloned_counter = cloned_counter.clone();
                cloned_counter.increment(cloned_name.as_str());

                request
            });
        builder = builder.with_subgraph_service(name, service);
    }

    let mut router = builder.build().await;

    let stream = router.ready().await.unwrap().call(request).await.unwrap();
    let (_, response) = stream.response.into_parts();

    match response {
        ResponseBody::GraphQL(response) => (response, counting_registry),
        _ => {
            panic!("Expected graphql response")
        }
    }
}

#[derive(Debug, Clone)]
struct CountingServiceRegistry {
    counts: Arc<Mutex<HashMap<String, usize>>>,
}

impl CountingServiceRegistry {
    fn new() -> CountingServiceRegistry {
        CountingServiceRegistry {
            counts: Arc::new(Mutex::new(HashMap::new())),
        }
    }

    fn increment(&self, service: &str) {
        let mut counts = self.counts.lock().unwrap();
        match counts.entry(service.to_owned()) {
            Entry::Occupied(mut e) => {
                *e.get_mut() += 1;
            }
            Entry::Vacant(e) => {
                e.insert(1);
            }
        };
    }

    fn totals(&self) -> HashMap<String, usize> {
        self.counts.lock().unwrap().clone()
    }
}<|MERGE_RESOLUTION|>--- conflicted
+++ resolved
@@ -32,15 +32,9 @@
         let expected = query_node(&request).await.unwrap();
 
         let http_request = http::Request::builder()
-<<<<<<< HEAD
-        .method("POST")
-        .body(request)
-        .unwrap().into();
-=======
-            .method("GET")
+            .method("POST")
             .body(request)
             .unwrap().into();
->>>>>>> 741194c3
 
         let request = graphql::RouterRequest {
             context: Context::new().with_request(http_request),
@@ -164,8 +158,7 @@
         .into();
 
     let request = graphql::RouterRequest {
-        context: graphql::Context::new(),
-        http_request,
+        context: graphql::Context::new().with_request(http_request),
     };
 
     let (actual, registry) = query_rust(request).await;
@@ -212,8 +205,7 @@
         .into();
 
     let request = graphql::RouterRequest {
-        context: graphql::Context::new(),
-        http_request,
+        context: graphql::Context::new().with_request(http_request),
     };
 
     let (actual, registry) = query_rust(request).await;
