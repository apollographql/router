//! Calls out to nodejs query planner

use std::collections::HashMap;
use std::fmt::Debug;
use std::fmt::Write;
use std::sync::Arc;
use std::time::Instant;

use apollo_compiler::ast;
use apollo_compiler::validation::Valid;
use apollo_compiler::Name;
use apollo_federation::error::FederationError;
use apollo_federation::error::SingleFederationError;
use apollo_federation::query_plan::query_planner::QueryPlanner;
use futures::future::BoxFuture;
use opentelemetry_api::metrics::MeterProvider as _;
use opentelemetry_api::metrics::ObservableGauge;
use opentelemetry_api::KeyValue;
use router_bridge::planner::PlanOptions;
use router_bridge::planner::PlanSuccess;
use router_bridge::planner::Planner;
use router_bridge::planner::UsageReporting;
use serde::Deserialize;
use serde_json_bytes::Map;
use serde_json_bytes::Value;
use tower::Service;

use super::PlanNode;
use super::QueryKey;
use crate::apollo_studio_interop::generate_usage_reporting;
use crate::apollo_studio_interop::UsageReportingComparisonResult;
use crate::configuration::ApolloMetricsGenerationMode;
use crate::configuration::QueryPlannerMode;
use crate::error::PlanErrors;
use crate::error::QueryPlannerError;
use crate::error::SchemaError;
use crate::error::ServiceBuildError;
use crate::error::ValidationErrors;
use crate::graphql;
use crate::introspection::Introspection;
use crate::json_ext::Object;
use crate::json_ext::Path;
use crate::metrics::meter_provider;
use crate::plugins::authorization::AuthorizationPlugin;
use crate::plugins::authorization::CacheKeyMetadata;
use crate::plugins::authorization::UnauthorizedPaths;
use crate::plugins::progressive_override::LABELS_TO_OVERRIDE_KEY;
use crate::plugins::telemetry::config::ApolloSignatureNormalizationAlgorithm;
use crate::plugins::telemetry::config::Conf as TelemetryConfig;
use crate::query_planner::convert::convert_root_query_plan_node;
use crate::query_planner::dual_query_planner::BothModeComparisonJob;
use crate::query_planner::fetch::QueryHash;
use crate::query_planner::labeler::add_defer_labels;
use crate::services::layers::query_analysis::ParsedDocument;
use crate::services::layers::query_analysis::ParsedDocumentInner;
use crate::services::QueryPlannerContent;
use crate::services::QueryPlannerRequest;
use crate::services::QueryPlannerResponse;
use crate::spec::operation_limits::OperationLimits;
use crate::spec::query::change::QueryHashVisitor;
use crate::spec::Query;
use crate::spec::Schema;
use crate::spec::SpecError;
use crate::Configuration;

pub(crate) const RUST_QP_MODE: &str = "rust";
const JS_QP_MODE: &str = "js";
const UNSUPPORTED_CONTEXT: &str = "context";
const UNSUPPORTED_OVERRIDES: &str = "overrides";
const UNSUPPORTED_FED1: &str = "fed1";
const INTERNAL_INIT_ERROR: &str = "internal";

#[derive(Clone)]
/// A query planner that calls out to the nodejs router-bridge query planner.
///
/// No caching is performed. To cache, wrap in a [`CachingQueryPlanner`].
pub(crate) struct BridgeQueryPlanner {
    planner: PlannerMode,
    schema: Arc<Schema>,
    subgraph_schemas: Arc<HashMap<String, Arc<Valid<apollo_compiler::Schema>>>>,
    introspection: Option<Arc<Introspection>>,
    configuration: Arc<Configuration>,
    enable_authorization_directives: bool,
    _federation_instrument: ObservableGauge<u64>,
    signature_normalization_algorithm: ApolloSignatureNormalizationAlgorithm,
}

#[derive(Clone)]
pub(crate) enum PlannerMode {
    Js(Arc<Planner<QueryPlanResult>>),
    Both {
        js: Arc<Planner<QueryPlanResult>>,
        rust: Arc<QueryPlanner>,
    },
    Rust {
        rust: Arc<QueryPlanner>,
        // TODO: remove when those other uses are fully ported to Rust
        js_for_api_schema_and_introspection_and_operation_signature: Arc<Planner<QueryPlanResult>>,
    },
}

fn federation_version_instrument(federation_version: Option<i64>) -> ObservableGauge<u64> {
    meter_provider()
        .meter("apollo/router")
        .u64_observable_gauge("apollo.router.supergraph.federation")
        .with_callback(move |observer| {
            observer.observe(
                1,
                &[KeyValue::new(
                    "federation.version",
                    federation_version.unwrap_or(0),
                )],
            );
        })
        .init()
}

impl PlannerMode {
    async fn new(
        schema: &Schema,
        configuration: &Configuration,
        old_planner: Option<Arc<Planner<QueryPlanResult>>>,
        rust_planner: Option<Arc<QueryPlanner>>,
    ) -> Result<Self, ServiceBuildError> {
        Ok(match configuration.experimental_query_planner_mode {
            QueryPlannerMode::New => Self::Rust {
                js_for_api_schema_and_introspection_and_operation_signature: Self::js(
                    &schema.raw_sdl,
                    configuration,
                    old_planner,
                )
                .await?,
                rust: rust_planner
                    .expect("expected Rust QP instance for `experimental_query_planner_mode: new`"),
            },
            QueryPlannerMode::Legacy => {
                Self::Js(Self::js(&schema.raw_sdl, configuration, old_planner).await?)
            }
            QueryPlannerMode::Both => Self::Both {
                js: Self::js(&schema.raw_sdl, configuration, old_planner).await?,
                rust: rust_planner.expect(
                    "expected Rust QP instance for `experimental_query_planner_mode: both`",
                ),
            },
            QueryPlannerMode::BothBestEffort => {
                if let Some(rust) = rust_planner {
                    Self::Both {
                        js: Self::js(&schema.raw_sdl, configuration, old_planner).await?,
                        rust,
                    }
                } else {
                    Self::Js(Self::js(&schema.raw_sdl, configuration, old_planner).await?)
                }
            }
        })
    }

    pub(crate) fn maybe_rust(
        schema: &Schema,
        configuration: &Configuration,
    ) -> Result<Option<Arc<QueryPlanner>>, ServiceBuildError> {
        match configuration.experimental_query_planner_mode {
            QueryPlannerMode::Legacy => Ok(None),
            QueryPlannerMode::New | QueryPlannerMode::Both => {
                Ok(Some(Self::rust(schema, configuration)?))
            }
            QueryPlannerMode::BothBestEffort => match Self::rust(schema, configuration) {
                Ok(planner) => Ok(Some(planner)),
                Err(error) => {
                    tracing::info!("Falling back to the legacy query planner: {error}");
                    Ok(None)
                }
            },
        }
    }

    fn rust(
        schema: &Schema,
        configuration: &Configuration,
    ) -> Result<Arc<QueryPlanner>, ServiceBuildError> {
<<<<<<< HEAD
        let config = configuration.rust_query_planner_config();
        Ok(Arc::new(QueryPlanner::new(
            schema.federation_supergraph(),
            config,
        )?))
=======
        let config = apollo_federation::query_plan::query_planner::QueryPlannerConfig {
            reuse_query_fragments: configuration
                .supergraph
                .reuse_query_fragments
                .unwrap_or(true),
            subgraph_graphql_validation: false,
            generate_query_fragments: configuration.supergraph.generate_query_fragments,
            incremental_delivery:
                apollo_federation::query_plan::query_planner::QueryPlanIncrementalDeliveryConfig {
                    enable_defer: configuration.supergraph.defer_support,
                },
            debug: Default::default(),
        };
        let result = QueryPlanner::new(schema.federation_supergraph(), config);

        match &result {
            Err(FederationError::SingleFederationError {
                inner: error,
                trace: _,
            }) => match error {
                SingleFederationError::UnsupportedFederationVersion { .. } => {
                    metric_rust_qp_init(Some(UNSUPPORTED_FED1));
                }
                SingleFederationError::UnsupportedFeature { message: _, kind } => match kind {
                    apollo_federation::error::UnsupportedFeatureKind::ProgressiveOverrides => {
                        metric_rust_qp_init(Some(UNSUPPORTED_OVERRIDES))
                    }
                    apollo_federation::error::UnsupportedFeatureKind::Context => {
                        metric_rust_qp_init(Some(UNSUPPORTED_CONTEXT))
                    }
                    _ => metric_rust_qp_init(Some(INTERNAL_INIT_ERROR)),
                },
                _ => {
                    metric_rust_qp_init(Some(INTERNAL_INIT_ERROR));
                }
            },
            Err(_) => metric_rust_qp_init(Some(INTERNAL_INIT_ERROR)),
            Ok(_) => metric_rust_qp_init(None),
        }

        Ok(Arc::new(result.map_err(ServiceBuildError::QpInitError)?))
>>>>>>> 8394c2a4
    }

    async fn js(
        sdl: &str,
        configuration: &Configuration,
        old_planner: Option<Arc<Planner<QueryPlanResult>>>,
    ) -> Result<Arc<Planner<QueryPlanResult>>, ServiceBuildError> {
        let query_planner_configuration = configuration.js_query_planner_config();
        let planner = match old_planner {
            None => Planner::new(sdl.to_owned(), query_planner_configuration).await?,
            Some(old_planner) => {
                old_planner
                    .update(sdl.to_owned(), query_planner_configuration)
                    .await?
            }
        };
        Ok(Arc::new(planner))
    }

    fn js_for_api_schema_and_introspection_and_operation_signature(
        &self,
    ) -> &Arc<Planner<QueryPlanResult>> {
        match self {
            PlannerMode::Js(js) => js,
            PlannerMode::Both { js, .. } => js,
            PlannerMode::Rust {
                js_for_api_schema_and_introspection_and_operation_signature,
                ..
            } => js_for_api_schema_and_introspection_and_operation_signature,
        }
    }

    async fn plan(
        &self,
        doc: &ParsedDocument,
        filtered_query: String,
        operation: Option<String>,
        plan_options: PlanOptions,
        // Initialization code that needs mutable access to the plan,
        // before we potentially share it in Arc with a background thread
        // for "both" mode.
        init_query_plan_root_node: impl Fn(&mut PlanNode) -> Result<(), ValidationErrors>,
    ) -> Result<PlanSuccess<QueryPlanResult>, QueryPlannerError> {
        match self {
            PlannerMode::Js(js) => {
                let start = Instant::now();

                let result = js.plan(filtered_query, operation, plan_options).await;

                metric_query_planning_plan_duration(JS_QP_MODE, start);

                let mut success = result
                    .map_err(QueryPlannerError::RouterBridgeError)?
                    .into_result()
                    .map_err(PlanErrors::from)?;

                if let Some(root_node) = &mut success.data.query_plan.node {
                    // Arc freshly deserialized from Deno should be unique, so this doesn’t clone:
                    let root_node = Arc::make_mut(root_node);
                    init_query_plan_root_node(root_node)?;
                }
                Ok(success)
            }
            PlannerMode::Rust { rust, .. } => {
                let start = Instant::now();

                let result = operation
                    .as_deref()
                    .map(|n| Name::new(n).map_err(FederationError::from))
                    .transpose()
                    .and_then(|operation| rust.build_query_plan(&doc.executable, operation))
                    .map_err(|e| QueryPlannerError::FederationError(e.to_string()));

                metric_query_planning_plan_duration(RUST_QP_MODE, start);

                let plan = result?;

                // Dummy value overwritten below in `BrigeQueryPlanner::plan`
                // `Configuration::validate` ensures that we only take this path
                // when we also have `ApolloMetricsGenerationMode::New``
                let usage_reporting = UsageReporting {
                    stats_report_key: Default::default(),
                    referenced_fields_by_type: Default::default(),
                };

                let mut root_node = convert_root_query_plan_node(&plan);
                if let Some(node) = &mut root_node {
                    init_query_plan_root_node(node)?;
                }
                Ok(PlanSuccess {
                    usage_reporting,
                    data: QueryPlanResult {
                        formatted_query_plan: Some(Arc::new(plan.to_string())),
                        query_plan: QueryPlan {
                            node: root_node.map(Arc::new),
                        },
                    },
                })
            }
            PlannerMode::Both { js, rust } => {
                let start = Instant::now();

                let result = js
                    .plan(filtered_query, operation.clone(), plan_options)
                    .await;

                metric_query_planning_plan_duration(JS_QP_MODE, start);

                let mut js_result = result
                    .map_err(QueryPlannerError::RouterBridgeError)?
                    .into_result()
                    .map_err(PlanErrors::from);

                if let Ok(success) = &mut js_result {
                    if let Some(root_node) = &mut success.data.query_plan.node {
                        // Arc freshly deserialized from Deno should be unique, so this doesn’t clone:
                        let root_node = Arc::make_mut(root_node);
                        init_query_plan_root_node(root_node)?;
                    }
                }

                BothModeComparisonJob {
                    rust_planner: rust.clone(),
                    document: doc.executable.clone(),
                    operation_name: operation,
                    // Exclude usage reporting from the Result sent for comparison
                    js_result: js_result
                        .as_ref()
                        .map(|success| success.data.clone())
                        .map_err(|e| e.errors.clone()),
                }
                .schedule();

                Ok(js_result?)
            }
        }
    }

    async fn subgraphs(
        &self,
    ) -> Result<HashMap<String, Arc<Valid<apollo_compiler::Schema>>>, ServiceBuildError> {
        let js = match self {
            PlannerMode::Js(js) => js,
            PlannerMode::Both { js, .. } => js,
            PlannerMode::Rust { rust, .. } => {
                return Ok(rust
                    .subgraph_schemas()
                    .iter()
                    .map(|(name, schema)| (name.to_string(), Arc::new(schema.schema().clone())))
                    .collect())
            }
        };
        js.subgraphs()
            .await?
            .into_iter()
            .map(|(name, schema_str)| {
                let schema = apollo_compiler::Schema::parse_and_validate(schema_str, "")
                    .map_err(|errors| SchemaError::Validate(errors.into()))?;
                Ok((name, Arc::new(schema)))
            })
            .collect()
    }
}

impl BridgeQueryPlanner {
    pub(crate) async fn new(
        schema: Arc<Schema>,
        configuration: Arc<Configuration>,
        old_js_planner: Option<Arc<Planner<QueryPlanResult>>>,
        rust_planner: Option<Arc<QueryPlanner>>,
    ) -> Result<Self, ServiceBuildError> {
        let planner =
            PlannerMode::new(&schema, &configuration, old_js_planner, rust_planner).await?;

        let subgraph_schemas = Arc::new(planner.subgraphs().await?);

        let introspection = if configuration.supergraph.introspection {
            Some(Arc::new(
                Introspection::new(
                    planner
                        .js_for_api_schema_and_introspection_and_operation_signature()
                        .clone(),
                )
                .await?,
            ))
        } else {
            None
        };

        let enable_authorization_directives =
            AuthorizationPlugin::enable_directives(&configuration, &schema)?;
        let federation_instrument = federation_version_instrument(schema.federation_version());
        let signature_normalization_algorithm =
            TelemetryConfig::signature_normalization_algorithm(&configuration);

        Ok(Self {
            planner,
            schema,
            subgraph_schemas,
            introspection,
            enable_authorization_directives,
            configuration,
            _federation_instrument: federation_instrument,
            signature_normalization_algorithm,
        })
    }

    pub(crate) fn planner(&self) -> Arc<Planner<QueryPlanResult>> {
        self.planner
            .js_for_api_schema_and_introspection_and_operation_signature()
            .clone()
    }

    #[cfg(test)]
    pub(crate) fn schema(&self) -> Arc<Schema> {
        self.schema.clone()
    }

    pub(crate) fn subgraph_schemas(
        &self,
    ) -> Arc<HashMap<String, Arc<Valid<apollo_compiler::Schema>>>> {
        self.subgraph_schemas.clone()
    }

    async fn parse_selections(
        &self,
        query: String,
        operation_name: Option<&str>,
        doc: &ParsedDocument,
        query_metrics_in: &mut OperationLimits<u32>,
    ) -> Result<Query, QueryPlannerError> {
        let executable = &doc.executable;
        crate::spec::operation_limits::check(
            query_metrics_in,
            &self.configuration,
            &query,
            executable,
            operation_name,
        )?;

        let (fragments, operations, defer_stats, schema_aware_hash) =
            Query::extract_query_information(&self.schema, executable, operation_name)?;

        let subselections = crate::spec::query::subselections::collect_subselections(
            &self.configuration,
            &operations,
            &fragments.map,
            &defer_stats,
        )?;
        Ok(Query {
            string: query,
            fragments,
            operations,
            filtered_query: None,
            unauthorized: UnauthorizedPaths {
                paths: vec![],
                errors: AuthorizationPlugin::log_errors(&self.configuration),
            },
            subselections,
            defer_stats,
            is_original: true,
            schema_aware_hash,
        })
    }

    async fn introspection(&self, query: String) -> Result<QueryPlannerContent, QueryPlannerError> {
        match self.introspection.as_ref() {
            Some(introspection) => {
                let response = introspection
                    .execute(query)
                    .await
                    .map_err(QueryPlannerError::Introspection)?;

                Ok(QueryPlannerContent::Response {
                    response: Box::new(response),
                })
            }
            None => Ok(QueryPlannerContent::IntrospectionDisabled),
        }
    }

    #[allow(clippy::too_many_arguments)]
    async fn plan(
        &self,
        original_query: String,
        filtered_query: String,
        operation: Option<String>,
        key: CacheKeyMetadata,
        selections: Query,
        plan_options: PlanOptions,
        doc: &ParsedDocument,
        query_metrics: OperationLimits<u32>,
    ) -> Result<QueryPlannerContent, QueryPlannerError> {
        let plan_success = self
            .planner
            .plan(
                doc,
                filtered_query.clone(),
                operation.clone(),
                plan_options,
                |root_node| {
                    root_node.init_parsed_operations_and_hash_subqueries(
                        &self.subgraph_schemas,
                        &self.schema.raw_sdl,
                    )?;
                    root_node.extract_authorization_metadata(self.schema.supergraph_schema(), &key);
                    Ok(())
                },
            )
            .await?;

        // the `statsReportKey` field should match the original query instead of the filtered query, to index them all under the same query
        let operation_signature = if matches!(
            self.configuration
                .experimental_apollo_metrics_generation_mode,
            ApolloMetricsGenerationMode::Legacy | ApolloMetricsGenerationMode::Both
        ) && original_query != filtered_query
        {
            Some(
                self.planner
                    .js_for_api_schema_and_introspection_and_operation_signature()
                    .operation_signature(original_query.clone(), operation.clone())
                    .await
                    .map_err(QueryPlannerError::RouterBridgeError)?,
            )
        } else {
            None
        };

        match plan_success {
            PlanSuccess {
                data:
                    QueryPlanResult {
                        query_plan: QueryPlan { node: Some(node) },
                        formatted_query_plan,
                    },
                mut usage_reporting,
            } => {
                if let Some(sig) = operation_signature {
                    usage_reporting.stats_report_key = sig;
                }

                if matches!(
                    self.configuration
                        .experimental_apollo_metrics_generation_mode,
                    ApolloMetricsGenerationMode::New | ApolloMetricsGenerationMode::Both
                ) {
                    // If the query is filtered, we want to generate the signature using the original query and generate the
                    // reference using the filtered query. To do this, we need to re-parse the original query here.
                    let signature_doc = if original_query != filtered_query {
                        Query::parse_document(
                            &original_query,
                            operation.clone().as_deref(),
                            &self.schema,
                            &self.configuration,
                        )
                        .unwrap_or(doc.clone())
                    } else {
                        doc.clone()
                    };

                    let generated_usage_reporting = generate_usage_reporting(
                        &signature_doc.executable,
                        &doc.executable,
                        &operation,
                        self.schema.supergraph_schema(),
                        &self.signature_normalization_algorithm,
                    );

                    // Ignore comparison if the operation name is an empty string since there is a known issue where
                    // router behaviour is incorrect in that case, and it also generates incorrect usage reports.
                    // https://github.com/apollographql/router/issues/4837
                    let is_empty_operation_name = operation.map_or(false, |s| s.is_empty());
                    let is_in_both_metrics_mode = matches!(
                        self.configuration
                            .experimental_apollo_metrics_generation_mode,
                        ApolloMetricsGenerationMode::Both
                    );
                    if !is_empty_operation_name && is_in_both_metrics_mode {
                        let comparison_result = generated_usage_reporting.compare(&usage_reporting);

                        if matches!(
                            comparison_result,
                            UsageReportingComparisonResult::StatsReportKeyNotEqual
                                | UsageReportingComparisonResult::BothNotEqual
                        ) {
                            u64_counter!(
                                "apollo.router.operations.telemetry.studio.signature",
                                "The match status of the Apollo reporting signature generated by the JS implementation vs the Rust implementation",
                                1,
                                "generation.is_matched" = false
                            );
                            tracing::debug!(
                                "Different signatures generated between router and router-bridge.\nQuery:\n{}\nRouter:\n{}\nRouter Bridge:\n{}",
                                filtered_query,
                                generated_usage_reporting.result.stats_report_key,
                                usage_reporting.stats_report_key,
                            );
                        } else {
                            u64_counter!(
                                "apollo.router.operations.telemetry.studio.signature",
                                "The match status of the Apollo reporting signature generated by the JS implementation vs the Rust implementation",
                                1,
                                "generation.is_matched" = true
                            );
                        }

                        if matches!(
                            comparison_result,
                            UsageReportingComparisonResult::ReferencedFieldsNotEqual
                                | UsageReportingComparisonResult::BothNotEqual
                        ) {
                            u64_counter!(
                                "apollo.router.operations.telemetry.studio.references",
                                "The match status of the Apollo reporting references generated by the JS implementation vs the Rust implementation",
                                1,
                                "generation.is_matched" = false
                            );
                            tracing::debug!(
                                "Different referenced fields generated between router and router-bridge.\nQuery:\n{}\nRouter:\n{:?}\nRouter Bridge:\n{:?}",
                                filtered_query,
                                generated_usage_reporting.result.referenced_fields_by_type,
                                usage_reporting.referenced_fields_by_type,
                            );
                        } else {
                            u64_counter!(
                                "apollo.router.operations.telemetry.studio.references",
                                "The match status of the Apollo reporting references generated by the JS implementation vs the Rust implementation",
                                1,
                                "generation.is_matched" = true
                            );
                        }
                    } else if matches!(
                        self.configuration
                            .experimental_apollo_metrics_generation_mode,
                        ApolloMetricsGenerationMode::New
                    ) {
                        usage_reporting.stats_report_key =
                            generated_usage_reporting.result.stats_report_key;
                        usage_reporting.referenced_fields_by_type =
                            generated_usage_reporting.result.referenced_fields_by_type;
                    }
                }

                Ok(QueryPlannerContent::Plan {
                    plan: Arc::new(super::QueryPlan {
                        usage_reporting: Arc::new(usage_reporting),
                        root: node,
                        formatted_query_plan,
                        query: Arc::new(selections),
                        query_metrics,
                        estimated_size: Default::default(),
                    }),
                })
            }
            #[cfg_attr(feature = "failfast", allow(unused_variables))]
            PlanSuccess {
                data:
                    QueryPlanResult {
                        query_plan: QueryPlan { node: None },
                        ..
                    },
                mut usage_reporting,
            } => {
                failfast_debug!("empty query plan");
                if let Some(sig) = operation_signature {
                    usage_reporting.stats_report_key = sig;
                }

                Err(QueryPlannerError::EmptyPlan(usage_reporting))
            }
        }
    }
}

impl Service<QueryPlannerRequest> for BridgeQueryPlanner {
    type Response = QueryPlannerResponse;

    type Error = QueryPlannerError;

    type Future = BoxFuture<'static, Result<Self::Response, Self::Error>>;

    fn poll_ready(
        &mut self,
        _cx: &mut std::task::Context<'_>,
    ) -> std::task::Poll<Result<(), Self::Error>> {
        std::task::Poll::Ready(Ok(()))
    }

    fn call(&mut self, req: QueryPlannerRequest) -> Self::Future {
        let QueryPlannerRequest {
            query: original_query,
            operation_name,
            context,
        } = req;

        let metadata = context
            .extensions()
            .with_lock(|lock| lock.get::<CacheKeyMetadata>().cloned().unwrap_or_default());
        let this = self.clone();
        let fut = async move {
            let mut doc = match context
                .extensions()
                .with_lock(|lock| lock.get::<ParsedDocument>().cloned())
            {
                None => return Err(QueryPlannerError::SpecError(SpecError::UnknownFileId)),
                Some(d) => d,
            };

            let api_schema = this.schema.api_schema();
            match add_defer_labels(api_schema, &doc.ast) {
                Err(e) => {
                    return Err(QueryPlannerError::SpecError(SpecError::TransformError(
                        e.to_string(),
                    )))
                }
                Ok(modified_query) => {
                    let executable_document = modified_query
                        .to_executable_validate(api_schema)
                        // Assume transformation creates a valid document: ignore conversion errors
                        .map_err(|e| SpecError::ValidationError(e.into()))?;
                    let hash = QueryHashVisitor::hash_query(
                        this.schema.supergraph_schema(),
                        &this.schema.raw_sdl,
                        &executable_document,
                        operation_name.as_deref(),
                    )
                    .map_err(|e| SpecError::QueryHashing(e.to_string()))?;
                    doc = Arc::new(ParsedDocumentInner {
                        executable: Arc::new(executable_document),
                        ast: modified_query,
                        hash: Arc::new(QueryHash(hash)),
                    });
                    context
                        .extensions()
                        .with_lock(|mut lock| lock.insert::<ParsedDocument>(doc.clone()));
                }
            }

            let plan_options = PlanOptions {
                override_conditions: context
                    .get(LABELS_TO_OVERRIDE_KEY)
                    .unwrap_or_default()
                    .unwrap_or_default(),
            };

            let res = this
                .get(
                    QueryKey {
                        original_query,
                        filtered_query: doc.ast.to_string(),
                        operation_name: operation_name.to_owned(),
                        metadata,
                        plan_options,
                    },
                    doc,
                )
                .await;

            match res {
                Ok(query_planner_content) => Ok(QueryPlannerResponse::builder()
                    .content(query_planner_content)
                    .context(context)
                    .build()),
                Err(e) => {
                    match &e {
                        QueryPlannerError::PlanningErrors(pe) => {
                            context.extensions().with_lock(|mut lock| {
                                lock.insert(Arc::new(pe.usage_reporting.clone()))
                            });
                        }
                        QueryPlannerError::SpecError(e) => {
                            context.extensions().with_lock(|mut lock| {
                                lock.insert(Arc::new(UsageReporting {
                                    stats_report_key: e.get_error_key().to_string(),
                                    referenced_fields_by_type: HashMap::new(),
                                }))
                            });
                        }
                        _ => (),
                    }
                    Err(e)
                }
            }
        };

        // Return the response as an immediate future
        Box::pin(fut)
    }
}

// Appease clippy::type_complexity
pub(crate) type FilteredQuery = (Vec<Path>, ast::Document);

impl BridgeQueryPlanner {
    async fn get(
        &self,
        mut key: QueryKey,
        mut doc: ParsedDocument,
    ) -> Result<QueryPlannerContent, QueryPlannerError> {
        let filter_res = if self.enable_authorization_directives {
            match AuthorizationPlugin::filter_query(&self.configuration, &key, &self.schema) {
                Err(QueryPlannerError::Unauthorized(unauthorized_paths)) => {
                    let response = graphql::Response::builder()
                        .data(Object::new())
                        .errors(
                            unauthorized_paths
                                .into_iter()
                                .map(|path| {
                                    graphql::Error::builder()
                                        .message("Unauthorized field or type")
                                        .path(path)
                                        .extension_code("UNAUTHORIZED_FIELD_OR_TYPE")
                                        .build()
                                })
                                .collect(),
                        )
                        .build();
                    return Ok(QueryPlannerContent::Response {
                        response: Box::new(response),
                    });
                }
                other => other?,
            }
        } else {
            None
        };

        let mut query_metrics = Default::default();
        let mut selections = self
            .parse_selections(
                key.original_query.clone(),
                key.operation_name.as_deref(),
                &doc,
                &mut query_metrics,
            )
            .await?;

        if let Some((unauthorized_paths, new_doc)) = filter_res {
            key.filtered_query = new_doc.to_string();
            let executable_document = new_doc
                .to_executable_validate(self.schema.api_schema())
                .map_err(|e| SpecError::ValidationError(e.into()))?;
            let hash = QueryHashVisitor::hash_query(
                self.schema.supergraph_schema(),
                &self.schema.raw_sdl,
                &executable_document,
                key.operation_name.as_deref(),
            )
            .map_err(|e| SpecError::QueryHashing(e.to_string()))?;
            doc = Arc::new(ParsedDocumentInner {
                executable: Arc::new(executable_document),
                ast: new_doc,
                hash: Arc::new(QueryHash(hash)),
            });
            selections.unauthorized.paths = unauthorized_paths;
        }

        if selections.contains_introspection() {
            // It can happen if you have a statically skipped query like { get @skip(if: true) { id name }} because it will be statically filtered with {}
            if selections
                .operations
                .first()
                .map(|op| op.selection_set.is_empty())
                .unwrap_or_default()
            {
                return Ok(QueryPlannerContent::Response {
                    response: Box::new(
                        graphql::Response::builder()
                            .data(Value::Object(Default::default()))
                            .build(),
                    ),
                });
            }
            // If we have only one operation containing only the root field `__typename`
            // (possibly aliased or repeated). (This does mean we fail to properly support
            // {"query": "query A {__typename} query B{somethingElse}", "operationName":"A"}.)
            if let Some(output_keys) = selections
                .operations
                .first()
                .and_then(|op| op.is_only_typenames_with_output_keys())
            {
                let operation_name = selections.operations[0].kind().to_string();
                let data: Value = Value::Object(Map::from_iter(
                    output_keys
                        .into_iter()
                        .map(|key| (key, Value::String(operation_name.clone().into()))),
                ));
                return Ok(QueryPlannerContent::Response {
                    response: Box::new(graphql::Response::builder().data(data).build()),
                });
            } else {
                return self.introspection(key.original_query).await;
            }
        }

        if key.filtered_query != key.original_query {
            let mut filtered = self
                .parse_selections(
                    key.filtered_query.clone(),
                    key.operation_name.as_deref(),
                    &doc,
                    &mut query_metrics,
                )
                .await?;
            filtered.is_original = false;
            selections.filtered_query = Some(Arc::new(filtered));
        }

        self.plan(
            key.original_query,
            key.filtered_query,
            key.operation_name,
            key.metadata,
            selections,
            key.plan_options,
            &doc,
            query_metrics,
        )
        .await
    }
}

/// Data coming from the `plan` method on the router_bridge
// Note: Reexported under `apollo_router::_private`
#[derive(Debug, Clone, PartialEq, Deserialize)]
#[serde(rename_all = "camelCase")]
pub struct QueryPlanResult {
    pub(super) formatted_query_plan: Option<Arc<String>>,
    pub(super) query_plan: QueryPlan,
}

impl QueryPlanResult {
    pub fn formatted_query_plan(&self) -> Option<&str> {
        self.formatted_query_plan.as_deref().map(String::as_str)
    }
}

#[derive(Debug, Clone, PartialEq, Deserialize)]
#[serde(rename_all = "camelCase")]
/// The root query plan container.
pub(super) struct QueryPlan {
    /// The hierarchical nodes that make up the query plan
    pub(super) node: Option<Arc<PlanNode>>,
}

// Note: Reexported under `apollo_router::_private`
pub fn render_diff(differences: &[diff::Result<&str>]) -> String {
    let mut output = String::new();
    for diff_line in differences {
        match diff_line {
            diff::Result::Left(l) => {
                let trimmed = l.trim();
                if !trimmed.starts_with('#') && !trimmed.is_empty() {
                    writeln!(&mut output, "-{l}").expect("write will never fail");
                } else {
                    writeln!(&mut output, " {l}").expect("write will never fail");
                }
            }
            diff::Result::Both(l, _) => {
                writeln!(&mut output, " {l}").expect("write will never fail");
            }
            diff::Result::Right(r) => {
                let trimmed = r.trim();
                if trimmed != "---" && !trimmed.is_empty() {
                    writeln!(&mut output, "+{r}").expect("write will never fail");
                }
            }
        }
    }
    output
}

pub(crate) fn metric_query_planning_plan_duration(planner: &'static str, start: Instant) {
    f64_histogram!(
        "apollo.router.query_planning.plan.duration",
        "Duration of the query planning.",
        start.elapsed().as_secs_f64(),
        "planner" = planner
    );
}

pub(crate) fn metric_rust_qp_init(init_error_kind: Option<&'static str>) {
    if let Some(init_error_kind) = init_error_kind {
        u64_counter!(
            "apollo.router.lifecycle.query_planner.init",
            "Rust query planner initialization",
            1,
            "init.error_kind" = init_error_kind,
            "init.is_success" = false
        );
    } else {
        u64_counter!(
            "apollo.router.lifecycle.query_planner.init",
            "Rust query planner initialization",
            1,
            "init.is_success" = true
        );
    }
}

#[cfg(test)]
mod tests {
    use std::fs;
    use std::path::PathBuf;

    use serde_json::json;
    use test_log::test;
    use tower::Service;
    use tower::ServiceExt;

    use super::*;
    use crate::metrics::FutureMetricsExt as _;
    use crate::services::subgraph;
    use crate::services::supergraph;
    use crate::spec::query::subselections::SubSelectionKey;
    use crate::spec::query::subselections::SubSelectionValue;

    const EXAMPLE_SCHEMA: &str = include_str!("testdata/schema.graphql");

    #[test(tokio::test)]
    async fn test_plan() {
        let result = plan(
            EXAMPLE_SCHEMA,
            include_str!("testdata/query.graphql"),
            include_str!("testdata/query.graphql"),
            None,
            PlanOptions::default(),
        )
        .await
        .unwrap();

        if let QueryPlannerContent::Plan { plan, .. } = result {
            insta::with_settings!({sort_maps => true}, {
                insta::assert_json_snapshot!("plan_usage_reporting", plan.usage_reporting);
            });
            insta::assert_debug_snapshot!("plan_root", plan.root);
        } else {
            panic!()
        }
    }

    #[test]
    fn empty_query_plan() {
        serde_json::from_value::<QueryPlan>(json!({ "plan": { "kind": "QueryPlan"} } )).expect(
            "If this test fails, It probably means QueryPlan::node isn't an Option anymore.\n
                 Introspection queries return an empty QueryPlan, so the node field needs to remain optional.",
        );
    }

    #[test(tokio::test)]
    async fn federation_versions() {
        async {
            let sdl = include_str!("../testdata/minimal_supergraph.graphql");
            let config = Arc::default();
            let schema = Schema::parse(sdl, &config).unwrap();
            let _planner = BridgeQueryPlanner::new(schema.into(), config, None, None)
                .await
                .unwrap();

            assert_gauge!(
                "apollo.router.supergraph.federation",
                1,
                federation.version = 1
            );
        }
        .with_metrics()
        .await;

        async {
            let sdl = include_str!("../testdata/minimal_fed2_supergraph.graphql");
            let config = Arc::default();
            let schema = Schema::parse(sdl, &config).unwrap();
            let _planner = BridgeQueryPlanner::new(schema.into(), config, None, None)
                .await
                .unwrap();

            assert_gauge!(
                "apollo.router.supergraph.federation",
                1,
                federation.version = 2
            );
        }
        .with_metrics()
        .await;
    }

    #[test(tokio::test)]
    async fn empty_query_plan_should_be_a_planner_error() {
        let schema = Arc::new(Schema::parse(EXAMPLE_SCHEMA, &Default::default()).unwrap());
        let query = include_str!("testdata/unknown_introspection_query.graphql");

        let planner = BridgeQueryPlanner::new(schema.clone(), Default::default(), None, None)
            .await
            .unwrap();

        let doc = Query::parse_document(query, None, &schema, &Configuration::default()).unwrap();

        let mut query_metrics = Default::default();
        let selections = planner
            .parse_selections(query.to_string(), None, &doc, &mut query_metrics)
            .await
            .unwrap();
        let err =
            // test the planning part separately because it is a valid introspection query
            // it should be caught by the introspection part, but just in case, we check
            // that the query planner would return an empty plan error if it received an
            // introspection query
            planner.plan(
                include_str!("testdata/unknown_introspection_query.graphql").to_string(),
                include_str!("testdata/unknown_introspection_query.graphql").to_string(),
                None,
                CacheKeyMetadata::default(),
                selections,
                PlanOptions::default(),
                &doc,
                query_metrics
            )
            .await
            .unwrap_err();

        match err {
            QueryPlannerError::EmptyPlan(usage_reporting) => {
                insta::with_settings!({sort_maps => true}, {
                    insta::assert_json_snapshot!("empty_query_plan_usage_reporting", usage_reporting);
                });
            }
            e => {
                panic!("empty plan should have returned an EmptyPlanError: {e:?}");
            }
        }
    }

    #[test(tokio::test)]
    async fn test_plan_error() {
        let result = plan(EXAMPLE_SCHEMA, "", "", None, PlanOptions::default()).await;

        assert_eq!(
            "couldn't plan query: query validation errors: Syntax Error: Unexpected <EOF>.",
            result.unwrap_err().to_string()
        );
    }

    #[test(tokio::test)]
    async fn test_single_aliased_root_typename() {
        let result = plan(
            EXAMPLE_SCHEMA,
            "{ x: __typename }",
            "{ x: __typename }",
            None,
            PlanOptions::default(),
        )
        .await
        .unwrap();
        if let QueryPlannerContent::Response { response } = result {
            assert_eq!(
                r#"{"data":{"x":"Query"}}"#,
                serde_json::to_string(&response).unwrap()
            )
        } else {
            panic!();
        }
    }

    #[test(tokio::test)]
    async fn test_two_root_typenames() {
        let result = plan(
            EXAMPLE_SCHEMA,
            "{ x: __typename __typename }",
            "{ x: __typename __typename }",
            None,
            PlanOptions::default(),
        )
        .await
        .unwrap();
        if let QueryPlannerContent::Response { response } = result {
            assert_eq!(
                r#"{"data":{"x":"Query","__typename":"Query"}}"#,
                serde_json::to_string(&response).unwrap()
            )
        } else {
            panic!();
        }
    }

    #[test(tokio::test)]
    async fn test_subselections() {
        let mut configuration: Configuration = Default::default();
        configuration.supergraph.introspection = true;
        let configuration = Arc::new(configuration);

        let schema = Schema::parse(EXAMPLE_SCHEMA, &configuration).unwrap();
        let planner = BridgeQueryPlanner::new(schema.into(), configuration.clone(), None, None)
            .await
            .unwrap();

        macro_rules! s {
            ($query: expr) => {
                insta::assert_snapshot!(subselections_keys($query, &planner).await);
            };
        }
        s!("query Q { me { username name { first last }}}");
        s!(r#"query Q { me {
            username
            name {
                first
                ... @defer(label: "A") { last }
            }
        }}"#);
        s!(r#"query Q { me {
            username
            name {
                ... @defer(label: "A") { first }
                ... @defer(label: "B") { last }
            }
        }}"#);
        // Aliases
        // FIXME: uncomment myName alias when this is fixed:
        // https://github.com/apollographql/router/issues/3263
        s!(r#"query Q { me {
            username
            # myName:
             name {
                firstName: first
                ... @defer(label: "A") { lastName: last }
            }
        }}"#);
        // Arguments
        s!(r#"query Q { user(id: 42) {
            username
            name {
                first
                ... @defer(label: "A") { last }
            }
        }}"#);
        // Type condition
        s!(r#"query Q { me {
            username
            ... on User {
                name {
                    first
                    ... @defer(label: "A") { last }
                }
            }
        }}"#);
        s!(r#"query Q { me {
            username
            ... on User @defer(label: "A") {
                name { first last }
            }
        }}"#);
        s!(r#"query Q { me {
            username
            ... @defer(label: "A") {
                ... on User {
                    name { first last }
                }
            }
        }}"#);
        // Array + argument
        s!(r#"query Q { me {
            id
            reviews {
                id
                ... @defer(label: "A") { body(format: true) }
            }
        }}"#);
        // Fragment spread becomes inline fragment
        s!(r#"
            query Q { me { username name { ... FirstLast @defer(label: "A") }}}
            fragment FirstLast on Name { first last }
        "#);
        s!(r#"
            query Q { me { username name { ... FirstLast @defer(label: "A") }}}
            fragment FirstLast on Name { first ... @defer(label: "B") { last }}
        "#);
        // Nested
        s!(r#"query Q { me {
            username
            ... @defer(label: "A") { name {
                first
                ... @defer(label: "B") { last }
            }}
        }}"#);
        s!(r#"query Q { me {
            id
            ... @defer(label: "A") {
                username
                ... @defer(label: "B") { name {
                    first
                    ... @defer(label: "C") { last }
                }}
            }
        }}"#);
        // Conditional
        s!(r#"query Q($d1:Boolean!) { me {
            username
            name {
                first
                ... @defer(if: $d1, label: "A") { last }
            }
        }}"#);
        s!(r#"query Q($d1:Boolean!, $d2:Boolean!) { me {
            username
            ... @defer(if: $d1, label: "A") { name {
                first
                ... @defer(if: $d2, label: "B") { last }
            }}
        }}"#);
        s!(r#"query Q($d1:Boolean!, $d2:Boolean!) { me {
            username
            name {
                ... @defer(if: $d1, label: "A") { first }
                ... @defer(if: $d2, label: "B") { last }
            }
        }}"#);
        // Mixed conditional and unconditional
        s!(r#"query Q($d1:Boolean!) { me {
            username
            name {
                ... @defer(label: "A") { first }
                ... @defer(if: $d1, label: "B") { last }
            }
        }}"#);
        // Include/skip
        s!(r#"query Q($s1:Boolean!) { me {
            username
            name {
                ... @defer(label: "A") {
                    first
                    last @skip(if: $s1)
                }
            }
        }}"#);
    }

    async fn subselections_keys(query: &str, planner: &BridgeQueryPlanner) -> String {
        fn check_query_plan_coverage(
            node: &PlanNode,
            parent_label: Option<&str>,
            subselections: &HashMap<SubSelectionKey, SubSelectionValue>,
        ) {
            match node {
                PlanNode::Defer { primary, deferred } => {
                    if let Some(subselection) = primary.subselection.clone() {
                        assert!(
                            subselections
                                .keys()
                                .any(|k| k.defer_label.as_deref() == parent_label),
                            "Missing key: '{:?}' '{}' in {:?}",
                            parent_label,
                            subselection,
                            subselections.keys().collect::<Vec<_>>()
                        );
                    }
                    for deferred in deferred {
                        if let Some(subselection) = deferred.subselection.clone() {
                            let path = deferred.query_path.clone();
                            assert!(
                                subselections
                                    .keys()
                                    .any(|k| k.defer_label.as_deref() == deferred.label.as_deref()),
                                "Missing key: '{}' '{:?}' '{}'",
                                path,
                                deferred.label,
                                subselection
                            );
                        }
                        if let Some(node) = &deferred.node {
                            check_query_plan_coverage(
                                node,
                                deferred.label.as_deref(),
                                subselections,
                            )
                        }
                    }
                }
                PlanNode::Sequence { nodes } | PlanNode::Parallel { nodes } => {
                    for node in nodes {
                        check_query_plan_coverage(node, parent_label, subselections)
                    }
                }
                PlanNode::Fetch(_) => {}
                PlanNode::Flatten(flatten) => {
                    check_query_plan_coverage(&flatten.node, parent_label, subselections)
                }
                PlanNode::Condition {
                    condition: _,
                    if_clause,
                    else_clause,
                } => {
                    if let Some(node) = if_clause {
                        check_query_plan_coverage(node, parent_label, subselections)
                    }
                    if let Some(node) = else_clause {
                        check_query_plan_coverage(node, parent_label, subselections)
                    }
                }
                PlanNode::Subscription { rest, .. } => {
                    if let Some(node) = rest {
                        check_query_plan_coverage(node, parent_label, subselections)
                    }
                }
            }
        }

        fn serialize_selection_set(selection_set: &[crate::spec::Selection], to: &mut String) {
            if let Some((first, rest)) = selection_set.split_first() {
                to.push_str("{ ");
                serialize_selection(first, to);
                for sel in rest {
                    to.push(' ');
                    serialize_selection(sel, to);
                }
                to.push_str(" }");
            }
        }

        fn serialize_selection(selection: &crate::spec::Selection, to: &mut String) {
            match selection {
                crate::spec::Selection::Field {
                    name,
                    alias,
                    selection_set,
                    ..
                } => {
                    if let Some(alias) = alias {
                        to.push_str(alias.as_str());
                        to.push_str(": ");
                    }
                    to.push_str(name.as_str());
                    if let Some(sel) = selection_set {
                        to.push(' ');
                        serialize_selection_set(sel, to)
                    }
                }
                crate::spec::Selection::InlineFragment {
                    type_condition,
                    selection_set,
                    ..
                } => {
                    to.push_str("... on ");
                    to.push_str(type_condition);
                    serialize_selection_set(selection_set, to)
                }
                crate::spec::Selection::FragmentSpread { .. } => unreachable!(),
            }
        }

        let mut configuration: Configuration = Default::default();
        configuration.supergraph.introspection = true;
        let configuration = Arc::new(configuration);

        let doc = Query::parse_document(query, None, &planner.schema(), &configuration).unwrap();

        let result = planner
            .get(
                QueryKey {
                    original_query: query.to_string(),
                    filtered_query: query.to_string(),
                    operation_name: None,
                    metadata: CacheKeyMetadata::default(),
                    plan_options: PlanOptions::default(),
                },
                doc,
            )
            .await
            .unwrap();

        if let QueryPlannerContent::Plan { plan, .. } = result {
            check_query_plan_coverage(&plan.root, None, &plan.query.subselections);

            let mut keys: Vec<String> = Vec::new();
            for (key, value) in plan.query.subselections.iter() {
                let mut serialized = String::from("query");
                serialize_selection_set(&value.selection_set, &mut serialized);
                keys.push(format!(
                    "{:?} {} {}",
                    key.defer_label, key.defer_conditions.bits, serialized
                ))
            }
            keys.sort();
            keys.join("\n")
        } else {
            panic!()
        }
    }

    async fn plan(
        schema: &str,
        original_query: &str,
        filtered_query: &str,
        operation_name: Option<String>,
        plan_options: PlanOptions,
    ) -> Result<QueryPlannerContent, QueryPlannerError> {
        let mut configuration: Configuration = Default::default();
        configuration.supergraph.introspection = true;
        let configuration = Arc::new(configuration);

        let schema = Schema::parse(schema, &configuration).unwrap();
        let planner = BridgeQueryPlanner::new(schema.into(), configuration.clone(), None, None)
            .await
            .unwrap();

        let doc = Query::parse_document(
            original_query,
            operation_name.as_deref(),
            &planner.schema(),
            &configuration,
        )
        .unwrap();

        planner
            .get(
                QueryKey {
                    original_query: original_query.to_string(),
                    filtered_query: filtered_query.to_string(),
                    operation_name,
                    metadata: CacheKeyMetadata::default(),
                    plan_options,
                },
                doc,
            )
            .await
    }

    #[test]
    fn router_bridge_dependency_is_pinned() {
        let cargo_manifest: serde_json::Value = basic_toml::from_str(
            &fs::read_to_string(PathBuf::from(&env!("CARGO_MANIFEST_DIR")).join("Cargo.toml"))
                .expect("could not read Cargo.toml"),
        )
        .expect("could not parse Cargo.toml");
        let router_bridge_version = cargo_manifest
            .get("dependencies")
            .expect("Cargo.toml does not contain dependencies")
            .as_object()
            .expect("Cargo.toml dependencies key is not an object")
            .get("router-bridge")
            .expect("Cargo.toml dependencies does not have an entry for router-bridge")
            .as_str()
            .unwrap_or_default();
        assert!(
            router_bridge_version.contains('='),
            "router-bridge in Cargo.toml is not pinned with a '=' prefix"
        );
    }

    #[tokio::test]
    async fn test_both_mode() {
        let mut harness = crate::TestHarness::builder()
            // auth is not relevant here, but supergraph.graphql uses join/v0.1
            // which is not supported by the Rust query planner
            .schema(include_str!("../../tests/fixtures/supergraph-auth.graphql"))
            .configuration_json(serde_json::json!({
                "experimental_query_planner_mode": "both",
            }))
            .unwrap()
            .build_supergraph()
            .await
            .unwrap();

        let request = supergraph::Request::fake_builder()
            .query("{ topProducts { name }}")
            .build()
            .unwrap();
        let mut response = harness.ready().await.unwrap().call(request).await.unwrap();
        assert!(response.response.status().is_success());
        let response = response.next_response().await.unwrap();
        assert!(response.errors.is_empty());
    }

    #[tokio::test]
    async fn test_rust_mode_subgraph_operation_serialization() {
        let subgraph_queries = Arc::new(tokio::sync::Mutex::new(String::new()));
        let subgraph_queries2 = Arc::clone(&subgraph_queries);
        let mut harness = crate::TestHarness::builder()
            // auth is not relevant here, but supergraph.graphql uses join/v0.1
            // which is not supported by the Rust query planner
            .schema(include_str!("../../tests/fixtures/supergraph-auth.graphql"))
            .configuration_json(serde_json::json!({
                "experimental_query_planner_mode": "new",
            }))
            .unwrap()
            .subgraph_hook(move |_name, _default| {
                let subgraph_queries = Arc::clone(&subgraph_queries);
                tower::service_fn(move |request: subgraph::Request| {
                    let subgraph_queries = Arc::clone(&subgraph_queries);
                    async move {
                        let query = request
                            .subgraph_request
                            .body()
                            .query
                            .as_deref()
                            .unwrap_or_default();
                        let mut queries = subgraph_queries.lock().await;
                        queries.push_str(query);
                        queries.push('\n');
                        Ok(subgraph::Response::builder()
                            .extensions(crate::json_ext::Object::new())
                            .context(request.context)
                            .build())
                    }
                })
                .boxed()
            })
            .build_supergraph()
            .await
            .unwrap();

        let request = supergraph::Request::fake_builder()
            .query("{ topProducts { name }}")
            .build()
            .unwrap();
        let mut response = harness.ready().await.unwrap().call(request).await.unwrap();
        assert!(response.response.status().is_success());
        let response = response.next_response().await.unwrap();
        assert!(response.errors.is_empty());

        let subgraph_queries = subgraph_queries2.lock().await;
        insta::assert_snapshot!(*subgraph_queries, @r###"
        { topProducts { name } }
        "###)
    }

    #[test]
    fn test_metric_query_planning_plan_duration() {
        let start = Instant::now();
        metric_query_planning_plan_duration(RUST_QP_MODE, start);
        assert_histogram_exists!(
            "apollo.router.query_planning.plan.duration",
            f64,
            "planner" = "rust"
        );

        let start = Instant::now();
        metric_query_planning_plan_duration(JS_QP_MODE, start);
        assert_histogram_exists!(
            "apollo.router.query_planning.plan.duration",
            f64,
            "planner" = "js"
        );
    }

    #[test]
    fn test_metric_rust_qp_initialization() {
        metric_rust_qp_init(None);
        assert_counter!(
            "apollo.router.lifecycle.query_planner.init",
            1,
            "init.is_success" = true
        );
        metric_rust_qp_init(Some(UNSUPPORTED_CONTEXT));
        assert_counter!(
            "apollo.router.lifecycle.query_planner.init",
            1,
            "init.error_kind" = "context",
            "init.is_success" = false
        );
        metric_rust_qp_init(Some(UNSUPPORTED_OVERRIDES));
        assert_counter!(
            "apollo.router.lifecycle.query_planner.init",
            1,
            "init.error_kind" = "overrides",
            "init.is_success" = false
        );
        metric_rust_qp_init(Some(UNSUPPORTED_FED1));
        assert_counter!(
            "apollo.router.lifecycle.query_planner.init",
            1,
            "init.error_kind" = "fed1",
            "init.is_success" = false
        );
        metric_rust_qp_init(Some(INTERNAL_INIT_ERROR));
        assert_counter!(
            "apollo.router.lifecycle.query_planner.init",
            1,
            "init.error_kind" = "internal",
            "init.is_success" = false
        );
    }
}<|MERGE_RESOLUTION|>--- conflicted
+++ resolved
@@ -178,13 +178,6 @@
         schema: &Schema,
         configuration: &Configuration,
     ) -> Result<Arc<QueryPlanner>, ServiceBuildError> {
-<<<<<<< HEAD
-        let config = configuration.rust_query_planner_config();
-        Ok(Arc::new(QueryPlanner::new(
-            schema.federation_supergraph(),
-            config,
-        )?))
-=======
         let config = apollo_federation::query_plan::query_planner::QueryPlannerConfig {
             reuse_query_fragments: configuration
                 .supergraph
@@ -226,7 +219,6 @@
         }
 
         Ok(Arc::new(result.map_err(ServiceBuildError::QpInitError)?))
->>>>>>> 8394c2a4
     }
 
     async fn js(
