--- conflicted
+++ resolved
@@ -71,7 +71,6 @@
 
 ## 🚀 Features
 
-<<<<<<< HEAD
 ### Add configuration for trace ID ([Issue #2080](https://github.com/apollographql/router/issues/2080))
 
 If you want to expose in response headers the generated trace ID or the one you provided using propagation headers you can use this configuration:
@@ -92,7 +91,6 @@
 
 By [@bnjjj](https://github.com/bnjjj) in https://github.com/apollographql/router/pull/2131
 
-=======
 ### Add configuration for logging and add more logs 
 
 By default some logs containing sensible data (like request body, response body, headers) are not displayed even if we set the right log level.
@@ -117,7 +115,6 @@
         headers: true
 ```
 
->>>>>>> f6e0ef85
 ### Provide multi-arch (amd64/arm64) Docker images for the Router ([Issue #1932](https://github.com/apollographql/router/pull/2138))
 
 From the next release, our Docker images will be multi-arch.
