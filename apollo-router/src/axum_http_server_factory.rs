--- conflicted
+++ resolved
@@ -87,22 +87,10 @@
 where
     RF: SupergraphServiceFactory,
 {
-<<<<<<< HEAD
-    let cors = configuration
-        .server
-        .cors
-        .clone()
-        .into_layer()
-        .map_err(|e| {
-            ApolloRouterError::ServiceCreationError(format!("CORS configuration error: {e}").into())
-        })?;
-    let graphql_path = if configuration.server.graphql_path.ends_with("/*") {
-=======
     let cors = configuration.cors.clone().into_layer().map_err(|e| {
         ApolloRouterError::ServiceCreationError(format!("CORS configuration error: {e}").into())
     })?;
-    let graphql_endpoint = if configuration.server.endpoint.ends_with("/*") {
->>>>>>> 0e0b64dc
+    let graphql_path = if configuration.server.graphql_path.ends_with("/*") {
         // Needed for axum (check the axum docs for more information about wildcards https://docs.rs/axum/latest/axum/struct.Router.html#wildcards)
         format!("{}router_extra_path", configuration.server.graphql_path)
     } else {
@@ -1283,16 +1271,7 @@
             .server(
                 crate::configuration::Server::builder()
                     .listen(SocketAddr::from_str("127.0.0.1:0").unwrap())
-<<<<<<< HEAD
-                    .cors(
-                        Cors::builder()
-                            .origins(vec!["http://studio".to_string()])
-                            .build(),
-                    )
                     .graphql_path(String::from("/graphql"))
-=======
-                    .endpoint(String::from("/graphql"))
->>>>>>> 0e0b64dc
                     .build(),
             )
             .build();
@@ -1361,16 +1340,7 @@
             .server(
                 crate::configuration::Server::builder()
                     .listen(SocketAddr::from_str("127.0.0.1:0").unwrap())
-<<<<<<< HEAD
-                    .cors(
-                        Cors::builder()
-                            .origins(vec!["http://studio".to_string()])
-                            .build(),
-                    )
                     .graphql_path(String::from("/:my_prefix/graphql"))
-=======
-                    .endpoint(String::from("/:my_prefix/graphql"))
->>>>>>> 0e0b64dc
                     .build(),
             )
             .build();
@@ -1439,16 +1409,7 @@
             .server(
                 crate::configuration::Server::builder()
                     .listen(SocketAddr::from_str("127.0.0.1:0").unwrap())
-<<<<<<< HEAD
-                    .cors(
-                        Cors::builder()
-                            .origins(vec!["http://studio".to_string()])
-                            .build(),
-                    )
                     .graphql_path(String::from("/graphql/*"))
-=======
-                    .endpoint(String::from("/graphql/*"))
->>>>>>> 0e0b64dc
                     .build(),
             )
             .build();
@@ -1667,12 +1628,7 @@
             .server(
                 crate::configuration::Server::builder()
                     .listen(SocketAddr::from_str("127.0.0.1:0").unwrap())
-<<<<<<< HEAD
-                    .cors(Cors::builder().build())
                     .graphql_path(String::from("/graphql/*"))
-=======
-                    .endpoint(String::from("/graphql/*"))
->>>>>>> 0e0b64dc
                     .build(),
             )
             .build();
