---
source: apollo-router/src/configuration/tests.rs
expression: "&schema"
---
{
  "$schema": "https://json-schema.org/draft/2019-09/schema",
  "title": "Configuration",
  "description": "The configuration for the router.\n\nCan be created through `serde::Deserialize` from various formats, or inline in Rust code with `serde_json::json!` and `serde_json::from_value`.",
  "type": "object",
  "properties": {
    "apq": {
      "description": "Configures automatic persisted queries",
      "default": {
        "enabled": true,
        "router": {
          "cache": {
            "in_memory": {
              "limit": 512
            },
            "redis": null
          }
        },
        "subgraph": {
          "all": {
            "enabled": false
          },
          "subgraphs": {}
        }
      },
      "type": "object",
      "properties": {
        "enabled": {
          "description": "Activates Automatic Persisted Queries (enabled by default)",
          "default": true,
          "type": "boolean"
        },
        "router": {
          "description": "Router level (APQ) configuration",
          "default": {
            "cache": {
              "in_memory": {
                "limit": 512
              },
              "redis": null
            }
          },
          "type": "object",
          "properties": {
            "cache": {
              "description": "Cache configuration",
              "default": {
                "in_memory": {
                  "limit": 512
                },
                "redis": null
              },
              "type": "object",
              "properties": {
                "in_memory": {
                  "description": "Configures the in memory cache (always active)",
                  "default": {
                    "limit": 512
                  },
                  "type": "object",
                  "required": [
                    "limit"
                  ],
                  "properties": {
                    "limit": {
                      "description": "Number of entries in the Least Recently Used cache",
                      "type": "integer",
                      "format": "uint",
                      "minimum": 1.0
                    }
                  },
                  "additionalProperties": false
                },
                "redis": {
                  "description": "Configures and activates the Redis cache",
                  "default": null,
                  "type": "object",
                  "required": [
                    "urls"
                  ],
                  "properties": {
                    "namespace": {
                      "description": "namespace used to prefix Redis keys",
                      "type": "string",
                      "nullable": true
                    },
                    "password": {
                      "description": "Redis password if not provided in the URLs. This field takes precedence over the password in the URL",
                      "type": "string",
                      "nullable": true
                    },
<<<<<<< HEAD
                    "reset_ttl": {
                      "description": "When a TTL is set on a key, reset it when reading the data from that key",
                      "default": true,
=======
                    "required_to_start": {
                      "description": "Prevents the router from starting if it cannot connect to Redis",
                      "default": false,
>>>>>>> 23656eac
                      "type": "boolean"
                    },
                    "timeout": {
                      "description": "Redis request timeout (default: 2ms)",
                      "default": null,
                      "type": "string",
                      "nullable": true
                    },
                    "tls": {
                      "description": "TLS client configuration",
                      "default": null,
                      "type": "object",
                      "properties": {
                        "certificate_authorities": {
                          "description": "list of certificate authorities in PEM format",
                          "default": null,
                          "type": "string",
                          "nullable": true
                        },
                        "client_authentication": {
                          "description": "client certificate authentication",
                          "default": null,
                          "type": "object",
                          "required": [
                            "certificate_chain",
                            "key"
                          ],
                          "properties": {
                            "certificate_chain": {
                              "description": "list of certificates in PEM format",
                              "writeOnly": true,
                              "type": "string"
                            },
                            "key": {
                              "description": "key in PEM format",
                              "writeOnly": true,
                              "type": "string"
                            }
                          },
                          "additionalProperties": false,
                          "nullable": true
                        }
                      },
                      "additionalProperties": false,
                      "nullable": true
                    },
                    "ttl": {
                      "description": "TTL for entries",
                      "default": null,
                      "type": "string",
                      "nullable": true
                    },
                    "urls": {
                      "description": "List of URLs to the Redis cluster",
                      "type": "array",
                      "items": {
                        "type": "string",
                        "format": "uri"
                      }
                    },
                    "username": {
                      "description": "Redis username if not provided in the URLs. This field takes precedence over the username in the URL",
                      "type": "string",
                      "nullable": true
                    }
                  },
                  "additionalProperties": false,
                  "nullable": true
                }
              },
              "additionalProperties": false
            }
          },
          "additionalProperties": false
        },
        "subgraph": {
          "description": "Configuration options pertaining to the subgraph server component.",
          "default": {
            "all": {
              "enabled": false
            },
            "subgraphs": {}
          },
          "type": "object",
          "properties": {
            "all": {
              "description": "options applying to all subgraphs",
              "default": {
                "enabled": false
              },
              "type": "object",
              "properties": {
                "enabled": {
                  "description": "Enable",
                  "default": false,
                  "type": "boolean"
                }
              },
              "additionalProperties": false
            },
            "subgraphs": {
              "description": "per subgraph options",
              "default": {},
              "type": "object",
              "additionalProperties": {
                "description": "Subgraph level Automatic Persisted Queries (APQ) configuration",
                "type": "object",
                "properties": {
                  "enabled": {
                    "description": "Enable",
                    "default": false,
                    "type": "boolean"
                  }
                },
                "additionalProperties": false
              }
            }
          }
        }
      },
      "additionalProperties": false
    },
    "authentication": {
      "description": "Authentication",
      "type": "object",
      "properties": {
        "router": {
          "description": "Router configuration",
          "type": "object",
          "required": [
            "jwt"
          ],
          "properties": {
            "jwt": {
              "description": "The JWT configuration",
              "type": "object",
              "required": [
                "jwks"
              ],
              "properties": {
                "header_name": {
                  "description": "HTTP header expected to contain JWT",
                  "default": "authorization",
                  "type": "string"
                },
                "header_value_prefix": {
                  "description": "Header value prefix",
                  "default": "Bearer",
                  "type": "string"
                },
                "jwks": {
                  "description": "List of JWKS used to verify tokens",
                  "type": "array",
                  "items": {
                    "type": "object",
                    "required": [
                      "url"
                    ],
                    "properties": {
                      "algorithms": {
                        "description": "List of accepted algorithms. Possible values are `HS256`, `HS384`, `HS512`, `ES256`, `ES384`, `RS256`, `RS384`, `RS512`, `PS256`, `PS384`, `PS512`, `EdDSA`",
                        "default": null,
                        "type": "array",
                        "items": {
                          "type": "string"
                        },
                        "nullable": true
                      },
                      "issuer": {
                        "description": "Expected issuer for tokens verified by that JWKS",
                        "type": "string",
                        "nullable": true
                      },
                      "poll_interval": {
                        "description": "Polling interval for each JWKS endpoint in human-readable format; defaults to 60s",
                        "default": {
                          "secs": 60,
                          "nanos": 0
                        },
                        "type": "string"
                      },
                      "url": {
                        "description": "Retrieve the JWK Set",
                        "type": "string"
                      }
                    },
                    "additionalProperties": false
                  }
                }
              },
              "additionalProperties": false
            }
          },
          "additionalProperties": false,
          "nullable": true
        },
        "subgraph": {
          "description": "Subgraph configuration",
          "type": "object",
          "properties": {
            "all": {
              "description": "Configuration that will apply to all subgraphs.",
              "oneOf": [
                {
                  "type": "object",
                  "required": [
                    "aws_sig_v4"
                  ],
                  "properties": {
                    "aws_sig_v4": {
                      "description": "Configure AWS sigv4 auth.",
                      "oneOf": [
                        {
                          "type": "object",
                          "required": [
                            "hardcoded"
                          ],
                          "properties": {
                            "hardcoded": {
                              "description": "Hardcoded Config using access_key and secret. Prefer using DefaultChain instead.",
                              "type": "object",
                              "required": [
                                "access_key_id",
                                "region",
                                "secret_access_key",
                                "service_name"
                              ],
                              "properties": {
                                "access_key_id": {
                                  "description": "The ID for this access key.",
                                  "type": "string"
                                },
                                "assume_role": {
                                  "description": "Specify assumed role configuration.",
                                  "type": "object",
                                  "required": [
                                    "role_arn",
                                    "session_name"
                                  ],
                                  "properties": {
                                    "external_id": {
                                      "description": "Unique identifier that might be required when you assume a role in another account.",
                                      "type": "string",
                                      "nullable": true
                                    },
                                    "role_arn": {
                                      "description": "Amazon Resource Name (ARN) for the role assumed when making requests",
                                      "type": "string"
                                    },
                                    "session_name": {
                                      "description": "Uniquely identify a session when the same role is assumed by different principals or for different reasons.",
                                      "type": "string"
                                    }
                                  },
                                  "additionalProperties": false,
                                  "nullable": true
                                },
                                "region": {
                                  "description": "The AWS region this chain applies to.",
                                  "type": "string"
                                },
                                "secret_access_key": {
                                  "description": "The secret key used to sign requests.",
                                  "type": "string"
                                },
                                "service_name": {
                                  "description": "The service you're trying to access, eg: \"s3\", \"vpc-lattice-svcs\", etc.",
                                  "type": "string"
                                }
                              },
                              "additionalProperties": false
                            }
                          },
                          "additionalProperties": false
                        },
                        {
                          "type": "object",
                          "required": [
                            "default_chain"
                          ],
                          "properties": {
                            "default_chain": {
                              "description": "Configuration of the DefaultChainProvider",
                              "type": "object",
                              "required": [
                                "region",
                                "service_name"
                              ],
                              "properties": {
                                "assume_role": {
                                  "description": "Specify assumed role configuration.",
                                  "type": "object",
                                  "required": [
                                    "role_arn",
                                    "session_name"
                                  ],
                                  "properties": {
                                    "external_id": {
                                      "description": "Unique identifier that might be required when you assume a role in another account.",
                                      "type": "string",
                                      "nullable": true
                                    },
                                    "role_arn": {
                                      "description": "Amazon Resource Name (ARN) for the role assumed when making requests",
                                      "type": "string"
                                    },
                                    "session_name": {
                                      "description": "Uniquely identify a session when the same role is assumed by different principals or for different reasons.",
                                      "type": "string"
                                    }
                                  },
                                  "additionalProperties": false,
                                  "nullable": true
                                },
                                "profile_name": {
                                  "description": "The profile name used by this provider",
                                  "type": "string",
                                  "nullable": true
                                },
                                "region": {
                                  "description": "The AWS region this chain applies to.",
                                  "type": "string"
                                },
                                "service_name": {
                                  "description": "The service you're trying to access, eg: \"s3\", \"vpc-lattice-svcs\", etc.",
                                  "type": "string"
                                }
                              },
                              "additionalProperties": false
                            }
                          },
                          "additionalProperties": false
                        }
                      ]
                    }
                  },
                  "additionalProperties": false
                }
              ],
              "nullable": true
            },
            "subgraphs": {
              "description": "Create a configuration that will apply only to a specific subgraph.",
              "type": "object",
              "additionalProperties": {
                "oneOf": [
                  {
                    "type": "object",
                    "required": [
                      "aws_sig_v4"
                    ],
                    "properties": {
                      "aws_sig_v4": {
                        "description": "Configure AWS sigv4 auth.",
                        "oneOf": [
                          {
                            "type": "object",
                            "required": [
                              "hardcoded"
                            ],
                            "properties": {
                              "hardcoded": {
                                "description": "Hardcoded Config using access_key and secret. Prefer using DefaultChain instead.",
                                "type": "object",
                                "required": [
                                  "access_key_id",
                                  "region",
                                  "secret_access_key",
                                  "service_name"
                                ],
                                "properties": {
                                  "access_key_id": {
                                    "description": "The ID for this access key.",
                                    "type": "string"
                                  },
                                  "assume_role": {
                                    "description": "Specify assumed role configuration.",
                                    "type": "object",
                                    "required": [
                                      "role_arn",
                                      "session_name"
                                    ],
                                    "properties": {
                                      "external_id": {
                                        "description": "Unique identifier that might be required when you assume a role in another account.",
                                        "type": "string",
                                        "nullable": true
                                      },
                                      "role_arn": {
                                        "description": "Amazon Resource Name (ARN) for the role assumed when making requests",
                                        "type": "string"
                                      },
                                      "session_name": {
                                        "description": "Uniquely identify a session when the same role is assumed by different principals or for different reasons.",
                                        "type": "string"
                                      }
                                    },
                                    "additionalProperties": false,
                                    "nullable": true
                                  },
                                  "region": {
                                    "description": "The AWS region this chain applies to.",
                                    "type": "string"
                                  },
                                  "secret_access_key": {
                                    "description": "The secret key used to sign requests.",
                                    "type": "string"
                                  },
                                  "service_name": {
                                    "description": "The service you're trying to access, eg: \"s3\", \"vpc-lattice-svcs\", etc.",
                                    "type": "string"
                                  }
                                },
                                "additionalProperties": false
                              }
                            },
                            "additionalProperties": false
                          },
                          {
                            "type": "object",
                            "required": [
                              "default_chain"
                            ],
                            "properties": {
                              "default_chain": {
                                "description": "Configuration of the DefaultChainProvider",
                                "type": "object",
                                "required": [
                                  "region",
                                  "service_name"
                                ],
                                "properties": {
                                  "assume_role": {
                                    "description": "Specify assumed role configuration.",
                                    "type": "object",
                                    "required": [
                                      "role_arn",
                                      "session_name"
                                    ],
                                    "properties": {
                                      "external_id": {
                                        "description": "Unique identifier that might be required when you assume a role in another account.",
                                        "type": "string",
                                        "nullable": true
                                      },
                                      "role_arn": {
                                        "description": "Amazon Resource Name (ARN) for the role assumed when making requests",
                                        "type": "string"
                                      },
                                      "session_name": {
                                        "description": "Uniquely identify a session when the same role is assumed by different principals or for different reasons.",
                                        "type": "string"
                                      }
                                    },
                                    "additionalProperties": false,
                                    "nullable": true
                                  },
                                  "profile_name": {
                                    "description": "The profile name used by this provider",
                                    "type": "string",
                                    "nullable": true
                                  },
                                  "region": {
                                    "description": "The AWS region this chain applies to.",
                                    "type": "string"
                                  },
                                  "service_name": {
                                    "description": "The service you're trying to access, eg: \"s3\", \"vpc-lattice-svcs\", etc.",
                                    "type": "string"
                                  }
                                },
                                "additionalProperties": false
                              }
                            },
                            "additionalProperties": false
                          }
                        ]
                      }
                    },
                    "additionalProperties": false
                  }
                ]
              }
            }
          },
          "additionalProperties": false,
          "nullable": true
        }
      },
      "additionalProperties": false
    },
    "authorization": {
      "description": "Authorization plugin",
      "type": "object",
      "properties": {
        "directives": {
          "description": "`@authenticated`, `@requiresScopes` and `@policy` directives",
          "type": "object",
          "properties": {
            "dry_run": {
              "description": "generates the authorization error messages without modying the query",
              "default": false,
              "type": "boolean"
            },
            "enabled": {
              "description": "enables the `@authenticated` and `@requiresScopes` directives",
              "default": true,
              "type": "boolean"
            },
            "errors": {
              "description": "authorization errors behaviour",
              "default": {
                "log": true,
                "response": "errors"
              },
              "type": "object",
              "properties": {
                "log": {
                  "description": "log authorization errors",
                  "default": true,
                  "type": "boolean"
                },
                "response": {
                  "description": "location of authorization errors in the GraphQL response",
                  "default": "errors",
                  "oneOf": [
                    {
                      "description": "store authorization errors in the response errors",
                      "type": "string",
                      "enum": [
                        "errors"
                      ]
                    },
                    {
                      "description": "store authorization errors in the response extensions",
                      "type": "string",
                      "enum": [
                        "extensions"
                      ]
                    },
                    {
                      "description": "do not add the authorization errors to the GraphQL response",
                      "type": "string",
                      "enum": [
                        "disabled"
                      ]
                    }
                  ]
                }
              }
            },
            "reject_unauthorized": {
              "description": "refuse a query entirely if any part would be filtered",
              "default": false,
              "type": "boolean"
            }
          }
        },
        "require_authentication": {
          "description": "Reject unauthenticated requests",
          "default": false,
          "type": "boolean"
        }
      }
    },
    "coprocessor": {
      "description": "Configures the externalization plugin",
      "type": "object",
      "required": [
        "url"
      ],
      "properties": {
        "execution": {
          "description": "The execution stage request/response configuration",
          "default": {
            "request": {
              "headers": false,
              "context": false,
              "body": false,
              "sdl": false,
              "method": false,
              "query_plan": false
            },
            "response": {
              "headers": false,
              "context": false,
              "body": false,
              "sdl": false,
              "status_code": false
            }
          },
          "type": "object",
          "properties": {
            "request": {
              "description": "The request configuration",
              "default": {
                "headers": false,
                "context": false,
                "body": false,
                "sdl": false,
                "method": false,
                "query_plan": false
              },
              "type": "object",
              "properties": {
                "body": {
                  "description": "Send the body",
                  "default": false,
                  "type": "boolean"
                },
                "context": {
                  "description": "Send the context",
                  "default": false,
                  "type": "boolean"
                },
                "headers": {
                  "description": "Send the headers",
                  "default": false,
                  "type": "boolean"
                },
                "method": {
                  "description": "Send the method",
                  "default": false,
                  "type": "boolean"
                },
                "query_plan": {
                  "description": "Send the query plan",
                  "default": false,
                  "type": "boolean"
                },
                "sdl": {
                  "description": "Send the SDL",
                  "default": false,
                  "type": "boolean"
                }
              },
              "additionalProperties": false
            },
            "response": {
              "description": "What information is passed to a router request/response stage",
              "default": {
                "headers": false,
                "context": false,
                "body": false,
                "sdl": false,
                "status_code": false
              },
              "type": "object",
              "properties": {
                "body": {
                  "description": "Send the body",
                  "default": false,
                  "type": "boolean"
                },
                "context": {
                  "description": "Send the context",
                  "default": false,
                  "type": "boolean"
                },
                "headers": {
                  "description": "Send the headers",
                  "default": false,
                  "type": "boolean"
                },
                "sdl": {
                  "description": "Send the SDL",
                  "default": false,
                  "type": "boolean"
                },
                "status_code": {
                  "description": "Send the HTTP status",
                  "default": false,
                  "type": "boolean"
                }
              },
              "additionalProperties": false
            }
          }
        },
        "router": {
          "description": "The router stage request/response configuration",
          "default": {
            "request": {
              "headers": false,
              "context": false,
              "body": false,
              "sdl": false,
              "path": false,
              "method": false
            },
            "response": {
              "headers": false,
              "context": false,
              "body": false,
              "sdl": false,
              "status_code": false
            }
          },
          "type": "object",
          "properties": {
            "request": {
              "description": "The request configuration",
              "default": {
                "headers": false,
                "context": false,
                "body": false,
                "sdl": false,
                "path": false,
                "method": false
              },
              "type": "object",
              "properties": {
                "body": {
                  "description": "Send the body",
                  "default": false,
                  "type": "boolean"
                },
                "context": {
                  "description": "Send the context",
                  "default": false,
                  "type": "boolean"
                },
                "headers": {
                  "description": "Send the headers",
                  "default": false,
                  "type": "boolean"
                },
                "method": {
                  "description": "Send the method",
                  "default": false,
                  "type": "boolean"
                },
                "path": {
                  "description": "Send the path",
                  "default": false,
                  "type": "boolean"
                },
                "sdl": {
                  "description": "Send the SDL",
                  "default": false,
                  "type": "boolean"
                }
              },
              "additionalProperties": false
            },
            "response": {
              "description": "The response configuration",
              "default": {
                "headers": false,
                "context": false,
                "body": false,
                "sdl": false,
                "status_code": false
              },
              "type": "object",
              "properties": {
                "body": {
                  "description": "Send the body",
                  "default": false,
                  "type": "boolean"
                },
                "context": {
                  "description": "Send the context",
                  "default": false,
                  "type": "boolean"
                },
                "headers": {
                  "description": "Send the headers",
                  "default": false,
                  "type": "boolean"
                },
                "sdl": {
                  "description": "Send the SDL",
                  "default": false,
                  "type": "boolean"
                },
                "status_code": {
                  "description": "Send the HTTP status",
                  "default": false,
                  "type": "boolean"
                }
              },
              "additionalProperties": false
            }
          }
        },
        "subgraph": {
          "description": "The subgraph stage request/response configuration",
          "default": {
            "all": {
              "request": {
                "headers": false,
                "context": false,
                "body": false,
                "uri": false,
                "method": false,
                "service_name": false
              },
              "response": {
                "headers": false,
                "context": false,
                "body": false,
                "service_name": false,
                "status_code": false
              }
            }
          },
          "type": "object",
          "properties": {
            "all": {
              "description": "What information is passed to a subgraph request/response stage",
              "default": {
                "request": {
                  "headers": false,
                  "context": false,
                  "body": false,
                  "uri": false,
                  "method": false,
                  "service_name": false
                },
                "response": {
                  "headers": false,
                  "context": false,
                  "body": false,
                  "service_name": false,
                  "status_code": false
                }
              },
              "type": "object",
              "properties": {
                "request": {
                  "description": "What information is passed to a subgraph request/response stage",
                  "default": {
                    "headers": false,
                    "context": false,
                    "body": false,
                    "uri": false,
                    "method": false,
                    "service_name": false
                  },
                  "type": "object",
                  "properties": {
                    "body": {
                      "description": "Send the body",
                      "default": false,
                      "type": "boolean"
                    },
                    "context": {
                      "description": "Send the context",
                      "default": false,
                      "type": "boolean"
                    },
                    "headers": {
                      "description": "Send the headers",
                      "default": false,
                      "type": "boolean"
                    },
                    "method": {
                      "description": "Send the method URI",
                      "default": false,
                      "type": "boolean"
                    },
                    "service_name": {
                      "description": "Send the service name",
                      "default": false,
                      "type": "boolean"
                    },
                    "uri": {
                      "description": "Send the subgraph URI",
                      "default": false,
                      "type": "boolean"
                    }
                  },
                  "additionalProperties": false
                },
                "response": {
                  "description": "What information is passed to a subgraph request/response stage",
                  "default": {
                    "headers": false,
                    "context": false,
                    "body": false,
                    "service_name": false,
                    "status_code": false
                  },
                  "type": "object",
                  "properties": {
                    "body": {
                      "description": "Send the body",
                      "default": false,
                      "type": "boolean"
                    },
                    "context": {
                      "description": "Send the context",
                      "default": false,
                      "type": "boolean"
                    },
                    "headers": {
                      "description": "Send the headers",
                      "default": false,
                      "type": "boolean"
                    },
                    "service_name": {
                      "description": "Send the service name",
                      "default": false,
                      "type": "boolean"
                    },
                    "status_code": {
                      "description": "Send the http status",
                      "default": false,
                      "type": "boolean"
                    }
                  },
                  "additionalProperties": false
                }
              },
              "additionalProperties": false
            }
          },
          "additionalProperties": false
        },
        "supergraph": {
          "description": "The supergraph stage request/response configuration",
          "default": {
            "request": {
              "headers": false,
              "context": false,
              "body": false,
              "sdl": false,
              "method": false
            },
            "response": {
              "headers": false,
              "context": false,
              "body": false,
              "sdl": false,
              "status_code": false
            }
          },
          "type": "object",
          "properties": {
            "request": {
              "description": "The request configuration",
              "default": {
                "headers": false,
                "context": false,
                "body": false,
                "sdl": false,
                "method": false
              },
              "type": "object",
              "properties": {
                "body": {
                  "description": "Send the body",
                  "default": false,
                  "type": "boolean"
                },
                "context": {
                  "description": "Send the context",
                  "default": false,
                  "type": "boolean"
                },
                "headers": {
                  "description": "Send the headers",
                  "default": false,
                  "type": "boolean"
                },
                "method": {
                  "description": "Send the method",
                  "default": false,
                  "type": "boolean"
                },
                "sdl": {
                  "description": "Send the SDL",
                  "default": false,
                  "type": "boolean"
                }
              },
              "additionalProperties": false
            },
            "response": {
              "description": "What information is passed to a router request/response stage",
              "default": {
                "headers": false,
                "context": false,
                "body": false,
                "sdl": false,
                "status_code": false
              },
              "type": "object",
              "properties": {
                "body": {
                  "description": "Send the body",
                  "default": false,
                  "type": "boolean"
                },
                "context": {
                  "description": "Send the context",
                  "default": false,
                  "type": "boolean"
                },
                "headers": {
                  "description": "Send the headers",
                  "default": false,
                  "type": "boolean"
                },
                "sdl": {
                  "description": "Send the SDL",
                  "default": false,
                  "type": "boolean"
                },
                "status_code": {
                  "description": "Send the HTTP status",
                  "default": false,
                  "type": "boolean"
                }
              },
              "additionalProperties": false
            }
          }
        },
        "timeout": {
          "description": "The timeout for external requests",
          "default": {
            "secs": 1,
            "nanos": 0
          },
          "type": "string"
        },
        "url": {
          "description": "The url you'd like to offload processing to",
          "type": "string"
        }
      },
      "additionalProperties": false
    },
    "cors": {
      "description": "Cross origin request headers.",
      "default": {
        "allow_any_origin": false,
        "allow_credentials": false,
        "allow_headers": [],
        "expose_headers": null,
        "origins": [
          "https://studio.apollographql.com"
        ],
        "match_origins": null,
        "methods": [
          "GET",
          "POST",
          "OPTIONS"
        ],
        "max_age": null
      },
      "type": "object",
      "properties": {
        "allow_any_origin": {
          "description": "Set to true to allow any origin.\n\nDefaults to false Having this set to true is the only way to allow Origin: null.",
          "default": false,
          "type": "boolean"
        },
        "allow_credentials": {
          "description": "Set to true to add the `Access-Control-Allow-Credentials` header.",
          "default": false,
          "type": "boolean"
        },
        "allow_headers": {
          "description": "The headers to allow.\n\nIf this value is not set, the router will mirror client's `Access-Control-Request-Headers`.\n\nNote that if you set headers here, you also want to have a look at your `CSRF` plugins configuration, and make sure you either: - accept `x-apollo-operation-name` AND / OR `apollo-require-preflight` - defined `csrf` required headers in your yml configuration, as shown in the `examples/cors-and-csrf/custom-headers.router.yaml` files.",
          "default": [],
          "type": "array",
          "items": {
            "type": "string"
          }
        },
        "expose_headers": {
          "description": "Which response headers should be made available to scripts running in the browser, in response to a cross-origin request.",
          "default": null,
          "type": "array",
          "items": {
            "type": "string"
          },
          "nullable": true
        },
        "match_origins": {
          "description": "`Regex`es you want to match the origins against to determine if they're allowed. Defaults to an empty list. Note that `origins` will be evaluated before `match_origins`",
          "default": null,
          "type": "array",
          "items": {
            "type": "string"
          },
          "nullable": true
        },
        "max_age": {
          "description": "The `Access-Control-Max-Age` header value in time units",
          "default": null,
          "type": "string"
        },
        "methods": {
          "description": "Allowed request methods. Defaults to GET, POST, OPTIONS.",
          "default": [
            "GET",
            "POST",
            "OPTIONS"
          ],
          "type": "array",
          "items": {
            "type": "string"
          }
        },
        "origins": {
          "description": "The origin(s) to allow requests from. Defaults to `https://studio.apollographql.com/` for Apollo Studio.",
          "default": [
            "https://studio.apollographql.com"
          ],
          "type": "array",
          "items": {
            "type": "string"
          }
        }
      },
      "additionalProperties": false
    },
    "csrf": {
      "description": "CSRF Configuration.",
      "type": "object",
      "properties": {
        "required_headers": {
          "description": "Override the headers to check for by setting custom_headers Note that if you set required_headers here, you may also want to have a look at your `CORS` configuration, and make sure you either: - did not set any `allow_headers` list (so it defaults to `mirror_request`) - added your required headers to the allow_headers list, as shown in the `examples/cors-and-csrf/custom-headers.router.yaml` files.",
          "default": [
            "x-apollo-operation-name",
            "apollo-require-preflight"
          ],
          "type": "array",
          "items": {
            "type": "string"
          }
        },
        "unsafe_disabled": {
          "description": "The CSRF plugin is enabled by default; set unsafe_disabled = true to disable the plugin behavior Note that setting this to true is deemed unsafe. See <https://developer.mozilla.org/en-US/docs/Glossary/CSRF>.",
          "default": false,
          "type": "boolean"
        }
      },
      "additionalProperties": false
    },
    "experimental_api_schema_generation_mode": {
      "description": "Set the API schema generation implementation to use.",
      "default": "legacy",
      "oneOf": [
        {
          "description": "Use the new Rust-based implementation.",
          "type": "string",
          "enum": [
            "new"
          ]
        },
        {
          "description": "Use the old JavaScript-based implementation.",
          "type": "string",
          "enum": [
            "legacy"
          ]
        },
        {
          "description": "Use Rust-based and Javascript-based implementations side by side, logging warnings if the implementations disagree.",
          "type": "string",
          "enum": [
            "both"
          ]
        }
      ]
    },
    "experimental_batching": {
      "description": "Batching configuration.",
      "default": {
        "enabled": false,
        "mode": "batch_http_link"
      },
      "type": "object",
      "required": [
        "mode"
      ],
      "properties": {
        "enabled": {
          "description": "Activates Batching (disabled by default)",
          "default": false,
          "type": "boolean"
        },
        "mode": {
          "description": "Batching mode",
          "oneOf": [
            {
              "description": "batch_http_link",
              "type": "string",
              "enum": [
                "batch_http_link"
              ]
            }
          ]
        }
      },
      "additionalProperties": false
    },
    "experimental_chaos": {
      "description": "Configuration for chaos testing, trying to reproduce bugs that require uncommon conditions. You probably don’t want this in production!",
      "default": {
        "force_reload": null
      },
      "type": "object",
      "properties": {
        "force_reload": {
          "description": "Force a hot reload of the Router (as if the schema or configuration had changed) at a regular time interval.",
          "default": null,
          "type": "string",
          "nullable": true
        }
      },
      "additionalProperties": false
    },
    "experimental_graphql_validation_mode": {
      "description": "Set the GraphQL validation implementation to use.",
      "default": "both",
      "oneOf": [
        {
          "description": "Use the new Rust-based implementation.",
          "type": "string",
          "enum": [
            "new"
          ]
        },
        {
          "description": "Use the old JavaScript-based implementation.",
          "type": "string",
          "enum": [
            "legacy"
          ]
        },
        {
          "description": "Use Rust-based and Javascript-based implementations side by side, logging warnings if the implementations disagree.",
          "type": "string",
          "enum": [
            "both"
          ]
        }
      ]
    },
    "forbid_mutations": {
      "description": "Forbid mutations configuration",
      "type": "boolean"
    },
    "headers": {
      "description": "Configuration for header propagation",
      "type": "object",
      "properties": {
        "all": {
          "description": "Rules to apply to all subgraphs",
          "type": "object",
          "required": [
            "request"
          ],
          "properties": {
            "request": {
              "description": "Propagate/Insert/Remove headers from request",
              "type": "array",
              "items": {
                "oneOf": [
                  {
                    "type": "object",
                    "required": [
                      "insert"
                    ],
                    "properties": {
                      "insert": {
                        "description": "Insert header",
                        "anyOf": [
                          {
                            "description": "Insert static header",
                            "type": "object",
                            "required": [
                              "name",
                              "value"
                            ],
                            "properties": {
                              "name": {
                                "description": "The name of the header",
                                "type": "string"
                              },
                              "value": {
                                "description": "The value for the header",
                                "type": "string"
                              }
                            },
                            "additionalProperties": false
                          },
                          {
                            "description": "Insert header with a value coming from context key (works only for a string in the context)",
                            "type": "object",
                            "required": [
                              "from_context",
                              "name"
                            ],
                            "properties": {
                              "from_context": {
                                "description": "Specify context key to fetch value",
                                "type": "string"
                              },
                              "name": {
                                "description": "Specify header name",
                                "type": "string"
                              }
                            },
                            "additionalProperties": false
                          },
                          {
                            "description": "Insert header with a value coming from body",
                            "type": "object",
                            "required": [
                              "name",
                              "path"
                            ],
                            "properties": {
                              "default": {
                                "description": "The default if the path in the body did not resolve to an element",
                                "type": "string",
                                "nullable": true
                              },
                              "name": {
                                "description": "The target header name",
                                "type": "string"
                              },
                              "path": {
                                "description": "The path in the request body",
                                "type": "string"
                              }
                            },
                            "additionalProperties": false
                          }
                        ]
                      }
                    },
                    "additionalProperties": false
                  },
                  {
                    "type": "object",
                    "required": [
                      "remove"
                    ],
                    "properties": {
                      "remove": {
                        "description": "Remove header",
                        "oneOf": [
                          {
                            "description": "Remove a header given a header name",
                            "type": "object",
                            "required": [
                              "named"
                            ],
                            "properties": {
                              "named": {
                                "description": "Remove a header given a header name",
                                "type": "string"
                              }
                            },
                            "additionalProperties": false
                          },
                          {
                            "description": "Remove a header given a regex matching header name",
                            "type": "object",
                            "required": [
                              "matching"
                            ],
                            "properties": {
                              "matching": {
                                "description": "Remove a header given a regex matching against the header name",
                                "type": "string"
                              }
                            },
                            "additionalProperties": false
                          }
                        ]
                      }
                    },
                    "additionalProperties": false
                  },
                  {
                    "type": "object",
                    "required": [
                      "propagate"
                    ],
                    "properties": {
                      "propagate": {
                        "description": "Propagate header",
                        "anyOf": [
                          {
                            "description": "Propagate header given a header name",
                            "type": "object",
                            "required": [
                              "named"
                            ],
                            "properties": {
                              "default": {
                                "description": "Default value for the header.",
                                "type": "string",
                                "nullable": true
                              },
                              "named": {
                                "description": "The source header name",
                                "type": "string"
                              },
                              "rename": {
                                "description": "An optional target header name",
                                "type": "string",
                                "nullable": true
                              }
                            },
                            "additionalProperties": false
                          },
                          {
                            "description": "Propagate header given a regex to match header name",
                            "type": "object",
                            "required": [
                              "matching"
                            ],
                            "properties": {
                              "matching": {
                                "description": "The regex on header name",
                                "type": "string"
                              }
                            },
                            "additionalProperties": false
                          }
                        ]
                      }
                    },
                    "additionalProperties": false
                  }
                ]
              }
            }
          },
          "additionalProperties": false,
          "nullable": true
        },
        "subgraphs": {
          "description": "Rules to specific subgraphs",
          "type": "object",
          "additionalProperties": {
            "type": "object",
            "required": [
              "request"
            ],
            "properties": {
              "request": {
                "description": "Propagate/Insert/Remove headers from request",
                "type": "array",
                "items": {
                  "oneOf": [
                    {
                      "type": "object",
                      "required": [
                        "insert"
                      ],
                      "properties": {
                        "insert": {
                          "description": "Insert header",
                          "anyOf": [
                            {
                              "description": "Insert static header",
                              "type": "object",
                              "required": [
                                "name",
                                "value"
                              ],
                              "properties": {
                                "name": {
                                  "description": "The name of the header",
                                  "type": "string"
                                },
                                "value": {
                                  "description": "The value for the header",
                                  "type": "string"
                                }
                              },
                              "additionalProperties": false
                            },
                            {
                              "description": "Insert header with a value coming from context key (works only for a string in the context)",
                              "type": "object",
                              "required": [
                                "from_context",
                                "name"
                              ],
                              "properties": {
                                "from_context": {
                                  "description": "Specify context key to fetch value",
                                  "type": "string"
                                },
                                "name": {
                                  "description": "Specify header name",
                                  "type": "string"
                                }
                              },
                              "additionalProperties": false
                            },
                            {
                              "description": "Insert header with a value coming from body",
                              "type": "object",
                              "required": [
                                "name",
                                "path"
                              ],
                              "properties": {
                                "default": {
                                  "description": "The default if the path in the body did not resolve to an element",
                                  "type": "string",
                                  "nullable": true
                                },
                                "name": {
                                  "description": "The target header name",
                                  "type": "string"
                                },
                                "path": {
                                  "description": "The path in the request body",
                                  "type": "string"
                                }
                              },
                              "additionalProperties": false
                            }
                          ]
                        }
                      },
                      "additionalProperties": false
                    },
                    {
                      "type": "object",
                      "required": [
                        "remove"
                      ],
                      "properties": {
                        "remove": {
                          "description": "Remove header",
                          "oneOf": [
                            {
                              "description": "Remove a header given a header name",
                              "type": "object",
                              "required": [
                                "named"
                              ],
                              "properties": {
                                "named": {
                                  "description": "Remove a header given a header name",
                                  "type": "string"
                                }
                              },
                              "additionalProperties": false
                            },
                            {
                              "description": "Remove a header given a regex matching header name",
                              "type": "object",
                              "required": [
                                "matching"
                              ],
                              "properties": {
                                "matching": {
                                  "description": "Remove a header given a regex matching against the header name",
                                  "type": "string"
                                }
                              },
                              "additionalProperties": false
                            }
                          ]
                        }
                      },
                      "additionalProperties": false
                    },
                    {
                      "type": "object",
                      "required": [
                        "propagate"
                      ],
                      "properties": {
                        "propagate": {
                          "description": "Propagate header",
                          "anyOf": [
                            {
                              "description": "Propagate header given a header name",
                              "type": "object",
                              "required": [
                                "named"
                              ],
                              "properties": {
                                "default": {
                                  "description": "Default value for the header.",
                                  "type": "string",
                                  "nullable": true
                                },
                                "named": {
                                  "description": "The source header name",
                                  "type": "string"
                                },
                                "rename": {
                                  "description": "An optional target header name",
                                  "type": "string",
                                  "nullable": true
                                }
                              },
                              "additionalProperties": false
                            },
                            {
                              "description": "Propagate header given a regex to match header name",
                              "type": "object",
                              "required": [
                                "matching"
                              ],
                              "properties": {
                                "matching": {
                                  "description": "The regex on header name",
                                  "type": "string"
                                }
                              },
                              "additionalProperties": false
                            }
                          ]
                        }
                      },
                      "additionalProperties": false
                    }
                  ]
                }
              }
            },
            "additionalProperties": false
          }
        }
      },
      "additionalProperties": false
    },
    "health_check": {
      "description": "Health check configuration",
      "default": {
        "listen": "127.0.0.1:8088",
        "enabled": true,
        "path": "/health"
      },
      "type": "object",
      "properties": {
        "enabled": {
          "description": "Set to false to disable the health check",
          "default": true,
          "type": "boolean"
        },
        "listen": {
          "description": "The socket address and port to listen on Defaults to 127.0.0.1:8088",
          "default": "127.0.0.1:8088",
          "anyOf": [
            {
              "description": "Socket address.",
              "type": "string"
            },
            {
              "description": "Unix socket.",
              "type": "string"
            }
          ]
        },
        "path": {
          "description": "Optionally set a custom healthcheck path Defaults to /health",
          "default": "/health",
          "type": "string"
        }
      },
      "additionalProperties": false
    },
    "homepage": {
      "description": "Homepage configuration",
      "default": {
        "enabled": true,
        "graph_ref": null
      },
      "type": "object",
      "properties": {
        "enabled": {
          "description": "Set to false to disable the homepage",
          "default": true,
          "type": "boolean"
        },
        "graph_ref": {
          "description": "Graph reference This will allow you to redirect from the Apollo Router landing page back to Apollo Studio Explorer",
          "default": null,
          "type": "string",
          "nullable": true
        }
      },
      "additionalProperties": false
    },
    "include_subgraph_errors": {
      "description": "Configuration for exposing errors that originate from subgraphs",
      "type": "object",
      "properties": {
        "all": {
          "description": "Include errors from all subgraphs",
          "default": false,
          "type": "boolean"
        },
        "subgraphs": {
          "description": "Include errors from specific subgraphs",
          "default": {},
          "type": "object",
          "additionalProperties": {
            "type": "boolean"
          }
        }
      },
      "additionalProperties": false
    },
    "limits": {
      "description": "Configuration for operation limits, parser limits, HTTP limits, etc.",
      "default": {
        "max_depth": null,
        "max_height": null,
        "max_root_fields": null,
        "max_aliases": null,
        "warn_only": false,
        "parser_max_recursion": 500,
        "parser_max_tokens": 15000,
        "http_max_request_bytes": 2000000
      },
      "type": "object",
      "properties": {
        "http_max_request_bytes": {
          "description": "Limit the size of incoming HTTP requests read from the network, to protect against running out of memory. Default: 2000000 (2 MB)",
          "default": 2000000,
          "type": "integer",
          "format": "uint",
          "minimum": 0.0
        },
        "max_aliases": {
          "description": "If set, requests with operations with more aliases than this maximum are rejected with a HTTP 400 Bad Request response and GraphQL error with `\"extensions\": {\"code\": \"MAX_ALIASES_LIMIT\"}`",
          "default": null,
          "type": "integer",
          "format": "uint32",
          "minimum": 0.0,
          "nullable": true
        },
        "max_depth": {
          "description": "If set, requests with operations deeper than this maximum are rejected with a HTTP 400 Bad Request response and GraphQL error with `\"extensions\": {\"code\": \"MAX_DEPTH_LIMIT\"}`\n\nCounts depth of an operation, looking at its selection sets, including fields in fragments and inline fragments. The following example has a depth of 3.\n\n```graphql query getProduct { book { # 1 ...bookDetails } }\n\nfragment bookDetails on Book { details { # 2 ... on ProductDetailsBook { country # 3 } } } ```",
          "default": null,
          "type": "integer",
          "format": "uint32",
          "minimum": 0.0,
          "nullable": true
        },
        "max_height": {
          "description": "If set, requests with operations higher than this maximum are rejected with a HTTP 400 Bad Request response and GraphQL error with `\"extensions\": {\"code\": \"MAX_DEPTH_LIMIT\"}`\n\nHeight is based on simple merging of fields using the same name or alias, but only within the same selection set. For example `name` here is only counted once and the query has height 3, not 4:\n\n```graphql query { name { first } name { last } } ```\n\nThis may change in a future version of Apollo Router to do [full field merging across fragments][merging] instead.\n\n[merging]: https://spec.graphql.org/October2021/#sec-Field-Selection-Merging]",
          "default": null,
          "type": "integer",
          "format": "uint32",
          "minimum": 0.0,
          "nullable": true
        },
        "max_root_fields": {
          "description": "If set, requests with operations with more root fields than this maximum are rejected with a HTTP 400 Bad Request response and GraphQL error with `\"extensions\": {\"code\": \"MAX_ROOT_FIELDS_LIMIT\"}`\n\nThis limit counts only the top level fields in a selection set, including fragments and inline fragments.",
          "default": null,
          "type": "integer",
          "format": "uint32",
          "minimum": 0.0,
          "nullable": true
        },
        "parser_max_recursion": {
          "description": "Limit recursion in the GraphQL parser to protect against stack overflow. default: 500",
          "default": 500,
          "type": "integer",
          "format": "uint",
          "minimum": 0.0
        },
        "parser_max_tokens": {
          "description": "Limit the number of tokens the GraphQL parser processes before aborting.",
          "default": 15000,
          "type": "integer",
          "format": "uint",
          "minimum": 0.0
        },
        "warn_only": {
          "description": "If set to true (which is the default is dev mode), requests that exceed a `max_*` limit are *not* rejected. Instead they are executed normally, and a warning is logged.",
          "default": false,
          "type": "boolean"
        }
      },
      "additionalProperties": false
    },
    "override_subgraph_url": {
      "description": "Subgraph URL mappings",
      "anyOf": [
        {
          "description": "Subgraph URL mappings",
          "type": "object",
          "additionalProperties": {
            "type": "string",
            "format": "uri"
          }
        }
      ]
    },
    "persisted_queries": {
      "description": "Configures managed persisted queries",
      "default": {
        "enabled": false,
        "log_unknown": false,
        "safelist": {
          "enabled": false,
          "require_id": false
        }
      },
      "type": "object",
      "properties": {
        "enabled": {
          "description": "Activates Persisted Queries (disabled by default)",
          "default": false,
          "type": "boolean"
        },
        "log_unknown": {
          "description": "Enabling this field configures the router to log any freeform GraphQL request that is not in the persisted query list",
          "default": false,
          "type": "boolean"
        },
        "safelist": {
          "description": "Restricts execution of operations that are not found in the Persisted Query List",
          "default": {
            "enabled": false,
            "require_id": false
          },
          "type": "object",
          "properties": {
            "enabled": {
              "description": "Enables using the persisted query list as a safelist (disabled by default)",
              "default": false,
              "type": "boolean"
            },
            "require_id": {
              "description": "Enabling this field configures the router to reject any request that does not include the persisted query ID",
              "default": false,
              "type": "boolean"
            }
          },
          "additionalProperties": false
        }
      },
      "additionalProperties": false
    },
    "plugins": {
      "description": "Plugin configuration",
      "default": null,
      "properties": {
        "experimental.broken": {
          "description": "This is a broken plugin for testing purposes only.",
          "type": "object",
          "required": [
            "enabled"
          ],
          "properties": {
            "enabled": {
              "description": "Enable the broken plugin.",
              "type": "boolean"
            }
          }
        },
        "experimental.expose_query_plan": {
          "description": "Expose query plan",
          "type": "boolean"
        },
        "experimental.record": {
          "description": "Request recording configuration.",
          "type": "object",
          "required": [
            "enabled"
          ],
          "properties": {
            "enabled": {
              "description": "The recording plugin is disabled by default.",
              "type": "boolean"
            },
            "storage_path": {
              "description": "The path to the directory where recordings will be stored. Defaults to the current working directory.",
              "type": "string",
              "nullable": true
            }
          },
          "additionalProperties": false
        },
        "experimental.restricted": {
          "description": "Restricted plugin (for testing purposes only)",
          "type": "object",
          "required": [
            "enabled"
          ],
          "properties": {
            "enabled": {
              "description": "Enable the restricted plugin (for testing purposes only)",
              "type": "boolean"
            }
          }
        },
        "test.always_fails_to_start": {
          "description": "Configuration for the test plugin",
          "type": "object",
          "required": [
            "name"
          ],
          "properties": {
            "name": {
              "description": "The name of the test",
              "type": "string"
            }
          }
        },
        "test.always_starts_and_stops": {
          "description": "Configuration for the test plugin",
          "type": "object",
          "required": [
            "name"
          ],
          "properties": {
            "name": {
              "description": "The name of the test",
              "type": "string"
            }
          }
        }
      },
      "additionalProperties": false
    },
    "preview_entity_cache": {
      "description": "Configuration for entity caching",
      "type": "object",
      "required": [
        "redis"
      ],
      "properties": {
        "enabled": {
          "description": "activates caching for all subgraphs, unless overriden in subgraph specific configuration",
          "default": null,
          "type": "boolean",
          "nullable": true
        },
        "metrics": {
          "description": "Entity caching evaluation metrics",
          "type": "object",
          "properties": {
            "enabled": {
              "description": "enables metrics evaluating the benefits of entity caching",
              "default": false,
              "type": "boolean"
            },
            "separate_per_type": {
              "description": "Adds the entity type name to attributes. This can greatly increase the cardinality",
              "default": false,
              "type": "boolean"
            },
            "ttl": {
              "description": "Metrics counter TTL",
              "type": "string",
              "nullable": true
            }
          },
          "additionalProperties": false
        },
        "redis": {
          "description": "Redis cache configuration",
          "type": "object",
          "required": [
            "urls"
          ],
          "properties": {
            "namespace": {
              "description": "namespace used to prefix Redis keys",
              "type": "string",
              "nullable": true
            },
            "password": {
              "description": "Redis password if not provided in the URLs. This field takes precedence over the password in the URL",
              "type": "string",
              "nullable": true
            },
<<<<<<< HEAD
            "reset_ttl": {
              "description": "When a TTL is set on a key, reset it when reading the data from that key",
              "default": true,
=======
            "required_to_start": {
              "description": "Prevents the router from starting if it cannot connect to Redis",
              "default": false,
>>>>>>> 23656eac
              "type": "boolean"
            },
            "timeout": {
              "description": "Redis request timeout (default: 2ms)",
              "default": null,
              "type": "string",
              "nullable": true
            },
            "tls": {
              "description": "TLS client configuration",
              "default": null,
              "type": "object",
              "properties": {
                "certificate_authorities": {
                  "description": "list of certificate authorities in PEM format",
                  "default": null,
                  "type": "string",
                  "nullable": true
                },
                "client_authentication": {
                  "description": "client certificate authentication",
                  "default": null,
                  "type": "object",
                  "required": [
                    "certificate_chain",
                    "key"
                  ],
                  "properties": {
                    "certificate_chain": {
                      "description": "list of certificates in PEM format",
                      "writeOnly": true,
                      "type": "string"
                    },
                    "key": {
                      "description": "key in PEM format",
                      "writeOnly": true,
                      "type": "string"
                    }
                  },
                  "additionalProperties": false,
                  "nullable": true
                }
              },
              "additionalProperties": false,
              "nullable": true
            },
            "ttl": {
              "description": "TTL for entries",
              "default": null,
              "type": "string",
              "nullable": true
            },
            "urls": {
              "description": "List of URLs to the Redis cluster",
              "type": "array",
              "items": {
                "type": "string",
                "format": "uri"
              }
            },
            "username": {
              "description": "Redis username if not provided in the URLs. This field takes precedence over the username in the URL",
              "type": "string",
              "nullable": true
            }
          },
          "additionalProperties": false
        },
        "subgraphs": {
          "description": "Per subgraph configuration",
          "type": "object",
          "additionalProperties": {
            "description": "Per subgraph configuration for entity caching",
            "type": "object",
            "properties": {
              "enabled": {
                "description": "activates caching for this subgraph, overrides the global configuration",
                "default": null,
                "type": "boolean",
                "nullable": true
              },
              "ttl": {
                "description": "expiration for all keys",
                "type": "string",
                "nullable": true
              }
            },
            "additionalProperties": false
          }
        }
      },
      "additionalProperties": false
    },
    "preview_file_uploads": {
      "description": "Configuration for File Uploads plugin",
      "type": "object",
      "required": [
        "enabled",
        "protocols"
      ],
      "properties": {
        "enabled": {
          "description": "Whether the file upload plugin should be enabled (default: false)",
          "type": "boolean"
        },
        "protocols": {
          "description": "Supported protocol configurations for file uploads",
          "type": "object",
          "required": [
            "multipart"
          ],
          "properties": {
            "multipart": {
              "description": "Configuration for multipart requests.\n\nThis protocol conforms to [jaydenseric's multipart spec](https://github.com/jaydenseric/graphql-multipart-request-spec)",
              "type": "object",
              "properties": {
                "enabled": {
                  "description": "Whether to enable the multipart protocol for file uploads (default: true)",
                  "default": true,
                  "type": "boolean"
                },
                "limits": {
                  "description": "Resource limits for multipart requests",
                  "type": "object",
                  "required": [
                    "max_file_size",
                    "max_files"
                  ],
                  "properties": {
                    "max_file_size": {
                      "description": "The maximum size of each file, in bytes (default: 5MB)",
                      "type": "string"
                    },
                    "max_files": {
                      "description": "The maximum amount of files allowed for a single query (default: 4)",
                      "type": "integer",
                      "format": "uint",
                      "minimum": 0.0
                    }
                  },
                  "additionalProperties": false
                },
                "mode": {
                  "description": "The supported mode for the request (default: [MultipartRequestMode::Stream])",
                  "oneOf": [
                    {
                      "description": "The multipart request will not be loaded into memory and instead will be streamed directly to the subgraph in the order received. This has some limitations, mainly that the query _must_ be able to be streamed directly to the subgraph without buffering.\n\nIn practice, this means that certain queries will fail due to ordering of the files.",
                      "type": "string",
                      "enum": [
                        "stream"
                      ]
                    }
                  ]
                }
              },
              "additionalProperties": false
            }
          },
          "additionalProperties": false
        }
      },
      "additionalProperties": false
    },
    "progressive_override": {
      "description": "Configuration for the progressive override plugin",
      "type": "object"
    },
    "rhai": {
      "description": "Configuration for the Rhai Plugin",
      "type": "object",
      "properties": {
        "main": {
          "description": "The main entry point for Rhai script evaluation",
          "type": "string",
          "nullable": true
        },
        "scripts": {
          "description": "The directory where Rhai scripts can be found",
          "type": "string",
          "nullable": true
        }
      },
      "additionalProperties": false
    },
    "sandbox": {
      "description": "Sandbox configuration",
      "default": {
        "enabled": false
      },
      "type": "object",
      "properties": {
        "enabled": {
          "description": "Set to true to enable sandbox",
          "default": false,
          "type": "boolean"
        }
      },
      "additionalProperties": false
    },
    "subscription": {
      "description": "Subscriptions configuration",
      "type": "object",
      "properties": {
        "enable_deduplication": {
          "description": "Enable the deduplication of subscription (for example if we detect the exact same request to subgraph we won't open a new websocket to the subgraph in passthrough mode) (default: true)",
          "default": true,
          "type": "boolean"
        },
        "enabled": {
          "description": "Enable subscription",
          "default": true,
          "type": "boolean"
        },
        "max_opened_subscriptions": {
          "description": "This is a limit to only have maximum X opened subscriptions at the same time. By default if it's not set there is no limit.",
          "default": null,
          "type": "integer",
          "format": "uint",
          "minimum": 0.0,
          "nullable": true
        },
        "mode": {
          "description": "Select a subscription mode (callback or passthrough)",
          "default": {
            "callback": null,
            "passthrough": null
          },
          "type": "object",
          "properties": {
            "callback": {
              "description": "Enable callback mode for subgraph(s)",
              "type": "object",
              "required": [
                "public_url"
              ],
              "properties": {
                "heartbeat_interval": {
                  "description": "Heartbeat interval for callback mode (default: 5secs)",
                  "default": "5s",
                  "anyOf": [
                    {
                      "type": "string",
                      "enum": [
                        "disabled"
                      ]
                    },
                    {
                      "type": "string"
                    }
                  ]
                },
                "listen": {
                  "description": "Listen address on which the callback must listen (default: 127.0.0.1:4000)",
                  "writeOnly": true,
                  "anyOf": [
                    {
                      "description": "Socket address.",
                      "type": "string"
                    },
                    {
                      "description": "Unix socket.",
                      "type": "string"
                    }
                  ],
                  "nullable": true
                },
                "path": {
                  "description": "Specify on which path you want to listen for callbacks (default: /callback)",
                  "writeOnly": true,
                  "type": "string",
                  "nullable": true
                },
                "public_url": {
                  "description": "URL used to access this router instance, including the path configured on the Router",
                  "type": "string"
                },
                "subgraphs": {
                  "description": "Specify on which subgraph we enable the callback mode for subscription If empty it applies to all subgraphs (passthrough mode takes precedence)",
                  "default": [],
                  "type": "array",
                  "items": {
                    "type": "string"
                  },
                  "uniqueItems": true
                }
              },
              "additionalProperties": false,
              "nullable": true
            },
            "passthrough": {
              "description": "Enable passthrough mode for subgraph(s)",
              "type": "object",
              "properties": {
                "all": {
                  "description": "Configuration for all subgraphs",
                  "default": null,
                  "type": "object",
                  "properties": {
                    "path": {
                      "description": "Path on which WebSockets are listening",
                      "default": null,
                      "type": "string",
                      "nullable": true
                    },
                    "protocol": {
                      "description": "Which WebSocket GraphQL protocol to use for this subgraph possible values are: 'graphql_ws' | 'graphql_transport_ws' (default: graphql_ws)",
                      "default": "graphql_ws",
                      "type": "string",
                      "enum": [
                        "graphql_ws",
                        "graphql_transport_ws"
                      ]
                    }
                  },
                  "additionalProperties": false,
                  "nullable": true
                },
                "subgraphs": {
                  "description": "Configuration for specific subgraphs",
                  "default": {},
                  "type": "object",
                  "additionalProperties": {
                    "description": "WebSocket configuration for a specific subgraph",
                    "type": "object",
                    "properties": {
                      "path": {
                        "description": "Path on which WebSockets are listening",
                        "default": null,
                        "type": "string",
                        "nullable": true
                      },
                      "protocol": {
                        "description": "Which WebSocket GraphQL protocol to use for this subgraph possible values are: 'graphql_ws' | 'graphql_transport_ws' (default: graphql_ws)",
                        "default": "graphql_ws",
                        "type": "string",
                        "enum": [
                          "graphql_ws",
                          "graphql_transport_ws"
                        ]
                      }
                    },
                    "additionalProperties": false
                  }
                }
              },
              "additionalProperties": false,
              "nullable": true
            }
          },
          "additionalProperties": false
        },
        "queue_capacity": {
          "description": "It represent the capacity of the in memory queue to know how many events we can keep in a buffer",
          "default": null,
          "type": "integer",
          "format": "uint",
          "minimum": 0.0,
          "nullable": true
        }
      },
      "additionalProperties": false
    },
    "supergraph": {
      "description": "Configuration for the supergraph",
      "default": {
        "listen": "127.0.0.1:4000",
        "path": "/",
        "introspection": false,
        "experimental_reuse_query_fragments": null,
        "defer_support": true,
        "query_planning": {
          "cache": {
            "in_memory": {
              "limit": 512
            },
            "redis": null
          },
          "warmed_up_queries": null,
          "experimental_plans_limit": null,
          "experimental_paths_limit": null
        }
      },
      "type": "object",
      "properties": {
        "defer_support": {
          "description": "Set to false to disable defer support",
          "default": true,
          "type": "boolean"
        },
        "experimental_reuse_query_fragments": {
          "description": "Enable reuse of query fragments Default: depends on the federation version",
          "default": null,
          "type": "boolean",
          "nullable": true
        },
        "introspection": {
          "description": "Enable introspection Default: false",
          "default": false,
          "type": "boolean"
        },
        "listen": {
          "description": "The socket address and port to listen on Defaults to 127.0.0.1:4000",
          "default": "127.0.0.1:4000",
          "anyOf": [
            {
              "description": "Socket address.",
              "type": "string"
            },
            {
              "description": "Unix socket.",
              "type": "string"
            }
          ]
        },
        "path": {
          "description": "The HTTP path on which GraphQL requests will be served. default: \"/\"",
          "default": "/",
          "type": "string"
        },
        "query_planning": {
          "description": "Query planning options",
          "default": {
            "cache": {
              "in_memory": {
                "limit": 512
              },
              "redis": null
            },
            "warmed_up_queries": null,
            "experimental_plans_limit": null,
            "experimental_paths_limit": null
          },
          "type": "object",
          "properties": {
            "cache": {
              "description": "Cache configuration",
              "default": {
                "in_memory": {
                  "limit": 512
                },
                "redis": null
              },
              "type": "object",
              "properties": {
                "in_memory": {
                  "description": "Configures the in memory cache (always active)",
                  "default": {
                    "limit": 512
                  },
                  "type": "object",
                  "required": [
                    "limit"
                  ],
                  "properties": {
                    "limit": {
                      "description": "Number of entries in the Least Recently Used cache",
                      "type": "integer",
                      "format": "uint",
                      "minimum": 1.0
                    }
                  },
                  "additionalProperties": false
                },
                "redis": {
                  "description": "Configures and activates the Redis cache",
                  "default": null,
                  "type": "object",
                  "required": [
                    "urls"
                  ],
                  "properties": {
                    "namespace": {
                      "description": "namespace used to prefix Redis keys",
                      "type": "string",
                      "nullable": true
                    },
                    "password": {
                      "description": "Redis password if not provided in the URLs. This field takes precedence over the password in the URL",
                      "type": "string",
                      "nullable": true
                    },
<<<<<<< HEAD
                    "reset_ttl": {
                      "description": "When a TTL is set on a key, reset it when reading the data from that key",
                      "default": true,
=======
                    "required_to_start": {
                      "description": "Prevents the router from starting if it cannot connect to Redis",
                      "default": false,
>>>>>>> 23656eac
                      "type": "boolean"
                    },
                    "timeout": {
                      "description": "Redis request timeout (default: 2ms)",
                      "default": null,
                      "type": "string",
                      "nullable": true
                    },
                    "tls": {
                      "description": "TLS client configuration",
                      "default": null,
                      "type": "object",
                      "properties": {
                        "certificate_authorities": {
                          "description": "list of certificate authorities in PEM format",
                          "default": null,
                          "type": "string",
                          "nullable": true
                        },
                        "client_authentication": {
                          "description": "client certificate authentication",
                          "default": null,
                          "type": "object",
                          "required": [
                            "certificate_chain",
                            "key"
                          ],
                          "properties": {
                            "certificate_chain": {
                              "description": "list of certificates in PEM format",
                              "writeOnly": true,
                              "type": "string"
                            },
                            "key": {
                              "description": "key in PEM format",
                              "writeOnly": true,
                              "type": "string"
                            }
                          },
                          "additionalProperties": false,
                          "nullable": true
                        }
                      },
                      "additionalProperties": false,
                      "nullable": true
                    },
                    "ttl": {
                      "description": "TTL for entries",
                      "default": null,
                      "type": "string",
                      "nullable": true
                    },
                    "urls": {
                      "description": "List of URLs to the Redis cluster",
                      "type": "array",
                      "items": {
                        "type": "string",
                        "format": "uri"
                      }
                    },
                    "username": {
                      "description": "Redis username if not provided in the URLs. This field takes precedence over the username in the URL",
                      "type": "string",
                      "nullable": true
                    }
                  },
                  "additionalProperties": false,
                  "nullable": true
                }
              },
              "additionalProperties": false
            },
            "experimental_paths_limit": {
              "description": "Before creating query plans, for each path of fields in the query we compute all the possible options to traverse that path via the subgraphs. Multiple options can arise because fields in the path can be provided by multiple subgraphs, and abstract types (i.e. unions and interfaces) returned by fields sometimes require the query planner to traverse through each constituent object type. The number of options generated in this computation can grow large if the schema or query are sufficiently complex, and that will increase the time spent planning.\n\nThis config allows specifying a per-path limit to the number of options considered. If any path's options exceeds this limit, query planning will abort and the operation will fail.\n\nThe default value is None, which specifies no limit.",
              "default": null,
              "type": "integer",
              "format": "uint32",
              "minimum": 0.0,
              "nullable": true
            },
            "experimental_plans_limit": {
              "description": "Sets a limit to the number of generated query plans. The planning process generates many different query plans as it explores the graph, and the list can grow large. By using this limit, we prevent that growth and still get a valid query plan, but it may not be the optimal one.\n\nThe default limit is set to 10000, but it may change in the future",
              "default": null,
              "type": "integer",
              "format": "uint32",
              "minimum": 0.0,
              "nullable": true
            },
            "warmed_up_queries": {
              "description": "Warms up the cache on reloads by running the query plan over a list of the most used queries (from the in memory cache) Configures the number of queries warmed up. Defaults to 1/3 of the in memory cache",
              "default": null,
              "type": "integer",
              "format": "uint",
              "minimum": 0.0,
              "nullable": true
            }
          },
          "additionalProperties": false
        }
      },
      "additionalProperties": false
    },
    "telemetry": {
      "description": "Telemetry configuration",
      "type": "object",
      "properties": {
        "apollo": {
          "description": "Apollo reporting configuration",
          "type": "object",
          "properties": {
            "batch_processor": {
              "description": "Configuration for batch processing.",
              "type": "object",
              "properties": {
                "max_concurrent_exports": {
                  "description": "Maximum number of concurrent exports\n\nLimits the number of spawned tasks for exports and thus memory consumed by an exporter. A value of 1 will cause exports to be performed synchronously on the BatchSpanProcessor task. The default is 1.",
                  "default": 1,
                  "type": "integer",
                  "format": "uint",
                  "minimum": 0.0
                },
                "max_export_batch_size": {
                  "description": "The maximum number of spans to process in a single batch. If there are more than one batch worth of spans then it processes multiple batches of spans one batch after the other without any delay. The default value is 512.",
                  "default": 512,
                  "type": "integer",
                  "format": "uint",
                  "minimum": 0.0
                },
                "max_export_timeout": {
                  "description": "The maximum duration to export a batch of data. The default value is 30 seconds.",
                  "default": {
                    "secs": 30,
                    "nanos": 0
                  },
                  "type": "string"
                },
                "max_queue_size": {
                  "description": "The maximum queue size to buffer spans for delayed processing. If the queue gets full it drops the spans. The default value of is 2048.",
                  "default": 2048,
                  "type": "integer",
                  "format": "uint",
                  "minimum": 0.0
                },
                "scheduled_delay": {
                  "description": "The delay interval in milliseconds between two consecutive processing of batches. The default value is 5 seconds.",
                  "default": {
                    "secs": 5,
                    "nanos": 0
                  },
                  "type": "string"
                }
              }
            },
            "buffer_size": {
              "description": "The buffer size for sending traces to Apollo. Increase this if you are experiencing lost traces.",
              "default": 10000,
              "type": "integer",
              "format": "uint",
              "minimum": 1.0
            },
            "client_name_header": {
              "description": "The name of the header to extract from requests when populating 'client nane' for traces and metrics in Apollo Studio.",
              "default": "apollographql-client-name",
              "type": "string",
              "nullable": true
            },
            "client_version_header": {
              "description": "The name of the header to extract from requests when populating 'client version' for traces and metrics in Apollo Studio.",
              "default": "apollographql-client-version",
              "type": "string",
              "nullable": true
            },
            "endpoint": {
              "description": "The Apollo Studio endpoint for exporting traces and metrics.",
              "default": "https://usage-reporting.api.apollographql.com/api/ingress/traces",
              "type": "string"
            },
            "errors": {
              "description": "Configure the way errors are transmitted to Apollo Studio",
              "type": "object",
              "properties": {
                "subgraph": {
                  "description": "Handling of errors coming from subgraph",
                  "type": "object",
                  "properties": {
                    "all": {
                      "description": "Handling of errors coming from all subgraphs",
                      "type": "object",
                      "properties": {
                        "redact": {
                          "description": "Redact subgraph errors to Apollo Studio",
                          "default": true,
                          "type": "boolean"
                        },
                        "send": {
                          "description": "Send subgraph errors to Apollo Studio",
                          "default": true,
                          "type": "boolean"
                        }
                      },
                      "additionalProperties": false
                    },
                    "subgraphs": {
                      "description": "Handling of errors coming from specified subgraphs",
                      "type": "object",
                      "additionalProperties": {
                        "type": "object",
                        "properties": {
                          "redact": {
                            "description": "Redact subgraph errors to Apollo Studio",
                            "default": true,
                            "type": "boolean"
                          },
                          "send": {
                            "description": "Send subgraph errors to Apollo Studio",
                            "default": true,
                            "type": "boolean"
                          }
                        },
                        "additionalProperties": false
                      }
                    }
                  },
                  "additionalProperties": false
                }
              },
              "additionalProperties": false
            },
            "experimental_otlp_endpoint": {
              "description": "The Apollo Studio endpoint for exporting traces and metrics.",
              "default": "https://usage-reporting.api.apollographql.com/",
              "type": "string"
            },
            "field_level_instrumentation_sampler": {
              "description": "Field level instrumentation for subgraphs via ftv1. ftv1 tracing can cause performance issues as it is transmitted in band with subgraph responses.",
              "anyOf": [
                {
                  "description": "Sample a given fraction. Fractions >= 1 will always sample.",
                  "type": "number",
                  "format": "double"
                },
                {
                  "oneOf": [
                    {
                      "description": "Always sample",
                      "type": "string",
                      "enum": [
                        "always_on"
                      ]
                    },
                    {
                      "description": "Never sample",
                      "type": "string",
                      "enum": [
                        "always_off"
                      ]
                    }
                  ]
                }
              ]
            },
            "send_headers": {
              "description": "To configure which request header names and values are included in trace data that's sent to Apollo Studio.",
              "oneOf": [
                {
                  "description": "Don't send any headers",
                  "type": "string",
                  "enum": [
                    "none"
                  ]
                },
                {
                  "description": "Send all headers",
                  "type": "string",
                  "enum": [
                    "all"
                  ]
                },
                {
                  "description": "Send only the headers specified",
                  "type": "object",
                  "required": [
                    "only"
                  ],
                  "properties": {
                    "only": {
                      "description": "Send only the headers specified",
                      "type": "array",
                      "items": {
                        "type": "string"
                      }
                    }
                  },
                  "additionalProperties": false
                },
                {
                  "description": "Send all headers except those specified",
                  "type": "object",
                  "required": [
                    "except"
                  ],
                  "properties": {
                    "except": {
                      "description": "Send all headers except those specified",
                      "type": "array",
                      "items": {
                        "type": "string"
                      }
                    }
                  },
                  "additionalProperties": false
                }
              ]
            },
            "send_variable_values": {
              "description": "To configure which GraphQL variable values are included in trace data that's sent to Apollo Studio",
              "oneOf": [
                {
                  "description": "Dont send any variables",
                  "type": "string",
                  "enum": [
                    "none"
                  ]
                },
                {
                  "description": "Send all variables",
                  "type": "string",
                  "enum": [
                    "all"
                  ]
                },
                {
                  "description": "Send only the variables specified",
                  "type": "object",
                  "required": [
                    "only"
                  ],
                  "properties": {
                    "only": {
                      "description": "Send only the variables specified",
                      "type": "array",
                      "items": {
                        "type": "string"
                      }
                    }
                  },
                  "additionalProperties": false
                },
                {
                  "description": "Send all variables except those specified",
                  "type": "object",
                  "required": [
                    "except"
                  ],
                  "properties": {
                    "except": {
                      "description": "Send all variables except those specified",
                      "type": "array",
                      "items": {
                        "type": "string"
                      }
                    }
                  },
                  "additionalProperties": false
                }
              ]
            }
          },
          "additionalProperties": false
        },
        "exporters": {
          "description": "Instrumentation configuration",
          "type": "object",
          "properties": {
            "logging": {
              "description": "Logging configuration",
              "type": "object",
              "properties": {
                "common": {
                  "description": "Common configuration",
                  "type": "object",
                  "properties": {
                    "resource": {
                      "description": "The Open Telemetry resource",
                      "default": {},
                      "type": "object",
                      "additionalProperties": {
                        "anyOf": [
                          {
                            "description": "bool values",
                            "type": "boolean"
                          },
                          {
                            "description": "i64 values",
                            "type": "integer",
                            "format": "int64"
                          },
                          {
                            "description": "f64 values",
                            "type": "number",
                            "format": "double"
                          },
                          {
                            "description": "String values",
                            "type": "string"
                          },
                          {
                            "description": "Array of homogeneous values",
                            "anyOf": [
                              {
                                "description": "Array of bools",
                                "type": "array",
                                "items": {
                                  "type": "boolean"
                                }
                              },
                              {
                                "description": "Array of integers",
                                "type": "array",
                                "items": {
                                  "type": "integer",
                                  "format": "int64"
                                }
                              },
                              {
                                "description": "Array of floats",
                                "type": "array",
                                "items": {
                                  "type": "number",
                                  "format": "double"
                                }
                              },
                              {
                                "description": "Array of strings",
                                "type": "array",
                                "items": {
                                  "type": "string"
                                }
                              }
                            ]
                          }
                        ]
                      }
                    },
                    "service_name": {
                      "description": "Set a service.name resource in your metrics",
                      "default": null,
                      "type": "string",
                      "nullable": true
                    },
                    "service_namespace": {
                      "description": "Set a service.namespace attribute in your metrics",
                      "default": null,
                      "type": "string",
                      "nullable": true
                    }
                  },
                  "additionalProperties": false
                },
                "experimental_when_header": {
                  "description": "Log configuration to log request and response for subgraphs and supergraph Note that this will be removed when events are implemented.",
                  "type": "array",
                  "items": {
                    "anyOf": [
                      {
                        "description": "Match header value given a regex to display logs",
                        "type": "object",
                        "required": [
                          "match",
                          "name"
                        ],
                        "properties": {
                          "body": {
                            "description": "Display request/response body (default: false)",
                            "default": false,
                            "type": "boolean"
                          },
                          "headers": {
                            "description": "Display request/response headers (default: false)",
                            "default": false,
                            "type": "boolean"
                          },
                          "match": {
                            "description": "Regex to match the header value",
                            "type": "string"
                          },
                          "name": {
                            "description": "Header name",
                            "type": "string"
                          }
                        },
                        "additionalProperties": false
                      },
                      {
                        "description": "Match header value given a value to display logs",
                        "type": "object",
                        "required": [
                          "name",
                          "value"
                        ],
                        "properties": {
                          "body": {
                            "description": "Display request/response body (default: false)",
                            "default": false,
                            "type": "boolean"
                          },
                          "headers": {
                            "description": "Display request/response headers (default: false)",
                            "default": false,
                            "type": "boolean"
                          },
                          "name": {
                            "description": "Header name",
                            "type": "string"
                          },
                          "value": {
                            "description": "Header value",
                            "type": "string"
                          }
                        },
                        "additionalProperties": false
                      }
                    ]
                  }
                },
                "stdout": {
                  "description": "Settings for logging to stdout.",
                  "type": "object",
                  "properties": {
                    "enabled": {
                      "description": "Set to true to log to stdout.",
                      "default": true,
                      "type": "boolean"
                    },
                    "format": {
                      "description": "The format to log to stdout.",
                      "oneOf": [
                        {
                          "description": "Tracing subscriber https://docs.rs/tracing-subscriber/latest/tracing_subscriber/fmt/format/struct.Json.html",
                          "type": "object",
                          "required": [
                            "json"
                          ],
                          "properties": {
                            "json": {
                              "type": "object",
                              "properties": {
                                "display_current_span": {
                                  "description": "Include the current span in this log event.",
                                  "default": false,
                                  "type": "boolean"
                                },
                                "display_filename": {
                                  "description": "Include the filename with the log event.",
                                  "default": false,
                                  "type": "boolean"
                                },
                                "display_level": {
                                  "description": "Include the level with the log event. (default: true)",
                                  "default": true,
                                  "type": "boolean"
                                },
                                "display_line_number": {
                                  "description": "Include the line number with the log event.",
                                  "default": false,
                                  "type": "boolean"
                                },
                                "display_resource": {
                                  "description": "Include the resource with the log event. (default: true)",
                                  "default": true,
                                  "type": "boolean"
                                },
                                "display_span_list": {
                                  "description": "Include all of the containing span information with the log event. (default: true)",
                                  "default": true,
                                  "type": "boolean"
                                },
                                "display_target": {
                                  "description": "Include the target with the log event. (default: true)",
                                  "default": true,
                                  "type": "boolean"
                                },
                                "display_thread_id": {
                                  "description": "Include the thread_id with the log event.",
                                  "default": false,
                                  "type": "boolean"
                                },
                                "display_thread_name": {
                                  "description": "Include the thread_name with the log event.",
                                  "default": false,
                                  "type": "boolean"
                                },
                                "display_timestamp": {
                                  "description": "Include the timestamp with the log event. (default: true)",
                                  "default": true,
                                  "type": "boolean"
                                }
                              },
                              "additionalProperties": false
                            }
                          },
                          "additionalProperties": false
                        },
                        {
                          "description": "Tracing subscriber https://docs.rs/tracing-subscriber/latest/tracing_subscriber/fmt/format/struct.Json.html",
                          "type": "string",
                          "enum": [
                            "json"
                          ]
                        },
                        {
                          "description": "Tracing subscriber https://docs.rs/tracing-subscriber/latest/tracing_subscriber/fmt/format/struct.Full.html",
                          "type": "object",
                          "required": [
                            "text"
                          ],
                          "properties": {
                            "text": {
                              "type": "object",
                              "properties": {
                                "ansi_escape_codes": {
                                  "description": "Process ansi escapes (default: true)",
                                  "default": true,
                                  "type": "boolean"
                                },
                                "display_current_span": {
                                  "description": "Include the current span in this log event. (default: true)",
                                  "default": true,
                                  "type": "boolean"
                                },
                                "display_filename": {
                                  "description": "Include the filename with the log event.",
                                  "default": false,
                                  "type": "boolean"
                                },
                                "display_level": {
                                  "description": "Include the level with the log event. (default: true)",
                                  "default": true,
                                  "type": "boolean"
                                },
                                "display_line_number": {
                                  "description": "Include the line number with the log event.",
                                  "default": false,
                                  "type": "boolean"
                                },
                                "display_resource": {
                                  "description": "Include the resource with the log event.",
                                  "default": false,
                                  "type": "boolean"
                                },
                                "display_service_name": {
                                  "description": "Include the service name with the log event.",
                                  "default": false,
                                  "type": "boolean"
                                },
                                "display_service_namespace": {
                                  "description": "Include the service namespace with the log event.",
                                  "default": false,
                                  "type": "boolean"
                                },
                                "display_span_list": {
                                  "description": "Include all of the containing span information with the log event. (default: true)",
                                  "default": true,
                                  "type": "boolean"
                                },
                                "display_target": {
                                  "description": "Include the target with the log event.",
                                  "default": false,
                                  "type": "boolean"
                                },
                                "display_thread_id": {
                                  "description": "Include the thread_id with the log event.",
                                  "default": false,
                                  "type": "boolean"
                                },
                                "display_thread_name": {
                                  "description": "Include the thread_name with the log event.",
                                  "default": false,
                                  "type": "boolean"
                                },
                                "display_timestamp": {
                                  "description": "Include the timestamp with the log event. (default: true)",
                                  "default": true,
                                  "type": "boolean"
                                }
                              },
                              "additionalProperties": false
                            }
                          },
                          "additionalProperties": false
                        },
                        {
                          "description": "Tracing subscriber https://docs.rs/tracing-subscriber/latest/tracing_subscriber/fmt/format/struct.Full.html",
                          "type": "string",
                          "enum": [
                            "text"
                          ]
                        }
                      ]
                    },
                    "rate_limit": {
                      "description": "Log rate limiting. The limit is set per type of log message",
                      "type": "object",
                      "properties": {
                        "capacity": {
                          "description": "Number of log lines allowed in interval per message",
                          "default": 1,
                          "type": "integer",
                          "format": "uint32",
                          "minimum": 0.0
                        },
                        "enabled": {
                          "description": "Set to true to limit the rate of log messages",
                          "default": false,
                          "type": "boolean"
                        },
                        "interval": {
                          "description": "Interval for rate limiting",
                          "default": {
                            "secs": 1,
                            "nanos": 0
                          },
                          "type": "string"
                        }
                      },
                      "additionalProperties": false
                    },
                    "tty_format": {
                      "description": "The format to log to stdout when you're running on an interactive terminal. When configured it will automatically use this `tty_format`` instead of the original `format` when an interactive terminal is detected",
                      "oneOf": [
                        {
                          "description": "Tracing subscriber https://docs.rs/tracing-subscriber/latest/tracing_subscriber/fmt/format/struct.Json.html",
                          "type": "object",
                          "required": [
                            "json"
                          ],
                          "properties": {
                            "json": {
                              "type": "object",
                              "properties": {
                                "display_current_span": {
                                  "description": "Include the current span in this log event.",
                                  "default": false,
                                  "type": "boolean"
                                },
                                "display_filename": {
                                  "description": "Include the filename with the log event.",
                                  "default": false,
                                  "type": "boolean"
                                },
                                "display_level": {
                                  "description": "Include the level with the log event. (default: true)",
                                  "default": true,
                                  "type": "boolean"
                                },
                                "display_line_number": {
                                  "description": "Include the line number with the log event.",
                                  "default": false,
                                  "type": "boolean"
                                },
                                "display_resource": {
                                  "description": "Include the resource with the log event. (default: true)",
                                  "default": true,
                                  "type": "boolean"
                                },
                                "display_span_list": {
                                  "description": "Include all of the containing span information with the log event. (default: true)",
                                  "default": true,
                                  "type": "boolean"
                                },
                                "display_target": {
                                  "description": "Include the target with the log event. (default: true)",
                                  "default": true,
                                  "type": "boolean"
                                },
                                "display_thread_id": {
                                  "description": "Include the thread_id with the log event.",
                                  "default": false,
                                  "type": "boolean"
                                },
                                "display_thread_name": {
                                  "description": "Include the thread_name with the log event.",
                                  "default": false,
                                  "type": "boolean"
                                },
                                "display_timestamp": {
                                  "description": "Include the timestamp with the log event. (default: true)",
                                  "default": true,
                                  "type": "boolean"
                                }
                              },
                              "additionalProperties": false
                            }
                          },
                          "additionalProperties": false
                        },
                        {
                          "description": "Tracing subscriber https://docs.rs/tracing-subscriber/latest/tracing_subscriber/fmt/format/struct.Json.html",
                          "type": "string",
                          "enum": [
                            "json"
                          ]
                        },
                        {
                          "description": "Tracing subscriber https://docs.rs/tracing-subscriber/latest/tracing_subscriber/fmt/format/struct.Full.html",
                          "type": "object",
                          "required": [
                            "text"
                          ],
                          "properties": {
                            "text": {
                              "type": "object",
                              "properties": {
                                "ansi_escape_codes": {
                                  "description": "Process ansi escapes (default: true)",
                                  "default": true,
                                  "type": "boolean"
                                },
                                "display_current_span": {
                                  "description": "Include the current span in this log event. (default: true)",
                                  "default": true,
                                  "type": "boolean"
                                },
                                "display_filename": {
                                  "description": "Include the filename with the log event.",
                                  "default": false,
                                  "type": "boolean"
                                },
                                "display_level": {
                                  "description": "Include the level with the log event. (default: true)",
                                  "default": true,
                                  "type": "boolean"
                                },
                                "display_line_number": {
                                  "description": "Include the line number with the log event.",
                                  "default": false,
                                  "type": "boolean"
                                },
                                "display_resource": {
                                  "description": "Include the resource with the log event.",
                                  "default": false,
                                  "type": "boolean"
                                },
                                "display_service_name": {
                                  "description": "Include the service name with the log event.",
                                  "default": false,
                                  "type": "boolean"
                                },
                                "display_service_namespace": {
                                  "description": "Include the service namespace with the log event.",
                                  "default": false,
                                  "type": "boolean"
                                },
                                "display_span_list": {
                                  "description": "Include all of the containing span information with the log event. (default: true)",
                                  "default": true,
                                  "type": "boolean"
                                },
                                "display_target": {
                                  "description": "Include the target with the log event.",
                                  "default": false,
                                  "type": "boolean"
                                },
                                "display_thread_id": {
                                  "description": "Include the thread_id with the log event.",
                                  "default": false,
                                  "type": "boolean"
                                },
                                "display_thread_name": {
                                  "description": "Include the thread_name with the log event.",
                                  "default": false,
                                  "type": "boolean"
                                },
                                "display_timestamp": {
                                  "description": "Include the timestamp with the log event. (default: true)",
                                  "default": true,
                                  "type": "boolean"
                                }
                              },
                              "additionalProperties": false
                            }
                          },
                          "additionalProperties": false
                        },
                        {
                          "description": "Tracing subscriber https://docs.rs/tracing-subscriber/latest/tracing_subscriber/fmt/format/struct.Full.html",
                          "type": "string",
                          "enum": [
                            "text"
                          ]
                        }
                      ],
                      "nullable": true
                    }
                  },
                  "additionalProperties": false
                }
              },
              "additionalProperties": false
            },
            "metrics": {
              "description": "Metrics configuration",
              "type": "object",
              "properties": {
                "common": {
                  "description": "Common metrics configuration across all exporters",
                  "type": "object",
                  "properties": {
                    "attributes": {
                      "description": "Configuration to add custom labels/attributes to metrics",
                      "type": "object",
                      "properties": {
                        "subgraph": {
                          "description": "Configuration to forward header values or body values from subgraph request/response in metric attributes/labels",
                          "type": "object",
                          "properties": {
                            "all": {
                              "description": "Attributes for all subgraphs",
                              "type": "object",
                              "properties": {
                                "context": {
                                  "description": "Configuration to forward values from the context to custom attributes/labels in metrics",
                                  "type": "array",
                                  "items": {
                                    "description": "Configuration to forward context values in metric attributes/labels",
                                    "type": "object",
                                    "required": [
                                      "named"
                                    ],
                                    "properties": {
                                      "default": {
                                        "description": "The optional default value",
                                        "anyOf": [
                                          {
                                            "description": "bool values",
                                            "type": "boolean"
                                          },
                                          {
                                            "description": "i64 values",
                                            "type": "integer",
                                            "format": "int64"
                                          },
                                          {
                                            "description": "f64 values",
                                            "type": "number",
                                            "format": "double"
                                          },
                                          {
                                            "description": "String values",
                                            "type": "string"
                                          },
                                          {
                                            "description": "Array of homogeneous values",
                                            "anyOf": [
                                              {
                                                "description": "Array of bools",
                                                "type": "array",
                                                "items": {
                                                  "type": "boolean"
                                                }
                                              },
                                              {
                                                "description": "Array of integers",
                                                "type": "array",
                                                "items": {
                                                  "type": "integer",
                                                  "format": "int64"
                                                }
                                              },
                                              {
                                                "description": "Array of floats",
                                                "type": "array",
                                                "items": {
                                                  "type": "number",
                                                  "format": "double"
                                                }
                                              },
                                              {
                                                "description": "Array of strings",
                                                "type": "array",
                                                "items": {
                                                  "type": "string"
                                                }
                                              }
                                            ]
                                          }
                                        ],
                                        "nullable": true
                                      },
                                      "named": {
                                        "description": "The name of the value in the context",
                                        "type": "string"
                                      },
                                      "rename": {
                                        "description": "The optional output name",
                                        "type": "string",
                                        "nullable": true
                                      }
                                    },
                                    "additionalProperties": false
                                  }
                                },
                                "errors": {
                                  "description": "Configuration to forward values from the error to custom attributes/labels in metrics",
                                  "type": "object",
                                  "properties": {
                                    "extensions": {
                                      "description": "Forward extensions values as custom attributes/labels in metrics",
                                      "type": "array",
                                      "items": {
                                        "description": "Configuration to forward body values in metric attributes/labels",
                                        "type": "object",
                                        "required": [
                                          "name",
                                          "path"
                                        ],
                                        "properties": {
                                          "default": {
                                            "description": "The optional default value",
                                            "anyOf": [
                                              {
                                                "description": "bool values",
                                                "type": "boolean"
                                              },
                                              {
                                                "description": "i64 values",
                                                "type": "integer",
                                                "format": "int64"
                                              },
                                              {
                                                "description": "f64 values",
                                                "type": "number",
                                                "format": "double"
                                              },
                                              {
                                                "description": "String values",
                                                "type": "string"
                                              },
                                              {
                                                "description": "Array of homogeneous values",
                                                "anyOf": [
                                                  {
                                                    "description": "Array of bools",
                                                    "type": "array",
                                                    "items": {
                                                      "type": "boolean"
                                                    }
                                                  },
                                                  {
                                                    "description": "Array of integers",
                                                    "type": "array",
                                                    "items": {
                                                      "type": "integer",
                                                      "format": "int64"
                                                    }
                                                  },
                                                  {
                                                    "description": "Array of floats",
                                                    "type": "array",
                                                    "items": {
                                                      "type": "number",
                                                      "format": "double"
                                                    }
                                                  },
                                                  {
                                                    "description": "Array of strings",
                                                    "type": "array",
                                                    "items": {
                                                      "type": "string"
                                                    }
                                                  }
                                                ]
                                              }
                                            ],
                                            "nullable": true
                                          },
                                          "name": {
                                            "description": "The name of the attribute",
                                            "type": "string"
                                          },
                                          "path": {
                                            "description": "The path in the body",
                                            "type": "string"
                                          }
                                        },
                                        "additionalProperties": false
                                      }
                                    },
                                    "include_messages": {
                                      "description": "Will include the error message in a \"message\" attribute",
                                      "default": null,
                                      "type": "boolean",
                                      "nullable": true
                                    }
                                  },
                                  "additionalProperties": false
                                },
                                "request": {
                                  "description": "Configuration to forward headers or body values from the request to custom attributes/labels in metrics",
                                  "type": "object",
                                  "properties": {
                                    "body": {
                                      "description": "Forward body values as custom attributes/labels in metrics",
                                      "type": "array",
                                      "items": {
                                        "description": "Configuration to forward body values in metric attributes/labels",
                                        "type": "object",
                                        "required": [
                                          "name",
                                          "path"
                                        ],
                                        "properties": {
                                          "default": {
                                            "description": "The optional default value",
                                            "anyOf": [
                                              {
                                                "description": "bool values",
                                                "type": "boolean"
                                              },
                                              {
                                                "description": "i64 values",
                                                "type": "integer",
                                                "format": "int64"
                                              },
                                              {
                                                "description": "f64 values",
                                                "type": "number",
                                                "format": "double"
                                              },
                                              {
                                                "description": "String values",
                                                "type": "string"
                                              },
                                              {
                                                "description": "Array of homogeneous values",
                                                "anyOf": [
                                                  {
                                                    "description": "Array of bools",
                                                    "type": "array",
                                                    "items": {
                                                      "type": "boolean"
                                                    }
                                                  },
                                                  {
                                                    "description": "Array of integers",
                                                    "type": "array",
                                                    "items": {
                                                      "type": "integer",
                                                      "format": "int64"
                                                    }
                                                  },
                                                  {
                                                    "description": "Array of floats",
                                                    "type": "array",
                                                    "items": {
                                                      "type": "number",
                                                      "format": "double"
                                                    }
                                                  },
                                                  {
                                                    "description": "Array of strings",
                                                    "type": "array",
                                                    "items": {
                                                      "type": "string"
                                                    }
                                                  }
                                                ]
                                              }
                                            ],
                                            "nullable": true
                                          },
                                          "name": {
                                            "description": "The name of the attribute",
                                            "type": "string"
                                          },
                                          "path": {
                                            "description": "The path in the body",
                                            "type": "string"
                                          }
                                        },
                                        "additionalProperties": false
                                      }
                                    },
                                    "header": {
                                      "description": "Forward header values as custom attributes/labels in metrics",
                                      "type": "array",
                                      "items": {
                                        "description": "Configuration to forward header values in metric labels",
                                        "anyOf": [
                                          {
                                            "description": "Match via header name",
                                            "type": "object",
                                            "required": [
                                              "named"
                                            ],
                                            "properties": {
                                              "default": {
                                                "description": "The optional default value",
                                                "anyOf": [
                                                  {
                                                    "description": "bool values",
                                                    "type": "boolean"
                                                  },
                                                  {
                                                    "description": "i64 values",
                                                    "type": "integer",
                                                    "format": "int64"
                                                  },
                                                  {
                                                    "description": "f64 values",
                                                    "type": "number",
                                                    "format": "double"
                                                  },
                                                  {
                                                    "description": "String values",
                                                    "type": "string"
                                                  },
                                                  {
                                                    "description": "Array of homogeneous values",
                                                    "anyOf": [
                                                      {
                                                        "description": "Array of bools",
                                                        "type": "array",
                                                        "items": {
                                                          "type": "boolean"
                                                        }
                                                      },
                                                      {
                                                        "description": "Array of integers",
                                                        "type": "array",
                                                        "items": {
                                                          "type": "integer",
                                                          "format": "int64"
                                                        }
                                                      },
                                                      {
                                                        "description": "Array of floats",
                                                        "type": "array",
                                                        "items": {
                                                          "type": "number",
                                                          "format": "double"
                                                        }
                                                      },
                                                      {
                                                        "description": "Array of strings",
                                                        "type": "array",
                                                        "items": {
                                                          "type": "string"
                                                        }
                                                      }
                                                    ]
                                                  }
                                                ],
                                                "nullable": true
                                              },
                                              "named": {
                                                "description": "The name of the header",
                                                "type": "string"
                                              },
                                              "rename": {
                                                "description": "The optional output name",
                                                "type": "string",
                                                "nullable": true
                                              }
                                            },
                                            "additionalProperties": false
                                          },
                                          {
                                            "description": "Match via rgex",
                                            "type": "object",
                                            "required": [
                                              "matching"
                                            ],
                                            "properties": {
                                              "matching": {
                                                "description": "Using a regex on the header name",
                                                "type": "string"
                                              }
                                            },
                                            "additionalProperties": false
                                          }
                                        ]
                                      }
                                    }
                                  },
                                  "additionalProperties": false
                                },
                                "response": {
                                  "description": "Configuration to forward headers or body values from the response to custom attributes/labels in metrics",
                                  "type": "object",
                                  "properties": {
                                    "body": {
                                      "description": "Forward body values as custom attributes/labels in metrics",
                                      "type": "array",
                                      "items": {
                                        "description": "Configuration to forward body values in metric attributes/labels",
                                        "type": "object",
                                        "required": [
                                          "name",
                                          "path"
                                        ],
                                        "properties": {
                                          "default": {
                                            "description": "The optional default value",
                                            "anyOf": [
                                              {
                                                "description": "bool values",
                                                "type": "boolean"
                                              },
                                              {
                                                "description": "i64 values",
                                                "type": "integer",
                                                "format": "int64"
                                              },
                                              {
                                                "description": "f64 values",
                                                "type": "number",
                                                "format": "double"
                                              },
                                              {
                                                "description": "String values",
                                                "type": "string"
                                              },
                                              {
                                                "description": "Array of homogeneous values",
                                                "anyOf": [
                                                  {
                                                    "description": "Array of bools",
                                                    "type": "array",
                                                    "items": {
                                                      "type": "boolean"
                                                    }
                                                  },
                                                  {
                                                    "description": "Array of integers",
                                                    "type": "array",
                                                    "items": {
                                                      "type": "integer",
                                                      "format": "int64"
                                                    }
                                                  },
                                                  {
                                                    "description": "Array of floats",
                                                    "type": "array",
                                                    "items": {
                                                      "type": "number",
                                                      "format": "double"
                                                    }
                                                  },
                                                  {
                                                    "description": "Array of strings",
                                                    "type": "array",
                                                    "items": {
                                                      "type": "string"
                                                    }
                                                  }
                                                ]
                                              }
                                            ],
                                            "nullable": true
                                          },
                                          "name": {
                                            "description": "The name of the attribute",
                                            "type": "string"
                                          },
                                          "path": {
                                            "description": "The path in the body",
                                            "type": "string"
                                          }
                                        },
                                        "additionalProperties": false
                                      }
                                    },
                                    "header": {
                                      "description": "Forward header values as custom attributes/labels in metrics",
                                      "type": "array",
                                      "items": {
                                        "description": "Configuration to forward header values in metric labels",
                                        "anyOf": [
                                          {
                                            "description": "Match via header name",
                                            "type": "object",
                                            "required": [
                                              "named"
                                            ],
                                            "properties": {
                                              "default": {
                                                "description": "The optional default value",
                                                "anyOf": [
                                                  {
                                                    "description": "bool values",
                                                    "type": "boolean"
                                                  },
                                                  {
                                                    "description": "i64 values",
                                                    "type": "integer",
                                                    "format": "int64"
                                                  },
                                                  {
                                                    "description": "f64 values",
                                                    "type": "number",
                                                    "format": "double"
                                                  },
                                                  {
                                                    "description": "String values",
                                                    "type": "string"
                                                  },
                                                  {
                                                    "description": "Array of homogeneous values",
                                                    "anyOf": [
                                                      {
                                                        "description": "Array of bools",
                                                        "type": "array",
                                                        "items": {
                                                          "type": "boolean"
                                                        }
                                                      },
                                                      {
                                                        "description": "Array of integers",
                                                        "type": "array",
                                                        "items": {
                                                          "type": "integer",
                                                          "format": "int64"
                                                        }
                                                      },
                                                      {
                                                        "description": "Array of floats",
                                                        "type": "array",
                                                        "items": {
                                                          "type": "number",
                                                          "format": "double"
                                                        }
                                                      },
                                                      {
                                                        "description": "Array of strings",
                                                        "type": "array",
                                                        "items": {
                                                          "type": "string"
                                                        }
                                                      }
                                                    ]
                                                  }
                                                ],
                                                "nullable": true
                                              },
                                              "named": {
                                                "description": "The name of the header",
                                                "type": "string"
                                              },
                                              "rename": {
                                                "description": "The optional output name",
                                                "type": "string",
                                                "nullable": true
                                              }
                                            },
                                            "additionalProperties": false
                                          },
                                          {
                                            "description": "Match via rgex",
                                            "type": "object",
                                            "required": [
                                              "matching"
                                            ],
                                            "properties": {
                                              "matching": {
                                                "description": "Using a regex on the header name",
                                                "type": "string"
                                              }
                                            },
                                            "additionalProperties": false
                                          }
                                        ]
                                      }
                                    }
                                  },
                                  "additionalProperties": false
                                },
                                "static": {
                                  "description": "Configuration to insert custom attributes/labels in metrics",
                                  "type": "array",
                                  "items": {
                                    "description": "Configuration to insert custom attributes/labels in metrics",
                                    "type": "object",
                                    "required": [
                                      "name",
                                      "value"
                                    ],
                                    "properties": {
                                      "name": {
                                        "description": "The name of the attribute to insert",
                                        "type": "string"
                                      },
                                      "value": {
                                        "description": "The value of the attribute to insert",
                                        "anyOf": [
                                          {
                                            "description": "bool values",
                                            "type": "boolean"
                                          },
                                          {
                                            "description": "i64 values",
                                            "type": "integer",
                                            "format": "int64"
                                          },
                                          {
                                            "description": "f64 values",
                                            "type": "number",
                                            "format": "double"
                                          },
                                          {
                                            "description": "String values",
                                            "type": "string"
                                          },
                                          {
                                            "description": "Array of homogeneous values",
                                            "anyOf": [
                                              {
                                                "description": "Array of bools",
                                                "type": "array",
                                                "items": {
                                                  "type": "boolean"
                                                }
                                              },
                                              {
                                                "description": "Array of integers",
                                                "type": "array",
                                                "items": {
                                                  "type": "integer",
                                                  "format": "int64"
                                                }
                                              },
                                              {
                                                "description": "Array of floats",
                                                "type": "array",
                                                "items": {
                                                  "type": "number",
                                                  "format": "double"
                                                }
                                              },
                                              {
                                                "description": "Array of strings",
                                                "type": "array",
                                                "items": {
                                                  "type": "string"
                                                }
                                              }
                                            ]
                                          }
                                        ]
                                      }
                                    },
                                    "additionalProperties": false
                                  }
                                }
                              },
                              "additionalProperties": false
                            },
                            "subgraphs": {
                              "description": "Attributes per subgraph",
                              "type": "object",
                              "additionalProperties": {
                                "description": "Configuration to add custom attributes/labels on metrics to subgraphs",
                                "type": "object",
                                "properties": {
                                  "context": {
                                    "description": "Configuration to forward values from the context to custom attributes/labels in metrics",
                                    "type": "array",
                                    "items": {
                                      "description": "Configuration to forward context values in metric attributes/labels",
                                      "type": "object",
                                      "required": [
                                        "named"
                                      ],
                                      "properties": {
                                        "default": {
                                          "description": "The optional default value",
                                          "anyOf": [
                                            {
                                              "description": "bool values",
                                              "type": "boolean"
                                            },
                                            {
                                              "description": "i64 values",
                                              "type": "integer",
                                              "format": "int64"
                                            },
                                            {
                                              "description": "f64 values",
                                              "type": "number",
                                              "format": "double"
                                            },
                                            {
                                              "description": "String values",
                                              "type": "string"
                                            },
                                            {
                                              "description": "Array of homogeneous values",
                                              "anyOf": [
                                                {
                                                  "description": "Array of bools",
                                                  "type": "array",
                                                  "items": {
                                                    "type": "boolean"
                                                  }
                                                },
                                                {
                                                  "description": "Array of integers",
                                                  "type": "array",
                                                  "items": {
                                                    "type": "integer",
                                                    "format": "int64"
                                                  }
                                                },
                                                {
                                                  "description": "Array of floats",
                                                  "type": "array",
                                                  "items": {
                                                    "type": "number",
                                                    "format": "double"
                                                  }
                                                },
                                                {
                                                  "description": "Array of strings",
                                                  "type": "array",
                                                  "items": {
                                                    "type": "string"
                                                  }
                                                }
                                              ]
                                            }
                                          ],
                                          "nullable": true
                                        },
                                        "named": {
                                          "description": "The name of the value in the context",
                                          "type": "string"
                                        },
                                        "rename": {
                                          "description": "The optional output name",
                                          "type": "string",
                                          "nullable": true
                                        }
                                      },
                                      "additionalProperties": false
                                    }
                                  },
                                  "errors": {
                                    "description": "Configuration to forward values from the error to custom attributes/labels in metrics",
                                    "type": "object",
                                    "properties": {
                                      "extensions": {
                                        "description": "Forward extensions values as custom attributes/labels in metrics",
                                        "type": "array",
                                        "items": {
                                          "description": "Configuration to forward body values in metric attributes/labels",
                                          "type": "object",
                                          "required": [
                                            "name",
                                            "path"
                                          ],
                                          "properties": {
                                            "default": {
                                              "description": "The optional default value",
                                              "anyOf": [
                                                {
                                                  "description": "bool values",
                                                  "type": "boolean"
                                                },
                                                {
                                                  "description": "i64 values",
                                                  "type": "integer",
                                                  "format": "int64"
                                                },
                                                {
                                                  "description": "f64 values",
                                                  "type": "number",
                                                  "format": "double"
                                                },
                                                {
                                                  "description": "String values",
                                                  "type": "string"
                                                },
                                                {
                                                  "description": "Array of homogeneous values",
                                                  "anyOf": [
                                                    {
                                                      "description": "Array of bools",
                                                      "type": "array",
                                                      "items": {
                                                        "type": "boolean"
                                                      }
                                                    },
                                                    {
                                                      "description": "Array of integers",
                                                      "type": "array",
                                                      "items": {
                                                        "type": "integer",
                                                        "format": "int64"
                                                      }
                                                    },
                                                    {
                                                      "description": "Array of floats",
                                                      "type": "array",
                                                      "items": {
                                                        "type": "number",
                                                        "format": "double"
                                                      }
                                                    },
                                                    {
                                                      "description": "Array of strings",
                                                      "type": "array",
                                                      "items": {
                                                        "type": "string"
                                                      }
                                                    }
                                                  ]
                                                }
                                              ],
                                              "nullable": true
                                            },
                                            "name": {
                                              "description": "The name of the attribute",
                                              "type": "string"
                                            },
                                            "path": {
                                              "description": "The path in the body",
                                              "type": "string"
                                            }
                                          },
                                          "additionalProperties": false
                                        }
                                      },
                                      "include_messages": {
                                        "description": "Will include the error message in a \"message\" attribute",
                                        "default": null,
                                        "type": "boolean",
                                        "nullable": true
                                      }
                                    },
                                    "additionalProperties": false
                                  },
                                  "request": {
                                    "description": "Configuration to forward headers or body values from the request to custom attributes/labels in metrics",
                                    "type": "object",
                                    "properties": {
                                      "body": {
                                        "description": "Forward body values as custom attributes/labels in metrics",
                                        "type": "array",
                                        "items": {
                                          "description": "Configuration to forward body values in metric attributes/labels",
                                          "type": "object",
                                          "required": [
                                            "name",
                                            "path"
                                          ],
                                          "properties": {
                                            "default": {
                                              "description": "The optional default value",
                                              "anyOf": [
                                                {
                                                  "description": "bool values",
                                                  "type": "boolean"
                                                },
                                                {
                                                  "description": "i64 values",
                                                  "type": "integer",
                                                  "format": "int64"
                                                },
                                                {
                                                  "description": "f64 values",
                                                  "type": "number",
                                                  "format": "double"
                                                },
                                                {
                                                  "description": "String values",
                                                  "type": "string"
                                                },
                                                {
                                                  "description": "Array of homogeneous values",
                                                  "anyOf": [
                                                    {
                                                      "description": "Array of bools",
                                                      "type": "array",
                                                      "items": {
                                                        "type": "boolean"
                                                      }
                                                    },
                                                    {
                                                      "description": "Array of integers",
                                                      "type": "array",
                                                      "items": {
                                                        "type": "integer",
                                                        "format": "int64"
                                                      }
                                                    },
                                                    {
                                                      "description": "Array of floats",
                                                      "type": "array",
                                                      "items": {
                                                        "type": "number",
                                                        "format": "double"
                                                      }
                                                    },
                                                    {
                                                      "description": "Array of strings",
                                                      "type": "array",
                                                      "items": {
                                                        "type": "string"
                                                      }
                                                    }
                                                  ]
                                                }
                                              ],
                                              "nullable": true
                                            },
                                            "name": {
                                              "description": "The name of the attribute",
                                              "type": "string"
                                            },
                                            "path": {
                                              "description": "The path in the body",
                                              "type": "string"
                                            }
                                          },
                                          "additionalProperties": false
                                        }
                                      },
                                      "header": {
                                        "description": "Forward header values as custom attributes/labels in metrics",
                                        "type": "array",
                                        "items": {
                                          "description": "Configuration to forward header values in metric labels",
                                          "anyOf": [
                                            {
                                              "description": "Match via header name",
                                              "type": "object",
                                              "required": [
                                                "named"
                                              ],
                                              "properties": {
                                                "default": {
                                                  "description": "The optional default value",
                                                  "anyOf": [
                                                    {
                                                      "description": "bool values",
                                                      "type": "boolean"
                                                    },
                                                    {
                                                      "description": "i64 values",
                                                      "type": "integer",
                                                      "format": "int64"
                                                    },
                                                    {
                                                      "description": "f64 values",
                                                      "type": "number",
                                                      "format": "double"
                                                    },
                                                    {
                                                      "description": "String values",
                                                      "type": "string"
                                                    },
                                                    {
                                                      "description": "Array of homogeneous values",
                                                      "anyOf": [
                                                        {
                                                          "description": "Array of bools",
                                                          "type": "array",
                                                          "items": {
                                                            "type": "boolean"
                                                          }
                                                        },
                                                        {
                                                          "description": "Array of integers",
                                                          "type": "array",
                                                          "items": {
                                                            "type": "integer",
                                                            "format": "int64"
                                                          }
                                                        },
                                                        {
                                                          "description": "Array of floats",
                                                          "type": "array",
                                                          "items": {
                                                            "type": "number",
                                                            "format": "double"
                                                          }
                                                        },
                                                        {
                                                          "description": "Array of strings",
                                                          "type": "array",
                                                          "items": {
                                                            "type": "string"
                                                          }
                                                        }
                                                      ]
                                                    }
                                                  ],
                                                  "nullable": true
                                                },
                                                "named": {
                                                  "description": "The name of the header",
                                                  "type": "string"
                                                },
                                                "rename": {
                                                  "description": "The optional output name",
                                                  "type": "string",
                                                  "nullable": true
                                                }
                                              },
                                              "additionalProperties": false
                                            },
                                            {
                                              "description": "Match via rgex",
                                              "type": "object",
                                              "required": [
                                                "matching"
                                              ],
                                              "properties": {
                                                "matching": {
                                                  "description": "Using a regex on the header name",
                                                  "type": "string"
                                                }
                                              },
                                              "additionalProperties": false
                                            }
                                          ]
                                        }
                                      }
                                    },
                                    "additionalProperties": false
                                  },
                                  "response": {
                                    "description": "Configuration to forward headers or body values from the response to custom attributes/labels in metrics",
                                    "type": "object",
                                    "properties": {
                                      "body": {
                                        "description": "Forward body values as custom attributes/labels in metrics",
                                        "type": "array",
                                        "items": {
                                          "description": "Configuration to forward body values in metric attributes/labels",
                                          "type": "object",
                                          "required": [
                                            "name",
                                            "path"
                                          ],
                                          "properties": {
                                            "default": {
                                              "description": "The optional default value",
                                              "anyOf": [
                                                {
                                                  "description": "bool values",
                                                  "type": "boolean"
                                                },
                                                {
                                                  "description": "i64 values",
                                                  "type": "integer",
                                                  "format": "int64"
                                                },
                                                {
                                                  "description": "f64 values",
                                                  "type": "number",
                                                  "format": "double"
                                                },
                                                {
                                                  "description": "String values",
                                                  "type": "string"
                                                },
                                                {
                                                  "description": "Array of homogeneous values",
                                                  "anyOf": [
                                                    {
                                                      "description": "Array of bools",
                                                      "type": "array",
                                                      "items": {
                                                        "type": "boolean"
                                                      }
                                                    },
                                                    {
                                                      "description": "Array of integers",
                                                      "type": "array",
                                                      "items": {
                                                        "type": "integer",
                                                        "format": "int64"
                                                      }
                                                    },
                                                    {
                                                      "description": "Array of floats",
                                                      "type": "array",
                                                      "items": {
                                                        "type": "number",
                                                        "format": "double"
                                                      }
                                                    },
                                                    {
                                                      "description": "Array of strings",
                                                      "type": "array",
                                                      "items": {
                                                        "type": "string"
                                                      }
                                                    }
                                                  ]
                                                }
                                              ],
                                              "nullable": true
                                            },
                                            "name": {
                                              "description": "The name of the attribute",
                                              "type": "string"
                                            },
                                            "path": {
                                              "description": "The path in the body",
                                              "type": "string"
                                            }
                                          },
                                          "additionalProperties": false
                                        }
                                      },
                                      "header": {
                                        "description": "Forward header values as custom attributes/labels in metrics",
                                        "type": "array",
                                        "items": {
                                          "description": "Configuration to forward header values in metric labels",
                                          "anyOf": [
                                            {
                                              "description": "Match via header name",
                                              "type": "object",
                                              "required": [
                                                "named"
                                              ],
                                              "properties": {
                                                "default": {
                                                  "description": "The optional default value",
                                                  "anyOf": [
                                                    {
                                                      "description": "bool values",
                                                      "type": "boolean"
                                                    },
                                                    {
                                                      "description": "i64 values",
                                                      "type": "integer",
                                                      "format": "int64"
                                                    },
                                                    {
                                                      "description": "f64 values",
                                                      "type": "number",
                                                      "format": "double"
                                                    },
                                                    {
                                                      "description": "String values",
                                                      "type": "string"
                                                    },
                                                    {
                                                      "description": "Array of homogeneous values",
                                                      "anyOf": [
                                                        {
                                                          "description": "Array of bools",
                                                          "type": "array",
                                                          "items": {
                                                            "type": "boolean"
                                                          }
                                                        },
                                                        {
                                                          "description": "Array of integers",
                                                          "type": "array",
                                                          "items": {
                                                            "type": "integer",
                                                            "format": "int64"
                                                          }
                                                        },
                                                        {
                                                          "description": "Array of floats",
                                                          "type": "array",
                                                          "items": {
                                                            "type": "number",
                                                            "format": "double"
                                                          }
                                                        },
                                                        {
                                                          "description": "Array of strings",
                                                          "type": "array",
                                                          "items": {
                                                            "type": "string"
                                                          }
                                                        }
                                                      ]
                                                    }
                                                  ],
                                                  "nullable": true
                                                },
                                                "named": {
                                                  "description": "The name of the header",
                                                  "type": "string"
                                                },
                                                "rename": {
                                                  "description": "The optional output name",
                                                  "type": "string",
                                                  "nullable": true
                                                }
                                              },
                                              "additionalProperties": false
                                            },
                                            {
                                              "description": "Match via rgex",
                                              "type": "object",
                                              "required": [
                                                "matching"
                                              ],
                                              "properties": {
                                                "matching": {
                                                  "description": "Using a regex on the header name",
                                                  "type": "string"
                                                }
                                              },
                                              "additionalProperties": false
                                            }
                                          ]
                                        }
                                      }
                                    },
                                    "additionalProperties": false
                                  },
                                  "static": {
                                    "description": "Configuration to insert custom attributes/labels in metrics",
                                    "type": "array",
                                    "items": {
                                      "description": "Configuration to insert custom attributes/labels in metrics",
                                      "type": "object",
                                      "required": [
                                        "name",
                                        "value"
                                      ],
                                      "properties": {
                                        "name": {
                                          "description": "The name of the attribute to insert",
                                          "type": "string"
                                        },
                                        "value": {
                                          "description": "The value of the attribute to insert",
                                          "anyOf": [
                                            {
                                              "description": "bool values",
                                              "type": "boolean"
                                            },
                                            {
                                              "description": "i64 values",
                                              "type": "integer",
                                              "format": "int64"
                                            },
                                            {
                                              "description": "f64 values",
                                              "type": "number",
                                              "format": "double"
                                            },
                                            {
                                              "description": "String values",
                                              "type": "string"
                                            },
                                            {
                                              "description": "Array of homogeneous values",
                                              "anyOf": [
                                                {
                                                  "description": "Array of bools",
                                                  "type": "array",
                                                  "items": {
                                                    "type": "boolean"
                                                  }
                                                },
                                                {
                                                  "description": "Array of integers",
                                                  "type": "array",
                                                  "items": {
                                                    "type": "integer",
                                                    "format": "int64"
                                                  }
                                                },
                                                {
                                                  "description": "Array of floats",
                                                  "type": "array",
                                                  "items": {
                                                    "type": "number",
                                                    "format": "double"
                                                  }
                                                },
                                                {
                                                  "description": "Array of strings",
                                                  "type": "array",
                                                  "items": {
                                                    "type": "string"
                                                  }
                                                }
                                              ]
                                            }
                                          ]
                                        }
                                      },
                                      "additionalProperties": false
                                    }
                                  }
                                },
                                "additionalProperties": false
                              }
                            }
                          },
                          "additionalProperties": false
                        },
                        "supergraph": {
                          "description": "Configuration to forward header values or body values from router request/response in metric attributes/labels",
                          "type": "object",
                          "properties": {
                            "context": {
                              "description": "Configuration to forward values from the context to custom attributes/labels in metrics",
                              "type": "array",
                              "items": {
                                "description": "Configuration to forward context values in metric attributes/labels",
                                "type": "object",
                                "required": [
                                  "named"
                                ],
                                "properties": {
                                  "default": {
                                    "description": "The optional default value",
                                    "anyOf": [
                                      {
                                        "description": "bool values",
                                        "type": "boolean"
                                      },
                                      {
                                        "description": "i64 values",
                                        "type": "integer",
                                        "format": "int64"
                                      },
                                      {
                                        "description": "f64 values",
                                        "type": "number",
                                        "format": "double"
                                      },
                                      {
                                        "description": "String values",
                                        "type": "string"
                                      },
                                      {
                                        "description": "Array of homogeneous values",
                                        "anyOf": [
                                          {
                                            "description": "Array of bools",
                                            "type": "array",
                                            "items": {
                                              "type": "boolean"
                                            }
                                          },
                                          {
                                            "description": "Array of integers",
                                            "type": "array",
                                            "items": {
                                              "type": "integer",
                                              "format": "int64"
                                            }
                                          },
                                          {
                                            "description": "Array of floats",
                                            "type": "array",
                                            "items": {
                                              "type": "number",
                                              "format": "double"
                                            }
                                          },
                                          {
                                            "description": "Array of strings",
                                            "type": "array",
                                            "items": {
                                              "type": "string"
                                            }
                                          }
                                        ]
                                      }
                                    ],
                                    "nullable": true
                                  },
                                  "named": {
                                    "description": "The name of the value in the context",
                                    "type": "string"
                                  },
                                  "rename": {
                                    "description": "The optional output name",
                                    "type": "string",
                                    "nullable": true
                                  }
                                },
                                "additionalProperties": false
                              }
                            },
                            "errors": {
                              "description": "Configuration to forward values from the error to custom attributes/labels in metrics",
                              "type": "object",
                              "properties": {
                                "extensions": {
                                  "description": "Forward extensions values as custom attributes/labels in metrics",
                                  "type": "array",
                                  "items": {
                                    "description": "Configuration to forward body values in metric attributes/labels",
                                    "type": "object",
                                    "required": [
                                      "name",
                                      "path"
                                    ],
                                    "properties": {
                                      "default": {
                                        "description": "The optional default value",
                                        "anyOf": [
                                          {
                                            "description": "bool values",
                                            "type": "boolean"
                                          },
                                          {
                                            "description": "i64 values",
                                            "type": "integer",
                                            "format": "int64"
                                          },
                                          {
                                            "description": "f64 values",
                                            "type": "number",
                                            "format": "double"
                                          },
                                          {
                                            "description": "String values",
                                            "type": "string"
                                          },
                                          {
                                            "description": "Array of homogeneous values",
                                            "anyOf": [
                                              {
                                                "description": "Array of bools",
                                                "type": "array",
                                                "items": {
                                                  "type": "boolean"
                                                }
                                              },
                                              {
                                                "description": "Array of integers",
                                                "type": "array",
                                                "items": {
                                                  "type": "integer",
                                                  "format": "int64"
                                                }
                                              },
                                              {
                                                "description": "Array of floats",
                                                "type": "array",
                                                "items": {
                                                  "type": "number",
                                                  "format": "double"
                                                }
                                              },
                                              {
                                                "description": "Array of strings",
                                                "type": "array",
                                                "items": {
                                                  "type": "string"
                                                }
                                              }
                                            ]
                                          }
                                        ],
                                        "nullable": true
                                      },
                                      "name": {
                                        "description": "The name of the attribute",
                                        "type": "string"
                                      },
                                      "path": {
                                        "description": "The path in the body",
                                        "type": "string"
                                      }
                                    },
                                    "additionalProperties": false
                                  }
                                },
                                "include_messages": {
                                  "description": "Will include the error message in a \"message\" attribute",
                                  "default": null,
                                  "type": "boolean",
                                  "nullable": true
                                }
                              },
                              "additionalProperties": false
                            },
                            "request": {
                              "description": "Configuration to forward headers or body values from the request to custom attributes/labels in metrics",
                              "type": "object",
                              "properties": {
                                "body": {
                                  "description": "Forward body values as custom attributes/labels in metrics",
                                  "type": "array",
                                  "items": {
                                    "description": "Configuration to forward body values in metric attributes/labels",
                                    "type": "object",
                                    "required": [
                                      "name",
                                      "path"
                                    ],
                                    "properties": {
                                      "default": {
                                        "description": "The optional default value",
                                        "anyOf": [
                                          {
                                            "description": "bool values",
                                            "type": "boolean"
                                          },
                                          {
                                            "description": "i64 values",
                                            "type": "integer",
                                            "format": "int64"
                                          },
                                          {
                                            "description": "f64 values",
                                            "type": "number",
                                            "format": "double"
                                          },
                                          {
                                            "description": "String values",
                                            "type": "string"
                                          },
                                          {
                                            "description": "Array of homogeneous values",
                                            "anyOf": [
                                              {
                                                "description": "Array of bools",
                                                "type": "array",
                                                "items": {
                                                  "type": "boolean"
                                                }
                                              },
                                              {
                                                "description": "Array of integers",
                                                "type": "array",
                                                "items": {
                                                  "type": "integer",
                                                  "format": "int64"
                                                }
                                              },
                                              {
                                                "description": "Array of floats",
                                                "type": "array",
                                                "items": {
                                                  "type": "number",
                                                  "format": "double"
                                                }
                                              },
                                              {
                                                "description": "Array of strings",
                                                "type": "array",
                                                "items": {
                                                  "type": "string"
                                                }
                                              }
                                            ]
                                          }
                                        ],
                                        "nullable": true
                                      },
                                      "name": {
                                        "description": "The name of the attribute",
                                        "type": "string"
                                      },
                                      "path": {
                                        "description": "The path in the body",
                                        "type": "string"
                                      }
                                    },
                                    "additionalProperties": false
                                  }
                                },
                                "header": {
                                  "description": "Forward header values as custom attributes/labels in metrics",
                                  "type": "array",
                                  "items": {
                                    "description": "Configuration to forward header values in metric labels",
                                    "anyOf": [
                                      {
                                        "description": "Match via header name",
                                        "type": "object",
                                        "required": [
                                          "named"
                                        ],
                                        "properties": {
                                          "default": {
                                            "description": "The optional default value",
                                            "anyOf": [
                                              {
                                                "description": "bool values",
                                                "type": "boolean"
                                              },
                                              {
                                                "description": "i64 values",
                                                "type": "integer",
                                                "format": "int64"
                                              },
                                              {
                                                "description": "f64 values",
                                                "type": "number",
                                                "format": "double"
                                              },
                                              {
                                                "description": "String values",
                                                "type": "string"
                                              },
                                              {
                                                "description": "Array of homogeneous values",
                                                "anyOf": [
                                                  {
                                                    "description": "Array of bools",
                                                    "type": "array",
                                                    "items": {
                                                      "type": "boolean"
                                                    }
                                                  },
                                                  {
                                                    "description": "Array of integers",
                                                    "type": "array",
                                                    "items": {
                                                      "type": "integer",
                                                      "format": "int64"
                                                    }
                                                  },
                                                  {
                                                    "description": "Array of floats",
                                                    "type": "array",
                                                    "items": {
                                                      "type": "number",
                                                      "format": "double"
                                                    }
                                                  },
                                                  {
                                                    "description": "Array of strings",
                                                    "type": "array",
                                                    "items": {
                                                      "type": "string"
                                                    }
                                                  }
                                                ]
                                              }
                                            ],
                                            "nullable": true
                                          },
                                          "named": {
                                            "description": "The name of the header",
                                            "type": "string"
                                          },
                                          "rename": {
                                            "description": "The optional output name",
                                            "type": "string",
                                            "nullable": true
                                          }
                                        },
                                        "additionalProperties": false
                                      },
                                      {
                                        "description": "Match via rgex",
                                        "type": "object",
                                        "required": [
                                          "matching"
                                        ],
                                        "properties": {
                                          "matching": {
                                            "description": "Using a regex on the header name",
                                            "type": "string"
                                          }
                                        },
                                        "additionalProperties": false
                                      }
                                    ]
                                  }
                                }
                              },
                              "additionalProperties": false
                            },
                            "response": {
                              "description": "Configuration to forward headers or body values from the response to custom attributes/labels in metrics",
                              "type": "object",
                              "properties": {
                                "body": {
                                  "description": "Forward body values as custom attributes/labels in metrics",
                                  "type": "array",
                                  "items": {
                                    "description": "Configuration to forward body values in metric attributes/labels",
                                    "type": "object",
                                    "required": [
                                      "name",
                                      "path"
                                    ],
                                    "properties": {
                                      "default": {
                                        "description": "The optional default value",
                                        "anyOf": [
                                          {
                                            "description": "bool values",
                                            "type": "boolean"
                                          },
                                          {
                                            "description": "i64 values",
                                            "type": "integer",
                                            "format": "int64"
                                          },
                                          {
                                            "description": "f64 values",
                                            "type": "number",
                                            "format": "double"
                                          },
                                          {
                                            "description": "String values",
                                            "type": "string"
                                          },
                                          {
                                            "description": "Array of homogeneous values",
                                            "anyOf": [
                                              {
                                                "description": "Array of bools",
                                                "type": "array",
                                                "items": {
                                                  "type": "boolean"
                                                }
                                              },
                                              {
                                                "description": "Array of integers",
                                                "type": "array",
                                                "items": {
                                                  "type": "integer",
                                                  "format": "int64"
                                                }
                                              },
                                              {
                                                "description": "Array of floats",
                                                "type": "array",
                                                "items": {
                                                  "type": "number",
                                                  "format": "double"
                                                }
                                              },
                                              {
                                                "description": "Array of strings",
                                                "type": "array",
                                                "items": {
                                                  "type": "string"
                                                }
                                              }
                                            ]
                                          }
                                        ],
                                        "nullable": true
                                      },
                                      "name": {
                                        "description": "The name of the attribute",
                                        "type": "string"
                                      },
                                      "path": {
                                        "description": "The path in the body",
                                        "type": "string"
                                      }
                                    },
                                    "additionalProperties": false
                                  }
                                },
                                "header": {
                                  "description": "Forward header values as custom attributes/labels in metrics",
                                  "type": "array",
                                  "items": {
                                    "description": "Configuration to forward header values in metric labels",
                                    "anyOf": [
                                      {
                                        "description": "Match via header name",
                                        "type": "object",
                                        "required": [
                                          "named"
                                        ],
                                        "properties": {
                                          "default": {
                                            "description": "The optional default value",
                                            "anyOf": [
                                              {
                                                "description": "bool values",
                                                "type": "boolean"
                                              },
                                              {
                                                "description": "i64 values",
                                                "type": "integer",
                                                "format": "int64"
                                              },
                                              {
                                                "description": "f64 values",
                                                "type": "number",
                                                "format": "double"
                                              },
                                              {
                                                "description": "String values",
                                                "type": "string"
                                              },
                                              {
                                                "description": "Array of homogeneous values",
                                                "anyOf": [
                                                  {
                                                    "description": "Array of bools",
                                                    "type": "array",
                                                    "items": {
                                                      "type": "boolean"
                                                    }
                                                  },
                                                  {
                                                    "description": "Array of integers",
                                                    "type": "array",
                                                    "items": {
                                                      "type": "integer",
                                                      "format": "int64"
                                                    }
                                                  },
                                                  {
                                                    "description": "Array of floats",
                                                    "type": "array",
                                                    "items": {
                                                      "type": "number",
                                                      "format": "double"
                                                    }
                                                  },
                                                  {
                                                    "description": "Array of strings",
                                                    "type": "array",
                                                    "items": {
                                                      "type": "string"
                                                    }
                                                  }
                                                ]
                                              }
                                            ],
                                            "nullable": true
                                          },
                                          "named": {
                                            "description": "The name of the header",
                                            "type": "string"
                                          },
                                          "rename": {
                                            "description": "The optional output name",
                                            "type": "string",
                                            "nullable": true
                                          }
                                        },
                                        "additionalProperties": false
                                      },
                                      {
                                        "description": "Match via rgex",
                                        "type": "object",
                                        "required": [
                                          "matching"
                                        ],
                                        "properties": {
                                          "matching": {
                                            "description": "Using a regex on the header name",
                                            "type": "string"
                                          }
                                        },
                                        "additionalProperties": false
                                      }
                                    ]
                                  }
                                }
                              },
                              "additionalProperties": false
                            },
                            "static": {
                              "description": "Configuration to insert custom attributes/labels in metrics",
                              "type": "array",
                              "items": {
                                "description": "Configuration to insert custom attributes/labels in metrics",
                                "type": "object",
                                "required": [
                                  "name",
                                  "value"
                                ],
                                "properties": {
                                  "name": {
                                    "description": "The name of the attribute to insert",
                                    "type": "string"
                                  },
                                  "value": {
                                    "description": "The value of the attribute to insert",
                                    "anyOf": [
                                      {
                                        "description": "bool values",
                                        "type": "boolean"
                                      },
                                      {
                                        "description": "i64 values",
                                        "type": "integer",
                                        "format": "int64"
                                      },
                                      {
                                        "description": "f64 values",
                                        "type": "number",
                                        "format": "double"
                                      },
                                      {
                                        "description": "String values",
                                        "type": "string"
                                      },
                                      {
                                        "description": "Array of homogeneous values",
                                        "anyOf": [
                                          {
                                            "description": "Array of bools",
                                            "type": "array",
                                            "items": {
                                              "type": "boolean"
                                            }
                                          },
                                          {
                                            "description": "Array of integers",
                                            "type": "array",
                                            "items": {
                                              "type": "integer",
                                              "format": "int64"
                                            }
                                          },
                                          {
                                            "description": "Array of floats",
                                            "type": "array",
                                            "items": {
                                              "type": "number",
                                              "format": "double"
                                            }
                                          },
                                          {
                                            "description": "Array of strings",
                                            "type": "array",
                                            "items": {
                                              "type": "string"
                                            }
                                          }
                                        ]
                                      }
                                    ]
                                  }
                                },
                                "additionalProperties": false
                              }
                            }
                          },
                          "additionalProperties": false
                        }
                      },
                      "additionalProperties": false
                    },
                    "buckets": {
                      "description": "Custom buckets for all histograms",
                      "default": [
                        0.001,
                        0.005,
                        0.015,
                        0.05,
                        0.1,
                        0.2,
                        0.3,
                        0.4,
                        0.5,
                        1.0,
                        5.0,
                        10.0
                      ],
                      "type": "array",
                      "items": {
                        "type": "number",
                        "format": "double"
                      }
                    },
                    "resource": {
                      "description": "The Open Telemetry resource",
                      "default": {},
                      "type": "object",
                      "additionalProperties": {
                        "anyOf": [
                          {
                            "description": "bool values",
                            "type": "boolean"
                          },
                          {
                            "description": "i64 values",
                            "type": "integer",
                            "format": "int64"
                          },
                          {
                            "description": "f64 values",
                            "type": "number",
                            "format": "double"
                          },
                          {
                            "description": "String values",
                            "type": "string"
                          },
                          {
                            "description": "Array of homogeneous values",
                            "anyOf": [
                              {
                                "description": "Array of bools",
                                "type": "array",
                                "items": {
                                  "type": "boolean"
                                }
                              },
                              {
                                "description": "Array of integers",
                                "type": "array",
                                "items": {
                                  "type": "integer",
                                  "format": "int64"
                                }
                              },
                              {
                                "description": "Array of floats",
                                "type": "array",
                                "items": {
                                  "type": "number",
                                  "format": "double"
                                }
                              },
                              {
                                "description": "Array of strings",
                                "type": "array",
                                "items": {
                                  "type": "string"
                                }
                              }
                            ]
                          }
                        ]
                      }
                    },
                    "service_name": {
                      "description": "Set a service.name resource in your metrics",
                      "default": null,
                      "type": "string",
                      "nullable": true
                    },
                    "service_namespace": {
                      "description": "Set a service.namespace attribute in your metrics",
                      "default": null,
                      "type": "string",
                      "nullable": true
                    },
                    "views": {
                      "description": "Views applied on metrics",
                      "type": "array",
                      "items": {
                        "type": "object",
                        "required": [
                          "name"
                        ],
                        "properties": {
                          "aggregation": {
                            "description": "New aggregation settings to set",
                            "oneOf": [
                              {
                                "description": "An aggregation that summarizes a set of measurements as an histogram with explicitly defined buckets.",
                                "type": "object",
                                "required": [
                                  "histogram"
                                ],
                                "properties": {
                                  "histogram": {
                                    "type": "object",
                                    "required": [
                                      "buckets"
                                    ],
                                    "properties": {
                                      "buckets": {
                                        "type": "array",
                                        "items": {
                                          "type": "number",
                                          "format": "double"
                                        }
                                      }
                                    },
                                    "additionalProperties": false
                                  }
                                },
                                "additionalProperties": false
                              }
                            ],
                            "nullable": true
                          },
                          "allowed_attribute_keys": {
                            "description": "An allow-list of attribute keys that will be preserved for the instrument.\n\nAny attribute recorded for the instrument with a key not in this set will be dropped. If the set is empty, all attributes will be dropped, if `None` all attributes will be kept.",
                            "type": "array",
                            "items": {
                              "type": "string"
                            },
                            "uniqueItems": true,
                            "nullable": true
                          },
                          "description": {
                            "description": "New description to set to the instrument",
                            "type": "string",
                            "nullable": true
                          },
                          "name": {
                            "description": "The instrument name you're targeting",
                            "type": "string"
                          },
                          "unit": {
                            "description": "New unit to set to the instrument",
                            "type": "string",
                            "nullable": true
                          }
                        },
                        "additionalProperties": false
                      }
                    }
                  },
                  "additionalProperties": false
                },
                "otlp": {
                  "description": "Open Telemetry native exporter configuration",
                  "type": "object",
                  "required": [
                    "enabled"
                  ],
                  "properties": {
                    "batch_processor": {
                      "description": "Batch processor settings",
                      "type": "object",
                      "properties": {
                        "max_concurrent_exports": {
                          "description": "Maximum number of concurrent exports\n\nLimits the number of spawned tasks for exports and thus memory consumed by an exporter. A value of 1 will cause exports to be performed synchronously on the BatchSpanProcessor task. The default is 1.",
                          "default": 1,
                          "type": "integer",
                          "format": "uint",
                          "minimum": 0.0
                        },
                        "max_export_batch_size": {
                          "description": "The maximum number of spans to process in a single batch. If there are more than one batch worth of spans then it processes multiple batches of spans one batch after the other without any delay. The default value is 512.",
                          "default": 512,
                          "type": "integer",
                          "format": "uint",
                          "minimum": 0.0
                        },
                        "max_export_timeout": {
                          "description": "The maximum duration to export a batch of data. The default value is 30 seconds.",
                          "default": {
                            "secs": 30,
                            "nanos": 0
                          },
                          "type": "string"
                        },
                        "max_queue_size": {
                          "description": "The maximum queue size to buffer spans for delayed processing. If the queue gets full it drops the spans. The default value of is 2048.",
                          "default": 2048,
                          "type": "integer",
                          "format": "uint",
                          "minimum": 0.0
                        },
                        "scheduled_delay": {
                          "description": "The delay interval in milliseconds between two consecutive processing of batches. The default value is 5 seconds.",
                          "default": {
                            "secs": 5,
                            "nanos": 0
                          },
                          "type": "string"
                        }
                      }
                    },
                    "enabled": {
                      "description": "Enable otlp",
                      "type": "boolean"
                    },
                    "endpoint": {
                      "description": "The endpoint to send data to",
                      "type": "string"
                    },
                    "grpc": {
                      "description": "gRPC configuration settings",
                      "default": {
                        "domain_name": null,
                        "ca": null,
                        "cert": null,
                        "key": null,
                        "metadata": {}
                      },
                      "type": "object",
                      "properties": {
                        "ca": {
                          "description": "The optional certificate authority (CA) certificate to be used in TLS configuration.",
                          "default": null,
                          "type": "string",
                          "nullable": true
                        },
                        "cert": {
                          "description": "The optional cert for tls config",
                          "default": null,
                          "type": "string",
                          "nullable": true
                        },
                        "domain_name": {
                          "description": "The optional domain name for tls config. Note that domain name is will be defaulted to match the endpoint is not explicitly set.",
                          "default": null,
                          "type": "string",
                          "nullable": true
                        },
                        "key": {
                          "description": "The optional private key file for TLS configuration.",
                          "default": null,
                          "type": "string",
                          "nullable": true
                        },
                        "metadata": {
                          "description": "gRPC metadata",
                          "default": {},
                          "type": "object",
                          "additionalProperties": true
                        }
                      },
                      "additionalProperties": false
                    },
                    "http": {
                      "description": "HTTP configuration settings",
                      "default": {
                        "headers": {}
                      },
                      "type": "object",
                      "properties": {
                        "headers": {
                          "description": "Headers to send on report requests",
                          "default": {},
                          "type": "object",
                          "additionalProperties": {
                            "type": "string"
                          }
                        }
                      },
                      "additionalProperties": false
                    },
                    "protocol": {
                      "description": "The protocol to use when sending data",
                      "default": "grpc",
                      "type": "string",
                      "enum": [
                        "grpc",
                        "http"
                      ]
                    },
                    "temporality": {
                      "description": "Temporality for export (default: `Cumulative`). Note that when exporting to Datadog agent use `Delta`.",
                      "default": "cumulative",
                      "oneOf": [
                        {
                          "description": "Export cumulative metrics.",
                          "type": "string",
                          "enum": [
                            "cumulative"
                          ]
                        },
                        {
                          "description": "Export delta metrics. `Delta` should be used when exporting to DataDog Agent.",
                          "type": "string",
                          "enum": [
                            "delta"
                          ]
                        }
                      ]
                    }
                  },
                  "additionalProperties": false
                },
                "prometheus": {
                  "description": "Prometheus exporter configuration",
                  "type": "object",
                  "properties": {
                    "enabled": {
                      "description": "Set to true to enable",
                      "default": false,
                      "type": "boolean"
                    },
                    "listen": {
                      "description": "The listen address",
                      "default": "127.0.0.1:9090",
                      "anyOf": [
                        {
                          "description": "Socket address.",
                          "type": "string"
                        },
                        {
                          "description": "Unix socket.",
                          "type": "string"
                        }
                      ]
                    },
                    "path": {
                      "description": "The path where prometheus will be exposed",
                      "default": "/metrics",
                      "type": "string"
                    }
                  },
                  "additionalProperties": false
                }
              },
              "additionalProperties": false
            },
            "tracing": {
              "description": "Tracing configuration",
              "type": "object",
              "properties": {
                "common": {
                  "description": "Common configuration",
                  "type": "object",
                  "properties": {
                    "max_attributes_per_event": {
                      "description": "The maximum attributes per event before discarding",
                      "default": 128,
                      "type": "integer",
                      "format": "uint32",
                      "minimum": 0.0
                    },
                    "max_attributes_per_link": {
                      "description": "The maximum attributes per link before discarding",
                      "default": 128,
                      "type": "integer",
                      "format": "uint32",
                      "minimum": 0.0
                    },
                    "max_attributes_per_span": {
                      "description": "The maximum attributes per span before discarding",
                      "default": 128,
                      "type": "integer",
                      "format": "uint32",
                      "minimum": 0.0
                    },
                    "max_events_per_span": {
                      "description": "The maximum events per span before discarding",
                      "default": 128,
                      "type": "integer",
                      "format": "uint32",
                      "minimum": 0.0
                    },
                    "max_links_per_span": {
                      "description": "The maximum links per span before discarding",
                      "default": 128,
                      "type": "integer",
                      "format": "uint32",
                      "minimum": 0.0
                    },
                    "parent_based_sampler": {
                      "description": "Whether to use parent based sampling",
                      "default": true,
                      "type": "boolean"
                    },
                    "resource": {
                      "description": "The Open Telemetry resource",
                      "default": {},
                      "type": "object",
                      "additionalProperties": {
                        "anyOf": [
                          {
                            "description": "bool values",
                            "type": "boolean"
                          },
                          {
                            "description": "i64 values",
                            "type": "integer",
                            "format": "int64"
                          },
                          {
                            "description": "f64 values",
                            "type": "number",
                            "format": "double"
                          },
                          {
                            "description": "String values",
                            "type": "string"
                          },
                          {
                            "description": "Array of homogeneous values",
                            "anyOf": [
                              {
                                "description": "Array of bools",
                                "type": "array",
                                "items": {
                                  "type": "boolean"
                                }
                              },
                              {
                                "description": "Array of integers",
                                "type": "array",
                                "items": {
                                  "type": "integer",
                                  "format": "int64"
                                }
                              },
                              {
                                "description": "Array of floats",
                                "type": "array",
                                "items": {
                                  "type": "number",
                                  "format": "double"
                                }
                              },
                              {
                                "description": "Array of strings",
                                "type": "array",
                                "items": {
                                  "type": "string"
                                }
                              }
                            ]
                          }
                        ]
                      }
                    },
                    "sampler": {
                      "description": "The sampler, always_on, always_off or a decimal between 0.0 and 1.0",
                      "anyOf": [
                        {
                          "description": "Sample a given fraction. Fractions >= 1 will always sample.",
                          "type": "number",
                          "format": "double"
                        },
                        {
                          "oneOf": [
                            {
                              "description": "Always sample",
                              "type": "string",
                              "enum": [
                                "always_on"
                              ]
                            },
                            {
                              "description": "Never sample",
                              "type": "string",
                              "enum": [
                                "always_off"
                              ]
                            }
                          ]
                        }
                      ]
                    },
                    "service_name": {
                      "description": "The trace service name",
                      "default": null,
                      "type": "string",
                      "nullable": true
                    },
                    "service_namespace": {
                      "description": "The trace service namespace",
                      "default": null,
                      "type": "string",
                      "nullable": true
                    }
                  },
                  "additionalProperties": false
                },
                "datadog": {
                  "description": "Datadog exporter configuration",
                  "type": "object",
                  "required": [
                    "enabled"
                  ],
                  "properties": {
                    "batch_processor": {
                      "description": "batch processor configuration",
                      "type": "object",
                      "properties": {
                        "max_concurrent_exports": {
                          "description": "Maximum number of concurrent exports\n\nLimits the number of spawned tasks for exports and thus memory consumed by an exporter. A value of 1 will cause exports to be performed synchronously on the BatchSpanProcessor task. The default is 1.",
                          "default": 1,
                          "type": "integer",
                          "format": "uint",
                          "minimum": 0.0
                        },
                        "max_export_batch_size": {
                          "description": "The maximum number of spans to process in a single batch. If there are more than one batch worth of spans then it processes multiple batches of spans one batch after the other without any delay. The default value is 512.",
                          "default": 512,
                          "type": "integer",
                          "format": "uint",
                          "minimum": 0.0
                        },
                        "max_export_timeout": {
                          "description": "The maximum duration to export a batch of data. The default value is 30 seconds.",
                          "default": {
                            "secs": 30,
                            "nanos": 0
                          },
                          "type": "string"
                        },
                        "max_queue_size": {
                          "description": "The maximum queue size to buffer spans for delayed processing. If the queue gets full it drops the spans. The default value of is 2048.",
                          "default": 2048,
                          "type": "integer",
                          "format": "uint",
                          "minimum": 0.0
                        },
                        "scheduled_delay": {
                          "description": "The delay interval in milliseconds between two consecutive processing of batches. The default value is 5 seconds.",
                          "default": {
                            "secs": 5,
                            "nanos": 0
                          },
                          "type": "string"
                        }
                      }
                    },
                    "enable_span_mapping": {
                      "description": "Enable datadog span mapping for span name and resource name.",
                      "default": false,
                      "type": "boolean"
                    },
                    "enabled": {
                      "description": "Enable datadog",
                      "type": "boolean"
                    },
                    "endpoint": {
                      "description": "The endpoint to send to",
                      "type": "string"
                    }
                  },
                  "additionalProperties": false
                },
                "experimental_response_trace_id": {
                  "description": "A way to expose trace id in response headers",
                  "type": "object",
                  "properties": {
                    "enabled": {
                      "description": "Expose the trace_id in response headers",
                      "default": false,
                      "type": "boolean"
                    },
                    "format": {
                      "description": "Format of the trace ID in response headers",
                      "oneOf": [
                        {
                          "description": "Format the Trace ID as a hexadecimal number\n\n(e.g. Trace ID 16 -> 00000000000000000000000000000010)",
                          "type": "string",
                          "enum": [
                            "hexadecimal"
                          ]
                        },
                        {
                          "description": "Format the Trace ID as a decimal number\n\n(e.g. Trace ID 16 -> 16)",
                          "type": "string",
                          "enum": [
                            "decimal"
                          ]
                        }
                      ]
                    },
                    "header_name": {
                      "description": "Choose the header name to expose trace_id (default: apollo-trace-id)",
                      "type": "string",
                      "nullable": true
                    }
                  },
                  "additionalProperties": false
                },
                "jaeger": {
                  "description": "Jaeger exporter configuration",
                  "anyOf": [
                    {
                      "type": "object",
                      "required": [
                        "enabled"
                      ],
                      "properties": {
                        "agent": {
                          "description": "Agent configuration",
                          "type": "object",
                          "properties": {
                            "endpoint": {
                              "description": "The endpoint to send to",
                              "type": "string"
                            }
                          },
                          "additionalProperties": false
                        },
                        "batch_processor": {
                          "description": "Batch processor configuration",
                          "type": "object",
                          "properties": {
                            "max_concurrent_exports": {
                              "description": "Maximum number of concurrent exports\n\nLimits the number of spawned tasks for exports and thus memory consumed by an exporter. A value of 1 will cause exports to be performed synchronously on the BatchSpanProcessor task. The default is 1.",
                              "default": 1,
                              "type": "integer",
                              "format": "uint",
                              "minimum": 0.0
                            },
                            "max_export_batch_size": {
                              "description": "The maximum number of spans to process in a single batch. If there are more than one batch worth of spans then it processes multiple batches of spans one batch after the other without any delay. The default value is 512.",
                              "default": 512,
                              "type": "integer",
                              "format": "uint",
                              "minimum": 0.0
                            },
                            "max_export_timeout": {
                              "description": "The maximum duration to export a batch of data. The default value is 30 seconds.",
                              "default": {
                                "secs": 30,
                                "nanos": 0
                              },
                              "type": "string"
                            },
                            "max_queue_size": {
                              "description": "The maximum queue size to buffer spans for delayed processing. If the queue gets full it drops the spans. The default value of is 2048.",
                              "default": 2048,
                              "type": "integer",
                              "format": "uint",
                              "minimum": 0.0
                            },
                            "scheduled_delay": {
                              "description": "The delay interval in milliseconds between two consecutive processing of batches. The default value is 5 seconds.",
                              "default": {
                                "secs": 5,
                                "nanos": 0
                              },
                              "type": "string"
                            }
                          }
                        },
                        "enabled": {
                          "description": "Enable Jaeger",
                          "type": "boolean"
                        }
                      },
                      "additionalProperties": false
                    },
                    {
                      "type": "object",
                      "required": [
                        "enabled"
                      ],
                      "properties": {
                        "batch_processor": {
                          "description": "Batch processor configuration",
                          "type": "object",
                          "properties": {
                            "max_concurrent_exports": {
                              "description": "Maximum number of concurrent exports\n\nLimits the number of spawned tasks for exports and thus memory consumed by an exporter. A value of 1 will cause exports to be performed synchronously on the BatchSpanProcessor task. The default is 1.",
                              "default": 1,
                              "type": "integer",
                              "format": "uint",
                              "minimum": 0.0
                            },
                            "max_export_batch_size": {
                              "description": "The maximum number of spans to process in a single batch. If there are more than one batch worth of spans then it processes multiple batches of spans one batch after the other without any delay. The default value is 512.",
                              "default": 512,
                              "type": "integer",
                              "format": "uint",
                              "minimum": 0.0
                            },
                            "max_export_timeout": {
                              "description": "The maximum duration to export a batch of data. The default value is 30 seconds.",
                              "default": {
                                "secs": 30,
                                "nanos": 0
                              },
                              "type": "string"
                            },
                            "max_queue_size": {
                              "description": "The maximum queue size to buffer spans for delayed processing. If the queue gets full it drops the spans. The default value of is 2048.",
                              "default": 2048,
                              "type": "integer",
                              "format": "uint",
                              "minimum": 0.0
                            },
                            "scheduled_delay": {
                              "description": "The delay interval in milliseconds between two consecutive processing of batches. The default value is 5 seconds.",
                              "default": {
                                "secs": 5,
                                "nanos": 0
                              },
                              "type": "string"
                            }
                          }
                        },
                        "collector": {
                          "description": "Collector configuration",
                          "type": "object",
                          "properties": {
                            "endpoint": {
                              "description": "The endpoint to send reports to",
                              "type": "string"
                            },
                            "password": {
                              "description": "The optional password",
                              "default": null,
                              "type": "string",
                              "nullable": true
                            },
                            "username": {
                              "description": "The optional username",
                              "default": null,
                              "type": "string",
                              "nullable": true
                            }
                          },
                          "additionalProperties": false
                        },
                        "enabled": {
                          "description": "Enable Jaeger",
                          "type": "boolean"
                        }
                      },
                      "additionalProperties": false
                    }
                  ]
                },
                "otlp": {
                  "description": "OpenTelemetry native exporter configuration",
                  "type": "object",
                  "required": [
                    "enabled"
                  ],
                  "properties": {
                    "batch_processor": {
                      "description": "Batch processor settings",
                      "type": "object",
                      "properties": {
                        "max_concurrent_exports": {
                          "description": "Maximum number of concurrent exports\n\nLimits the number of spawned tasks for exports and thus memory consumed by an exporter. A value of 1 will cause exports to be performed synchronously on the BatchSpanProcessor task. The default is 1.",
                          "default": 1,
                          "type": "integer",
                          "format": "uint",
                          "minimum": 0.0
                        },
                        "max_export_batch_size": {
                          "description": "The maximum number of spans to process in a single batch. If there are more than one batch worth of spans then it processes multiple batches of spans one batch after the other without any delay. The default value is 512.",
                          "default": 512,
                          "type": "integer",
                          "format": "uint",
                          "minimum": 0.0
                        },
                        "max_export_timeout": {
                          "description": "The maximum duration to export a batch of data. The default value is 30 seconds.",
                          "default": {
                            "secs": 30,
                            "nanos": 0
                          },
                          "type": "string"
                        },
                        "max_queue_size": {
                          "description": "The maximum queue size to buffer spans for delayed processing. If the queue gets full it drops the spans. The default value of is 2048.",
                          "default": 2048,
                          "type": "integer",
                          "format": "uint",
                          "minimum": 0.0
                        },
                        "scheduled_delay": {
                          "description": "The delay interval in milliseconds between two consecutive processing of batches. The default value is 5 seconds.",
                          "default": {
                            "secs": 5,
                            "nanos": 0
                          },
                          "type": "string"
                        }
                      }
                    },
                    "enabled": {
                      "description": "Enable otlp",
                      "type": "boolean"
                    },
                    "endpoint": {
                      "description": "The endpoint to send data to",
                      "type": "string"
                    },
                    "grpc": {
                      "description": "gRPC configuration settings",
                      "default": {
                        "domain_name": null,
                        "ca": null,
                        "cert": null,
                        "key": null,
                        "metadata": {}
                      },
                      "type": "object",
                      "properties": {
                        "ca": {
                          "description": "The optional certificate authority (CA) certificate to be used in TLS configuration.",
                          "default": null,
                          "type": "string",
                          "nullable": true
                        },
                        "cert": {
                          "description": "The optional cert for tls config",
                          "default": null,
                          "type": "string",
                          "nullable": true
                        },
                        "domain_name": {
                          "description": "The optional domain name for tls config. Note that domain name is will be defaulted to match the endpoint is not explicitly set.",
                          "default": null,
                          "type": "string",
                          "nullable": true
                        },
                        "key": {
                          "description": "The optional private key file for TLS configuration.",
                          "default": null,
                          "type": "string",
                          "nullable": true
                        },
                        "metadata": {
                          "description": "gRPC metadata",
                          "default": {},
                          "type": "object",
                          "additionalProperties": true
                        }
                      },
                      "additionalProperties": false
                    },
                    "http": {
                      "description": "HTTP configuration settings",
                      "default": {
                        "headers": {}
                      },
                      "type": "object",
                      "properties": {
                        "headers": {
                          "description": "Headers to send on report requests",
                          "default": {},
                          "type": "object",
                          "additionalProperties": {
                            "type": "string"
                          }
                        }
                      },
                      "additionalProperties": false
                    },
                    "protocol": {
                      "description": "The protocol to use when sending data",
                      "default": "grpc",
                      "type": "string",
                      "enum": [
                        "grpc",
                        "http"
                      ]
                    },
                    "temporality": {
                      "description": "Temporality for export (default: `Cumulative`). Note that when exporting to Datadog agent use `Delta`.",
                      "default": "cumulative",
                      "oneOf": [
                        {
                          "description": "Export cumulative metrics.",
                          "type": "string",
                          "enum": [
                            "cumulative"
                          ]
                        },
                        {
                          "description": "Export delta metrics. `Delta` should be used when exporting to DataDog Agent.",
                          "type": "string",
                          "enum": [
                            "delta"
                          ]
                        }
                      ]
                    }
                  },
                  "additionalProperties": false
                },
                "propagation": {
                  "description": "Propagation configuration",
                  "type": "object",
                  "properties": {
                    "aws_xray": {
                      "description": "Propagate AWS X-Ray",
                      "default": false,
                      "type": "boolean"
                    },
                    "baggage": {
                      "description": "Propagate baggage https://www.w3.org/TR/baggage/",
                      "default": false,
                      "type": "boolean"
                    },
                    "datadog": {
                      "description": "Propagate Datadog",
                      "default": false,
                      "type": "boolean"
                    },
                    "jaeger": {
                      "description": "Propagate Jaeger",
                      "default": false,
                      "type": "boolean"
                    },
                    "request": {
                      "description": "Select a custom request header to set your own trace_id (header value must be convertible from hexadecimal to set a correct trace_id)",
                      "type": "object",
                      "required": [
                        "header_name"
                      ],
                      "properties": {
                        "header_name": {
                          "description": "Choose the header name to expose trace_id (default: apollo-trace-id)",
                          "type": "string"
                        }
                      },
                      "additionalProperties": false
                    },
                    "trace_context": {
                      "description": "Propagate trace context https://www.w3.org/TR/trace-context/",
                      "default": false,
                      "type": "boolean"
                    },
                    "zipkin": {
                      "description": "Propagate Zipkin",
                      "default": false,
                      "type": "boolean"
                    }
                  },
                  "additionalProperties": false
                },
                "zipkin": {
                  "description": "Zipkin exporter configuration",
                  "type": "object",
                  "required": [
                    "enabled"
                  ],
                  "properties": {
                    "batch_processor": {
                      "description": "Batch processor configuration",
                      "type": "object",
                      "properties": {
                        "max_concurrent_exports": {
                          "description": "Maximum number of concurrent exports\n\nLimits the number of spawned tasks for exports and thus memory consumed by an exporter. A value of 1 will cause exports to be performed synchronously on the BatchSpanProcessor task. The default is 1.",
                          "default": 1,
                          "type": "integer",
                          "format": "uint",
                          "minimum": 0.0
                        },
                        "max_export_batch_size": {
                          "description": "The maximum number of spans to process in a single batch. If there are more than one batch worth of spans then it processes multiple batches of spans one batch after the other without any delay. The default value is 512.",
                          "default": 512,
                          "type": "integer",
                          "format": "uint",
                          "minimum": 0.0
                        },
                        "max_export_timeout": {
                          "description": "The maximum duration to export a batch of data. The default value is 30 seconds.",
                          "default": {
                            "secs": 30,
                            "nanos": 0
                          },
                          "type": "string"
                        },
                        "max_queue_size": {
                          "description": "The maximum queue size to buffer spans for delayed processing. If the queue gets full it drops the spans. The default value of is 2048.",
                          "default": 2048,
                          "type": "integer",
                          "format": "uint",
                          "minimum": 0.0
                        },
                        "scheduled_delay": {
                          "description": "The delay interval in milliseconds between two consecutive processing of batches. The default value is 5 seconds.",
                          "default": {
                            "secs": 5,
                            "nanos": 0
                          },
                          "type": "string"
                        }
                      }
                    },
                    "enabled": {
                      "description": "Enable zipkin",
                      "type": "boolean"
                    },
                    "endpoint": {
                      "description": "The endpoint to send to",
                      "type": "string"
                    }
                  },
                  "additionalProperties": false
                }
              },
              "additionalProperties": false
            }
          },
          "additionalProperties": false
        },
        "instrumentation": {
          "description": "Instrumentation configuration",
          "type": "object",
          "properties": {
            "spans": {
              "description": "Span configuration",
              "type": "object",
              "properties": {
                "default_attribute_requirement_level": {
                  "description": "The attributes to include by default in spans based on their level as specified in the otel semantic conventions and Apollo documentation.",
                  "oneOf": [
                    {
                      "description": "No default attributes set on spans, you have to set it one by one in the configuration to enable some attributes",
                      "type": "string",
                      "enum": [
                        "none"
                      ]
                    },
                    {
                      "description": "Attributes that are marked as required in otel semantic conventions and apollo documentation will be included (default)",
                      "type": "string",
                      "enum": [
                        "required"
                      ]
                    },
                    {
                      "description": "Attributes that are marked as required or recommended in otel semantic conventions and apollo documentation will be included",
                      "type": "string",
                      "enum": [
                        "recommended"
                      ]
                    }
                  ]
                },
                "mode": {
                  "description": "Use new OpenTelemetry spec compliant span attributes or preserve existing. This will be defaulted in future to `spec_compliant`, eventually removed in future.",
                  "oneOf": [
                    {
                      "description": "Keep the request span as root span and deprecated attributes. This option will eventually removed.",
                      "type": "string",
                      "enum": [
                        "deprecated"
                      ]
                    },
                    {
                      "description": "Use new OpenTelemetry spec compliant span attributes or preserve existing. This will be the default in future.",
                      "type": "string",
                      "enum": [
                        "spec_compliant"
                      ]
                    }
                  ]
                },
                "router": {
                  "description": "Configuration of router spans. Log events inherit attributes from the containing span, so attributes configured here will be included on log events for a request. Router spans contain http request and response information and therefore contain http specific attributes.",
                  "type": "object",
                  "properties": {
                    "attributes": {
                      "description": "Custom attributes that are attached to the router span.",
                      "type": "object",
                      "properties": {
                        "baggage": {
                          "description": "All key values from trace baggage.",
                          "default": null,
                          "type": "boolean",
                          "nullable": true
                        },
                        "dd.trace_id": {
                          "description": "The datadog trace ID. This can be output in logs and used to correlate traces in Datadog.",
                          "default": null,
                          "type": "boolean",
                          "nullable": true
                        },
                        "error.type": {
                          "description": "Describes a class of error the operation ended with. Examples: * timeout * name_resolution_error * 500 Requirement level: Conditionally Required: If request has ended with an error.",
                          "default": null,
                          "type": "boolean",
                          "nullable": true
                        },
                        "http.request.body.size": {
                          "description": "The size of the request payload body in bytes. This is the number of bytes transferred excluding headers and is often, but not always, present as the Content-Length header. For requests using transport encoding, this should be the compressed size. Examples: * 3495 Requirement level: Recommended",
                          "default": null,
                          "type": "boolean",
                          "nullable": true
                        },
                        "http.request.method": {
                          "description": "HTTP request method. Examples: * GET * POST * HEAD Requirement level: Required",
                          "default": null,
                          "type": "boolean",
                          "nullable": true
                        },
                        "http.response.body.size": {
                          "description": "The size of the response payload body in bytes. This is the number of bytes transferred excluding headers and is often, but not always, present as the Content-Length header. For requests using transport encoding, this should be the compressed size. Examples: * 3495 Requirement level: Recommended",
                          "default": null,
                          "type": "boolean",
                          "nullable": true
                        },
                        "http.response.status_code": {
                          "description": "HTTP response status code. Examples: * 200 Requirement level: Conditionally Required: If and only if one was received/sent.",
                          "default": null,
                          "type": "boolean",
                          "nullable": true
                        },
                        "http.route": {
                          "description": "The matched route (path template in the format used by the respective server framework). Examples: * /graphql Requirement level: Conditionally Required: If and only if it’s available",
                          "default": null,
                          "type": "boolean",
                          "nullable": true
                        },
                        "network.local.address": {
                          "description": "Local socket address. Useful in case of a multi-IP host. Examples: * 10.1.2.80 * /tmp/my.sock Requirement level: Opt-In",
                          "default": null,
                          "type": "boolean",
                          "nullable": true
                        },
                        "network.local.port": {
                          "description": "Local socket port. Useful in case of a multi-port host. Examples: * 65123 Requirement level: Opt-In",
                          "default": null,
                          "type": "boolean",
                          "nullable": true
                        },
                        "network.peer.address": {
                          "description": "Peer address of the network connection - IP address or Unix domain socket name. Examples: * 10.1.2.80 * /tmp/my.sock Requirement level: Recommended",
                          "default": null,
                          "type": "boolean",
                          "nullable": true
                        },
                        "network.peer.port": {
                          "description": "Peer port number of the network connection. Examples: * 65123 Requirement level: Recommended",
                          "default": null,
                          "type": "boolean",
                          "nullable": true
                        },
                        "network.protocol.name": {
                          "description": "OSI application layer or non-OSI equivalent. Examples: * http * spdy Requirement level: Recommended: if not default (http).",
                          "default": null,
                          "type": "boolean",
                          "nullable": true
                        },
                        "network.protocol.version": {
                          "description": "Version of the protocol specified in network.protocol.name. Examples: * 1.0 * 1.1 * 2 * 3 Requirement level: Recommended",
                          "default": null,
                          "type": "boolean",
                          "nullable": true
                        },
                        "network.transport": {
                          "description": "OSI transport layer. Examples: * tcp * udp Requirement level: Conditionally Required",
                          "default": null,
                          "type": "boolean",
                          "nullable": true
                        },
                        "network.type": {
                          "description": "OSI network layer or non-OSI equivalent. Examples: * ipv4 * ipv6 Requirement level: Recommended",
                          "default": null,
                          "type": "boolean",
                          "nullable": true
                        },
                        "server.address": {
                          "description": "Name of the local HTTP server that received the request. Examples: * example.com * 10.1.2.80 * /tmp/my.sock Requirement level: Recommended",
                          "default": null,
                          "type": "boolean",
                          "nullable": true
                        },
                        "server.port": {
                          "description": "Port of the local HTTP server that received the request. Examples: * 80 * 8080 * 443 Requirement level: Recommended",
                          "default": null,
                          "type": "boolean",
                          "nullable": true
                        },
                        "trace_id": {
                          "description": "The OpenTelemetry trace ID. This can be output in logs.",
                          "default": null,
                          "type": "boolean",
                          "nullable": true
                        },
                        "url.path": {
                          "description": "The URI path component Examples: * /search Requirement level: Required",
                          "default": null,
                          "type": "boolean",
                          "nullable": true
                        },
                        "url.query": {
                          "description": "The URI query component Examples: * q=OpenTelemetry Requirement level: Conditionally Required: If and only if one was received/sent.",
                          "default": null,
                          "type": "boolean",
                          "nullable": true
                        },
                        "url.scheme": {
                          "description": "The URI scheme component identifying the used protocol. Examples: * http * https Requirement level: Required",
                          "default": null,
                          "type": "boolean",
                          "nullable": true
                        },
                        "user_agent.original": {
                          "description": "Value of the HTTP User-Agent header sent by the client. Examples: * CERN-LineMode/2.15 * libwww/2.17b3 Requirement level: Recommended",
                          "default": null,
                          "type": "boolean",
                          "nullable": true
                        }
                      },
                      "additionalProperties": {
                        "anyOf": [
                          {
                            "description": "A header from the request",
                            "type": "object",
                            "required": [
                              "request_header"
                            ],
                            "properties": {
                              "default": {
                                "description": "Optional default value.",
                                "anyOf": [
                                  {
                                    "description": "bool values",
                                    "type": "boolean"
                                  },
                                  {
                                    "description": "i64 values",
                                    "type": "integer",
                                    "format": "int64"
                                  },
                                  {
                                    "description": "f64 values",
                                    "type": "number",
                                    "format": "double"
                                  },
                                  {
                                    "description": "String values",
                                    "type": "string"
                                  },
                                  {
                                    "description": "Array of homogeneous values",
                                    "anyOf": [
                                      {
                                        "description": "Array of bools",
                                        "type": "array",
                                        "items": {
                                          "type": "boolean"
                                        }
                                      },
                                      {
                                        "description": "Array of integers",
                                        "type": "array",
                                        "items": {
                                          "type": "integer",
                                          "format": "int64"
                                        }
                                      },
                                      {
                                        "description": "Array of floats",
                                        "type": "array",
                                        "items": {
                                          "type": "number",
                                          "format": "double"
                                        }
                                      },
                                      {
                                        "description": "Array of strings",
                                        "type": "array",
                                        "items": {
                                          "type": "string"
                                        }
                                      }
                                    ]
                                  }
                                ],
                                "nullable": true
                              },
                              "request_header": {
                                "description": "The name of the request header.",
                                "type": "string"
                              }
                            },
                            "additionalProperties": false
                          },
                          {
                            "description": "A header from the response",
                            "type": "object",
                            "required": [
                              "response_header"
                            ],
                            "properties": {
                              "default": {
                                "description": "Optional default value.",
                                "anyOf": [
                                  {
                                    "description": "bool values",
                                    "type": "boolean"
                                  },
                                  {
                                    "description": "i64 values",
                                    "type": "integer",
                                    "format": "int64"
                                  },
                                  {
                                    "description": "f64 values",
                                    "type": "number",
                                    "format": "double"
                                  },
                                  {
                                    "description": "String values",
                                    "type": "string"
                                  },
                                  {
                                    "description": "Array of homogeneous values",
                                    "anyOf": [
                                      {
                                        "description": "Array of bools",
                                        "type": "array",
                                        "items": {
                                          "type": "boolean"
                                        }
                                      },
                                      {
                                        "description": "Array of integers",
                                        "type": "array",
                                        "items": {
                                          "type": "integer",
                                          "format": "int64"
                                        }
                                      },
                                      {
                                        "description": "Array of floats",
                                        "type": "array",
                                        "items": {
                                          "type": "number",
                                          "format": "double"
                                        }
                                      },
                                      {
                                        "description": "Array of strings",
                                        "type": "array",
                                        "items": {
                                          "type": "string"
                                        }
                                      }
                                    ]
                                  }
                                ],
                                "nullable": true
                              },
                              "response_header": {
                                "description": "The name of the request header.",
                                "type": "string"
                              }
                            },
                            "additionalProperties": false
                          },
                          {
                            "description": "A header from the response",
                            "type": "object",
                            "required": [
                              "response_status"
                            ],
                            "properties": {
                              "response_status": {
                                "description": "The http response status code.",
                                "oneOf": [
                                  {
                                    "description": "The http status code.",
                                    "type": "string",
                                    "enum": [
                                      "code"
                                    ]
                                  },
                                  {
                                    "description": "The http status reason.",
                                    "type": "string",
                                    "enum": [
                                      "reason"
                                    ]
                                  }
                                ]
                              }
                            },
                            "additionalProperties": false
                          },
                          {
                            "description": "The trace ID of the request.",
                            "type": "object",
                            "required": [
                              "trace_id"
                            ],
                            "properties": {
                              "trace_id": {
                                "description": "The format of the trace ID.",
                                "oneOf": [
                                  {
                                    "description": "Open Telemetry trace ID, a hex string.",
                                    "type": "string",
                                    "enum": [
                                      "open_telemetry"
                                    ]
                                  },
                                  {
                                    "description": "Datadog trace ID, a u64.",
                                    "type": "string",
                                    "enum": [
                                      "datadog"
                                    ]
                                  }
                                ]
                              }
                            },
                            "additionalProperties": false
                          },
                          {
                            "description": "A value from context.",
                            "type": "object",
                            "required": [
                              "response_context"
                            ],
                            "properties": {
                              "default": {
                                "description": "Optional default value.",
                                "anyOf": [
                                  {
                                    "description": "bool values",
                                    "type": "boolean"
                                  },
                                  {
                                    "description": "i64 values",
                                    "type": "integer",
                                    "format": "int64"
                                  },
                                  {
                                    "description": "f64 values",
                                    "type": "number",
                                    "format": "double"
                                  },
                                  {
                                    "description": "String values",
                                    "type": "string"
                                  },
                                  {
                                    "description": "Array of homogeneous values",
                                    "anyOf": [
                                      {
                                        "description": "Array of bools",
                                        "type": "array",
                                        "items": {
                                          "type": "boolean"
                                        }
                                      },
                                      {
                                        "description": "Array of integers",
                                        "type": "array",
                                        "items": {
                                          "type": "integer",
                                          "format": "int64"
                                        }
                                      },
                                      {
                                        "description": "Array of floats",
                                        "type": "array",
                                        "items": {
                                          "type": "number",
                                          "format": "double"
                                        }
                                      },
                                      {
                                        "description": "Array of strings",
                                        "type": "array",
                                        "items": {
                                          "type": "string"
                                        }
                                      }
                                    ]
                                  }
                                ],
                                "nullable": true
                              },
                              "response_context": {
                                "description": "The response context key.",
                                "type": "string"
                              }
                            },
                            "additionalProperties": false
                          },
                          {
                            "description": "A value from baggage.",
                            "type": "object",
                            "required": [
                              "baggage"
                            ],
                            "properties": {
                              "baggage": {
                                "description": "The name of the baggage item.",
                                "type": "string"
                              },
                              "default": {
                                "description": "Optional default value.",
                                "anyOf": [
                                  {
                                    "description": "bool values",
                                    "type": "boolean"
                                  },
                                  {
                                    "description": "i64 values",
                                    "type": "integer",
                                    "format": "int64"
                                  },
                                  {
                                    "description": "f64 values",
                                    "type": "number",
                                    "format": "double"
                                  },
                                  {
                                    "description": "String values",
                                    "type": "string"
                                  },
                                  {
                                    "description": "Array of homogeneous values",
                                    "anyOf": [
                                      {
                                        "description": "Array of bools",
                                        "type": "array",
                                        "items": {
                                          "type": "boolean"
                                        }
                                      },
                                      {
                                        "description": "Array of integers",
                                        "type": "array",
                                        "items": {
                                          "type": "integer",
                                          "format": "int64"
                                        }
                                      },
                                      {
                                        "description": "Array of floats",
                                        "type": "array",
                                        "items": {
                                          "type": "number",
                                          "format": "double"
                                        }
                                      },
                                      {
                                        "description": "Array of strings",
                                        "type": "array",
                                        "items": {
                                          "type": "string"
                                        }
                                      }
                                    ]
                                  }
                                ],
                                "nullable": true
                              }
                            },
                            "additionalProperties": false
                          },
                          {
                            "description": "A value from an environment variable.",
                            "type": "object",
                            "required": [
                              "env"
                            ],
                            "properties": {
                              "default": {
                                "description": "Optional default value.",
                                "type": "string",
                                "nullable": true
                              },
                              "env": {
                                "description": "The name of the environment variable",
                                "type": "string"
                              }
                            },
                            "additionalProperties": false
                          },
                          {
                            "type": "string"
                          }
                        ]
                      }
                    }
                  },
                  "additionalProperties": false
                },
                "subgraph": {
                  "description": "Attributes to include on the subgraph span. Subgraph spans contain information about the subgraph request and response and therefore contain subgraph specific attributes.",
                  "type": "object",
                  "properties": {
                    "attributes": {
                      "description": "Custom attributes that are attached to the subgraph span.",
                      "type": "object",
                      "properties": {
                        "subgraph.graphql.document": {
                          "description": "The GraphQL document being executed. Examples: * query findBookById { bookById(id: ?) { name } } Requirement level: Recommended",
                          "default": null,
                          "type": "boolean",
                          "nullable": true
                        },
                        "subgraph.graphql.operation.name": {
                          "description": "The name of the operation being executed. Examples: * findBookById Requirement level: Recommended",
                          "default": null,
                          "type": "boolean",
                          "nullable": true
                        },
                        "subgraph.graphql.operation.type": {
                          "description": "The type of the operation being executed. Examples: * query * subscription * mutation Requirement level: Recommended",
                          "default": null,
                          "type": "boolean",
                          "nullable": true
                        },
                        "subgraph.name": {
                          "description": "The name of the subgraph Examples: * products Requirement level: Required",
                          "default": null,
                          "type": "boolean",
                          "nullable": true
                        }
                      },
                      "additionalProperties": {
                        "anyOf": [
                          {
                            "type": "object",
                            "required": [
                              "subgraph_operation_name"
                            ],
                            "properties": {
                              "default": {
                                "description": "Optional default value.",
                                "type": "string",
                                "nullable": true
                              },
                              "subgraph_operation_name": {
                                "description": "The operation name from the subgraph query.",
                                "oneOf": [
                                  {
                                    "description": "The raw operation name.",
                                    "type": "string",
                                    "enum": [
                                      "string"
                                    ]
                                  },
                                  {
                                    "description": "A hash of the operation name.",
                                    "type": "string",
                                    "enum": [
                                      "hash"
                                    ]
                                  }
                                ]
                              }
                            },
                            "additionalProperties": false
                          },
                          {
                            "type": "object",
                            "required": [
                              "subgraph_operation_kind"
                            ],
                            "properties": {
                              "subgraph_operation_kind": {
                                "description": "The kind of the subgraph operation (query|mutation|subscription).",
                                "oneOf": [
                                  {
                                    "description": "The raw operation kind.",
                                    "type": "string",
                                    "enum": [
                                      "string"
                                    ]
                                  }
                                ]
                              }
                            },
                            "additionalProperties": false
                          },
                          {
                            "type": "object",
                            "required": [
                              "subgraph_query"
                            ],
                            "properties": {
                              "default": {
                                "description": "Optional default value.",
                                "type": "string",
                                "nullable": true
                              },
                              "subgraph_query": {
                                "description": "The graphql query to the subgraph.",
                                "oneOf": [
                                  {
                                    "description": "The raw query kind.",
                                    "type": "string",
                                    "enum": [
                                      "string"
                                    ]
                                  }
                                ]
                              }
                            },
                            "additionalProperties": false
                          },
                          {
                            "type": "object",
                            "required": [
                              "subgraph_query_variable"
                            ],
                            "properties": {
                              "default": {
                                "description": "Optional default value.",
                                "anyOf": [
                                  {
                                    "description": "bool values",
                                    "type": "boolean"
                                  },
                                  {
                                    "description": "i64 values",
                                    "type": "integer",
                                    "format": "int64"
                                  },
                                  {
                                    "description": "f64 values",
                                    "type": "number",
                                    "format": "double"
                                  },
                                  {
                                    "description": "String values",
                                    "type": "string"
                                  },
                                  {
                                    "description": "Array of homogeneous values",
                                    "anyOf": [
                                      {
                                        "description": "Array of bools",
                                        "type": "array",
                                        "items": {
                                          "type": "boolean"
                                        }
                                      },
                                      {
                                        "description": "Array of integers",
                                        "type": "array",
                                        "items": {
                                          "type": "integer",
                                          "format": "int64"
                                        }
                                      },
                                      {
                                        "description": "Array of floats",
                                        "type": "array",
                                        "items": {
                                          "type": "number",
                                          "format": "double"
                                        }
                                      },
                                      {
                                        "description": "Array of strings",
                                        "type": "array",
                                        "items": {
                                          "type": "string"
                                        }
                                      }
                                    ]
                                  }
                                ],
                                "nullable": true
                              },
                              "subgraph_query_variable": {
                                "description": "The name of a subgraph query variable.",
                                "type": "string"
                              }
                            },
                            "additionalProperties": false
                          },
                          {
                            "description": "Deprecated, use SubgraphResponseData and SubgraphResponseError instead",
                            "type": "object",
                            "required": [
                              "subgraph_response_body"
                            ],
                            "properties": {
                              "default": {
                                "description": "Optional default value.",
                                "anyOf": [
                                  {
                                    "description": "bool values",
                                    "type": "boolean"
                                  },
                                  {
                                    "description": "i64 values",
                                    "type": "integer",
                                    "format": "int64"
                                  },
                                  {
                                    "description": "f64 values",
                                    "type": "number",
                                    "format": "double"
                                  },
                                  {
                                    "description": "String values",
                                    "type": "string"
                                  },
                                  {
                                    "description": "Array of homogeneous values",
                                    "anyOf": [
                                      {
                                        "description": "Array of bools",
                                        "type": "array",
                                        "items": {
                                          "type": "boolean"
                                        }
                                      },
                                      {
                                        "description": "Array of integers",
                                        "type": "array",
                                        "items": {
                                          "type": "integer",
                                          "format": "int64"
                                        }
                                      },
                                      {
                                        "description": "Array of floats",
                                        "type": "array",
                                        "items": {
                                          "type": "number",
                                          "format": "double"
                                        }
                                      },
                                      {
                                        "description": "Array of strings",
                                        "type": "array",
                                        "items": {
                                          "type": "string"
                                        }
                                      }
                                    ]
                                  }
                                ],
                                "nullable": true
                              },
                              "subgraph_response_body": {
                                "description": "The subgraph response body json path.",
                                "type": "string"
                              }
                            },
                            "additionalProperties": false
                          },
                          {
                            "type": "object",
                            "required": [
                              "subgraph_response_data"
                            ],
                            "properties": {
                              "default": {
                                "description": "Optional default value.",
                                "anyOf": [
                                  {
                                    "description": "bool values",
                                    "type": "boolean"
                                  },
                                  {
                                    "description": "i64 values",
                                    "type": "integer",
                                    "format": "int64"
                                  },
                                  {
                                    "description": "f64 values",
                                    "type": "number",
                                    "format": "double"
                                  },
                                  {
                                    "description": "String values",
                                    "type": "string"
                                  },
                                  {
                                    "description": "Array of homogeneous values",
                                    "anyOf": [
                                      {
                                        "description": "Array of bools",
                                        "type": "array",
                                        "items": {
                                          "type": "boolean"
                                        }
                                      },
                                      {
                                        "description": "Array of integers",
                                        "type": "array",
                                        "items": {
                                          "type": "integer",
                                          "format": "int64"
                                        }
                                      },
                                      {
                                        "description": "Array of floats",
                                        "type": "array",
                                        "items": {
                                          "type": "number",
                                          "format": "double"
                                        }
                                      },
                                      {
                                        "description": "Array of strings",
                                        "type": "array",
                                        "items": {
                                          "type": "string"
                                        }
                                      }
                                    ]
                                  }
                                ],
                                "nullable": true
                              },
                              "subgraph_response_data": {
                                "description": "The subgraph response body json path.",
                                "type": "string"
                              }
                            },
                            "additionalProperties": false
                          },
                          {
                            "type": "object",
                            "required": [
                              "subgraph_response_errors"
                            ],
                            "properties": {
                              "default": {
                                "description": "Optional default value.",
                                "anyOf": [
                                  {
                                    "description": "bool values",
                                    "type": "boolean"
                                  },
                                  {
                                    "description": "i64 values",
                                    "type": "integer",
                                    "format": "int64"
                                  },
                                  {
                                    "description": "f64 values",
                                    "type": "number",
                                    "format": "double"
                                  },
                                  {
                                    "description": "String values",
                                    "type": "string"
                                  },
                                  {
                                    "description": "Array of homogeneous values",
                                    "anyOf": [
                                      {
                                        "description": "Array of bools",
                                        "type": "array",
                                        "items": {
                                          "type": "boolean"
                                        }
                                      },
                                      {
                                        "description": "Array of integers",
                                        "type": "array",
                                        "items": {
                                          "type": "integer",
                                          "format": "int64"
                                        }
                                      },
                                      {
                                        "description": "Array of floats",
                                        "type": "array",
                                        "items": {
                                          "type": "number",
                                          "format": "double"
                                        }
                                      },
                                      {
                                        "description": "Array of strings",
                                        "type": "array",
                                        "items": {
                                          "type": "string"
                                        }
                                      }
                                    ]
                                  }
                                ],
                                "nullable": true
                              },
                              "subgraph_response_errors": {
                                "description": "The subgraph response body json path.",
                                "type": "string"
                              }
                            },
                            "additionalProperties": false
                          },
                          {
                            "type": "object",
                            "required": [
                              "subgraph_request_header"
                            ],
                            "properties": {
                              "default": {
                                "description": "Optional default value.",
                                "type": "string",
                                "nullable": true
                              },
                              "subgraph_request_header": {
                                "description": "The name of a subgraph request header.",
                                "type": "string"
                              }
                            },
                            "additionalProperties": false
                          },
                          {
                            "type": "object",
                            "required": [
                              "subgraph_response_header"
                            ],
                            "properties": {
                              "default": {
                                "description": "Optional default value.",
                                "type": "string",
                                "nullable": true
                              },
                              "subgraph_response_header": {
                                "description": "The name of a subgraph response header.",
                                "type": "string"
                              }
                            },
                            "additionalProperties": false
                          },
                          {
                            "type": "object",
                            "required": [
                              "subgraph_response_status"
                            ],
                            "properties": {
                              "subgraph_response_status": {
                                "description": "The subgraph http response status code.",
                                "oneOf": [
                                  {
                                    "description": "The http status code.",
                                    "type": "string",
                                    "enum": [
                                      "code"
                                    ]
                                  },
                                  {
                                    "description": "The http status reason.",
                                    "type": "string",
                                    "enum": [
                                      "reason"
                                    ]
                                  }
                                ]
                              }
                            },
                            "additionalProperties": false
                          },
                          {
                            "type": "object",
                            "required": [
                              "supergraph_operation_name"
                            ],
                            "properties": {
                              "default": {
                                "description": "Optional default value.",
                                "type": "string",
                                "nullable": true
                              },
                              "supergraph_operation_name": {
                                "description": "The supergraph query operation name.",
                                "oneOf": [
                                  {
                                    "description": "The raw operation name.",
                                    "type": "string",
                                    "enum": [
                                      "string"
                                    ]
                                  },
                                  {
                                    "description": "A hash of the operation name.",
                                    "type": "string",
                                    "enum": [
                                      "hash"
                                    ]
                                  }
                                ]
                              }
                            },
                            "additionalProperties": false
                          },
                          {
                            "type": "object",
                            "required": [
                              "supergraph_operation_kind"
                            ],
                            "properties": {
                              "supergraph_operation_kind": {
                                "description": "The supergraph query operation kind (query|mutation|subscription).",
                                "oneOf": [
                                  {
                                    "description": "The raw operation kind.",
                                    "type": "string",
                                    "enum": [
                                      "string"
                                    ]
                                  }
                                ]
                              }
                            },
                            "additionalProperties": false
                          },
                          {
                            "type": "object",
                            "required": [
                              "supergraph_query"
                            ],
                            "properties": {
                              "default": {
                                "description": "Optional default value.",
                                "type": "string",
                                "nullable": true
                              },
                              "supergraph_query": {
                                "description": "The supergraph query to the subgraph.",
                                "oneOf": [
                                  {
                                    "description": "The raw query kind.",
                                    "type": "string",
                                    "enum": [
                                      "string"
                                    ]
                                  }
                                ]
                              }
                            },
                            "additionalProperties": false
                          },
                          {
                            "type": "object",
                            "required": [
                              "supergraph_query_variable"
                            ],
                            "properties": {
                              "default": {
                                "description": "Optional default value.",
                                "anyOf": [
                                  {
                                    "description": "bool values",
                                    "type": "boolean"
                                  },
                                  {
                                    "description": "i64 values",
                                    "type": "integer",
                                    "format": "int64"
                                  },
                                  {
                                    "description": "f64 values",
                                    "type": "number",
                                    "format": "double"
                                  },
                                  {
                                    "description": "String values",
                                    "type": "string"
                                  },
                                  {
                                    "description": "Array of homogeneous values",
                                    "anyOf": [
                                      {
                                        "description": "Array of bools",
                                        "type": "array",
                                        "items": {
                                          "type": "boolean"
                                        }
                                      },
                                      {
                                        "description": "Array of integers",
                                        "type": "array",
                                        "items": {
                                          "type": "integer",
                                          "format": "int64"
                                        }
                                      },
                                      {
                                        "description": "Array of floats",
                                        "type": "array",
                                        "items": {
                                          "type": "number",
                                          "format": "double"
                                        }
                                      },
                                      {
                                        "description": "Array of strings",
                                        "type": "array",
                                        "items": {
                                          "type": "string"
                                        }
                                      }
                                    ]
                                  }
                                ],
                                "nullable": true
                              },
                              "supergraph_query_variable": {
                                "description": "The supergraph query variable name.",
                                "type": "string"
                              }
                            },
                            "additionalProperties": false
                          },
                          {
                            "type": "object",
                            "required": [
                              "supergraph_request_header"
                            ],
                            "properties": {
                              "default": {
                                "description": "Optional default value.",
                                "type": "string",
                                "nullable": true
                              },
                              "supergraph_request_header": {
                                "description": "The supergraph request header name.",
                                "type": "string"
                              }
                            },
                            "additionalProperties": false
                          },
                          {
                            "type": "object",
                            "required": [
                              "request_context"
                            ],
                            "properties": {
                              "default": {
                                "description": "Optional default value.",
                                "anyOf": [
                                  {
                                    "description": "bool values",
                                    "type": "boolean"
                                  },
                                  {
                                    "description": "i64 values",
                                    "type": "integer",
                                    "format": "int64"
                                  },
                                  {
                                    "description": "f64 values",
                                    "type": "number",
                                    "format": "double"
                                  },
                                  {
                                    "description": "String values",
                                    "type": "string"
                                  },
                                  {
                                    "description": "Array of homogeneous values",
                                    "anyOf": [
                                      {
                                        "description": "Array of bools",
                                        "type": "array",
                                        "items": {
                                          "type": "boolean"
                                        }
                                      },
                                      {
                                        "description": "Array of integers",
                                        "type": "array",
                                        "items": {
                                          "type": "integer",
                                          "format": "int64"
                                        }
                                      },
                                      {
                                        "description": "Array of floats",
                                        "type": "array",
                                        "items": {
                                          "type": "number",
                                          "format": "double"
                                        }
                                      },
                                      {
                                        "description": "Array of strings",
                                        "type": "array",
                                        "items": {
                                          "type": "string"
                                        }
                                      }
                                    ]
                                  }
                                ],
                                "nullable": true
                              },
                              "request_context": {
                                "description": "The request context key.",
                                "type": "string"
                              }
                            },
                            "additionalProperties": false
                          },
                          {
                            "type": "object",
                            "required": [
                              "response_context"
                            ],
                            "properties": {
                              "default": {
                                "description": "Optional default value.",
                                "anyOf": [
                                  {
                                    "description": "bool values",
                                    "type": "boolean"
                                  },
                                  {
                                    "description": "i64 values",
                                    "type": "integer",
                                    "format": "int64"
                                  },
                                  {
                                    "description": "f64 values",
                                    "type": "number",
                                    "format": "double"
                                  },
                                  {
                                    "description": "String values",
                                    "type": "string"
                                  },
                                  {
                                    "description": "Array of homogeneous values",
                                    "anyOf": [
                                      {
                                        "description": "Array of bools",
                                        "type": "array",
                                        "items": {
                                          "type": "boolean"
                                        }
                                      },
                                      {
                                        "description": "Array of integers",
                                        "type": "array",
                                        "items": {
                                          "type": "integer",
                                          "format": "int64"
                                        }
                                      },
                                      {
                                        "description": "Array of floats",
                                        "type": "array",
                                        "items": {
                                          "type": "number",
                                          "format": "double"
                                        }
                                      },
                                      {
                                        "description": "Array of strings",
                                        "type": "array",
                                        "items": {
                                          "type": "string"
                                        }
                                      }
                                    ]
                                  }
                                ],
                                "nullable": true
                              },
                              "response_context": {
                                "description": "The response context key.",
                                "type": "string"
                              }
                            },
                            "additionalProperties": false
                          },
                          {
                            "type": "object",
                            "required": [
                              "baggage"
                            ],
                            "properties": {
                              "baggage": {
                                "description": "The name of the baggage item.",
                                "type": "string"
                              },
                              "default": {
                                "description": "Optional default value.",
                                "anyOf": [
                                  {
                                    "description": "bool values",
                                    "type": "boolean"
                                  },
                                  {
                                    "description": "i64 values",
                                    "type": "integer",
                                    "format": "int64"
                                  },
                                  {
                                    "description": "f64 values",
                                    "type": "number",
                                    "format": "double"
                                  },
                                  {
                                    "description": "String values",
                                    "type": "string"
                                  },
                                  {
                                    "description": "Array of homogeneous values",
                                    "anyOf": [
                                      {
                                        "description": "Array of bools",
                                        "type": "array",
                                        "items": {
                                          "type": "boolean"
                                        }
                                      },
                                      {
                                        "description": "Array of integers",
                                        "type": "array",
                                        "items": {
                                          "type": "integer",
                                          "format": "int64"
                                        }
                                      },
                                      {
                                        "description": "Array of floats",
                                        "type": "array",
                                        "items": {
                                          "type": "number",
                                          "format": "double"
                                        }
                                      },
                                      {
                                        "description": "Array of strings",
                                        "type": "array",
                                        "items": {
                                          "type": "string"
                                        }
                                      }
                                    ]
                                  }
                                ],
                                "nullable": true
                              }
                            },
                            "additionalProperties": false
                          },
                          {
                            "type": "object",
                            "required": [
                              "env"
                            ],
                            "properties": {
                              "default": {
                                "description": "Optional default value.",
                                "type": "string",
                                "nullable": true
                              },
                              "env": {
                                "description": "The name of the environment variable",
                                "type": "string"
                              }
                            },
                            "additionalProperties": false
                          },
                          {
                            "type": "string"
                          }
                        ]
                      }
                    }
                  },
                  "additionalProperties": false
                },
                "supergraph": {
                  "description": "Configuration of supergraph spans. Supergraph spans contain information about the graphql request and response and therefore contain graphql specific attributes.",
                  "type": "object",
                  "properties": {
                    "attributes": {
                      "description": "Custom attributes that are attached to the supergraph span.",
                      "default": {
                        "attributes": {
                          "graphql.document": null,
                          "graphql.operation.name": null,
                          "graphql.operation.type": null
                        },
                        "custom": {}
                      },
                      "type": "object",
                      "properties": {
                        "graphql.document": {
                          "description": "The GraphQL document being executed. Examples: * query findBookById { bookById(id: ?) { name } } Requirement level: Recommended",
                          "default": null,
                          "type": "boolean",
                          "nullable": true
                        },
                        "graphql.operation.name": {
                          "description": "The name of the operation being executed. Examples: * findBookById Requirement level: Recommended",
                          "default": null,
                          "type": "boolean",
                          "nullable": true
                        },
                        "graphql.operation.type": {
                          "description": "The type of the operation being executed. Examples: * query * subscription * mutation Requirement level: Recommended",
                          "default": null,
                          "type": "boolean",
                          "nullable": true
                        }
                      },
                      "additionalProperties": {
                        "anyOf": [
                          {
                            "type": "object",
                            "required": [
                              "operation_name"
                            ],
                            "properties": {
                              "default": {
                                "description": "Optional default value.",
                                "type": "string",
                                "nullable": true
                              },
                              "operation_name": {
                                "description": "The operation name from the query.",
                                "oneOf": [
                                  {
                                    "description": "The raw operation name.",
                                    "type": "string",
                                    "enum": [
                                      "string"
                                    ]
                                  },
                                  {
                                    "description": "A hash of the operation name.",
                                    "type": "string",
                                    "enum": [
                                      "hash"
                                    ]
                                  }
                                ]
                              }
                            },
                            "additionalProperties": false
                          },
                          {
                            "type": "object",
                            "required": [
                              "operation_kind"
                            ],
                            "properties": {
                              "operation_kind": {
                                "description": "The operation kind from the query (query|mutation|subscription).",
                                "oneOf": [
                                  {
                                    "description": "The raw operation kind.",
                                    "type": "string",
                                    "enum": [
                                      "string"
                                    ]
                                  }
                                ]
                              }
                            },
                            "additionalProperties": false
                          },
                          {
                            "type": "object",
                            "required": [
                              "query"
                            ],
                            "properties": {
                              "default": {
                                "description": "Optional default value.",
                                "type": "string",
                                "nullable": true
                              },
                              "query": {
                                "description": "The graphql query.",
                                "oneOf": [
                                  {
                                    "description": "The raw query kind.",
                                    "type": "string",
                                    "enum": [
                                      "string"
                                    ]
                                  }
                                ]
                              }
                            },
                            "additionalProperties": false
                          },
                          {
                            "type": "object",
                            "required": [
                              "query_variable"
                            ],
                            "properties": {
                              "default": {
                                "description": "Optional default value.",
                                "anyOf": [
                                  {
                                    "description": "bool values",
                                    "type": "boolean"
                                  },
                                  {
                                    "description": "i64 values",
                                    "type": "integer",
                                    "format": "int64"
                                  },
                                  {
                                    "description": "f64 values",
                                    "type": "number",
                                    "format": "double"
                                  },
                                  {
                                    "description": "String values",
                                    "type": "string"
                                  },
                                  {
                                    "description": "Array of homogeneous values",
                                    "anyOf": [
                                      {
                                        "description": "Array of bools",
                                        "type": "array",
                                        "items": {
                                          "type": "boolean"
                                        }
                                      },
                                      {
                                        "description": "Array of integers",
                                        "type": "array",
                                        "items": {
                                          "type": "integer",
                                          "format": "int64"
                                        }
                                      },
                                      {
                                        "description": "Array of floats",
                                        "type": "array",
                                        "items": {
                                          "type": "number",
                                          "format": "double"
                                        }
                                      },
                                      {
                                        "description": "Array of strings",
                                        "type": "array",
                                        "items": {
                                          "type": "string"
                                        }
                                      }
                                    ]
                                  }
                                ],
                                "nullable": true
                              },
                              "query_variable": {
                                "description": "The name of a graphql query variable.",
                                "type": "string"
                              }
                            },
                            "additionalProperties": false
                          },
                          {
                            "type": "object",
                            "required": [
                              "request_header"
                            ],
                            "properties": {
                              "default": {
                                "description": "Optional default value.",
                                "type": "string",
                                "nullable": true
                              },
                              "request_header": {
                                "description": "The name of the request header.",
                                "type": "string"
                              }
                            },
                            "additionalProperties": false
                          },
                          {
                            "type": "object",
                            "required": [
                              "response_header"
                            ],
                            "properties": {
                              "default": {
                                "description": "Optional default value.",
                                "type": "string",
                                "nullable": true
                              },
                              "response_header": {
                                "description": "The name of the response header.",
                                "type": "string"
                              }
                            },
                            "additionalProperties": false
                          },
                          {
                            "type": "object",
                            "required": [
                              "request_context"
                            ],
                            "properties": {
                              "default": {
                                "description": "Optional default value.",
                                "anyOf": [
                                  {
                                    "description": "bool values",
                                    "type": "boolean"
                                  },
                                  {
                                    "description": "i64 values",
                                    "type": "integer",
                                    "format": "int64"
                                  },
                                  {
                                    "description": "f64 values",
                                    "type": "number",
                                    "format": "double"
                                  },
                                  {
                                    "description": "String values",
                                    "type": "string"
                                  },
                                  {
                                    "description": "Array of homogeneous values",
                                    "anyOf": [
                                      {
                                        "description": "Array of bools",
                                        "type": "array",
                                        "items": {
                                          "type": "boolean"
                                        }
                                      },
                                      {
                                        "description": "Array of integers",
                                        "type": "array",
                                        "items": {
                                          "type": "integer",
                                          "format": "int64"
                                        }
                                      },
                                      {
                                        "description": "Array of floats",
                                        "type": "array",
                                        "items": {
                                          "type": "number",
                                          "format": "double"
                                        }
                                      },
                                      {
                                        "description": "Array of strings",
                                        "type": "array",
                                        "items": {
                                          "type": "string"
                                        }
                                      }
                                    ]
                                  }
                                ],
                                "nullable": true
                              },
                              "request_context": {
                                "description": "The request context key.",
                                "type": "string"
                              }
                            },
                            "additionalProperties": false
                          },
                          {
                            "type": "object",
                            "required": [
                              "response_context"
                            ],
                            "properties": {
                              "default": {
                                "description": "Optional default value.",
                                "anyOf": [
                                  {
                                    "description": "bool values",
                                    "type": "boolean"
                                  },
                                  {
                                    "description": "i64 values",
                                    "type": "integer",
                                    "format": "int64"
                                  },
                                  {
                                    "description": "f64 values",
                                    "type": "number",
                                    "format": "double"
                                  },
                                  {
                                    "description": "String values",
                                    "type": "string"
                                  },
                                  {
                                    "description": "Array of homogeneous values",
                                    "anyOf": [
                                      {
                                        "description": "Array of bools",
                                        "type": "array",
                                        "items": {
                                          "type": "boolean"
                                        }
                                      },
                                      {
                                        "description": "Array of integers",
                                        "type": "array",
                                        "items": {
                                          "type": "integer",
                                          "format": "int64"
                                        }
                                      },
                                      {
                                        "description": "Array of floats",
                                        "type": "array",
                                        "items": {
                                          "type": "number",
                                          "format": "double"
                                        }
                                      },
                                      {
                                        "description": "Array of strings",
                                        "type": "array",
                                        "items": {
                                          "type": "string"
                                        }
                                      }
                                    ]
                                  }
                                ],
                                "nullable": true
                              },
                              "response_context": {
                                "description": "The response context key.",
                                "type": "string"
                              }
                            },
                            "additionalProperties": false
                          },
                          {
                            "type": "object",
                            "required": [
                              "baggage"
                            ],
                            "properties": {
                              "baggage": {
                                "description": "The name of the baggage item.",
                                "type": "string"
                              },
                              "default": {
                                "description": "Optional default value.",
                                "anyOf": [
                                  {
                                    "description": "bool values",
                                    "type": "boolean"
                                  },
                                  {
                                    "description": "i64 values",
                                    "type": "integer",
                                    "format": "int64"
                                  },
                                  {
                                    "description": "f64 values",
                                    "type": "number",
                                    "format": "double"
                                  },
                                  {
                                    "description": "String values",
                                    "type": "string"
                                  },
                                  {
                                    "description": "Array of homogeneous values",
                                    "anyOf": [
                                      {
                                        "description": "Array of bools",
                                        "type": "array",
                                        "items": {
                                          "type": "boolean"
                                        }
                                      },
                                      {
                                        "description": "Array of integers",
                                        "type": "array",
                                        "items": {
                                          "type": "integer",
                                          "format": "int64"
                                        }
                                      },
                                      {
                                        "description": "Array of floats",
                                        "type": "array",
                                        "items": {
                                          "type": "number",
                                          "format": "double"
                                        }
                                      },
                                      {
                                        "description": "Array of strings",
                                        "type": "array",
                                        "items": {
                                          "type": "string"
                                        }
                                      }
                                    ]
                                  }
                                ],
                                "nullable": true
                              }
                            },
                            "additionalProperties": false
                          },
                          {
                            "type": "object",
                            "required": [
                              "env"
                            ],
                            "properties": {
                              "default": {
                                "description": "Optional default value.",
                                "type": "string",
                                "nullable": true
                              },
                              "env": {
                                "description": "The name of the environment variable",
                                "type": "string"
                              }
                            },
                            "additionalProperties": false
                          },
                          {
                            "type": "string"
                          }
                        ]
                      }
                    }
                  },
                  "additionalProperties": false
                }
              },
              "additionalProperties": false
            }
          },
          "additionalProperties": false
        }
      },
      "additionalProperties": false
    },
    "tls": {
      "description": "TLS related configuration options.",
      "default": {
        "supergraph": null,
        "subgraph": {
          "all": {
            "certificate_authorities": null,
            "client_authentication": null
          },
          "subgraphs": {}
        }
      },
      "type": "object",
      "properties": {
        "subgraph": {
          "description": "Configuration options pertaining to the subgraph server component.",
          "default": {
            "all": {
              "certificate_authorities": null,
              "client_authentication": null
            },
            "subgraphs": {}
          },
          "type": "object",
          "properties": {
            "all": {
              "description": "options applying to all subgraphs",
              "default": {
                "certificate_authorities": null,
                "client_authentication": null
              },
              "type": "object",
              "properties": {
                "certificate_authorities": {
                  "description": "list of certificate authorities in PEM format",
                  "default": null,
                  "type": "string",
                  "nullable": true
                },
                "client_authentication": {
                  "description": "client certificate authentication",
                  "default": null,
                  "type": "object",
                  "required": [
                    "certificate_chain",
                    "key"
                  ],
                  "properties": {
                    "certificate_chain": {
                      "description": "list of certificates in PEM format",
                      "writeOnly": true,
                      "type": "string"
                    },
                    "key": {
                      "description": "key in PEM format",
                      "writeOnly": true,
                      "type": "string"
                    }
                  },
                  "additionalProperties": false,
                  "nullable": true
                }
              },
              "additionalProperties": false
            },
            "subgraphs": {
              "description": "per subgraph options",
              "default": {},
              "type": "object",
              "additionalProperties": {
                "description": "Configuration options pertaining to the subgraph server component.",
                "type": "object",
                "properties": {
                  "certificate_authorities": {
                    "description": "list of certificate authorities in PEM format",
                    "default": null,
                    "type": "string",
                    "nullable": true
                  },
                  "client_authentication": {
                    "description": "client certificate authentication",
                    "default": null,
                    "type": "object",
                    "required": [
                      "certificate_chain",
                      "key"
                    ],
                    "properties": {
                      "certificate_chain": {
                        "description": "list of certificates in PEM format",
                        "writeOnly": true,
                        "type": "string"
                      },
                      "key": {
                        "description": "key in PEM format",
                        "writeOnly": true,
                        "type": "string"
                      }
                    },
                    "additionalProperties": false,
                    "nullable": true
                  }
                },
                "additionalProperties": false
              }
            }
          }
        },
        "supergraph": {
          "description": "TLS server configuration\n\nthis will affect the GraphQL endpoint and any other endpoint targeting the same listen address",
          "default": null,
          "type": "object",
          "required": [
            "certificate",
            "certificate_chain",
            "key"
          ],
          "properties": {
            "certificate": {
              "description": "server certificate in PEM format",
              "writeOnly": true,
              "type": "string"
            },
            "certificate_chain": {
              "description": "list of certificate authorities in PEM format",
              "writeOnly": true,
              "type": "string"
            },
            "key": {
              "description": "server key in PEM format",
              "writeOnly": true,
              "type": "string"
            }
          },
          "additionalProperties": false,
          "nullable": true
        }
      },
      "additionalProperties": false
    },
    "traffic_shaping": {
      "description": "Configuration for the experimental traffic shaping plugin",
      "type": "object",
      "properties": {
        "all": {
          "description": "Applied on all subgraphs",
          "type": "object",
          "properties": {
            "compression": {
              "description": "Enable compression for subgraphs (available compressions are deflate, br, gzip)",
              "oneOf": [
                {
                  "description": "gzip",
                  "type": "string",
                  "enum": [
                    "gzip"
                  ]
                },
                {
                  "description": "deflate",
                  "type": "string",
                  "enum": [
                    "deflate"
                  ]
                },
                {
                  "description": "brotli",
                  "type": "string",
                  "enum": [
                    "br"
                  ]
                },
                {
                  "description": "identity",
                  "type": "string",
                  "enum": [
                    "identity"
                  ]
                }
              ],
              "nullable": true
            },
            "deduplicate_query": {
              "description": "Enable query deduplication",
              "type": "boolean",
              "nullable": true
            },
            "experimental_http2": {
              "description": "Enable HTTP2 for subgraphs",
              "oneOf": [
                {
                  "description": "Enable HTTP2 for subgraphs",
                  "type": "string",
                  "enum": [
                    "enable"
                  ]
                },
                {
                  "description": "Disable HTTP2 for subgraphs",
                  "type": "string",
                  "enum": [
                    "disable"
                  ]
                },
                {
                  "description": "Only HTTP2 is active",
                  "type": "string",
                  "enum": [
                    "http2only"
                  ]
                }
              ],
              "nullable": true
            },
            "experimental_retry": {
              "description": "Retry configuration",
              "type": "object",
              "properties": {
                "min_per_sec": {
                  "description": "minimum rate of retries allowed to accomodate clients that have just started issuing requests, or clients that do not issue many requests per window. The default value is 10",
                  "type": "integer",
                  "format": "uint32",
                  "minimum": 0.0,
                  "nullable": true
                },
                "retry_mutations": {
                  "description": "allows request retries on mutations. This should only be activated if mutations are idempotent. Disabled by default",
                  "type": "boolean",
                  "nullable": true
                },
                "retry_percent": {
                  "description": "percentage of calls to deposit that can be retried. This is in addition to any retries allowed for via min_per_sec. Must be between 0 and 1000, default value is 0.2",
                  "type": "number",
                  "format": "float",
                  "nullable": true
                },
                "ttl": {
                  "description": "how long a single deposit should be considered. Must be between 1 and 60 seconds, default value is 10 seconds",
                  "default": null,
                  "type": "string"
                }
              },
              "additionalProperties": false,
              "nullable": true
            },
            "global_rate_limit": {
              "description": "Enable global rate limiting",
              "type": "object",
              "required": [
                "capacity",
                "interval"
              ],
              "properties": {
                "capacity": {
                  "description": "Number of requests allowed",
                  "type": "integer",
                  "format": "uint64",
                  "minimum": 1.0
                },
                "interval": {
                  "description": "Per interval",
                  "type": "string"
                }
              },
              "additionalProperties": false,
              "nullable": true
            },
            "timeout": {
              "description": "Enable timeout for incoming requests",
              "default": null,
              "type": "string"
            }
          },
          "additionalProperties": false,
          "nullable": true
        },
        "deduplicate_variables": {
          "description": "DEPRECATED, now always enabled: Enable variable deduplication optimization when sending requests to subgraphs (https://github.com/apollographql/router/issues/87)",
          "default": null,
          "type": "boolean",
          "nullable": true
        },
        "router": {
          "description": "Applied at the router level",
          "type": "object",
          "properties": {
            "global_rate_limit": {
              "description": "Enable global rate limiting",
              "type": "object",
              "required": [
                "capacity",
                "interval"
              ],
              "properties": {
                "capacity": {
                  "description": "Number of requests allowed",
                  "type": "integer",
                  "format": "uint64",
                  "minimum": 1.0
                },
                "interval": {
                  "description": "Per interval",
                  "type": "string"
                }
              },
              "additionalProperties": false,
              "nullable": true
            },
            "timeout": {
              "description": "Enable timeout for incoming requests",
              "default": null,
              "type": "string"
            }
          },
          "additionalProperties": false,
          "nullable": true
        },
        "subgraphs": {
          "description": "Applied on specific subgraphs",
          "type": "object",
          "additionalProperties": {
            "description": "Traffic shaping options",
            "type": "object",
            "properties": {
              "compression": {
                "description": "Enable compression for subgraphs (available compressions are deflate, br, gzip)",
                "oneOf": [
                  {
                    "description": "gzip",
                    "type": "string",
                    "enum": [
                      "gzip"
                    ]
                  },
                  {
                    "description": "deflate",
                    "type": "string",
                    "enum": [
                      "deflate"
                    ]
                  },
                  {
                    "description": "brotli",
                    "type": "string",
                    "enum": [
                      "br"
                    ]
                  },
                  {
                    "description": "identity",
                    "type": "string",
                    "enum": [
                      "identity"
                    ]
                  }
                ],
                "nullable": true
              },
              "deduplicate_query": {
                "description": "Enable query deduplication",
                "type": "boolean",
                "nullable": true
              },
              "experimental_http2": {
                "description": "Enable HTTP2 for subgraphs",
                "oneOf": [
                  {
                    "description": "Enable HTTP2 for subgraphs",
                    "type": "string",
                    "enum": [
                      "enable"
                    ]
                  },
                  {
                    "description": "Disable HTTP2 for subgraphs",
                    "type": "string",
                    "enum": [
                      "disable"
                    ]
                  },
                  {
                    "description": "Only HTTP2 is active",
                    "type": "string",
                    "enum": [
                      "http2only"
                    ]
                  }
                ],
                "nullable": true
              },
              "experimental_retry": {
                "description": "Retry configuration",
                "type": "object",
                "properties": {
                  "min_per_sec": {
                    "description": "minimum rate of retries allowed to accomodate clients that have just started issuing requests, or clients that do not issue many requests per window. The default value is 10",
                    "type": "integer",
                    "format": "uint32",
                    "minimum": 0.0,
                    "nullable": true
                  },
                  "retry_mutations": {
                    "description": "allows request retries on mutations. This should only be activated if mutations are idempotent. Disabled by default",
                    "type": "boolean",
                    "nullable": true
                  },
                  "retry_percent": {
                    "description": "percentage of calls to deposit that can be retried. This is in addition to any retries allowed for via min_per_sec. Must be between 0 and 1000, default value is 0.2",
                    "type": "number",
                    "format": "float",
                    "nullable": true
                  },
                  "ttl": {
                    "description": "how long a single deposit should be considered. Must be between 1 and 60 seconds, default value is 10 seconds",
                    "default": null,
                    "type": "string"
                  }
                },
                "additionalProperties": false,
                "nullable": true
              },
              "global_rate_limit": {
                "description": "Enable global rate limiting",
                "type": "object",
                "required": [
                  "capacity",
                  "interval"
                ],
                "properties": {
                  "capacity": {
                    "description": "Number of requests allowed",
                    "type": "integer",
                    "format": "uint64",
                    "minimum": 1.0
                  },
                  "interval": {
                    "description": "Per interval",
                    "type": "string"
                  }
                },
                "additionalProperties": false,
                "nullable": true
              },
              "timeout": {
                "description": "Enable timeout for incoming requests",
                "default": null,
                "type": "string"
              }
            },
            "additionalProperties": false
          }
        }
      },
      "additionalProperties": false
    }
  }
}<|MERGE_RESOLUTION|>--- conflicted
+++ resolved
@@ -93,15 +93,14 @@
                       "type": "string",
                       "nullable": true
                     },
-<<<<<<< HEAD
+                    "required_to_start": {
+                      "description": "Prevents the router from starting if it cannot connect to Redis",
+                      "default": false,
+                      "type": "boolean"
+                    },
                     "reset_ttl": {
                       "description": "When a TTL is set on a key, reset it when reading the data from that key",
                       "default": true,
-=======
-                    "required_to_start": {
-                      "description": "Prevents the router from starting if it cannot connect to Redis",
-                      "default": false,
->>>>>>> 23656eac
                       "type": "boolean"
                     },
                     "timeout": {
@@ -2084,15 +2083,14 @@
               "type": "string",
               "nullable": true
             },
-<<<<<<< HEAD
+            "required_to_start": {
+              "description": "Prevents the router from starting if it cannot connect to Redis",
+              "default": false,
+              "type": "boolean"
+            },
             "reset_ttl": {
               "description": "When a TTL is set on a key, reset it when reading the data from that key",
               "default": true,
-=======
-            "required_to_start": {
-              "description": "Prevents the router from starting if it cannot connect to Redis",
-              "default": false,
->>>>>>> 23656eac
               "type": "boolean"
             },
             "timeout": {
@@ -2574,15 +2572,14 @@
                       "type": "string",
                       "nullable": true
                     },
-<<<<<<< HEAD
+                    "required_to_start": {
+                      "description": "Prevents the router from starting if it cannot connect to Redis",
+                      "default": false,
+                      "type": "boolean"
+                    },
                     "reset_ttl": {
                       "description": "When a TTL is set on a key, reset it when reading the data from that key",
                       "default": true,
-=======
-                    "required_to_start": {
-                      "description": "Prevents the router from starting if it cannot connect to Redis",
-                      "default": false,
->>>>>>> 23656eac
                       "type": "boolean"
                     },
                     "timeout": {
