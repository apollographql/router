use std::collections::HashMap;
use std::fmt::Display;
use std::sync::Arc;

use indexmap::IndexSet;
use serde::Deserialize;
use serde::Serialize;
use tower::ServiceExt;
use tracing::instrument;
use tracing::Instrument;

use super::execution::ExecutionParameters;
use super::rewrites;
use super::selection::select_object;
use super::selection::Selection;
use crate::error::Error;
use crate::error::FetchError;
use crate::graphql;
use crate::graphql::Request;
use crate::http_ext;
use crate::json_ext;
use crate::json_ext::Object;
use crate::json_ext::Path;
use crate::json_ext::Value;
use crate::json_ext::ValueExt;
use crate::services::SubgraphRequest;
use crate::spec::Schema;

/// GraphQL operation type.
#[derive(Copy, Clone, Debug, PartialEq, Eq, Hash, Deserialize, Serialize)]
#[serde(rename_all = "camelCase")]
#[non_exhaustive]
pub enum OperationKind {
    Query,
    Mutation,
    Subscription,
}

impl Display for OperationKind {
    fn fmt(&self, f: &mut std::fmt::Formatter<'_>) -> std::fmt::Result {
        write!(f, "{}", self.as_str())
    }
}

impl OperationKind {
    pub(crate) const fn as_str(&self) -> &'static str {
        match self {
            OperationKind::Query => "Query",
            OperationKind::Mutation => "Mutation",
            OperationKind::Subscription => "Subscription",
        }
    }
}

impl Default for OperationKind {
    fn default() -> Self {
        OperationKind::Query
    }
}

/// A fetch node.
#[derive(Debug, Clone, PartialEq, Deserialize, Serialize)]
#[serde(rename_all = "camelCase")]
pub(crate) struct FetchNode {
    /// The name of the service or subgraph that the fetch is querying.
    pub(crate) service_name: String,

    /// The data that is required for the subgraph fetch.
    #[serde(skip_serializing_if = "Vec::is_empty")]
    #[serde(default)]
    pub(crate) requires: Vec<Selection>,

    /// The variables that are used for the subgraph fetch.
    pub(crate) variable_usages: Vec<String>,

    /// The GraphQL subquery that is used for the fetch.
    pub(crate) operation: String,

    /// The GraphQL subquery operation name.
    pub(crate) operation_name: Option<String>,

    /// The GraphQL operation kind that is used for the fetch.
    pub(crate) operation_kind: OperationKind,

    /// Optional id used by Deferred nodes
    pub(crate) id: Option<String>,

    // Optionally describes a number of "rewrites" that query plan executors should apply to the data that is sent as input of this fetch.
    pub(crate) input_rewrites: Option<Vec<rewrites::DataRewrite>>,

    // Optionally describes a number of "rewrites" to apply to the data that received from a fetch (and before it is applied to the current in-memory results).
    pub(crate) output_rewrites: Option<Vec<rewrites::DataRewrite>>,
}

struct Variables {
    variables: Object,
    paths: HashMap<Path, usize>,
}

impl Variables {
    #[instrument(skip_all, level = "debug", name = "make_variables")]
    #[allow(clippy::too_many_arguments)]
    async fn new(
        requires: &[Selection],
        variable_usages: &[String],
        data: &Value,
        current_dir: &Path,
        request: &Arc<http::Request<Request>>,
        schema: &Schema,
<<<<<<< HEAD
        enable_deduplicate_variables: bool,
        input_rewrites: &Option<Vec<rewrites::DataRewrite>>,
=======
>>>>>>> 9ce24f0a
    ) -> Option<Variables> {
        let body = request.body();
        if !requires.is_empty() {
            let mut variables = Object::with_capacity(1 + variable_usages.len());

            variables.extend(variable_usages.iter().filter_map(|key| {
                body.variables
                    .get_key_value(key.as_str())
                    .map(|(variable_key, value)| (variable_key.clone(), value.clone()))
            }));

            let mut paths: HashMap<Path, usize> = HashMap::new();
<<<<<<< HEAD
            let (paths, representations) = if enable_deduplicate_variables {
                let mut values: IndexSet<Value> = IndexSet::new();
                data.select_values_and_paths(schema, current_dir, |path, value| {
                    if let Value::Object(content) = value {
                        if let Ok(Some(mut value)) = select_object(content, requires, schema) {
                            rewrites::apply_rewrites(schema, &mut value, input_rewrites);
                            match values.get_index_of(&value) {
                                Some(index) => {
                                    paths.insert(path.clone(), index);
                                }
                                None => {
                                    paths.insert(path.clone(), values.len());
                                    values.insert(value);
                                }
=======
            let mut values: IndexSet<Value> = IndexSet::new();

            data.select_values_and_paths(current_dir, |path, value| {
                if let Value::Object(content) = value {
                    if let Ok(Some(value)) = select_object(content, requires, schema) {
                        match values.get_index_of(&value) {
                            Some(index) => {
                                paths.insert(path.clone(), index);
                            }
                            None => {
                                paths.insert(path.clone(), values.len());
                                values.insert(value);
>>>>>>> 9ce24f0a
                            }
                        }
                    }
                }
            });

<<<<<<< HEAD
                (paths, Value::Array(Vec::from_iter(values)))
            } else {
                let mut values: Vec<Value> = Vec::new();
                data.select_values_and_paths(schema, current_dir, |path, value| {
                    if let Value::Object(content) = value {
                        if let Ok(Some(mut value)) = select_object(content, requires, schema) {
                            rewrites::apply_rewrites(schema, &mut value, input_rewrites);
                            paths.insert(path.clone(), values.len());
                            values.push(value);
                        }
                    }
                });
=======
            if values.is_empty() {
                return None;
            }
>>>>>>> 9ce24f0a

            let representations = Value::Array(Vec::from_iter(values));

            variables.insert("representations", representations);

            Some(Variables { variables, paths })
        } else {
            // with nested operations (Query or Mutation has an operation returning a Query or Mutation),
            // when the first fetch fails, the query plan will still execute up until the second fetch,
            // where `requires` is empty (not a federated fetch), the current dir is not emmpty (child of
            // the previous operation field) and the data is null. In that case, we recognize that we
            // should not perform the next fetch
            if !current_dir.is_empty()
                && data
                    .get_path(schema, current_dir)
                    .map(|value| value.is_null())
                    .unwrap_or(true)
            {
                return None;
            }

            Some(Variables {
                variables: variable_usages
                    .iter()
                    .filter_map(|key| {
                        body.variables
                            .get_key_value(key.as_str())
                            .map(|(variable_key, value)| (variable_key.clone(), value.clone()))
                    })
                    .collect::<Object>(),
                paths: HashMap::new(),
            })
        }
    }
}

impl FetchNode {
    #[allow(clippy::too_many_arguments)]
    pub(crate) async fn fetch_node<'a>(
        &'a self,
        parameters: &'a ExecutionParameters<'a>,
        data: &'a Value,
        current_dir: &'a Path,
    ) -> Result<(Value, Vec<Error>), FetchError> {
        let FetchNode {
            operation,
            operation_kind,
            operation_name,
            service_name,
            ..
        } = self;

        let Variables { variables, paths } = match Variables::new(
            &self.requires,
            self.variable_usages.as_ref(),
            data,
            current_dir,
            // Needs the original request here
            parameters.supergraph_request,
            parameters.schema,
<<<<<<< HEAD
            parameters.options.enable_deduplicate_variables,
            &self.input_rewrites,
=======
>>>>>>> 9ce24f0a
        )
        .await
        {
            Some(variables) => variables,
            None => {
                return Ok((Value::Object(Object::default()), Vec::new()));
            }
        };

        let subgraph_request = SubgraphRequest::builder()
            .supergraph_request(parameters.supergraph_request.clone())
            .subgraph_request(
                http_ext::Request::builder()
                    .method(http::Method::POST)
                    .uri(
                        parameters
                            .schema
                            .subgraphs()
                            .find_map(|(name, url)| (name == service_name).then_some(url))
                            .unwrap_or_else(|| {
                                panic!(
                                    "schema uri for subgraph '{service_name}' should already have been checked"
                                )
                            })
                            .clone(),
                    )
                    .body(
                        Request::builder()
                            .query(operation)
                            .and_operation_name(operation_name.clone())
                            .variables(variables.clone())
                            .build(),
                    )
                    .build()
                    .expect("it won't fail because the url is correct and already checked; qed"),
            )
            .operation_kind(*operation_kind)
            .context(parameters.context.clone())
            .build();

        let service = parameters
            .service_factory
            .create(service_name)
            .expect("we already checked that the service exists during planning; qed");

        // TODO not sure if we need a RouterReponse here as we don't do anything with it
        let (_parts, response) = service
            .oneshot(subgraph_request)
            .instrument(tracing::trace_span!("subfetch_stream"))
            .await
            // TODO this is a problem since it restores details about failed service
            // when errors have been redacted in the include_subgraph_errors module.
            // Unfortunately, not easy to fix here, because at this point we don't
            // know if we should be redacting errors for this subgraph...
            .map_err(|e| FetchError::SubrequestHttpError {
                service: service_name.to_string(),
                reason: e.to_string(),
            })?
            .response
            .into_parts();

        super::log::trace_subfetch(service_name, operation, &variables, &response);

        if !response.is_primary() {
            return Err(FetchError::SubrequestUnexpectedPatchResponse {
                service: service_name.to_owned(),
            });
        }

        let (value, errors) =
            self.response_at_path(parameters.schema, current_dir, paths, response);
        if let Some(id) = &self.id {
            if let Some(sender) = parameters.deferred_fetches.get(id.as_str()) {
                if let Err(e) = sender.clone().send((value.clone(), errors.clone())) {
                    tracing::error!("error sending fetch result at path {} and id {:?} for deferred response building: {}", current_dir, self.id, e);
                }
            }
        }
        Ok((value, errors))
    }

    #[instrument(skip_all, level = "debug", name = "response_insert")]
    fn response_at_path<'a>(
        &'a self,
        schema: &Schema,
        current_dir: &'a Path,
        paths: HashMap<Path, usize>,
        response: graphql::Response,
    ) -> (Value, Vec<Error>) {
        // for each entity in the response, find out the path where it must be inserted
        let mut inverted_paths: HashMap<usize, Vec<&Path>> = HashMap::new();
        for (path, index) in paths.iter() {
            (*inverted_paths.entry(*index).or_default()).push(path);
        }

        if !self.requires.is_empty() {
            let entities_path = Path(vec![json_ext::PathElement::Key("_entities".to_string())]);

            let mut errors: Vec<Error> = vec![];
            for mut error in response.errors {
                // the locations correspond to the subgraph query and cannot be linked to locations
                // in the client query, so we remove them
                error.locations = Vec::new();

                // errors with path should be updated to the path of the entity they target
                if let Some(ref path) = error.path {
                    if path.starts_with(&entities_path) {
                        // the error's path has the format '/_entities/1/other' so we ignore the
                        // first element and then get the index
                        match path.0.get(1) {
                            Some(json_ext::PathElement::Index(i)) => {
                                for values_path in
                                    inverted_paths.get(i).iter().flat_map(|v| v.iter())
                                {
                                    errors.push(Error {
                                        locations: error.locations.clone(),
                                        // append to the entitiy's path the error's path without
                                        //`_entities` and the index
                                        path: Some(Path::from_iter(
                                            values_path.0.iter().chain(&path.0[2..]).cloned(),
                                        )),
                                        message: error.message.clone(),
                                        extensions: error.extensions.clone(),
                                    })
                                }
                            }
                            _ => errors.push(error),
                        }
                    } else {
                        errors.push(error);
                    }
                } else {
                    errors.push(error);
                }
            }

            // we have to nest conditions and do early returns here
            // because we need to take ownership of the inner value
            if let Some(Value::Object(mut map)) = response.data {
                if let Some(entities) = map.remove("_entities") {
                    tracing::trace!("received entities: {:?}", &entities);

                    if let Value::Array(array) = entities {
                        let mut value = Value::default();

                        for (path, entity_idx) in paths {
                            if let Some(entity) = array.get(entity_idx) {
                                let mut data = entity.clone();
                                rewrites::apply_rewrites(schema, &mut data, &self.output_rewrites);
                                let _ = value.insert(&path, data);
                            }
                        }
                        return (value, errors);
                    }
                }
            }

            errors.push(
                Error::builder()
                    .path(current_dir.clone())
                    .message(format!(
                        "Subgraph response from '{}' was missing key `_entities`",
                        self.service_name
                    ))
                    .extension_code("PARSE_ERROR")
                    .build(),
            );

            (Value::Null, errors)
        } else {
            let current_slice = if current_dir.last() == Some(&json_ext::PathElement::Flatten) {
                &current_dir.0[..current_dir.0.len() - 1]
            } else {
                &current_dir.0[..]
            };

            let errors: Vec<Error> = response
                .errors
                .into_iter()
                .map(|error| {
                    let path = error.path.as_ref().map(|path| {
                        Path::from_iter(current_slice.iter().chain(path.iter()).cloned())
                    });

                    Error {
                        locations: error.locations,
                        path,
                        message: error.message,
                        extensions: error.extensions,
                    }
                })
                .collect();
            let mut data = response.data.unwrap_or_default();
            rewrites::apply_rewrites(schema, &mut data, &self.output_rewrites);
            (Value::from_path(current_dir, data), errors)
        }
    }

    #[cfg(test)]
    pub(crate) fn service_name(&self) -> &str {
        &self.service_name
    }

    pub(crate) fn operation_kind(&self) -> &OperationKind {
        &self.operation_kind
    }
}<|MERGE_RESOLUTION|>--- conflicted
+++ resolved
@@ -107,11 +107,7 @@
         current_dir: &Path,
         request: &Arc<http::Request<Request>>,
         schema: &Schema,
-<<<<<<< HEAD
-        enable_deduplicate_variables: bool,
         input_rewrites: &Option<Vec<rewrites::DataRewrite>>,
-=======
->>>>>>> 9ce24f0a
     ) -> Option<Variables> {
         let body = request.body();
         if !requires.is_empty() {
@@ -124,27 +120,12 @@
             }));
 
             let mut paths: HashMap<Path, usize> = HashMap::new();
-<<<<<<< HEAD
-            let (paths, representations) = if enable_deduplicate_variables {
-                let mut values: IndexSet<Value> = IndexSet::new();
-                data.select_values_and_paths(schema, current_dir, |path, value| {
-                    if let Value::Object(content) = value {
-                        if let Ok(Some(mut value)) = select_object(content, requires, schema) {
-                            rewrites::apply_rewrites(schema, &mut value, input_rewrites);
-                            match values.get_index_of(&value) {
-                                Some(index) => {
-                                    paths.insert(path.clone(), index);
-                                }
-                                None => {
-                                    paths.insert(path.clone(), values.len());
-                                    values.insert(value);
-                                }
-=======
             let mut values: IndexSet<Value> = IndexSet::new();
 
-            data.select_values_and_paths(current_dir, |path, value| {
+            data.select_values_and_paths(schema, current_dir, |path, value| {
                 if let Value::Object(content) = value {
                     if let Ok(Some(value)) = select_object(content, requires, schema) {
+                        rewrites::apply_rewrites(schema, &mut value, input_rewrites);
                         match values.get_index_of(&value) {
                             Some(index) => {
                                 paths.insert(path.clone(), index);
@@ -152,31 +133,16 @@
                             None => {
                                 paths.insert(path.clone(), values.len());
                                 values.insert(value);
->>>>>>> 9ce24f0a
+
                             }
                         }
                     }
                 }
             });
 
-<<<<<<< HEAD
-                (paths, Value::Array(Vec::from_iter(values)))
-            } else {
-                let mut values: Vec<Value> = Vec::new();
-                data.select_values_and_paths(schema, current_dir, |path, value| {
-                    if let Value::Object(content) = value {
-                        if let Ok(Some(mut value)) = select_object(content, requires, schema) {
-                            rewrites::apply_rewrites(schema, &mut value, input_rewrites);
-                            paths.insert(path.clone(), values.len());
-                            values.push(value);
-                        }
-                    }
-                });
-=======
             if values.is_empty() {
                 return None;
             }
->>>>>>> 9ce24f0a
 
             let representations = Value::Array(Vec::from_iter(values));
 
@@ -237,11 +203,7 @@
             // Needs the original request here
             parameters.supergraph_request,
             parameters.schema,
-<<<<<<< HEAD
-            parameters.options.enable_deduplicate_variables,
             &self.input_rewrites,
-=======
->>>>>>> 9ce24f0a
         )
         .await
         {
