---
title: Upgrading from Versions 1.x
subtitle: Upgrade from version 1.x to 2.x of GraphOS Router
description: Learn how to upgrade from version 1.x to 2.x of the GraphOS Router.
---

Learn how to upgrade your GraphOS Router deployment from version 1.x to 2.x.

<Note>

GraphOS Router 2.x is available as a [Developer Preview](https://www.apollographql.com/docs/graphos/reference/router-release-lifecycle#developer-preview). The most recent version is **[v2.0.0-preview.1](https://github.com/apollographql/router/releases/tag/v2.0.0-preview.1)**. This upgrade guide will be updated throughout the Developer Preview and will have additions after each release.

</Note>

## New configuration in GraphOS Router v2.0.0-preview.x

The router v2.x introduces some new features that can impact the configuration from v1.x.

### Apollo operation usage reporting via OTLP

The router supports reporting operation usage metrics to GraphOS via OpenTelemetry Protocol (OTLP).

Prior to version 1.49.0 of the router, all GraphOS reporting was performed using a [private tracing format](/graphos/metrics/sending-operation-metrics#reporting-format). In v1.49.0, we introduced support for using OTel to perform this reporting. In v1.x, this is controlled using the `experimental_otlp_tracing_sampler` flag, and it's off by default.

Now in v2.x, this flag is renamed to `otlp_tracing_sampler`, and it's enabled by default.

Learn more about configuring [usage reporting via OTLP](/router/configuration/telemetry/apollo-telemetry#usage-reporting-via-opentelemetry-protocol-otlp).

### Metrics reporting defaults

Default values of some GraphOS reporting metrics have been changed from v1.x to the following in v2.x:

- `telemetry.apollo.signature_normalization_algorithm` now defaults to `enhanced`. (In v1.x the default is `legacy`.)
- `telemetry.apollo.metrics_reference_mode` now defaults to `extended`. (In v1.x the default is `standard`.)

## Removed features in GraphOS Router v2.x

### Support for Scaffold

<!-- PR: https://github.com/apollographql/router/pull/6274 -->

In Router v1.x Scaffold could be used to generate boilerplate source code for a Rust Plugin which extended functionality in a custom Router. This facility has been removed.

Source code generated using Scaffold will continue to compile; so existing Rust plugins will be unaffected by this change.

### `--apollo-uplink-poll-interval`

<!-- PR: https://github.com/apollographql/router/pull/6268 -->

The router no longer uses the `--apollo-uplink-poll-interval` command-line argument, or the `APOLLO_UPLINK_POLL_INTERVAL` environment variable. It already did something unusual in v1.x: the configured interval would only be used for the very first poll, and not any subsequent polls.

## Upgrading to GraphOS Router v2.x

Upgrading from GraphOS Router v1.x to v2.x requires the following steps.

### Configure your Apollo usage reporting protocol

If your router v1.x is configured with `experimental_otlp_tracing_sampler`, rename it to `otlp_tracing_sampler`.

To [report operation usage metrics to GraphOS via OTLP](#apollo-operation-usage-reporting-via-otlp), you can either remove your configuration of `otlp_tracing_sampler` and use its default value, or you can explicitly enable it by setting it to [`always_on` or a sampling ratio](/router/configuration/telemetry/apollo-telemetry#configuring-usage-reporting-via-otlp).

Otherwise, to use the behavior of v1.x, turn off usage reporting via OTLP by setting `otlp_tracing_sampler` to `always_off`.

### Configure metrics reporting defaults

If you plan to use the [new metrics reporting defaults](#metrics-reporting-defaults), then no changes are required.

Otherwise, to use the defaults from v1.x, set the following:

```yaml
telemetry:
  apollo:
    signature_normalization_algorithm: legacy
    metrics_reference_mode: standard
```

### Configure supergraph endpoint path

If you use the default endpoint path or your path has no matched parameters or wildcards, then no changes are required.

If your path uses named parameters, it is now bound with a braces syntax instead of a colon:

```yaml
supergraph:
  # Previously:
  # path: /foo/:bar/baz
  path: /foo/{bar}/baz
```

If your path uses a wildcard, it must be wrapped in braces and must bind a name:

```yaml
supergraph:
  # Previously:
  # path: /foo/*
  path: /foo/{*rest}
```

### Logging

<!-- PR: https://github.com/apollographql/router/pull/6285 -->

If you used the `experimental_when_header` feature previously like this for example:

```yaml title="router.previous.yaml"
telemetry:
  exporters:
    logging:
      # If one of these headers matches we will log supergraph and subgraphs requests/responses
      experimental_when_header: # REMOVED
        - name: apollo-router-log-request
          value: my_client
          headers: true # default: false
          body: true # default: false
```

This feature no longer exists and can be replaced with another one included in custom telemetry. Here is how you would configure custom telemetry to achieve the same result:

```yaml title="router.yaml"
telemetry:
  instrumentation:
    events:
      router:
        request: # Display router request log
          level: info
          condition:
            eq:
              - request_header: apollo-router-log-request
              - my_client
        response: # Display router response log
          level: info
          condition:
            eq:
              - request_header: apollo-router-log-request
              - my_client
      supergraph:
        request: # Display supergraph request log
          level: info
          condition:
            eq:
              - request_header: apollo-router-log-request
              - my_client
        response:
          level: info
          condition:
            eq:
              - request_header: apollo-router-log-request
              - my_client
      subgraph:
        request: # Display subgraph request log
          level: info
          condition:
            eq:
              - supergraph_request_header: apollo-router-log-request
              - my_client
        response: # Display subgraph response log
          level: info
          condition:
            eq:
              - supergraph_request_header: apollo-router-log-request
              - my_client
```

### Metrics

- `apollo_router_http_request_retry_total` has been removed and will be supported now by `http.client.request.duration` metrics
  with the `http.request.resend_count` attribute which is automatically set when `default_requirement_level` is set to `recommended`.

- `apollo_router_timeout` has been removed. This metric conflated timed-out requests from client to the router, and requests from the router to subgraphs.
  Timed-out requests have HTTP status code 504. Use the `http.response.status_code` attribute on the `http.server.request.duration` metric to identify timed-out router requests,
  and the same attribute on the `http.client.request.duration` metric to identify timed-out subgraph requests.

- `apollo_router_http_requests_total` has been removed and replaced by `http.server.request.duration` metric for requests from clients to router and `http.client.request.duration` for requests from router to subgraphs.

- `apollo_router_http_request_duration_seconds_bucket` has been removed and replaced by `http.server.request.duration` metric for requests from clients to router and `http.client.request.duration` for requests from router to subgraphs.

- `apollo_router_session_count_total` has been removed and replaced by `http.server.active_requests`.

<<<<<<< HEAD
<!-- PR: https://github.com/apollographql/router/pull/6621 -->
- If you used the `subgraph_response_body` selector for telemetry like this:

```yaml
telemetry:
  instrumentation:
    instruments:
      subgraph:
        http.client.request.duration:
          attributes:
            http.response.status_code:
              subgraph_response_status: code
            my_data_value:
              subgraph_response_body: .data.test
```

You'll have to migrate the `subgraph_response_body` to `subgraph_response_data` selector (or `subgraph_response_errors` if you want to target errors):

```yaml
telemetry:
  instrumentation:
    instruments:
      subgraph:
        http.client.request.duration:
          attributes:
            http.response.status_code:
              subgraph_response_status: code
            my_data_value:
              subgraph_response_data: $.test # Heads up, we removed the .data prefix as it's directly targeting data and we added $
```

=======
### Tracing

`jaeger` exporter has been removed as Jaeger fully supports to OTLP format. To use the `otlp` exporter change your router config:

```yaml title="router.yaml"
telemetry:
  exporters:
    tracing:
      propagation:
        jaeger: true
      otlp:
        enabled: true
```

And ensure that you have enabled OTLP support in your Jaeger instance using `COLLECTOR_OTLP_ENABLED=true` and exposing ports `4317` and or `4318` for gRPC and HTTP respectively.

>>>>>>> 8d233bbf
### Check CORS configuration

If you already configured [CORS](../../routing/security/cors) on the router, the configuration won't change but with v1.x it accepted bad configuration and displayed an error log when some header names or regexes were invalid.
With v2.x it will end up with an error and it won't start at all to avoid confusions and misconfigurations.

### Headers propagation

<!-- PR: https://github.com/apollographql/router/pull/6621 -->

If you use the ability to get data from request body and insert this data in a subgraph request header, we updated the `path` field type to be [JSONPath](https://www.ietf.org/archive/id/draft-goessner-dispatch-jsonpath-00.html) compliant
So if you had this configuration for example:

```yaml
headers:
  all:
    request:
      - insert:
          name: from_app_name
          path: .extensions.metadata[0].app_name
```

You'll have to migrate the `path` field to be JSONPath compliant and just add `$` at the beginning of the `path`, example:

```yaml
headers:
  all:
    request:
      - insert:
          name: from_app_name
          path: $.extensions.metadata[0].app_name
```

### Deploy your router

Make sure that you are referencing the correct router release: **v2.0.0-preview.0**

During upgrade, carefully monitor logs and resource consumption to ensure that your router has successfully upgraded and that your router has enough resources to perform as expected. The router will automatically migrate required configuration changes, but it is good practice to review the steps above and decide if you want to change your configuration.

For example, you may decide that you wish to change the way in which you sample OTLP traces in this new release and not simply preserve your existing configuration.

## Reporting upgrade issues

If you encounter an upgrade issue that isn't resolved by this article, please search for existing [GitHub discussions](https://github.com/apollographql/router/discussions/) and start a new discussion if you don't find what you're looking for.<|MERGE_RESOLUTION|>--- conflicted
+++ resolved
@@ -176,7 +176,6 @@
 
 - `apollo_router_session_count_total` has been removed and replaced by `http.server.active_requests`.
 
-<<<<<<< HEAD
 <!-- PR: https://github.com/apollographql/router/pull/6621 -->
 - If you used the `subgraph_response_body` selector for telemetry like this:
 
@@ -208,7 +207,6 @@
               subgraph_response_data: $.test # Heads up, we removed the .data prefix as it's directly targeting data and we added $
 ```
 
-=======
 ### Tracing
 
 `jaeger` exporter has been removed as Jaeger fully supports to OTLP format. To use the `otlp` exporter change your router config:
@@ -225,7 +223,6 @@
 
 And ensure that you have enabled OTLP support in your Jaeger instance using `COLLECTOR_OTLP_ENABLED=true` and exposing ports `4317` and or `4318` for gRPC and HTTP respectively.
 
->>>>>>> 8d233bbf
 ### Check CORS configuration
 
 If you already configured [CORS](../../routing/security/cors) on the router, the configuration won't change but with v1.x it accepted bad configuration and displayed an error log when some header names or regexes were invalid.
