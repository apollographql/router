--- conflicted
+++ resolved
@@ -69,19 +69,17 @@
 
 ## 🛠 Maintenance
 
-<<<<<<< HEAD
 ### Simplify telemetry config code ([Issue #2337](https://github.com/apollographql/router/issues/2337))
 
 This brings the telemetry plugin configuration closer to standards recommended in the [yaml design guidance](dev-docs/yaml-design-guidance.md).
 
 By [@bryncooke](https://github.com/bryncooke) in https://github.com/apollographql/router/pull/2338
-=======
+
 ### Upgrade the clap version in scaffold template ([Issue #2165](https://github.com/apollographql/router/issues/2165))
 
 Upgrade clap deps version to the right one to be able to create new scaffolded plugins thanks to xtask.
 
 By [@bnjjj](https://github.com/bnjjj) in https://github.com/apollographql/router/pull/2343
->>>>>>> 58773139
 
 ### Upgrade axum to `0.6.1` ([PR #2303](https://github.com/apollographql/router/pull/2303))
 
