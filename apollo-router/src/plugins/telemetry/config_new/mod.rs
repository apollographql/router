--- conflicted
+++ resolved
@@ -38,8 +38,7 @@
     fn on_response_event(&self, _response: &Self::EventResponse, _ctx: &Context) -> Vec<KeyValue> {
         Vec::with_capacity(0)
     }
-<<<<<<< HEAD
-    fn on_error(&self, error: &BoxError) -> Vec<KeyValue>;
+    fn on_error(&self, error: &BoxError, ctx: &Context) -> Vec<KeyValue>;
     fn on_response_field(
         &self,
         _ty: &apollo_compiler::executable::NamedType,
@@ -47,10 +46,6 @@
         _value: &serde_json_bytes::Value,
         _ctx: &Context,
     ) -> Vec<KeyValue> {
-=======
-    fn on_error(&self, error: &BoxError, ctx: &Context) -> Vec<KeyValue>;
-    fn on_response_field(&self, _typed_value: &TypedValue, _ctx: &Context) -> Vec<KeyValue> {
->>>>>>> 7cc9c805
         Vec::with_capacity(0)
     }
 }
