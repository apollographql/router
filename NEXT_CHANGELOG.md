# Changelog for the next release

All notable changes to Router will be documented in this file.

This project adheres to [Semantic Versioning](https://semver.org/spec/v2.0.0.html).

<!-- <THIS IS AN EXAMPLE, DO NOT REMOVE>

# [x.x.x] (unreleased) - 2022-mm-dd
> Important: X breaking changes below, indicated by **❗ BREAKING ❗**
## ❗ BREAKING ❗
## 🚀 Features ( :rocket: )
## 🐛 Fixes ( :bug: )
## 🛠 Maintenance ( :hammer_and_wrench: )
## 📚 Documentation ( :books: )
## 🐛 Fixes ( :bug: )

## Example section entry format

### **Headline** ([PR #PR_NUMBER](https://github.com/apollographql/router/pull/PR_NUMBER))

Description! And a link to a [reference](http://url)
-->

# [0.9.3] (unreleased) - 2022-mm-dd

## ❗ BREAKING ❗

## 🚀 Features
### Scaffold custom binary support ([PR #1104](https://github.com/apollographql/router/pull/1104))
Added CLI support for scaffolding a new Router binary project. This provides a starting point for people who want to use the Router as a library and create their own plugins

<<<<<<< HEAD
### rhai Context::upsert() supported with example [PR #1136](https://github.com/apollographql/router/pull/1136)

  Rhai plugins can now interact with Context::upsert(). We provide an example (rhai-surrogate-cache-key) to illustrate its use.

=======
>>>>>>> 08c76ae6
### Measure APQ cache hits and registers ([PR #1117](https://github.com/apollographql/router/pull/1117))

  The APQ layer will now report cache hits and misses to Apollo Studio if telemetry is configured

## 🐛 Fixes

### Content-Type is application/json ([1154](https://github.com/apollographql/router/issues/1154)) 
  The router was not setting a content-type on results. This fix ensures that a content-type of application/json is added when returning a graphql response.

- **Prevent memory leaks when tasks are cancelled** [PR #767](https://github.com/apollographql/router/pull/767)

  Cancelling a request could put the router in an unresponsive state where the deduplication layer or cache would make subgraph requests hang.

## 🛠 Maintenance
### Unpin schemars version [#1074](https://github.com/apollographql/router/issues/1074)
The Schemars 0.8.9 caused compile errors due to it validating default types.
This change has however been rolled back upstream.
We can now safely depend on schemars 0.8.10.

### Update Moka to fix occasional panics on AMD hardware [#1137](https://github.com/apollographql/router/issues/1137)
Moka has a dependency on Quanta which had an issue with AMD hardware. This is now fixed via [Moka-#119](https://github.com/moka-rs/moka/issues/119).

## 📚 Documentation

## 🐛 Fixes<|MERGE_RESOLUTION|>--- conflicted
+++ resolved
@@ -28,15 +28,12 @@
 
 ## 🚀 Features
 ### Scaffold custom binary support ([PR #1104](https://github.com/apollographql/router/pull/1104))
-Added CLI support for scaffolding a new Router binary project. This provides a starting point for people who want to use the Router as a library and create their own plugins
+  Added CLI support for scaffolding a new Router binary project. This provides a starting point for people who want to use the Router as a library and create their own plugins
 
-<<<<<<< HEAD
 ### rhai Context::upsert() supported with example [PR #1136](https://github.com/apollographql/router/pull/1136)
 
   Rhai plugins can now interact with Context::upsert(). We provide an example (rhai-surrogate-cache-key) to illustrate its use.
 
-=======
->>>>>>> 08c76ae6
 ### Measure APQ cache hits and registers ([PR #1117](https://github.com/apollographql/router/pull/1117))
 
   The APQ layer will now report cache hits and misses to Apollo Studio if telemetry is configured
