--- conflicted
+++ resolved
@@ -314,11 +314,7 @@
 
         // Process the plugins.
         let subgraph_schemas = Arc::new(
-<<<<<<< HEAD
-            bridge_query_planner
-=======
             planner
->>>>>>> 25dc5bd2
                 .subgraph_schemas()
                 .iter()
                 .map(|(k, v)| (k.clone(), v.schema.clone()))
