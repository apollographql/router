# Changelog for the next release

All notable changes to Router will be documented in this file.

This project adheres to [Semantic Versioning](https://semver.org/spec/v2.0.0.html).

<!-- <THIS IS AN EXAMPLE, DO NOT REMOVE>

# [x.x.x] (unreleased) - 2022-mm-dd
> Important: X breaking changes below, indicated by **❗ BREAKING ❗**
## ❗ BREAKING ❗
## 🚀 Features
## 🐛 Fixes
## 📃 Configuration
## 🛠 Maintenance
## 📚 Documentation
## 🥼 Experimental

## Example section entry format

### Headline ([Issue #ISSUE_NUMBER](https://github.com/apollographql/router/issues/ISSUE_NUMBER))

Description! And a link to a [reference](http://url)

By [@USERNAME](https://github.com/USERNAME) in https://github.com/apollographql/router/pull/PULL_NUMBER
-->

# [1.8.1] (unreleased) - 2022-mm-dd

## 🚀 Features
<<<<<<< HEAD

### Add support for `base64::encode()` / `base64::decode()` in Rhai ([Issue #2025](https://github.com/apollographql/router/issues/2025))

Two new functions, `base64::encode()` and `base64::decode()` may now be used to Base64-encode or Base64-decode strings, respectively.

By [@garypen](https://github.com/garypen) in https://github.com/apollographql/router/pull/2394

### Anonymous product usage analytics ([Issue #2124](https://github.com/apollographql/router/issues/2124), [Issue #2397](https://github.com/apollographql/router/issues/2397))
=======
### Anonymous product usage analytics ([Issue #2124](https://github.com/apollographql/router/issues/2124), [Issue #2397](https://github.com/apollographql/router/issues/2397), [Issue #2412](https://github.com/apollographql/router/issues/2412))
>>>>>>> 1cad5ade

Following up on https://github.com/apollographql/router/pull/1630, the Router transmits anonymous usage telemetry about configurable feature usage which helps guide Router product development.  No information is transmitted in our usage collection that includes any request-specific information.  Knowing what features and configuration our users are depending on allows us to evaluate opportunity to reduce complexity and remain diligent about the surface area of the Router.  The privacy of your and your user's data is of critical importantance to the core Router team and we handle it in accordance with our [privacy policy](https://www.apollographql.com/docs/router/privacy/), which clearly states which data we collect and transmit and offers information on how to opt-out.
Note that strings are output as `<redacted>` so that we do not leak confidential or sensitive information.
Boolean and numerics are output.

For example:
```json
{
   "session_id": "fbe09da3-ebdb-4863-8086-feb97464b8d7", // Randomly generated at Router startup.
   "version": "1.4.0", // The version of the router
   "os": "linux",
   "ci": null, // If CI is detected then this will name the CI vendor
   "usage": {
     "configuration.headers.all.request.propagate.named.<redacted>": 3,
     "configuration.headers.all.request.propagate.default.<redacted>": 1,
     "configuration.headers.all.request.len": 3
     "configuration.headers.subgraphs.<redacted>.request.propagate.named.<redacted>": 2,
     "configuration.headers.subgraphs.<redacted>.request.len": 2,
     "configuration.headers.subgraphs.len": 1,
     "configuration.homepage.enabled.true": 1,
     "args.config-path.redacted": 1,
     "args.hot-reload.true": 1,
     //Many more keys. This is dynamic and will change over time.
     //More...
     //More...
     //More...
   }
 }
```

Users can disable the sending this data by using the command line flag `--anonymous-telemetry-disabled` or setting the environment variable `APOLLO_TELEMETRY_DISABLED=true`

By [@bryncooke](https://github.com/bryncooke) in https://github.com/apollographql/router/pull/2173, https://github.com/apollographql/router/issues/2398, https://github.com/apollographql/router/pull/2413

### Override the root certificate list for subgraph requests ([Issue #1503](https://github.com/apollographql/router/issues/1503))

we might want to connect over TLS to a subgraph with a self signed certificate, or using a custom certificate authority.
This adds a configuration option to set the list of certificate authorities for all the subgraphs, as follows:

```yaml
tls:
  subgraph:
    all:
      certificate_authorities: "${file./path/to/ca.crt}"
    # override per subgraph
    subgraphs:
      products:
        certificate_authorities: "${file./path/to/product_ca.crt}"
```

The file is expected to be a list of certificates in PEM format, concatenated (as in Apache configuration).

This uses a configuration option because the SSL_CERT_FILE environment variable would override certificates for telemetry and Uplink as well.
The configuration option takes root in a tls field to allow for future work around TLS termination in the router (if it does not happen, the option is fine as is, but if it does, we would like to have them in the same place). This is a global option for all subgraphs.

If this is used with self signed certificates, those certificates have to be generated with the proper extensions:

extensions file `v3.ext`:

```
subjectKeyIdentifier   = hash
authorityKeyIdentifier = keyid:always,issuer:always
# this has to be disabled
# basicConstraints       = CA:TRUE
keyUsage               = digitalSignature, nonRepudiation, keyEncipherment, dataEncipherment, keyAgreement, keyCertSign
subjectAltName         = DNS:local.apollo.dev
issuerAltName          = issuer:copy
```

And the certificate can be generated as follows from a certificate signing request:

```
openssl x509 -req -in server.csr -signkey server.key -out server.crt -extfile v3.ext
```

By [@Geal](https://github.com/geal) in https://github.com/apollographql/router/pull/2008

## 🐛 Fixes

### Specify content type to `application/json` on requests with content-type/accept header missmatch ([Issue #2334](https://github.com/apollographql/router/issues/2334))

When receiving requests with invalid content-type/accept header missmatch (e.g multipart requests) , it now specifies the right `content-type` header.

By [@Meemaw](https://github.com/Meemaw) in https://github.com/apollographql/router/pull/2370


## 🛠 Maintenance

### Remove unused factory traits ([Issue #2180](https://github.com/apollographql/router/pull/2372))

Building the execution and subgraph services had to go through a factory trait before, which is not
needed anymore since there is only one useful implementation.

By [@Geal](https://github.com/geal) in https://github.com/apollographql/router/pull/2372

### Optimize header propagation plugin's regex matching ([PR #2392](https://github.com/apollographql/router/pull/2392))

We've changed the plugin to reduce the chances of generating memory allocations when applying regex-based header propagation rules.

By [@o0Ignition0o](https://github.com/o0Ignition0o) in https://github.com/apollographql/router/pull/2392

## 📚 Documentation

### Add documentation to create custom metrics in plugins ([Issue #2294](https://github.com/apollographql/router/issues/2294))

To create your custom metrics in [Prometheus](https://prometheus.io/) you can use the [tracing macros](https://docs.rs/tracing/latest/tracing/index.html#macros) to generate an event. If you observe a specific naming pattern for your event you'll be able to generate your own custom metrics directly in Prometheus.

To publish a new metric, use tracing macros to generate an event that contains one of the following prefixes:

`monotonic_counter.` (non-negative numbers): Used when the counter should only ever increase
`counter.`: Used when the counter can go up or down
`value.`: Used for discrete data points (i.e., summing them does not make semantic sense)
`histogram.`: Used for histograms (takes f64)

By [@bnjjj](https://github.com/bnjjj) in https://github.com/apollographql/router/pull/2417
<|MERGE_RESOLUTION|>--- conflicted
+++ resolved
@@ -28,7 +28,6 @@
 # [1.8.1] (unreleased) - 2022-mm-dd
 
 ## 🚀 Features
-<<<<<<< HEAD
 
 ### Add support for `base64::encode()` / `base64::decode()` in Rhai ([Issue #2025](https://github.com/apollographql/router/issues/2025))
 
@@ -36,10 +35,7 @@
 
 By [@garypen](https://github.com/garypen) in https://github.com/apollographql/router/pull/2394
 
-### Anonymous product usage analytics ([Issue #2124](https://github.com/apollographql/router/issues/2124), [Issue #2397](https://github.com/apollographql/router/issues/2397))
-=======
 ### Anonymous product usage analytics ([Issue #2124](https://github.com/apollographql/router/issues/2124), [Issue #2397](https://github.com/apollographql/router/issues/2397), [Issue #2412](https://github.com/apollographql/router/issues/2412))
->>>>>>> 1cad5ade
 
 Following up on https://github.com/apollographql/router/pull/1630, the Router transmits anonymous usage telemetry about configurable feature usage which helps guide Router product development.  No information is transmitted in our usage collection that includes any request-specific information.  Knowing what features and configuration our users are depending on allows us to evaluate opportunity to reduce complexity and remain diligent about the surface area of the Router.  The privacy of your and your user's data is of critical importantance to the core Router team and we handle it in accordance with our [privacy policy](https://www.apollographql.com/docs/router/privacy/), which clearly states which data we collect and transmit and offers information on how to opt-out.
 Note that strings are output as `<redacted>` so that we do not leak confidential or sensitive information.
@@ -154,4 +150,4 @@
 `value.`: Used for discrete data points (i.e., summing them does not make semantic sense)
 `histogram.`: Used for histograms (takes f64)
 
-By [@bnjjj](https://github.com/bnjjj) in https://github.com/apollographql/router/pull/2417
+By [@bnjjj](https://github.com/bnjjj) in https://github.com/apollographql/router/pull/2417