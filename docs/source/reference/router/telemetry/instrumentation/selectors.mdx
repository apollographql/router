--- conflicted
+++ resolved
@@ -84,24 +84,14 @@
 | `subgraph_response_errors`  | Yes         |                  | JSON Path into the subgraph response body errors (it might impact performance) |
 | `subgraph_request_header`   | Yes         |                  | The name of a subgraph request header                                          |
 | `subgraph_response_header`  | Yes         |                  | The name of a subgraph response header                                         |
-<<<<<<< HEAD
-| `subgraph_response_status`  | Yes         | `code`\|`reason` | The status of a subgraph response                                              |
-| `subgraph_on_graphql_error` | No          | `true`\|`false`  | Boolean set to true if the subgraph response payload contains a GraphQL error  |
-| `subgraph_resend_count`     | Yes         | `true`\|`false`  | Number of retries for an http request to a subgraph                            |
-| `supergraph_operation_name` | Yes         | `string`\|`hash` | The operation name from the supergraph query                                   |
-=======
 | `subgraph_response_status`  | Yes         | `code` \| `reason` | The status of a subgraph response                                              |
 | `subgraph_on_graphql_error` | No          | `true` \| `false`  | Boolean set to true if the subgraph response payload contains a GraphQL error  |
 | `supergraph_operation_name` | Yes         | `string` \| `hash` | The operation name from the supergraph query                                   |
->>>>>>> 553083e8
 | `supergraph_operation_kind` | Yes         | `string`         | The operation kind from the supergraph query                                   |
 | `supergraph_query`          | Yes         | `string`         | The graphql query to the supergraph                                            |
 | `supergraph_query_variable` | Yes         |                  | The name of a supergraph query variable                                        |
 | `supergraph_request_header` | Yes         |                  | The name of a supergraph request header                                        |
-<<<<<<< HEAD
-=======
 | `subgraph_resend_count`     | Yes         | `true` \| `false`  | Number of retries for an http request to a subgraph                            |
->>>>>>> 553083e8
 | `request_context`           | Yes         |                  | The name of a request context key                                              |
 | `response_context`          | Yes         |                  | The name of a response context key                                             |
 | `baggage`                   | Yes         |                  | The name of a baggage item                                                     |
