[package]
name = "apollo-router"
version = "1.27.0"
authors = ["Apollo Graph, Inc. <packages@apollographql.com>"]
repository = "https://github.com/apollographql/router/"
documentation = "https://docs.rs/apollo-router"
description = "A configurable, high-performance routing runtime for Apollo Federation 🚀"
license = "Elastic-2.0"

# renovate-automation: rustc version
rust-version = "1.71.1"
edition = "2021"
build = "build/main.rs"

[[bin]]
name = "router"
path = "src/main.rs"

[features]
default = ["global-allocator"]

# Set the Rust global allocator on some platforms
# https://doc.rust-lang.org/std/alloc/index.html#the-global_allocator-attribute
# Enabled by default. Disable default features in library crates or to set it yourself:
# ```
# [dependencies]
# apollo-router = {version = "1.20", default-features = false}
# ```
global-allocator = []

# if you are doing heap profiling
dhat-heap = ["dhat"]
dhat-ad-hoc = ["dhat"]

# Prevents the query execution to continue if any error occurs while fetching
# the data of a subgraph. This is useful in development as you want to be
# alerted early when something is wrong instead of receiving an invalid result.
failfast = []

# Enables usage of tokio-console with the router
# tokio-console also requires at build time the environment variable
# RUSTFLAGS="--cfg tokio_unstable"
console = ["tokio/tracing", "console-subscriber"]

# "fake" feature to disable V8 usage when building on docs.rs
# See https://github.com/apollographql/federation-rs/pull/185
docs_rs = ["router-bridge/docs_rs"]

[package.metadata.docs.rs]
features = ["docs_rs"]

[dependencies]
askama = "0.12.0"
access-json = "0.1.0"
anyhow = "1.0.75"
apollo-compiler = "0.11.0"
apollo-encoder = "0.7.0"
apollo-parser = "0.6.0"
arc-swap = "1.6.0"
async-compression = { version = "0.4.1", features = [
    "tokio",
    "brotli",
    "gzip",
    "deflate",
] }
async-trait = "0.1.73"
atty = "0.2.14"
axum = { version = "0.6.20", features = ["headers", "json", "original-uri"] }
base64 = "0.21.2"
buildstructor = "0.5.3"
bytes = "1.4.0"
clap = { version = "4.3.23", default-features = false, features = [
    "env",
    "derive",
    "std",
    "help",
] }
console-subscriber = { version = "0.1.10", optional = true }
ci_info = {version="0.14.11", features=["serde-1"] }
dashmap = { version = "5.5.0", features = ["serde"] }
derivative = "2.2.0"
derive_more = { version = "0.99.17", default-features = false, features = [
    "from",
    "display",
] }
dhat = { version = "0.3.2", optional = true }
diff = "0.1.13"
directories = "5.0.1"
displaydoc = "0.2"
flate2 = "1.0.24" # TODO: bump the flate2 dependency once deno updates it. Also, be sure to update Renovate configuration.
fred = { version = "6.3.0", features = ["enable-rustls", "no-client-setname"] }
futures = { version = "0.3.28", features = ["thread-pool"] }
graphql_client = "0.13.0"
hex = "0.4.3"
http = "0.2.9"
http-body = "0.4.5"
heck = "0.4.1"
humantime = "2.1.0"
humantime-serde = "1.1.1"
hyper = { version = "0.14.27", features = ["server", "client"] }
hyper-rustls = { version = "0.24.1", features = ["http1", "http2"] }
indexmap = { version = "2.0.0", features = ["serde"] }
itertools = "0.11.0"
jsonpath_lib = "0.3.0"
jsonpath-rust = "0.3.1"
jsonschema = { version = "0.17.1", default-features = false }
jsonwebtoken = "8.3.0"
lazy_static = "1.4.0"
libc = "0.2.147"
linkme = "0.3.15"
lru = "0.11.0"
maplit = "1.0.2"
mediatype = "0.19.15"
mockall = "0.11.4"
mime = "0.3.17"
multer = "2.1.0"
multimap = "0.9.0"
# To avoid tokio issues
notify = { version = "6.1.1", default-features = false, features=["macos_kqueue"] }
nu-ansi-term = "0.49"
once_cell = "1.18.0"

# Any package that starts with `opentelemetry` needs to be updated with care
# because it is tightly intertwined with the `tracing` packages on account of
# the `opentelemetry-tracing` package.
#
# We are constrained in our ability to update the `tracing` packages and that is
# tracked in https://github.com/apollographql/router/issues/1407.
#
# To codify this with code, a rule in our Renovate configuration constraints and
# groups `^tracing` and `^opentelemetry*` dependencies together as of
# https://github.com/apollographql/router/pull/1509.  A comment which exists
# there (and on `tracing` packages below) should be updated should this change.
opentelemetry = { version = "0.19.0", features = [
    "rt-tokio",
    "metrics",
] }
opentelemetry-datadog = { version = "0.7.0", features = ["reqwest-client"] }
opentelemetry-http = "0.8.0"
opentelemetry-jaeger = { version = "0.18.0", features = [
    "collector_client",
    "reqwest_collector_client",
    "rt-tokio",
] }
opentelemetry-otlp = { version = "0.12.0", default-features = false, features = [
    "grpc-tonic",
    "tonic",
    "tls",
    "http-proto",
    "metrics",
    "reqwest-client",
] }
opentelemetry-semantic-conventions = "0.11.0"
opentelemetry-zipkin = { version = "0.17.0", default-features = false, features = [
    "reqwest-client",
    "reqwest-rustls",
] }
opentelemetry-prometheus = "0.12.0"
paste = "1.0.14"
pin-project-lite = "0.2.12"
prometheus = "0.13"
prost = "0.11.9"
prost-types = "0.11.9"
proteus = "0.5.0"
rand = "0.8.5"
rand_core = "0.6.4"
rhai = { version = "1.15.1", features = ["sync", "serde", "internals"] }
regex = "1.9.3"
reqwest = { version = "0.11.19", default-features = false, features = [
    "rustls-tls",
    "rustls-native-certs",
    "json",
    "stream",
] }
# note: this dependency should _always_ be pinned, prefix the version with an `=`
router-bridge = "=0.4.0+v2.4.10"
rust-embed="6.8.1"
rustls = "0.21.6"
rustls-pemfile = "1.0.3"
schemars = { version = "0.8.12", features = ["url"] }
shellexpand = "3.1.0"
sha2 = "0.10.7"
serde = { version = "1.0.183", features = ["derive", "rc"] }
serde_json_bytes = { version = "0.2.1", features = ["preserve_order"] }
serde_json = { version = "1.0.105", features = ["preserve_order", "float_roundtrip"] }
serde_urlencoded = "0.7.1"
serde_yaml = "0.8.26"
static_assertions = "1.1.0"
<<<<<<< HEAD
streaming_algorithms = "0.3.0"
strum_macros = "0.24.3"
=======
strum_macros = "0.25.2"
>>>>>>> 41aab27b
sys-info = "0.9.1"
thiserror = "1.0.47"
tokio = { version = "1.32.0", features = ["full"] }
tokio-stream = { version = "0.1.14", features = ["sync", "net"] }
tokio-util = { version = "0.7.8", features = ["net", "codec", "time"] }
tonic = { version = "0.8.3", features = ["transport", "tls", "tls-roots", "gzip"] }
tower = { version = "0.4.13", features = ["full"] }
tower-http = { version = "0.4.3", features = [
    "add-extension",
    "trace",
    "cors",
    "compression-br",
    "compression-deflate",
    "compression-gzip",
    "decompression-br",
    "decompression-deflate",
    "decompression-gzip",
    "timeout",
] }
tower-service = "0.3.2"
tracing = "0.1.37"
tracing-core = "0.1.31"
tracing-futures = { version = "0.2.5", features = ["futures-03"] }
tracing-opentelemetry = "0.19.0"
tracing-subscriber = { version = "0.3.17", features = ["env-filter", "json"] }
url = { version = "2.4.0", features = ["serde"] }
urlencoding = "2.1.3"
uuid = { version = "1.4.1", features = ["serde", "v4"] }
yaml-rust = "0.4.5"
wiremock = "0.5.19"
wsl = "0.1.0"
tokio-tungstenite = { version = "0.18.0", features = ["rustls-tls-native-roots"] }
tokio-rustls = "0.24.1"
http-serde = "1.1.3"
hmac = "0.12.1"
parking_lot = "0.12.1"
memchr = "2.5.0"
brotli = "3.3.4"
<<<<<<< HEAD
zstd = "0.12.3"
zstd-safe = "6.0.5"
=======
zstd = "0.12.4"
zstd-safe = "6.0.6"
rand_core = "0.6.4"
# note: AWS dependencies should always use the same version
aws-sigv4 = "0.56.0"
aws-credential-types = "0.56.0"
aws-config = "0.56.0"
aws-types = "0.56.0"
sha1 = "0.10.5"
>>>>>>> 41aab27b

[target.'cfg(macos)'.dependencies]
uname = "0.1.1"

[target.'cfg(unix)'.dependencies]
uname = "0.1.1"

[target.'cfg(target_os = "linux")'.dependencies]
tikv-jemallocator = "0.5"

[dev-dependencies]
axum = { version = "0.6.20", features = ["headers", "json", "original-uri", "ws"] }
ecdsa = { version = "0.15.1", features = ["signing", "pem", "pkcs8"] }
fred = { version = "6.3.0", features = ["enable-rustls", "no-client-setname"] }
futures-test = "0.3.28"
insta = { version = "1.31.0", features = ["json", "redactions", "yaml"] }
introspector-gadget = "0.2.2"
maplit = "1.0.2"
memchr = { version = "2.5.0", default-features = false }
mockall = "0.11.4"
once_cell = "1.18.0"
p256 = "0.12.0"
rand_core = "0.6.4"
redis = { version = "0.21.7", features = ["tokio-comp"] }
reqwest = { version = "0.11.19", default-features = false, features = [
    "json",
    "stream",
] }
rhai = { version = "1.15.1", features = ["sync", "serde", "internals", "testing-environ"] }
similar-asserts = "1.5.0"
tempfile = "3.8.0"
test-log = { version = "0.2.12", default-features = false, features = [
    "trace",
] }
test-span = "0.7"
toml = "0.7"
tower-test = "0.4.0"

# See note above in this file about `^tracing` packages which also applies to
# these dev dependencies.
tracing-subscriber = { version = "0.3", default-features = false, features = [
    "env-filter",
    "fmt",
] }
tracing-test = "0.2.4"
walkdir = "2.3.3"
wiremock = "0.5.19"

[target.'cfg(target_os = "linux")'.dev-dependencies]
rstack = { version = "0.3.3", features = ["dw"], default-features = false }


[build-dependencies]
tonic-build = "0.9.2"


[[test]]
name = "integration_tests"
path = "tests/integration_tests.rs"

[[bench]]
name = "huge_requests"
harness = false<|MERGE_RESOLUTION|>--- conflicted
+++ resolved
@@ -186,12 +186,7 @@
 serde_urlencoded = "0.7.1"
 serde_yaml = "0.8.26"
 static_assertions = "1.1.0"
-<<<<<<< HEAD
-streaming_algorithms = "0.3.0"
-strum_macros = "0.24.3"
-=======
 strum_macros = "0.25.2"
->>>>>>> 41aab27b
 sys-info = "0.9.1"
 thiserror = "1.0.47"
 tokio = { version = "1.32.0", features = ["full"] }
@@ -230,20 +225,15 @@
 parking_lot = "0.12.1"
 memchr = "2.5.0"
 brotli = "3.3.4"
-<<<<<<< HEAD
-zstd = "0.12.3"
-zstd-safe = "6.0.5"
-=======
 zstd = "0.12.4"
 zstd-safe = "6.0.6"
-rand_core = "0.6.4"
 # note: AWS dependencies should always use the same version
 aws-sigv4 = "0.56.0"
 aws-credential-types = "0.56.0"
 aws-config = "0.56.0"
 aws-types = "0.56.0"
 sha1 = "0.10.5"
->>>>>>> 41aab27b
+streaming_algorithms = "0.3.0"
 
 [target.'cfg(macos)'.dependencies]
 uname = "0.1.1"
