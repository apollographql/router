--- conflicted
+++ resolved
@@ -10,6 +10,10 @@
 use std::time::Duration;
 use std::time::Instant;
 
+#[cfg(not(feature = "console"))]
+use crate::plugins::telemetry::formatters::filter_metric_events;
+#[cfg(not(feature = "console"))]
+use crate::plugins::telemetry::formatters::FilteringFormatter;
 use ::tracing::field;
 use ::tracing::info_span;
 #[cfg(not(feature = "console"))]
@@ -27,13 +31,9 @@
 use http::HeaderValue;
 use multimap::MultiMap;
 use once_cell::sync::OnceCell;
-<<<<<<< HEAD
-=======
-use opentelemetry::global;
 use opentelemetry::propagation::text_map_propagator::FieldIter;
 use opentelemetry::propagation::Extractor;
 use opentelemetry::propagation::Injector;
->>>>>>> 802a1812
 use opentelemetry::propagation::TextMapPropagator;
 use opentelemetry::sdk::propagation::BaggagePropagator;
 use opentelemetry::sdk::propagation::TextMapCompositePropagator;
@@ -56,6 +56,8 @@
 use tower::ServiceBuilder;
 use tower::ServiceExt;
 use tracing_opentelemetry::OpenTelemetrySpanExt;
+#[cfg(not(feature = "console"))]
+use tracing_subscriber::fmt::format::JsonFields;
 use tracing_subscriber::prelude::__tracing_subscriber_SubscriberExt;
 use tracing_subscriber::registry::LookupSpan;
 #[cfg(not(feature = "console"))]
@@ -75,18 +77,17 @@
 use crate::plugin::Plugin;
 use crate::plugin::PluginInit;
 use crate::plugins::telemetry::apollo::ForwardHeaders;
-<<<<<<< HEAD
 use crate::plugins::telemetry::apollo::ENDPOINT_INVALID;
 use crate::plugins::telemetry::apollo_exporter::proto::StatsContext;
-=======
+#[cfg(not(feature = "console"))]
 use crate::plugins::telemetry::config::default_display_filename;
+#[cfg(not(feature = "console"))]
 use crate::plugins::telemetry::config::default_display_line_number;
->>>>>>> 802a1812
 use crate::plugins::telemetry::config::MetricsCommon;
 use crate::plugins::telemetry::config::Trace;
-use crate::plugins::telemetry::formatters::filter_metric_events;
-use crate::plugins::telemetry::formatters::FilteringFormatter;
-use crate::plugins::telemetry::formatters::JsonFields;
+#[cfg(not(feature = "console"))]
+use crate::plugins::telemetry::formatters::text::TextFormatter;
+
 use crate::plugins::telemetry::metrics::apollo::studio::SingleContextualizedStats;
 use crate::plugins::telemetry::metrics::apollo::studio::SingleQueryLatencyStats;
 use crate::plugins::telemetry::metrics::apollo::studio::SingleStats;
@@ -319,37 +320,9 @@
 
     fn execution_service(&self, service: execution::BoxService) -> execution::BoxService {
         ServiceBuilder::new()
-<<<<<<< HEAD
-            .instrument(move |req: &ExecutionRequest| {
-                // disable ftv1 sampling for deferred queries
-                let do_not_sample_reason = if req.query_plan.root.contains_condition_or_defer() {
-                    req.context.insert(FTV1_DO_NOT_SAMPLE, true).unwrap();
-                    "query is deferred"
-                } else {
-                    ""
-                };
-                let query = req
-                    .supergraph_request
-                    .body()
-                    .query
-                    .clone()
-                    .unwrap_or_default();
-                let operation_name = req
-                    .supergraph_request
-                    .body()
-                    .operation_name
-                    .clone()
-                    .unwrap_or_default();
-                info_span!(EXECUTION_SPAN_NAME,
-                    graphql.document = query.as_str(),
-                    graphql.operation.name = operation_name.as_str(),
-                    "otel.kind" = ?SpanKind::Internal,
-                    ftv1.do_not_sample_reason = do_not_sample_reason
-=======
             .instrument(move |_req: &ExecutionRequest| {
                 info_span!("execution",
-                    "otel.kind" = %SpanKind::Internal,
->>>>>>> 802a1812
+                    "otel.kind" = ?SpanKind::Internal,
                 )
             })
             .service(service)
@@ -445,46 +418,15 @@
     where
         S: Subscriber + Send + Sync + for<'span> LookupSpan<'span>,
     {
-<<<<<<< HEAD
-=======
-        // Apollo config is special because we enable tracing if some env variables are present.
-        let apollo = config
-            .apollo
-            .as_mut()
-            .expect("telemetry apollo config must be present");
-        if let Some(tracing_conf) = &config.tracing {
-            apollo.expose_trace_id = tracing_conf.response_trace_id.clone();
-        }
-
-        // If we have key and graph ref but no endpoint we start embedded spaceport
-        let spaceport = match apollo {
-            apollo::Config {
-                apollo_key: Some(_),
-                apollo_graph_ref: Some(_),
-                endpoint: None,
-                ..
-            } => {
-                ::tracing::debug!("starting Spaceport");
-                let report_spaceport = ReportSpaceport::new("127.0.0.1:0".parse()?).await?;
-                // Now that the port is known update the config
-                apollo.endpoint = Some(Url::parse(&format!(
-                    "https://{}",
-                    report_spaceport.address()
-                ))?);
-                Some(report_spaceport)
-            }
-            _ => None,
-        };
-
         if let Some(logging_conf) = &config.logging {
             logging_conf.validate()?;
         }
->>>>>>> 802a1812
         // Setup metrics
         // The act of setting up metrics will overwrite a global meter. However it is essential that
         // we use the aggregate meter provider that is created below. It enables us to support
         // sending metrics to multiple providers at once, of which hopefully Apollo Studio is one.
         let mut builder = Self::create_metrics_exporters(&config)?;
+        opentelemetry::global::set_meter_provider(builder.meter_provider());
 
         // the global tracer and subscriber initialization step must be performed only once
         TELEMETRY_LOADED.get_or_try_init::<_, BoxError>(|| {
@@ -548,41 +490,6 @@
                     if let Err(e) = set_global_default(subscriber) {
                         ::tracing::error!("cannot set global subscriber: {:?}", e);
                     }
-<<<<<<< HEAD
-                } else if atty::is(atty::Stream::Stdout) {
-                    let telemetry = tracing_opentelemetry::layer().with_tracer(tracer);
-
-                    let subscriber = sub_builder
-                        .event_format(FilteringFormatter::new(
-                            formatters::TextFormatter::new(),
-                            filter_metric_events,
-                        ))
-                        .finish()
-                        .with(telemetry)
-                        .with(otel_metrics);
-                    if let Err(e) = set_global_default(subscriber) {
-                        ::tracing::error!("cannot set global subscriber: {:?}", e);
-                    }
-                } else {
-                    let telemetry = tracing_opentelemetry::layer().with_tracer(tracer);
-
-                    let subscriber = sub_builder
-                        .map_event_format(|e| {
-                            FilteringFormatter::new(
-                                e.json()
-                                    .with_current_span(true)
-                                    .with_span_list(true)
-                                    .flatten_event(true),
-                                filter_metric_events,
-                            )
-                        })
-                        .map_fmt_fields(|_f| JsonFields::new())
-                        .finish()
-                        .with(telemetry)
-                        .with(otel_metrics);
-                    if let Err(e) = set_global_default(subscriber) {
-                        ::tracing::error!("cannot set global subscriber: {:?}", e);
-=======
                 } else {
                     match config
                         .logging
@@ -594,9 +501,13 @@
                             let telemetry = tracing_opentelemetry::layer().with_tracer(tracer);
 
                             let subscriber = sub_builder
-                                .event_format(formatters::TextFormatter::new())
+                                .event_format(FilteringFormatter::new(
+                                    TextFormatter::new(),
+                                    filter_metric_events,
+                                ))
                                 .finish()
-                                .with(telemetry);
+                                .with(telemetry)
+                                .with(otel_metrics);
                             if let Err(e) = set_global_default(subscriber) {
                                 ::tracing::error!("cannot set global subscriber: {:?}", e);
                             }
@@ -606,20 +517,23 @@
 
                             let subscriber = sub_builder
                                 .map_event_format(|e| {
-                                    e.json()
-                                        .with_current_span(true)
-                                        .with_span_list(true)
-                                        .flatten_event(true)
+                                    FilteringFormatter::new(
+                                        e.json()
+                                            .with_current_span(true)
+                                            .with_span_list(true)
+                                            .flatten_event(true),
+                                        filter_metric_events,
+                                    )
                                 })
                                 .map_fmt_fields(|_f| JsonFields::new())
                                 .finish()
-                                .with(telemetry);
+                                .with(telemetry)
+                                .with(otel_metrics);
                             if let Err(e) = set_global_default(subscriber) {
                                 ::tracing::error!("cannot set global subscriber: {:?}", e);
                             }
                         }
->>>>>>> 802a1812
-                    }
+                    };
                 }
             }
 
@@ -628,9 +542,6 @@
 
         let field_level_instrumentation_ratio =
             config.calculate_field_level_instrumentation_ratio()?;
-
-        // Set the meter provider
-        opentelemetry::global::set_meter_provider(builder.meter_provider());
 
         let plugin = Ok(Telemetry {
             custom_endpoints: builder.custom_endpoints(),
