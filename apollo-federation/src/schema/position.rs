use std::fmt::Debug;
use std::fmt::Display;
use std::fmt::Formatter;
use std::ops::Deref;

use apollo_compiler::Name;
use apollo_compiler::Node;
use apollo_compiler::Schema;
use apollo_compiler::ast;
use apollo_compiler::ast::Argument;
use apollo_compiler::name;
use apollo_compiler::schema::Component;
use apollo_compiler::schema::ComponentName;
use apollo_compiler::schema::ComponentOrigin;
use apollo_compiler::schema::Directive;
use apollo_compiler::schema::DirectiveDefinition;
use apollo_compiler::schema::EnumType;
use apollo_compiler::schema::EnumValueDefinition;
use apollo_compiler::schema::ExtendedType;
use apollo_compiler::schema::FieldDefinition;
use apollo_compiler::schema::InputObjectType;
use apollo_compiler::schema::InputValueDefinition;
use apollo_compiler::schema::InterfaceType;
use apollo_compiler::schema::ObjectType;
use apollo_compiler::schema::ScalarType;
use apollo_compiler::schema::SchemaDefinition;
use apollo_compiler::schema::UnionType;
use either::Either;
use serde::Serialize;
use strum::IntoEnumIterator;

use crate::bail;
use crate::error::FederationError;
use crate::error::SingleFederationError;
use crate::link::database::links_metadata;
use crate::link::spec_definition::SpecDefinition;
use crate::merger::merge_enum::EnumExampleAst;
use crate::schema::FederationSchema;
use crate::schema::referencer::DirectiveReferencers;
use crate::schema::referencer::EnumTypeReferencers;
use crate::schema::referencer::InputObjectTypeReferencers;
use crate::schema::referencer::InterfaceTypeReferencers;
use crate::schema::referencer::ObjectTypeReferencers;
use crate::schema::referencer::Referencers;
use crate::schema::referencer::ScalarTypeReferencers;
use crate::schema::referencer::UnionTypeReferencers;

/// A zero-allocation error representation for position lookups,
/// because many of these errors are actually immediately discarded.
///
/// This type does still incur a few atomic refcount increments/decrements.
/// Maybe that could be improved in the future by borrowing from the position values,
/// if necessary.
#[derive(Debug, thiserror::Error)]
pub(crate) enum PositionLookupError {
    #[error("Schema has no directive `{0}`")]
    DirectiveMissing(DirectiveDefinitionPosition),
    #[error("Schema has no type `{0}`")]
    TypeMissing(Name),
    #[error("Schema type `{0}` is not {1}")]
    TypeWrongKind(Name, &'static str),
    #[error("{0} type `{1}` has no field `{2}`")]
    MissingField(&'static str, Name, Name),
    #[error("Directive `{}` has no argument `{}`", .0.directive_name, .0.argument_name)]
    MissingDirectiveArgument(DirectiveArgumentDefinitionPosition),
    #[error("{0} `{1}.{2}` has no argument `{3}`")]
    MissingFieldArgument(&'static str, Name, Name, Name),
    #[error("Enum type `{}` has no value `{}`", .0.type_name, .0.value_name)]
    MissingValue(EnumValueDefinitionPosition),
    #[error("Cannot mutate reserved {0} `{1}.{2}`")]
    MutateReservedField(&'static str, Name, Name),
}

impl From<PositionLookupError> for FederationError {
    fn from(value: PositionLookupError) -> Self {
        FederationError::internal(value.to_string())
    }
}

/// The error type returned when a position conversion fails.
#[derive(Debug, thiserror::Error)]
#[error("Type `{actual}` was unexpectedly not {expected}")]
pub(crate) struct PositionConvertError<T: Debug + Display> {
    actual: T,
    expected: &'static str,
}

impl<T: Debug + Display> From<PositionConvertError<T>> for FederationError {
    fn from(value: PositionConvertError<T>) -> Self {
        FederationError::internal(value.to_string())
    }
}

/// To declare a conversion for a `Position::Branch(T) -> T`:
/// ```no_compile
/// fallible_conversions!(TypeDefinition::Scalar -> ScalarTypeDefinition);
/// ```
///
/// To declare a conversion from one enum to another, with a different set of branches:
/// ```no_compile
/// fallible_conversions!(TypeDefinition::{Scalar, Enum, InputObject} -> InputObjectTypeDefinition)
/// ```
macro_rules! fallible_conversions {
    ( $from:ident :: $branch:ident -> $to:ident ) => {
        impl TryFrom<$from> for $to {
            type Error = PositionConvertError<$from>;

            fn try_from(value: $from) -> Result<Self, Self::Error> {
                match value {
                    $from::$branch(value) => Ok(value),
                    _ => Err(PositionConvertError {
                        actual: value,
                        expected: $to::EXPECTED,
                    }),
                }
            }
        }
    };
    ( $from:ident :: { $($branch:ident),+ } -> $to:ident ) => {
        impl TryFrom<$from> for $to {
            type Error = PositionConvertError<$from>;

            fn try_from(value: $from) -> Result<Self, Self::Error> {
                match value {
                    $(
                        $from::$branch(value) => Ok($to::$branch(value)),
                    )+
                    _ => Err(PositionConvertError {
                        actual: value,
                        expected: $to::EXPECTED,
                    }),
                }
            }
        }
    }
}

/// To declare a conversion from a type to a superset type:
/// ```no_compile
/// infallible_conversions!(InputObjectTypeDefinition::{Scalar, Enum, InputObject} -> TypeDefinition)
/// ```
macro_rules! infallible_conversions {
    ( $from:ident :: { $($branch:ident),+ } -> $to:ident ) => {
        impl From<$from> for $to {
            fn from(value: $from) -> Self {
                match value {
                    $(
                        $from::$branch(value) => $to::$branch(value)
                    ),+
                }
            }
        }
    }
}

/// Makes `description` field API available for use with generic types
pub(crate) trait HasDescription {
    fn description<'schema>(&self, schema: &'schema FederationSchema)
    -> Option<&'schema Node<str>>;
    fn set_description(
        &self,
        schema: &mut FederationSchema,
        description: Option<Node<str>>,
    ) -> Result<(), FederationError>;
}

macro_rules! impl_has_description_for {
    ($struct_name:ident) => {
        impl HasDescription for $struct_name {
            fn description<'schema>(
                &self,
                schema: &'schema FederationSchema,
            ) -> Option<&'schema Node<str>> {
                self.try_get(&schema.schema)?.description.as_ref()
            }

            fn set_description(
                &self,
                schema: &mut FederationSchema,
                description: Option<Node<str>>,
            ) -> Result<(), FederationError> {
                self.make_mut(&mut schema.schema)?.make_mut().description = description;
                Ok(())
            }
        }
    };
}

impl_has_description_for!(DirectiveDefinitionPosition);
impl_has_description_for!(ScalarTypeDefinitionPosition);
impl_has_description_for!(ObjectTypeDefinitionPosition);
impl_has_description_for!(InterfaceTypeDefinitionPosition);
impl_has_description_for!(UnionTypeDefinitionPosition);
impl_has_description_for!(EnumTypeDefinitionPosition);
impl_has_description_for!(InputObjectTypeDefinitionPosition);
impl_has_description_for!(ObjectFieldDefinitionPosition);
impl_has_description_for!(InterfaceFieldDefinitionPosition);
impl_has_description_for!(EnumValueDefinitionPosition);
impl_has_description_for!(InputObjectFieldDefinitionPosition);

// Irregular implementations of HasDescription
impl HasDescription for SchemaDefinitionPosition {
    fn description<'schema>(
        &self,
        schema: &'schema FederationSchema,
    ) -> Option<&'schema Node<str>> {
        self.get(&schema.schema).description.as_ref()
    }

    fn set_description(
        &self,
        schema: &mut FederationSchema,
        description: Option<Node<str>>,
    ) -> Result<(), FederationError> {
        self.make_mut(&mut schema.schema).make_mut().description = description;
        Ok(())
    }
}

impl HasDescription for ObjectOrInterfaceFieldDefinitionPosition {
    fn description<'schema>(
        &self,
        schema: &'schema FederationSchema,
    ) -> Option<&'schema Node<str>> {
        match self {
            Self::Object(field) => field.description(schema),
            Self::Interface(field) => field.description(schema),
        }
    }

    fn set_description(
        &self,
        schema: &mut FederationSchema,
        description: Option<Node<str>>,
    ) -> Result<(), FederationError> {
        match self {
            Self::Object(field) => field.set_description(schema, description),
            Self::Interface(field) => field.set_description(schema, description),
        }
    }
}

impl HasDescription for FieldDefinitionPosition {
    fn description<'schema>(
        &self,
        schema: &'schema FederationSchema,
    ) -> Option<&'schema Node<str>> {
        match self {
            FieldDefinitionPosition::Object(field) => field.description(schema),
            FieldDefinitionPosition::Interface(field) => field.description(schema),
            FieldDefinitionPosition::Union(field) => field.description(schema),
        }
    }

    fn set_description(
        &self,
        schema: &mut FederationSchema,
        description: Option<Node<str>>,
    ) -> Result<(), FederationError> {
        match self {
            FieldDefinitionPosition::Object(field) => field.set_description(schema, description),
            FieldDefinitionPosition::Interface(field) => field.set_description(schema, description),
            FieldDefinitionPosition::Union(field) => field.set_description(schema, description),
        }
    }
}

impl HasDescription for UnionTypenameFieldDefinitionPosition {
    fn description<'schema>(
        &self,
        schema: &'schema FederationSchema,
    ) -> Option<&'schema Node<str>> {
        self.get(&schema.schema)
            .map_or(None, |field| field.description.as_ref())
    }

    fn set_description(
        &self,
        _schema: &mut FederationSchema,
        _description: Option<Node<str>>,
    ) -> Result<(), FederationError> {
        bail!("Description is immutable for union typename fields")
    }
}

impl HasDescription for DirectiveTargetPosition {
    fn description<'schema>(
        &self,
        schema: &'schema FederationSchema,
    ) -> Option<&'schema Node<str>> {
        match self {
            Self::Schema(pos) => pos.description(schema),
            Self::ScalarType(pos) => pos.description(schema),
            Self::ObjectType(pos) => pos.description(schema),
            Self::ObjectField(pos) => pos.description(schema),
            Self::InterfaceType(pos) => pos.description(schema),
            Self::InterfaceField(pos) => pos.description(schema),
            Self::UnionType(pos) => pos.description(schema),
            Self::EnumType(pos) => pos.description(schema),
            Self::EnumValue(pos) => pos.description(schema),
            Self::InputObjectType(pos) => pos.description(schema),
            _ => None,
        }
    }

    fn set_description(
        &self,
        schema: &mut FederationSchema,
        description: Option<Node<str>>,
    ) -> Result<(), FederationError> {
        match self {
            Self::Schema(pos) => pos.set_description(schema, description),
            Self::ScalarType(pos) => pos.set_description(schema, description),
            Self::ObjectType(pos) => pos.set_description(schema, description),
            Self::ObjectField(pos) => pos.set_description(schema, description),
            Self::InterfaceType(pos) => pos.set_description(schema, description),
            Self::InterfaceField(pos) => pos.set_description(schema, description),
            Self::UnionType(pos) => pos.set_description(schema, description),
            Self::EnumType(pos) => pos.set_description(schema, description),
            Self::EnumValue(pos) => pos.set_description(schema, description),
            Self::InputObjectType(pos) => pos.set_description(schema, description),
            _ => Err(FederationError::SingleFederationError(
                SingleFederationError::Internal {
                    message: String::from(
                        "No valid conversion from DirectiveTargetPosition to desired type.",
                    ),
                },
            )),
        }
    }
}

pub(crate) trait HasType {
    fn get_type<'schema>(
        &self,
        schema: &'schema FederationSchema,
    ) -> Result<&'schema ast::Type, FederationError>;

    fn set_type(&self, schema: &mut FederationSchema, ty: ast::Type)
    -> Result<(), FederationError>;

    fn enum_example_ast(
        &self,
        schema: &FederationSchema,
    ) -> Result<EnumExampleAst, FederationError>;
}

impl HasType for FieldArgumentDefinitionPosition {
    fn get_type<'schema>(
        &self,
        schema: &'schema FederationSchema,
    ) -> Result<&'schema ast::Type, FederationError> {
        Ok(self.get(&schema.schema)?.ty.as_ref())
    }

    fn set_type(
        &self,
        schema: &mut FederationSchema,
        ty: ast::Type,
    ) -> Result<(), FederationError> {
        *self.make_mut(&mut schema.schema)?.make_mut().ty.make_mut() = ty;
        Ok(())
    }

    fn enum_example_ast(
        &self,
        schema: &FederationSchema,
    ) -> Result<EnumExampleAst, FederationError> {
        let node = self.get(schema.schema())?.clone();
        Ok(EnumExampleAst::Input(node))
    }
}

impl HasType for InputObjectFieldDefinitionPosition {
    fn get_type<'schema>(
        &self,
        schema: &'schema FederationSchema,
    ) -> Result<&'schema ast::Type, FederationError> {
        Ok(&self.get(&schema.schema)?.ty)
    }

    fn set_type(
        &self,
        schema: &mut FederationSchema,
        ty: ast::Type,
    ) -> Result<(), FederationError> {
        *self.make_mut(&mut schema.schema)?.make_mut().ty.make_mut() = ty;
        Ok(())
    }

    fn enum_example_ast(
        &self,
        schema: &FederationSchema,
    ) -> Result<EnumExampleAst, FederationError> {
        Ok(EnumExampleAst::Input(
            self.get(schema.schema())?.clone().node,
        ))
    }
}

impl HasType for ObjectFieldDefinitionPosition {
    fn get_type<'schema>(
        &self,
        schema: &'schema FederationSchema,
    ) -> Result<&'schema ast::Type, FederationError> {
        Ok(&self.get(&schema.schema)?.ty)
    }

    fn set_type(
        &self,
        schema: &mut FederationSchema,
        ty: ast::Type,
    ) -> Result<(), FederationError> {
        self.make_mut(&mut schema.schema)?.make_mut().ty = ty;
        Ok(())
    }

    fn enum_example_ast(
        &self,
        schema: &FederationSchema,
    ) -> Result<EnumExampleAst, FederationError> {
        let node = self.get(schema.schema())?.clone().node;
        Ok(EnumExampleAst::Field(node))
    }
}

impl HasType for InterfaceFieldDefinitionPosition {
    fn get_type<'schema>(
        &self,
        schema: &'schema FederationSchema,
    ) -> Result<&'schema ast::Type, FederationError> {
        Ok(&self.get(&schema.schema)?.ty)
    }

    fn set_type(
        &self,
        schema: &mut FederationSchema,
        ty: ast::Type,
    ) -> Result<(), FederationError> {
        self.make_mut(&mut schema.schema)?.make_mut().ty = ty;
        Ok(())
    }

    fn enum_example_ast(
        &self,
        schema: &FederationSchema,
    ) -> Result<EnumExampleAst, FederationError> {
        let node = self.get(schema.schema())?.clone().node;
        Ok(EnumExampleAst::Field(node))
    }
}

impl HasType for ObjectOrInterfaceFieldDefinitionPosition {
    fn get_type<'schema>(
        &self,
        schema: &'schema FederationSchema,
    ) -> Result<&'schema ast::Type, FederationError> {
        match self {
            Self::Object(field) => field.get_type(schema),
            Self::Interface(field) => field.get_type(schema),
        }
    }

    fn set_type(
        &self,
        schema: &mut FederationSchema,
        ty: ast::Type,
    ) -> Result<(), FederationError> {
        match self {
            Self::Object(field) => field.set_type(schema, ty),
            Self::Interface(field) => field.set_type(schema, ty),
        }
    }

    fn enum_example_ast(
        &self,
        schema: &FederationSchema,
    ) -> Result<EnumExampleAst, FederationError> {
        match self {
            Self::Object(field) => field.enum_example_ast(schema),
            Self::Interface(field) => field.enum_example_ast(schema),
        }
    }
}

#[derive(Clone, PartialEq, Eq, Hash, derive_more::From, derive_more::Display)]
pub(crate) enum TypeDefinitionPosition {
    Scalar(ScalarTypeDefinitionPosition),
    Object(ObjectTypeDefinitionPosition),
    Interface(InterfaceTypeDefinitionPosition),
    Union(UnionTypeDefinitionPosition),
    Enum(EnumTypeDefinitionPosition),
    InputObject(InputObjectTypeDefinitionPosition),
}

impl Debug for TypeDefinitionPosition {
    fn fmt(&self, f: &mut Formatter<'_>) -> std::fmt::Result {
        match self {
            Self::Scalar(p) => write!(f, "Scalar({p})"),
            Self::Object(p) => write!(f, "Object({p})"),
            Self::Interface(p) => write!(f, "Interface({p})"),
            Self::Union(p) => write!(f, "Union({p})"),
            Self::Enum(p) => write!(f, "Enum({p})"),
            Self::InputObject(p) => write!(f, "InputObject({p})"),
        }
    }
}

impl TypeDefinitionPosition {
    pub(crate) fn is_composite_type(&self) -> bool {
        matches!(
            self,
            TypeDefinitionPosition::Object(_)
                | TypeDefinitionPosition::Interface(_)
                | TypeDefinitionPosition::Union(_)
        )
    }

    pub(crate) fn is_introspection_type(&self) -> bool {
        self.type_name().starts_with("__")
    }

    pub(crate) fn is_object_type(&self) -> bool {
        matches!(self, TypeDefinitionPosition::Object(_))
    }

    pub(crate) fn type_name(&self) -> &Name {
        match self {
            TypeDefinitionPosition::Scalar(type_) => &type_.type_name,
            TypeDefinitionPosition::Object(type_) => &type_.type_name,
            TypeDefinitionPosition::Interface(type_) => &type_.type_name,
            TypeDefinitionPosition::Union(type_) => &type_.type_name,
            TypeDefinitionPosition::Enum(type_) => &type_.type_name,
            TypeDefinitionPosition::InputObject(type_) => &type_.type_name,
        }
    }

    pub(crate) fn kind(&self) -> &'static str {
        match self {
            TypeDefinitionPosition::Object(_) => "ObjectType",
            TypeDefinitionPosition::Interface(_) => "InterfaceType",
            TypeDefinitionPosition::Union(_) => "UnionType",
            TypeDefinitionPosition::Enum(_) => "EnumType",
            TypeDefinitionPosition::Scalar(_) => "ScalarType",
            TypeDefinitionPosition::InputObject(_) => "InputObjectType",
        }
    }

    fn describe(&self) -> &'static str {
        match self {
            TypeDefinitionPosition::Scalar(_) => ScalarTypeDefinitionPosition::EXPECTED,
            TypeDefinitionPosition::Object(_) => ObjectTypeDefinitionPosition::EXPECTED,
            TypeDefinitionPosition::Interface(_) => InterfaceTypeDefinitionPosition::EXPECTED,
            TypeDefinitionPosition::Union(_) => UnionTypeDefinitionPosition::EXPECTED,
            TypeDefinitionPosition::Enum(_) => EnumTypeDefinitionPosition::EXPECTED,
            TypeDefinitionPosition::InputObject(_) => InputObjectTypeDefinitionPosition::EXPECTED,
        }
    }

    pub(crate) fn get<'schema>(
        &self,
        schema: &'schema Schema,
    ) -> Result<&'schema ExtendedType, PositionLookupError> {
        let name = self.type_name();
        let ty = schema
            .types
            .get(name)
            .ok_or_else(|| PositionLookupError::TypeMissing(name.clone()))?;
        match (ty, self) {
            (ExtendedType::Scalar(_), TypeDefinitionPosition::Scalar(_))
            | (ExtendedType::Object(_), TypeDefinitionPosition::Object(_))
            | (ExtendedType::Interface(_), TypeDefinitionPosition::Interface(_))
            | (ExtendedType::Union(_), TypeDefinitionPosition::Union(_))
            | (ExtendedType::Enum(_), TypeDefinitionPosition::Enum(_))
            | (ExtendedType::InputObject(_), TypeDefinitionPosition::InputObject(_)) => Ok(ty),
            _ => Err(PositionLookupError::TypeWrongKind(
                name.clone(),
                self.describe(),
            )),
        }
    }

    pub(crate) fn insert_directive(
        &self,
        schema: &mut FederationSchema,
        directive: Component<Directive>,
    ) -> Result<(), FederationError> {
        match self {
            TypeDefinitionPosition::Scalar(type_) => type_.insert_directive(schema, directive),
            TypeDefinitionPosition::Object(type_) => type_.insert_directive(schema, directive),
            TypeDefinitionPosition::Interface(type_) => type_.insert_directive(schema, directive),
            TypeDefinitionPosition::Union(type_) => type_.insert_directive(schema, directive),
            TypeDefinitionPosition::Enum(type_) => type_.insert_directive(schema, directive),
            TypeDefinitionPosition::InputObject(type_) => type_.insert_directive(schema, directive),
        }
    }

    pub(crate) fn rename(
        &self,
        schema: &mut FederationSchema,
        new_name: Name,
    ) -> Result<(), FederationError> {
        match self {
            TypeDefinitionPosition::Scalar(type_) => type_.rename(schema, new_name.clone())?,
            TypeDefinitionPosition::Object(type_) => type_.rename(schema, new_name.clone())?,
            TypeDefinitionPosition::Interface(type_) => type_.rename(schema, new_name.clone())?,
            TypeDefinitionPosition::Union(type_) => type_.rename(schema, new_name.clone())?,
            TypeDefinitionPosition::Enum(type_) => type_.rename(schema, new_name.clone())?,
            TypeDefinitionPosition::InputObject(type_) => type_.rename(schema, new_name.clone())?,
        }

        if let Some(existing_type) = schema.schema.types.swap_remove(self.type_name()) {
            schema.schema.types.insert(new_name, existing_type);
        }

        Ok(())
    }

    pub(crate) fn remove_extensions(
        &self,
        schema: &mut FederationSchema,
    ) -> Result<(), FederationError> {
        match self {
            TypeDefinitionPosition::Scalar(type_) => type_.remove_extensions(schema),
            TypeDefinitionPosition::Object(type_) => type_.remove_extensions(schema),
            TypeDefinitionPosition::Interface(type_) => type_.remove_extensions(schema),
            TypeDefinitionPosition::Union(type_) => type_.remove_extensions(schema),
            TypeDefinitionPosition::Enum(type_) => type_.remove_extensions(schema),
            TypeDefinitionPosition::InputObject(type_) => type_.remove_extensions(schema),
        }
    }

    pub(crate) fn has_applied_directive(
        &self,
        schema: &FederationSchema,
        directive_name: &Name,
    ) -> bool {
        match self {
            TypeDefinitionPosition::Scalar(type_) => {
                type_.has_applied_directive(schema, directive_name)
            }
            TypeDefinitionPosition::Object(type_) => {
                type_.has_applied_directive(schema, directive_name)
            }
            TypeDefinitionPosition::Interface(type_) => {
                type_.has_applied_directive(schema, directive_name)
            }
            TypeDefinitionPosition::Union(type_) => {
                type_.has_applied_directive(schema, directive_name)
            }
            TypeDefinitionPosition::Enum(type_) => {
                type_.has_applied_directive(schema, directive_name)
            }
            TypeDefinitionPosition::InputObject(type_) => {
                type_.has_applied_directive(schema, directive_name)
            }
        }
    }

    pub(crate) fn get_applied_directives<'schema>(
        &self,
        schema: &'schema FederationSchema,
        directive_name: &Name,
    ) -> Vec<&'schema Component<Directive>> {
        match self {
            TypeDefinitionPosition::Scalar(type_) => {
                type_.get_applied_directives(schema, directive_name)
            }
            TypeDefinitionPosition::Object(type_) => {
                type_.get_applied_directives(schema, directive_name)
            }
            TypeDefinitionPosition::Interface(type_) => {
                type_.get_applied_directives(schema, directive_name)
            }
            TypeDefinitionPosition::Union(type_) => {
                type_.get_applied_directives(schema, directive_name)
            }
            TypeDefinitionPosition::Enum(type_) => {
                type_.get_applied_directives(schema, directive_name)
            }
            TypeDefinitionPosition::InputObject(type_) => {
                type_.get_applied_directives(schema, directive_name)
            }
        }
    }

    /// Remove a directive application.
    #[allow(unused)]
    pub(crate) fn remove_directive(
        &self,
        schema: &mut FederationSchema,
        directive: &Component<Directive>,
    ) {
        match self {
            TypeDefinitionPosition::Scalar(type_) => type_.remove_directive(schema, directive),
            TypeDefinitionPosition::Object(type_) => type_.remove_directive(schema, directive),
            TypeDefinitionPosition::Interface(type_) => type_.remove_directive(schema, directive),
            TypeDefinitionPosition::Union(type_) => type_.remove_directive(schema, directive),
            TypeDefinitionPosition::Enum(type_) => type_.remove_directive(schema, directive),
            TypeDefinitionPosition::InputObject(type_) => type_.remove_directive(schema, directive),
        }
    }

    pub(crate) fn pre_insert(&self, schema: &mut FederationSchema) -> Result<(), FederationError> {
        match self {
            TypeDefinitionPosition::Scalar(type_) => type_.pre_insert(schema),
            TypeDefinitionPosition::Object(type_) => type_.pre_insert(schema),
            TypeDefinitionPosition::Interface(type_) => type_.pre_insert(schema),
            TypeDefinitionPosition::Union(type_) => type_.pre_insert(schema),
            TypeDefinitionPosition::Enum(type_) => type_.pre_insert(schema),
            TypeDefinitionPosition::InputObject(type_) => type_.pre_insert(schema),
        }
    }

    /// Inserts a new empty type with this position's type name into the schema.
    /// This is used during passes where we shallow-copy types from schema to schema.
    pub(crate) fn insert_empty(
        &self,
        schema: &mut FederationSchema,
    ) -> Result<(), FederationError> {
        match self {
            TypeDefinitionPosition::Scalar(type_) => type_.insert(
                schema,
                Node::new(ScalarType {
                    description: None,
                    name: self.type_name().clone(),
                    directives: Default::default(),
                }),
            ),
            TypeDefinitionPosition::Object(type_) => type_.insert(
                schema,
                Node::new(ObjectType {
                    description: None,
                    name: self.type_name().clone(),
                    implements_interfaces: Default::default(),
                    fields: Default::default(),
                    directives: Default::default(),
                }),
            ),
            TypeDefinitionPosition::Interface(type_) => type_.insert_empty(schema),
            TypeDefinitionPosition::Union(type_) => type_.insert(
                schema,
                Node::new(UnionType {
                    description: None,
                    name: self.type_name().clone(),
                    members: Default::default(),
                    directives: Default::default(),
                }),
            ),
            TypeDefinitionPosition::Enum(type_) => type_.insert(
                schema,
                Node::new(EnumType {
                    description: None,
                    name: self.type_name().clone(),
                    values: Default::default(),
                    directives: Default::default(),
                }),
            ),
            TypeDefinitionPosition::InputObject(type_) => type_.insert(
                schema,
                Node::new(InputObjectType {
                    description: None,
                    name: self.type_name().clone(),
                    fields: Default::default(),
                    directives: Default::default(),
                }),
            ),
        }
    }

    pub(crate) fn remove(&self, schema: &mut FederationSchema) -> Result<bool, FederationError> {
        let is_some = match self {
            TypeDefinitionPosition::Scalar(scalar_pos) => scalar_pos.remove(schema)?.is_some(),
            TypeDefinitionPosition::Enum(enum_pos) => enum_pos.remove(schema)?.is_some(),
            TypeDefinitionPosition::Object(object_pos) => object_pos.remove(schema)?.is_some(),
            TypeDefinitionPosition::Interface(interface_pos) => {
                interface_pos.remove(schema)?.is_some()
            }
            TypeDefinitionPosition::Union(union_pos) => union_pos.remove(schema)?.is_some(),
            TypeDefinitionPosition::InputObject(input_object_pos) => {
                input_object_pos.remove(schema)?.is_some()
            }
        };
        Ok(is_some)
    }

    #[allow(unused)]
    pub(crate) fn remove_recursive(
        &self,
        schema: &mut FederationSchema,
    ) -> Result<(), FederationError> {
        match self {
            TypeDefinitionPosition::Scalar(scalar_pos) => {
                // Note: No `remove_recursive` for scalars
                _ = scalar_pos.remove(schema)?;
            }
            TypeDefinitionPosition::Enum(enum_pos) => {
                // Note: No `remove_recursive` for enums
                _ = enum_pos.remove(schema)?;
            }
            TypeDefinitionPosition::Object(object_pos) => {
                object_pos.remove_recursive(schema)?;
            }
            TypeDefinitionPosition::Interface(interface_pos) => {
                interface_pos.remove_recursive(schema)?;
            }
            TypeDefinitionPosition::Union(union_pos) => {
                union_pos.remove_recursive(schema)?;
            }
            TypeDefinitionPosition::InputObject(input_object_pos) => {
                input_object_pos.remove_recursive(schema)?;
            }
        };
        Ok(())
    }
}

impl From<&ExtendedType> for TypeDefinitionPosition {
    fn from(ty: &ExtendedType) -> Self {
        match ty {
            ExtendedType::Scalar(v) => {
                TypeDefinitionPosition::Scalar(ScalarTypeDefinitionPosition {
                    type_name: v.name.clone(),
                })
            }
            ExtendedType::Object(v) => {
                TypeDefinitionPosition::Object(ObjectTypeDefinitionPosition {
                    type_name: v.name.clone(),
                })
            }
            ExtendedType::Interface(v) => {
                TypeDefinitionPosition::Interface(InterfaceTypeDefinitionPosition {
                    type_name: v.name.clone(),
                })
            }
            ExtendedType::Union(v) => TypeDefinitionPosition::Union(UnionTypeDefinitionPosition {
                type_name: v.name.clone(),
            }),
            ExtendedType::Enum(v) => TypeDefinitionPosition::Enum(EnumTypeDefinitionPosition {
                type_name: v.name.clone(),
            }),
            ExtendedType::InputObject(v) => {
                TypeDefinitionPosition::InputObject(InputObjectTypeDefinitionPosition {
                    type_name: v.name.clone(),
                })
            }
        }
    }
}

impl HasDescription for TypeDefinitionPosition {
    fn description<'schema>(
        &self,
        schema: &'schema FederationSchema,
    ) -> Option<&'schema Node<str>> {
        match self {
            Self::Scalar(ty) => ty.description(schema),
            Self::Object(ty) => ty.description(schema),
            Self::Interface(ty) => ty.description(schema),
            Self::Union(ty) => ty.description(schema),
            Self::Enum(ty) => ty.description(schema),
            Self::InputObject(ty) => ty.description(schema),
        }
    }

    fn set_description(
        &self,
        schema: &mut FederationSchema,
        description: Option<Node<str>>,
    ) -> Result<(), FederationError> {
        match self {
            Self::Scalar(ty) => ty.set_description(schema, description),
            Self::Object(ty) => ty.set_description(schema, description),
            Self::Interface(ty) => ty.set_description(schema, description),
            Self::Union(ty) => ty.set_description(schema, description),
            Self::Enum(ty) => ty.set_description(schema, description),
            Self::InputObject(ty) => ty.set_description(schema, description),
        }
    }
}

fallible_conversions!(TypeDefinitionPosition::Scalar -> ScalarTypeDefinitionPosition);
fallible_conversions!(TypeDefinitionPosition::Object -> ObjectTypeDefinitionPosition);
fallible_conversions!(TypeDefinitionPosition::Interface -> InterfaceTypeDefinitionPosition);
fallible_conversions!(TypeDefinitionPosition::Union -> UnionTypeDefinitionPosition);
fallible_conversions!(TypeDefinitionPosition::Enum -> EnumTypeDefinitionPosition);
fallible_conversions!(TypeDefinitionPosition::InputObject -> InputObjectTypeDefinitionPosition);

infallible_conversions!(OutputTypeDefinitionPosition::{Scalar, Object, Interface, Union, Enum} -> TypeDefinitionPosition);
infallible_conversions!(CompositeTypeDefinitionPosition::{Object, Interface, Union} -> TypeDefinitionPosition);
infallible_conversions!(AbstractTypeDefinitionPosition::{Interface, Union} -> TypeDefinitionPosition);
infallible_conversions!(ObjectOrInterfaceTypeDefinitionPosition::{Object, Interface} -> TypeDefinitionPosition);

#[derive(Clone, PartialEq, Eq, Hash, derive_more::From, derive_more::Display)]
pub(crate) enum OutputTypeDefinitionPosition {
    Scalar(ScalarTypeDefinitionPosition),
    Object(ObjectTypeDefinitionPosition),
    Interface(InterfaceTypeDefinitionPosition),
    Union(UnionTypeDefinitionPosition),
    Enum(EnumTypeDefinitionPosition),
}

impl Debug for OutputTypeDefinitionPosition {
    fn fmt(&self, f: &mut Formatter<'_>) -> std::fmt::Result {
        match self {
            Self::Scalar(p) => write!(f, "Scalar({p})"),
            Self::Object(p) => write!(f, "Object({p})"),
            Self::Interface(p) => write!(f, "Interface({p})"),
            Self::Union(p) => write!(f, "Union({p})"),
            Self::Enum(p) => write!(f, "Enum({p})"),
        }
    }
}

impl OutputTypeDefinitionPosition {
    const EXPECTED: &'static str = "an output type";

    pub(crate) fn is_leaf_type(&self) -> bool {
        matches!(
            self,
            OutputTypeDefinitionPosition::Scalar(_) | OutputTypeDefinitionPosition::Enum(_)
        )
    }

    pub(crate) fn type_name(&self) -> &Name {
        match self {
            OutputTypeDefinitionPosition::Scalar(type_) => &type_.type_name,
            OutputTypeDefinitionPosition::Object(type_) => &type_.type_name,
            OutputTypeDefinitionPosition::Interface(type_) => &type_.type_name,
            OutputTypeDefinitionPosition::Union(type_) => &type_.type_name,
            OutputTypeDefinitionPosition::Enum(type_) => &type_.type_name,
        }
    }
}

fallible_conversions!(OutputTypeDefinitionPosition::Scalar -> ScalarTypeDefinitionPosition);
fallible_conversions!(OutputTypeDefinitionPosition::Object -> ObjectTypeDefinitionPosition);
fallible_conversions!(OutputTypeDefinitionPosition::Interface -> InterfaceTypeDefinitionPosition);
fallible_conversions!(OutputTypeDefinitionPosition::Union -> UnionTypeDefinitionPosition);
fallible_conversions!(OutputTypeDefinitionPosition::Enum -> EnumTypeDefinitionPosition);
fallible_conversions!(TypeDefinitionPosition::{Scalar, Object, Interface, Enum, Union} -> OutputTypeDefinitionPosition);

infallible_conversions!(CompositeTypeDefinitionPosition::{Object, Interface, Union} -> OutputTypeDefinitionPosition);
infallible_conversions!(AbstractTypeDefinitionPosition::{Interface, Union} -> OutputTypeDefinitionPosition);
infallible_conversions!(ObjectOrInterfaceTypeDefinitionPosition::{Object, Interface} -> OutputTypeDefinitionPosition);

#[derive(Clone, PartialEq, Eq, Hash, derive_more::From, derive_more::Display, Serialize)]
pub(crate) enum CompositeTypeDefinitionPosition {
    Object(ObjectTypeDefinitionPosition),
    Interface(InterfaceTypeDefinitionPosition),
    Union(UnionTypeDefinitionPosition),
}

impl Debug for CompositeTypeDefinitionPosition {
    fn fmt(&self, f: &mut Formatter<'_>) -> std::fmt::Result {
        match self {
            Self::Object(p) => write!(f, "Object({p})"),
            Self::Interface(p) => write!(f, "Interface({p})"),
            Self::Union(p) => write!(f, "Union({p})"),
        }
    }
}

impl CompositeTypeDefinitionPosition {
    const EXPECTED: &'static str = "a composite type";

    pub(crate) fn is_object_type(&self) -> bool {
        matches!(self, CompositeTypeDefinitionPosition::Object(_))
    }

    pub(crate) fn is_interface_type(&self) -> bool {
        matches!(self, CompositeTypeDefinitionPosition::Interface(_))
    }

    pub(crate) fn is_union_type(&self) -> bool {
        matches!(self, CompositeTypeDefinitionPosition::Union(_))
    }

    pub(crate) fn is_abstract_type(&self) -> bool {
        self.is_interface_type() || self.is_union_type()
    }

    pub(crate) fn type_name(&self) -> &Name {
        match self {
            CompositeTypeDefinitionPosition::Object(type_) => &type_.type_name,
            CompositeTypeDefinitionPosition::Interface(type_) => &type_.type_name,
            CompositeTypeDefinitionPosition::Union(type_) => &type_.type_name,
        }
    }

    fn describe(&self) -> &'static str {
        match self {
            CompositeTypeDefinitionPosition::Object(_) => ObjectTypeDefinitionPosition::EXPECTED,
            CompositeTypeDefinitionPosition::Interface(_) => {
                InterfaceTypeDefinitionPosition::EXPECTED
            }
            CompositeTypeDefinitionPosition::Union(_) => UnionTypeDefinitionPosition::EXPECTED,
        }
    }

    pub(crate) fn field(
        &self,
        field_name: Name,
    ) -> Result<FieldDefinitionPosition, FederationError> {
        match self {
            CompositeTypeDefinitionPosition::Object(type_) => Ok(type_.field(field_name).into()),
            CompositeTypeDefinitionPosition::Interface(type_) => Ok(type_.field(field_name).into()),
            CompositeTypeDefinitionPosition::Union(type_) => {
                let field = type_.introspection_typename_field();
                if *field.field_name() == field_name {
                    Ok(field.into())
                } else {
                    Err(FederationError::internal(format!(
                        r#"Union types don't have field "{}", only "{}""#,
                        field_name,
                        field.field_name(),
                    )))
                }
            }
        }
    }

    pub(crate) fn introspection_typename_field(&self) -> FieldDefinitionPosition {
        match self {
            CompositeTypeDefinitionPosition::Object(type_) => {
                type_.introspection_typename_field().into()
            }
            CompositeTypeDefinitionPosition::Interface(type_) => {
                type_.introspection_typename_field().into()
            }
            CompositeTypeDefinitionPosition::Union(type_) => {
                type_.introspection_typename_field().into()
            }
        }
    }

    pub(crate) fn get<'schema>(
        &self,
        schema: &'schema Schema,
    ) -> Result<&'schema ExtendedType, PositionLookupError> {
        let name = self.type_name();
        let ty = schema
            .types
            .get(name)
            .ok_or_else(|| PositionLookupError::TypeMissing(name.clone()))?;
        match (ty, self) {
            (ExtendedType::Object(_), CompositeTypeDefinitionPosition::Object(_))
            | (ExtendedType::Interface(_), CompositeTypeDefinitionPosition::Interface(_))
            | (ExtendedType::Union(_), CompositeTypeDefinitionPosition::Union(_)) => Ok(ty),
            _ => Err(PositionLookupError::TypeWrongKind(
                name.clone(),
                self.describe(),
            )),
        }
    }

    pub(crate) fn get_applied_directives<'schema>(
        &self,
        schema: &'schema FederationSchema,
        directive_name: &Name,
    ) -> Vec<&'schema Component<Directive>> {
        match self {
            CompositeTypeDefinitionPosition::Object(type_) => {
                type_.get_applied_directives(schema, directive_name)
            }
            CompositeTypeDefinitionPosition::Interface(type_) => {
                type_.get_applied_directives(schema, directive_name)
            }
            CompositeTypeDefinitionPosition::Union(type_) => {
                type_.get_applied_directives(schema, directive_name)
            }
        }
    }

    pub(crate) fn insert_directive(
        &self,
        schema: &mut FederationSchema,
        directive: Component<Directive>,
    ) -> Result<(), FederationError> {
        match self {
            CompositeTypeDefinitionPosition::Object(type_) => {
                type_.insert_directive(schema, directive)
            }
            CompositeTypeDefinitionPosition::Interface(type_) => {
                type_.insert_directive(schema, directive)
            }
            CompositeTypeDefinitionPosition::Union(type_) => {
                type_.insert_directive(schema, directive)
            }
        }
    }
}

fallible_conversions!(CompositeTypeDefinitionPosition::Object -> ObjectTypeDefinitionPosition);
fallible_conversions!(CompositeTypeDefinitionPosition::Interface -> InterfaceTypeDefinitionPosition);
fallible_conversions!(CompositeTypeDefinitionPosition::Union -> UnionTypeDefinitionPosition);

fallible_conversions!(TypeDefinitionPosition::{Object, Interface, Union} -> CompositeTypeDefinitionPosition);
fallible_conversions!(OutputTypeDefinitionPosition::{Object, Interface, Union} -> CompositeTypeDefinitionPosition);
infallible_conversions!(AbstractTypeDefinitionPosition::{Interface, Union} -> CompositeTypeDefinitionPosition);
infallible_conversions!(ObjectOrInterfaceTypeDefinitionPosition::{Object, Interface} -> CompositeTypeDefinitionPosition);

#[derive(Clone, PartialEq, Eq, Hash, derive_more::From, derive_more::Display)]
pub(crate) enum AbstractTypeDefinitionPosition {
    Interface(InterfaceTypeDefinitionPosition),
    Union(UnionTypeDefinitionPosition),
}

impl Debug for AbstractTypeDefinitionPosition {
    fn fmt(&self, f: &mut Formatter<'_>) -> std::fmt::Result {
        match self {
            Self::Interface(p) => write!(f, "Interface({p})"),
            Self::Union(p) => write!(f, "Union({p})"),
        }
    }
}

impl AbstractTypeDefinitionPosition {
    const EXPECTED: &'static str = "an abstract type";

    pub(crate) fn type_name(&self) -> &Name {
        match self {
            AbstractTypeDefinitionPosition::Interface(type_) => &type_.type_name,
            AbstractTypeDefinitionPosition::Union(type_) => &type_.type_name,
        }
    }
}

fallible_conversions!(AbstractTypeDefinitionPosition::Interface -> InterfaceTypeDefinitionPosition);
fallible_conversions!(AbstractTypeDefinitionPosition::Union -> UnionTypeDefinitionPosition);
fallible_conversions!(TypeDefinitionPosition::{Interface, Union} -> AbstractTypeDefinitionPosition);
fallible_conversions!(OutputTypeDefinitionPosition::{Interface, Union} -> AbstractTypeDefinitionPosition);
fallible_conversions!(CompositeTypeDefinitionPosition::{Interface, Union} -> AbstractTypeDefinitionPosition);
fallible_conversions!(ObjectOrInterfaceTypeDefinitionPosition::{Interface} -> AbstractTypeDefinitionPosition);

#[derive(Clone, PartialEq, Eq, Hash, derive_more::From, derive_more::Display)]
pub(crate) enum ObjectOrInterfaceTypeDefinitionPosition {
    Object(ObjectTypeDefinitionPosition),
    Interface(InterfaceTypeDefinitionPosition),
}

impl Debug for ObjectOrInterfaceTypeDefinitionPosition {
    fn fmt(&self, f: &mut Formatter<'_>) -> std::fmt::Result {
        match self {
            Self::Object(p) => write!(f, "Object({p})"),
            Self::Interface(p) => write!(f, "Interface({p})"),
        }
    }
}

impl ObjectOrInterfaceTypeDefinitionPosition {
    const EXPECTED: &'static str = "an object/interface type";

    pub(crate) fn type_name(&self) -> &Name {
        match self {
            ObjectOrInterfaceTypeDefinitionPosition::Object(type_) => &type_.type_name,
            ObjectOrInterfaceTypeDefinitionPosition::Interface(type_) => &type_.type_name,
        }
    }

    pub(crate) fn field(&self, field_name: Name) -> ObjectOrInterfaceFieldDefinitionPosition {
        match self {
            ObjectOrInterfaceTypeDefinitionPosition::Object(type_) => {
                type_.field(field_name).into()
            }
            ObjectOrInterfaceTypeDefinitionPosition::Interface(type_) => {
                type_.field(field_name).into()
            }
        }
    }

    pub(crate) fn fields<'a>(
        &'a self,
        schema: &'a Schema,
    ) -> Result<impl Iterator<Item = ObjectOrInterfaceFieldDefinitionPosition>, FederationError>
    {
        match self {
            ObjectOrInterfaceTypeDefinitionPosition::Object(type_) => Ok(Either::Left(
                type_.fields(schema)?.map(|field| field.into()),
            )),
            ObjectOrInterfaceTypeDefinitionPosition::Interface(type_) => Ok(Either::Right(
                type_.fields(schema)?.map(|field| field.into()),
            )),
        }
    }

    pub(crate) fn insert_directive(
        &self,
        schema: &mut FederationSchema,
        directive: Component<Directive>,
    ) -> Result<(), FederationError> {
        match self {
            Self::Object(type_) => type_.insert_directive(schema, directive),
            Self::Interface(type_) => type_.insert_directive(schema, directive),
        }
    }

    pub(crate) fn implemented_interfaces<'schema>(
        &self,
<<<<<<< HEAD
        schema: &'schema FederationSchema,
    ) -> Result<&'schema apollo_compiler::collections::IndexSet<ComponentName>, PositionLookupError>
    {
        match self {
            Self::Object(type_) => type_
                .get(schema.schema())
                .map(|obj| &obj.implements_interfaces),
            Self::Interface(type_) => type_
                .get(schema.schema())
                .map(|itf| &itf.implements_interfaces),
        }
=======
        _schema: &'schema FederationSchema,
    ) -> Result<Vec<&'schema Name>, FederationError> {
        todo!("Implemented in FED-549")
>>>>>>> 47d8734c
    }

    pub(crate) fn insert_implements_interface(
        &self,
        schema: &mut FederationSchema,
        interface_name: ComponentName,
    ) -> Result<(), FederationError> {
        match self {
            Self::Object(type_) => type_.insert_implements_interface(schema, interface_name),
            Self::Interface(type_) => type_.insert_implements_interface(schema, interface_name),
        }
    }
}

fallible_conversions!(ObjectOrInterfaceTypeDefinitionPosition::Object -> ObjectTypeDefinitionPosition);
fallible_conversions!(ObjectOrInterfaceTypeDefinitionPosition::Interface -> InterfaceTypeDefinitionPosition);
fallible_conversions!(TypeDefinitionPosition::{Object, Interface} -> ObjectOrInterfaceTypeDefinitionPosition);
fallible_conversions!(OutputTypeDefinitionPosition::{Object, Interface} -> ObjectOrInterfaceTypeDefinitionPosition);
fallible_conversions!(CompositeTypeDefinitionPosition::{Object, Interface} -> ObjectOrInterfaceTypeDefinitionPosition);
fallible_conversions!(AbstractTypeDefinitionPosition::{Interface} -> ObjectOrInterfaceTypeDefinitionPosition);

#[derive(Clone, PartialEq, Eq, Hash, derive_more::From, derive_more::Display, Serialize)]
pub(crate) enum FieldDefinitionPosition {
    Object(ObjectFieldDefinitionPosition),
    Interface(InterfaceFieldDefinitionPosition),
    Union(UnionTypenameFieldDefinitionPosition),
}

impl Debug for FieldDefinitionPosition {
    fn fmt(&self, f: &mut Formatter<'_>) -> std::fmt::Result {
        match self {
            Self::Object(p) => write!(f, "Object({p})"),
            Self::Interface(p) => write!(f, "Interface({p})"),
            Self::Union(p) => write!(f, "Union({p})"),
        }
    }
}

impl FieldDefinitionPosition {
    pub(crate) fn type_name(&self) -> &Name {
        match self {
            FieldDefinitionPosition::Object(field) => &field.type_name,
            FieldDefinitionPosition::Interface(field) => &field.type_name,
            FieldDefinitionPosition::Union(field) => &field.type_name,
        }
    }

    pub(crate) fn field_name(&self) -> &Name {
        match self {
            FieldDefinitionPosition::Object(field) => &field.field_name,
            FieldDefinitionPosition::Interface(field) => &field.field_name,
            FieldDefinitionPosition::Union(field) => field.field_name(),
        }
    }

    pub(crate) fn is_introspection_typename_field(&self) -> bool {
        *self.field_name() == *INTROSPECTION_TYPENAME_FIELD_NAME
    }

    pub(crate) fn parent(&self) -> CompositeTypeDefinitionPosition {
        match self {
            FieldDefinitionPosition::Object(field) => field.parent().into(),
            FieldDefinitionPosition::Interface(field) => field.parent().into(),
            FieldDefinitionPosition::Union(field) => field.parent().into(),
        }
    }

    #[allow(unused)]
    pub(crate) fn has_applied_directive(
        &self,
        schema: &FederationSchema,
        directive_name: &Name,
    ) -> bool {
        match self {
            FieldDefinitionPosition::Object(field) => !field
                .get_applied_directives(schema, directive_name)
                .is_empty(),
            FieldDefinitionPosition::Interface(field) => !field
                .get_applied_directives(schema, directive_name)
                .is_empty(),
            FieldDefinitionPosition::Union(_) => false,
        }
    }

    pub(crate) fn get_applied_directives<'schema>(
        &self,
        schema: &'schema FederationSchema,
        directive_name: &Name,
    ) -> Vec<&'schema Node<Directive>> {
        match self {
            FieldDefinitionPosition::Object(field) => {
                field.get_applied_directives(schema, directive_name)
            }
            FieldDefinitionPosition::Interface(field) => {
                field.get_applied_directives(schema, directive_name)
            }
            FieldDefinitionPosition::Union(_) => vec![],
        }
    }

    pub(crate) fn remove_directive(
        &self,
        schema: &mut FederationSchema,
        directive: &Node<Directive>,
    ) {
        match self {
            FieldDefinitionPosition::Object(field) => field.remove_directive(schema, directive),
            FieldDefinitionPosition::Interface(field) => field.remove_directive(schema, directive),
            FieldDefinitionPosition::Union(_) => (),
        }
    }
    pub(crate) fn get<'schema>(
        &self,
        schema: &'schema Schema,
    ) -> Result<&'schema Component<FieldDefinition>, PositionLookupError> {
        match self {
            FieldDefinitionPosition::Object(field) => field.get(schema),
            FieldDefinitionPosition::Interface(field) => field.get(schema),
            FieldDefinitionPosition::Union(field) => field.get(schema),
        }
    }

    pub(crate) fn try_get<'schema>(
        &self,
        schema: &'schema Schema,
    ) -> Option<&'schema Component<FieldDefinition>> {
        self.get(schema).ok()
    }

    pub(crate) fn is_interface(&self) -> bool {
        matches!(self, FieldDefinitionPosition::Interface(_))
    }
}

infallible_conversions!(ObjectOrInterfaceFieldDefinitionPosition::{Object, Interface} -> FieldDefinitionPosition);

impl TryFrom<DirectiveTargetPosition> for FieldDefinitionPosition {
    type Error = &'static str;

    fn try_from(dl: DirectiveTargetPosition) -> Result<Self, Self::Error> {
        match dl {
            DirectiveTargetPosition::ObjectField(field) => {
                Ok(FieldDefinitionPosition::Object(field))
            }
            DirectiveTargetPosition::InterfaceField(field) => {
                Ok(FieldDefinitionPosition::Interface(field))
            }
            _ => Err("No valid conversion"),
        }
    }
}

#[derive(Clone, PartialEq, Eq, Hash, derive_more::From, derive_more::Display)]
pub(crate) enum ObjectOrInterfaceFieldDefinitionPosition {
    Object(ObjectFieldDefinitionPosition),
    Interface(InterfaceFieldDefinitionPosition),
}

impl Debug for ObjectOrInterfaceFieldDefinitionPosition {
    fn fmt(&self, f: &mut Formatter<'_>) -> std::fmt::Result {
        match self {
            Self::Object(p) => write!(f, "Object({p})"),
            Self::Interface(p) => write!(f, "Interface({p})"),
        }
    }
}

impl ObjectOrInterfaceFieldDefinitionPosition {
    const EXPECTED: &'static str = "an object/interface field";

    pub(crate) fn type_name(&self) -> &Name {
        match self {
            ObjectOrInterfaceFieldDefinitionPosition::Object(field) => &field.type_name,
            ObjectOrInterfaceFieldDefinitionPosition::Interface(field) => &field.type_name,
        }
    }

    pub(crate) fn field_name(&self) -> &Name {
        match self {
            ObjectOrInterfaceFieldDefinitionPosition::Object(field) => &field.field_name,
            ObjectOrInterfaceFieldDefinitionPosition::Interface(field) => &field.field_name,
        }
    }

    pub(crate) fn parent(&self) -> ObjectOrInterfaceTypeDefinitionPosition {
        match self {
            ObjectOrInterfaceFieldDefinitionPosition::Object(field) => field.parent().into(),
            ObjectOrInterfaceFieldDefinitionPosition::Interface(field) => field.parent().into(),
        }
    }

    pub(crate) fn get<'schema>(
        &self,
        schema: &'schema Schema,
    ) -> Result<&'schema Component<FieldDefinition>, PositionLookupError> {
        match self {
            ObjectOrInterfaceFieldDefinitionPosition::Object(field) => field.get(schema),
            ObjectOrInterfaceFieldDefinitionPosition::Interface(field) => field.get(schema),
        }
    }

    pub(crate) fn try_get<'schema>(
        &self,
        schema: &'schema Schema,
    ) -> Option<&'schema Component<FieldDefinition>> {
        self.get(schema).ok()
    }

    pub(crate) fn insert_directive(
        &self,
        schema: &mut FederationSchema,
        directive: Node<Directive>,
    ) -> Result<(), FederationError> {
        match self {
            ObjectOrInterfaceFieldDefinitionPosition::Object(field) => {
                field.insert_directive(schema, directive)
            }
            ObjectOrInterfaceFieldDefinitionPosition::Interface(field) => {
                field.insert_directive(schema, directive)
            }
        }
    }

    pub(crate) fn has_applied_directive(
        &self,
        schema: &FederationSchema,
        directive_name: &Name,
    ) -> bool {
        match self {
            Self::Object(field) => !field
                .get_applied_directives(schema, directive_name)
                .is_empty(),
            Self::Interface(field) => !field
                .get_applied_directives(schema, directive_name)
                .is_empty(),
        }
    }

    /// Remove a directive application from this field.
    pub(crate) fn remove_directive(
        &self,
        schema: &mut FederationSchema,
        directive: &Node<Directive>,
    ) {
        match self {
            ObjectOrInterfaceFieldDefinitionPosition::Object(field) => {
                field.remove_directive(schema, directive)
            }
            ObjectOrInterfaceFieldDefinitionPosition::Interface(field) => {
                field.remove_directive(schema, directive)
            }
        }
    }

    pub(crate) fn coordinate(&self) -> String {
        format!("{}.{}", self.type_name(), self.field_name())
    }

    pub(crate) fn insert(
        &self,
        schema: &mut FederationSchema,
        field_def: Component<FieldDefinition>,
    ) -> Result<(), FederationError> {
        match self {
            Self::Object(field) => field.insert(schema, field_def),
            Self::Interface(field) => field.insert(schema, field_def),
        }
    }
}

fallible_conversions!(FieldDefinitionPosition::{Object, Interface} -> ObjectOrInterfaceFieldDefinitionPosition);

#[derive(Debug, Clone, PartialEq, Eq, Hash, derive_more::Display)]
pub(crate) struct SchemaDefinitionPosition;

impl SchemaDefinitionPosition {
    pub(crate) fn get_all_applied_directives<'schema>(
        &self,
        schema: &'schema FederationSchema,
    ) -> impl Iterator<Item = &'schema Component<Directive>> {
        self.get(&schema.schema).directives.iter()
    }

    pub(crate) fn get_applied_directives<'schema>(
        &self,
        schema: &'schema FederationSchema,
        directive_name: &Name,
    ) -> Vec<&'schema Component<Directive>> {
        let schema_def = self.get(&schema.schema);
        schema_def
            .directives
            .iter()
            .filter(|d| d.name == *directive_name)
            .collect()
    }
    pub(crate) fn get<'schema>(&self, schema: &'schema Schema) -> &'schema Node<SchemaDefinition> {
        &schema.schema_definition
    }

    fn make_mut<'schema>(
        &self,
        schema: &'schema mut Schema,
    ) -> &'schema mut Node<SchemaDefinition> {
        &mut schema.schema_definition
    }

    pub(crate) fn insert_directive(
        &self,
        schema: &mut FederationSchema,
        directive: Component<Directive>,
    ) -> Result<(), FederationError> {
        self.insert_directive_at(schema, directive, self.get(&schema.schema).directives.len())
    }

    pub(crate) fn insert_directive_at(
        &self,
        schema: &mut FederationSchema,
        directive: Component<Directive>,
        index: usize,
    ) -> Result<(), FederationError> {
        let schema_definition = self.make_mut(&mut schema.schema);
        if schema_definition
            .directives
            .iter()
            .any(|other_directive| other_directive.ptr_eq(&directive))
        {
            return Err(SingleFederationError::Internal {
                message: format!(
                    "Directive application \"@{}\" already exists on schema definition",
                    directive.name,
                ),
            }
            .into());
        }
        let name = directive.name.clone();
        schema_definition
            .make_mut()
            .directives
            .insert(index, directive);
        self.insert_directive_name_references(&mut schema.referencers, &name)?;
        schema.links_metadata = links_metadata(&schema.schema)?.map(Box::new);
        Ok(())
    }

    /// Remove directive applications with this name from the schema definition.
    pub(crate) fn remove_directive_name(
        &self,
        schema: &mut FederationSchema,
        name: &str,
    ) -> Result<(), FederationError> {
        let is_link = Self::is_link(schema, name)?;
        self.remove_directive_name_references(&mut schema.referencers, name);
        self.make_mut(&mut schema.schema)
            .make_mut()
            .directives
            .retain(|other_directive| other_directive.name != name);
        if is_link {
            schema.links_metadata = links_metadata(&schema.schema)?.map(Box::new);
        }
        Ok(())
    }

    fn insert_references(
        &self,
        schema_definition: &Node<SchemaDefinition>,
        schema: &Schema,
        referencers: &mut Referencers,
    ) -> Result<(), FederationError> {
        validate_component_directives(schema_definition.directives.deref())?;
        for directive_reference in schema_definition.directives.iter() {
            self.insert_directive_name_references(referencers, &directive_reference.name)?;
        }
        for root_kind in SchemaRootDefinitionKind::iter() {
            let child = SchemaRootDefinitionPosition { root_kind };
            match root_kind {
                SchemaRootDefinitionKind::Query => {
                    if let Some(root_type) = &schema_definition.query {
                        child.insert_references(root_type, schema, referencers)?;
                    }
                }
                SchemaRootDefinitionKind::Mutation => {
                    if let Some(root_type) = &schema_definition.mutation {
                        child.insert_references(root_type, schema, referencers)?;
                    }
                }
                SchemaRootDefinitionKind::Subscription => {
                    if let Some(root_type) = &schema_definition.subscription {
                        child.insert_references(root_type, schema, referencers)?;
                    }
                }
            }
        }
        Ok(())
    }

    fn insert_directive_name_references(
        &self,
        referencers: &mut Referencers,
        name: &Name,
    ) -> Result<(), FederationError> {
        let directive_referencers = referencers.directives.get_mut(name).ok_or_else(|| {
            SingleFederationError::Internal {
                message: format!(
                    "Schema definition's directive application \"@{name}\" does not refer to an existing directive.",
                ),
            }
        })?;
        directive_referencers.schema = Some(SchemaDefinitionPosition);
        Ok(())
    }

    fn remove_directive_name_references(&self, referencers: &mut Referencers, name: &str) {
        let Some(directive_referencers) = referencers.directives.get_mut(name) else {
            return;
        };
        directive_referencers.schema = None;
    }

    fn is_link(schema: &FederationSchema, name: &str) -> Result<bool, FederationError> {
        Ok(match schema.metadata() {
            Some(metadata) => {
                let link_spec_definition = metadata.link_spec_definition()?;
                let link_name_in_schema = link_spec_definition
                    .directive_name_in_schema(schema, &link_spec_definition.identity().name)?
                    .ok_or_else(|| SingleFederationError::Internal {
                        message: "Unexpectedly could not find core/link spec usage".to_owned(),
                    })?;
                link_name_in_schema == name
            }
            None => false,
        })
    }
}

#[derive(Clone, PartialEq, Eq, Hash, derive_more::From, derive_more::Display)]
pub(crate) enum TagDirectiveTargetPosition {
    ObjectField(ObjectFieldDefinitionPosition),
    InterfaceField(InterfaceFieldDefinitionPosition),
    UnionField(UnionTypenameFieldDefinitionPosition),
    Object(ObjectTypeDefinitionPosition),
    Interface(InterfaceTypeDefinitionPosition),
    Union(UnionTypeDefinitionPosition),
    ArgumentDefinition(FieldArgumentDefinitionPosition),
    Scalar(ScalarTypeDefinitionPosition),
    Enum(EnumTypeDefinitionPosition),
    EnumValue(EnumValueDefinitionPosition),
    InputObject(InputObjectTypeDefinitionPosition),
    InputObjectFieldDefinition(InputObjectFieldDefinitionPosition),
    Schema(SchemaDefinitionPosition),
    DirectiveArgumentDefinition(DirectiveArgumentDefinitionPosition),
}

impl Debug for TagDirectiveTargetPosition {
    fn fmt(&self, f: &mut Formatter<'_>) -> std::fmt::Result {
        match self {
            Self::ObjectField(p) => write!(f, "ObjectField({p})"),
            Self::InterfaceField(p) => write!(f, "InterfaceField({p})"),
            Self::UnionField(p) => write!(f, "UnionField({p})"),
            Self::Object(p) => write!(f, "Object({p})"),
            Self::Interface(p) => write!(f, "Interface({p})"),
            Self::Union(p) => write!(f, "Union({p})"),
            Self::ArgumentDefinition(p) => write!(f, "ArgumentDefinition({p})"),
            Self::Scalar(p) => write!(f, "Scalar({p})"),
            Self::Enum(p) => write!(f, "Enum({p})"),
            Self::EnumValue(p) => write!(f, "EnumValue({p})"),
            Self::InputObject(p) => write!(f, "InputObject({p})"),
            Self::InputObjectFieldDefinition(p) => write!(f, "InputObjectFieldDefinition({p})"),
            Self::Schema(p) => write!(f, "Schema({p})"),
            Self::DirectiveArgumentDefinition(p) => {
                write!(f, "DirectiveArgumentDefinition({p})")
            }
        }
    }
}

fallible_conversions!(TagDirectiveTargetPosition::Object -> ObjectTypeDefinitionPosition);
fallible_conversions!(TagDirectiveTargetPosition::Interface -> InterfaceTypeDefinitionPosition);
fallible_conversions!(TagDirectiveTargetPosition::Union -> UnionTypeDefinitionPosition);
fallible_conversions!(TagDirectiveTargetPosition::Scalar -> ScalarTypeDefinitionPosition);
fallible_conversions!(TagDirectiveTargetPosition::Enum -> EnumTypeDefinitionPosition);
fallible_conversions!(TagDirectiveTargetPosition::InputObject -> InputObjectTypeDefinitionPosition);

impl TryFrom<TagDirectiveTargetPosition> for FieldDefinitionPosition {
    type Error = &'static str;

    fn try_from(dl: TagDirectiveTargetPosition) -> Result<Self, Self::Error> {
        match dl {
            TagDirectiveTargetPosition::ObjectField(field) => {
                Ok(FieldDefinitionPosition::Object(field))
            }
            TagDirectiveTargetPosition::InterfaceField(field) => {
                Ok(FieldDefinitionPosition::Interface(field))
            }
            TagDirectiveTargetPosition::UnionField(field) => {
                Ok(FieldDefinitionPosition::Union(field))
            }
            _ => Err("No valid conversion"),
        }
    }
}

#[derive(
    Debug,
    Copy,
    Clone,
    PartialEq,
    Eq,
    Hash,
    strum_macros::Display,
    strum_macros::EnumIter,
    Serialize,
)]
pub(crate) enum SchemaRootDefinitionKind {
    #[strum(to_string = "query")]
    Query,
    #[strum(to_string = "mutation")]
    Mutation,
    #[strum(to_string = "subscription")]
    Subscription,
}

impl From<SchemaRootDefinitionKind> for ast::OperationType {
    fn from(value: SchemaRootDefinitionKind) -> Self {
        match value {
            SchemaRootDefinitionKind::Query => ast::OperationType::Query,
            SchemaRootDefinitionKind::Mutation => ast::OperationType::Mutation,
            SchemaRootDefinitionKind::Subscription => ast::OperationType::Subscription,
        }
    }
}

impl From<ast::OperationType> for SchemaRootDefinitionKind {
    fn from(value: ast::OperationType) -> Self {
        match value {
            ast::OperationType::Query => SchemaRootDefinitionKind::Query,
            ast::OperationType::Mutation => SchemaRootDefinitionKind::Mutation,
            ast::OperationType::Subscription => SchemaRootDefinitionKind::Subscription,
        }
    }
}

#[derive(Debug, Clone, PartialEq, Eq, Hash)]
pub(crate) struct SchemaRootDefinitionPosition {
    pub(crate) root_kind: SchemaRootDefinitionKind,
}

impl SchemaRootDefinitionPosition {
    pub(crate) fn parent(&self) -> SchemaDefinitionPosition {
        SchemaDefinitionPosition
    }

    pub(crate) fn get<'schema>(
        &self,
        schema: &'schema Schema,
    ) -> Result<&'schema ComponentName, FederationError> {
        let schema_definition = self.parent().get(schema);

        match self.root_kind {
            SchemaRootDefinitionKind::Query => schema_definition.query.as_ref().ok_or_else(|| {
                SingleFederationError::Internal {
                    message: format!("Schema definition has no root {self} type"),
                }
                .into()
            }),
            SchemaRootDefinitionKind::Mutation => {
                schema_definition.mutation.as_ref().ok_or_else(|| {
                    SingleFederationError::Internal {
                        message: format!("Schema definition has no root {self} type"),
                    }
                    .into()
                })
            }
            SchemaRootDefinitionKind::Subscription => {
                schema_definition.subscription.as_ref().ok_or_else(|| {
                    SingleFederationError::Internal {
                        message: format!("Schema definition has no root {self} type"),
                    }
                    .into()
                })
            }
        }
    }

    pub(crate) fn try_get<'schema>(
        &self,
        schema: &'schema Schema,
    ) -> Option<&'schema ComponentName> {
        self.get(schema).ok()
    }

    pub(crate) fn insert(
        &self,
        schema: &mut FederationSchema,
        root_type: ComponentName,
    ) -> Result<(), FederationError> {
        if self.try_get(&schema.schema).is_some() {
            return Err(SingleFederationError::Internal {
                message: format!("Root {self} already exists on schema definition"),
            }
            .into());
        }
        let parent = self.parent().make_mut(&mut schema.schema).make_mut();
        match self.root_kind {
            SchemaRootDefinitionKind::Query => {
                parent.query = Some(root_type);
            }
            SchemaRootDefinitionKind::Mutation => {
                parent.mutation = Some(root_type);
            }
            SchemaRootDefinitionKind::Subscription => {
                parent.subscription = Some(root_type);
            }
        }
        self.insert_references(
            self.get(&schema.schema)?,
            &schema.schema,
            &mut schema.referencers,
        )
    }

    /// Remove this root definition from the schema.
    pub(crate) fn remove(&self, schema: &mut FederationSchema) -> Result<(), FederationError> {
        let Some(root_type) = self.try_get(&schema.schema) else {
            return Ok(());
        };
        self.remove_references(root_type, &schema.schema, &mut schema.referencers)?;
        let parent = self.parent().make_mut(&mut schema.schema).make_mut();
        match self.root_kind {
            SchemaRootDefinitionKind::Query => {
                parent.query = None;
            }
            SchemaRootDefinitionKind::Mutation => {
                parent.mutation = None;
            }
            SchemaRootDefinitionKind::Subscription => {
                parent.subscription = None;
            }
        }
        Ok(())
    }

    fn insert_references(
        &self,
        root_type: &ComponentName,
        schema: &Schema,
        referencers: &mut Referencers,
    ) -> Result<(), FederationError> {
        let object_type_referencers = referencers
            .object_types
            .get_mut(root_type.deref())
            .ok_or_else(|| SingleFederationError::Internal {
                message: format!(
                    "Root {} type \"{}\" does not refer to an existing object type.",
                    self,
                    root_type.deref()
                ),
            })?;
        object_type_referencers.schema_roots.insert(self.clone());
        if self.root_kind == SchemaRootDefinitionKind::Query {
            ObjectTypeDefinitionPosition {
                type_name: root_type.name.clone(),
            }
            .insert_root_query_references(schema, referencers)?;
        }
        Ok(())
    }

    fn remove_references(
        &self,
        root_type: &ComponentName,
        schema: &Schema,
        referencers: &mut Referencers,
    ) -> Result<(), FederationError> {
        if self.root_kind == SchemaRootDefinitionKind::Query {
            ObjectTypeDefinitionPosition {
                type_name: root_type.name.clone(),
            }
            .remove_root_query_references(schema, referencers)?;
        }
        let Some(object_type_referencers) = referencers.object_types.get_mut(root_type.deref())
        else {
            return Ok(());
        };
        object_type_referencers.schema_roots.shift_remove(self);
        Ok(())
    }

    fn rename_type(
        &self,
        schema: &mut FederationSchema,
        new_name: Name,
    ) -> Result<(), FederationError> {
        let parent = self.parent().make_mut(&mut schema.schema).make_mut();
        match self.root_kind {
            SchemaRootDefinitionKind::Query => {
                if let Some(query) = &mut parent.query {
                    query.name = new_name;
                }
            }
            SchemaRootDefinitionKind::Mutation => {
                if let Some(mutation) = &mut parent.mutation {
                    mutation.name = new_name;
                }
            }
            SchemaRootDefinitionKind::Subscription => {
                if let Some(subscription) = &mut parent.subscription {
                    subscription.name = new_name;
                }
            }
        }
        Ok(())
    }
}

impl Display for SchemaRootDefinitionPosition {
    fn fmt(&self, f: &mut Formatter<'_>) -> std::fmt::Result {
        write!(f, "{}", self.root_kind)
    }
}

#[derive(Debug, Clone, PartialEq, Eq, Hash)]
pub(crate) struct ScalarTypeDefinitionPosition {
    pub(crate) type_name: Name,
}

impl ScalarTypeDefinitionPosition {
    const EXPECTED: &'static str = "a scalar type";

    pub(crate) fn get<'schema>(
        &self,
        schema: &'schema Schema,
    ) -> Result<&'schema Node<ScalarType>, PositionLookupError> {
        schema
            .types
            .get(&self.type_name)
            .ok_or_else(|| PositionLookupError::TypeMissing(self.type_name.clone()))
            .and_then(|type_| {
                if let ExtendedType::Scalar(type_) = type_ {
                    Ok(type_)
                } else {
                    Err(PositionLookupError::TypeWrongKind(
                        self.type_name.clone(),
                        Self::EXPECTED,
                    ))
                }
            })
    }

    pub(crate) fn try_get<'schema>(
        &self,
        schema: &'schema Schema,
    ) -> Option<&'schema Node<ScalarType>> {
        self.get(schema).ok()
    }

    fn make_mut<'schema>(
        &self,
        schema: &'schema mut Schema,
    ) -> Result<&'schema mut Node<ScalarType>, PositionLookupError> {
        schema
            .types
            .get_mut(&self.type_name)
            .ok_or_else(|| PositionLookupError::TypeMissing(self.type_name.clone()))
            .and_then(|type_| {
                if let ExtendedType::Scalar(type_) = type_ {
                    Ok(type_)
                } else {
                    Err(PositionLookupError::TypeWrongKind(
                        self.type_name.clone(),
                        Self::EXPECTED,
                    ))
                }
            })
    }

    fn try_make_mut<'schema>(
        &self,
        schema: &'schema mut Schema,
    ) -> Option<&'schema mut Node<ScalarType>> {
        if self.try_get(schema).is_some() {
            self.make_mut(schema).ok()
        } else {
            None
        }
    }

    pub(crate) fn pre_insert(&self, schema: &mut FederationSchema) -> Result<(), FederationError> {
        if schema.referencers.contains_type_name(&self.type_name) {
            bail!(r#"Type "{self}" has already been pre-inserted"#);
        }
        schema
            .referencers
            .scalar_types
            .insert(self.type_name.clone(), Default::default());
        Ok(())
    }

    pub(crate) fn insert(
        &self,
        schema: &mut FederationSchema,
        type_: Node<ScalarType>,
    ) -> Result<(), FederationError> {
        if self.type_name != type_.name {
            return Err(SingleFederationError::Internal {
                message: format!(
                    "Scalar type \"{}\" given type named \"{}\"",
                    self, type_.name,
                ),
            }
            .into());
        }
        if !schema
            .referencers
            .scalar_types
            .contains_key(&self.type_name)
        {
            bail!(r#"Type "{self}" has not been pre-inserted"#);
        }
        if schema.schema.types.contains_key(&self.type_name) {
            bail!(r#"Type "{self}" already exists in schema"#);
        }
        schema
            .schema
            .types
            .insert(self.type_name.clone(), ExtendedType::Scalar(type_));
        self.insert_references(self.get(&schema.schema)?, &mut schema.referencers)
    }

    /// Remove this scalar type from the schema. Also remove any fields or arguments that directly reference this type.
    pub(crate) fn remove(
        &self,
        schema: &mut FederationSchema,
    ) -> Result<Option<ScalarTypeReferencers>, FederationError> {
        let Some(referencers) = self.remove_internal(schema)? else {
            return Ok(None);
        };
        for field in &referencers.object_fields {
            field.remove(schema)?;
        }
        for argument in &referencers.object_field_arguments {
            argument.remove(schema)?;
        }
        for field in &referencers.interface_fields {
            field.remove(schema)?;
        }
        for argument in &referencers.interface_field_arguments {
            argument.remove(schema)?;
        }
        for field in &referencers.input_object_fields {
            field.remove(schema)?;
        }
        for argument in &referencers.directive_arguments {
            argument.remove(schema)?;
        }
        Ok(Some(referencers))
    }

    fn remove_internal(
        &self,
        schema: &mut FederationSchema,
    ) -> Result<Option<ScalarTypeReferencers>, FederationError> {
        let Some(type_) = self.try_get(&schema.schema) else {
            return Ok(None);
        };
        self.remove_references(type_, &mut schema.referencers);
        schema.schema.types.shift_remove(&self.type_name);
        Ok(Some(
            schema
                .referencers
                .scalar_types
                .shift_remove(&self.type_name)
                .ok_or_else(|| SingleFederationError::Internal {
                    message: format!("Schema missing referencers for type \"{self}\""),
                })?,
        ))
    }

    pub(crate) fn insert_directive(
        &self,
        schema: &mut FederationSchema,
        directive: Component<Directive>,
    ) -> Result<(), FederationError> {
        let type_ = self.make_mut(&mut schema.schema)?;
        if type_
            .directives
            .iter()
            .any(|other_directive| other_directive.ptr_eq(&directive))
        {
            return Err(SingleFederationError::Internal {
                message: format!(
                    "Directive application \"@{}\" already exists on scalar type \"{}\"",
                    directive.name, self,
                ),
            }
            .into());
        }
        let name = directive.name.clone();
        type_.make_mut().directives.push(directive);
        self.insert_directive_name_references(&mut schema.referencers, &name)
    }

    /// Remove a directive application from this position by name.
    pub(crate) fn remove_directive_name(&self, schema: &mut FederationSchema, name: &str) {
        let Some(type_) = self.try_make_mut(&mut schema.schema) else {
            return;
        };
        self.remove_directive_name_references(&mut schema.referencers, name);
        type_
            .make_mut()
            .directives
            .retain(|other_directive| other_directive.name != name);
    }

    fn insert_references(
        &self,
        type_: &Node<ScalarType>,
        referencers: &mut Referencers,
    ) -> Result<(), FederationError> {
        validate_component_directives(type_.directives.deref())?;
        for directive_reference in type_.directives.iter() {
            self.insert_directive_name_references(referencers, &directive_reference.name)?;
        }
        Ok(())
    }

    fn remove_references(&self, type_: &Node<ScalarType>, referencers: &mut Referencers) {
        for directive_reference in type_.directives.iter() {
            self.remove_directive_name_references(referencers, &directive_reference.name);
        }
    }

    fn insert_directive_name_references(
        &self,
        referencers: &mut Referencers,
        name: &Name,
    ) -> Result<(), FederationError> {
        let directive_referencers = referencers.directives.get_mut(name).ok_or_else(|| {
            SingleFederationError::Internal {
                message: format!(
                    "Scalar type \"{self}\"'s directive application \"@{name}\" does not refer to an existing directive.",
                ),
            }
        })?;
        directive_referencers.scalar_types.insert(self.clone());
        Ok(())
    }

    fn remove_directive_name_references(&self, referencers: &mut Referencers, name: &str) {
        let Some(directive_referencers) = referencers.directives.get_mut(name) else {
            return;
        };
        directive_referencers.scalar_types.shift_remove(self);
    }

    fn rename(&self, schema: &mut FederationSchema, new_name: Name) -> Result<(), FederationError> {
        self.make_mut(&mut schema.schema)?.make_mut().name = new_name.clone();

        if let Some(scalar_type_referencers) =
            schema.referencers.scalar_types.swap_remove(&self.type_name)
        {
            for pos in scalar_type_referencers.object_fields.iter() {
                pos.rename_type(schema, new_name.clone())?;
            }
            for pos in scalar_type_referencers.object_field_arguments.iter() {
                pos.rename_type(schema, new_name.clone())?;
            }
            for pos in scalar_type_referencers.interface_fields.iter() {
                pos.rename_type(schema, new_name.clone())?;
            }
            for pos in scalar_type_referencers.interface_field_arguments.iter() {
                pos.rename_type(schema, new_name.clone())?;
            }
            for pos in scalar_type_referencers.input_object_fields.iter() {
                pos.rename_type(schema, new_name.clone())?;
            }
            schema
                .referencers
                .scalar_types
                .insert(new_name, scalar_type_referencers);
        }

        Ok(())
    }

    fn remove_extensions(&self, schema: &mut FederationSchema) -> Result<(), FederationError> {
        for directive in self
            .make_mut(&mut schema.schema)?
            .make_mut()
            .directives
            .iter_mut()
        {
            directive.origin = ComponentOrigin::Definition;
        }
        Ok(())
    }

    pub(crate) fn has_applied_directive(
        &self,
        schema: &FederationSchema,
        directive_name: &Name,
    ) -> bool {
        if let Some(type_) = self.try_get(schema.schema()) {
            return type_
                .directives
                .iter()
                .any(|directive| &directive.name == directive_name);
        }
        false
    }

    pub(crate) fn get_all_applied_directives<'schema>(
        &self,
        schema: &'schema FederationSchema,
    ) -> Result<impl Iterator<Item = &'schema Component<Directive>>, FederationError> {
        Ok(self.get(&schema.schema)?.directives.iter())
    }

    pub(crate) fn get_applied_directives<'schema>(
        &self,
        schema: &'schema FederationSchema,
        directive_name: &Name,
    ) -> Vec<&'schema Component<Directive>> {
        if let Some(field) = self.try_get(&schema.schema) {
            field
                .directives
                .iter()
                .filter(|directive| &directive.name == directive_name)
                .collect()
        } else {
            Vec::new()
        }
    }

    pub(crate) fn remove_directive(
        &self,
        schema: &mut FederationSchema,
        directive: &Component<Directive>,
    ) {
        let Some(obj) = self.try_make_mut(&mut schema.schema) else {
            return;
        };
        if !obj.directives.iter().any(|other_directive| {
            (other_directive.name == directive.name) && !other_directive.ptr_eq(directive)
        }) {
            self.remove_directive_name_references(&mut schema.referencers, &directive.name);
        }
        obj.make_mut()
            .directives
            .retain(|other_directive| !other_directive.ptr_eq(directive));
    }
}

impl Display for ScalarTypeDefinitionPosition {
    fn fmt(&self, f: &mut Formatter<'_>) -> std::fmt::Result {
        write!(f, "{}", self.type_name)
    }
}

#[derive(Clone, PartialEq, Eq, Hash, Serialize)]
pub(crate) struct ObjectTypeDefinitionPosition {
    pub(crate) type_name: Name,
}

impl ObjectTypeDefinitionPosition {
    const EXPECTED: &'static str = "an object type";

    pub(crate) fn new(type_name: Name) -> Self {
        Self { type_name }
    }

    pub(crate) fn field(&self, field_name: Name) -> ObjectFieldDefinitionPosition {
        ObjectFieldDefinitionPosition {
            type_name: self.type_name.clone(),
            field_name,
        }
    }

    pub(crate) fn introspection_typename_field(&self) -> ObjectFieldDefinitionPosition {
        self.field(INTROSPECTION_TYPENAME_FIELD_NAME.clone())
    }

    pub(crate) fn introspection_schema_field(&self) -> ObjectFieldDefinitionPosition {
        self.field(name!("__schema"))
    }

    pub(crate) fn introspection_type_field(&self) -> ObjectFieldDefinitionPosition {
        self.field(name!("__type"))
    }

    pub(crate) fn fields<'a>(
        &'a self,
        schema: &'a Schema,
    ) -> Result<impl Iterator<Item = ObjectFieldDefinitionPosition>, FederationError> {
        Ok(self
            .get(schema)?
            .fields
            .keys()
            .map(|name| self.field(name.clone())))
    }

    pub(crate) fn get<'schema>(
        &self,
        schema: &'schema Schema,
    ) -> Result<&'schema Node<ObjectType>, PositionLookupError> {
        schema
            .types
            .get(&self.type_name)
            .ok_or_else(|| PositionLookupError::TypeMissing(self.type_name.clone()))
            .and_then(|type_| {
                if let ExtendedType::Object(type_) = type_ {
                    Ok(type_)
                } else {
                    Err(PositionLookupError::TypeWrongKind(
                        self.type_name.clone(),
                        Self::EXPECTED,
                    ))
                }
            })
    }

    pub(crate) fn try_get<'schema>(
        &self,
        schema: &'schema Schema,
    ) -> Option<&'schema Node<ObjectType>> {
        self.get(schema).ok()
    }

    pub(crate) fn make_mut<'schema>(
        &self,
        schema: &'schema mut Schema,
    ) -> Result<&'schema mut Node<ObjectType>, PositionLookupError> {
        schema
            .types
            .get_mut(&self.type_name)
            .ok_or_else(|| PositionLookupError::TypeMissing(self.type_name.clone()))
            .and_then(|type_| {
                if let ExtendedType::Object(type_) = type_ {
                    Ok(type_)
                } else {
                    Err(PositionLookupError::TypeWrongKind(
                        self.type_name.clone(),
                        Self::EXPECTED,
                    ))
                }
            })
    }

    fn try_make_mut<'schema>(
        &self,
        schema: &'schema mut Schema,
    ) -> Option<&'schema mut Node<ObjectType>> {
        if self.try_get(schema).is_some() {
            self.make_mut(schema).ok()
        } else {
            None
        }
    }

    pub(crate) fn pre_insert(&self, schema: &mut FederationSchema) -> Result<(), FederationError> {
        if schema.referencers.contains_type_name(&self.type_name) {
            bail!(r#"Type "{self}" has already been pre-inserted"#);
        }
        schema
            .referencers
            .object_types
            .insert(self.type_name.clone(), Default::default());
        Ok(())
    }

    pub(crate) fn insert(
        &self,
        schema: &mut FederationSchema,
        type_: Node<ObjectType>,
    ) -> Result<(), FederationError> {
        if self.type_name != type_.name {
            return Err(SingleFederationError::Internal {
                message: format!(
                    "Object type \"{}\" given type named \"{}\"",
                    self, type_.name,
                ),
            }
            .into());
        }
        if !schema
            .referencers
            .object_types
            .contains_key(&self.type_name)
        {
            bail!(r#"Type "{self}" has not been pre-inserted"#);
        }
        if schema.schema.types.contains_key(&self.type_name) {
            bail!(r#"Type "{self}" already exists in schema"#);
        }
        schema
            .schema
            .types
            .insert(self.type_name.clone(), ExtendedType::Object(type_));
        self.insert_references(
            self.get(&schema.schema)?,
            &schema.schema,
            &mut schema.referencers,
        )
    }

    /// Remove the type from the schema, and remove any direct references to the type.
    ///
    /// This may make the schema invalid if a reference to the type is the only element inside the
    /// reference's type: for example if `self` is the only member of a union `U`, `U` will become
    /// empty, and thus invalid.
    pub(crate) fn remove(
        &self,
        schema: &mut FederationSchema,
    ) -> Result<Option<ObjectTypeReferencers>, FederationError> {
        let Some(referencers) = self.remove_internal(schema)? else {
            return Ok(None);
        };
        for root in &referencers.schema_roots {
            root.remove(schema)?;
        }
        for field in &referencers.object_fields {
            field.remove(schema)?;
        }
        for field in &referencers.interface_fields {
            field.remove(schema)?;
        }
        for type_ in &referencers.union_types {
            type_.remove_member(schema, &self.type_name);
        }
        Ok(Some(referencers))
    }

    /// Remove the type from the schema, and recursively remove any references to the type.
    pub(crate) fn remove_recursive(
        &self,
        schema: &mut FederationSchema,
    ) -> Result<(), FederationError> {
        let Some(referencers) = self.remove_internal(schema)? else {
            return Ok(());
        };
        for root in referencers.schema_roots {
            root.remove(schema)?;
        }
        for field in referencers.object_fields {
            field.remove_recursive(schema)?;
        }
        for field in referencers.interface_fields {
            field.remove_recursive(schema)?;
        }
        for type_ in referencers.union_types {
            type_.remove_member_recursive(schema, &self.type_name)?;
        }
        Ok(())
    }

    fn remove_internal(
        &self,
        schema: &mut FederationSchema,
    ) -> Result<Option<ObjectTypeReferencers>, FederationError> {
        let Some(type_) = self.try_get(&schema.schema) else {
            return Ok(None);
        };
        self.remove_references(type_, &schema.schema, &mut schema.referencers)?;
        schema.schema.types.shift_remove(&self.type_name);
        Ok(Some(
            schema
                .referencers
                .object_types
                .shift_remove(&self.type_name)
                .ok_or_else(|| SingleFederationError::Internal {
                    message: format!("Schema missing referencers for type \"{self}\""),
                })?,
        ))
    }

    pub(crate) fn insert_directive(
        &self,
        schema: &mut FederationSchema,
        directive: Component<Directive>,
    ) -> Result<(), FederationError> {
        let type_ = self.make_mut(&mut schema.schema)?;
        if type_
            .directives
            .iter()
            .any(|other_directive| other_directive.ptr_eq(&directive))
        {
            return Err(SingleFederationError::Internal {
                message: format!(
                    "Directive application \"@{}\" already exists on object type \"{}\"",
                    directive.name, self,
                ),
            }
            .into());
        }
        let name = directive.name.clone();
        type_.make_mut().directives.push(directive);
        self.insert_directive_name_references(&mut schema.referencers, &name)
    }

    /// Remove a directive application from this position by name.
    pub(crate) fn remove_directive_name(&self, schema: &mut FederationSchema, name: &str) {
        let Some(type_) = self.try_make_mut(&mut schema.schema) else {
            return;
        };
        self.remove_directive_name_references(&mut schema.referencers, name);
        type_
            .make_mut()
            .directives
            .retain(|other_directive| other_directive.name != name);
    }

    pub(crate) fn insert_implements_interface(
        &self,
        schema: &mut FederationSchema,
        name: ComponentName,
    ) -> Result<(), FederationError> {
        let type_ = self.make_mut(&mut schema.schema)?;
        type_.make_mut().implements_interfaces.insert(name.clone());
        self.insert_implements_interface_references(&mut schema.referencers, &name)
    }

    pub(crate) fn remove_implements_interface(&self, schema: &mut FederationSchema, name: &str) {
        let Some(type_) = self.try_make_mut(&mut schema.schema) else {
            return;
        };
        self.remove_implements_interface_references(&mut schema.referencers, name);
        type_
            .make_mut()
            .implements_interfaces
            .retain(|other_type| other_type != name);
    }

    fn insert_references(
        &self,
        type_: &Node<ObjectType>,
        schema: &Schema,
        referencers: &mut Referencers,
    ) -> Result<(), FederationError> {
        validate_component_directives(type_.directives.deref())?;
        for directive_reference in type_.directives.iter() {
            self.insert_directive_name_references(referencers, &directive_reference.name)?;
        }
        for interface_type_reference in type_.implements_interfaces.iter() {
            self.insert_implements_interface_references(
                referencers,
                interface_type_reference.deref(),
            )?;
        }
        let introspection_typename_field = self.introspection_typename_field();
        introspection_typename_field.insert_references(
            introspection_typename_field.get(schema)?,
            referencers,
            true,
        )?;
        if let Some(root_query_type) = (SchemaRootDefinitionPosition {
            root_kind: SchemaRootDefinitionKind::Query,
        })
        .try_get(schema)
        {
            // Note that when inserting an object type that's the root query type, it's possible for
            // the root query type to have been set before this insertion. During that set, while
            // we would call insert_root_query_references(), it would ultimately do nothing since
            // the meta-fields wouldn't be found (since the type has only been pre-inserted at that
            // point, not fully inserted). We instead need to execute the reference insertion here,
            // as it's right after the type has been inserted.
            if self.type_name == root_query_type.name {
                self.insert_root_query_references(schema, referencers)?;
            }
        }
        for (field_name, field) in type_.fields.iter() {
            self.field(field_name.clone())
                .insert_references(field, referencers, false)?;
        }
        Ok(())
    }

    fn remove_references(
        &self,
        type_: &Node<ObjectType>,
        schema: &Schema,
        referencers: &mut Referencers,
    ) -> Result<(), FederationError> {
        for directive_reference in type_.directives.iter() {
            self.remove_directive_name_references(referencers, &directive_reference.name);
        }
        for interface_type_reference in type_.implements_interfaces.iter() {
            self.remove_implements_interface_references(
                referencers,
                interface_type_reference.deref(),
            );
        }
        let introspection_typename_field = self.introspection_typename_field();
        introspection_typename_field.remove_references(
            introspection_typename_field.get(schema)?,
            referencers,
            true,
        )?;
        if let Some(root_query_type) = (SchemaRootDefinitionPosition {
            root_kind: SchemaRootDefinitionKind::Query,
        })
        .try_get(schema)
        {
            // Note that when removing an object type that's the root query type, it will eventually
            // call SchemaRootDefinitionPosition.remove() to unset the root query type, and there's
            // code there to call remove_root_query_references(). However, that code won't find the
            // meta-fields __schema or __type, as the type has already been removed from the schema
            // before it executes. We instead need to execute the reference removal here, as it's
            // right before the type has been removed.
            if self.type_name == root_query_type.name {
                self.remove_root_query_references(schema, referencers)?;
            }
        }
        for (field_name, field) in type_.fields.iter() {
            self.field(field_name.clone())
                .remove_references(field, referencers, false)?;
        }
        Ok(())
    }

    fn insert_directive_name_references(
        &self,
        referencers: &mut Referencers,
        name: &Name,
    ) -> Result<(), FederationError> {
        let directive_referencers = referencers.directives.get_mut(name).ok_or_else(|| {
            SingleFederationError::Internal {
                message: format!(
                    "Object type \"{self}\"'s directive application \"@{name}\" does not refer to an existing directive.",
                ),
            }
        })?;
        directive_referencers.object_types.insert(self.clone());
        Ok(())
    }

    fn remove_directive_name_references(&self, referencers: &mut Referencers, name: &str) {
        let Some(directive_referencers) = referencers.directives.get_mut(name) else {
            return;
        };
        directive_referencers.object_types.shift_remove(self);
    }

    fn insert_implements_interface_references(
        &self,
        referencers: &mut Referencers,
        name: &Name,
    ) -> Result<(), FederationError> {
        let interface_type_referencers = referencers.interface_types.get_mut(name).ok_or_else(|| {
            SingleFederationError::Internal {
                message: format!(
                    "Object type \"{self}\"'s implements \"{name}\" does not refer to an existing interface.",
                ),
            }
        })?;
        interface_type_referencers.object_types.insert(self.clone());
        Ok(())
    }

    fn remove_implements_interface_references(&self, referencers: &mut Referencers, name: &str) {
        let Some(interface_type_referencers) = referencers.interface_types.get_mut(name) else {
            return;
        };
        interface_type_referencers.object_types.shift_remove(self);
    }

    fn insert_root_query_references(
        &self,
        schema: &Schema,
        referencers: &mut Referencers,
    ) -> Result<(), FederationError> {
        // Note that unlike most insert logic in this file, the underlying elements being inserted
        // here (the meta-fields __schema and __type) actually depend on two elements existing
        // instead of one: the object type, and the schema root query type. This code is called at
        // insertions for both of those elements, but needs to be able to handle if one doesn't
        // exist, so accordingly we don't use get() below/we don't error if try_get() returns None.
        let introspection_schema_field = self.introspection_schema_field();
        if let Some(field) = introspection_schema_field.try_get(schema) {
            introspection_schema_field.insert_references(field, referencers, true)?;
        }
        let introspection_type_field = self.introspection_type_field();
        if let Some(field) = introspection_type_field.try_get(schema) {
            introspection_type_field.insert_references(field, referencers, true)?;
        }
        Ok(())
    }

    fn remove_root_query_references(
        &self,
        schema: &Schema,
        referencers: &mut Referencers,
    ) -> Result<(), FederationError> {
        let introspection_schema_field = self.introspection_schema_field();
        if let Some(field) = introspection_schema_field.try_get(schema) {
            introspection_schema_field.remove_references(field, referencers, true)?;
        }
        let introspection_type_field = self.introspection_type_field();
        if let Some(field) = introspection_type_field.try_get(schema) {
            introspection_type_field.remove_references(field, referencers, true)?;
        }
        Ok(())
    }

    fn rename(&self, schema: &mut FederationSchema, new_name: Name) -> Result<(), FederationError> {
        self.make_mut(&mut schema.schema)?.make_mut().name = new_name.clone();

        if let Some(object_type_referencers) =
            schema.referencers.object_types.swap_remove(&self.type_name)
        {
            for pos in object_type_referencers.schema_roots.iter() {
                pos.rename_type(schema, new_name.clone())?;
            }
            for pos in object_type_referencers.object_fields.iter() {
                pos.rename_type(schema, new_name.clone())?;
            }
            for pos in object_type_referencers.interface_fields.iter() {
                pos.rename_type(schema, new_name.clone())?;
            }
            for pos in object_type_referencers.union_types.iter() {
                pos.rename_member(schema, &self.type_name, new_name.clone())?;
            }

            schema
                .referencers
                .object_types
                .insert(new_name, object_type_referencers);
        }

        Ok(())
    }

    fn rename_implemented_interface(
        &self,
        schema: &mut FederationSchema,
        old_name: &Name,
        new_name: Name,
    ) -> Result<(), FederationError> {
        let type_ = self.make_mut(&mut schema.schema)?.make_mut();
        type_.implements_interfaces.swap_remove(old_name);
        type_.implements_interfaces.insert(new_name.into());
        Ok(())
    }

    fn remove_extensions(&self, schema: &mut FederationSchema) -> Result<(), FederationError> {
        let type_ = self.make_mut(&mut schema.schema)?.make_mut();
        for directive in type_.directives.iter_mut() {
            directive.origin = ComponentOrigin::Definition;
        }
        type_.implements_interfaces = type_
            .implements_interfaces
            .iter()
            .map(|i| {
                let mut i = i.clone();
                i.origin = ComponentOrigin::Definition;
                i
            })
            .collect();
        for (_, field) in type_.fields.iter_mut() {
            field.origin = ComponentOrigin::Definition;
        }
        Ok(())
    }

    pub(crate) fn has_applied_directive(
        &self,
        schema: &FederationSchema,
        directive_name: &Name,
    ) -> bool {
        if let Some(type_) = self.try_get(schema.schema()) {
            return type_
                .directives
                .iter()
                .any(|directive| &directive.name == directive_name);
        }
        false
    }

    pub(crate) fn get_all_applied_directives<'schema>(
        &self,
        schema: &'schema FederationSchema,
    ) -> Result<impl Iterator<Item = &'schema Component<Directive>>, FederationError> {
        Ok(self.get(&schema.schema)?.directives.iter())
    }

    pub(crate) fn get_applied_directives<'schema>(
        &self,
        schema: &'schema FederationSchema,
        directive_name: &Name,
    ) -> Vec<&'schema Component<Directive>> {
        if let Some(field) = self.try_get(&schema.schema) {
            field
                .directives
                .iter()
                .filter(|directive| &directive.name == directive_name)
                .collect()
        } else {
            Vec::new()
        }
    }

    pub(crate) fn remove_directive(
        &self,
        schema: &mut FederationSchema,
        directive: &Component<Directive>,
    ) {
        let Some(obj) = self.try_make_mut(&mut schema.schema) else {
            return;
        };
        if !obj.directives.iter().any(|other_directive| {
            (other_directive.name == directive.name) && !other_directive.ptr_eq(directive)
        }) {
            self.remove_directive_name_references(&mut schema.referencers, &directive.name);
        }
        obj.make_mut()
            .directives
            .retain(|other_directive| !other_directive.ptr_eq(directive));
    }
}

impl Display for ObjectTypeDefinitionPosition {
    fn fmt(&self, f: &mut Formatter<'_>) -> std::fmt::Result {
        write!(f, "{}", self.type_name)
    }
}

impl Debug for ObjectTypeDefinitionPosition {
    fn fmt(&self, f: &mut Formatter<'_>) -> std::fmt::Result {
        write!(f, "Object({self})")
    }
}

#[derive(Clone, PartialEq, Eq, Hash, derive_more::From, derive_more::Display)]
pub(crate) enum FieldArgumentDefinitionPosition {
    Interface(InterfaceFieldArgumentDefinitionPosition),
    Object(ObjectFieldArgumentDefinitionPosition),
}

impl FieldArgumentDefinitionPosition {
    pub(crate) fn get<'schema>(
        &self,
        schema: &'schema Schema,
    ) -> Result<&'schema Node<InputValueDefinition>, PositionLookupError> {
        match self {
            Self::Interface(p) => p.get(schema),
            Self::Object(p) => p.get(schema),
        }
    }

    pub(crate) fn make_mut<'schema>(
        &self,
        schema: &'schema mut Schema,
    ) -> Result<&'schema mut Node<InputValueDefinition>, PositionLookupError> {
        match self {
            Self::Interface(p) => p.make_mut(schema),
            Self::Object(p) => p.make_mut(schema),
        }
    }
}

impl Debug for FieldArgumentDefinitionPosition {
    fn fmt(&self, f: &mut Formatter<'_>) -> std::fmt::Result {
        match self {
            Self::Interface(p) => write!(f, "Interface({p})"),
            Self::Object(p) => write!(f, "Object({p})"),
        }
    }
}

#[derive(Clone, PartialEq, Eq, Hash, Serialize)]
pub(crate) struct ObjectFieldDefinitionPosition {
    pub(crate) type_name: Name,
    pub(crate) field_name: Name,
}

impl ObjectFieldDefinitionPosition {
    pub(crate) fn parent(&self) -> ObjectTypeDefinitionPosition {
        ObjectTypeDefinitionPosition {
            type_name: self.type_name.clone(),
        }
    }

    pub(crate) fn argument(&self, argument_name: Name) -> ObjectFieldArgumentDefinitionPosition {
        ObjectFieldArgumentDefinitionPosition {
            type_name: self.type_name.clone(),
            field_name: self.field_name.clone(),
            argument_name,
        }
    }

    pub(crate) fn get<'schema>(
        &self,
        schema: &'schema Schema,
    ) -> Result<&'schema Component<FieldDefinition>, PositionLookupError> {
        let parent = self.parent();
        parent.get(schema)?;

        schema
            .type_field(&self.type_name, &self.field_name)
            .map_err(|_| {
                PositionLookupError::MissingField(
                    "Object",
                    self.type_name.clone(),
                    self.field_name.clone(),
                )
            })
    }

    pub(crate) fn try_get<'schema>(
        &self,
        schema: &'schema Schema,
    ) -> Option<&'schema Component<FieldDefinition>> {
        self.get(schema).ok()
    }

    pub(crate) fn make_mut<'schema>(
        &self,
        schema: &'schema mut Schema,
    ) -> Result<&'schema mut Component<FieldDefinition>, PositionLookupError> {
        let parent = self.parent();
        let type_ = parent.make_mut(schema)?.make_mut();

        if is_graphql_reserved_name(&self.field_name) {
            return Err(PositionLookupError::MutateReservedField(
                "object field",
                self.type_name.clone(),
                self.field_name.clone(),
            ));
        }
        type_.fields.get_mut(&self.field_name).ok_or_else(|| {
            PositionLookupError::MissingField(
                "Object",
                self.type_name.clone(),
                self.field_name.clone(),
            )
        })
    }

    fn try_make_mut<'schema>(
        &self,
        schema: &'schema mut Schema,
    ) -> Option<&'schema mut Component<FieldDefinition>> {
        if self.try_get(schema).is_some() {
            self.make_mut(schema).ok()
        } else {
            None
        }
    }

    pub(crate) fn insert(
        &self,
        schema: &mut FederationSchema,
        field: Component<FieldDefinition>,
    ) -> Result<(), FederationError> {
        if self.field_name != field.name {
            return Err(SingleFederationError::Internal {
                message: format!(
                    "Object field \"{}\" given field named \"{}\"",
                    self, field.name,
                ),
            }
            .into());
        }
        if self.try_get(&schema.schema).is_some() {
            bail!(r#"Object field "{self}" already exists in schema"#);
        }
        self.parent()
            .make_mut(&mut schema.schema)?
            .make_mut()
            .fields
            .insert(self.field_name.clone(), field);
        self.insert_references(self.get(&schema.schema)?, &mut schema.referencers, false)?;
        Ok(())
    }

    /// Remove the field from its type.
    ///
    /// This may make the schema invalid if the field is part of an interface declared by the type,
    /// or if this is the only field in a type.
    pub(crate) fn remove(&self, schema: &mut FederationSchema) -> Result<(), FederationError> {
        let Some(field) = self.try_get(&schema.schema) else {
            return Ok(());
        };
        self.remove_references(field, &mut schema.referencers, false)?;
        self.parent()
            .make_mut(&mut schema.schema)?
            .make_mut()
            .fields
            .shift_remove(&self.field_name);
        Ok(())
    }

    /// Remove the field from its type. If the type becomes empty, remove the type as well.
    ///
    /// This may make the schema invalid if the field is part of an interface declared by the type.
    pub(crate) fn remove_recursive(
        &self,
        schema: &mut FederationSchema,
    ) -> Result<(), FederationError> {
        self.remove(schema)?;
        let parent = self.parent();
        let Some(type_) = parent.try_get(&schema.schema) else {
            return Ok(());
        };
        if type_.fields.is_empty() {
            parent.remove_recursive(schema)?;
        }
        Ok(())
    }

    pub(crate) fn insert_directive(
        &self,
        schema: &mut FederationSchema,
        directive: Node<Directive>,
    ) -> Result<(), FederationError> {
        let field = self.make_mut(&mut schema.schema)?;
        if field
            .directives
            .iter()
            .any(|other_directive| other_directive.ptr_eq(&directive))
        {
            return Err(SingleFederationError::Internal {
                message: format!(
                    "Directive application \"@{}\" already exists on object field \"{}\"",
                    directive.name, self,
                ),
            }
            .into());
        }
        let name = directive.name.clone();
        field.make_mut().directives.push(directive);
        self.insert_directive_name_references(&mut schema.referencers, &name)
    }

    pub(crate) fn get_all_applied_directives<'schema>(
        &self,
        schema: &'schema FederationSchema,
    ) -> Result<impl Iterator<Item = &'schema Node<Directive>>, FederationError> {
        Ok(self.get(&schema.schema)?.directives.iter())
    }

    pub(crate) fn get_applied_directives<'schema>(
        &self,
        schema: &'schema FederationSchema,
        directive_name: &Name,
    ) -> Vec<&'schema Node<Directive>> {
        if let Some(field) = self.try_get(&schema.schema) {
            field
                .directives
                .iter()
                .filter(|directive| &directive.name == directive_name)
                .collect()
        } else {
            Vec::new()
        }
    }

    /// Remove a directive application from this position by name.
    pub(crate) fn remove_directive_name(&self, schema: &mut FederationSchema, name: &str) {
        let Some(field) = self.try_make_mut(&mut schema.schema) else {
            return;
        };
        self.remove_directive_name_references(&mut schema.referencers, name);
        field
            .make_mut()
            .directives
            .retain(|other_directive| other_directive.name != name);
    }

    /// Remove a directive application.
    pub(crate) fn remove_directive(
        &self,
        schema: &mut FederationSchema,
        directive: &Node<Directive>,
    ) {
        let Some(field) = self.try_make_mut(&mut schema.schema) else {
            return;
        };
        if !field.directives.iter().any(|other_directive| {
            (other_directive.name == directive.name) && !other_directive.ptr_eq(directive)
        }) {
            self.remove_directive_name_references(&mut schema.referencers, &directive.name);
        }
        field
            .make_mut()
            .directives
            .retain(|other_directive| !other_directive.ptr_eq(directive));
    }

    fn insert_references(
        &self,
        field: &Component<FieldDefinition>,
        referencers: &mut Referencers,
        allow_built_ins: bool,
    ) -> Result<(), FederationError> {
        if !allow_built_ins && is_graphql_reserved_name(&self.field_name) {
            bail!(r#"Cannot insert reserved object field "{self}""#);
        }
        validate_node_directives(field.directives.deref())?;
        for directive_reference in field.directives.iter() {
            self.insert_directive_name_references(referencers, &directive_reference.name)?;
        }
        self.insert_type_references(field, referencers)?;
        validate_arguments(&field.arguments)?;
        for argument in field.arguments.iter() {
            self.argument(argument.name.clone())
                .insert_references(argument, referencers)?;
        }
        Ok(())
    }

    fn remove_references(
        &self,
        field: &Component<FieldDefinition>,
        referencers: &mut Referencers,
        allow_built_ins: bool,
    ) -> Result<(), FederationError> {
        if !allow_built_ins && is_graphql_reserved_name(&self.field_name) {
            bail!(r#"Cannot remove reserved object field "{self}""#);
        }
        for directive_reference in field.directives.iter() {
            self.remove_directive_name_references(referencers, &directive_reference.name);
        }
        self.remove_type_references(field, referencers);
        for argument in field.arguments.iter() {
            self.argument(argument.name.clone())
                .remove_references(argument, referencers)?;
        }
        Ok(())
    }

    fn insert_directive_name_references(
        &self,
        referencers: &mut Referencers,
        name: &Name,
    ) -> Result<(), FederationError> {
        let directive_referencers = referencers.directives.get_mut(name).ok_or_else(|| {
            SingleFederationError::Internal {
                message: format!(
                    "Object field \"{self}\"'s directive application \"@{name}\" does not refer to an existing directive.",
                ),
            }
        })?;
        directive_referencers.object_fields.insert(self.clone());
        Ok(())
    }

    fn remove_directive_name_references(&self, referencers: &mut Referencers, name: &str) {
        let Some(directive_referencers) = referencers.directives.get_mut(name) else {
            return;
        };
        directive_referencers.object_fields.shift_remove(self);
    }

    fn insert_type_references(
        &self,
        field: &Component<FieldDefinition>,
        referencers: &mut Referencers,
    ) -> Result<(), FederationError> {
        let output_type_reference = field.ty.inner_named_type();
        if let Some(scalar_type_referencers) =
            referencers.scalar_types.get_mut(output_type_reference)
        {
            scalar_type_referencers.object_fields.insert(self.clone());
        } else if let Some(object_type_referencers) =
            referencers.object_types.get_mut(output_type_reference)
        {
            object_type_referencers.object_fields.insert(self.clone());
        } else if let Some(interface_type_referencers) =
            referencers.interface_types.get_mut(output_type_reference)
        {
            interface_type_referencers
                .object_fields
                .insert(self.clone());
        } else if let Some(union_type_referencers) =
            referencers.union_types.get_mut(output_type_reference)
        {
            union_type_referencers.object_fields.insert(self.clone());
        } else if let Some(enum_type_referencers) =
            referencers.enum_types.get_mut(output_type_reference)
        {
            enum_type_referencers.object_fields.insert(self.clone());
        } else {
            return Err(FederationError::internal(format!(
                "Object field \"{}\"'s inner type \"{}\" does not refer to an existing output type.",
                self,
                output_type_reference.deref(),
            )));
        }
        Ok(())
    }

    fn remove_type_references(
        &self,
        field: &Component<FieldDefinition>,
        referencers: &mut Referencers,
    ) {
        let output_type_reference = field.ty.inner_named_type();
        if let Some(scalar_type_referencers) =
            referencers.scalar_types.get_mut(output_type_reference)
        {
            scalar_type_referencers.object_fields.shift_remove(self);
        } else if let Some(object_type_referencers) =
            referencers.object_types.get_mut(output_type_reference)
        {
            object_type_referencers.object_fields.shift_remove(self);
        } else if let Some(interface_type_referencers) =
            referencers.interface_types.get_mut(output_type_reference)
        {
            interface_type_referencers.object_fields.shift_remove(self);
        } else if let Some(union_type_referencers) =
            referencers.union_types.get_mut(output_type_reference)
        {
            union_type_referencers.object_fields.shift_remove(self);
        } else if let Some(enum_type_referencers) =
            referencers.enum_types.get_mut(output_type_reference)
        {
            enum_type_referencers.object_fields.shift_remove(self);
        }
    }

    fn rename_type(
        &self,
        schema: &mut FederationSchema,
        new_name: Name,
    ) -> Result<(), FederationError> {
        let field = self.make_mut(&mut schema.schema)?.make_mut();
        rename_type(&mut field.ty, new_name);
        Ok(())
    }
}

impl Display for ObjectFieldDefinitionPosition {
    fn fmt(&self, f: &mut Formatter<'_>) -> std::fmt::Result {
        write!(f, "{}.{}", self.type_name, self.field_name)
    }
}

impl Debug for ObjectFieldDefinitionPosition {
    fn fmt(&self, f: &mut Formatter<'_>) -> std::fmt::Result {
        write!(f, "ObjectField({self})")
    }
}

#[derive(Clone, PartialEq, Eq, Hash, PartialOrd, Ord)]
pub(crate) struct ObjectFieldArgumentDefinitionPosition {
    pub(crate) type_name: Name,
    pub(crate) field_name: Name,
    pub(crate) argument_name: Name,
}

impl ObjectFieldArgumentDefinitionPosition {
    pub(crate) fn get_all_applied_directives<'schema>(
        &self,
        schema: &'schema FederationSchema,
    ) -> Result<impl Iterator<Item = &'schema Node<Directive>>, FederationError> {
        Ok(self.get(&schema.schema)?.directives.iter())
    }

    pub(crate) fn get_applied_directives<'schema>(
        &self,
        schema: &'schema FederationSchema,
        directive_name: &Name,
    ) -> Vec<&'schema Node<Directive>> {
        if let Some(arg) = self.try_get(&schema.schema) {
            arg.directives
                .iter()
                .filter(|d| &d.name == directive_name)
                .collect()
        } else {
            Vec::new()
        }
    }
    pub(crate) fn parent(&self) -> ObjectFieldDefinitionPosition {
        ObjectFieldDefinitionPosition {
            type_name: self.type_name.clone(),
            field_name: self.field_name.clone(),
        }
    }

    pub(crate) fn get<'schema>(
        &self,
        schema: &'schema Schema,
    ) -> Result<&'schema Node<InputValueDefinition>, PositionLookupError> {
        let field = self.parent().get(schema)?;

        field.argument_by_name(&self.argument_name).ok_or_else(|| {
            PositionLookupError::MissingFieldArgument(
                "Object field",
                self.type_name.clone(),
                self.field_name.clone(),
                self.argument_name.clone(),
            )
        })
    }

    pub(crate) fn try_get<'schema>(
        &self,
        schema: &'schema Schema,
    ) -> Option<&'schema Node<InputValueDefinition>> {
        self.get(schema).ok()
    }

    fn make_mut<'schema>(
        &self,
        schema: &'schema mut Schema,
    ) -> Result<&'schema mut Node<InputValueDefinition>, PositionLookupError> {
        let parent = self.parent();
        let type_ = parent.make_mut(schema)?.make_mut();

        type_
            .arguments
            .iter_mut()
            .find(|a| a.name == self.argument_name)
            .ok_or_else(|| {
                PositionLookupError::MissingFieldArgument(
                    "Object field",
                    self.type_name.clone(),
                    self.field_name.clone(),
                    self.argument_name.clone(),
                )
            })
    }

    fn try_make_mut<'schema>(
        &self,
        schema: &'schema mut Schema,
    ) -> Option<&'schema mut Node<InputValueDefinition>> {
        if self.try_get(schema).is_some() {
            self.make_mut(schema).ok()
        } else {
            None
        }
    }

    /// Remove this argument from the field.
    ///
    /// This can make the schema invalid if this is an implementing field of an interface.
    pub(crate) fn remove(&self, schema: &mut FederationSchema) -> Result<(), FederationError> {
        let Some(argument) = self.try_get(&schema.schema) else {
            return Ok(());
        };
        self.remove_references(argument, &mut schema.referencers)?;
        self.parent()
            .make_mut(&mut schema.schema)?
            .make_mut()
            .arguments
            .retain(|other_argument| other_argument.name != self.argument_name);
        Ok(())
    }

    pub(crate) fn insert_directive(
        &self,
        schema: &mut FederationSchema,
        directive: Node<Directive>,
    ) -> Result<(), FederationError> {
        let argument = self.make_mut(&mut schema.schema)?;
        if argument
            .directives
            .iter()
            .any(|other_directive| other_directive.ptr_eq(&directive))
        {
            return Err(SingleFederationError::Internal {
                message: format!(
                    "Directive application \"@{}\" already exists on object field argument \"{}\"",
                    directive.name, self,
                ),
            }
            .into());
        }
        let name = directive.name.clone();
        argument.make_mut().directives.push(directive);
        self.insert_directive_name_references(&mut schema.referencers, &name)
    }

    /// Remove a directive application from this position by name.
    pub(crate) fn remove_directive_name(&self, schema: &mut FederationSchema, name: &str) {
        let Some(argument) = self.try_make_mut(&mut schema.schema) else {
            return;
        };
        self.remove_directive_name_references(&mut schema.referencers, name);
        argument
            .make_mut()
            .directives
            .retain(|other_directive| other_directive.name != name);
    }

    fn insert_references(
        &self,
        argument: &Node<InputValueDefinition>,
        referencers: &mut Referencers,
    ) -> Result<(), FederationError> {
        if is_graphql_reserved_name(&self.argument_name) {
            bail!(r#"Cannot insert reserved object field argument "{self}""#);
        }
        validate_node_directives(argument.directives.deref())?;
        for directive_reference in argument.directives.iter() {
            self.insert_directive_name_references(referencers, &directive_reference.name)?;
        }
        self.insert_type_references(argument, referencers)
    }

    fn remove_references(
        &self,
        argument: &Node<InputValueDefinition>,
        referencers: &mut Referencers,
    ) -> Result<(), FederationError> {
        if is_graphql_reserved_name(&self.argument_name) {
            bail!(r#"Cannot remove reserved object field argument "{self}""#);
        }
        for directive_reference in argument.directives.iter() {
            self.remove_directive_name_references(referencers, &directive_reference.name);
        }
        self.remove_type_references(argument, referencers);
        Ok(())
    }

    fn insert_directive_name_references(
        &self,
        referencers: &mut Referencers,
        name: &Name,
    ) -> Result<(), FederationError> {
        let directive_referencers = referencers.directives.get_mut(name).ok_or_else(|| {
            SingleFederationError::Internal {
                message: format!(
                    "Object field argument \"{self}\"'s directive application \"@{name}\" does not refer to an existing directive.",
                ),
            }
        })?;
        directive_referencers
            .object_field_arguments
            .insert(self.clone());
        Ok(())
    }

    fn remove_directive_name_references(&self, referencers: &mut Referencers, name: &str) {
        let Some(directive_referencers) = referencers.directives.get_mut(name) else {
            return;
        };
        directive_referencers
            .object_field_arguments
            .shift_remove(self);
    }

    fn insert_type_references(
        &self,
        argument: &Node<InputValueDefinition>,
        referencers: &mut Referencers,
    ) -> Result<(), FederationError> {
        let input_type_reference = argument.ty.inner_named_type();
        if let Some(scalar_type_referencers) =
            referencers.scalar_types.get_mut(input_type_reference)
        {
            scalar_type_referencers
                .object_field_arguments
                .insert(self.clone());
        } else if let Some(enum_type_referencers) =
            referencers.enum_types.get_mut(input_type_reference)
        {
            enum_type_referencers
                .object_field_arguments
                .insert(self.clone());
        } else if let Some(input_object_type_referencers) =
            referencers.input_object_types.get_mut(input_type_reference)
        {
            input_object_type_referencers
                .object_field_arguments
                .insert(self.clone());
        } else {
            return Err(FederationError::internal(format!(
                "Object field argument \"{}\"'s inner type \"{}\" does not refer to an existing input type.",
                self,
                input_type_reference.deref(),
            )));
        }
        Ok(())
    }

    fn remove_type_references(
        &self,
        argument: &Node<InputValueDefinition>,
        referencers: &mut Referencers,
    ) {
        let input_type_reference = argument.ty.inner_named_type();
        if let Some(scalar_type_referencers) =
            referencers.scalar_types.get_mut(input_type_reference)
        {
            scalar_type_referencers
                .object_field_arguments
                .shift_remove(self);
        } else if let Some(enum_type_referencers) =
            referencers.enum_types.get_mut(input_type_reference)
        {
            enum_type_referencers
                .object_field_arguments
                .shift_remove(self);
        } else if let Some(input_object_type_referencers) =
            referencers.input_object_types.get_mut(input_type_reference)
        {
            input_object_type_referencers
                .object_field_arguments
                .shift_remove(self);
        }
    }

    fn rename_type(
        &self,
        schema: &mut FederationSchema,
        new_name: Name,
    ) -> Result<(), FederationError> {
        let field = self.make_mut(&mut schema.schema)?.make_mut();
        rename_type(field.ty.make_mut(), new_name);
        Ok(())
    }
}

impl Display for ObjectFieldArgumentDefinitionPosition {
    fn fmt(&self, f: &mut Formatter<'_>) -> std::fmt::Result {
        write!(
            f,
            "{}.{}({}:)",
            self.type_name, self.field_name, self.argument_name
        )
    }
}

impl Debug for ObjectFieldArgumentDefinitionPosition {
    fn fmt(&self, f: &mut Formatter<'_>) -> std::fmt::Result {
        write!(f, "ObjectFieldArgument({self})")
    }
}

#[derive(Debug, Clone, Hash, PartialEq, Eq)]
pub(crate) struct ObjectOrInterfaceFieldDirectivePosition {
    pub(crate) field: ObjectOrInterfaceFieldDefinitionPosition,
    pub(crate) directive_name: Name,
    pub(crate) directive_index: usize,
}

impl ObjectOrInterfaceFieldDirectivePosition {
    // NOTE: this is used only for connectors "expansion" code and can be
    // deleted after connectors switches to use the composition port
    pub(crate) fn add_argument(
        &self,
        schema: &mut FederationSchema,
        argument: Node<Argument>,
    ) -> Result<(), FederationError> {
        let directive = match self.field {
            ObjectOrInterfaceFieldDefinitionPosition::Object(ref field) => {
                let field = field.make_mut(&mut schema.schema)?;

                field
                    .make_mut()
                    .directives
                    .get_mut(self.directive_index)
                    .ok_or_else(|| SingleFederationError::Internal {
                        message: format!(
                            "Object field \"{}\"'s directive application at index {} does not exist",
                            self.field, self.directive_index,
                        ),
                    })?
            }
            ObjectOrInterfaceFieldDefinitionPosition::Interface(ref field) => {
                let field = field.make_mut(&mut schema.schema)?;

                field
                    .make_mut()
                    .directives
                    .get_mut(self.directive_index)
                    .ok_or_else(|| SingleFederationError::Internal {
                        message: format!(
                            "Interface field \"{}\"'s directive application at index {} does not exist",
                            self.field, self.directive_index,
                        ),
                    })?
            }
        };

        directive.make_mut().arguments.push(argument);

        Ok(())
    }
}

#[derive(Debug, Clone, PartialEq, Eq, Hash, Serialize)]
pub(crate) struct InterfaceTypeDefinitionPosition {
    pub(crate) type_name: Name,
}

impl InterfaceTypeDefinitionPosition {
    const EXPECTED: &'static str = "an interface type";

    pub(crate) fn new(type_name: Name) -> Self {
        Self { type_name }
    }

    pub(crate) fn field(&self, field_name: Name) -> InterfaceFieldDefinitionPosition {
        InterfaceFieldDefinitionPosition {
            type_name: self.type_name.clone(),
            field_name,
        }
    }

    pub(crate) fn introspection_typename_field(&self) -> InterfaceFieldDefinitionPosition {
        self.field(INTROSPECTION_TYPENAME_FIELD_NAME.clone())
    }

    pub(crate) fn fields<'a>(
        &'a self,
        schema: &'a Schema,
    ) -> Result<impl Iterator<Item = InterfaceFieldDefinitionPosition>, FederationError> {
        Ok(self
            .get(schema)?
            .fields
            .keys()
            .map(|name| self.field(name.clone())))
    }

    pub(crate) fn get<'schema>(
        &self,
        schema: &'schema Schema,
    ) -> Result<&'schema Node<InterfaceType>, PositionLookupError> {
        schema
            .types
            .get(&self.type_name)
            .ok_or_else(|| PositionLookupError::TypeMissing(self.type_name.clone()))
            .and_then(|type_| {
                if let ExtendedType::Interface(type_) = type_ {
                    Ok(type_)
                } else {
                    Err(PositionLookupError::TypeWrongKind(
                        self.type_name.clone(),
                        Self::EXPECTED,
                    ))
                }
            })
    }

    pub(crate) fn try_get<'schema>(
        &self,
        schema: &'schema Schema,
    ) -> Option<&'schema Node<InterfaceType>> {
        self.get(schema).ok()
    }

    fn make_mut<'schema>(
        &self,
        schema: &'schema mut Schema,
    ) -> Result<&'schema mut Node<InterfaceType>, PositionLookupError> {
        schema
            .types
            .get_mut(&self.type_name)
            .ok_or_else(|| PositionLookupError::TypeMissing(self.type_name.clone()))
            .and_then(|type_| {
                if let ExtendedType::Interface(type_) = type_ {
                    Ok(type_)
                } else {
                    Err(PositionLookupError::TypeWrongKind(
                        self.type_name.clone(),
                        Self::EXPECTED,
                    ))
                }
            })
    }

    fn try_make_mut<'schema>(
        &self,
        schema: &'schema mut Schema,
    ) -> Option<&'schema mut Node<InterfaceType>> {
        if self.try_get(schema).is_some() {
            self.make_mut(schema).ok()
        } else {
            None
        }
    }

    pub(crate) fn pre_insert(&self, schema: &mut FederationSchema) -> Result<(), FederationError> {
        if schema.referencers.contains_type_name(&self.type_name) {
            bail!(r#"Type "{self}" has already been pre-inserted"#);
        }
        schema
            .referencers
            .interface_types
            .insert(self.type_name.clone(), Default::default());
        Ok(())
    }

    pub(crate) fn insert(
        &self,
        schema: &mut FederationSchema,
        type_: Node<InterfaceType>,
    ) -> Result<(), FederationError> {
        if self.type_name != type_.name {
            return Err(SingleFederationError::Internal {
                message: format!(
                    "Interface type \"{}\" given type named \"{}\"",
                    self, type_.name,
                ),
            }
            .into());
        }
        if !schema
            .referencers
            .interface_types
            .contains_key(&self.type_name)
        {
            bail!(r#"Type "{self}" has not been pre-inserted"#);
        }
        if schema.schema.types.contains_key(&self.type_name) {
            bail!(r#"Type "{self}" already exists in schema"#);
        }
        schema
            .schema
            .types
            .insert(self.type_name.clone(), ExtendedType::Interface(type_));
        self.insert_references(
            self.get(&schema.schema)?,
            &schema.schema,
            &mut schema.referencers,
        )
    }

    pub(crate) fn insert_empty(
        &self,
        schema: &mut FederationSchema,
    ) -> Result<(), FederationError> {
        self.insert(
            schema,
            Node::new(InterfaceType {
                description: None,
                name: self.type_name.clone(),
                implements_interfaces: Default::default(),
                fields: Default::default(),
                directives: Default::default(),
            }),
        )
    }

    /// Remove this interface from the schema, and any direct references to the interface.
    ///
    /// This can make the schema invalid if this interface is referenced by a field that is the only
    /// field of its type. Removing that reference will make its parent type empty.
    pub(crate) fn remove(
        &self,
        schema: &mut FederationSchema,
    ) -> Result<Option<InterfaceTypeReferencers>, FederationError> {
        let Some(referencers) = self.remove_internal(schema)? else {
            return Ok(None);
        };
        for type_ in &referencers.object_types {
            type_.remove_implements_interface(schema, &self.type_name);
        }
        for field in &referencers.object_fields {
            field.remove(schema)?;
        }
        for type_ in &referencers.interface_types {
            type_.remove_implements_interface(schema, &self.type_name);
        }
        for field in &referencers.interface_fields {
            field.remove(schema)?;
        }
        Ok(Some(referencers))
    }

    /// Remove this interface from the schema, and recursively remove references to the interface.
    pub(crate) fn remove_recursive(
        &self,
        schema: &mut FederationSchema,
    ) -> Result<(), FederationError> {
        let Some(referencers) = self.remove_internal(schema)? else {
            return Ok(());
        };
        for type_ in referencers.object_types {
            type_.remove_implements_interface(schema, &self.type_name);
        }
        for field in referencers.object_fields {
            field.remove_recursive(schema)?;
        }
        for type_ in referencers.interface_types {
            type_.remove_implements_interface(schema, &self.type_name);
        }
        for field in referencers.interface_fields {
            field.remove_recursive(schema)?;
        }
        Ok(())
    }

    fn remove_internal(
        &self,
        schema: &mut FederationSchema,
    ) -> Result<Option<InterfaceTypeReferencers>, FederationError> {
        let Some(type_) = self.try_get(&schema.schema) else {
            return Ok(None);
        };
        self.remove_references(type_, &schema.schema, &mut schema.referencers)?;
        schema.schema.types.shift_remove(&self.type_name);
        Ok(Some(
            schema
                .referencers
                .interface_types
                .shift_remove(&self.type_name)
                .ok_or_else(|| SingleFederationError::Internal {
                    message: format!("Schema missing referencers for type \"{self}\""),
                })?,
        ))
    }

    pub(crate) fn insert_directive(
        &self,
        schema: &mut FederationSchema,
        directive: Component<Directive>,
    ) -> Result<(), FederationError> {
        let type_ = self.make_mut(&mut schema.schema)?;
        if type_
            .directives
            .iter()
            .any(|other_directive| other_directive.ptr_eq(&directive))
        {
            return Err(SingleFederationError::Internal {
                message: format!(
                    "Directive application \"@{}\" already exists on interface type \"{}\"",
                    directive.name, self,
                ),
            }
            .into());
        }
        let name = directive.name.clone();
        type_.make_mut().directives.push(directive);
        self.insert_directive_name_references(&mut schema.referencers, &name)
    }

    /// Remove a directive application from this position by name.
    pub(crate) fn remove_directive_name(&self, schema: &mut FederationSchema, name: &str) {
        let Some(type_) = self.try_make_mut(&mut schema.schema) else {
            return;
        };
        self.remove_directive_name_references(&mut schema.referencers, name);
        type_
            .make_mut()
            .directives
            .retain(|other_directive| other_directive.name != name);
    }

    pub(crate) fn insert_implements_interface(
        &self,
        schema: &mut FederationSchema,
        name: ComponentName,
    ) -> Result<(), FederationError> {
        let type_ = self.make_mut(&mut schema.schema)?;
        type_.make_mut().implements_interfaces.insert(name.clone());
        self.insert_implements_interface_references(&mut schema.referencers, &name)
    }

    pub(crate) fn remove_implements_interface(&self, schema: &mut FederationSchema, name: &str) {
        let Some(type_) = self.try_make_mut(&mut schema.schema) else {
            return;
        };
        self.remove_implements_interface_references(&mut schema.referencers, name);
        type_
            .make_mut()
            .implements_interfaces
            .retain(|other_type| other_type != name);
    }

    fn insert_references(
        &self,
        type_: &Node<InterfaceType>,
        schema: &Schema,
        referencers: &mut Referencers,
    ) -> Result<(), FederationError> {
        validate_component_directives(type_.directives.deref())?;
        for directive_reference in type_.directives.iter() {
            self.insert_directive_name_references(referencers, &directive_reference.name)?;
        }
        for interface_type_reference in type_.implements_interfaces.iter() {
            self.insert_implements_interface_references(
                referencers,
                interface_type_reference.deref(),
            )?;
        }
        let introspection_typename_field = self.introspection_typename_field();
        introspection_typename_field.insert_references(
            introspection_typename_field.get(schema)?,
            referencers,
            true,
        )?;
        for (field_name, field) in type_.fields.iter() {
            self.field(field_name.clone())
                .insert_references(field, referencers, false)?;
        }
        Ok(())
    }

    fn remove_references(
        &self,
        type_: &Node<InterfaceType>,
        schema: &Schema,
        referencers: &mut Referencers,
    ) -> Result<(), FederationError> {
        for directive_reference in type_.directives.iter() {
            self.remove_directive_name_references(referencers, &directive_reference.name);
        }
        for interface_type_reference in type_.implements_interfaces.iter() {
            self.remove_implements_interface_references(
                referencers,
                interface_type_reference.deref(),
            );
        }
        let introspection_typename_field = self.introspection_typename_field();
        introspection_typename_field.remove_references(
            introspection_typename_field.get(schema)?,
            referencers,
            true,
        )?;
        for (field_name, field) in type_.fields.iter() {
            self.field(field_name.clone())
                .remove_references(field, referencers, false)?;
        }
        Ok(())
    }

    fn insert_directive_name_references(
        &self,
        referencers: &mut Referencers,
        name: &Name,
    ) -> Result<(), FederationError> {
        let directive_referencers = referencers.directives.get_mut(name).ok_or_else(|| {
            SingleFederationError::Internal {
                message: format!(
                    "Interface type \"{self}\"'s directive application \"@{name}\" does not refer to an existing directive.",
                ),
            }
        })?;
        directive_referencers.interface_types.insert(self.clone());
        Ok(())
    }

    fn remove_directive_name_references(&self, referencers: &mut Referencers, name: &str) {
        let Some(directive_referencers) = referencers.directives.get_mut(name) else {
            return;
        };
        directive_referencers.interface_types.shift_remove(self);
    }

    fn insert_implements_interface_references(
        &self,
        referencers: &mut Referencers,
        name: &Name,
    ) -> Result<(), FederationError> {
        let interface_type_referencers = referencers.interface_types.get_mut(name).ok_or_else(|| {
            SingleFederationError::Internal {
                message: format!(
                    "Interface type \"{self}\"'s implements \"{name}\" does not refer to an existing interface.",
                ),
            }
        })?;
        interface_type_referencers
            .interface_types
            .insert(self.clone());
        Ok(())
    }

    fn remove_implements_interface_references(&self, referencers: &mut Referencers, name: &str) {
        let Some(interface_type_referencers) = referencers.interface_types.get_mut(name) else {
            return;
        };
        interface_type_referencers
            .interface_types
            .shift_remove(self);
    }

    fn rename(&self, schema: &mut FederationSchema, new_name: Name) -> Result<(), FederationError> {
        self.make_mut(&mut schema.schema)?.make_mut().name = new_name.clone();

        if let Some(interface_type_referencers) = schema
            .referencers
            .interface_types
            .swap_remove(&self.type_name)
        {
            for pos in interface_type_referencers.object_types.iter() {
                pos.rename_implemented_interface(schema, &self.type_name, new_name.clone())?;
            }
            for pos in interface_type_referencers.object_fields.iter() {
                pos.rename_type(schema, new_name.clone())?;
            }
            for pos in interface_type_referencers.interface_types.iter() {
                pos.rename_implemented_interface(schema, &self.type_name, new_name.clone())?;
            }
            for pos in interface_type_referencers.interface_fields.iter() {
                pos.rename_type(schema, new_name.clone())?;
            }
            schema
                .referencers
                .interface_types
                .insert(new_name, interface_type_referencers);
        }

        Ok(())
    }

    fn rename_implemented_interface(
        &self,
        schema: &mut FederationSchema,
        old_name: &Name,
        new_name: Name,
    ) -> Result<(), FederationError> {
        let type_ = self.make_mut(&mut schema.schema)?.make_mut();
        type_.implements_interfaces.swap_remove(old_name);
        type_.implements_interfaces.insert(new_name.into());
        Ok(())
    }

    fn remove_extensions(&self, schema: &mut FederationSchema) -> Result<(), FederationError> {
        let type_ = self.make_mut(&mut schema.schema)?.make_mut();
        for directive in type_.directives.iter_mut() {
            directive.origin = ComponentOrigin::Definition;
        }
        type_.implements_interfaces = type_
            .implements_interfaces
            .iter()
            .map(|i| {
                let mut i = i.clone();
                i.origin = ComponentOrigin::Definition;
                i
            })
            .collect();
        for (_, field) in type_.fields.iter_mut() {
            field.origin = ComponentOrigin::Definition;
        }
        Ok(())
    }

    pub(crate) fn has_applied_directive(
        &self,
        schema: &FederationSchema,
        directive_name: &Name,
    ) -> bool {
        if let Some(type_) = self.try_get(schema.schema()) {
            return type_
                .directives
                .iter()
                .any(|directive| &directive.name == directive_name);
        }
        false
    }

    pub(crate) fn get_all_applied_directives<'schema>(
        &self,
        schema: &'schema FederationSchema,
    ) -> Result<impl Iterator<Item = &'schema Component<Directive>>, FederationError> {
        Ok(self.get(&schema.schema)?.directives.iter())
    }

    pub(crate) fn get_applied_directives<'schema>(
        &self,
        schema: &'schema FederationSchema,
        directive_name: &Name,
    ) -> Vec<&'schema Component<Directive>> {
        if let Some(field) = self.try_get(&schema.schema) {
            field
                .directives
                .iter()
                .filter(|directive| &directive.name == directive_name)
                .collect()
        } else {
            Vec::new()
        }
    }

    pub(crate) fn remove_directive(
        &self,
        schema: &mut FederationSchema,
        directive: &Component<Directive>,
    ) {
        let Some(obj) = self.try_make_mut(&mut schema.schema) else {
            return;
        };
        if !obj.directives.iter().any(|other_directive| {
            (other_directive.name == directive.name) && !other_directive.ptr_eq(directive)
        }) {
            self.remove_directive_name_references(&mut schema.referencers, &directive.name);
        }
        obj.make_mut()
            .directives
            .retain(|other_directive| !other_directive.ptr_eq(directive));
    }
}

impl Display for InterfaceTypeDefinitionPosition {
    fn fmt(&self, f: &mut Formatter<'_>) -> std::fmt::Result {
        write!(f, "{}", self.type_name)
    }
}

#[derive(Debug, Clone, PartialEq, Eq, Hash, Serialize)]
pub(crate) struct InterfaceFieldDefinitionPosition {
    pub(crate) type_name: Name,
    pub(crate) field_name: Name,
}

impl InterfaceFieldDefinitionPosition {
    pub(crate) fn parent(&self) -> InterfaceTypeDefinitionPosition {
        InterfaceTypeDefinitionPosition {
            type_name: self.type_name.clone(),
        }
    }

    pub(crate) fn argument(&self, argument_name: Name) -> InterfaceFieldArgumentDefinitionPosition {
        InterfaceFieldArgumentDefinitionPosition {
            type_name: self.type_name.clone(),
            field_name: self.field_name.clone(),
            argument_name,
        }
    }

    pub(crate) fn get<'schema>(
        &self,
        schema: &'schema Schema,
    ) -> Result<&'schema Component<FieldDefinition>, PositionLookupError> {
        let parent = self.parent();
        parent.get(schema)?;

        schema
            .type_field(&self.type_name, &self.field_name)
            .map_err(|_| {
                PositionLookupError::MissingField(
                    "Interface",
                    self.type_name.clone(),
                    self.field_name.clone(),
                )
            })
    }

    pub(crate) fn try_get<'schema>(
        &self,
        schema: &'schema Schema,
    ) -> Option<&'schema Component<FieldDefinition>> {
        self.get(schema).ok()
    }

    fn make_mut<'schema>(
        &self,
        schema: &'schema mut Schema,
    ) -> Result<&'schema mut Component<FieldDefinition>, PositionLookupError> {
        let parent = self.parent();
        let type_ = parent.make_mut(schema)?.make_mut();

        if is_graphql_reserved_name(&self.field_name) {
            return Err(PositionLookupError::MutateReservedField(
                "interface field",
                self.type_name.clone(),
                self.field_name.clone(),
            ));
        }
        type_.fields.get_mut(&self.field_name).ok_or_else(|| {
            PositionLookupError::MissingField(
                "Interface",
                self.type_name.clone(),
                self.field_name.clone(),
            )
        })
    }

    fn try_make_mut<'schema>(
        &self,
        schema: &'schema mut Schema,
    ) -> Option<&'schema mut Component<FieldDefinition>> {
        if self.try_get(schema).is_some() {
            self.make_mut(schema).ok()
        } else {
            None
        }
    }

    pub(crate) fn insert(
        &self,
        schema: &mut FederationSchema,
        field: Component<FieldDefinition>,
    ) -> Result<(), FederationError> {
        if self.field_name != field.name {
            return Err(SingleFederationError::Internal {
                message: format!(
                    "Interface field \"{}\" given field named \"{}\"",
                    self, field.name,
                ),
            }
            .into());
        }
        if self.try_get(&schema.schema).is_some() {
            bail!(r#"Interface field "{self}" already exists in schema"#);
        }
        self.parent()
            .make_mut(&mut schema.schema)?
            .make_mut()
            .fields
            .insert(self.field_name.clone(), field);
        self.insert_references(self.get(&schema.schema)?, &mut schema.referencers, false)
    }

    /// Remove this field from its interface.
    ///
    /// This may make the schema invalid if the field is required by a parent interface, or if the
    /// field is the only field on its interface.
    pub(crate) fn remove(&self, schema: &mut FederationSchema) -> Result<(), FederationError> {
        let Some(field) = self.try_get(&schema.schema) else {
            return Ok(());
        };
        self.remove_references(field, &mut schema.referencers, false)?;
        self.parent()
            .make_mut(&mut schema.schema)?
            .make_mut()
            .fields
            .shift_remove(&self.field_name);
        Ok(())
    }

    /// Remove this field from its interface. If this is the only field on its interface, remove
    /// the interface as well.
    ///
    /// This may make the schema invalid if the field is required by a parent interface.
    pub(crate) fn remove_recursive(
        &self,
        schema: &mut FederationSchema,
    ) -> Result<(), FederationError> {
        self.remove(schema)?;
        let parent = self.parent();
        let Some(type_) = parent.try_get(&schema.schema) else {
            return Ok(());
        };
        if type_.fields.is_empty() {
            parent.remove_recursive(schema)?;
        }
        Ok(())
    }

    pub(crate) fn insert_directive(
        &self,
        schema: &mut FederationSchema,
        directive: Node<Directive>,
    ) -> Result<(), FederationError> {
        let field = self.make_mut(&mut schema.schema)?;
        if field
            .directives
            .iter()
            .any(|other_directive| other_directive.ptr_eq(&directive))
        {
            return Err(SingleFederationError::Internal {
                message: format!(
                    "Directive application \"@{}\" already exists on interface field \"{}\"",
                    directive.name, self,
                ),
            }
            .into());
        }
        let name = directive.name.clone();
        field.make_mut().directives.push(directive);
        self.insert_directive_name_references(&mut schema.referencers, &name)
    }

    pub(crate) fn get_all_applied_directives<'schema>(
        &self,
        schema: &'schema FederationSchema,
    ) -> Result<impl Iterator<Item = &'schema Node<Directive>>, FederationError> {
        Ok(self.get(&schema.schema)?.directives.iter())
    }

    pub(crate) fn get_applied_directives<'schema>(
        &self,
        schema: &'schema FederationSchema,
        directive_name: &Name,
    ) -> Vec<&'schema Node<Directive>> {
        if let Some(field) = self.try_get(&schema.schema) {
            field
                .directives
                .iter()
                .filter(|directive| &directive.name == directive_name)
                .collect()
        } else {
            Vec::new()
        }
    }

    /// Remove a directive application from this position by name.
    pub(crate) fn remove_directive_name(&self, schema: &mut FederationSchema, name: &str) {
        let Some(field) = self.try_make_mut(&mut schema.schema) else {
            return;
        };
        self.remove_directive_name_references(&mut schema.referencers, name);
        field
            .make_mut()
            .directives
            .retain(|other_directive| other_directive.name != name);
    }

    /// Remove a directive application.
    pub(crate) fn remove_directive(
        &self,
        schema: &mut FederationSchema,
        directive: &Node<Directive>,
    ) {
        let Some(field) = self.try_make_mut(&mut schema.schema) else {
            return;
        };
        if !field.directives.iter().any(|other_directive| {
            (other_directive.name == directive.name) && !other_directive.ptr_eq(directive)
        }) {
            self.remove_directive_name_references(&mut schema.referencers, &directive.name);
        }
        field
            .make_mut()
            .directives
            .retain(|other_directive| !other_directive.ptr_eq(directive));
    }

    fn insert_references(
        &self,
        field: &Component<FieldDefinition>,
        referencers: &mut Referencers,
        allow_built_ins: bool,
    ) -> Result<(), FederationError> {
        if !allow_built_ins && is_graphql_reserved_name(&self.field_name) {
            bail!(r#"Cannot insert reserved interface field "{self}""#);
        }
        validate_node_directives(field.directives.deref())?;
        for directive_reference in field.directives.iter() {
            self.insert_directive_name_references(referencers, &directive_reference.name)?;
        }
        self.insert_type_references(field, referencers)?;
        validate_arguments(&field.arguments)?;
        for argument in field.arguments.iter() {
            self.argument(argument.name.clone())
                .insert_references(argument, referencers)?;
        }
        Ok(())
    }

    fn remove_references(
        &self,
        field: &Component<FieldDefinition>,
        referencers: &mut Referencers,
        allow_built_ins: bool,
    ) -> Result<(), FederationError> {
        if !allow_built_ins && is_graphql_reserved_name(&self.field_name) {
            bail!(r#"Cannot remove reserved interface field "{self}""#);
        }
        for directive_reference in field.directives.iter() {
            self.remove_directive_name_references(referencers, &directive_reference.name);
        }
        self.remove_type_references(field, referencers);
        for argument in field.arguments.iter() {
            self.argument(argument.name.clone())
                .remove_references(argument, referencers)?;
        }
        Ok(())
    }

    fn insert_directive_name_references(
        &self,
        referencers: &mut Referencers,
        name: &Name,
    ) -> Result<(), FederationError> {
        let directive_referencers = referencers.directives.get_mut(name).ok_or_else(|| {
            SingleFederationError::Internal {
                message: format!(
                    "Interface field \"{self}\"'s directive application \"@{name}\" does not refer to an existing directive.",
                ),
            }
        })?;
        directive_referencers.interface_fields.insert(self.clone());
        Ok(())
    }

    fn remove_directive_name_references(&self, referencers: &mut Referencers, name: &str) {
        let Some(directive_referencers) = referencers.directives.get_mut(name) else {
            return;
        };
        directive_referencers.interface_fields.shift_remove(self);
    }

    fn insert_type_references(
        &self,
        field: &Component<FieldDefinition>,
        referencers: &mut Referencers,
    ) -> Result<(), FederationError> {
        let output_type_reference = field.ty.inner_named_type();
        if let Some(scalar_type_referencers) =
            referencers.scalar_types.get_mut(output_type_reference)
        {
            scalar_type_referencers
                .interface_fields
                .insert(self.clone());
        } else if let Some(object_type_referencers) =
            referencers.object_types.get_mut(output_type_reference)
        {
            object_type_referencers
                .interface_fields
                .insert(self.clone());
        } else if let Some(interface_type_referencers) =
            referencers.interface_types.get_mut(output_type_reference)
        {
            interface_type_referencers
                .interface_fields
                .insert(self.clone());
        } else if let Some(union_type_referencers) =
            referencers.union_types.get_mut(output_type_reference)
        {
            union_type_referencers.interface_fields.insert(self.clone());
        } else if let Some(enum_type_referencers) =
            referencers.enum_types.get_mut(output_type_reference)
        {
            enum_type_referencers.interface_fields.insert(self.clone());
        } else {
            return Err(FederationError::internal(format!(
                "Interface field \"{}\"'s inner type \"{}\" does not refer to an existing output type.",
                self,
                output_type_reference.deref(),
            )));
        }
        Ok(())
    }

    fn remove_type_references(
        &self,
        field: &Component<FieldDefinition>,
        referencers: &mut Referencers,
    ) {
        let output_type_reference = field.ty.inner_named_type();
        if let Some(scalar_type_referencers) =
            referencers.scalar_types.get_mut(output_type_reference)
        {
            scalar_type_referencers.interface_fields.shift_remove(self);
        } else if let Some(object_type_referencers) =
            referencers.object_types.get_mut(output_type_reference)
        {
            object_type_referencers.interface_fields.shift_remove(self);
        } else if let Some(interface_type_referencers) =
            referencers.interface_types.get_mut(output_type_reference)
        {
            interface_type_referencers
                .interface_fields
                .shift_remove(self);
        } else if let Some(union_type_referencers) =
            referencers.union_types.get_mut(output_type_reference)
        {
            union_type_referencers.interface_fields.shift_remove(self);
        } else if let Some(enum_type_referencers) =
            referencers.enum_types.get_mut(output_type_reference)
        {
            enum_type_referencers.interface_fields.shift_remove(self);
        }
    }

    fn rename_type(
        &self,
        schema: &mut FederationSchema,
        new_name: Name,
    ) -> Result<(), FederationError> {
        let field = self.make_mut(&mut schema.schema)?.make_mut();
        match field.ty.clone() {
            ast::Type::Named(_) => field.ty = ast::Type::Named(new_name),
            ast::Type::NonNullNamed(_) => field.ty = ast::Type::NonNullNamed(new_name),
            ast::Type::List(_) => todo!(),
            ast::Type::NonNullList(_) => todo!(),
        }
        Ok(())
    }
}

impl Display for InterfaceFieldDefinitionPosition {
    fn fmt(&self, f: &mut Formatter<'_>) -> std::fmt::Result {
        write!(f, "{}.{}", self.type_name, self.field_name)
    }
}

#[derive(Debug, Clone, PartialEq, Eq, Hash)]
pub(crate) struct InterfaceFieldArgumentDefinitionPosition {
    pub(crate) type_name: Name,
    pub(crate) field_name: Name,
    pub(crate) argument_name: Name,
}

impl InterfaceFieldArgumentDefinitionPosition {
    pub(crate) fn get_all_applied_directives<'schema>(
        &self,
        schema: &'schema FederationSchema,
    ) -> Result<impl Iterator<Item = &'schema Node<Directive>>, FederationError> {
        Ok(self.get(&schema.schema)?.directives.iter())
    }

    pub(crate) fn get_applied_directives<'schema>(
        &self,
        schema: &'schema FederationSchema,
        directive_name: &Name,
    ) -> Vec<&'schema Node<Directive>> {
        if let Some(arg) = self.try_get(&schema.schema) {
            arg.directives
                .iter()
                .filter(|d| &d.name == directive_name)
                .collect()
        } else {
            Vec::new()
        }
    }
    pub(crate) fn parent(&self) -> InterfaceFieldDefinitionPosition {
        InterfaceFieldDefinitionPosition {
            type_name: self.type_name.clone(),
            field_name: self.field_name.clone(),
        }
    }

    pub(crate) fn get<'schema>(
        &self,
        schema: &'schema Schema,
    ) -> Result<&'schema Node<InputValueDefinition>, PositionLookupError> {
        let field = self.parent().get(schema)?;

        field.argument_by_name(&self.argument_name).ok_or_else(|| {
            PositionLookupError::MissingFieldArgument(
                "Interface field",
                self.type_name.clone(),
                self.field_name.clone(),
                self.argument_name.clone(),
            )
        })
    }

    pub(crate) fn try_get<'schema>(
        &self,
        schema: &'schema Schema,
    ) -> Option<&'schema Node<InputValueDefinition>> {
        self.get(schema).ok()
    }

    fn make_mut<'schema>(
        &self,
        schema: &'schema mut Schema,
    ) -> Result<&'schema mut Node<InputValueDefinition>, PositionLookupError> {
        let parent = self.parent();
        let type_ = parent.make_mut(schema)?.make_mut();

        type_
            .arguments
            .iter_mut()
            .find(|a| a.name == self.argument_name)
            .ok_or_else(|| {
                PositionLookupError::MissingFieldArgument(
                    "Interface field",
                    self.type_name.clone(),
                    self.field_name.clone(),
                    self.argument_name.clone(),
                )
            })
    }

    fn try_make_mut<'schema>(
        &self,
        schema: &'schema mut Schema,
    ) -> Option<&'schema mut Node<InputValueDefinition>> {
        if self.try_get(schema).is_some() {
            self.make_mut(schema).ok()
        } else {
            None
        }
    }

    /// Remove this argument from its field definition.
    ///
    /// This can make the schema invalid if this argument is required and also declared in
    /// implementers of this interface.
    pub(crate) fn remove(&self, schema: &mut FederationSchema) -> Result<(), FederationError> {
        let Some(argument) = self.try_get(&schema.schema) else {
            return Ok(());
        };
        self.remove_references(argument, &mut schema.referencers)?;
        self.parent()
            .make_mut(&mut schema.schema)?
            .make_mut()
            .arguments
            .retain(|other_argument| other_argument.name != self.argument_name);
        Ok(())
    }

    pub(crate) fn insert_directive(
        &self,
        schema: &mut FederationSchema,
        directive: Node<Directive>,
    ) -> Result<(), FederationError> {
        let argument = self.make_mut(&mut schema.schema)?;
        if argument
            .directives
            .iter()
            .any(|other_directive| other_directive.ptr_eq(&directive))
        {
            return Err(
                SingleFederationError::Internal {
                    message: format!(
                        "Directive application \"@{}\" already exists on interface field argument \"{}\"",
                        directive.name,
                        self,
                    )
                }.into()
            );
        }
        let name = directive.name.clone();
        argument.make_mut().directives.push(directive);
        self.insert_directive_name_references(&mut schema.referencers, &name)
    }

    /// Remove a directive application from this position by name.
    pub(crate) fn remove_directive_name(&self, schema: &mut FederationSchema, name: &str) {
        let Some(argument) = self.try_make_mut(&mut schema.schema) else {
            return;
        };
        self.remove_directive_name_references(&mut schema.referencers, name);
        argument
            .make_mut()
            .directives
            .retain(|other_directive| other_directive.name != name);
    }

    fn insert_references(
        &self,
        argument: &Node<InputValueDefinition>,
        referencers: &mut Referencers,
    ) -> Result<(), FederationError> {
        if is_graphql_reserved_name(&self.argument_name) {
            bail!(r#"Cannot insert reserved interface field argument "{self}""#);
        }
        validate_node_directives(argument.directives.deref())?;
        for directive_reference in argument.directives.iter() {
            self.insert_directive_name_references(referencers, &directive_reference.name)?;
        }
        self.insert_type_references(argument, referencers)
    }

    fn remove_references(
        &self,
        argument: &Node<InputValueDefinition>,
        referencers: &mut Referencers,
    ) -> Result<(), FederationError> {
        if is_graphql_reserved_name(&self.argument_name) {
            bail!(r#"Cannot remove reserved interface field argument "{self}""#);
        }
        for directive_reference in argument.directives.iter() {
            self.remove_directive_name_references(referencers, &directive_reference.name);
        }
        self.remove_type_references(argument, referencers);
        Ok(())
    }

    fn insert_directive_name_references(
        &self,
        referencers: &mut Referencers,
        name: &Name,
    ) -> Result<(), FederationError> {
        let directive_referencers = referencers.directives.get_mut(name).ok_or_else(|| {
            SingleFederationError::Internal {
                message: format!(
                    "Interface field argument \"{self}\"'s directive application \"@{name}\" does not refer to an existing directive.",
                ),
            }
        })?;
        directive_referencers
            .interface_field_arguments
            .insert(self.clone());
        Ok(())
    }

    fn remove_directive_name_references(&self, referencers: &mut Referencers, name: &str) {
        let Some(directive_referencers) = referencers.directives.get_mut(name) else {
            return;
        };
        directive_referencers
            .interface_field_arguments
            .shift_remove(self);
    }

    fn insert_type_references(
        &self,
        argument: &Node<InputValueDefinition>,
        referencers: &mut Referencers,
    ) -> Result<(), FederationError> {
        let input_type_reference = argument.ty.inner_named_type();
        if let Some(scalar_type_referencers) =
            referencers.scalar_types.get_mut(input_type_reference)
        {
            scalar_type_referencers
                .interface_field_arguments
                .insert(self.clone());
        } else if let Some(enum_type_referencers) =
            referencers.enum_types.get_mut(input_type_reference)
        {
            enum_type_referencers
                .interface_field_arguments
                .insert(self.clone());
        } else if let Some(input_object_type_referencers) =
            referencers.input_object_types.get_mut(input_type_reference)
        {
            input_object_type_referencers
                .interface_field_arguments
                .insert(self.clone());
        } else {
            return Err(FederationError::internal(format!(
                "Interface field argument \"{}\"'s inner type \"{}\" does not refer to an existing input type.",
                self,
                input_type_reference.deref(),
            )));
        }
        Ok(())
    }

    fn remove_type_references(
        &self,
        argument: &Node<InputValueDefinition>,
        referencers: &mut Referencers,
    ) {
        let input_type_reference = argument.ty.inner_named_type();
        if let Some(scalar_type_referencers) =
            referencers.scalar_types.get_mut(input_type_reference)
        {
            scalar_type_referencers
                .interface_field_arguments
                .shift_remove(self);
        } else if let Some(enum_type_referencers) =
            referencers.enum_types.get_mut(input_type_reference)
        {
            enum_type_referencers
                .interface_field_arguments
                .shift_remove(self);
        } else if let Some(input_object_type_referencers) =
            referencers.input_object_types.get_mut(input_type_reference)
        {
            input_object_type_referencers
                .interface_field_arguments
                .shift_remove(self);
        }
    }

    fn rename_type(
        &self,
        schema: &mut FederationSchema,
        new_name: Name,
    ) -> Result<(), FederationError> {
        let argument = self.make_mut(&mut schema.schema)?.make_mut();
        match argument.ty.as_ref() {
            ast::Type::Named(_) => *argument.ty.make_mut() = ast::Type::Named(new_name),
            ast::Type::NonNullNamed(_) => {
                *argument.ty.make_mut() = ast::Type::NonNullNamed(new_name)
            }
            ast::Type::List(_) => todo!(),
            ast::Type::NonNullList(_) => todo!(),
        }
        Ok(())
    }
}

impl Display for InterfaceFieldArgumentDefinitionPosition {
    fn fmt(&self, f: &mut Formatter<'_>) -> std::fmt::Result {
        write!(
            f,
            "{}.{}({}:)",
            self.type_name, self.field_name, self.argument_name
        )
    }
}

#[derive(Debug, Clone, PartialEq, Eq, Hash, Serialize)]
pub(crate) struct UnionTypeDefinitionPosition {
    pub(crate) type_name: Name,
}

impl UnionTypeDefinitionPosition {
    const EXPECTED: &'static str = "a union type";

    pub(crate) fn introspection_typename_field(&self) -> UnionTypenameFieldDefinitionPosition {
        UnionTypenameFieldDefinitionPosition {
            type_name: self.type_name.clone(),
        }
    }

    pub(crate) fn get<'schema>(
        &self,
        schema: &'schema Schema,
    ) -> Result<&'schema Node<UnionType>, PositionLookupError> {
        schema
            .types
            .get(&self.type_name)
            .ok_or_else(|| PositionLookupError::TypeMissing(self.type_name.clone()))
            .and_then(|type_| {
                if let ExtendedType::Union(type_) = type_ {
                    Ok(type_)
                } else {
                    Err(PositionLookupError::TypeWrongKind(
                        self.type_name.clone(),
                        Self::EXPECTED,
                    ))
                }
            })
    }

    pub(crate) fn try_get<'schema>(
        &self,
        schema: &'schema Schema,
    ) -> Option<&'schema Node<UnionType>> {
        self.get(schema).ok()
    }

    fn make_mut<'schema>(
        &self,
        schema: &'schema mut Schema,
    ) -> Result<&'schema mut Node<UnionType>, PositionLookupError> {
        schema
            .types
            .get_mut(&self.type_name)
            .ok_or_else(|| PositionLookupError::TypeMissing(self.type_name.clone()))
            .and_then(|type_| {
                if let ExtendedType::Union(type_) = type_ {
                    Ok(type_)
                } else {
                    Err(PositionLookupError::TypeWrongKind(
                        self.type_name.clone(),
                        Self::EXPECTED,
                    ))
                }
            })
    }

    fn try_make_mut<'schema>(
        &self,
        schema: &'schema mut Schema,
    ) -> Option<&'schema mut Node<UnionType>> {
        if self.try_get(schema).is_some() {
            self.make_mut(schema).ok()
        } else {
            None
        }
    }

    pub(crate) fn pre_insert(&self, schema: &mut FederationSchema) -> Result<(), FederationError> {
        if schema.referencers.contains_type_name(&self.type_name) {
            bail!(r#"Type "{self}" has already been pre-inserted"#);
        }
        schema
            .referencers
            .union_types
            .insert(self.type_name.clone(), Default::default());
        Ok(())
    }

    pub(crate) fn insert(
        &self,
        schema: &mut FederationSchema,
        type_: Node<UnionType>,
    ) -> Result<(), FederationError> {
        if self.type_name != type_.name {
            return Err(SingleFederationError::Internal {
                message: format!(
                    "Union type \"{}\" given type named \"{}\"",
                    self, type_.name,
                ),
            }
            .into());
        }
        if !schema.referencers.union_types.contains_key(&self.type_name) {
            bail!(r#"Type "{self}" has not been pre-inserted"#);
        }
        if schema.schema.types.contains_key(&self.type_name) {
            bail!(r#"Type "{self}" already exists in schema"#);
        }
        schema
            .schema
            .types
            .insert(self.type_name.clone(), ExtendedType::Union(type_));
        self.insert_references(self.get(&schema.schema)?, &mut schema.referencers)
    }

    /// Remove this union from the schema, and remove any direct references to the union.
    ///
    /// This can make the schema invalid if the fields referencing the union are the only fields of
    /// their type. That would cause the type definition to become empty.
    pub(crate) fn remove(
        &self,
        schema: &mut FederationSchema,
    ) -> Result<Option<UnionTypeReferencers>, FederationError> {
        let Some(referencers) = self.remove_internal(schema)? else {
            return Ok(None);
        };
        for field in &referencers.object_fields {
            field.remove(schema)?;
        }
        for field in &referencers.interface_fields {
            field.remove(schema)?;
        }
        Ok(Some(referencers))
    }

    /// Remove this union from the schema, and recursively remove references to the union.
    pub(crate) fn remove_recursive(
        &self,
        schema: &mut FederationSchema,
    ) -> Result<(), FederationError> {
        let Some(referencers) = self.remove_internal(schema)? else {
            return Ok(());
        };
        for field in referencers.object_fields {
            field.remove_recursive(schema)?;
        }
        for field in referencers.interface_fields {
            field.remove_recursive(schema)?;
        }
        Ok(())
    }

    fn remove_internal(
        &self,
        schema: &mut FederationSchema,
    ) -> Result<Option<UnionTypeReferencers>, FederationError> {
        let Some(type_) = self.try_get(&schema.schema) else {
            return Ok(None);
        };
        self.remove_references(type_, &mut schema.referencers);
        schema.schema.types.shift_remove(&self.type_name);
        Ok(Some(
            schema
                .referencers
                .union_types
                .shift_remove(&self.type_name)
                .ok_or_else(|| SingleFederationError::Internal {
                    message: format!("Schema missing referencers for type \"{self}\""),
                })?,
        ))
    }

    pub(crate) fn insert_directive(
        &self,
        schema: &mut FederationSchema,
        directive: Component<Directive>,
    ) -> Result<(), FederationError> {
        let type_ = self.make_mut(&mut schema.schema)?;
        if type_
            .directives
            .iter()
            .any(|other_directive| other_directive.ptr_eq(&directive))
        {
            return Err(SingleFederationError::Internal {
                message: format!(
                    "Directive application \"@{}\" already exists on union type \"{}\"",
                    directive.name, self,
                ),
            }
            .into());
        }
        let name = directive.name.clone();
        type_.make_mut().directives.push(directive);
        self.insert_directive_name_references(&mut schema.referencers, &name)
    }

    /// Remove a directive application from this position by name.
    pub(crate) fn remove_directive_name(&self, schema: &mut FederationSchema, name: &str) {
        let Some(type_) = self.try_make_mut(&mut schema.schema) else {
            return;
        };
        self.remove_directive_name_references(&mut schema.referencers, name);
        type_
            .make_mut()
            .directives
            .retain(|other_directive| other_directive.name != name);
    }

    pub(crate) fn insert_member(
        &self,
        schema: &mut FederationSchema,
        name: ComponentName,
    ) -> Result<(), FederationError> {
        let type_ = self.make_mut(&mut schema.schema)?;
        type_.make_mut().members.insert(name.clone());
        self.insert_member_references(&mut schema.referencers, &name)
    }

    pub(crate) fn remove_member(&self, schema: &mut FederationSchema, name: &str) {
        let Some(type_) = self.try_make_mut(&mut schema.schema) else {
            return;
        };
        self.remove_member_references(&mut schema.referencers, name);
        type_
            .make_mut()
            .members
            .retain(|other_type| other_type != name);
    }

    pub(crate) fn remove_member_recursive(
        &self,
        schema: &mut FederationSchema,
        name: &str,
    ) -> Result<(), FederationError> {
        self.remove_member(schema, name);
        let Some(type_) = self.try_get(&schema.schema) else {
            return Ok(());
        };
        if type_.members.is_empty() {
            self.remove_recursive(schema)?;
        }
        Ok(())
    }

    fn insert_references(
        &self,
        type_: &Node<UnionType>,
        referencers: &mut Referencers,
    ) -> Result<(), FederationError> {
        validate_component_directives(type_.directives.deref())?;
        for directive_reference in type_.directives.iter() {
            self.insert_directive_name_references(referencers, &directive_reference.name)?;
        }
        for object_type_reference in type_.members.iter() {
            self.insert_member_references(referencers, object_type_reference.deref())?;
        }
        self.introspection_typename_field()
            .insert_references(referencers)
    }

    fn remove_references(&self, type_: &Node<UnionType>, referencers: &mut Referencers) {
        for directive_reference in type_.directives.iter() {
            self.remove_directive_name_references(referencers, &directive_reference.name);
        }
        for object_type_reference in type_.members.iter() {
            self.remove_member_references(referencers, object_type_reference.deref());
        }
        self.introspection_typename_field()
            .remove_references(referencers)
    }

    fn insert_directive_name_references(
        &self,
        referencers: &mut Referencers,
        name: &Name,
    ) -> Result<(), FederationError> {
        let directive_referencers = referencers.directives.get_mut(name).ok_or_else(|| {
            SingleFederationError::Internal {
                message: format!(
                    "Union type \"{self}\"'s directive application \"@{name}\" does not refer to an existing directive.",
                ),
            }
        })?;
        directive_referencers.union_types.insert(self.clone());
        Ok(())
    }

    fn remove_directive_name_references(&self, referencers: &mut Referencers, name: &str) {
        let Some(directive_referencers) = referencers.directives.get_mut(name) else {
            return;
        };
        directive_referencers.union_types.shift_remove(self);
    }

    fn insert_member_references(
        &self,
        referencers: &mut Referencers,
        name: &Name,
    ) -> Result<(), FederationError> {
        let object_type_referencers = referencers.object_types.get_mut(name).ok_or_else(|| {
            SingleFederationError::Internal {
                message: format!(
                    "Union type \"{self}\"'s member \"{name}\" does not refer to an existing object.",
                ),
            }
        })?;
        object_type_referencers.union_types.insert(self.clone());
        Ok(())
    }

    fn remove_member_references(&self, referencers: &mut Referencers, name: &str) {
        let Some(object_type_referencers) = referencers.object_types.get_mut(name) else {
            return;
        };
        object_type_referencers.union_types.shift_remove(self);
    }

    fn rename(&self, schema: &mut FederationSchema, new_name: Name) -> Result<(), FederationError> {
        self.make_mut(&mut schema.schema)?.make_mut().name = new_name.clone();

        if let Some(union_type_referencers) =
            schema.referencers.union_types.swap_remove(&self.type_name)
        {
            schema
                .referencers
                .union_types
                .insert(new_name, union_type_referencers);
        }

        Ok(())
    }

    fn rename_member(
        &self,
        schema: &mut FederationSchema,
        old_name: &Name,
        new_name: Name,
    ) -> Result<(), FederationError> {
        let type_ = self.make_mut(&mut schema.schema)?.make_mut();
        type_.members.swap_remove(old_name);
        type_.members.insert(new_name.into());

        Ok(())
    }

    fn remove_extensions(&self, schema: &mut FederationSchema) -> Result<(), FederationError> {
        let type_ = self.make_mut(&mut schema.schema)?.make_mut();
        for directive in type_.directives.iter_mut() {
            directive.origin = ComponentOrigin::Definition;
        }
        type_.members = type_
            .members
            .iter()
            .map(|m| {
                let mut m = m.clone();
                m.origin = ComponentOrigin::Definition;
                m
            })
            .collect();
        Ok(())
    }

    pub(crate) fn has_applied_directive(
        &self,
        schema: &FederationSchema,
        directive_name: &Name,
    ) -> bool {
        if let Some(type_) = self.try_get(schema.schema()) {
            return type_
                .directives
                .iter()
                .any(|directive| &directive.name == directive_name);
        }
        false
    }

    pub(crate) fn get_all_applied_directives<'schema>(
        &self,
        schema: &'schema FederationSchema,
    ) -> Result<impl Iterator<Item = &'schema Component<Directive>>, FederationError> {
        Ok(self.get(&schema.schema)?.directives.iter())
    }

    pub(crate) fn get_applied_directives<'schema>(
        &self,
        schema: &'schema FederationSchema,
        directive_name: &Name,
    ) -> Vec<&'schema Component<Directive>> {
        if let Some(field) = self.try_get(&schema.schema) {
            field
                .directives
                .iter()
                .filter(|directive| &directive.name == directive_name)
                .collect()
        } else {
            Vec::new()
        }
    }

    pub(crate) fn remove_directive(
        &self,
        schema: &mut FederationSchema,
        directive: &Component<Directive>,
    ) {
        let Some(obj) = self.try_make_mut(&mut schema.schema) else {
            return;
        };
        if !obj.directives.iter().any(|other_directive| {
            (other_directive.name == directive.name) && !other_directive.ptr_eq(directive)
        }) {
            self.remove_directive_name_references(&mut schema.referencers, &directive.name);
        }
        obj.make_mut()
            .directives
            .retain(|other_directive| !other_directive.ptr_eq(directive));
    }
}

impl Display for UnionTypeDefinitionPosition {
    fn fmt(&self, f: &mut Formatter<'_>) -> std::fmt::Result {
        write!(f, "{}", self.type_name)
    }
}

#[derive(Debug, Clone, PartialEq, Eq, Hash, Serialize)]
pub(crate) struct UnionTypenameFieldDefinitionPosition {
    pub(crate) type_name: Name,
}

impl UnionTypenameFieldDefinitionPosition {
    pub(crate) fn field_name(&self) -> &Name {
        &INTROSPECTION_TYPENAME_FIELD_NAME
    }

    pub(crate) fn parent(&self) -> UnionTypeDefinitionPosition {
        UnionTypeDefinitionPosition {
            type_name: self.type_name.clone(),
        }
    }

    pub(crate) fn get<'schema>(
        &self,
        schema: &'schema Schema,
    ) -> Result<&'schema Component<FieldDefinition>, PositionLookupError> {
        let parent = self.parent();
        parent.get(schema)?;

        schema
            .type_field(&self.type_name, self.field_name())
            .map_err(|_| {
                PositionLookupError::MissingField(
                    "Union",
                    self.type_name.clone(),
                    name!("__typename"),
                )
            })
    }

    fn insert_references(&self, referencers: &mut Referencers) -> Result<(), FederationError> {
        self.insert_type_references(referencers)?;
        Ok(())
    }

    fn remove_references(&self, referencers: &mut Referencers) {
        self.remove_type_references(referencers);
    }

    fn insert_type_references(&self, referencers: &mut Referencers) -> Result<(), FederationError> {
        let output_type_reference = "String";
        if let Some(scalar_type_referencers) =
            referencers.scalar_types.get_mut(output_type_reference)
        {
            scalar_type_referencers.union_fields.insert(self.clone());
        } else {
            return Err(FederationError::internal(format!(
                "Schema missing referencers for type \"{output_type_reference}\""
            )));
        }
        Ok(())
    }

    fn remove_type_references(&self, referencers: &mut Referencers) {
        let output_type_reference = "String";
        if let Some(scalar_type_referencers) =
            referencers.scalar_types.get_mut(output_type_reference)
        {
            scalar_type_referencers.union_fields.shift_remove(self);
        }
    }
}

impl Display for UnionTypenameFieldDefinitionPosition {
    fn fmt(&self, f: &mut Formatter<'_>) -> std::fmt::Result {
        write!(f, "{}.{}", self.type_name, self.field_name())
    }
}

#[derive(Debug, Clone, PartialEq, Eq, Hash)]
pub(crate) struct EnumTypeDefinitionPosition {
    pub(crate) type_name: Name,
}

impl EnumTypeDefinitionPosition {
    const EXPECTED: &'static str = "an enum type";

    pub(crate) fn value(&self, value_name: Name) -> EnumValueDefinitionPosition {
        EnumValueDefinitionPosition {
            type_name: self.type_name.clone(),
            value_name,
        }
    }

    pub(crate) fn get<'schema>(
        &self,
        schema: &'schema Schema,
    ) -> Result<&'schema Node<EnumType>, PositionLookupError> {
        schema
            .types
            .get(&self.type_name)
            .ok_or_else(|| PositionLookupError::TypeMissing(self.type_name.clone()))
            .and_then(|type_| {
                if let ExtendedType::Enum(type_) = type_ {
                    Ok(type_)
                } else {
                    Err(PositionLookupError::TypeWrongKind(
                        self.type_name.clone(),
                        Self::EXPECTED,
                    ))
                }
            })
    }

    pub(crate) fn try_get<'schema>(
        &self,
        schema: &'schema Schema,
    ) -> Option<&'schema Node<EnumType>> {
        self.get(schema).ok()
    }

    fn make_mut<'schema>(
        &self,
        schema: &'schema mut Schema,
    ) -> Result<&'schema mut Node<EnumType>, PositionLookupError> {
        schema
            .types
            .get_mut(&self.type_name)
            .ok_or_else(|| PositionLookupError::TypeMissing(self.type_name.clone()))
            .and_then(|type_| {
                if let ExtendedType::Enum(type_) = type_ {
                    Ok(type_)
                } else {
                    Err(PositionLookupError::TypeWrongKind(
                        self.type_name.clone(),
                        Self::EXPECTED,
                    ))
                }
            })
    }

    fn try_make_mut<'schema>(
        &self,
        schema: &'schema mut Schema,
    ) -> Option<&'schema mut Node<EnumType>> {
        if self.try_get(schema).is_some() {
            self.make_mut(schema).ok()
        } else {
            None
        }
    }

    pub(crate) fn pre_insert(&self, schema: &mut FederationSchema) -> Result<(), FederationError> {
        if schema.referencers.contains_type_name(&self.type_name) {
            bail!(r#"Type "{self}" has already been pre-inserted"#);
        }
        schema
            .referencers
            .enum_types
            .insert(self.type_name.clone(), Default::default());
        Ok(())
    }

    pub(crate) fn insert(
        &self,
        schema: &mut FederationSchema,
        type_: Node<EnumType>,
    ) -> Result<(), FederationError> {
        if self.type_name != type_.name {
            return Err(SingleFederationError::Internal {
                message: format!("Enum type \"{}\" given type named \"{}\"", self, type_.name,),
            }
            .into());
        }
        if !schema.referencers.enum_types.contains_key(&self.type_name) {
            bail!(r#"Type "{self}" has not been pre-inserted"#);
        }
        if schema.schema.types.contains_key(&self.type_name) {
            bail!(r#"Type "{self}" already exists in schema"#);
        }
        schema
            .schema
            .types
            .insert(self.type_name.clone(), ExtendedType::Enum(type_));
        self.insert_references(self.get(&schema.schema)?, &mut schema.referencers)
    }

    /// Remove this enum from the schema, and remove its direct references.
    ///
    /// This can make the schema invalid if a field referencing the enum is the last of field in
    /// its type. That would cause the type to become empty.
    pub(crate) fn remove(
        &self,
        schema: &mut FederationSchema,
    ) -> Result<Option<EnumTypeReferencers>, FederationError> {
        let Some(referencers) = self.remove_internal(schema)? else {
            return Ok(None);
        };
        for field in &referencers.object_fields {
            field.remove(schema)?;
        }
        for argument in &referencers.object_field_arguments {
            argument.remove(schema)?;
        }
        for field in &referencers.interface_fields {
            field.remove(schema)?;
        }
        for argument in &referencers.interface_field_arguments {
            argument.remove(schema)?;
        }
        for field in &referencers.input_object_fields {
            field.remove(schema)?;
        }
        for argument in &referencers.directive_arguments {
            argument.remove(schema)?;
        }
        Ok(Some(referencers))
    }

    fn remove_internal(
        &self,
        schema: &mut FederationSchema,
    ) -> Result<Option<EnumTypeReferencers>, FederationError> {
        let Some(type_) = self.try_get(&schema.schema) else {
            return Ok(None);
        };
        self.remove_references(type_, &mut schema.referencers)?;
        schema.schema.types.shift_remove(&self.type_name);
        Ok(Some(
            schema
                .referencers
                .enum_types
                .shift_remove(&self.type_name)
                .ok_or_else(|| SingleFederationError::Internal {
                    message: format!("Schema missing referencers for type \"{self}\""),
                })?,
        ))
    }

    pub(crate) fn insert_directive(
        &self,
        schema: &mut FederationSchema,
        directive: Component<Directive>,
    ) -> Result<(), FederationError> {
        let type_ = self.make_mut(&mut schema.schema)?;
        if type_
            .directives
            .iter()
            .any(|other_directive| other_directive.ptr_eq(&directive))
        {
            return Err(SingleFederationError::Internal {
                message: format!(
                    "Directive application \"@{}\" already exists on enum type \"{}\"",
                    directive.name, self,
                ),
            }
            .into());
        }
        let name = directive.name.clone();
        type_.make_mut().directives.push(directive);
        self.insert_directive_name_references(&mut schema.referencers, &name)
    }

    /// Remove a directive application from this position by name.
    pub(crate) fn remove_directive_name(&self, schema: &mut FederationSchema, name: &str) {
        let Some(type_) = self.try_make_mut(&mut schema.schema) else {
            return;
        };
        self.remove_directive_name_references(&mut schema.referencers, name);
        type_
            .make_mut()
            .directives
            .retain(|other_directive| other_directive.name != name);
    }

    fn insert_references(
        &self,
        type_: &Node<EnumType>,
        referencers: &mut Referencers,
    ) -> Result<(), FederationError> {
        validate_component_directives(type_.directives.deref())?;
        for directive_reference in type_.directives.iter() {
            self.insert_directive_name_references(referencers, &directive_reference.name)?;
        }
        for (value_name, value) in type_.values.iter() {
            self.value(value_name.clone())
                .insert_references(value, referencers)?;
        }
        Ok(())
    }

    fn remove_references(
        &self,
        type_: &Node<EnumType>,
        referencers: &mut Referencers,
    ) -> Result<(), FederationError> {
        for directive_reference in type_.directives.iter() {
            self.remove_directive_name_references(referencers, &directive_reference.name);
        }
        for (value_name, value) in type_.values.iter() {
            self.value(value_name.clone())
                .remove_references(value, referencers)?;
        }
        Ok(())
    }

    fn insert_directive_name_references(
        &self,
        referencers: &mut Referencers,
        name: &Name,
    ) -> Result<(), FederationError> {
        let directive_referencers = referencers.directives.get_mut(name).ok_or_else(|| {
            SingleFederationError::Internal {
                message: format!(
                    "Enum type \"{self}\"'s directive application \"@{name}\" does not refer to an existing directive.",
                ),
            }
        })?;
        directive_referencers.enum_types.insert(self.clone());
        Ok(())
    }

    fn remove_directive_name_references(&self, referencers: &mut Referencers, name: &str) {
        let Some(directive_referencers) = referencers.directives.get_mut(name) else {
            return;
        };
        directive_referencers.enum_types.shift_remove(self);
    }

    fn rename(&self, schema: &mut FederationSchema, new_name: Name) -> Result<(), FederationError> {
        self.make_mut(&mut schema.schema)?.make_mut().name = new_name.clone();

        if let Some(enum_type_referencers) =
            schema.referencers.enum_types.swap_remove(&self.type_name)
        {
            for pos in enum_type_referencers.object_fields.iter() {
                pos.rename_type(schema, new_name.clone())?;
            }
            for pos in enum_type_referencers.object_field_arguments.iter() {
                pos.rename_type(schema, new_name.clone())?;
            }
            for pos in enum_type_referencers.interface_fields.iter() {
                pos.rename_type(schema, new_name.clone())?;
            }
            for pos in enum_type_referencers.interface_field_arguments.iter() {
                pos.rename_type(schema, new_name.clone())?;
            }
            for pos in enum_type_referencers.input_object_fields.iter() {
                pos.rename_type(schema, new_name.clone())?;
            }
            schema
                .referencers
                .enum_types
                .insert(new_name, enum_type_referencers);
        }

        Ok(())
    }

    fn remove_extensions(&self, schema: &mut FederationSchema) -> Result<(), FederationError> {
        let type_ = self.make_mut(&mut schema.schema)?.make_mut();
        for directive in type_.directives.iter_mut() {
            directive.origin = ComponentOrigin::Definition;
        }
        for (_, v) in type_.values.iter_mut() {
            v.origin = ComponentOrigin::Definition;
        }
        Ok(())
    }

    pub(crate) fn has_applied_directive(
        &self,
        schema: &FederationSchema,
        directive_name: &Name,
    ) -> bool {
        if let Some(type_) = self.try_get(schema.schema()) {
            return type_
                .directives
                .iter()
                .any(|directive| &directive.name == directive_name);
        }
        false
    }

    pub(crate) fn get_all_applied_directives<'schema>(
        &self,
        schema: &'schema FederationSchema,
    ) -> Result<impl Iterator<Item = &'schema Component<Directive>>, FederationError> {
        Ok(self.get(&schema.schema)?.directives.iter())
    }

    pub(crate) fn get_applied_directives<'schema>(
        &self,
        schema: &'schema FederationSchema,
        directive_name: &Name,
    ) -> Vec<&'schema Component<Directive>> {
        if let Some(field) = self.try_get(&schema.schema) {
            field
                .directives
                .iter()
                .filter(|directive| &directive.name == directive_name)
                .collect()
        } else {
            Vec::new()
        }
    }

    pub(crate) fn remove_directive(
        &self,
        schema: &mut FederationSchema,
        directive: &Component<Directive>,
    ) {
        let Some(obj) = self.try_make_mut(&mut schema.schema) else {
            return;
        };
        if !obj.directives.iter().any(|other_directive| {
            (other_directive.name == directive.name) && !other_directive.ptr_eq(directive)
        }) {
            self.remove_directive_name_references(&mut schema.referencers, &directive.name);
        }
        obj.make_mut()
            .directives
            .retain(|other_directive| !other_directive.ptr_eq(directive));
    }
}

impl Display for EnumTypeDefinitionPosition {
    fn fmt(&self, f: &mut Formatter<'_>) -> std::fmt::Result {
        write!(f, "{}", self.type_name)
    }
}

#[derive(Debug, Clone, PartialEq, Eq, Hash)]
pub(crate) struct EnumValueDefinitionPosition {
    pub(crate) type_name: Name,
    pub(crate) value_name: Name,
}

impl EnumValueDefinitionPosition {
    pub(crate) fn get_all_applied_directives<'schema>(
        &self,
        schema: &'schema FederationSchema,
    ) -> Result<impl Iterator<Item = &'schema Node<Directive>>, FederationError> {
        Ok(self.get(&schema.schema)?.directives.iter())
    }

    pub(crate) fn get_applied_directives<'schema>(
        &self,
        schema: &'schema FederationSchema,
        directive_name: &Name,
    ) -> Vec<&'schema Node<Directive>> {
        if let Some(val) = self.try_get(&schema.schema) {
            val.directives
                .iter()
                .filter(|d| &d.name == directive_name)
                .collect()
        } else {
            Vec::new()
        }
    }
    pub(crate) fn parent(&self) -> EnumTypeDefinitionPosition {
        EnumTypeDefinitionPosition {
            type_name: self.type_name.clone(),
        }
    }

    pub(crate) fn get<'schema>(
        &self,
        schema: &'schema Schema,
    ) -> Result<&'schema Component<EnumValueDefinition>, PositionLookupError> {
        let parent = self.parent();
        let type_ = parent.get(schema)?;

        type_
            .values
            .get(&self.value_name)
            .ok_or_else(|| PositionLookupError::MissingValue(self.clone()))
    }

    pub(crate) fn try_get<'schema>(
        &self,
        schema: &'schema Schema,
    ) -> Option<&'schema Component<EnumValueDefinition>> {
        self.get(schema).ok()
    }

    fn make_mut<'schema>(
        &self,
        schema: &'schema mut Schema,
    ) -> Result<&'schema mut Component<EnumValueDefinition>, PositionLookupError> {
        let parent = self.parent();
        let type_ = parent.make_mut(schema)?.make_mut();

        type_
            .values
            .get_mut(&self.value_name)
            .ok_or_else(|| PositionLookupError::MissingValue(self.clone()))
    }

    fn try_make_mut<'schema>(
        &self,
        schema: &'schema mut Schema,
    ) -> Option<&'schema mut Component<EnumValueDefinition>> {
        if self.try_get(schema).is_some() {
            self.make_mut(schema).ok()
        } else {
            None
        }
    }

    pub(crate) fn insert(
        &self,
        schema: &mut FederationSchema,
        value: Component<EnumValueDefinition>,
    ) -> Result<(), FederationError> {
        if self.value_name != value.value {
            return Err(SingleFederationError::Internal {
                message: format!(
                    "Enum value \"{}\" given argument named \"{}\"",
                    self, value.value,
                ),
            }
            .into());
        }
        if self.try_get(&schema.schema).is_some() {
            bail!(r#"Enum value "{self}" already exists in schema"#);
        }
        self.parent()
            .make_mut(&mut schema.schema)?
            .make_mut()
            .values
            .insert(self.value_name.clone(), value);
        self.insert_references(self.get(&schema.schema)?, &mut schema.referencers)
    }

    /// Remove this value from the enum definition.
    ///
    /// This can make the schema invalid if the enum value is used in any directive applications,
    /// or if the value is the only value in its enum definition.
    pub(crate) fn remove(&self, schema: &mut FederationSchema) -> Result<(), FederationError> {
        let Some(value) = self.try_get(&schema.schema) else {
            return Ok(());
        };
        self.remove_references(value, &mut schema.referencers)?;
        self.parent()
            .make_mut(&mut schema.schema)?
            .make_mut()
            .values
            .shift_remove(&self.value_name);
        Ok(())
    }

    pub(crate) fn insert_directive(
        &self,
        schema: &mut FederationSchema,
        directive: Node<Directive>,
    ) -> Result<(), FederationError> {
        let value = self.make_mut(&mut schema.schema)?;
        if value
            .directives
            .iter()
            .any(|other_directive| other_directive.ptr_eq(&directive))
        {
            return Err(SingleFederationError::Internal {
                message: format!(
                    "Directive application \"@{}\" already exists on enum value \"{}\"",
                    directive.name, self,
                ),
            }
            .into());
        }
        let name = directive.name.clone();
        value.make_mut().directives.push(directive);
        self.insert_directive_name_references(&mut schema.referencers, &name)
    }

    /// Remove a directive application from this position by name.
    pub(crate) fn remove_directive_name(&self, schema: &mut FederationSchema, name: &str) {
        let Some(value) = self.try_make_mut(&mut schema.schema) else {
            return;
        };
        self.remove_directive_name_references(&mut schema.referencers, name);
        value
            .make_mut()
            .directives
            .retain(|other_directive| other_directive.name != name);
    }

    fn insert_references(
        &self,
        value: &Component<EnumValueDefinition>,
        referencers: &mut Referencers,
    ) -> Result<(), FederationError> {
        if is_graphql_reserved_name(&self.value_name) {
            bail!(r#"Cannot insert reserved enum value "{self}""#);
        }
        validate_node_directives(value.directives.deref())?;
        for directive_reference in value.directives.iter() {
            self.insert_directive_name_references(referencers, &directive_reference.name)?;
        }
        Ok(())
    }

    fn remove_references(
        &self,
        value: &Component<EnumValueDefinition>,
        referencers: &mut Referencers,
    ) -> Result<(), FederationError> {
        if is_graphql_reserved_name(&self.value_name) {
            bail!(r#"Cannot remove reserved enum value "{self}""#);
        }
        for directive_reference in value.directives.iter() {
            self.remove_directive_name_references(referencers, &directive_reference.name);
        }
        Ok(())
    }

    fn insert_directive_name_references(
        &self,
        referencers: &mut Referencers,
        name: &Name,
    ) -> Result<(), FederationError> {
        let directive_referencers = referencers.directives.get_mut(name).ok_or_else(|| {
            SingleFederationError::Internal {
                message: format!(
                    "Enum value \"{self}\"'s directive application \"@{name}\" does not refer to an existing directive.",
                ),
            }
        })?;
        directive_referencers.enum_values.insert(self.clone());
        Ok(())
    }

    fn remove_directive_name_references(&self, referencers: &mut Referencers, name: &str) {
        let Some(directive_referencers) = referencers.directives.get_mut(name) else {
            return;
        };
        directive_referencers.enum_values.shift_remove(self);
    }
}

impl Display for EnumValueDefinitionPosition {
    fn fmt(&self, f: &mut Formatter<'_>) -> std::fmt::Result {
        write!(f, "{}.{}", self.type_name, self.value_name)
    }
}

#[derive(Debug, Clone, PartialEq, Eq, Hash)]
pub(crate) struct InputObjectTypeDefinitionPosition {
    pub(crate) type_name: Name,
}

impl InputObjectTypeDefinitionPosition {
    const EXPECTED: &'static str = "an input object type";

    pub(crate) fn field(&self, field_name: Name) -> InputObjectFieldDefinitionPosition {
        InputObjectFieldDefinitionPosition {
            type_name: self.type_name.clone(),
            field_name,
        }
    }

    pub(crate) fn get<'schema>(
        &self,
        schema: &'schema Schema,
    ) -> Result<&'schema Node<InputObjectType>, PositionLookupError> {
        schema
            .types
            .get(&self.type_name)
            .ok_or_else(|| PositionLookupError::TypeMissing(self.type_name.clone()))
            .and_then(|type_| {
                if let ExtendedType::InputObject(type_) = type_ {
                    Ok(type_)
                } else {
                    Err(PositionLookupError::TypeWrongKind(
                        self.type_name.clone(),
                        Self::EXPECTED,
                    ))
                }
            })
    }

    pub(crate) fn try_get<'schema>(
        &self,
        schema: &'schema Schema,
    ) -> Option<&'schema Node<InputObjectType>> {
        self.get(schema).ok()
    }

    fn make_mut<'schema>(
        &self,
        schema: &'schema mut Schema,
    ) -> Result<&'schema mut Node<InputObjectType>, PositionLookupError> {
        schema
            .types
            .get_mut(&self.type_name)
            .ok_or_else(|| PositionLookupError::TypeMissing(self.type_name.clone()))
            .and_then(|type_| {
                if let ExtendedType::InputObject(type_) = type_ {
                    Ok(type_)
                } else {
                    Err(PositionLookupError::TypeWrongKind(
                        self.type_name.clone(),
                        Self::EXPECTED,
                    ))
                }
            })
    }

    fn try_make_mut<'schema>(
        &self,
        schema: &'schema mut Schema,
    ) -> Option<&'schema mut Node<InputObjectType>> {
        if self.try_get(schema).is_some() {
            self.make_mut(schema).ok()
        } else {
            None
        }
    }

    pub(crate) fn pre_insert(&self, schema: &mut FederationSchema) -> Result<(), FederationError> {
        if schema.referencers.contains_type_name(&self.type_name) {
            bail!(r#"Type "{self}" has already been pre-inserted"#);
        }
        schema
            .referencers
            .input_object_types
            .insert(self.type_name.clone(), Default::default());
        Ok(())
    }

    pub(crate) fn insert(
        &self,
        schema: &mut FederationSchema,
        type_: Node<InputObjectType>,
    ) -> Result<(), FederationError> {
        if self.type_name != type_.name {
            return Err(SingleFederationError::Internal {
                message: format!(
                    "Input object type \"{}\" given type named \"{}\"",
                    self, type_.name,
                ),
            }
            .into());
        }
        if !schema
            .referencers
            .input_object_types
            .contains_key(&self.type_name)
        {
            bail!(r#"Type "{self}" has not been pre-inserted"#);
        }
        if schema.schema.types.contains_key(&self.type_name) {
            bail!(r#"Type "{self}" already exists in schema"#);
        }
        schema
            .schema
            .types
            .insert(self.type_name.clone(), ExtendedType::InputObject(type_));
        self.insert_references(self.get(&schema.schema)?, &mut schema.referencers)
    }

    /// Remove this input type from the schema.
    ///
    /// TODO document validity
    pub(crate) fn remove(
        &self,
        schema: &mut FederationSchema,
    ) -> Result<Option<InputObjectTypeReferencers>, FederationError> {
        let Some(referencers) = self.remove_internal(schema)? else {
            return Ok(None);
        };
        for argument in &referencers.object_field_arguments {
            argument.remove(schema)?;
        }
        for argument in &referencers.interface_field_arguments {
            argument.remove(schema)?;
        }
        for field in &referencers.input_object_fields {
            field.remove(schema)?;
        }
        for argument in &referencers.directive_arguments {
            argument.remove(schema)?;
        }
        Ok(Some(referencers))
    }

    /// Remove this input type from the schema.
    ///
    /// TODO document validity
    pub(crate) fn remove_recursive(
        &self,
        schema: &mut FederationSchema,
    ) -> Result<(), FederationError> {
        let Some(referencers) = self.remove_internal(schema)? else {
            return Ok(());
        };
        for argument in referencers.object_field_arguments {
            argument.remove(schema)?;
        }
        for argument in referencers.interface_field_arguments {
            argument.remove(schema)?;
        }
        for field in referencers.input_object_fields {
            field.remove_recursive(schema)?;
        }
        for argument in referencers.directive_arguments {
            argument.remove(schema)?;
        }
        Ok(())
    }

    fn remove_internal(
        &self,
        schema: &mut FederationSchema,
    ) -> Result<Option<InputObjectTypeReferencers>, FederationError> {
        let Some(type_) = self.try_get(&schema.schema) else {
            return Ok(None);
        };
        self.remove_references(type_, &mut schema.referencers)?;
        schema.schema.types.shift_remove(&self.type_name);
        Ok(Some(
            schema
                .referencers
                .input_object_types
                .shift_remove(&self.type_name)
                .ok_or_else(|| SingleFederationError::Internal {
                    message: format!("Schema missing referencers for type \"{self}\""),
                })?,
        ))
    }

    pub(crate) fn insert_directive(
        &self,
        schema: &mut FederationSchema,
        directive: Component<Directive>,
    ) -> Result<(), FederationError> {
        let type_ = self.make_mut(&mut schema.schema)?;
        if type_
            .directives
            .iter()
            .any(|other_directive| other_directive.ptr_eq(&directive))
        {
            return Err(SingleFederationError::Internal {
                message: format!(
                    "Directive application \"@{}\" already exists on input object type \"{}\"",
                    directive.name, self,
                ),
            }
            .into());
        }
        let name = directive.name.clone();
        type_.make_mut().directives.push(directive);
        self.insert_directive_name_references(&mut schema.referencers, &name)
    }

    /// Remove a directive application from this position by name.
    pub(crate) fn remove_directive_name(&self, schema: &mut FederationSchema, name: &str) {
        let Some(type_) = self.try_make_mut(&mut schema.schema) else {
            return;
        };
        self.remove_directive_name_references(&mut schema.referencers, name);
        type_
            .make_mut()
            .directives
            .retain(|other_directive| other_directive.name != name);
    }

    fn insert_references(
        &self,
        type_: &Node<InputObjectType>,
        referencers: &mut Referencers,
    ) -> Result<(), FederationError> {
        validate_component_directives(type_.directives.deref())?;
        for directive_reference in type_.directives.iter() {
            self.insert_directive_name_references(referencers, &directive_reference.name)?;
        }
        for (field_name, field) in type_.fields.iter() {
            self.field(field_name.clone())
                .insert_references(field, referencers)?;
        }
        Ok(())
    }

    fn remove_references(
        &self,
        type_: &Node<InputObjectType>,
        referencers: &mut Referencers,
    ) -> Result<(), FederationError> {
        for directive_reference in type_.directives.iter() {
            self.remove_directive_name_references(referencers, &directive_reference.name);
        }
        for (field_name, field) in type_.fields.iter() {
            self.field(field_name.clone())
                .remove_references(field, referencers)?;
        }
        Ok(())
    }

    fn insert_directive_name_references(
        &self,
        referencers: &mut Referencers,
        name: &Name,
    ) -> Result<(), FederationError> {
        let directive_referencers = referencers.directives.get_mut(name).ok_or_else(|| {
            SingleFederationError::Internal {
                message: format!(
                    "Input object type \"{self}\"'s directive application \"@{name}\" does not refer to an existing directive.",
                ),
            }
        })?;
        directive_referencers
            .input_object_types
            .insert(self.clone());
        Ok(())
    }

    fn remove_directive_name_references(&self, referencers: &mut Referencers, name: &str) {
        let Some(directive_referencers) = referencers.directives.get_mut(name) else {
            return;
        };
        directive_referencers.input_object_types.shift_remove(self);
    }

    fn rename(&self, schema: &mut FederationSchema, new_name: Name) -> Result<(), FederationError> {
        self.make_mut(&mut schema.schema)?.make_mut().name = new_name.clone();

        if let Some(input_object_type_referencers) = schema
            .referencers
            .input_object_types
            .swap_remove(&self.type_name)
        {
            schema
                .referencers
                .input_object_types
                .insert(new_name, input_object_type_referencers);
        }

        Ok(())
    }

    fn remove_extensions(&self, schema: &mut FederationSchema) -> Result<(), FederationError> {
        let type_ = self.make_mut(&mut schema.schema)?.make_mut();
        for directive in type_.directives.iter_mut() {
            directive.origin = ComponentOrigin::Definition;
        }
        for (_, field) in type_.fields.iter_mut() {
            field.origin = ComponentOrigin::Definition;
        }
        Ok(())
    }

    pub(crate) fn has_applied_directive(
        &self,
        schema: &FederationSchema,
        directive_name: &Name,
    ) -> bool {
        if let Some(type_) = self.try_get(schema.schema()) {
            return type_
                .directives
                .iter()
                .any(|directive| &directive.name == directive_name);
        }
        false
    }

    pub(crate) fn get_all_applied_directives<'schema>(
        &self,
        schema: &'schema FederationSchema,
    ) -> Result<impl Iterator<Item = &'schema Component<Directive>>, FederationError> {
        Ok(self.get(&schema.schema)?.directives.iter())
    }

    pub(crate) fn get_applied_directives<'schema>(
        &self,
        schema: &'schema FederationSchema,
        directive_name: &Name,
    ) -> Vec<&'schema Component<Directive>> {
        if let Some(field) = self.try_get(&schema.schema) {
            field
                .directives
                .iter()
                .filter(|directive| &directive.name == directive_name)
                .collect()
        } else {
            Vec::new()
        }
    }

    pub(crate) fn remove_directive(
        &self,
        schema: &mut FederationSchema,
        directive: &Component<Directive>,
    ) {
        let Some(obj) = self.try_make_mut(&mut schema.schema) else {
            return;
        };
        if !obj.directives.iter().any(|other_directive| {
            (other_directive.name == directive.name) && !other_directive.ptr_eq(directive)
        }) {
            self.remove_directive_name_references(&mut schema.referencers, &directive.name);
        }
        obj.make_mut()
            .directives
            .retain(|other_directive| !other_directive.ptr_eq(directive));
    }
}

impl Display for InputObjectTypeDefinitionPosition {
    fn fmt(&self, f: &mut Formatter<'_>) -> std::fmt::Result {
        write!(f, "{}", self.type_name)
    }
}

#[derive(Debug, Clone, PartialEq, Eq, Hash)]
pub(crate) struct InputObjectFieldDefinitionPosition {
    pub(crate) type_name: Name,
    pub(crate) field_name: Name,
}

impl InputObjectFieldDefinitionPosition {
    pub(crate) fn get_all_applied_directives<'schema>(
        &self,
        schema: &'schema FederationSchema,
    ) -> Result<impl Iterator<Item = &'schema Node<Directive>>, FederationError> {
        Ok(self.get(&schema.schema)?.directives.iter())
    }

    pub(crate) fn get_applied_directives<'schema>(
        &self,
        schema: &'schema FederationSchema,
        directive_name: &Name,
    ) -> Vec<&'schema Node<Directive>> {
        if let Some(field) = self.try_get(&schema.schema) {
            field
                .directives
                .iter()
                .filter(|d| &d.name == directive_name)
                .collect()
        } else {
            Vec::new()
        }
    }

    pub(crate) fn has_applied_directive(
        &self,
        schema: &FederationSchema,
        directive_name: &Name,
    ) -> bool {
        !self
            .get_applied_directives(schema, directive_name)
            .is_empty()
    }

    pub(crate) fn parent(&self) -> InputObjectTypeDefinitionPosition {
        InputObjectTypeDefinitionPosition {
            type_name: self.type_name.clone(),
        }
    }

    pub(crate) fn get<'schema>(
        &self,
        schema: &'schema Schema,
    ) -> Result<&'schema Component<InputValueDefinition>, PositionLookupError> {
        let parent = self.parent();
        let type_ = parent.get(schema)?;

        type_.fields.get(&self.field_name).ok_or_else(|| {
            PositionLookupError::MissingField(
                "Input object",
                self.type_name.clone(),
                self.field_name.clone(),
            )
        })
    }

    pub(crate) fn try_get<'schema>(
        &self,
        schema: &'schema Schema,
    ) -> Option<&'schema Component<InputValueDefinition>> {
        self.get(schema).ok()
    }

    fn make_mut<'schema>(
        &self,
        schema: &'schema mut Schema,
    ) -> Result<&'schema mut Component<InputValueDefinition>, PositionLookupError> {
        let parent = self.parent();
        let type_ = parent.make_mut(schema)?.make_mut();

        type_.fields.get_mut(&self.field_name).ok_or_else(|| {
            PositionLookupError::MissingField(
                "Input object",
                self.type_name.clone(),
                self.field_name.clone(),
            )
        })
    }

    fn try_make_mut<'schema>(
        &self,
        schema: &'schema mut Schema,
    ) -> Option<&'schema mut Component<InputValueDefinition>> {
        if self.try_get(schema).is_some() {
            self.make_mut(schema).ok()
        } else {
            None
        }
    }

    pub(crate) fn insert(
        &self,
        schema: &mut FederationSchema,
        field: Component<InputValueDefinition>,
    ) -> Result<(), FederationError> {
        if self.field_name != field.name {
            return Err(SingleFederationError::Internal {
                message: format!(
                    "Input object field \"{}\" given field named \"{}\"",
                    self, field.name,
                ),
            }
            .into());
        }
        if self.try_get(&schema.schema).is_some() {
            bail!(r#"Input object field "{self}" already exists in schema"#);
        }
        self.parent()
            .make_mut(&mut schema.schema)?
            .make_mut()
            .fields
            .insert(self.field_name.clone(), field);
        self.insert_references(self.get(&schema.schema)?, &mut schema.referencers)
    }

    /// Remove this field from its input object type.
    ///
    /// TODO document validity
    pub(crate) fn remove(&self, schema: &mut FederationSchema) -> Result<(), FederationError> {
        let Some(field) = self.try_get(&schema.schema) else {
            return Ok(());
        };
        self.remove_references(field, &mut schema.referencers)?;
        self.parent()
            .make_mut(&mut schema.schema)?
            .make_mut()
            .fields
            .shift_remove(&self.field_name);
        Ok(())
    }

    /// Remove this field from its input object type.
    ///
    /// TODO document validity
    pub(crate) fn remove_recursive(
        &self,
        schema: &mut FederationSchema,
    ) -> Result<(), FederationError> {
        self.remove(schema)?;
        let parent = self.parent();
        let Some(type_) = parent.try_get(&schema.schema) else {
            return Ok(());
        };
        if type_.fields.is_empty() {
            parent.remove_recursive(schema)?;
        }
        Ok(())
    }

    pub(crate) fn insert_directive(
        &self,
        schema: &mut FederationSchema,
        directive: Node<Directive>,
    ) -> Result<(), FederationError> {
        let field = self.make_mut(&mut schema.schema)?;
        if field
            .directives
            .iter()
            .any(|other_directive| other_directive.ptr_eq(&directive))
        {
            return Err(SingleFederationError::Internal {
                message: format!(
                    "Directive application \"@{}\" already exists on input object field \"{}\"",
                    directive.name, self,
                ),
            }
            .into());
        }
        let name = directive.name.clone();
        field.make_mut().directives.push(directive);
        self.insert_directive_name_references(&mut schema.referencers, &name)
    }

    /// Remove a directive application from this position by name.
    pub(crate) fn remove_directive_name(&self, schema: &mut FederationSchema, name: &str) {
        let Some(field) = self.try_make_mut(&mut schema.schema) else {
            return;
        };
        self.remove_directive_name_references(&mut schema.referencers, name);
        field
            .make_mut()
            .directives
            .retain(|other_directive| other_directive.name != name);
    }

    fn insert_references(
        &self,
        field: &Component<InputValueDefinition>,
        referencers: &mut Referencers,
    ) -> Result<(), FederationError> {
        if is_graphql_reserved_name(&self.field_name) {
            bail!(r#"Cannot insert reserved input object field "{self}""#);
        }
        validate_node_directives(field.directives.deref())?;
        for directive_reference in field.directives.iter() {
            self.insert_directive_name_references(referencers, &directive_reference.name)?;
        }
        self.insert_type_references(field, referencers)
    }

    fn remove_references(
        &self,
        field: &Component<InputValueDefinition>,
        referencers: &mut Referencers,
    ) -> Result<(), FederationError> {
        if is_graphql_reserved_name(&self.field_name) {
            bail!(r#"Cannot remove reserved input object field "{self}""#);
        }
        for directive_reference in field.directives.iter() {
            self.remove_directive_name_references(referencers, &directive_reference.name);
        }
        self.remove_type_references(field, referencers);
        Ok(())
    }

    fn insert_directive_name_references(
        &self,
        referencers: &mut Referencers,
        name: &Name,
    ) -> Result<(), FederationError> {
        let directive_referencers = referencers.directives.get_mut(name).ok_or_else(|| {
            SingleFederationError::Internal {
                message: format!(
                    "Input object field \"{self}\"'s directive application \"@{name}\" does not refer to an existing directive.",
                ),
            }
        })?;
        directive_referencers
            .input_object_fields
            .insert(self.clone());
        Ok(())
    }

    fn remove_directive_name_references(&self, referencers: &mut Referencers, name: &str) {
        let Some(directive_referencers) = referencers.directives.get_mut(name) else {
            return;
        };
        directive_referencers.input_object_fields.shift_remove(self);
    }

    fn insert_type_references(
        &self,
        argument: &Node<InputValueDefinition>,
        referencers: &mut Referencers,
    ) -> Result<(), FederationError> {
        let input_type_reference = argument.ty.inner_named_type();
        if let Some(scalar_type_referencers) =
            referencers.scalar_types.get_mut(input_type_reference)
        {
            scalar_type_referencers
                .input_object_fields
                .insert(self.clone());
        } else if let Some(enum_type_referencers) =
            referencers.enum_types.get_mut(input_type_reference)
        {
            enum_type_referencers
                .input_object_fields
                .insert(self.clone());
        } else if let Some(input_object_type_referencers) =
            referencers.input_object_types.get_mut(input_type_reference)
        {
            input_object_type_referencers
                .input_object_fields
                .insert(self.clone());
        } else {
            return Err(FederationError::internal(format!(
                "Input object field \"{}\"'s inner type \"{}\" does not refer to an existing input type.",
                self,
                input_type_reference.deref(),
            )));
        }
        Ok(())
    }

    fn remove_type_references(
        &self,
        field: &Component<InputValueDefinition>,
        referencers: &mut Referencers,
    ) {
        let input_type_reference = field.ty.inner_named_type();
        if let Some(scalar_type_referencers) =
            referencers.scalar_types.get_mut(input_type_reference)
        {
            scalar_type_referencers
                .input_object_fields
                .shift_remove(self);
        } else if let Some(enum_type_referencers) =
            referencers.enum_types.get_mut(input_type_reference)
        {
            enum_type_referencers.input_object_fields.shift_remove(self);
        } else if let Some(input_object_type_referencers) =
            referencers.input_object_types.get_mut(input_type_reference)
        {
            input_object_type_referencers
                .input_object_fields
                .shift_remove(self);
        }
    }

    fn rename_type(
        &self,
        schema: &mut FederationSchema,
        new_name: Name,
    ) -> Result<(), FederationError> {
        self.make_mut(&mut schema.schema)?.make_mut().name = new_name;
        Ok(())
    }
}

impl Display for InputObjectFieldDefinitionPosition {
    fn fmt(&self, f: &mut Formatter<'_>) -> std::fmt::Result {
        write!(f, "{}.{}", self.type_name, self.field_name)
    }
}

#[derive(Debug, Clone, PartialEq, Eq, Hash)]
pub(crate) struct DirectiveDefinitionPosition {
    pub(crate) directive_name: Name,
}

impl DirectiveDefinitionPosition {
    pub(crate) fn argument(&self, argument_name: Name) -> DirectiveArgumentDefinitionPosition {
        DirectiveArgumentDefinitionPosition {
            directive_name: self.directive_name.clone(),
            argument_name,
        }
    }

    pub(crate) fn get<'schema>(
        &self,
        schema: &'schema Schema,
    ) -> Result<&'schema Node<DirectiveDefinition>, PositionLookupError> {
        schema
            .directive_definitions
            .get(&self.directive_name)
            .ok_or_else(|| PositionLookupError::DirectiveMissing(self.clone()))
    }

    pub(crate) fn try_get<'schema>(
        &self,
        schema: &'schema Schema,
    ) -> Option<&'schema Node<DirectiveDefinition>> {
        self.get(schema).ok()
    }

    fn make_mut<'schema>(
        &self,
        schema: &'schema mut Schema,
    ) -> Result<&'schema mut Node<DirectiveDefinition>, PositionLookupError> {
        schema
            .directive_definitions
            .get_mut(&self.directive_name)
            .ok_or_else(|| PositionLookupError::DirectiveMissing(self.clone()))
    }

    pub(crate) fn pre_insert(&self, schema: &mut FederationSchema) -> Result<(), FederationError> {
        if schema
            .referencers
            .directives
            .contains_key(&self.directive_name)
        {
            bail!(r#"Directive "{self}" has already been pre-inserted"#);
        }
        schema
            .referencers
            .directives
            .insert(self.directive_name.clone(), Default::default());
        Ok(())
    }

    pub(crate) fn insert(
        &self,
        schema: &mut FederationSchema,
        directive: Node<DirectiveDefinition>,
    ) -> Result<(), FederationError> {
        if !schema
            .referencers
            .directives
            .contains_key(&self.directive_name)
        {
            bail!(r#"Directive "{self}" has not been pre-inserted"#);
        }
        if schema
            .schema
            .directive_definitions
            .contains_key(&self.directive_name)
        {
            bail!(r#"Directive "{self}" already exists in schema"#);
        }
        schema
            .schema
            .directive_definitions
            .insert(self.directive_name.clone(), directive);
        self.insert_references(self.get(&schema.schema)?, &mut schema.referencers)
    }

    /// Remove the directive definition and any applications.
    pub(crate) fn remove(
        &self,
        schema: &mut FederationSchema,
    ) -> Result<Option<DirectiveReferencers>, FederationError> {
        let Some(referencers) = self.remove_internal(schema)? else {
            return Ok(None);
        };
        if let Some(schema_definition) = &referencers.schema {
            schema_definition.remove_directive_name(schema, &self.directive_name)?;
        }
        for type_ in &referencers.scalar_types {
            type_.remove_directive_name(schema, &self.directive_name);
        }
        for type_ in &referencers.object_types {
            type_.remove_directive_name(schema, &self.directive_name);
        }
        for field in &referencers.object_fields {
            field.remove_directive_name(schema, &self.directive_name);
        }
        for argument in &referencers.object_field_arguments {
            argument.remove_directive_name(schema, &self.directive_name);
        }
        for type_ in &referencers.interface_types {
            type_.remove_directive_name(schema, &self.directive_name);
        }
        for field in &referencers.interface_fields {
            field.remove_directive_name(schema, &self.directive_name);
        }
        for argument in &referencers.interface_field_arguments {
            argument.remove_directive_name(schema, &self.directive_name);
        }
        for type_ in &referencers.union_types {
            type_.remove_directive_name(schema, &self.directive_name);
        }
        for type_ in &referencers.enum_types {
            type_.remove_directive_name(schema, &self.directive_name);
        }
        for value in &referencers.enum_values {
            value.remove_directive_name(schema, &self.directive_name);
        }
        for type_ in &referencers.input_object_types {
            type_.remove_directive_name(schema, &self.directive_name);
        }
        for field in &referencers.input_object_fields {
            field.remove_directive_name(schema, &self.directive_name);
        }
        for argument in &referencers.directive_arguments {
            argument.remove_directive_name(schema, &self.directive_name);
        }
        Ok(Some(referencers))
    }

    fn remove_internal(
        &self,
        schema: &mut FederationSchema,
    ) -> Result<Option<DirectiveReferencers>, FederationError> {
        let Some(directive) = self.try_get(&schema.schema) else {
            return Ok(None);
        };
        self.remove_references(directive, &mut schema.referencers)?;
        schema
            .schema
            .directive_definitions
            .shift_remove(&self.directive_name);
        Ok(Some(
            schema
                .referencers
                .directives
                .shift_remove(&self.directive_name)
                .ok_or_else(|| SingleFederationError::Internal {
                    message: format!("Schema missing referencers for directive \"{self}\""),
                })?,
        ))
    }

    fn insert_references(
        &self,
        directive: &Node<DirectiveDefinition>,
        referencers: &mut Referencers,
    ) -> Result<(), FederationError> {
        for argument in directive.arguments.iter() {
            self.argument(argument.name.clone())
                .insert_references(argument, referencers)?;
        }
        Ok(())
    }

    fn remove_references(
        &self,
        directive: &Node<DirectiveDefinition>,
        referencers: &mut Referencers,
    ) -> Result<(), FederationError> {
        for argument in directive.arguments.iter() {
            self.argument(argument.name.clone())
                .remove_references(argument, referencers)?;
        }
        Ok(())
    }
}

impl Display for DirectiveDefinitionPosition {
    fn fmt(&self, f: &mut Formatter<'_>) -> std::fmt::Result {
        write!(f, "@{}", self.directive_name)
    }
}

#[derive(Debug, Clone, PartialEq, Eq, Hash)]
pub(crate) struct DirectiveArgumentDefinitionPosition {
    pub(crate) directive_name: Name,
    pub(crate) argument_name: Name,
}

impl DirectiveArgumentDefinitionPosition {
    pub(crate) fn get_all_applied_directives<'schema>(
        &self,
        schema: &'schema FederationSchema,
    ) -> Result<impl Iterator<Item = &'schema Node<Directive>>, FederationError> {
        Ok(self.get(&schema.schema)?.directives.iter())
    }

    pub(crate) fn get_applied_directives<'schema>(
        &self,
        schema: &'schema FederationSchema,
        directive_name: &Name,
    ) -> Vec<&'schema Node<Directive>> {
        if let Some(argument) = self.try_get(&schema.schema) {
            argument
                .directives
                .iter()
                .filter(|d| &d.name == directive_name)
                .collect()
        } else {
            Vec::new()
        }
    }

    pub(crate) fn parent(&self) -> DirectiveDefinitionPosition {
        DirectiveDefinitionPosition {
            directive_name: self.directive_name.clone(),
        }
    }

    pub(crate) fn get<'schema>(
        &self,
        schema: &'schema Schema,
    ) -> Result<&'schema Node<InputValueDefinition>, PositionLookupError> {
        let parent = self.parent();
        let type_ = parent.get(schema)?;

        type_
            .arguments
            .iter()
            .find(|a| a.name == self.argument_name)
            .ok_or_else(|| PositionLookupError::MissingDirectiveArgument(self.clone()))
    }

    pub(crate) fn try_get<'schema>(
        &self,
        schema: &'schema Schema,
    ) -> Option<&'schema Node<InputValueDefinition>> {
        self.get(schema).ok()
    }

    fn make_mut<'schema>(
        &self,
        schema: &'schema mut Schema,
    ) -> Result<&'schema mut Node<InputValueDefinition>, PositionLookupError> {
        let parent = self.parent();
        let type_ = parent.make_mut(schema)?.make_mut();

        type_
            .arguments
            .iter_mut()
            .find(|a| a.name == self.argument_name)
            .ok_or_else(|| PositionLookupError::MissingDirectiveArgument(self.clone()))
    }

    fn try_make_mut<'schema>(
        &self,
        schema: &'schema mut Schema,
    ) -> Option<&'schema mut Node<InputValueDefinition>> {
        if self.try_get(schema).is_some() {
            self.make_mut(schema).ok()
        } else {
            None
        }
    }

    /// Remove this argument definition from its directive. Any applications of the directive that
    /// use this argument will become invalid.
    pub(crate) fn remove(&self, schema: &mut FederationSchema) -> Result<(), FederationError> {
        let Some(argument) = self.try_get(&schema.schema) else {
            return Ok(());
        };
        self.remove_references(argument, &mut schema.referencers)?;
        self.parent()
            .make_mut(&mut schema.schema)?
            .make_mut()
            .arguments
            .retain(|other_argument| other_argument.name != self.argument_name);
        Ok(())
    }

    pub(crate) fn insert_directive(
        &self,
        schema: &mut FederationSchema,
        directive: Node<Directive>,
    ) -> Result<(), FederationError> {
        let argument = self.make_mut(&mut schema.schema)?;
        if argument
            .directives
            .iter()
            .any(|other_directive| other_directive.ptr_eq(&directive))
        {
            return Err(SingleFederationError::Internal {
                message: format!(
                    "Directive application \"@{}\" already exists on directive argument \"{}\"",
                    directive.name, self,
                ),
            }
            .into());
        }
        let name = directive.name.clone();
        argument.make_mut().directives.push(directive);
        self.insert_directive_name_references(&mut schema.referencers, &name)
    }

    /// Remove a directive application from this position by name.
    pub(crate) fn remove_directive_name(&self, schema: &mut FederationSchema, name: &str) {
        let Some(argument) = self.try_make_mut(&mut schema.schema) else {
            return;
        };
        self.remove_directive_name_references(&mut schema.referencers, name);
        argument
            .make_mut()
            .directives
            .retain(|other_directive| other_directive.name != name);
    }

    fn insert_references(
        &self,
        argument: &Node<InputValueDefinition>,
        referencers: &mut Referencers,
    ) -> Result<(), FederationError> {
        if is_graphql_reserved_name(&self.argument_name) {
            bail!(r#"Cannot insert reserved directive argument "{self}""#);
        }
        validate_node_directives(argument.directives.deref())?;
        for directive_reference in argument.directives.iter() {
            self.insert_directive_name_references(referencers, &directive_reference.name)?;
        }
        self.insert_type_references(argument, referencers)
    }

    fn remove_references(
        &self,
        argument: &Node<InputValueDefinition>,
        referencers: &mut Referencers,
    ) -> Result<(), FederationError> {
        if is_graphql_reserved_name(&self.argument_name) {
            bail!(r#"Cannot remove reserved directive argument "{self}""#);
        }
        for directive_reference in argument.directives.iter() {
            self.remove_directive_name_references(referencers, &directive_reference.name);
        }
        self.remove_type_references(argument, referencers);
        Ok(())
    }

    fn insert_directive_name_references(
        &self,
        referencers: &mut Referencers,
        name: &Name,
    ) -> Result<(), FederationError> {
        let directive_referencers = referencers.directives.get_mut(name).ok_or_else(|| {
            SingleFederationError::Internal {
                message: format!(
                    "Directive argument \"{self}\"'s directive application \"@{name}\" does not refer to an existing directive.",
                ),
            }
        })?;
        directive_referencers
            .directive_arguments
            .insert(self.clone());
        Ok(())
    }

    fn remove_directive_name_references(&self, referencers: &mut Referencers, name: &str) {
        let Some(directive_referencers) = referencers.directives.get_mut(name) else {
            return;
        };
        directive_referencers.directive_arguments.shift_remove(self);
    }

    fn insert_type_references(
        &self,
        argument: &Node<InputValueDefinition>,
        referencers: &mut Referencers,
    ) -> Result<(), FederationError> {
        let input_type_reference = argument.ty.inner_named_type();
        if let Some(scalar_type_referencers) =
            referencers.scalar_types.get_mut(input_type_reference)
        {
            scalar_type_referencers
                .directive_arguments
                .insert(self.clone());
        } else if let Some(enum_type_referencers) =
            referencers.enum_types.get_mut(input_type_reference)
        {
            enum_type_referencers
                .directive_arguments
                .insert(self.clone());
        } else if let Some(input_object_type_referencers) =
            referencers.input_object_types.get_mut(input_type_reference)
        {
            input_object_type_referencers
                .directive_arguments
                .insert(self.clone());
        } else {
            return Err(FederationError::internal(format!(
                "Directive argument \"{}\"'s inner type \"{}\" does not refer to an existing input type.",
                self,
                input_type_reference.deref(),
            )));
        }
        Ok(())
    }

    fn remove_type_references(
        &self,
        argument: &Node<InputValueDefinition>,
        referencers: &mut Referencers,
    ) {
        let input_type_reference = argument.ty.inner_named_type();
        if let Some(scalar_type_referencers) =
            referencers.scalar_types.get_mut(input_type_reference)
        {
            scalar_type_referencers
                .directive_arguments
                .shift_remove(self);
        } else if let Some(enum_type_referencers) =
            referencers.enum_types.get_mut(input_type_reference)
        {
            enum_type_referencers.directive_arguments.shift_remove(self);
        } else if let Some(input_object_type_referencers) =
            referencers.input_object_types.get_mut(input_type_reference)
        {
            input_object_type_referencers
                .directive_arguments
                .shift_remove(self);
        }
    }
}

impl Display for DirectiveArgumentDefinitionPosition {
    fn fmt(&self, f: &mut Formatter<'_>) -> std::fmt::Result {
        write!(f, "@{}({}:)", self.directive_name, self.argument_name)
    }
}

#[derive(Debug, Clone, PartialEq, Eq, Hash, derive_more::Display)]
pub(crate) enum DirectiveTargetPosition {
    Schema(SchemaDefinitionPosition),
    ScalarType(ScalarTypeDefinitionPosition),
    ObjectType(ObjectTypeDefinitionPosition),
    ObjectField(ObjectFieldDefinitionPosition),
    ObjectFieldArgument(ObjectFieldArgumentDefinitionPosition),
    InterfaceType(InterfaceTypeDefinitionPosition),
    InterfaceField(InterfaceFieldDefinitionPosition),
    InterfaceFieldArgument(InterfaceFieldArgumentDefinitionPosition),
    UnionType(UnionTypeDefinitionPosition),
    EnumType(EnumTypeDefinitionPosition),
    EnumValue(EnumValueDefinitionPosition),
    InputObjectType(InputObjectTypeDefinitionPosition),
    InputObjectField(InputObjectFieldDefinitionPosition),
    DirectiveArgument(DirectiveArgumentDefinitionPosition),
}

impl DirectiveTargetPosition {
    pub(crate) fn get_all_applied_directives<'schema>(
        &self,
        schema: &'schema FederationSchema,
    ) -> Vec<&'schema Node<Directive>> {
        match self {
            Self::Schema(pos) => pos
                .get_all_applied_directives(schema)
                .map(|component| &component.node)
                .collect(),
            Self::ScalarType(pos) => pos
                .get_all_applied_directives(schema)
                .map(|it| it.map(|component| &component.node).collect())
                .unwrap_or_default(),
            Self::ObjectType(pos) => pos
                .get_all_applied_directives(schema)
                .map(|it| it.map(|component| &component.node).collect())
                .unwrap_or_default(),
            Self::ObjectField(pos) => pos
                .get_all_applied_directives(schema)
                .map(|it| it.collect())
                .unwrap_or_default(),
            Self::ObjectFieldArgument(pos) => pos
                .get_all_applied_directives(schema)
                .map(|it| it.collect())
                .unwrap_or_default(),
            Self::InterfaceType(pos) => pos
                .get_all_applied_directives(schema)
                .map(|it| it.map(|component| &component.node).collect())
                .unwrap_or_default(),
            Self::InterfaceField(pos) => pos
                .get_all_applied_directives(schema)
                .map(|it| it.collect())
                .unwrap_or_default(),
            Self::InterfaceFieldArgument(pos) => pos
                .get_all_applied_directives(schema)
                .map(|it| it.collect())
                .unwrap_or_default(),
            Self::UnionType(pos) => pos
                .get_all_applied_directives(schema)
                .map(|it| it.map(|component| &component.node).collect())
                .unwrap_or_default(),
            Self::EnumType(pos) => pos
                .get_all_applied_directives(schema)
                .map(|it| it.map(|component| &component.node).collect())
                .unwrap_or_default(),
            Self::EnumValue(pos) => pos
                .get_all_applied_directives(schema)
                .map(|it| it.collect())
                .unwrap_or_default(),
            Self::InputObjectType(pos) => pos
                .get_all_applied_directives(schema)
                .map(|it| it.map(|component| &component.node).collect())
                .unwrap_or_default(),
            Self::InputObjectField(pos) => pos
                .get_all_applied_directives(schema)
                .map(|it| it.collect())
                .unwrap_or_default(),
            Self::DirectiveArgument(pos) => pos
                .get_all_applied_directives(schema)
                .map(|it| it.collect())
                .unwrap_or_default(),
        }
    }

    pub(crate) fn get_applied_directives<'schema>(
        &self,
        schema: &'schema FederationSchema,
        directive_name: &Name,
    ) -> Vec<&'schema Node<Directive>> {
        match self {
            Self::Schema(pos) => pos
                .get_applied_directives(schema, directive_name)
                .iter()
                .map(|d| &d.node)
                .collect(),
            Self::ScalarType(pos) => pos
                .get_applied_directives(schema, directive_name)
                .iter()
                .map(|d| &d.node)
                .collect(),
            Self::ObjectType(pos) => pos
                .get_applied_directives(schema, directive_name)
                .iter()
                .map(|d| &d.node)
                .collect(),
            Self::ObjectField(pos) => pos.get_applied_directives(schema, directive_name),
            Self::ObjectFieldArgument(pos) => pos.get_applied_directives(schema, directive_name),
            Self::InterfaceType(pos) => pos
                .get_applied_directives(schema, directive_name)
                .iter()
                .map(|d| &d.node)
                .collect(),
            Self::InterfaceField(pos) => pos.get_applied_directives(schema, directive_name),
            Self::InterfaceFieldArgument(pos) => pos.get_applied_directives(schema, directive_name),
            Self::UnionType(pos) => pos
                .get_applied_directives(schema, directive_name)
                .iter()
                .map(|d| &d.node)
                .collect(),
            Self::EnumType(pos) => pos
                .get_applied_directives(schema, directive_name)
                .iter()
                .map(|d| &d.node)
                .collect(),
            Self::EnumValue(pos) => pos.get_applied_directives(schema, directive_name),
            Self::InputObjectType(pos) => pos
                .get_applied_directives(schema, directive_name)
                .iter()
                .map(|d| &d.node)
                .collect(),
            Self::InputObjectField(pos) => pos.get_applied_directives(schema, directive_name),
            Self::DirectiveArgument(pos) => pos.get_applied_directives(schema, directive_name),
        }
    }

    pub(crate) fn insert_directive(
        &self,
        schema: &mut FederationSchema,
        directive: Directive,
    ) -> Result<(), FederationError> {
        match self {
            Self::Schema(pos) => pos.insert_directive(schema, Component::new(directive)),
            Self::ScalarType(pos) => pos.insert_directive(schema, Component::new(directive)),
            Self::ObjectType(pos) => pos.insert_directive(schema, Component::new(directive)),
            Self::ObjectField(pos) => pos.insert_directive(schema, Node::new(directive)),
            Self::ObjectFieldArgument(pos) => pos.insert_directive(schema, Node::new(directive)),
            Self::InterfaceType(pos) => pos.insert_directive(schema, Component::new(directive)),
            Self::InterfaceField(pos) => pos.insert_directive(schema, Node::new(directive)),
            Self::InterfaceFieldArgument(pos) => pos.insert_directive(schema, Node::new(directive)),
            Self::UnionType(pos) => pos.insert_directive(schema, Component::new(directive)),
            Self::EnumType(pos) => pos.insert_directive(schema, Component::new(directive)),
            Self::EnumValue(pos) => pos.insert_directive(schema, Node::new(directive)),
            Self::InputObjectType(pos) => pos.insert_directive(schema, Component::new(directive)),
            Self::InputObjectField(pos) => pos.insert_directive(schema, Node::new(directive)),
            Self::DirectiveArgument(pos) => pos.insert_directive(schema, Node::new(directive)),
        }
    }
}

impl From<ObjectOrInterfaceFieldDefinitionPosition> for DirectiveTargetPosition {
    fn from(pos: ObjectOrInterfaceFieldDefinitionPosition) -> Self {
        match pos {
            ObjectOrInterfaceFieldDefinitionPosition::Object(pos) => {
                DirectiveTargetPosition::ObjectField(pos)
            }
            ObjectOrInterfaceFieldDefinitionPosition::Interface(pos) => {
                DirectiveTargetPosition::InterfaceField(pos)
            }
        }
    }
}

impl From<ObjectTypeDefinitionPosition> for DirectiveTargetPosition {
    fn from(pos: ObjectTypeDefinitionPosition) -> Self {
        DirectiveTargetPosition::ObjectType(pos)
    }
}

impl From<SchemaDefinitionPosition> for DirectiveTargetPosition {
    fn from(pos: SchemaDefinitionPosition) -> Self {
        DirectiveTargetPosition::Schema(pos)
    }
}

impl From<TypeDefinitionPosition> for DirectiveTargetPosition {
    fn from(pos: TypeDefinitionPosition) -> Self {
        match pos {
            TypeDefinitionPosition::Scalar(scalar) => Self::ScalarType(scalar),
            TypeDefinitionPosition::Object(object) => Self::ObjectType(object),
            TypeDefinitionPosition::Interface(itf) => Self::InterfaceType(itf),
            TypeDefinitionPosition::Union(union) => Self::UnionType(union),
            TypeDefinitionPosition::Enum(enm) => Self::EnumType(enm),
            TypeDefinitionPosition::InputObject(input_object) => {
                Self::InputObjectType(input_object)
            }
        }
    }
}

impl TryFrom<FieldDefinitionPosition> for DirectiveTargetPosition {
    type Error = PositionConvertError<FieldDefinitionPosition>;

    fn try_from(value: FieldDefinitionPosition) -> Result<Self, Self::Error> {
        match value {
            FieldDefinitionPosition::Object(obj_field) => Ok(Self::ObjectField(obj_field)),
            FieldDefinitionPosition::Interface(itf_field) => Ok(Self::InterfaceField(itf_field)),
            // The only field that can occur here is `__typename` on a Union, and meta fields
            // cannot have directives
            FieldDefinitionPosition::Union(_) => Err(PositionConvertError {
                actual: value,
                expected: "DirectiveTargetPosition",
            }),
        }
    }
}

pub(crate) fn is_graphql_reserved_name(name: &str) -> bool {
    name.starts_with("__")
}

pub(crate) static INTROSPECTION_TYPENAME_FIELD_NAME: Name = name!("__typename");

fn validate_component_directives(
    directives: &[Component<Directive>],
) -> Result<(), FederationError> {
    for directive in directives.iter() {
        if directives
            .iter()
            .filter(|other_directive| other_directive.ptr_eq(directive))
            .count()
            > 1
        {
            return Err(SingleFederationError::Internal {
                message: format!(
                    "Directive application \"@{}\" is duplicated on schema element",
                    directive.name,
                ),
            }
            .into());
        }
    }
    Ok(())
}

fn validate_node_directives(directives: &[Node<Directive>]) -> Result<(), FederationError> {
    for directive in directives.iter() {
        if directives
            .iter()
            .filter(|other_directive| other_directive.ptr_eq(directive))
            .count()
            > 1
        {
            return Err(SingleFederationError::Internal {
                message: format!(
                    "Directive application \"@{}\" is duplicated on schema element",
                    directive.name,
                ),
            }
            .into());
        }
    }
    Ok(())
}

fn validate_arguments(arguments: &[Node<InputValueDefinition>]) -> Result<(), FederationError> {
    for argument in arguments.iter() {
        if arguments
            .iter()
            .filter(|other_argument| other_argument.name == argument.name)
            .count()
            > 1
        {
            return Err(SingleFederationError::Internal {
                message: format!(
                    "Argument \"{}\" is duplicated on schema element",
                    argument.name,
                ),
            }
            .into());
        }
    }
    Ok(())
}

fn rename_type(ast_type: &mut ast::Type, new_name: Name) {
    match ast_type {
        ast::Type::Named(name) => *name = new_name,
        ast::Type::NonNullNamed(name) => *name = new_name,
        ast::Type::List(boxed) => rename_type(boxed, new_name),
        ast::Type::NonNullList(boxed) => rename_type(boxed, new_name),
    }
}

impl FederationSchema {
    /// Note that the input schema must be partially valid, in that:
    ///
    /// 1. All schema element references must point to an existing schema element of the appropriate
    ///    kind (e.g. object type fields must return an existing output type).
    /// 2. If the schema uses the core/link spec, then usages of the @core/@link directive must be
    ///    valid.
    ///
    /// The input schema may be otherwise invalid GraphQL (e.g. it may not contain a Query type). If
    /// you want a ValidFederationSchema, use ValidFederationSchema::new() instead.
    pub(crate) fn new(schema: Schema) -> Result<Self, FederationError> {
        let mut schema = Self::new_uninitialized(schema)?;
        schema.collect_links_metadata()?;
        schema.collect_shallow_references();
        schema.collect_deep_references()?;
        Ok(schema)
    }

    pub(crate) fn new_uninitialized(schema: Schema) -> Result<FederationSchema, FederationError> {
        Ok(Self {
            schema,
            referencers: Default::default(),
            links_metadata: None,
            subgraph_metadata: None,
        })
    }

    pub(crate) fn collect_links_metadata(&mut self) -> Result<(), FederationError> {
        self.links_metadata = links_metadata(self.schema())?.map(Box::new);
        Ok(())
    }

    pub(crate) fn collect_shallow_references(&mut self) {
        for (type_name, type_) in self.schema.types.iter() {
            match type_ {
                ExtendedType::Scalar(_) => {
                    self.referencers
                        .scalar_types
                        .insert(type_name.clone(), Default::default());
                }
                ExtendedType::Object(_) => {
                    self.referencers
                        .object_types
                        .insert(type_name.clone(), Default::default());
                }
                ExtendedType::Interface(_) => {
                    self.referencers
                        .interface_types
                        .insert(type_name.clone(), Default::default());
                }
                ExtendedType::Union(_) => {
                    self.referencers
                        .union_types
                        .insert(type_name.clone(), Default::default());
                }
                ExtendedType::Enum(_) => {
                    self.referencers
                        .enum_types
                        .insert(type_name.clone(), Default::default());
                }
                ExtendedType::InputObject(_) => {
                    self.referencers
                        .input_object_types
                        .insert(type_name.clone(), Default::default());
                }
            }
        }

        for directive_name in self.schema.directive_definitions.keys() {
            self.referencers
                .directives
                .insert(directive_name.clone(), Default::default());
        }
    }

    pub(crate) fn collect_deep_references(&mut self) -> Result<(), FederationError> {
        SchemaDefinitionPosition.insert_references(
            &self.schema.schema_definition,
            &self.schema,
            &mut self.referencers,
        )?;
        for (type_name, type_) in self.schema.types.iter() {
            match type_ {
                ExtendedType::Scalar(type_) => {
                    ScalarTypeDefinitionPosition {
                        type_name: type_name.clone(),
                    }
                    .insert_references(type_, &mut self.referencers)?;
                }
                ExtendedType::Object(type_) => {
                    ObjectTypeDefinitionPosition {
                        type_name: type_name.clone(),
                    }
                    .insert_references(
                        type_,
                        &self.schema,
                        &mut self.referencers,
                    )?;
                }
                ExtendedType::Interface(type_) => {
                    InterfaceTypeDefinitionPosition {
                        type_name: type_name.clone(),
                    }
                    .insert_references(
                        type_,
                        &self.schema,
                        &mut self.referencers,
                    )?;
                }
                ExtendedType::Union(type_) => {
                    UnionTypeDefinitionPosition {
                        type_name: type_name.clone(),
                    }
                    .insert_references(type_, &mut self.referencers)?;
                }
                ExtendedType::Enum(type_) => {
                    EnumTypeDefinitionPosition {
                        type_name: type_name.clone(),
                    }
                    .insert_references(type_, &mut self.referencers)?;
                }
                ExtendedType::InputObject(type_) => {
                    InputObjectTypeDefinitionPosition {
                        type_name: type_name.clone(),
                    }
                    .insert_references(type_, &mut self.referencers)?;
                }
            }
        }
        for (directive_name, directive) in self.schema.directive_definitions.iter() {
            DirectiveDefinitionPosition {
                directive_name: directive_name.clone(),
            }
            .insert_references(directive, &mut self.referencers)?;
        }
        Ok(())
    }
}

#[cfg(test)]
mod tests {
    use super::*;

    #[test]
    fn remove_type_recursive() {
        let schema = r#"
            type User {
                id: ID!
                profile: UserProfile
            }
            type UserProfile {
                username: String!
            }
            type Query {
                me: User
            }
        "#;

        let mut schema = FederationSchema::new(
            Schema::parse_and_validate(schema, "schema.graphql")
                .unwrap()
                .into_inner(),
        )
        .unwrap();

        let position = ObjectTypeDefinitionPosition::new(name!("UserProfile"));
        position.remove_recursive(&mut schema).unwrap();

        insta::assert_snapshot!(schema.schema(), @r#"
            type User {
              id: ID!
            }

            type Query {
              me: User
            }
        "#);
    }

    #[test]
    fn remove_interface_recursive() {
        let schema = r#"
            type User {
                id: ID!
                profile: UserProfile
            }
            interface UserProfile {
                username: String!
            }
            type Query {
                me: User
            }
        "#;

        let mut schema = FederationSchema::new(
            Schema::parse_and_validate(schema, "schema.graphql")
                .unwrap()
                .into_inner(),
        )
        .unwrap();

        let position = InterfaceTypeDefinitionPosition {
            type_name: name!("UserProfile"),
        };
        position.remove_recursive(&mut schema).unwrap();

        insta::assert_snapshot!(schema.schema(), @r#"
            type User {
              id: ID!
            }

            type Query {
              me: User
            }
        "#);
    }

    #[test]
    fn rename_type() {
        let schema = Schema::parse_and_validate(
            r#"
            schema {
                query: MyQuery
            }

            type MyQuery {
                a: MyData
            }

            interface OtherInterface {
                b: MyValue
            }

            interface IMyData implements OtherInterface {
                b: MyValue
            }

            type MyData implements IMyData & OtherInterface {
                b: MyValue
                c: String
            }

            type OtherData {
                d: String
                e: MyAorB
            }

            union MyUnionData = MyData | OtherData

            scalar MyValue

            enum MyAorB {
                A
                B
            }
        "#,
            "test-schema.graphqls",
        )
        .unwrap();
        let mut schema = FederationSchema::new(schema.into_inner()).unwrap();

        let query_position = ObjectTypeDefinitionPosition::new(name!("MyQuery"));
        let interface_position = InterfaceTypeDefinitionPosition {
            type_name: name!("IMyData"),
        };
        let data_position = ObjectTypeDefinitionPosition::new(name!("MyData"));
        let scalar_position = ScalarTypeDefinitionPosition {
            type_name: name!("MyValue"),
        };
        let union_position = UnionTypeDefinitionPosition {
            type_name: name!("MyUnionData"),
        };
        let enum_position = EnumTypeDefinitionPosition {
            type_name: name!("MyAorB"),
        };

        query_position.rename(&mut schema, name!("Query")).unwrap();
        interface_position
            .rename(&mut schema, name!("IData"))
            .unwrap();
        data_position.rename(&mut schema, name!("Data")).unwrap();
        scalar_position.rename(&mut schema, name!("Value")).unwrap();
        union_position
            .rename(&mut schema, name!("UnionData"))
            .unwrap();
        enum_position.rename(&mut schema, name!("AorB")).unwrap();

        insta::assert_snapshot!(schema.schema(), @r#"
            schema {
              query: Query
            }

            type Query {
              a: Data
            }

            interface OtherInterface {
              b: Value
            }

            interface IData implements OtherInterface {
              b: Value
            }

            type Data implements OtherInterface & IData {
              b: Value
              c: String
            }

            type OtherData {
              d: String
              e: AorB
            }

            union UnionData = OtherData | Data

            scalar Value

            enum AorB {
              A
              B
            }
        "#);
    }
}<|MERGE_RESOLUTION|>--- conflicted
+++ resolved
@@ -1197,7 +1197,6 @@
 
     pub(crate) fn implemented_interfaces<'schema>(
         &self,
-<<<<<<< HEAD
         schema: &'schema FederationSchema,
     ) -> Result<&'schema apollo_compiler::collections::IndexSet<ComponentName>, PositionLookupError>
     {
@@ -1209,11 +1208,6 @@
                 .get(schema.schema())
                 .map(|itf| &itf.implements_interfaces),
         }
-=======
-        _schema: &'schema FederationSchema,
-    ) -> Result<Vec<&'schema Name>, FederationError> {
-        todo!("Implemented in FED-549")
->>>>>>> 47d8734c
     }
 
     pub(crate) fn insert_implements_interface(
