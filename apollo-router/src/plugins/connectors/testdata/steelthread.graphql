--- conflicted
+++ resolved
@@ -59,12 +59,8 @@
   @join__type(graph: CONNECTORS)
   @join__type(graph: GRAPHQL)
 {
-<<<<<<< HEAD
-  users: [User] @join__field(graph: CONNECTORS) @join__directive(graphs: [CONNECTORS], name: "connect", args: {source: "json", http: {GET: "/users"}, selection: "id name"})
+  users: [User] @join__field(graph: CONNECTORS) @join__directive(graphs: [CONNECTORS], name: "connect", args: {source: "json", http: {GET: "/users", headers: [{name: "x-new-name", from: "x-rename-connect"}, {name: "x-insert-multi-value", value: "first,second"}]}, selection: "id name"})
   me: User @join__field(graph: CONNECTORS) @join__directive(graphs: [CONNECTORS], name: "connect", args: {source: "json", http: {GET: "/users/{$config.id}"}, selection: "id\nname\nusername"})
-=======
-  users: [User] @join__field(graph: CONNECTORS) @join__directive(graphs: [CONNECTORS], name: "connect", args: {source: "json", http: {GET: "/users", headers: [{name: "x-new-name", from: "x-rename-connect"}, {name: "x-insert-multi-value", value: "first,second"}]}, selection: "id name"})
->>>>>>> cf9a7520
   user(id: ID!): User @join__field(graph: CONNECTORS) @join__directive(graphs: [CONNECTORS], name: "connect", args: {source: "json", http: {GET: "/users/{$args.id}"}, selection: "id\nname\nusername", entity: true})
 }
 
