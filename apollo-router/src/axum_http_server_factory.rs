--- conflicted
+++ resolved
@@ -95,15 +95,15 @@
         .map_err(|e| {
             ApolloRouterError::ServiceCreationError(format!("CORS configuration error: {e}").into())
         })?;
-    let graphql_endpoint = if configuration.server.endpoint.ends_with("/*") {
+    let graphql_path = if configuration.server.graphql_path.ends_with("/*") {
         // Needed for axum (check the axum docs for more information about wildcards https://docs.rs/axum/latest/axum/struct.Router.html#wildcards)
-        format!("{}router_extra_path", configuration.server.endpoint)
+        format!("{}router_extra_path", configuration.server.graphql_path)
     } else {
-        configuration.server.endpoint.clone()
+        configuration.server.graphql_path.clone()
     };
     let mut router = Router::<hyper::Body>::new()
         .route(
-            &graphql_endpoint,
+            &graphql_path,
             get({
                 let display_landing_page = configuration.server.landing_page;
                 move |host: Host, Extension(service): Extension<RF>, http_request: Request<Body>| {
@@ -191,101 +191,7 @@
             let (shutdown_sender, shutdown_receiver) = oneshot::channel::<()>();
             let listen_address = configuration.server.listen.clone();
 
-<<<<<<< HEAD
-            let cors = configuration
-                .server
-                .cors
-                .clone()
-                .into_layer()
-                .map_err(|e| {
-                    ApolloRouterError::ConfigError(
-                        crate::configuration::ConfigurationError::LayerConfiguration {
-                            layer: "Cors".to_string(),
-                            error: e,
-                        },
-                    )
-                })?;
-            let graphql_path = if configuration.server.graphql_path.ends_with("/*") {
-                // Needed for axum (check the axum docs for more information about wildcards https://docs.rs/axum/latest/axum/struct.Router.html#wildcards)
-                format!("{}router_extra_path", configuration.server.graphql_path)
-            } else {
-                configuration.server.graphql_path.clone()
-            };
-            let mut router = Router::new()
-                .route(
-                    &graphql_path,
-                    get({
-                        let display_landing_page = configuration.server.landing_page;
-                        move |host: Host,
-                              Extension(service): Extension<RF>,
-                              http_request: Request<Body>| {
-                            handle_get(
-                                host,
-                                service.new_service().boxed(),
-                                http_request,
-                                display_landing_page,
-                            )
-                        }
-                    })
-                    .post({
-                        move |host: Host,
-                              uri: OriginalUri,
-                              request: Json<graphql::Request>,
-                              Extension(service): Extension<RF>,
-                              header_map: HeaderMap| {
-                            handle_post(
-                                host,
-                                uri,
-                                request,
-                                service.new_service().boxed(),
-                                header_map,
-                            )
-                        }
-                    }),
-                )
-                .layer(middleware::from_fn(decompress_request_body))
-                .layer(
-                    TraceLayer::new_for_http()
-                        .make_span_with(PropagatingMakeSpan::new())
-                        .on_response(|resp: &Response<_>, _duration: Duration, span: &Span| {
-                            if resp.status() >= StatusCode::BAD_REQUEST {
-                                span.record(
-                                    "otel.status_code",
-                                    &opentelemetry::trace::StatusCode::Error.as_str(),
-                                );
-                            } else {
-                                span.record(
-                                    "otel.status_code",
-                                    &opentelemetry::trace::StatusCode::Ok.as_str(),
-                                );
-                            }
-                        }),
-                )
-                .route(&configuration.server.health_check_path, get(health_check))
-                .layer(Extension(service_factory))
-                .layer(cors)
-                .layer(CompressionLayer::new()); // To compress response body
-
-            for (plugin_name, handler) in plugin_handlers {
-                router = router.route(
-                    &format!("/plugins/{}/*path", plugin_name),
-                    get({
-                        let new_handler = handler.clone();
-                        move |host: Host, request_parts: Request<Body>| {
-                            custom_plugin_handler(host, request_parts, new_handler)
-                        }
-                    })
-                    .post({
-                        let new_handler = handler.clone();
-                        move |host: Host, request_parts: Request<Body>| {
-                            custom_plugin_handler(host, request_parts, new_handler)
-                        }
-                    }),
-                );
-            }
-=======
             let router = make_axum_router(service_factory, &configuration, plugin_handlers)?;
->>>>>>> a46729c6
 
             // if we received a TCP listener, reuse it, otherwise create a new one
             #[cfg_attr(not(unix), allow(unused_mut))]
