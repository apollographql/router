use crate::apollo_telemetry::SpaceportConfig;
use crate::configuration::{Configuration, Cors, ListenAddr};
use crate::http_server_factory::{HttpServerFactory, HttpServerHandle, Listener, NetworkStream};
use crate::FederatedServerError;
use apollo_router_core::http_compat::{self, Request, RequestBuilder, Response};
use apollo_router_core::ResponseBody;
use apollo_router_core::{prelude::*, Handler};
use bytes::Bytes;
use futures::{channel::oneshot, prelude::*};
use http::header::CONTENT_TYPE;
use http::uri::Authority;
use http::{HeaderValue, Method, Uri};
use hyper::server::conn::Http;
use once_cell::sync::Lazy;
use opentelemetry::propagation::Extractor;
use std::collections::HashMap;
use std::pin::Pin;
use std::str::FromStr;
use std::sync::Arc;
use std::time::{Duration, Instant};
use tokio::net::TcpListener;
#[cfg(unix)]
use tokio::net::UnixListener;
use tokio::sync::Notify;
use tower::{BoxError, ServiceBuilder, ServiceExt};
use tower_http::trace::{DefaultMakeSpan, TraceLayer};
use tower_service::Service;
use tracing::{Level, Span};
use tracing_opentelemetry::OpenTelemetrySpanExt;
use warp::path::FullPath;
use warp::{
    http::{header::HeaderMap, StatusCode},
    reply::with,
    Filter,
};
use warp::{Rejection, Reply};

/// A basic http server using warp.
/// Uses streaming as primary method of response.
/// Redirects to studio for GET requests.
#[derive(Debug)]
pub(crate) struct WarpHttpServerFactory;

impl WarpHttpServerFactory {
    pub(crate) fn new() -> Self {
        Self
    }
}

#[derive(Debug)]
struct CustomRejection {
    #[allow(dead_code)]
    msg: String,
}
impl warp::reject::Reject for CustomRejection {}

impl HttpServerFactory for WarpHttpServerFactory {
    type Future =
        Pin<Box<dyn Future<Output = Result<HttpServerHandle, FederatedServerError>> + Send>>;

    fn create<RS>(
        &self,
        service: RS,
        configuration: Arc<Configuration>,
        listener: Option<Listener>,
        plugin_handlers: HashMap<String, Handler>,
    ) -> Self::Future
    where
        RS: Service<Request<graphql::Request>, Response = Response<ResponseBody>, Error = BoxError>
            + Send
            + Sync
            + Clone
            + 'static,

        <RS as Service<Request<apollo_router_core::Request>>>::Future: std::marker::Send,
    {
        Box::pin(async move {
            let (shutdown_sender, shutdown_receiver) = oneshot::channel::<()>();
            let listen_address = configuration.server.listen.clone();

            let cors = configuration
                .server
                .cors
                .as_ref()
                .map(|cors_configuration| cors_configuration.into_warp_middleware())
                .unwrap_or_else(|| Cors::builder().build().into_warp_middleware());

<<<<<<< HEAD
            let SpaceportConfig {
                client_name_header,
                client_version_header,
                ..
            } = configuration
                .plugins()
                .get("apollo.telemetry")
                .and_then(|v| v.get("spaceport"))
                .and_then(|v| serde_json::value::from_value(v.clone()).ok())
                .unwrap_or_default();

            let client_identification = Arc::new(ClientIdentificationHeaders {
                name: client_name_header,
                version: client_version_header,
            });

            let routes = get_health_request()
                .or(get_graphql_request_or_redirect(
                    service.clone(),
                    client_identification.clone(),
                ))
                .or(post_graphql_request(service.clone(), client_identification))
=======
            let plugin_routes = plugin_handlers.into_iter().fold(
                get_health_request().boxed(),
                move |acc, (plugin_name, custom_handler)| {
                    let route = warp::get()
                        .and(warp::path::full())
                        .and(warp::any().map(move || custom_handler.clone()))
                        .and(warp::path("plugins"))
                        .and(warp::path(plugin_name))
                        .and(warp::host::optional())
                        .and(warp::header::headers_cloned())
                        .and(warp::body::bytes())
                        .and_then(custom_plugin_handler)
                        .boxed();

                    acc.or(route).unify().boxed()
                },
            );

            let routes = get_graphql_request_or_redirect(service.clone())
                .or(post_graphql_request(service.clone()))
                .or(plugin_routes)
>>>>>>> 3bc0007a
                .with(cors)
                .with(with::default_header(
                    CONTENT_TYPE,
                    HeaderValue::from_static("application/json"),
                ));

            // generate a hyper service from warp routes
            let svc = warp::service(routes);

            let svc = ServiceBuilder::new()
                // generate a tracing span that covers request parsing and response serializing
                .layer(
                    TraceLayer::new_for_http()
                        .make_span_with(DefaultMakeSpan::new().level(Level::INFO)),
                )
                .service(svc);

            // if we received a TCP listener, reuse it, otherwise create a new one
            #[cfg_attr(not(unix), allow(unused_mut))]
            let mut listener = if let Some(listener) = listener {
                listener
            } else {
                match listen_address {
                    ListenAddr::SocketAddr(addr) => Listener::Tcp(
                        TcpListener::bind(addr)
                            .await
                            .map_err(FederatedServerError::ServerCreationError)?,
                    ),
                    #[cfg(unix)]
                    ListenAddr::UnixSocket(path) => Listener::Unix(
                        UnixListener::bind(path)
                            .map_err(FederatedServerError::ServerCreationError)?,
                    ),
                }
            };
            let actual_listen_address = listener
                .local_addr()
                .map_err(FederatedServerError::ServerCreationError)?;

            // this server reproduces most of hyper::server::Server's behaviour
            // we select over the stop_listen_receiver channel and the listener's
            // accept future. If the channel received something or the sender
            // was dropped, we stop using the listener and send it back through
            // listener_receiver
            let server = async move {
                tokio::pin!(shutdown_receiver);

                let connection_shutdown = Arc::new(Notify::new());
                let mut max_open_file_warning = None;

                loop {
                    tokio::select! {
                        _ = &mut shutdown_receiver => {
                            break;
                        }
                        res = listener.accept() => {
                            let svc = svc.clone();
                            let connection_shutdown = connection_shutdown.clone();

                            match res {
                                Ok(res) => {
                                    if max_open_file_warning.is_some(){
                                        tracing::info!("can accept connections again");
                                        max_open_file_warning = None;
                                    }

                                    tokio::task::spawn(async move{
                                        match res {
                                            NetworkStream::Tcp(stream) => {
                                                stream
                                                    .set_nodelay(true)
                                                    .expect(
                                                        "this should not fail unless the socket is invalid",
                                                    );
                                                    let connection = Http::new()
                                                    .http1_keep_alive(true)
                                                    .serve_connection(stream, svc);

                                                tokio::pin!(connection);
                                                tokio::select! {
                                                    // the connection finished first
                                                    _res = &mut connection => {
                                                    }
                                                    // the shutdown receiver was triggered first,
                                                    // so we tell the connection to do a graceful shutdown
                                                    // on the next request, then we wait for it to finish
                                                    _ = connection_shutdown.notified() => {
                                                        let c = connection.as_mut();
                                                        c.graceful_shutdown();

                                                        let _= connection.await;
                                                    }
                                                }
                                            }
                                            #[cfg(unix)]
                                            NetworkStream::Unix(stream) => {
                                                let connection = Http::new()
                                                .http1_keep_alive(true)
                                                .serve_connection(stream, svc);

                                                tokio::pin!(connection);
                                                tokio::select! {
                                                    // the connection finished first
                                                    _res = &mut connection => {
                                                    }
                                                    // the shutdown receiver was triggered first,
                                                    // so we tell the connection to do a graceful shutdown
                                                    // on the next request, then we wait for it to finish
                                                    _ = connection_shutdown.notified() => {
                                                        let c = connection.as_mut();
                                                        c.graceful_shutdown();

                                                        let _= connection.await;
                                                    }
                                                }
                                            }
                                        }
                                    });
                                }

                                Err(e) => match e.kind() {
                                    // this is already handled by moi and tokio
                                    //std::io::ErrorKind::WouldBlock => todo!(),

                                    // should be treated as EAGAIN
                                    // https://man7.org/linux/man-pages/man2/accept.2.html
                                    // Linux accept() (and accept4()) passes already-pending network
                                    // errors on the new socket as an error code from accept().  This
                                    // behavior differs from other BSD socket implementations.  For
                                    // reliable operation the application should detect the network
                                    // errors defined for the protocol after accept() and treat them
                                    // like EAGAIN by retrying.  In the case of TCP/IP, these are
                                    // ENETDOWN, EPROTO, ENOPROTOOPT, EHOSTDOWN, ENONET, EHOSTUNREACH,
                                    // EOPNOTSUPP, and ENETUNREACH.
                                    //
                                    // those errors are not supported though: needs the unstable io_error_more feature
                                    // std::io::ErrorKind::NetworkDown => todo!(),
                                    // std::io::ErrorKind::HostUnreachable => todo!(),
                                    // std::io::ErrorKind::NetworkUnreachable => todo!(),

                                    //ECONNABORTED
                                    std::io::ErrorKind::ConnectionAborted|
                                    //EINTR
                                    std::io::ErrorKind::Interrupted|
                                    // EINVAL
                                    std::io::ErrorKind::InvalidInput|
                                    std::io::ErrorKind::PermissionDenied |
                                    std::io::ErrorKind::TimedOut |
                                    std::io::ErrorKind::ConnectionReset|
                                    std::io::ErrorKind::NotConnected => {
                                        // the socket was invalid (maybe timedout waiting in accept queue, or was closed)
                                        // we should ignore that and get to the next one
                                        continue;
                                    }

                                    // EPROTO, EOPNOTSUPP, EBADF, EFAULT, EMFILE, ENOBUFS, ENOMEM, ENOTSOCK
                                    std::io::ErrorKind::Other => {
                                        match e.raw_os_error() {
                                            Some(libc::EMFILE) | Some(libc::ENFILE) => {
                                                match max_open_file_warning {
                                                    None => {
                                                        tracing::error!("reached the max open file limit, cannot accept any new connection");
                                                        max_open_file_warning = Some(Instant::now());
                                                    }
                                                    Some(last) => if Instant::now() - last < Duration::from_secs(60) {
                                                        tracing::error!("still at the max open file limit, cannot accept any new connection");
                                                    }
                                                }
                                            }
                                            _ => {}
                                        }
                                        continue;
                                    }

                                    /* we should ignore the remaining errors as they're not supposed
                                    to happen with the accept() call
                                    std::io::ErrorKind::NotFound => todo!(),
                                    std::io::ErrorKind::AddrInUse => todo!(),
                                    std::io::ErrorKind::AddrNotAvailable => todo!(),
                                    std::io::ErrorKind::BrokenPipe => todo!(),
                                    std::io::ErrorKind::AlreadyExists => todo!(),
                                    std::io::ErrorKind::InvalidData => todo!(),
                                    std::io::ErrorKind::WriteZero => todo!(),

                                    std::io::ErrorKind::Unsupported => todo!(),
                                    std::io::ErrorKind::UnexpectedEof => todo!(),
                                    std::io::ErrorKind::OutOfMemory => todo!(),*/
                                    _ => {
                                        continue;
                                    }

                                }
                            }
                        }
                    }
                }

                // the shutdown receiver was triggered so we break out of
                // the server loop, tell the currently active connections to stop
                // then return the TCP listen socket
                connection_shutdown.notify_waiters();
                listener
            };

            // Spawn the server into a runtime
            let server_future = tokio::task::spawn(server)
                .map_err(|_| FederatedServerError::HttpServerLifecycleError)
                .boxed();

            Ok(HttpServerHandle::new(
                shutdown_sender,
                server_future,
                actual_listen_address,
            ))
        })
    }
}

async fn custom_plugin_handler(
    path: FullPath,
    handler: Handler,
    authority: Option<Authority>,
    headers: HeaderMap,
    body: Bytes,
) -> Result<Box<dyn Reply>, Rejection> {
    let mut req_builder = http_compat::RequestBuilder::new(
        Method::GET,
        Uri::from_str(&format!(
            "http://{}{}",
            authority.unwrap().as_str(),
            path.as_str()
        ))
        .expect("if the authority is some then the URL is valid; qed"),
    );
    for (header_name, header_value) in headers.iter() {
        req_builder = req_builder.header(header_name.clone(), header_value.clone());
    }

    let res = handler
        .oneshot(req_builder.body(body).expect(
            "we know the body is already well formatted because it's coming from warp; qed",
        ))
        .await
        .map_err(|err| {
            warp::reject::custom(CustomRejection {
                msg: err.to_string(),
            })
        })?;

    let is_json = matches!(
        res.body(),
        ResponseBody::GraphQL(_) | ResponseBody::RawJSON(_) | ResponseBody::RawString(_)
    );

    let res = res.map(|body| match body {
        ResponseBody::GraphQL(res) => {
            Bytes::from(serde_json::to_vec(&res).expect("responsebody is serializable; qed"))
        }
        ResponseBody::RawJSON(res) => {
            Bytes::from(serde_json::to_vec(&res).expect("responsebody is serializable; qed"))
        }
        ResponseBody::RawString(res) => {
            Bytes::from(serde_json::to_vec(&res).expect("responsebody is serializable; qed"))
        }
        ResponseBody::Text(res) => Bytes::from(res),
    });

    if is_json {
        Ok::<_, Rejection>(Box::new(warp::reply::with_header(
            res.inner,
            "Content-Type",
            "application/json",
        )) as Box<dyn Reply>)
    } else {
        Ok::<_, Rejection>(Box::new(res.inner) as Box<dyn Reply>)
    }
}

fn get_graphql_request_or_redirect<RS>(
    service: RS,
    client_identification: Arc<ClientIdentificationHeaders>,
) -> impl Filter<Extract = (Box<dyn Reply>,), Error = Rejection> + Clone
where
    RS: Service<Request<graphql::Request>, Response = Response<ResponseBody>, Error = BoxError>
        + Send
        + Clone
        + 'static,
    <RS as Service<Request<apollo_router_core::Request>>>::Future: std::marker::Send,
{
    warp::get()
        .and(warp::path::end().or(warp::path("graphql")).unify())
        .and(warp::header::optional::<String>("accept"))
        .and(
            warp::query::raw()
                .or(warp::any().map(String::default))
                .unify(),
        )
        .and(warp::header::headers_cloned())
        .and(warp::host::optional())
        .and(warp::path::full())
        .and_then(
            move |accept: Option<String>,
                  query: String,
                  header_map: HeaderMap,
                  authority: Option<Authority>,
                  path: FullPath| {
                let service = service.clone();
                let client_identification = client_identification.clone();
                async move {
                    let reply: Box<dyn Reply> = if accept.map(prefers_html).unwrap_or_default() {
                        display_home_page()
                    } else if let Ok(request) = graphql::Request::from_urlencoded_query(query) {
                        run_graphql_request(
                            service,
                            &client_identification,
                            authority,
                            http::Method::GET,
                            path,
                            request,
                            header_map,
                        )
                        .await
                    } else {
                        Box::new(warp::reply::with_status(
                            "Invalid GraphQL request",
                            StatusCode::BAD_REQUEST,
                        ))
                    };

                    Ok::<_, warp::reject::Rejection>(reply)
                }
            },
        )
}

fn display_home_page() -> Box<dyn Reply> {
    let html = include_str!("../resources/index.html");
    Box::new(warp::reply::html(html))
}

fn get_health_request() -> impl Filter<Extract = (Box<dyn Reply>,), Error = Rejection> + Clone {
    warp::get()
        .and(warp::path(".well-known"))
        .and(warp::path("apollo"))
        .and(warp::path("server-health"))
        .and_then(move || async {
            static RESULT: Lazy<serde_json::Value> =
                Lazy::new(|| serde_json::json!({"status": "pass"}));

            let reply = Box::new(warp::reply::json(&*RESULT)) as Box<dyn Reply>;
            Ok::<_, Rejection>(reply)
        })
}

fn post_graphql_request<RS>(
    service: RS,
    client_identification: Arc<ClientIdentificationHeaders>,
) -> impl Filter<Extract = (Box<dyn Reply>,), Error = Rejection> + Clone
where
    RS: Service<Request<graphql::Request>, Response = Response<ResponseBody>, Error = BoxError>
        + Send
        + Clone
        + 'static,
    <RS as Service<Request<apollo_router_core::Request>>>::Future: std::marker::Send,
{
    warp::post()
        .and(warp::path::end().or(warp::path("graphql")).unify())
        .and(warp::body::json())
        .and(warp::header::headers_cloned())
        .and(warp::path::full())
        .and(warp::host::optional())
        .and_then(
            move |request: graphql::Request,
                  header_map: HeaderMap,
                  path: FullPath,
                  authority: Option<Authority>| {
                let service = service.clone();
                let client_identification = client_identification.clone();
                async move {
                    let reply = run_graphql_request(
                        service,
                        &client_identification,
                        authority,
                        http::Method::POST,
                        path,
                        request,
                        header_map,
                    )
                    .await;
                    Ok::<_, warp::reject::Rejection>(reply)
                }
            },
        )
}

// graphql_request is traced at the info level so that it can be processed normally in apollo telemetry.
#[tracing::instrument(skip_all,
    level = "info"
    name = "graphql_request",
    fields(
        query = %request.query.clone().unwrap_or_default(),
        operation_name = %request.operation_name.clone().unwrap_or_else(|| "".to_string()),
        client_name,
        client_version
    )
)]
fn run_graphql_request<RS>(
    service: RS,
    client_identification: &ClientIdentificationHeaders,
    authority: Option<Authority>,
    method: http::Method,
    path: FullPath,
    request: graphql::Request,
    header_map: HeaderMap,
) -> impl Future<Output = Box<dyn Reply>> + Send
where
    RS: Service<Request<graphql::Request>, Response = Response<ResponseBody>, Error = BoxError>
        + Send
        + Clone
        + 'static,
    <RS as Service<Request<apollo_router_core::Request>>>::Future: std::marker::Send,
{
    if let Some(client_name) = header_map.get(client_identification.name.as_str()) {
        // Record the client name as part of the current span
        Span::current().record("client_name", &client_name.to_str().unwrap_or_default());
    }
    if let Some(client_version) = header_map.get(client_identification.version.as_str()) {
        // Record the client version as part of the current span
        Span::current().record(
            "client_version",
            &client_version.to_str().unwrap_or_default(),
        );
    }

    // retrieve and reuse the potential trace id from the caller
    opentelemetry::global::get_text_map_propagator(|injector| {
        injector.extract_with_context(&Span::current().context(), &HeaderMapCarrier(&header_map));
    });

    async move {
        match service.ready_oneshot().await {
            Ok(mut service) => {
                let uri = match authority {
                    Some(authority) => {
                        Uri::from_str(&format!("http://{}{}", authority.as_str(), path.as_str()))
                            .expect("if the authority is some then the URL is valid; qed")
                    }
                    None => Uri::from_str(&format!("http://router{}", path.as_str())).unwrap(),
                };

                let mut http_request = RequestBuilder::new(method, uri).body(request).unwrap();
                *http_request.headers_mut() = header_map;

                let response = service
                    .call(http_request)
                    .await
                    .map(|response| {
                        tracing::trace_span!("serialize_response")
                            .in_scope(|| {
                                response.map(|body| match body {
                                    ResponseBody::GraphQL(res) => Bytes::from(
                                        serde_json::to_vec(&res)
                                            .expect("responsebody is serializable; qed"),
                                    ),
                                    ResponseBody::RawJSON(res) => Bytes::from(
                                        serde_json::to_vec(&res)
                                            .expect("responsebody is serializable; qed"),
                                    ),
                                    ResponseBody::RawString(res) => Bytes::from(
                                        serde_json::to_vec(&res)
                                            .expect("responsebody is serializable; qed"),
                                    ),
                                    ResponseBody::Text(res) => Bytes::from(res),
                                })
                            })
                            .into()
                    })
                    .unwrap_or_else(|e| {
                        tracing::error!("router service call failed: {}", e);
                        http::Response::builder()
                            .status(StatusCode::INTERNAL_SERVER_ERROR)
                            .body(Bytes::from_static(b"router service call failed"))
                            .expect("static response building cannot fail; qed")
                    });

                Box::new(response) as Box<dyn Reply>
            }
            Err(e) => {
                tracing::error!("router service is not available to process request: {}", e);
                Box::new(warp::reply::with_status(
                    "router service is not available to process request",
                    StatusCode::SERVICE_UNAVAILABLE,
                ))
            }
        }
    }
}

fn prefers_html(accept_header: String) -> bool {
    accept_header
        .split(',')
        .map(|a| a.trim())
        .any(|a| a == "text/html")
}

struct HeaderMapCarrier<'a>(&'a HeaderMap);

impl<'a> Extractor for HeaderMapCarrier<'a> {
    fn get(&self, key: &str) -> Option<&str> {
        if let Some(value) = self.0.get(key).and_then(|x| x.to_str().ok()) {
            tracing::trace!(
                "found OpenTelemetry key in user's request: {}={}",
                key,
                value
            );
            Some(value)
        } else {
            None
        }
    }

    fn keys(&self) -> Vec<&str> {
        self.0.keys().map(|x| x.as_str()).collect()
    }
}

struct ClientIdentificationHeaders {
    name: String,
    version: String,
}

#[cfg(test)]
mod tests {
    use super::*;
    use crate::configuration::Cors;
    use mockall::mock;
    use reqwest::header::{
        ACCEPT, ACCESS_CONTROL_ALLOW_HEADERS, ACCESS_CONTROL_ALLOW_METHODS,
        ACCESS_CONTROL_ALLOW_ORIGIN, ACCESS_CONTROL_REQUEST_HEADERS, ACCESS_CONTROL_REQUEST_METHOD,
        ORIGIN,
    };
    use reqwest::redirect::Policy;
    use reqwest::{Client, Method, StatusCode};
    use serde_json::json;
    use std::net::SocketAddr;
    use std::str::FromStr;
    use test_log::test;

    macro_rules! assert_header {
        ($response:expr, $header:expr, $expected:expr $(, $msg:expr)?) => {
            assert_eq!(
                $response
                    .headers()
                    .get_all($header)
                    .iter()
                    .map(|v|v.to_str().unwrap().to_string())
                    .collect::<Vec<_>>(),
                $expected
                $(, $msg)*
            );
        };
    }

    /// `assert_header_contains` works like `assert_headers`,
    /// except it doesn't care for the order of the items
    macro_rules! assert_header_contains {
        ($response:expr, $header:expr, $expected:expr $(, $msg:expr)?) => {
            let header_values = $response
            .headers()
            .get_all($header)
            .iter()
            .map(|v|v.to_str().unwrap().to_string())
            .collect::<Vec<_>>();

            for e in $expected {
                assert!(
                    header_values
                        .iter()
                        .find(|header_value| header_value.contains(&e.to_string()))
                        .is_some(),
                    $($msg)*
                );
            }

        };
    }

    mock! {
        #[derive(Debug)]
        RouterService {
            fn service_call(&mut self, req: Request<graphql::Request>) -> Result<Response<ResponseBody>, BoxError>;
        }
    }

    async fn init(mut mock: MockRouterService) -> (HttpServerHandle, Client) {
        let server_factory = WarpHttpServerFactory::new();
        let (service, mut handle) = tower_test::mock::spawn();

        tokio::spawn(async move {
            loop {
                while let Some((request, responder)) = handle.next_request().await {
                    match mock.service_call(request) {
                        Ok(response) => responder.send_response(response),
                        Err(err) => responder.send_error(err),
                    }
                }
            }
        });
        let server = server_factory
            .create(
                service.into_inner(),
                Arc::new(
                    Configuration::builder()
                        .server(
                            crate::configuration::Server::builder()
                                .listen(SocketAddr::from_str("127.0.0.1:0").unwrap())
                                .cors(Some(
                                    Cors::builder()
                                        .origins(vec!["http://studio".to_string()])
                                        .build(),
                                ))
                                .build(),
                        )
                        .build(),
                ),
                None,
                HashMap::new(),
            )
            .await
            .expect("Failed to create server factory");
        let client = reqwest::Client::builder()
            .redirect(Policy::none())
            .build()
            .unwrap();
        (server, client)
    }

    #[cfg(unix)]
    async fn init_unix(
        mut mock: MockRouterService,
        temp_dir: &tempfile::TempDir,
    ) -> HttpServerHandle {
        let server_factory = WarpHttpServerFactory::new();
        let (service, mut handle) = tower_test::mock::spawn();

        tokio::spawn(async move {
            loop {
                while let Some((request, responder)) = handle.next_request().await {
                    match mock.service_call(request) {
                        Ok(response) => responder.send_response(response),
                        Err(err) => responder.send_error(err),
                    }
                }
            }
        });
        let server = server_factory
            .create(
                service.into_inner(),
                Arc::new(
                    Configuration::builder()
                        .server(
                            crate::configuration::Server::builder()
                                .listen(ListenAddr::UnixSocket(temp_dir.as_ref().join("sock")))
                                .cors(Some(
                                    Cors::builder()
                                        .origins(vec!["http://studio".to_string()])
                                        .build(),
                                ))
                                .build(),
                        )
                        .build(),
                ),
                None,
                HashMap::new(),
            )
            .await
            .expect("Failed to create server factory");

        server
    }

    #[test(tokio::test)]
    async fn display_home_page() -> Result<(), FederatedServerError> {
        let expectations = MockRouterService::new();
        let (server, client) = init(expectations).await;

        for url in vec![
            format!("{}/", server.listen_address()),
            format!("{}/graphql", server.listen_address()),
        ] {
            // Regular studio redirect
            let response = client
                .get(url.as_str())
                .header(ACCEPT, "text/html")
                .send()
                .await
                .unwrap();
            assert_eq!(
                response.status(),
                StatusCode::OK,
                "{}",
                response.text().await.unwrap()
            );
            assert!(response
                .text()
                .await
                .unwrap()
                .starts_with("<!DOCTYPE html>"))
        }

        server.shutdown().await
    }

    #[test(tokio::test)]
    async fn malformed_request() -> Result<(), FederatedServerError> {
        let expectations = MockRouterService::new();
        let (server, client) = init(expectations).await;

        let response = client
            .post(format!("{}/graphql", server.listen_address()))
            .body("Garbage")
            .send()
            .await
            .unwrap();
        assert_eq!(response.status(), StatusCode::BAD_REQUEST);
        server.shutdown().await
    }

    #[test(tokio::test)]
    async fn response() -> Result<(), FederatedServerError> {
        let expected_response = graphql::Response::builder()
            .data(json!({"response": "yay"}))
            .build();
        let example_response = expected_response.clone();
        let mut expectations = MockRouterService::new();
        expectations
            .expect_service_call()
            .times(2)
            .returning(move |_| {
                let example_response = example_response.clone();
                Ok(http::Response::builder()
                    .status(200)
                    .body(ResponseBody::GraphQL(example_response))
                    .unwrap()
                    .into())
            });
        let (server, client) = init(expectations).await;
        let url = format!("{}/graphql", server.listen_address());

        // Post query
        let response = client
            .post(url.as_str())
            .body(json!({ "query": "query" }).to_string())
            .send()
            .await
            .unwrap()
            .error_for_status()
            .unwrap();

        assert_eq!(
            response.json::<graphql::Response>().await.unwrap(),
            expected_response,
        );

        // Get query
        let response = client
            .get(url.as_str())
            .body(json!({ "query": "query" }).to_string())
            .send()
            .await
            .unwrap()
            .error_for_status()
            .unwrap();

        assert_eq!(
            response.json::<graphql::Response>().await.unwrap(),
            expected_response,
        );

        server.shutdown().await
    }

    #[test(tokio::test)]
    async fn response_failure() -> Result<(), FederatedServerError> {
        let mut expectations = MockRouterService::new();
        expectations
            .expect_service_call()
            .times(1)
            .returning(move |_| {
                let example_response = graphql::FetchError::SubrequestHttpError {
                    service: "Mock service".to_string(),
                    reason: "Mock error".to_string(),
                }
                .to_response();
                Ok(http::Response::builder()
                    .status(200)
                    .body(ResponseBody::GraphQL(example_response))
                    .unwrap()
                    .into())
            });
        let (server, client) = init(expectations).await;

        let response = client
            .post(format!("{}/graphql", server.listen_address()))
            .body(
                json!(
                {
                  "query": "query",
                })
                .to_string(),
            )
            .send()
            .await
            .unwrap()
            .json::<graphql::Response>()
            .await
            .unwrap();

        assert_eq!(
            response,
            graphql::FetchError::SubrequestHttpError {
                service: "Mock service".to_string(),
                reason: "Mock error".to_string(),
            }
            .to_response()
        );
        server.shutdown().await
    }

    #[test(tokio::test)]
    async fn router_request_path() -> Result<(), FederatedServerError> {
        let expected_response = graphql::Response::builder()
            .data(json!({"response": "yay"}))
            .build();
        let mut expectations = MockRouterService::new();
        expectations
            .expect_service_call()
            .times(1)
            .withf(|req| req.url().path() == "/graphql")
            .returning(move |_| {
                Ok(http::Response::builder()
                    .status(200)
                    .body(ResponseBody::GraphQL(expected_response.clone()))
                    .unwrap()
                    .into())
            });
        let (server, client) = init(expectations).await;

        let _response = client
            .post(format!("{}/graphql", server.listen_address()))
            .body(
                json!(
                {
                  "query": "query",
                })
                .to_string(),
            )
            .send()
            .await
            .unwrap()
            .json::<graphql::Response>()
            .await
            .unwrap();

        server.shutdown().await
    }

    #[test(tokio::test)]
    async fn cors_preflight() -> Result<(), FederatedServerError> {
        let expectations = MockRouterService::new();
        let (server, client) = init(expectations).await;

        for url in vec![
            format!("{}/", server.listen_address()),
            format!("{}/graphql", server.listen_address()),
        ] {
            let response = client
                .request(Method::OPTIONS, &url)
                .header(ACCEPT, "text/html")
                .header(ORIGIN, "http://studio")
                .header(ACCESS_CONTROL_REQUEST_METHOD, "POST")
                .header(ACCESS_CONTROL_REQUEST_HEADERS, "Content-type")
                .send()
                .await
                .unwrap();

            assert_header!(
                &response,
                ACCESS_CONTROL_ALLOW_ORIGIN,
                vec!["http://studio"],
                "Incorrect access control allow origin header"
            );
            assert_header_contains!(
                &response,
                ACCESS_CONTROL_ALLOW_HEADERS,
                &["content-type"],
                "Incorrect access control allow header header"
            );
            assert_header_contains!(
                &response,
                ACCESS_CONTROL_ALLOW_METHODS,
                &["GET", "POST", "OPTIONS"],
                "Incorrect access control allow methods header"
            );

            assert_eq!(response.status(), StatusCode::OK);
        }

        server.shutdown().await
    }

    #[test(tokio::test)]
    async fn test_health_check() {
        let filter = get_health_request();

        let res = warp::test::request()
            .path("/.well-known/apollo/server-health")
            .reply(&filter)
            .await;

        insta::assert_debug_snapshot!("health_check", res);
    }

    #[test(tokio::test)]
    #[cfg(unix)]
    async fn listening_to_unix_socket() {
        let temp_dir = tempfile::tempdir().unwrap();
        let expected_response = graphql::Response::builder()
            .data(json!({"response": "yay"}))
            .build();
        let example_response = expected_response.clone();

        let mut expectations = MockRouterService::new();
        expectations
            .expect_service_call()
            .times(2)
            .returning(move |_| {
                Ok(http::Response::builder()
                    .status(200)
                    .body(ResponseBody::GraphQL(example_response.clone()))
                    .unwrap()
                    .into())
            });
        let server = init_unix(expectations, &temp_dir).await;

        let output =
            send_to_unix_socket(server.listen_address(), "POST", r#"{"query":"query"}"#).await;

        assert_eq!(
            serde_json::from_slice::<graphql::Response>(&output).unwrap(),
            expected_response,
        );

        // Get query
        let output =
            send_to_unix_socket(server.listen_address(), "GET", r#"{"query":"query"}"#).await;

        assert_eq!(
            serde_json::from_slice::<graphql::Response>(&output).unwrap(),
            expected_response,
        );

        server.shutdown().await.unwrap();
    }

    #[cfg(unix)]
    async fn send_to_unix_socket(addr: &ListenAddr, method: &str, body: &str) -> Vec<u8> {
        use tokio::io::{AsyncBufReadExt, AsyncWriteExt, BufReader, Interest};
        use tokio::net::UnixStream;

        let mut stream = UnixStream::connect(addr.to_string()).await.unwrap();
        stream.ready(Interest::WRITABLE).await.unwrap();
        stream
            .write_all(
                format!(
                    "{} / HTTP/1.1\r
Host: localhost:4100\r
Content-Length: {}\r

{}\n",
                    method,
                    body.len(),
                    body
                )
                .as_bytes(),
            )
            .await
            .unwrap();
        stream.flush().await.unwrap();
        let stream = BufReader::new(stream);
        let mut lines = stream.lines();
        let header_first_line = lines
            .next_line()
            .await
            .unwrap()
            .expect("no header received");
        // skip the rest of the headers
        let mut headers = String::new();
        let mut stream = lines.into_inner();
        loop {
            if stream.read_line(&mut headers).await.unwrap() == 2 {
                break;
            }
        }
        // get rest of the buffer as body
        let body = stream.buffer().to_vec();
        assert!(header_first_line.contains(" 200 "), "");
        body
    }
}<|MERGE_RESOLUTION|>--- conflicted
+++ resolved
@@ -85,7 +85,6 @@
                 .map(|cors_configuration| cors_configuration.into_warp_middleware())
                 .unwrap_or_else(|| Cors::builder().build().into_warp_middleware());
 
-<<<<<<< HEAD
             let SpaceportConfig {
                 client_name_header,
                 client_version_header,
@@ -102,13 +101,6 @@
                 version: client_version_header,
             });
 
-            let routes = get_health_request()
-                .or(get_graphql_request_or_redirect(
-                    service.clone(),
-                    client_identification.clone(),
-                ))
-                .or(post_graphql_request(service.clone(), client_identification))
-=======
             let plugin_routes = plugin_handlers.into_iter().fold(
                 get_health_request().boxed(),
                 move |acc, (plugin_name, custom_handler)| {
@@ -127,15 +119,18 @@
                 },
             );
 
-            let routes = get_graphql_request_or_redirect(service.clone())
-                .or(post_graphql_request(service.clone()))
-                .or(plugin_routes)
->>>>>>> 3bc0007a
-                .with(cors)
-                .with(with::default_header(
-                    CONTENT_TYPE,
-                    HeaderValue::from_static("application/json"),
-                ));
+            let routes =
+                get_graphql_request_or_redirect(service.clone(), client_identification.clone())
+                    .or(post_graphql_request(
+                        service.clone(),
+                        client_identification.clone(),
+                    ))
+                    .or(plugin_routes)
+                    .with(cors)
+                    .with(with::default_header(
+                        CONTENT_TYPE,
+                        HeaderValue::from_static("application/json"),
+                    ));
 
             // generate a hyper service from warp routes
             let svc = warp::service(routes);
