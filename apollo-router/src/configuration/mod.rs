//! Logic for loading configuration in to an object model
// This entire file is license key functionality
pub(crate) mod cors;
mod expansion;
mod experimental;
mod schema;
#[cfg(test)]
mod tests;
mod upgrade;
mod yaml;

use std::fmt;
use std::net::IpAddr;
use std::net::SocketAddr;
use std::num::NonZeroUsize;
use std::str::FromStr;
use std::sync::Arc;

use derivative::Derivative;
use displaydoc::Display;
use itertools::Itertools;
use schemars::gen::SchemaGenerator;
use schemars::schema::ObjectValidation;
use schemars::schema::Schema;
use schemars::schema::SchemaObject;
use schemars::JsonSchema;
use serde::Deserialize;
use serde::Serialize;
use serde_json::json;
use serde_json::Map;
use serde_json::Value;
use thiserror::Error;

use self::cors::Cors;
use self::expansion::Expansion;
pub(crate) use self::experimental::print_all_experimental_conf;
pub(crate) use self::schema::generate_config_schema;
pub(crate) use self::schema::generate_upgrade;
use crate::cache::DEFAULT_CACHE_CAPACITY;
use crate::configuration::schema::Mode;
use crate::executable::APOLLO_ROUTER_DEV_ENV;
use crate::plugin::plugins;

/// Configuration error.
#[derive(Debug, Error, Display)]
#[non_exhaustive]
pub enum ConfigurationError {
    /// could not expand variable: {key}, {cause}
    CannotExpandVariable { key: String, cause: String },
    /// could not expand variable: {key}. Variables must be prefixed with one of '{supported_modes}' followed by '.' e.g. 'env.'
    UnknownExpansionMode {
        key: String,
        supported_modes: String,
    },
    /// unknown plugin {0}
    PluginUnknown(String),
    /// plugin {plugin} could not be configured: {error}
    PluginConfiguration { plugin: String, error: String },
    /// {message}: {error}
    InvalidConfiguration {
        message: &'static str,
        error: String,
    },
    /// could not deserialize configuration: {0}
    DeserializeConfigError(serde_json::Error),

    /// APOLLO_ROUTER_CONFIG_SUPPORTED_MODES must be of the format env,file,... Possible modes are 'env' and 'file'.
    InvalidExpansionModeConfig,

    /// could not migrate configuration: {error}.
    MigrationFailure { error: String },
}

/// The configuration for the router.
///
/// Can be created through `serde::Deserialize` from various formats,
/// or inline in Rust code with `serde_json::json!` and `serde_json::from_value`.
#[derive(Clone, Derivative, Serialize, JsonSchema, Default)]
#[derivative(Debug)]
pub struct Configuration {
    /// The raw configuration string.
    #[serde(skip)]
    pub(crate) raw_yaml: Arc<String>,

    /// Configuration options pertaining to the http server component.
    #[serde(default)]
    pub(crate) server: Server,

    /// Healthcheck configuration
    #[serde(default)]
    #[serde(rename = "health-check")]
    pub(crate) health_check: HealthCheck,

    /// Sandbox configuration
    #[serde(default)]
    pub(crate) sandbox: Sandbox,

    /// Homepage configuration
    #[serde(default)]
    pub(crate) homepage: Homepage,

    /// Configuration for the supergraph
    #[serde(default)]
    pub(crate) supergraph: Supergraph,

    /// Cross origin request headers.
    #[serde(default)]
    pub(crate) cors: Cors,

    /// Plugin configuration
    #[serde(default)]
    plugins: UserPlugins,

    /// Built-in plugin configuration. Built in plugins are pushed to the top level of config.
    #[serde(default)]
    #[serde(flatten)]
    pub(crate) apollo_plugins: ApolloPlugins,
}

impl<'de> serde::Deserialize<'de> for Configuration {
    fn deserialize<D>(deserializer: D) -> Result<Self, D::Error>
    where
        D: serde::Deserializer<'de>,
    {
        // This intermediate structure will allow us to deserialize a Configuration
        // yet still exercise the Configuration validation function
        #[derive(Deserialize, Default)]
        struct AdHocConfiguration {
            #[serde(default)]
            server: Server,
            #[serde(default)]
            #[serde(rename = "health-check")]
            health_check: HealthCheck,
            #[serde(default)]
            sandbox: Sandbox,
            #[serde(default)]
            homepage: Homepage,
            #[serde(default)]
            supergraph: Supergraph,
            #[serde(default)]
            cors: Cors,
            #[serde(default)]
            plugins: UserPlugins,
            #[serde(default)]
            #[serde(flatten)]
            apollo_plugins: ApolloPlugins,
        }
        let ad_hoc: AdHocConfiguration = serde::Deserialize::deserialize(deserializer)?;

        Configuration::builder()
            .server(ad_hoc.server)
            .health_check(ad_hoc.health_check)
            .sandbox(ad_hoc.sandbox)
            .homepage(ad_hoc.homepage)
            .supergraph(ad_hoc.supergraph)
            .cors(ad_hoc.cors)
            .plugins(ad_hoc.plugins.plugins.unwrap_or_default())
            .apollo_plugins(ad_hoc.apollo_plugins.plugins)
            .build()
            .map_err(|e| serde::de::Error::custom(e.to_string()))
    }
}

const APOLLO_PLUGIN_PREFIX: &str = "apollo.";
const TELEMETRY_KEY: &str = "telemetry";

fn default_graphql_listen() -> ListenAddr {
    SocketAddr::from_str("127.0.0.1:4000").unwrap().into()
}

// This isn't dead code! we use it in buildstructor's fake_new
#[allow(dead_code)]
fn test_listen() -> ListenAddr {
    SocketAddr::from_str("127.0.0.1:0").unwrap().into()
}

#[buildstructor::buildstructor]
impl Configuration {
    #[builder]
    pub(crate) fn new(
        raw_yaml: Option<String>,
        server: Option<Server>,
        supergraph: Option<Supergraph>,
        health_check: Option<HealthCheck>,
        sandbox: Option<Sandbox>,
        homepage: Option<Homepage>,
        cors: Option<Cors>,
        plugins: Map<String, Value>,
        apollo_plugins: Map<String, Value>,
        dev: Option<bool>,
    ) -> Result<Self, ConfigurationError> {
        let mut conf = Self {
            raw_yaml: Arc::new(raw_yaml.unwrap_or_default()),
            server: server.unwrap_or_default(),
            supergraph: supergraph.unwrap_or_default(),
            health_check: health_check.unwrap_or_default(),
            sandbox: sandbox.unwrap_or_default(),
            homepage: homepage.unwrap_or_default(),
            cors: cors.unwrap_or_default(),
            plugins: UserPlugins {
                plugins: Some(plugins),
            },
            apollo_plugins: ApolloPlugins {
                plugins: apollo_plugins,
            },
        };
        if dev.unwrap_or_default()
            || std::env::var(APOLLO_ROUTER_DEV_ENV).ok().as_deref() == Some("true")
        {
            conf.enable_dev_mode();
        }

        conf.validate()
    }

    /// This should be executed after normal configuration processing
    pub(crate) fn enable_dev_mode(&mut self) {
        tracing::info!("Running with *development* mode settings which facilitate development experience (e.g., introspection enabled)");

        if self.plugins.plugins.is_none() {
            self.plugins.plugins = Some(Map::new());
        }
        self.plugins.plugins.as_mut().unwrap().insert(
            "experimental.expose_query_plan".to_string(),
            Value::Bool(true),
        );
        self.apollo_plugins
            .plugins
            .insert("include_subgraph_errors".to_string(), json!({"all": true}));
        // Enable experimental_response_trace_id
        self.apollo_plugins
            .plugins
            .entry("telemetry")
            .or_insert_with(|| json!({}))
            .as_object_mut()
            .expect("configuration for telemetry must be an object")
            .entry("tracing")
            .and_modify(|e| {
                e.as_object_mut()
                    .expect("configuration for telemetry.tracing must be an object")
                    .entry("experimental_response_trace_id")
                    .and_modify(|e| *e = json!({"enabled": true, "header_name": null}))
                    .or_insert_with(|| json!({"enabled": true, "header_name": null}));
            })
            .or_insert_with(|| {
                json!({
                    "experimental_response_trace_id": {
                        "enabled": true,
                        "header_name": null
                    }
                })
            });
        self.supergraph.introspection = true;
        self.sandbox.enabled = true;
        self.homepage.enabled = false;
    }

    #[cfg(test)]
    pub(crate) fn boxed(self) -> Box<Self> {
        Box::new(self)
    }

    pub(crate) fn plugins(&self) -> Vec<(String, Value)> {
        let mut plugins = vec![];

        // Add all the apollo plugins
        for (plugin, config) in &self.apollo_plugins.plugins {
            let plugin_full_name = format!("{}{}", APOLLO_PLUGIN_PREFIX, plugin);
            tracing::debug!(
                "adding plugin {} with user provided configuration",
                plugin_full_name.as_str()
            );
            plugins.push((plugin_full_name, config.clone()));
        }

        // Add all the user plugins
        if let Some(config_map) = self.plugins.plugins.as_ref() {
            for (plugin, config) in config_map {
                plugins.push((plugin.clone(), config.clone()));
            }
        }

        plugins
    }

    pub(crate) fn plugin_configuration(&self, plugin_name: &str) -> Option<Value> {
        self.plugins()
            .iter()
            .find(|(name, _)| name == plugin_name)
            .map(|(_, value)| value.clone())
    }

    // checks that we can reload configuration from the current one to the new one
    pub(crate) fn is_compatible(&self, new: &Configuration) -> Result<(), &'static str> {
        if self.apollo_plugins.plugins.get(TELEMETRY_KEY)
            == new.apollo_plugins.plugins.get(TELEMETRY_KEY)
        {
            Ok(())
        } else {
            Err("incompatible telemetry configuration. Telemetry cannot be reloaded and its configuration must stay the same for the entire life of the process")
        }
    }
}

#[cfg(test)]
#[buildstructor::buildstructor]
impl Configuration {
    #[builder]
    pub(crate) fn fake_new(
        server: Option<Server>,
        supergraph: Option<Supergraph>,
        health_check: Option<HealthCheck>,
        sandbox: Option<Sandbox>,
        homepage: Option<Homepage>,
        cors: Option<Cors>,
        plugins: Map<String, Value>,
        apollo_plugins: Map<String, Value>,
        dev: Option<bool>,
    ) -> Result<Self, ConfigurationError> {
        let mut configuration = Self {
            raw_yaml: Default::default(),
            server: server.unwrap_or_default(),
            supergraph: supergraph.unwrap_or_else(|| Supergraph::fake_builder().build()),
            health_check: health_check.unwrap_or_else(|| HealthCheck::fake_builder().build()),
            sandbox: sandbox.unwrap_or_else(|| Sandbox::fake_builder().build()),
            homepage: homepage.unwrap_or_else(|| Homepage::fake_builder().build()),
            cors: cors.unwrap_or_default(),
            plugins: UserPlugins {
                plugins: Some(plugins),
            },
            apollo_plugins: ApolloPlugins {
                plugins: apollo_plugins,
            },
        };
        if dev.unwrap_or_default()
            || std::env::var(APOLLO_ROUTER_DEV_ENV).ok().as_deref() == Some("true")
        {
            configuration.enable_dev_mode();
        }

        configuration.validate()
    }
}

impl Configuration {
    pub(crate) fn validate(self) -> Result<Self, ConfigurationError> {
        // Sandbox and Homepage cannot be both enabled
        if self.sandbox.enabled && self.homepage.enabled {
            return Err(ConfigurationError::InvalidConfiguration {
                message: "sandbox and homepage cannot be enabled at the same time",
                error: "disable the homepage if you want to enable sandbox".to_string(),
            });
        }
        // Sandbox needs Introspection to be enabled
        if self.sandbox.enabled && !self.supergraph.introspection {
            return Err(ConfigurationError::InvalidConfiguration {
                message: "sandbox requires introspection",
                error: "sandbox needs introspection to be enabled".to_string(),
            });
        }
        if !self.supergraph.path.starts_with('/') {
            return Err(ConfigurationError::InvalidConfiguration {
            message: "invalid 'server.graphql_path' configuration",
            error: format!(
                "'{}' is invalid, it must be an absolute path and start with '/', you should try with '/{}'",
                self.supergraph.path,
                self.supergraph.path
            ),
        });
        }
        if self.supergraph.path.ends_with('*') && !self.supergraph.path.ends_with("/*") {
            return Err(ConfigurationError::InvalidConfiguration {
                message: "invalid 'server.graphql_path' configuration",
                error: format!(
                    "'{}' is invalid, you can only set a wildcard after a '/'",
                    self.supergraph.path
                ),
            });
        }
        if self.supergraph.path.contains("/*/") {
            return Err(
                ConfigurationError::InvalidConfiguration {
                    message: "invalid 'server.graphql_path' configuration",
                    error: format!(
                        "'{}' is invalid, if you need to set a path like '/*/graphql' then specify it as a path parameter with a name, for example '/:my_project_key/graphql'",
                        self.supergraph.path
                    ),
                },
            );
        }

        Ok(self)
    }
}

/// Parse configuration from a string in YAML syntax
impl FromStr for Configuration {
    type Err = ConfigurationError;

    fn from_str(s: &str) -> Result<Self, Self::Err> {
        schema::validate_yaml_configuration(s, Expansion::default()?, Mode::Upgrade)?.validate()
    }
}

fn gen_schema(plugins: schemars::Map<String, Schema>) -> Schema {
    let plugins_object = SchemaObject {
        object: Some(Box::new(ObjectValidation {
            properties: plugins,
            additional_properties: Option::Some(Box::new(Schema::Bool(false))),
            ..Default::default()
        })),
        ..Default::default()
    };

    Schema::Object(plugins_object)
}

/// Plugins provided by Apollo.
///
/// These plugins are processed prior to user plugins. Also, their configuration
/// is "hoisted" to the top level of the config rather than being processed
/// under "plugins" as for user plugins.
#[derive(Clone, Debug, Default, Deserialize, Serialize)]
#[serde(transparent)]
pub(crate) struct ApolloPlugins {
    pub(crate) plugins: Map<String, Value>,
}

impl JsonSchema for ApolloPlugins {
    fn schema_name() -> String {
        stringify!(Plugins).to_string()
    }

    fn json_schema(gen: &mut SchemaGenerator) -> Schema {
        // This is a manual implementation of Plugins schema to allow plugins that have been registered at
        // compile time to be picked up.

        let plugins = crate::plugin::plugins()
            .sorted_by_key(|factory| factory.name.clone())
            .filter(|factory| factory.name.starts_with(APOLLO_PLUGIN_PREFIX))
            .map(|factory| {
                (
                    factory.name[APOLLO_PLUGIN_PREFIX.len()..].to_string(),
                    factory.create_schema(gen),
                )
            })
            .collect::<schemars::Map<String, Schema>>();
        gen_schema(plugins)
    }
}

/// Plugins provided by a user.
///
/// These plugins are compiled into a router by and their configuration is performed
/// under the "plugins" section.
#[derive(Clone, Debug, Default, Deserialize, Serialize)]
#[serde(transparent)]
pub(crate) struct UserPlugins {
    pub(crate) plugins: Option<Map<String, Value>>,
}

impl JsonSchema for UserPlugins {
    fn schema_name() -> String {
        stringify!(Plugins).to_string()
    }

    fn json_schema(gen: &mut SchemaGenerator) -> Schema {
        // This is a manual implementation of Plugins schema to allow plugins that have been registered at
        // compile time to be picked up.

        let plugins = crate::plugin::plugins()
            .sorted_by_key(|factory| factory.name.clone())
            .filter(|factory| !factory.name.starts_with(APOLLO_PLUGIN_PREFIX))
            .map(|factory| (factory.name.to_string(), factory.create_schema(gen)))
            .collect::<schemars::Map<String, Schema>>();
        gen_schema(plugins)
    }
}

/// Configuration options pertaining to the supergraph server component.
#[derive(Debug, Clone, Deserialize, Serialize, JsonSchema)]
#[serde(deny_unknown_fields)]
pub(crate) struct Supergraph {
    /// The socket address and port to listen on
    /// Defaults to 127.0.0.1:4000
    #[serde(default = "default_graphql_listen")]
    pub(crate) listen: ListenAddr,

    /// The HTTP path on which GraphQL requests will be served.
    /// default: "/"
    #[serde(default = "default_graphql_path")]
    pub(crate) path: String,

    /// Enable introspection
    /// Default: false
    #[serde(default = "default_graphql_introspection")]
    pub(crate) introspection: bool,

<<<<<<< HEAD
    /// Set to false to disable preview defer support
=======
    /// Enable defer support
>>>>>>> 9ac541fb
    #[serde(default = "default_defer_support")]
    pub(crate) defer_support: bool,

    /// Configures automatic persisted queries
    #[serde(default)]
    pub(crate) apq: Apq,

    /// Query planning options
    #[serde(default)]
    pub(crate) query_planning: QueryPlanning,
}

fn default_defer_support() -> bool {
    true
}

#[buildstructor::buildstructor]
impl Supergraph {
    #[builder]
    pub(crate) fn new(
        listen: Option<ListenAddr>,
        path: Option<String>,
        introspection: Option<bool>,
        defer_support: Option<bool>,
        apq: Option<Apq>,
        query_planning: Option<QueryPlanning>,
    ) -> Self {
        Self {
            listen: listen.unwrap_or_else(default_graphql_listen),
            path: path.unwrap_or_else(default_graphql_path),
            introspection: introspection.unwrap_or_else(default_graphql_introspection),
            defer_support: defer_support.unwrap_or_else(default_defer_support),
            apq: apq.unwrap_or_default(),
            query_planning: query_planning.unwrap_or_default(),
        }
    }
}

#[cfg(test)]
#[buildstructor::buildstructor]
impl Supergraph {
    #[builder]
    pub(crate) fn fake_new(
        listen: Option<ListenAddr>,
        path: Option<String>,
        introspection: Option<bool>,
        defer_support: Option<bool>,
        apq: Option<Apq>,
        query_planning: Option<QueryPlanning>,
    ) -> Self {
        Self {
            listen: listen.unwrap_or_else(test_listen),
            path: path.unwrap_or_else(default_graphql_path),
            introspection: introspection.unwrap_or_else(default_graphql_introspection),
            defer_support: defer_support.unwrap_or_else(default_defer_support),
            apq: apq.unwrap_or_default(),
            query_planning: query_planning.unwrap_or_default(),
        }
    }
}

impl Default for Supergraph {
    fn default() -> Self {
        Self::builder().build()
    }
}

/// Automatic Persisted Queries (APQ) configuration
#[derive(Debug, Clone, Default, Deserialize, Serialize, JsonSchema)]
#[serde(deny_unknown_fields)]
pub(crate) struct Apq {
    /// Cache configuration
    pub(crate) experimental_cache: Cache,
}

/// Query planning cache configuration
#[derive(Debug, Clone, Default, Deserialize, Serialize, JsonSchema)]
#[serde(deny_unknown_fields)]
pub(crate) struct QueryPlanning {
    /// Cache configuration
    pub(crate) experimental_cache: Cache,
    /// Warm up the cache on reloads by running the query plan over
    /// a list of the most used queries
    /// Defaults to 0 (do not warm up the cache)
    #[serde(default)]
    pub(crate) warmed_up_queries: usize,
}

/// Cache configuration
#[derive(Debug, Clone, Default, Deserialize, Serialize, JsonSchema)]
#[serde(deny_unknown_fields)]
pub(crate) struct Cache {
    /// Configures the in memory cache (always active)
    pub(crate) in_memory: InMemoryCache,
    #[cfg(feature = "experimental_cache")]
    /// Configures and activates the Redis cache
    pub(crate) redis: Option<RedisCache>,
}

#[derive(Debug, Clone, Deserialize, Serialize, JsonSchema)]
#[serde(deny_unknown_fields)]
/// In memory cache configuration
pub(crate) struct InMemoryCache {
    /// Number of entries in the Least Recently Used cache
    pub(crate) limit: NonZeroUsize,
}

impl Default for InMemoryCache {
    fn default() -> Self {
        Self {
            limit: DEFAULT_CACHE_CAPACITY,
        }
    }
}

#[cfg(feature = "experimental_cache")]
#[derive(Debug, Clone, Deserialize, Serialize, JsonSchema)]
#[serde(deny_unknown_fields)]
/// Redis cache configuration
pub(crate) struct RedisCache {
    /// List of URLs to the Redis cluster
    pub(crate) urls: Vec<String>,
}

/// Configuration options pertaining to the sandbox page.
#[derive(Debug, Clone, Deserialize, Serialize, JsonSchema)]
#[serde(deny_unknown_fields)]
pub(crate) struct Sandbox {
    /// Set to true to enable sandbox
    #[serde(default = "default_sandbox")]
    pub(crate) enabled: bool,
}

fn default_sandbox() -> bool {
    false
}

#[buildstructor::buildstructor]
impl Sandbox {
    #[builder]
    pub(crate) fn new(enabled: Option<bool>) -> Self {
        Self {
            enabled: enabled.unwrap_or_else(default_sandbox),
        }
    }
}

#[cfg(test)]
#[buildstructor::buildstructor]
impl Sandbox {
    #[builder]
    pub(crate) fn fake_new(enabled: Option<bool>) -> Self {
        Self {
            enabled: enabled.unwrap_or_else(default_sandbox),
        }
    }
}

impl Default for Sandbox {
    fn default() -> Self {
        Self::builder().build()
    }
}

/// Configuration options pertaining to the home page.
#[derive(Debug, Clone, Deserialize, Serialize, JsonSchema)]
#[serde(deny_unknown_fields)]
pub(crate) struct Homepage {
    /// Set to false to disable the homepage
    #[serde(default = "default_homepage")]
    pub(crate) enabled: bool,
}

fn default_homepage() -> bool {
    true
}

#[buildstructor::buildstructor]
impl Homepage {
    #[builder]
    pub(crate) fn new(enabled: Option<bool>) -> Self {
        Self {
            enabled: enabled.unwrap_or_else(default_homepage),
        }
    }
}

#[cfg(test)]
#[buildstructor::buildstructor]
impl Homepage {
    #[builder]
    pub(crate) fn fake_new(enabled: Option<bool>) -> Self {
        Self {
            enabled: enabled.unwrap_or_else(default_homepage),
        }
    }
}

impl Default for Homepage {
    fn default() -> Self {
        Self::builder().build()
    }
}

/// Configuration options pertaining to the http server component.
#[derive(Debug, Clone, Deserialize, Serialize, JsonSchema)]
#[serde(deny_unknown_fields)]
pub(crate) struct HealthCheck {
    /// The socket address and port to listen on
    /// Defaults to 127.0.0.1:8088
    #[serde(default = "default_health_check_listen")]
    pub(crate) listen: ListenAddr,

    /// Set to false to disable the healthcheck endpoint
    #[serde(default = "default_health_check")]
    pub(crate) enabled: bool,
}

fn default_health_check_listen() -> ListenAddr {
    SocketAddr::from_str("127.0.0.1:8088").unwrap().into()
}

fn default_health_check() -> bool {
    true
}

#[buildstructor::buildstructor]
impl HealthCheck {
    #[builder]
    pub(crate) fn new(listen: Option<ListenAddr>, enabled: Option<bool>) -> Self {
        Self {
            listen: listen.unwrap_or_else(default_health_check_listen),
            enabled: enabled.unwrap_or_else(default_health_check),
        }
    }
}

#[cfg(test)]
#[buildstructor::buildstructor]
impl HealthCheck {
    #[builder]
    pub(crate) fn fake_new(listen: Option<ListenAddr>, enabled: Option<bool>) -> Self {
        Self {
            listen: listen.unwrap_or_else(test_listen),
            enabled: enabled.unwrap_or_else(default_health_check),
        }
    }
}

impl Default for HealthCheck {
    fn default() -> Self {
        Self::builder().build()
    }
}

/// Configuration options pertaining to the http server component.
#[derive(Debug, Clone, Deserialize, Serialize, JsonSchema)]
#[serde(deny_unknown_fields)]
pub(crate) struct Server {
    /// Experimental limitation of query depth
    /// default: 4096
    #[serde(default = "default_parser_recursion_limit")]
    pub(crate) experimental_parser_recursion_limit: usize,
}

#[buildstructor::buildstructor]
impl Server {
    #[builder]
    #[allow(clippy::too_many_arguments)] // Used through a builder, not directly
    pub(crate) fn new(parser_recursion_limit: Option<usize>) -> Self {
        Self {
            experimental_parser_recursion_limit: parser_recursion_limit
                .unwrap_or_else(default_parser_recursion_limit),
        }
    }
}

/// Listening address.
#[derive(Debug, Clone, PartialEq, Eq, Hash, Deserialize, Serialize, JsonSchema)]
#[serde(untagged)]
pub enum ListenAddr {
    /// Socket address.
    SocketAddr(SocketAddr),
    /// Unix socket.
    #[cfg(unix)]
    UnixSocket(std::path::PathBuf),
}

impl ListenAddr {
    pub(crate) fn ip_and_port(&self) -> Option<(IpAddr, u16)> {
        #[cfg_attr(not(unix), allow(irrefutable_let_patterns))]
        if let Self::SocketAddr(addr) = self {
            Some((addr.ip(), addr.port()))
        } else {
            None
        }
    }
}

impl From<SocketAddr> for ListenAddr {
    fn from(addr: SocketAddr) -> Self {
        Self::SocketAddr(addr)
    }
}

#[cfg(unix)]
impl From<tokio_util::either::Either<std::net::SocketAddr, tokio::net::unix::SocketAddr>>
    for ListenAddr
{
    fn from(
        addr: tokio_util::either::Either<std::net::SocketAddr, tokio::net::unix::SocketAddr>,
    ) -> Self {
        match addr {
            tokio_util::either::Either::Left(addr) => Self::SocketAddr(addr),
            tokio_util::either::Either::Right(addr) => Self::UnixSocket(
                addr.as_pathname()
                    .map(ToOwned::to_owned)
                    .unwrap_or_default(),
            ),
        }
    }
}

impl fmt::Display for ListenAddr {
    fn fmt(&self, f: &mut fmt::Formatter) -> fmt::Result {
        match self {
            Self::SocketAddr(addr) => write!(f, "http://{}", addr),
            #[cfg(unix)]
            Self::UnixSocket(path) => write!(f, "{}", path.display()),
        }
    }
}

fn default_graphql_path() -> String {
    String::from("/")
}

fn default_graphql_introspection() -> bool {
    false
}

fn default_parser_recursion_limit() -> usize {
    // This is `apollo-parser`’s default, which protects against stack overflow
    // but is still very high for "reasonable" queries.
    // https://docs.rs/apollo-parser/0.2.8/src/apollo_parser/parser/mod.rs.html#368
    4096
}

impl Default for Server {
    fn default() -> Self {
        Server::builder().build()
    }
}<|MERGE_RESOLUTION|>--- conflicted
+++ resolved
@@ -496,11 +496,7 @@
     #[serde(default = "default_graphql_introspection")]
     pub(crate) introspection: bool,
 
-<<<<<<< HEAD
-    /// Set to false to disable preview defer support
-=======
-    /// Enable defer support
->>>>>>> 9ac541fb
+    /// Set to false to disable defer support
     #[serde(default = "default_defer_support")]
     pub(crate) defer_support: bool,
 
