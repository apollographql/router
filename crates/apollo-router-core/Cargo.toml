[package]
name = "apollo-router-core"
version = "0.1.0-alpha.1"
authors = ["Apollo Graph, Inc. <packages@apollographql.com>"]
edition = "2018"
license-file = "./LICENSE"

[features]
# Prevents the query execution to continue if any error occurs while fetching
# the data of a subgraph. This is useful in development as you want to be
# alerted early when something is wrong instead of receiving an invalid result.
failfast = []

[dependencies]
apollo-parser = { git = "https://github.com/apollographql/apollo-rs.git", rev = "6e8e8a8b23c5489fdb2154029488dfcfe9cba80a" }
async-trait = "0.1.51"
derivative = "2.2.0"
displaydoc = "0.2"
futures = "0.3.18"
<<<<<<< HEAD
include_dir = "0.6.2"
lru = "0.7.0"
=======
include_dir = "0.7.1"
>>>>>>> 6269c38b
once_cell = "1.8.0"
router-bridge = { git = "https://github.com/apollographql/federation.git", rev = "3aa8f3a533f19e31ab984c87a0674ec78c42ebb6" }
serde = { version = "1.0.130", features = ["derive", "rc"] }
serde_json = { version = "1.0.72", features = ["preserve_order"] }
thiserror = "1.0.30"
tokio = { version = "1.14.0", features = ["rt"] }
tracing = "0.1.29"
tracing-futures = "0.2.5"
typed-builder = "0.9.1"

[dev-dependencies]
criterion = { version = "0.3", features = ["async_tokio", "async_futures"] }
insta = "1.8.0"
mockall = "0.10.2"
once_cell = "1"
static_assertions = "1"
test-log = { version = "0.2.8", default-features = false, features = ["trace"] }
tokio = { version = "1", features = ["full"] }
tracing-subscriber = { version = "0.3.2", default-features = false, features = [
    "env-filter",
    "fmt",
] }

[[bench]]
name = "basic_composition"
harness = false<|MERGE_RESOLUTION|>--- conflicted
+++ resolved
@@ -17,12 +17,8 @@
 derivative = "2.2.0"
 displaydoc = "0.2"
 futures = "0.3.18"
-<<<<<<< HEAD
-include_dir = "0.6.2"
+include_dir = "0.7.1"
 lru = "0.7.0"
-=======
-include_dir = "0.7.1"
->>>>>>> 6269c38b
 once_cell = "1.8.0"
 router-bridge = { git = "https://github.com/apollographql/federation.git", rev = "3aa8f3a533f19e31ab984c87a0674ec78c42ebb6" }
 serde = { version = "1.0.130", features = ["derive", "rc"] }
