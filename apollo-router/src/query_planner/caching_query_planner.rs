--- conflicted
+++ resolved
@@ -12,11 +12,8 @@
 use router_bridge::planner::UsageReporting;
 use sha2::Digest;
 use sha2::Sha256;
-<<<<<<< HEAD
+use tokio::sync::Mutex;
 use tower::ServiceBuilder;
-=======
-use tokio::sync::Mutex;
->>>>>>> d994a6b8
 use tower::ServiceExt;
 use tower_service::Service;
 use tracing::Instrument;
@@ -26,15 +23,11 @@
 use crate::error::QueryPlannerError;
 use crate::query_planner::BridgeQueryPlanner;
 use crate::query_planner::QueryPlanResult;
-<<<<<<< HEAD
+use crate::services::layers::query_analysis::QueryAnalysisLayer;
 use crate::services::query_planner;
-=======
-use crate::services::layers::query_analysis::QueryAnalysisLayer;
->>>>>>> d994a6b8
 use crate::services::QueryPlannerContent;
 use crate::services::QueryPlannerRequest;
 use crate::services::QueryPlannerResponse;
-use crate::spec::Query;
 use crate::spec::Schema;
 use crate::Configuration;
 use crate::Context;
@@ -96,8 +89,11 @@
             .collect()
     }
 
-<<<<<<< HEAD
-    pub(crate) async fn warm_up(&mut self, cache_keys: Vec<(String, Option<String>)>) {
+    pub(crate) async fn warm_up(
+        &mut self,
+        query_analysis: &QueryAnalysisLayer,
+        cache_keys: Vec<(String, Option<String>)>,
+    ) {
         let schema_id = self.schema.schema_id.clone();
 
         let mut service = ServiceBuilder::new().service(
@@ -108,14 +104,6 @@
                     e.query_planner_service(acc)
                 }),
         );
-=======
-    pub(crate) async fn warm_up(
-        &mut self,
-        query_analysis: &QueryAnalysisLayer,
-        cache_keys: Vec<(String, Option<String>)>,
-    ) {
-        let schema_id = self.schema_id.clone();
->>>>>>> d994a6b8
 
         let mut count = 0usize;
         for (query, operation) in cache_keys {
@@ -128,20 +116,12 @@
 
             let entry = self.cache.get(&caching_key).await;
             if entry.is_first() {
-<<<<<<< HEAD
-                let (compiler, file_id) =
-                    Query::make_compiler(&query, &self.schema, &self.configuration);
-
-=======
                 let (compiler, _) = query_analysis.make_compiler(&query);
->>>>>>> d994a6b8
                 let request = QueryPlannerRequest {
                     query,
                     operation_name: operation,
                     compiler: Arc::new(Mutex::new(compiler)),
                     context: context.clone(),
-                    compiler,
-                    file_id,
                 };
 
                 let res = match service.ready().await {
@@ -196,8 +176,6 @@
     fn call(&mut self, request: query_planner::CachingRequest) -> Self::Future {
         let mut qp = self.clone();
         let schema_id = self.schema.schema_id.clone();
-        let schema = self.schema.clone();
-        let configuration = self.configuration.clone();
         Box::pin(async move {
             let caching_key = CachingQueryKey {
                 schema_id,
@@ -212,16 +190,14 @@
                     query,
                     operation_name,
                     context,
+                    compiler,
                 } = request;
-
-                let (compiler, file_id) = Query::make_compiler(&query, &schema, &configuration);
 
                 let request = QueryPlannerRequest::builder()
                     .query(query)
                     .and_operation_name(operation_name)
                     .context(context)
                     .compiler(compiler)
-                    .file_id(file_id)
                     .build();
 
                 // some clients might timeout and cancel the request before query planning is finished,
@@ -440,13 +416,8 @@
 
         for _ in 0..5 {
             assert!(planner
-<<<<<<< HEAD
                 .call(query_planner::CachingRequest::new(
-                    "{ me { id } }".into(),
-=======
-                .call(QueryPlannerRequest::new(
                     "query Me { me { username } }".to_string(),
->>>>>>> d994a6b8
                     Some("".into()),
                     compiler1.clone(),
                     Context::new()
@@ -454,12 +425,6 @@
                 .await
                 .is_err());
         }
-<<<<<<< HEAD
-
-        assert!(planner
-            .call(query_planner::CachingRequest::new(
-                "{ me { id name } }".into(),
-=======
         let compiler2 = Arc::new(Mutex::new(
             Query::make_compiler(
                 "query Me { me { name { first } } }",
@@ -470,9 +435,8 @@
         ));
 
         assert!(planner
-            .call(QueryPlannerRequest::new(
+            .call(query_planner::CachingRequest::new(
                 "query Me { me { name { first } } }".to_string(),
->>>>>>> d994a6b8
                 Some("".into()),
                 compiler2,
                 Context::new()
@@ -514,24 +478,6 @@
             planner
         });
 
-<<<<<<< HEAD
-        let configuration = Arc::new(crate::Configuration::default());
-        let schema = Arc::new(
-            Schema::parse(
-                include_str!("testdata/schema.graphql"),
-                &configuration,
-                None,
-            )
-            .unwrap(),
-        );
-        let mut planner =
-            CachingQueryPlanner::new(delegate, schema, configuration, IndexMap::new()).await;
-
-        for _ in 0..5 {
-            assert!(planner
-                .call(query_planner::CachingRequest::new(
-                    "{ me { id } }".into(),
-=======
         let configuration = Configuration::default();
 
         let schema = Schema::parse(
@@ -547,16 +493,16 @@
 
         let mut planner = CachingQueryPlanner::new(
             delegate,
-            None,
-            &crate::configuration::QueryPlanning::default(),
+            Arc::new(schema),
+            Arc::new(configuration),
+            IndexMap::new(),
         )
         .await;
 
         for _ in 0..5 {
             assert!(planner
-                .call(QueryPlannerRequest::new(
+                .call(query_planner::CachingRequest::new(
                     "query Me { me { username } }".to_string(),
->>>>>>> d994a6b8
                     Some("".into()),
                     compiler.clone(),
                     Context::new()
