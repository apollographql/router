--- conflicted
+++ resolved
@@ -25,12 +25,9 @@
 use tracing_subscriber::EnvFilter;
 use tracing_subscriber::Registry;
 
-<<<<<<< HEAD
 use super::config::SamplerOption;
+use super::metrics::span_metrics_exporter::SpanMetricsLayer;
 use crate::axum_factory::utils::REQUEST_SPAN_NAME;
-=======
-use super::metrics::span_metrics_exporter::SpanMetricsLayer;
->>>>>>> a97ac6b0
 use crate::plugins::telemetry::formatters::filter_metric_events;
 use crate::plugins::telemetry::formatters::text::TextFormatter;
 use crate::plugins::telemetry::formatters::FilteringFormatter;
@@ -38,17 +35,16 @@
 use crate::plugins::telemetry::metrics::layer::MetricsLayer;
 use crate::plugins::telemetry::tracing::reload::ReloadTracer;
 
-<<<<<<< HEAD
+pub(crate) type LayeredRegistry = Layered<SpanMetricsLayer, Registry>;
+
 pub(super) type LayeredTracer = Layered<
-    Filtered<OpenTelemetryLayer<Registry, ReloadTracer<Tracer>>, SamplingFilter, Registry>,
-    Registry,
+    Filtered<
+        OpenTelemetryLayer<LayeredRegistry, ReloadTracer<Tracer>>,
+        SamplingFilter,
+        LayeredRegistry,
+    >,
+    LayeredRegistry,
 >;
-=======
-pub(crate) type LayeredRegistry = Layered<SpanMetricsLayer, Registry>;
-
-type LayeredTracer =
-    Layered<OpenTelemetryLayer<LayeredRegistry, ReloadTracer<Tracer>>, LayeredRegistry>;
->>>>>>> a97ac6b0
 
 // These handles allow hot tracing of layers. They have complex type definitions because tracing has
 // generic types in the layer definition.
@@ -156,19 +152,7 @@
     }
 }
 
-#[allow(clippy::type_complexity)]
-<<<<<<< HEAD
 pub(super) fn reload_fmt(layer: Box<dyn Layer<LayeredTracer> + Send + Sync>) {
-=======
-pub(super) fn reload_fmt(
-    layer: Box<
-        dyn Layer<
-                Layered<OpenTelemetryLayer<LayeredRegistry, ReloadTracer<Tracer>>, LayeredRegistry>,
-            > + Send
-            + Sync,
-    >,
-) {
->>>>>>> a97ac6b0
     if let Some(handle) = FMT_LAYER_HANDLE.get() {
         handle.reload(layer).expect("fmt layer reload must succeed");
     }
