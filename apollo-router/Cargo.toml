--- conflicted
+++ resolved
@@ -48,12 +48,8 @@
     "gzip",
     "deflate",
 ] }
-<<<<<<< HEAD
 async-ffi = "0.4.0"
-async-trait = "0.1.57"
-=======
 async-trait = "0.1.58"
->>>>>>> 5412cd93
 atty = "0.2.14"
 axum = { version = "0.5.17", features = ["headers", "json", "original-uri"] }
 backtrace = "0.3.66"
@@ -91,12 +87,8 @@
 itertools = "0.10.5"
 jsonschema = { version = "0.16.1", default-features = false }
 lazy_static = "1.4.0"
-<<<<<<< HEAD
-libc = "0.2.132"
+libc = "0.2.137"
 libloading = "0.7"
-=======
-libc = "0.2.137"
->>>>>>> 5412cd93
 lru = "0.7.8"
 mediatype = "0.19.11"
 mockall = "0.11.3"
