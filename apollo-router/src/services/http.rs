#![allow(dead_code)]
use std::sync::Arc;

use tower::BoxError;
use tower::ServiceExt;
use tower_service::Service;

use super::router::body::RouterBody;
use super::Plugins;
use crate::Context;

pub(crate) mod service;
#[cfg(test)]
mod tests;

pub(crate) use service::HttpClientService;

pub(crate) type BoxService = tower::util::BoxService<HttpRequest, HttpResponse, BoxError>;
pub(crate) type BoxCloneService = tower::util::BoxCloneService<HttpRequest, HttpResponse, BoxError>;
pub(crate) type ServiceResult = Result<HttpResponse, BoxError>;

#[non_exhaustive]
pub(crate) struct HttpRequest {
    pub(crate) http_request: http::Request<RouterBody>,
    pub(crate) context: Context,
}

#[non_exhaustive]
pub(crate) struct HttpResponse {
    pub(crate) http_response: http::Response<RouterBody>,
    pub(crate) context: Context,
}

#[derive(Clone)]
pub(crate) struct HttpClientServiceFactory {
    pub(crate) service: HttpClientService,
    pub(crate) plugins: Arc<Plugins>,
}

impl HttpClientServiceFactory {
    pub(crate) fn new(service: HttpClientService, plugins: Arc<Plugins>) -> Self {
        HttpClientServiceFactory { service, plugins }
    }

    #[cfg(test)]
    pub(crate) fn from_config(
        service: impl Into<String>,
        configuration: &crate::Configuration,
        http2: crate::plugins::traffic_shaping::Http2Config,
    ) -> Self {
        use indexmap::IndexMap;

        let service = HttpClientService::from_config(
            service,
            configuration,
            &rustls::RootCertStore::empty(),
            http2,
        )
        .unwrap();

        HttpClientServiceFactory {
<<<<<<< HEAD
            service,
            plugins: Arc::new(IndexMap::new()),
=======
            service: Arc::new(service),
            plugins: Arc::new(IndexMap::default()),
>>>>>>> b96224ca
        }
    }

    pub(crate) fn create(&self, name: &str) -> BoxService {
        let service = self.service.clone();
        self.plugins
            .iter()
            .rev()
            .fold(service.boxed(), |acc, (_, e)| {
                e.http_client_service(name, acc)
            })
    }
}

pub(crate) trait MakeHttpService: Send + Sync + 'static {
    fn make(&self) -> BoxService;
}

impl<S> MakeHttpService for S
where
    S: Service<HttpRequest, Response = HttpResponse, Error = BoxError>
        + Clone
        + Send
        + Sync
        + 'static,
    <S as Service<HttpRequest>>::Future: Send,
{
    fn make(&self) -> BoxService {
        self.clone().boxed()
    }
}<|MERGE_RESOLUTION|>--- conflicted
+++ resolved
@@ -59,13 +59,8 @@
         .unwrap();
 
         HttpClientServiceFactory {
-<<<<<<< HEAD
-            service,
-            plugins: Arc::new(IndexMap::new()),
-=======
             service: Arc::new(service),
             plugins: Arc::new(IndexMap::default()),
->>>>>>> b96224ca
         }
     }
 
