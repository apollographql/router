--- conflicted
+++ resolved
@@ -32,11 +32,7 @@
               "operationKind": "query",
               "operationName": "Query_type_mismatch__Subgraph1__0",
               "outputRewrites": null,
-<<<<<<< HEAD
-              "schemaAwareHash": "29f5e6a254fac05382ddc3e4aac47368dc9847abe711ecf17dbfca7945097faf",
-=======
               "schemaAwareHash": "f47b7620f3ba24d2c15a2978451bd7b59f462e63dc3259a244efe1d971979bfa",
->>>>>>> 7eb9b0b5
               "serviceName": "Subgraph1",
               "variableUsages": []
             },
@@ -82,11 +78,7 @@
                     "typeCondition": "U"
                   }
                 ],
-<<<<<<< HEAD
-                "schemaAwareHash": "864f2eecd06e2c450e48f2cb551d4e95946575eb7e537a17a04c9a1716c0a482",
-=======
                 "schemaAwareHash": "a6ff3cddbf800b647fdb15f6da6d5e68a71979be93d51852bd289f047202d8ac",
->>>>>>> 7eb9b0b5
                 "serviceName": "Subgraph1",
                 "variableUsages": [
                   "contextualArgument_1_0"
