---
source: apollo-router/src/configuration/mod.rs
expression: error.to_string()
---
configuration had errors: 
1. /supergraph/introspection


<<<<<<< HEAD
server:
  introspection: ${env.TEST_CONFIG_NUMERIC_ENV_UNIQUE:-true}
                 ^----- "${env.TEST_CONFIG_NUMERIC_ENV_UNIQUE:-true}" is not of type "boolean"
=======
supergraph:
  introspection: ${TEST_CONFIG_NUMERIC_ENV_UNIQUE:true}
                 ^----- "${TEST_CONFIG_NUMERIC_ENV_UNIQUE:true}" is not of type "boolean"
>>>>>>> 817ba707
<|MERGE_RESOLUTION|>--- conflicted
+++ resolved
@@ -6,12 +6,6 @@
 1. /supergraph/introspection
 
 
-<<<<<<< HEAD
-server:
+supergraph:
   introspection: ${env.TEST_CONFIG_NUMERIC_ENV_UNIQUE:-true}
-                 ^----- "${env.TEST_CONFIG_NUMERIC_ENV_UNIQUE:-true}" is not of type "boolean"
-=======
-supergraph:
-  introspection: ${TEST_CONFIG_NUMERIC_ENV_UNIQUE:true}
-                 ^----- "${TEST_CONFIG_NUMERIC_ENV_UNIQUE:true}" is not of type "boolean"
->>>>>>> 817ba707
+                 ^----- "${env.TEST_CONFIG_NUMERIC_ENV_UNIQUE:-true}" is not of type "boolean"