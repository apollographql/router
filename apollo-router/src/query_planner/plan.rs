--- conflicted
+++ resolved
@@ -15,11 +15,8 @@
 use super::fetch::FetchNode;
 use super::fetch::Protocol;
 use super::subscription::SubscriptionNode;
-<<<<<<< HEAD
 use super::QueryPlanResult;
-=======
 use crate::configuration::Batching;
->>>>>>> a4ca1d1b
 use crate::error::CacheResolverError;
 use crate::error::QueryPlannerError;
 use crate::json_ext::Object;
@@ -347,19 +344,13 @@
                 fetch_node.hash_subquery(subgraph_schemas, supergraph_schema_hash);
             }
 
-<<<<<<< HEAD
             PlanNode::Sequence { nodes, connector } => {
                 if let Some(c) = connector {
-                    c.hash_subquery(subgraph_schemas);
+                    c.hash_subquery(subgraph_schemas, supergraph_schema_hash);
                 } else {
                     for node in nodes {
-                        node.hash_subqueries(subgraph_schemas);
-                    }
-=======
-            PlanNode::Sequence { nodes } => {
-                for node in nodes {
-                    node.hash_subqueries(subgraph_schemas, supergraph_schema_hash);
->>>>>>> a4ca1d1b
+                        node.hash_subqueries(subgraph_schemas, supergraph_schema_hash);
+                    }
                 }
             }
             PlanNode::Parallel { nodes } => {
