--- conflicted
+++ resolved
@@ -1,43 +1,6 @@
-<<<<<<< HEAD
-use apollo_router_core::plugin::utils::test::mock::subgraph::MockSubgraph;
-use apollo_router_core::{
-    PluggableRouterServiceBuilder, ResponseBody, RouterRequest, RouterResponse, Schema,
-};
-=======
->>>>>>> 5985321c
 use criterion::{criterion_group, criterion_main, Criterion};
 
-<<<<<<< HEAD
-static EXPECTED_RESPONSE: Lazy<ResponseBody> = Lazy::new(|| {
-    ResponseBody::GraphQL(serde_json::from_str(r#"{"data":{"topProducts":[{"upc":"1","name":"Table","reviews":[{"id":"1","product":{"name":"Table"},"author":{"id":"1","name":"Ada Lovelace"}},{"id":"4","product":{"name":"Table"},"author":{"id":"2","name":"Alan Turing"}}]},{"upc":"2","name":"Couch","reviews":[{"id":"2","product":{"name":"Couch"},"author":{"id":"1","name":"Ada Lovelace"}}]}]}}"#).unwrap())
-});
-
-static QUERY: &str = r#"query TopProducts($first: Int) { topProducts(first: $first) { upc name reviews { id product { name } author { id name } } } }"#;
-
-async fn basic_composition_benchmark(
-    mut router_service: BoxCloneService<RouterRequest, RouterResponse, BoxError>,
-) {
-    let request = RouterRequest::fake_builder()
-        .query(QUERY.to_string())
-        .variables(Arc::new(
-            vec![(ByteString::from("first"), Value::Number(2usize.into()))]
-                .into_iter()
-                .collect(),
-        ))
-        .build();
-
-    let response = router_service
-        .ready()
-        .await
-        .unwrap()
-        .call(request)
-        .await
-        .unwrap();
-    assert_eq!(response.response.body(), &*EXPECTED_RESPONSE,);
-}
-=======
 include!("../src/shared.rs");
->>>>>>> 5985321c
 
 fn from_elem(c: &mut Criterion) {
     c.bench_function("basic_composition_benchmark", move |b| {
