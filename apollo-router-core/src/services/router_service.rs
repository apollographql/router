use crate::apq::APQLayer;
use crate::ensure_query_presence::EnsureQueryPresence;
use crate::forbid_http_get_mutations::ForbidHttpGetMutationsLayer;
use crate::services::execution_service::ExecutionService;
use crate::{
    plugin_utils, CachingQueryPlanner, DynPlugin, ExecutionRequest, ExecutionResponse,
    NaiveIntrospection, Plugin, QueryCache, QueryPlannerRequest, QueryPlannerResponse,
    ResponseBody, RouterBridgeQueryPlanner, RouterRequest, RouterResponse, Schema, SubgraphRequest,
    SubgraphResponse,
};
<<<<<<< HEAD
use futures::future::BoxFuture;
=======
use futures::{future::BoxFuture, Future, TryFutureExt};
use http::StatusCode;
>>>>>>> f8c7fb10
use std::sync::Arc;
use std::task::Poll;
use tower::util::{BoxCloneService, BoxService};
use tower::{BoxError, ServiceBuilder, ServiceExt};
use tower_service::Service;
use tracing::Instrument;
use typed_builder::TypedBuilder;

static DEFAULT_BUFFER_SIZE: usize = 20_000;

#[derive(TypedBuilder, Clone)]
pub struct RouterService<QueryPlannerService, ExecutionService> {
    query_planner_service: QueryPlannerService,
    query_execution_service: ExecutionService,
    #[builder(default)]
    ready_query_planner_service: Option<QueryPlannerService>,
    #[builder(default)]
    ready_query_execution_service: Option<ExecutionService>,
    schema: Arc<Schema>,
    query_cache: Arc<QueryCache>,
    naive_introspection: NaiveIntrospection,
}

impl<QueryPlannerService, ExecutionService> Service<RouterRequest>
    for RouterService<QueryPlannerService, ExecutionService>
where
    QueryPlannerService: Service<QueryPlannerRequest, Response = QueryPlannerResponse, Error = BoxError>
        + Clone
        + Send
        + 'static,
    ExecutionService: Service<ExecutionRequest, Response = ExecutionResponse, Error = BoxError>
        + Clone
        + Send
        + 'static,
    QueryPlannerService::Future: Send + 'static,
    ExecutionService::Future: Send + 'static,
{
    type Response = RouterResponse;
    type Error = BoxError;
    type Future = BoxFuture<'static, Result<Self::Response, Self::Error>>;

    fn poll_ready(&mut self, cx: &mut std::task::Context<'_>) -> Poll<Result<(), Self::Error>> {
        // We need to obtain references to two hot services for use in call.
        // The reason for us to clone here is that the async block needs to own the hot services,
        // and cloning will produce a cold service. Therefore cloning in `RouterService#call` is not
        // a valid course of action.
        if vec![
            self.ready_query_planner_service
                .get_or_insert_with(|| self.query_planner_service.clone())
                .poll_ready(cx),
            self.ready_query_execution_service
                .get_or_insert_with(|| self.query_execution_service.clone())
                .poll_ready(cx),
        ]
        .iter()
        .all(|r| r.is_ready())
        {
            return Poll::Ready(Ok(()));
        }
        Poll::Pending
    }

    fn call(&mut self, req: RouterRequest) -> Self::Future {
        // Consume our cloned services and allow ownership to be transferred to the async block.
        let mut planning = self.ready_query_planner_service.take().unwrap();
        let mut execution = self.ready_query_execution_service.take().unwrap();

        let schema = self.schema.clone();
        let query_cache = self.query_cache.clone();

        if let Some(response) =
            self.naive_introspection.get(
                req.context.request.body().query.as_ref().expect(
                    "com.apollographql.ensure-query-is-present has checked this already; qed",
                ),
            )
        {
            return Box::pin(async move {
                Ok(RouterResponse {
                    response: http::Response::new(ResponseBody::GraphQL(response)).into(),
                    context: req.context.into(),
                })
            });
        }

        let fut = async move {
            let context = req.context;
            let body = context.request.body();
            let query = query_cache
                .get_query(body.query.as_ref().expect("com.apollographql.ensure-query-is-present has checked this already; qed").as_str())
                .instrument(tracing::info_span!("query_parsing"))
                .await;

            if let Some(err) = query
                .as_ref()
                .and_then(|q| q.validate_variables(body, &schema).err())
            {
                Ok(RouterResponse {
                    response: http::Response::new(ResponseBody::GraphQL(err)).into(),
                    context: context.into(),
                })
            } else {
                let operation_name = body.operation_name.clone();
                let planned_query = planning
                    .call(QueryPlannerRequest {
                        context: context.into(),
                    })
<<<<<<< HEAD
                    .await;
                let mut response = match planned_query {
                    Ok(planned_query) => {
                        execution
                            .call(ExecutionRequest {
                                query_plan: planned_query.query_plan,
                                context: planned_query.context,
                            })
                            .await
                    }
                    Err(err) => Err(err),
                };

                if let Ok(response) = &mut response {
                    if let Some(query) = query {
                        tracing::debug_span!("format_response").in_scope(move || {
                            query.format_response(
                                response.response.body_mut(),
                                operation_name.as_deref(),
                                &schema,
                            )
                        });
                    }
=======
                    .await?;
                let mut response = execution
                    .call(ExecutionRequest {
                        query_plan: planned_query.query_plan,
                        context: planned_query.context,
                    })
                    .await?;

                if let Some(query) = query {
                    tracing::debug_span!("format_response").in_scope(|| {
                        query.format_response(
                            response.response.body_mut(),
                            operation_name.as_deref(),
                            schema.api_schema(),
                        )
                    });
>>>>>>> f8c7fb10
                }

                response.map(|execution_response| RouterResponse {
                    response: execution_response.response.map(ResponseBody::GraphQL),
                    context: execution_response.context,
                })
            }
<<<<<<< HEAD
        };
=======
        }
        .or_else(|error: BoxError| async move {
            Ok(plugin_utils::RouterResponse::builder()
                .errors(vec![crate::Error {
                    message: error.to_string(),
                    ..Default::default()
                }])
                .build()
                .with_status(StatusCode::INTERNAL_SERVER_ERROR))
        });
>>>>>>> f8c7fb10

        Box::pin(fut)
    }
}

pub struct PluggableRouterServiceBuilder {
    schema: Arc<Schema>,
    buffer: usize,
    plugins: Vec<Box<dyn DynPlugin>>,
    subgraph_services: Vec<(
        String,
        BoxService<SubgraphRequest, SubgraphResponse, BoxError>,
    )>,
}

impl PluggableRouterServiceBuilder {
    pub fn new(schema: Arc<Schema>) -> Self {
        Self {
            schema,
            buffer: DEFAULT_BUFFER_SIZE,
            plugins: Default::default(),
<<<<<<< HEAD
            services: Default::default(),
=======
            dispatcher: Default::default(),
            subgraph_services: Default::default(),
>>>>>>> f8c7fb10
        }
    }

    pub fn with_plugin<E: DynPlugin + Plugin>(
        mut self,
        plugin: E,
    ) -> PluggableRouterServiceBuilder {
        self.plugins.push(Box::new(plugin));
        self
    }

    pub fn with_dyn_plugin(mut self, plugin: Box<dyn DynPlugin>) -> PluggableRouterServiceBuilder {
        self.plugins.push(plugin);
        self
    }

    // Consume the builder and retrieve its plugins
    pub fn plugins(self) -> Vec<Box<dyn DynPlugin>> {
        self.plugins
    }

    pub fn with_subgraph_service<
        S: Service<
                SubgraphRequest,
                Response = SubgraphResponse,
                Error = Box<(dyn std::error::Error + Send + Sync + 'static)>,
            > + Send
            + 'static,
    >(
        mut self,
        name: &str,
        service: S,
    ) -> PluggableRouterServiceBuilder
    where
        <S as Service<SubgraphRequest>>::Future: Send,
    {
        self.subgraph_services
            .push((name.to_string(), service.boxed()));
        self
    }

    pub async fn build(
        mut self,
    ) -> (
        BoxCloneService<RouterRequest, RouterResponse, BoxError>,
        Vec<Box<dyn DynPlugin>>,
    ) {
        // Note: The plugins are always applied in reverse, so that the
        // fold is applied in the correct sequence. We could reverse
        // the list of plugins, but we want them back in the original
        // order at the end of this function. Instead, we reverse the
        // various iterators that we create for folding and leave
        // the plugins in their original order.

        //QueryPlannerService takes an UnplannedRequest and outputs PlannedRequest
        let plan_cache_limit = std::env::var("ROUTER_PLAN_CACHE_LIMIT")
            .ok()
            .and_then(|x| x.parse().ok())
            .unwrap_or(100);

        // QueryPlannerService takes an UnplannedRequest and outputs PlannedRequest
<<<<<<< HEAD
        let query_planner_service = ServiceBuilder::new().buffer(self.buffer).service(
            self.plugins.iter_mut().rev().fold(
                CachingQueryPlanner::new(
                    RouterBridgeQueryPlanner::new(self.schema.clone()),
                    plan_cache_limit,
                )
                .boxed(),
                |acc, e| e.query_planning_service(acc),
            ),
        );
=======
        let (query_planner_service, query_worker) = Buffer::pair(
            ServiceBuilder::new().service(
                self.plugins.iter_mut().rev().fold(
                    CachingQueryPlanner::new(
                        RouterBridgeQueryPlanner::new(self.schema.clone()),
                        plan_cache_limit,
                    )
                    .boxed(),
                    |acc, e| e.query_planning_service(acc),
                ),
            ),
            self.buffer,
        );

        spawn_with_maybe_dispatcher(query_worker, self.dispatcher.as_ref());
>>>>>>> f8c7fb10

        // SubgraphService takes a SubgraphRequest and outputs a RouterResponse
        let subgraphs = self
            .subgraph_services
            .into_iter()
            .map(|(name, s)| {
                let service = self
                    .plugins
                    .iter_mut()
                    .rev()
                    .fold(s, |acc, e| e.subgraph_service(&name, acc));

<<<<<<< HEAD
                let service = ServiceBuilder::new().buffer(self.buffer).service(service);
=======
                let (service, worker) = Buffer::pair(service, self.buffer);

                spawn_with_maybe_dispatcher(worker, self.dispatcher.as_ref());
>>>>>>> f8c7fb10

                (name.clone(), service)
            })
            .collect();

        // ExecutionService takes a PlannedRequest and outputs a RouterResponse
<<<<<<< HEAD
        let execution_service = ServiceBuilder::new()
            .buffer(self.buffer)
            .layer(ForbidHttpGetMutationsLayer::default())
            .service(
                self.plugins.iter_mut().rev().fold(
                    ExecutionService::builder()
                        .schema(self.schema.clone())
                        .subgraph_services(subgraphs)
                        .build()
                        .boxed(),
                    |acc, e| e.execution_service(acc),
                ),
            );
=======
        let (execution_service, execution_worker) = Buffer::pair(
            ServiceBuilder::new()
                .layer(ForbidHttpGetMutationsLayer::default())
                .service(
                    self.plugins.iter_mut().rev().fold(
                        ExecutionService::builder()
                            .schema(self.schema.clone())
                            .subgraph_services(subgraphs)
                            .build()
                            .boxed(),
                        |acc, e| e.execution_service(acc),
                    ),
                )
                .boxed(),
            self.buffer,
        );

        spawn_with_maybe_dispatcher(execution_worker, self.dispatcher.as_ref());
>>>>>>> f8c7fb10

        let query_cache_limit = std::env::var("ROUTER_QUERY_CACHE_LIMIT")
            .ok()
            .and_then(|x| x.parse().ok())
            .unwrap_or(100);
        let query_cache = Arc::new(QueryCache::new(query_cache_limit, self.schema.clone()));

        // NaiveIntrospection instantiation can potentially block for some time
        // We don't need to use the api schema here because on the deno side we always convert to API schema
        let naive_introspection = {
            let schema = self.schema.clone();
            tokio::task::spawn_blocking(move || NaiveIntrospection::from_schema(&schema))
                .await
                .expect("NaiveIntrospection instantiation panicked")
        };

        /*FIXME
        // Start warming up the cache
        //
        // We don't need to do this in background because the old server will keep running until
        // this one is ready.
        //
        // If we first warm up the cache in foreground, then switch to the new config, the next
        // queries will benefit from the warmed up cache. While if we switch and warm up in
        // background, the next queries might be blocked until the cache is primed, so there'll be
        // a perf hit.
        if let Some(previous_router) = previous_router {
            for (query, operation, options) in previous_router.query_planner.get_hot_keys().await {
                // We can ignore errors because some of the queries that were previously in the
                // cache might not work with the new schema
                let _ = query_planner.get(query, operation, options).await;
            }
        }
        */

        // Router service takes a graphql::Request and outputs a graphql::Response
<<<<<<< HEAD
        let router_service = ServiceBuilder::new()
            .buffer(self.buffer)
            .layer(APQ::default())
            .service(
                self.plugins.iter_mut().rev().fold(
                    RouterService::builder()
                        .query_planner_service(query_planner_service)
                        .query_execution_service(execution_service)
                        .schema(self.schema)
                        .query_cache(query_cache)
                        .naive_introspection(naive_introspection)
                        .build()
                        .boxed(),
                    |acc, e| e.router_service(acc),
                ),
            );
=======
        let (router_service, router_worker) = Buffer::pair(
            ServiceBuilder::new()
                .layer(APQLayer::default())
                .layer(EnsureQueryPresence::default())
                .service(
                    self.plugins.iter_mut().rev().fold(
                        RouterService::builder()
                            .query_planner_service(query_planner_service)
                            .query_execution_service(execution_service)
                            .schema(self.schema)
                            .query_cache(query_cache)
                            .naive_introspection(naive_introspection)
                            .build()
                            .boxed(),
                        |acc, e| e.router_service(acc),
                    ),
                )
                .boxed(),
            self.buffer,
        );

        spawn_with_maybe_dispatcher(router_worker, self.dispatcher.as_ref());
>>>>>>> f8c7fb10

        (router_service.boxed_clone(), self.plugins)
    }
}

fn spawn_with_maybe_dispatcher<F>(fut: F, maybe_dispatcher: Option<&Dispatch>)
where
    F: Future + Send + 'static,
    F::Output: Send + 'static,
{
    if let Some(dispatcher) = maybe_dispatcher {
        tokio::spawn(fut.with_subscriber(dispatcher.clone()));
    } else {
        tracing::warn!("router_service: no dispatcher found");
        tokio::spawn(fut);
    }
}<|MERGE_RESOLUTION|>--- conflicted
+++ resolved
@@ -8,12 +8,8 @@
     ResponseBody, RouterBridgeQueryPlanner, RouterRequest, RouterResponse, Schema, SubgraphRequest,
     SubgraphResponse,
 };
-<<<<<<< HEAD
-use futures::future::BoxFuture;
-=======
-use futures::{future::BoxFuture, Future, TryFutureExt};
+use futures::{future::BoxFuture, TryFutureExt};
 use http::StatusCode;
->>>>>>> f8c7fb10
 use std::sync::Arc;
 use std::task::Poll;
 use tower::util::{BoxCloneService, BoxService};
@@ -121,31 +117,6 @@
                     .call(QueryPlannerRequest {
                         context: context.into(),
                     })
-<<<<<<< HEAD
-                    .await;
-                let mut response = match planned_query {
-                    Ok(planned_query) => {
-                        execution
-                            .call(ExecutionRequest {
-                                query_plan: planned_query.query_plan,
-                                context: planned_query.context,
-                            })
-                            .await
-                    }
-                    Err(err) => Err(err),
-                };
-
-                if let Ok(response) = &mut response {
-                    if let Some(query) = query {
-                        tracing::debug_span!("format_response").in_scope(move || {
-                            query.format_response(
-                                response.response.body_mut(),
-                                operation_name.as_deref(),
-                                &schema,
-                            )
-                        });
-                    }
-=======
                     .await?;
                 let mut response = execution
                     .call(ExecutionRequest {
@@ -162,7 +133,6 @@
                             schema.api_schema(),
                         )
                     });
->>>>>>> f8c7fb10
                 }
 
                 response.map(|execution_response| RouterResponse {
@@ -170,9 +140,6 @@
                     context: execution_response.context,
                 })
             }
-<<<<<<< HEAD
-        };
-=======
         }
         .or_else(|error: BoxError| async move {
             Ok(plugin_utils::RouterResponse::builder()
@@ -183,7 +150,6 @@
                 .build()
                 .with_status(StatusCode::INTERNAL_SERVER_ERROR))
         });
->>>>>>> f8c7fb10
 
         Box::pin(fut)
     }
@@ -205,12 +171,7 @@
             schema,
             buffer: DEFAULT_BUFFER_SIZE,
             plugins: Default::default(),
-<<<<<<< HEAD
-            services: Default::default(),
-=======
-            dispatcher: Default::default(),
             subgraph_services: Default::default(),
->>>>>>> f8c7fb10
         }
     }
 
@@ -272,7 +233,6 @@
             .unwrap_or(100);
 
         // QueryPlannerService takes an UnplannedRequest and outputs PlannedRequest
-<<<<<<< HEAD
         let query_planner_service = ServiceBuilder::new().buffer(self.buffer).service(
             self.plugins.iter_mut().rev().fold(
                 CachingQueryPlanner::new(
@@ -283,23 +243,6 @@
                 |acc, e| e.query_planning_service(acc),
             ),
         );
-=======
-        let (query_planner_service, query_worker) = Buffer::pair(
-            ServiceBuilder::new().service(
-                self.plugins.iter_mut().rev().fold(
-                    CachingQueryPlanner::new(
-                        RouterBridgeQueryPlanner::new(self.schema.clone()),
-                        plan_cache_limit,
-                    )
-                    .boxed(),
-                    |acc, e| e.query_planning_service(acc),
-                ),
-            ),
-            self.buffer,
-        );
-
-        spawn_with_maybe_dispatcher(query_worker, self.dispatcher.as_ref());
->>>>>>> f8c7fb10
 
         // SubgraphService takes a SubgraphRequest and outputs a RouterResponse
         let subgraphs = self
@@ -312,20 +255,13 @@
                     .rev()
                     .fold(s, |acc, e| e.subgraph_service(&name, acc));
 
-<<<<<<< HEAD
                 let service = ServiceBuilder::new().buffer(self.buffer).service(service);
-=======
-                let (service, worker) = Buffer::pair(service, self.buffer);
-
-                spawn_with_maybe_dispatcher(worker, self.dispatcher.as_ref());
->>>>>>> f8c7fb10
 
                 (name.clone(), service)
             })
             .collect();
 
         // ExecutionService takes a PlannedRequest and outputs a RouterResponse
-<<<<<<< HEAD
         let execution_service = ServiceBuilder::new()
             .buffer(self.buffer)
             .layer(ForbidHttpGetMutationsLayer::default())
@@ -338,27 +274,8 @@
                         .boxed(),
                     |acc, e| e.execution_service(acc),
                 ),
-            );
-=======
-        let (execution_service, execution_worker) = Buffer::pair(
-            ServiceBuilder::new()
-                .layer(ForbidHttpGetMutationsLayer::default())
-                .service(
-                    self.plugins.iter_mut().rev().fold(
-                        ExecutionService::builder()
-                            .schema(self.schema.clone())
-                            .subgraph_services(subgraphs)
-                            .build()
-                            .boxed(),
-                        |acc, e| e.execution_service(acc),
-                    ),
-                )
-                .boxed(),
-            self.buffer,
-        );
-
-        spawn_with_maybe_dispatcher(execution_worker, self.dispatcher.as_ref());
->>>>>>> f8c7fb10
+            )
+            .boxed();
 
         let query_cache_limit = std::env::var("ROUTER_QUERY_CACHE_LIMIT")
             .ok()
@@ -395,10 +312,10 @@
         */
 
         // Router service takes a graphql::Request and outputs a graphql::Response
-<<<<<<< HEAD
         let router_service = ServiceBuilder::new()
             .buffer(self.buffer)
-            .layer(APQ::default())
+            .layer(APQLayer::default())
+            .layer(EnsureQueryPresence::default())
             .service(
                 self.plugins.iter_mut().rev().fold(
                     RouterService::builder()
@@ -411,45 +328,9 @@
                         .boxed(),
                     |acc, e| e.router_service(acc),
                 ),
-            );
-=======
-        let (router_service, router_worker) = Buffer::pair(
-            ServiceBuilder::new()
-                .layer(APQLayer::default())
-                .layer(EnsureQueryPresence::default())
-                .service(
-                    self.plugins.iter_mut().rev().fold(
-                        RouterService::builder()
-                            .query_planner_service(query_planner_service)
-                            .query_execution_service(execution_service)
-                            .schema(self.schema)
-                            .query_cache(query_cache)
-                            .naive_introspection(naive_introspection)
-                            .build()
-                            .boxed(),
-                        |acc, e| e.router_service(acc),
-                    ),
-                )
-                .boxed(),
-            self.buffer,
-        );
-
-        spawn_with_maybe_dispatcher(router_worker, self.dispatcher.as_ref());
->>>>>>> f8c7fb10
+            )
+            .boxed();
 
         (router_service.boxed_clone(), self.plugins)
     }
-}
-
-fn spawn_with_maybe_dispatcher<F>(fut: F, maybe_dispatcher: Option<&Dispatch>)
-where
-    F: Future + Send + 'static,
-    F::Output: Send + 'static,
-{
-    if let Some(dispatcher) = maybe_dispatcher {
-        tokio::spawn(fut.with_subscriber(dispatcher.clone()));
-    } else {
-        tracing::warn!("router_service: no dispatcher found");
-        tokio::spawn(fut);
-    }
 }