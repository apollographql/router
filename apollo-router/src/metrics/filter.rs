use std::borrow::Cow;
use std::sync::Arc;

use buildstructor::buildstructor;
use opentelemetry::InstrumentationScope;
use opentelemetry::KeyValue;
use opentelemetry::metrics::Counter;
use opentelemetry::metrics::Gauge;
use opentelemetry::metrics::Histogram;
use opentelemetry::metrics::InstrumentProvider;
use opentelemetry::metrics::Meter;
use opentelemetry::metrics::MeterProvider as OtelMeterProvider;
use opentelemetry::metrics::ObservableCounter;
use opentelemetry::metrics::ObservableGauge;
use opentelemetry::metrics::ObservableUpDownCounter;
use opentelemetry::metrics::UpDownCounter;
use opentelemetry_sdk::metrics::SdkMeterProvider;
use regex::Regex;

#[derive(Clone)]
pub(crate) enum MeterProvider {
    Regular(opentelemetry_sdk::metrics::SdkMeterProvider),
}

impl MeterProvider {
    fn versioned_meter(
        &self,
        name: &'static str,
        version: Option<impl Into<Cow<'static, str>>>,
        schema_url: Option<impl Into<Cow<'static, str>>>,
        attributes: Option<Vec<KeyValue>>,
    ) -> Meter {
        match &self {
            MeterProvider::Regular(provider) => {
                let mut builder = InstrumentationScope::builder(name);
                if let Some(v) = version {
                    builder = builder.with_version(v.into());
                }
                if let Some(s) = schema_url {
                    builder = builder.with_schema_url(s.into());
                }
                if let Some(ref attrs) = attributes {
                    builder = builder.with_attributes(attrs.clone());
                }
                provider.meter_with_scope(builder.build())
            }
        }
    }
<<<<<<< HEAD
    fn shutdown(&self) -> opentelemetry_sdk::error::OTelSdkResult {
        match self {
            MeterProvider::Regular(provider) => provider.shutdown(),
        }
    }

    fn force_flush(&self) -> opentelemetry_sdk::error::OTelSdkResult {
=======

    #[cfg(test)]
    fn force_flush(&self) -> opentelemetry::metrics::Result<()> {
>>>>>>> 84439adf
        match self {
            MeterProvider::Regular(provider) => provider.force_flush(),
        }
    }
}

impl From<opentelemetry_sdk::metrics::SdkMeterProvider> for MeterProvider {
    fn from(provider: opentelemetry_sdk::metrics::SdkMeterProvider) -> Self {
        MeterProvider::Regular(provider)
    }
}

#[derive(Clone)]
pub(crate) struct FilterMeterProvider {
    delegate: MeterProvider,
    deny: Option<Regex>,
    allow: Option<Regex>,
}

#[buildstructor]
impl FilterMeterProvider {
    #[builder]
    fn new<T: Into<MeterProvider>>(delegate: T, deny: Option<Regex>, allow: Option<Regex>) -> Self {
        FilterMeterProvider {
            delegate: delegate.into(),
            deny,
            allow,
        }
    }

    fn get_private_realtime_regex() -> Regex {
        Regex::new(r"apollo\.router\.operations\.(?:error|fetch\.duration)")
            .expect("regex should have been valid")
    }

    pub(crate) fn apollo_realtime<T: Into<MeterProvider>>(delegate: T) -> Self {
        FilterMeterProvider::builder()
            .delegate(delegate)
            .allow(Self::get_private_realtime_regex().clone())
            .build()
    }

    pub(crate) fn apollo<T: Into<MeterProvider>>(delegate: T) -> Self {
        FilterMeterProvider::builder()
            .delegate(delegate)
            .allow(
                Regex::new(
                  r"apollo\.(graphos\.cloud|router\.(operations?|lifecycle|config|schema|query|query_planning|telemetry|instance|graphql_error))(\..*|$)|apollo_router_uplink_fetch_count_total|apollo_router_uplink_fetch_duration_seconds",
                )
                .expect("regex should have been valid"),
            )
            .deny(Self::get_private_realtime_regex().clone())
            .build()
    }

    pub(crate) fn public<T: Into<MeterProvider>>(delegate: T) -> Self {
        FilterMeterProvider::builder()
            .delegate(delegate)
            .deny(
                Regex::new(r"apollo\.router\.(config|entities|instance|operations\.(connectors|fetch|request_size|response_size|error)|schema\.connectors)(\..*|$)")
                    .expect("regex should have been valid"),
            )
            .build()
    }

    #[cfg(test)]
    pub(crate) fn all<T: Into<MeterProvider>>(delegate: T) -> Self {
        FilterMeterProvider::builder().delegate(delegate).build()
    }

<<<<<<< HEAD
    pub(crate) fn shutdown(&self) -> opentelemetry_sdk::error::OTelSdkResult {
        self.delegate.shutdown()
    }

    #[allow(dead_code)]
    pub(crate) fn force_flush(&self) -> opentelemetry_sdk::error::OTelSdkResult {
=======
    #[cfg(test)]
    pub(crate) fn force_flush(&self) -> opentelemetry::metrics::Result<()> {
>>>>>>> 84439adf
        self.delegate.force_flush()
    }
}

struct FilteredInstrumentProvider {
    delegate: Meter,
    noop: Meter,
    deny: Option<Regex>,
    allow: Option<Regex>,
}

macro_rules! filter_instrument_fn {
    ($name:ident, $ty:ty, $wrapper:ident) => {
        fn $name(
            &self,
            builder: opentelemetry::metrics::InstrumentBuilder<'_, $wrapper<$ty>>,
        ) -> $wrapper<$ty> {
            let name = builder.name.to_string();
            match (&self.deny, &self.allow) {
                // Deny match takes precedence over allow match
                (Some(deny), _) if deny.is_match(&name) => self.noop.$name(builder.name).build(),
                (_, Some(allow)) if !allow.is_match(&name) => self.noop.$name(builder.name).build(),
                (_, _) => {
                    let mut instrument_builder = self.delegate.$name(builder.name);
                    if let Some(ref description) = builder.description {
                        instrument_builder =
                            instrument_builder.with_description(description.clone());
                    }
                    if let Some(ref unit) = builder.unit {
                        instrument_builder = instrument_builder.with_unit(unit.clone());
                    }
                    instrument_builder.build()
                }
            }
        }
    };
}

macro_rules! filter_histogram_fn {
    ($name:ident, $ty:ty, $wrapper:ident) => {
        fn $name(
            &self,
            builder: opentelemetry::metrics::HistogramBuilder<'_, $wrapper<$ty>>,
        ) -> $wrapper<$ty> {
            let name = builder.name.to_string();
            match (&self.deny, &self.allow) {
                // Deny match takes precedence over allow match
                (Some(deny), _) if deny.is_match(&name) => self.noop.$name(builder.name).build(),
                (_, Some(allow)) if !allow.is_match(&name) => self.noop.$name(builder.name).build(),
                (_, _) => {
                    let mut instrument_builder = self.delegate.$name(builder.name);
                    if let Some(ref description) = builder.description {
                        instrument_builder =
                            instrument_builder.with_description(description.clone());
                    }
                    if let Some(ref unit) = builder.unit {
                        instrument_builder = instrument_builder.with_unit(unit.clone());
                    }
                    instrument_builder.build()
                }
            }
        }
    };
}

macro_rules! filter_observable_instrument_fn {
    ($name:ident, $ty:ty, $wrapper:ident) => {
        fn $name(
            &self,
            builder: opentelemetry::metrics::AsyncInstrumentBuilder<'_, $wrapper<$ty>, $ty>,
        ) -> $wrapper<$ty> {
            let name = builder.name.to_string();
            match (&self.deny, &self.allow) {
                // Deny match takes precedence over allow match
                (Some(deny), _) if deny.is_match(&name) => self.noop.$name(builder.name).build(),
                (_, Some(allow)) if !allow.is_match(&name) => self.noop.$name(builder.name).build(),
                (_, _) => {
                    let mut instrument_builder = self.delegate.$name(builder.name);
                    for callback in builder.callbacks {
                        instrument_builder = instrument_builder.with_callback(callback);
                    }
                    if let Some(ref description) = builder.description {
                        instrument_builder =
                            instrument_builder.with_description(description.clone());
                    }
                    if let Some(ref unit) = builder.unit {
                        instrument_builder = instrument_builder.with_unit(unit.clone());
                    }
                    instrument_builder.build()
                }
            }
        }
    };
}

impl InstrumentProvider for FilteredInstrumentProvider {
    filter_instrument_fn!(u64_counter, u64, Counter);
    filter_instrument_fn!(f64_counter, f64, Counter);

    filter_instrument_fn!(u64_gauge, u64, Gauge);
    filter_instrument_fn!(i64_gauge, i64, Gauge);
    filter_instrument_fn!(f64_gauge, f64, Gauge);

    filter_observable_instrument_fn!(f64_observable_counter, f64, ObservableCounter);
    filter_observable_instrument_fn!(u64_observable_counter, u64, ObservableCounter);

    filter_histogram_fn!(u64_histogram, u64, Histogram);
    filter_histogram_fn!(f64_histogram, f64, Histogram);

    filter_instrument_fn!(i64_up_down_counter, i64, UpDownCounter);
    filter_instrument_fn!(f64_up_down_counter, f64, UpDownCounter);

    filter_observable_instrument_fn!(i64_observable_up_down_counter, i64, ObservableUpDownCounter);
    filter_observable_instrument_fn!(f64_observable_up_down_counter, f64, ObservableUpDownCounter);

    filter_observable_instrument_fn!(f64_observable_gauge, f64, ObservableGauge);
    filter_observable_instrument_fn!(i64_observable_gauge, i64, ObservableGauge);
    filter_observable_instrument_fn!(u64_observable_gauge, u64, ObservableGauge);
}

impl opentelemetry::metrics::MeterProvider for FilterMeterProvider {
    fn meter(&self, name: &'static str) -> Meter {
        Meter::new(Arc::new(FilteredInstrumentProvider {
            noop: opentelemetry::global::meter_provider().meter(""),
            delegate: self
                .delegate
                .versioned_meter(name, None::<&str>, None::<&str>, None),
            deny: self.deny.clone(),
            allow: self.allow.clone(),
        }))
    }
    fn meter_with_scope(&self, scope: opentelemetry::InstrumentationScope) -> Meter {
        let provider = SdkMeterProvider::default();
        provider.meter_with_scope(scope)
    }
}

#[cfg(test)]
mod test {
    use opentelemetry_sdk::metrics::InMemoryMetricExporter;
    use opentelemetry_sdk::metrics::MeterProviderBuilder;
    use opentelemetry_sdk::metrics::PeriodicReader;

    use crate::metrics::filter::FilterMeterProvider;

    #[tokio::test(flavor = "multi_thread")]
    async fn test_private_metrics() {
<<<<<<< HEAD
        let exporter = InMemoryMetricExporter::default();
        let meter_provider = FilterMeterProvider::private(
=======
        let exporter = InMemoryMetricsExporter::default();
        let meter_provider = FilterMeterProvider::apollo(
>>>>>>> 84439adf
            MeterProviderBuilder::default()
                .with_reader(PeriodicReader::builder(exporter.clone()).build())
                .build(),
        );
        let filtered =
            meter_provider
                .delegate
                .versioned_meter("filtered", "".into(), "".into(), None);
        // Matches allow
        filtered
            .u64_counter("apollo.router.operations")
            .build()
            .add(1, &[]);
        filtered
            .u64_counter("apollo.router.operations.test")
            .build()
            .add(1, &[]);
        filtered
            .u64_counter("apollo.graphos.cloud.test")
            .build()
            .add(1, &[]);
        filtered
            .u64_counter("apollo.router.query_planning.test")
            .build()
            .add(1, &[]);
        filtered
            .u64_counter("apollo.router.lifecycle.api_schema")
            .build()
            .add(1, &[]);
        filtered
            .u64_counter("apollo.router.operations.connectors")
            .build()
            .add(1, &[]);
        filtered
            .u64_observable_gauge("apollo.router.schema.connectors")
            .with_callback(move |observer| observer.observe(1, &[]))
            .build();

        // Mismatches allow
        filtered
            .u64_counter("apollo.router.unknown.test")
            .build()
            .add(1, &[]);

        // Matches deny
        filtered
            .u64_counter("apollo.router.operations.error")
            .build()
            .add(1, &[]);

        meter_provider.force_flush().unwrap();

        let resource_metrics = exporter.get_finished_metrics().unwrap();
        let metrics: Vec<_> = resource_metrics
            .iter()
            .flat_map(|rm| rm.scope_metrics())
            .flat_map(|sm| sm.metrics())
            .collect();

        // Matches allow
        assert!(
            metrics
                .iter()
                .any(|m| m.name() == "apollo.router.operations.test")
        );

        assert!(
            metrics
                .iter()
                .any(|m| m.name() == "apollo.router.operations")
        );

        assert!(
            metrics
                .iter()
                .any(|m| m.name() == "apollo.graphos.cloud.test")
        );

        assert!(
            metrics
                .iter()
                .any(|m| m.name() == "apollo.router.lifecycle.api_schema")
        );

        assert!(
            metrics
                .iter()
                .any(|m| m.name() == "apollo.router.operations.connectors")
        );
        assert!(
            metrics
                .iter()
                .any(|m| m.name() == "apollo.router.schema.connectors")
        );

        // Mismatches allow
        assert!(
            !metrics
                .iter()
                .any(|m| m.name() == "apollo.router.unknown.test")
        );

        // Matches deny
        assert!(
            !metrics
                .iter()
                .any(|m| m.name() == "apollo.router.operations.error")
        );
    }

    #[tokio::test(flavor = "multi_thread")]
    async fn test_description_and_unit() {
<<<<<<< HEAD
        let exporter = InMemoryMetricExporter::default();
        let meter_provider = FilterMeterProvider::private(
=======
        let exporter = InMemoryMetricsExporter::default();
        let meter_provider = FilterMeterProvider::apollo(
>>>>>>> 84439adf
            MeterProviderBuilder::default()
                .with_reader(PeriodicReader::builder(exporter.clone()).build())
                .build(),
        );
        let filtered =
            meter_provider
                .delegate
                .versioned_meter("filtered", "".into(), "".into(), None);
        filtered
            .u64_counter("apollo.router.operations")
            .with_description("desc")
            .with_unit("ms")
            .build()
            .add(1, &[]);
        meter_provider.force_flush().unwrap();

        let resource_metrics = exporter.get_finished_metrics().unwrap();
        let metrics: Vec<_> = resource_metrics
            .iter()
            .flat_map(|rm| rm.scope_metrics())
            .flat_map(|sm| sm.metrics())
            .collect();
        assert!(
            metrics
                .iter()
                .any(|m| m.name() == "apollo.router.operations"
                    && m.description() == "desc"
                    && m.unit() == "ms")
        );
    }

    #[tokio::test(flavor = "multi_thread")]
    async fn test_public_metrics_using_meter_provider() {
        let exporter = InMemoryMetricExporter::default();
        test_public_metrics(
            exporter.clone(),
            MeterProviderBuilder::default()
                .with_reader(PeriodicReader::builder(exporter.clone()).build())
                .build(),
        )
        .await;
    }

    #[tokio::test(flavor = "multi_thread")]
    async fn test_public_metrics_using_global_meter_provider() {
        let exporter = InMemoryMetricExporter::default();

        test_public_metrics(
            exporter.clone(),
            MeterProviderBuilder::default()
                .with_reader(PeriodicReader::builder(exporter.clone()).build())
                .build(),
        )
        .await;
    }
    async fn test_public_metrics<T: Into<super::MeterProvider>>(
        exporter: InMemoryMetricExporter,
        meter_provider: T,
    ) {
        let meter_provider = FilterMeterProvider::public(meter_provider);
        let filtered =
            meter_provider
                .delegate
                .versioned_meter("filtered", "".into(), "".into(), None);
        filtered
            .u64_counter("apollo.router.config")
            .build()
            .add(1, &[]);
        filtered
            .u64_counter("apollo.router.config.test")
            .build()
            .add(1, &[]);
        filtered
            .u64_counter("apollo.router.entities")
            .build()
            .add(1, &[]);
        filtered
            .u64_counter("apollo.router.entities.test")
            .build()
            .add(1, &[]);
        filtered
            .u64_counter("apollo.router.operations.connectors")
            .build()
            .add(1, &[]);
        filtered
            .u64_observable_gauge("apollo.router.schema.connectors")
            .with_callback(move |observer| observer.observe(1, &[]))
            .build();
        meter_provider.force_flush().unwrap();

        let resource_metrics = exporter.get_finished_metrics().unwrap();
        let metrics: Vec<_> = resource_metrics
            .iter()
            .flat_map(|rm| rm.scope_metrics())
            .flat_map(|sm| sm.metrics())
            .collect();

        assert!(!metrics.iter().any(|m| m.name() == "apollo.router.config"));
        assert!(
            !metrics
                .iter()
                .any(|m| m.name() == "apollo.router.config.test")
        );
        assert!(!metrics.iter().any(|m| m.name() == "apollo.router.entities"));
        assert!(
            !metrics
                .iter()
                .any(|m| m.name() == "apollo.router.entities.test")
        );
        assert!(
            !metrics
                .iter()
                .any(|m| m.name() == "apollo.router.operations.connectors")
        );
        assert!(
            !metrics
                .iter()
                .any(|m| m.name() == "apollo.router.schema.connectors")
        );
    }

    #[tokio::test(flavor = "multi_thread")]
    async fn test_private_realtime_metrics() {
<<<<<<< HEAD
        let exporter = InMemoryMetricExporter::default();
        let meter_provider = FilterMeterProvider::private_realtime(
=======
        let exporter = InMemoryMetricsExporter::default();
        let meter_provider = FilterMeterProvider::apollo_realtime(
>>>>>>> 84439adf
            MeterProviderBuilder::default()
                .with_reader(PeriodicReader::builder(exporter.clone()).build())
                .build(),
        );
        let filtered =
            meter_provider
                .delegate
                .versioned_meter("filtered", "".into(), "".into(), None);
        filtered
            .u64_counter("apollo.router.operations.error")
            .build()
            .add(1, &[]);
        filtered
            .u64_counter("apollo.router.operations.mismatch")
            .build()
            .add(1, &[]);
        meter_provider.force_flush().unwrap();

        let resource_metrics = exporter.get_finished_metrics().unwrap();
        let metrics: Vec<_> = resource_metrics
            .iter()
            .flat_map(|rm| rm.scope_metrics())
            .flat_map(|sm| sm.metrics())
            .collect();
        // Matches
        assert!(
            metrics
                .iter()
                .any(|m| m.name() == "apollo.router.operations.error")
        );

        // Mismatches
        assert!(
            !metrics
                .iter()
                .any(|m| m.name() == "apollo.router.operations.mismatch")
        );
    }
}<|MERGE_RESOLUTION|>--- conflicted
+++ resolved
@@ -46,19 +46,9 @@
             }
         }
     }
-<<<<<<< HEAD
-    fn shutdown(&self) -> opentelemetry_sdk::error::OTelSdkResult {
-        match self {
-            MeterProvider::Regular(provider) => provider.shutdown(),
-        }
-    }
-
+
+    #[cfg(test)]
     fn force_flush(&self) -> opentelemetry_sdk::error::OTelSdkResult {
-=======
-
-    #[cfg(test)]
-    fn force_flush(&self) -> opentelemetry::metrics::Result<()> {
->>>>>>> 84439adf
         match self {
             MeterProvider::Regular(provider) => provider.force_flush(),
         }
@@ -129,17 +119,8 @@
         FilterMeterProvider::builder().delegate(delegate).build()
     }
 
-<<<<<<< HEAD
-    pub(crate) fn shutdown(&self) -> opentelemetry_sdk::error::OTelSdkResult {
-        self.delegate.shutdown()
-    }
-
-    #[allow(dead_code)]
+    #[cfg(test)]
     pub(crate) fn force_flush(&self) -> opentelemetry_sdk::error::OTelSdkResult {
-=======
-    #[cfg(test)]
-    pub(crate) fn force_flush(&self) -> opentelemetry::metrics::Result<()> {
->>>>>>> 84439adf
         self.delegate.force_flush()
     }
 }
@@ -287,13 +268,8 @@
 
     #[tokio::test(flavor = "multi_thread")]
     async fn test_private_metrics() {
-<<<<<<< HEAD
         let exporter = InMemoryMetricExporter::default();
-        let meter_provider = FilterMeterProvider::private(
-=======
-        let exporter = InMemoryMetricsExporter::default();
         let meter_provider = FilterMeterProvider::apollo(
->>>>>>> 84439adf
             MeterProviderBuilder::default()
                 .with_reader(PeriodicReader::builder(exporter.clone()).build())
                 .build(),
@@ -406,13 +382,8 @@
 
     #[tokio::test(flavor = "multi_thread")]
     async fn test_description_and_unit() {
-<<<<<<< HEAD
         let exporter = InMemoryMetricExporter::default();
-        let meter_provider = FilterMeterProvider::private(
-=======
-        let exporter = InMemoryMetricsExporter::default();
         let meter_provider = FilterMeterProvider::apollo(
->>>>>>> 84439adf
             MeterProviderBuilder::default()
                 .with_reader(PeriodicReader::builder(exporter.clone()).build())
                 .build(),
@@ -536,13 +507,8 @@
 
     #[tokio::test(flavor = "multi_thread")]
     async fn test_private_realtime_metrics() {
-<<<<<<< HEAD
         let exporter = InMemoryMetricExporter::default();
-        let meter_provider = FilterMeterProvider::private_realtime(
-=======
-        let exporter = InMemoryMetricsExporter::default();
         let meter_provider = FilterMeterProvider::apollo_realtime(
->>>>>>> 84439adf
             MeterProviderBuilder::default()
                 .with_reader(PeriodicReader::builder(exporter.clone()).build())
                 .build(),
