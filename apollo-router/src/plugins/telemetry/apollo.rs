--- conflicted
+++ resolved
@@ -110,13 +110,11 @@
     pub(crate) experimental_apollo_signature_normalization_algorithm:
         ApolloSignatureNormalizationAlgorithm,
 
-<<<<<<< HEAD
+    /// Set the Apollo usage report reference reporting mode to use.
+    pub(crate) experimental_apollo_metrics_reference_mode: ApolloMetricsReferenceMode,
+
     /// Enable field metrics that are generated without FTV1 to be sent to Apollo Studio.
     pub(crate) experimental_local_field_metrics: bool,
-=======
-    /// Set the Apollo usage report reference reporting mode to use.
-    pub(crate) experimental_apollo_metrics_reference_mode: ApolloMetricsReferenceMode,
->>>>>>> da39ba54
 }
 
 #[derive(Debug, Clone, Deserialize, JsonSchema, Default)]
@@ -219,11 +217,8 @@
             errors: ErrorsConfiguration::default(),
             experimental_apollo_signature_normalization_algorithm:
                 ApolloSignatureNormalizationAlgorithm::default(),
-<<<<<<< HEAD
             experimental_local_field_metrics: false,
-=======
             experimental_apollo_metrics_reference_mode: ApolloMetricsReferenceMode::default(),
->>>>>>> da39ba54
         }
     }
 }
