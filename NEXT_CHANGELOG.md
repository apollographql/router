# Changelog for the next release

All notable changes to Router will be documented in this file.

This project adheres to [Semantic Versioning](https://semver.org/spec/v2.0.0.html).

<!-- <THIS IS AN EXAMPLE, DO NOT REMOVE>

# [x.x.x] (unreleased) - 2022-mm-dd
> Important: X breaking changes below, indicated by **❗ BREAKING ❗**
## ❗ BREAKING ❗
## 🚀 Features
## 🐛 Fixes
## 🛠 Maintenance
## 📚 Documentation

## Example section entry format

### Headline ([Issue #ISSUE_NUMBER](https://github.com/apollographql/router/issues/ISSUE_NUMBER))

Description! And a link to a [reference](http://url)

By [@USERNAME](https://github.com/USERNAME) in https://github.com/apollographql/router/pull/PULL_NUMBER
-->

# [x.x.x] (unreleased) - 2022-mm-dd

## ❗ BREAKING ❗
## 🚀 Features
## 🐛 Fixes
## 🛠 Maintenance
<<<<<<< HEAD

### Disable Deno snapshotting on docs.rs

This works around [V8 linking errors](https://docs.rs/crate/apollo-router/1.0.0-rc.2/builds/633287).

By [@SimonSapin](https://github.com/SimonSapin) in https://github.com/apollographql/router/pull/1847

### Add the Uplink schema to the repository, with a test checking that it is up to date.

Previously it was downloaded at compile-time, 
which would [fail](https://docs.rs/crate/lets-see-if-this-builds-on-docs-rs/0.0.1/builds/633305) 
in build environments without Internet access.
If an update is needed, the test failure prints a message with the command to run.

By [@SimonSapin](https://github.com/SimonSapin) in https://github.com/apollographql/router/pull/1847

### Remove `Buffer` from APQ ([PR #1641](https://github.com/apollographql/router/pull/1641))

This removes `tower::Buffer` usage from the Automated Persisted Queries implementation to improve reliability.

By [@Geal](https://github.com/Geal) in https://github.com/apollographql/router/pull/1641

=======
>>>>>>> e81b96b2
## 📚 Documentation<|MERGE_RESOLUTION|>--- conflicted
+++ resolved
@@ -29,22 +29,6 @@
 ## 🚀 Features
 ## 🐛 Fixes
 ## 🛠 Maintenance
-<<<<<<< HEAD
-
-### Disable Deno snapshotting on docs.rs
-
-This works around [V8 linking errors](https://docs.rs/crate/apollo-router/1.0.0-rc.2/builds/633287).
-
-By [@SimonSapin](https://github.com/SimonSapin) in https://github.com/apollographql/router/pull/1847
-
-### Add the Uplink schema to the repository, with a test checking that it is up to date.
-
-Previously it was downloaded at compile-time, 
-which would [fail](https://docs.rs/crate/lets-see-if-this-builds-on-docs-rs/0.0.1/builds/633305) 
-in build environments without Internet access.
-If an update is needed, the test failure prints a message with the command to run.
-
-By [@SimonSapin](https://github.com/SimonSapin) in https://github.com/apollographql/router/pull/1847
 
 ### Remove `Buffer` from APQ ([PR #1641](https://github.com/apollographql/router/pull/1641))
 
@@ -52,6 +36,4 @@
 
 By [@Geal](https://github.com/Geal) in https://github.com/apollographql/router/pull/1641
 
-=======
->>>>>>> e81b96b2
 ## 📚 Documentation