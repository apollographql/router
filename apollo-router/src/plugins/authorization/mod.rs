--- conflicted
+++ resolved
@@ -71,14 +71,7 @@
     preview_directives: Directives,
 }
 
-<<<<<<< HEAD
-fn enable_log_errors() -> bool {
-    true
-}
-#[derive(Clone, Debug, Deserialize, JsonSchema, serde_derive_default::Default)]
-=======
 #[derive(Clone, Debug, serde_derive_default::Default, Deserialize, JsonSchema)]
->>>>>>> 0e515636
 #[allow(dead_code)]
 pub(crate) struct Directives {
     /// enables the `@authenticated` and `@requiresScopes` directives
@@ -87,6 +80,10 @@
     /// Log authorization errors
     #[serde(default = "enable_log_errors")]
     log_errors: bool,
+}
+
+fn enable_log_errors() -> bool {
+    true
 }
 
 #[derive(Clone, Debug, Default, PartialEq, Eq, Serialize, Deserialize)]
