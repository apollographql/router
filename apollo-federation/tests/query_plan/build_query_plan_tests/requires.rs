--- conflicted
+++ resolved
@@ -293,11 +293,6 @@
 
 /// require that depends on another require
 #[test]
-<<<<<<< HEAD
-#[should_panic(expected = "snapshot assertion")]
-// TODO: investigate this failure (redundant inline spread)
-=======
->>>>>>> b4326a36
 fn it_handles_simple_require_chain() {
     let planner = planner!(
         Subgraph1: r#"
@@ -450,11 +445,6 @@
 }
 
 #[test]
-<<<<<<< HEAD
-#[should_panic(expected = "snapshot assertion")]
-// TODO: investigate this failure (redundant inline spread)
-=======
->>>>>>> b4326a36
 fn it_handles_require_chain_not_ending_in_original_group() {
     // This is somewhat simiar to the 'simple require chain' case, but the chain does not
     // end in the group in which the query start
@@ -640,11 +630,6 @@
 
 /// a chain of 10 requires
 #[test]
-<<<<<<< HEAD
-#[should_panic(expected = "snapshot assertion")]
-// TODO: investigate this failure (redundant inline spread)
-=======
->>>>>>> b4326a36
 fn it_handles_longer_require_chain() {
     let planner = planner!(
         Subgraph1: r#"
@@ -1380,11 +1365,6 @@
 }
 
 #[test]
-<<<<<<< HEAD
-#[should_panic(expected = "snapshot assertion")]
-// TODO: investigate this failure (redundant inline spread)
-=======
->>>>>>> b4326a36
 fn it_require_of_multiple_field_when_one_is_also_a_key_to_reach_another() {
     // The specificity of this example is that we `T.v` requires 2 fields `req1`
     // and `req2`, but `req1` is also a key to get `req2`. This dependency was
