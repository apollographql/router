--- conflicted
+++ resolved
@@ -1843,7 +1843,6 @@
     }
 
     #[tokio::test]
-<<<<<<< HEAD
     async fn test_u64_counter_with_unit() {
         async {
             u64_counter_with_unit!("test", "test description", "Hz", 1, attr = "val");
@@ -1852,6 +1851,49 @@
         }
         .with_metrics()
         .await;
+    }
+
+    async fn test_i64_up_down_counter_with_unit() {
+        async {
+            i64_up_down_counter_with_unit!("test", "test description", "{request}", 1);
+            assert_up_down_counter!("test", 1, "attr" = "val");
+            assert_unit("test", "{request}");
+        }
+            .with_metrics()
+            .await;
+    }
+
+    #[tokio::test]
+    async fn test_f64_up_down_counter_with_unit() {
+        async {
+            f64_up_down_counter_with_unit!("test", "test description", "kg", 1.5, "attr" = "val");
+            assert_up_down_counter!("test", 1.5, "attr" = "val");
+            assert_unit("test", "kg");
+        }
+            .with_metrics()
+            .await;
+    }
+
+    #[tokio::test]
+    async fn test_u64_histogram_with_unit() {
+        async {
+            u64_histogram_with_unit!("test", "test description", "{packet}", 1, "attr" = "val");
+            assert_histogram_sum!("test", 1, "attr" = "val");
+            assert_unit("test", "{packet}");
+        }
+            .with_metrics()
+            .await;
+    }
+
+    #[tokio::test]
+    async fn test_f64_histogram_with_unit() {
+        async {
+            f64_histogram_with_unit!("test", "test description", "m/s", 1.0, "attr" = "val");
+            assert_histogram_sum!("test", 1, "attr" = "val");
+            assert_unit("test", "m/s");
+        }
+            .with_metrics()
+            .await;
     }
 
     #[tokio::test]
@@ -1861,28 +1903,11 @@
             assert_counter!("test", 1.5, "attr" = "val");
             assert_unit("test", "s");
         }
-        .with_metrics()
-        .await;
+            .with_metrics()
+            .await;
     }
 
     #[tokio::test]
-    async fn test_i64_up_down_counter_with_unit() {
-        async {
-            i64_up_down_counter_with_unit!("test", "test description", "{request}", 1);
-            assert_up_down_counter!("test", 1, "attr" = "val");
-            assert_unit("test", "{request}");
-        }
-        .with_metrics()
-        .await;
-    }
-
-    #[tokio::test]
-    async fn test_f64_up_down_counter_with_unit() {
-        async {
-            f64_up_down_counter_with_unit!("test", "test description", "kg", 1.5, "attr" = "val");
-            assert_up_down_counter!("test", 1.5, "attr" = "val");
-            assert_unit("test", "kg");
-=======
     async fn test_count_operation_error_codes_with_extended_config_enabled() {
         async {
             let config = ErrorsConfiguration {
@@ -1936,20 +1961,12 @@
                 code = "GRAPHQL_VALIDATION_FAILED"
             );
             assert_counter!("apollo.router.graphql_error", 1, code = "MY_CUSTOM_ERROR");
->>>>>>> 0cb8d9bf
         }
         .with_metrics()
         .await;
     }
 
     #[tokio::test]
-<<<<<<< HEAD
-    async fn test_u64_histogram_with_unit() {
-        async {
-            u64_histogram_with_unit!("test", "test description", "{packet}", 1, "attr" = "val");
-            assert_histogram_sum!("test", 1, "attr" = "val");
-            assert_unit("test", "{packet}");
-=======
     async fn test_count_operation_error_codes_with_extended_config_disabled() {
         async {
             let config = ErrorsConfiguration {
@@ -1997,19 +2014,12 @@
                 code = "GRAPHQL_VALIDATION_FAILED"
             );
             assert_counter!("apollo.router.graphql_error", 1, code = "MY_CUSTOM_ERROR");
->>>>>>> 0cb8d9bf
         }
         .with_metrics()
         .await;
     }
 
     #[tokio::test]
-<<<<<<< HEAD
-    async fn test_f64_histogram_with_unit() {
-        async {
-            f64_histogram_with_unit!("test", "test description", "m/s", 1.0, "attr" = "val");
-            assert_histogram_sum!("test", 1, "attr" = "val");
-=======
     async fn test_count_operation_errors_with_extended_config_enabled() {
         async {
             let config = ErrorsConfiguration {
@@ -2048,7 +2058,6 @@
             );
 
             assert_counter!("apollo.router.graphql_error", 1, code = "SOME_ERROR_CODE");
->>>>>>> 0cb8d9bf
         }
         .with_metrics()
         .await;
