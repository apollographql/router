pub mod cache;
<<<<<<< HEAD
pub mod deduplication;
=======
pub mod forbid_http_get_mutations;
>>>>>>> d147f97d
pub mod header_manipulation;<|MERGE_RESOLUTION|>--- conflicted
+++ resolved
@@ -1,7 +1,4 @@
 pub mod cache;
-<<<<<<< HEAD
 pub mod deduplication;
-=======
 pub mod forbid_http_get_mutations;
->>>>>>> d147f97d
 pub mod header_manipulation;