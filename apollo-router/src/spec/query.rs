--- conflicted
+++ resolved
@@ -7,6 +7,7 @@
 use std::collections::HashSet;
 use std::sync::Arc;
 
+use apollo_compiler::ast;
 use apollo_compiler::executable;
 use apollo_compiler::schema::ExtendedType;
 use apollo_compiler::validation::WithErrors;
@@ -322,15 +323,9 @@
         let query = query.into();
 
         let doc = Self::parse_document(&query, schema, configuration);
-<<<<<<< HEAD
-        Self::check_errors(&doc.ast)?;
+        Self::check_errors(&doc)?;
         let (fragments, operations, defer_stats, schema_aware_hash) =
             Self::extract_query_information(schema, &doc.executable, &doc.ast)?;
-=======
-        Self::check_errors(&doc)?;
-        let (fragments, operations, defer_stats) =
-            Self::extract_query_information(schema, &doc.executable)?;
->>>>>>> 77f04bb0
 
         Ok(Query {
             string: query,
