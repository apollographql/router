<<<<<<< HEAD
use multimap::MultiMap;
use opentelemetry_sdk::Resource;
use tower::BoxError;

use crate::ListenAddr;
use crate::plugins::telemetry::apollo_exporter::Sender;
use crate::plugins::telemetry::config::Conf;
use crate::plugins::telemetry::config::MetricsCommon;
use crate::plugins::telemetry::resource::ConfigResource;
use crate::router_factory::Endpoint;

=======
use opentelemetry_sdk::metrics::Aggregation;
use opentelemetry_sdk::metrics::InstrumentKind;
use opentelemetry_sdk::metrics::reader::AggregationSelector;
>>>>>>> 84439adf
pub(crate) mod apollo;
pub(crate) mod local_type_stats;
pub(crate) mod otlp;
pub(crate) mod prometheus;

<<<<<<< HEAD
pub(crate) struct MetricsBuilder {
    pub(crate) public_meter_provider_builder: opentelemetry_sdk::metrics::MeterProviderBuilder,
    pub(crate) apollo_meter_provider_builder: opentelemetry_sdk::metrics::MeterProviderBuilder,
    pub(crate) apollo_realtime_meter_provider_builder:
        opentelemetry_sdk::metrics::MeterProviderBuilder,
    pub(crate) prometheus_meter_provider: Option<opentelemetry_sdk::metrics::SdkMeterProvider>,
    pub(crate) custom_endpoints: MultiMap<ListenAddr, Endpoint>,
    pub(crate) apollo_metrics_sender: Sender,
    pub(crate) resource: Resource,
}

impl MetricsBuilder {
    pub(crate) fn new(config: &Conf) -> Self {
        let resource = config.exporters.metrics.common.to_resource();

        Self {
            resource: resource.clone(),
            public_meter_provider_builder: opentelemetry_sdk::metrics::SdkMeterProvider::builder()
                .with_resource(resource.clone()),
            apollo_meter_provider_builder: opentelemetry_sdk::metrics::SdkMeterProvider::builder(),
            apollo_realtime_meter_provider_builder:
                opentelemetry_sdk::metrics::SdkMeterProvider::builder(),
            prometheus_meter_provider: None,
            custom_endpoints: MultiMap::new(),
            apollo_metrics_sender: Sender::default(),
        }
    }
}

pub(crate) trait MetricsConfigurator {
    fn enabled(&self) -> bool;

    fn apply(
        &self,
        builder: MetricsBuilder,
        metrics_config: &MetricsCommon,
    ) -> Result<MetricsBuilder, BoxError>;
=======
#[derive(Clone, Default, Debug)]
pub(crate) struct CustomAggregationSelector {
    boundaries: Vec<f64>,
    record_min_max: bool,
}

#[buildstructor::buildstructor]
impl CustomAggregationSelector {
    #[builder]
    pub(crate) fn new(
        boundaries: Vec<f64>,
        record_min_max: Option<bool>,
    ) -> CustomAggregationSelector {
        Self {
            boundaries,
            record_min_max: record_min_max.unwrap_or(true),
        }
    }
}

impl AggregationSelector for CustomAggregationSelector {
    fn aggregation(&self, kind: InstrumentKind) -> Aggregation {
        match kind {
            InstrumentKind::Counter
            | InstrumentKind::UpDownCounter
            | InstrumentKind::ObservableCounter
            | InstrumentKind::ObservableUpDownCounter => Aggregation::Sum,
            InstrumentKind::Gauge | InstrumentKind::ObservableGauge => Aggregation::LastValue,
            InstrumentKind::Histogram => Aggregation::ExplicitBucketHistogram {
                boundaries: self.boundaries.clone(),
                record_min_max: self.record_min_max,
            },
        }
    }
>>>>>>> 84439adf
}<|MERGE_RESOLUTION|>--- conflicted
+++ resolved
@@ -1,97 +1,4 @@
-<<<<<<< HEAD
-use multimap::MultiMap;
-use opentelemetry_sdk::Resource;
-use tower::BoxError;
-
-use crate::ListenAddr;
-use crate::plugins::telemetry::apollo_exporter::Sender;
-use crate::plugins::telemetry::config::Conf;
-use crate::plugins::telemetry::config::MetricsCommon;
-use crate::plugins::telemetry::resource::ConfigResource;
-use crate::router_factory::Endpoint;
-
-=======
-use opentelemetry_sdk::metrics::Aggregation;
-use opentelemetry_sdk::metrics::InstrumentKind;
-use opentelemetry_sdk::metrics::reader::AggregationSelector;
->>>>>>> 84439adf
 pub(crate) mod apollo;
 pub(crate) mod local_type_stats;
 pub(crate) mod otlp;
-pub(crate) mod prometheus;
-
-<<<<<<< HEAD
-pub(crate) struct MetricsBuilder {
-    pub(crate) public_meter_provider_builder: opentelemetry_sdk::metrics::MeterProviderBuilder,
-    pub(crate) apollo_meter_provider_builder: opentelemetry_sdk::metrics::MeterProviderBuilder,
-    pub(crate) apollo_realtime_meter_provider_builder:
-        opentelemetry_sdk::metrics::MeterProviderBuilder,
-    pub(crate) prometheus_meter_provider: Option<opentelemetry_sdk::metrics::SdkMeterProvider>,
-    pub(crate) custom_endpoints: MultiMap<ListenAddr, Endpoint>,
-    pub(crate) apollo_metrics_sender: Sender,
-    pub(crate) resource: Resource,
-}
-
-impl MetricsBuilder {
-    pub(crate) fn new(config: &Conf) -> Self {
-        let resource = config.exporters.metrics.common.to_resource();
-
-        Self {
-            resource: resource.clone(),
-            public_meter_provider_builder: opentelemetry_sdk::metrics::SdkMeterProvider::builder()
-                .with_resource(resource.clone()),
-            apollo_meter_provider_builder: opentelemetry_sdk::metrics::SdkMeterProvider::builder(),
-            apollo_realtime_meter_provider_builder:
-                opentelemetry_sdk::metrics::SdkMeterProvider::builder(),
-            prometheus_meter_provider: None,
-            custom_endpoints: MultiMap::new(),
-            apollo_metrics_sender: Sender::default(),
-        }
-    }
-}
-
-pub(crate) trait MetricsConfigurator {
-    fn enabled(&self) -> bool;
-
-    fn apply(
-        &self,
-        builder: MetricsBuilder,
-        metrics_config: &MetricsCommon,
-    ) -> Result<MetricsBuilder, BoxError>;
-=======
-#[derive(Clone, Default, Debug)]
-pub(crate) struct CustomAggregationSelector {
-    boundaries: Vec<f64>,
-    record_min_max: bool,
-}
-
-#[buildstructor::buildstructor]
-impl CustomAggregationSelector {
-    #[builder]
-    pub(crate) fn new(
-        boundaries: Vec<f64>,
-        record_min_max: Option<bool>,
-    ) -> CustomAggregationSelector {
-        Self {
-            boundaries,
-            record_min_max: record_min_max.unwrap_or(true),
-        }
-    }
-}
-
-impl AggregationSelector for CustomAggregationSelector {
-    fn aggregation(&self, kind: InstrumentKind) -> Aggregation {
-        match kind {
-            InstrumentKind::Counter
-            | InstrumentKind::UpDownCounter
-            | InstrumentKind::ObservableCounter
-            | InstrumentKind::ObservableUpDownCounter => Aggregation::Sum,
-            InstrumentKind::Gauge | InstrumentKind::ObservableGauge => Aggregation::LastValue,
-            InstrumentKind::Histogram => Aggregation::ExplicitBucketHistogram {
-                boundaries: self.boundaries.clone(),
-                record_min_max: self.record_min_max,
-            },
-        }
-    }
->>>>>>> 84439adf
-}+pub(crate) mod prometheus;