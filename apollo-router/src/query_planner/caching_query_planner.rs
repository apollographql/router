use std::collections::HashMap;
use std::hash::Hash;
use std::hash::Hasher;
use std::ops::Deref;
use std::sync::Arc;
use std::task;

use apollo_compiler::validation::Valid;
use futures::future::BoxFuture;
use indexmap::IndexMap;
use query_planner::QueryPlannerPlugin;
use rand::seq::SliceRandom;
use rand::thread_rng;
use router_bridge::planner::PlanOptions;
use router_bridge::planner::Planner;
use router_bridge::planner::QueryPlannerConfig;
use router_bridge::planner::UsageReporting;
use sha2::Digest;
use sha2::Sha256;
use tower::BoxError;
use tower::ServiceBuilder;
use tower::ServiceExt;
use tower_service::Service;
use tracing::Instrument;

use super::dual_query_planner::opt_plan_node_matches;
use super::fetch::QueryHash;
use crate::cache::estimate_size;
use crate::cache::storage::InMemoryCache;
use crate::cache::storage::ValueType;
use crate::cache::DeduplicatingCache;
use crate::configuration::PersistedQueriesPrewarmQueryPlanCache;
use crate::configuration::QueryPlanReuseMode;
use crate::error::CacheResolverError;
use crate::error::QueryPlannerError;
use crate::plugins::authorization::AuthorizationPlugin;
use crate::plugins::authorization::CacheKeyMetadata;
use crate::plugins::progressive_override::LABELS_TO_OVERRIDE_KEY;
use crate::plugins::telemetry::utils::Timer;
use crate::query_planner::fetch::SubgraphSchemas;
use crate::query_planner::labeler::add_defer_labels;
use crate::query_planner::BridgeQueryPlannerPool;
use crate::query_planner::QueryPlanResult;
use crate::services::layers::persisted_queries::PersistedQueryLayer;
use crate::services::layers::query_analysis::ParsedDocument;
use crate::services::layers::query_analysis::QueryAnalysisLayer;
use crate::services::query_planner;
use crate::services::QueryPlannerContent;
use crate::services::QueryPlannerRequest;
use crate::services::QueryPlannerResponse;
use crate::spec::Schema;
use crate::spec::SpecError;
use crate::Configuration;
use crate::Context;

/// An [`IndexMap`] of available plugins.
pub(crate) type Plugins = IndexMap<String, Box<dyn QueryPlannerPlugin>>;
pub(crate) type InMemoryCachePlanner =
    InMemoryCache<CachingQueryKey, Result<QueryPlannerContent, Arc<QueryPlannerError>>>;
pub(crate) const APOLLO_OPERATION_ID: &str = "apollo_operation_id";

#[derive(Debug, Clone, Hash)]
pub(crate) enum ConfigMode {
    //FIXME: add the Rust planner structure once it is hashable and serializable,
    // for now use the JS config as it expected to be identical to the Rust one
    Rust(Arc<apollo_federation::query_plan::query_planner::QueryPlannerConfig>),
<<<<<<< HEAD
=======
    Both(Arc<QueryPlannerConfig>),
>>>>>>> 36bdb5e8
    BothBestEffort(Arc<QueryPlannerConfig>),
    Js(Arc<QueryPlannerConfig>),
}

/// A query planner wrapper that caches results.
///
/// The query planner performs LRU caching.
#[derive(Clone)]
pub(crate) struct CachingQueryPlanner<T: Clone> {
    cache: Arc<
        DeduplicatingCache<CachingQueryKey, Result<QueryPlannerContent, Arc<QueryPlannerError>>>,
    >,
    delegate: T,
    schema: Arc<Schema>,
    subgraph_schemas: Arc<HashMap<String, Arc<Valid<apollo_compiler::Schema>>>>,
    plugins: Arc<Plugins>,
    enable_authorization_directives: bool,
<<<<<<< HEAD
    experimental_reuse_query_plans: QueryPlanReuseMode,
    config_mode: Arc<QueryHash>,
=======
    config_mode_hash: Arc<QueryHash>,
>>>>>>> 36bdb5e8
}

fn init_query_plan_from_redis(
    subgraph_schemas: &SubgraphSchemas,
    cache_entry: &mut Result<QueryPlannerContent, Arc<QueryPlannerError>>,
) -> Result<(), String> {
    if let Ok(QueryPlannerContent::Plan { plan }) = cache_entry {
        // Arc freshly deserialized from Redis should be unique, so this doesn’t clone:
        let plan = Arc::make_mut(plan);
        let root = Arc::make_mut(&mut plan.root);
        root.init_parsed_operations(subgraph_schemas)
            .map_err(|e| format!("Invalid subgraph operation: {e}"))?
    }
    Ok(())
}

impl<T: Clone + 'static> CachingQueryPlanner<T>
where
    T: tower::Service<
            QueryPlannerRequest,
            Response = QueryPlannerResponse,
            Error = QueryPlannerError,
        > + Send,
    <T as tower::Service<QueryPlannerRequest>>::Future: Send,
{
    /// Creates a new query planner that caches the results of another [`QueryPlanner`].
    pub(crate) async fn new(
        delegate: T,
        schema: Arc<Schema>,
        subgraph_schemas: Arc<HashMap<String, Arc<Valid<apollo_compiler::Schema>>>>,
        configuration: &Configuration,
        plugins: Plugins,
    ) -> Result<CachingQueryPlanner<T>, BoxError> {
        let cache = Arc::new(
            DeduplicatingCache::from_configuration(
                &configuration.supergraph.query_planning.cache.clone().into(),
                "query planner",
            )
            .await?,
        );

        let enable_authorization_directives =
            AuthorizationPlugin::enable_directives(configuration, &schema).unwrap_or(false);

        let mut hasher = StructHasher::new();
        match configuration.experimental_query_planner_mode {
            crate::configuration::QueryPlannerMode::New => {
                "PLANNER-NEW".hash(&mut hasher);
                ConfigMode::Rust(Arc::new(configuration.rust_query_planner_config()))
                    .hash(&mut hasher);
            }
            crate::configuration::QueryPlannerMode::Legacy => {
                "PLANNER-LEGACY".hash(&mut hasher);
                ConfigMode::Js(Arc::new(configuration.js_query_planner_config())).hash(&mut hasher);
            }
            crate::configuration::QueryPlannerMode::Both => {
                "PLANNER-BOTH".hash(&mut hasher);
<<<<<<< HEAD
                ConfigMode::Js(Arc::new(configuration.js_query_planner_config())).hash(&mut hasher);
=======
                ConfigMode::Both(Arc::new(configuration.js_query_planner_config()))
                    .hash(&mut hasher);
>>>>>>> 36bdb5e8
                ConfigMode::Rust(Arc::new(configuration.rust_query_planner_config()))
                    .hash(&mut hasher);
            }
            crate::configuration::QueryPlannerMode::BothBestEffort => {
                "PLANNER-BOTH-BEST-EFFORT".hash(&mut hasher);
                ConfigMode::BothBestEffort(Arc::new(configuration.js_query_planner_config()))
                    .hash(&mut hasher);
<<<<<<< HEAD
            }
        };
        let config_mode = Arc::new(QueryHash(hasher.finalize()));
=======
                ConfigMode::Rust(Arc::new(configuration.rust_query_planner_config()))
                    .hash(&mut hasher);
            }
        };
        let config_mode_hash = Arc::new(QueryHash(hasher.finalize()));
>>>>>>> 36bdb5e8

        Ok(Self {
            cache,
            delegate,
            schema,
            subgraph_schemas,
            plugins: Arc::new(plugins),
            enable_authorization_directives,
<<<<<<< HEAD
            experimental_reuse_query_plans: configuration
                .supergraph
                .query_planning
                .experimental_reuse_query_plans,
            config_mode,
=======
            config_mode_hash,
>>>>>>> 36bdb5e8
        })
    }

    pub(crate) fn previous_cache(&self) -> InMemoryCachePlanner {
        self.cache.in_memory_cache()
    }

    pub(crate) async fn warm_up(
        &mut self,
        query_analysis: &QueryAnalysisLayer,
        persisted_query_layer: &PersistedQueryLayer,
        previous_cache: Option<InMemoryCachePlanner>,
        count: Option<usize>,
        experimental_reuse_query_plans: QueryPlanReuseMode,
        experimental_pql_prewarm: &PersistedQueriesPrewarmQueryPlanCache,
    ) {
        let _timer = Timer::new(|duration| {
            ::tracing::info!(
                histogram.apollo.router.query.planning.warmup.duration = duration.as_secs_f64()
            );
        });

        let mut service = ServiceBuilder::new().service(
            self.plugins
                .iter()
                .rev()
                .fold(self.delegate.clone().boxed(), |acc, (_, e)| {
                    e.query_planner_service(acc)
                }),
        );

        let mut cache_keys = match previous_cache {
            Some(ref previous_cache) => {
                let cache = previous_cache.lock().await;

                let count = count.unwrap_or(cache.len() / 3);

                cache
                    .iter()
                    .map(
                        |(
                            CachingQueryKey {
                                query,
                                operation,
                                hash,
                                metadata,
                                plan_options,
                                config_mode: _,
                            },
                            _,
                        )| WarmUpCachingQueryKey {
                            query: query.clone(),
                            operation_name: operation.clone(),
                            hash: Some(hash.clone()),
                            metadata: metadata.clone(),
                            plan_options: plan_options.clone(),
                            config_mode: self.config_mode_hash.clone(),
                        },
                    )
                    .take(count)
                    .collect::<Vec<_>>()
            }
            None => Vec::new(),
        };

        cache_keys.shuffle(&mut thread_rng());

        let should_warm_with_pqs = (experimental_pql_prewarm.on_startup
            && previous_cache.is_none())
            || (experimental_pql_prewarm.on_reload && previous_cache.is_some());
        let persisted_queries_operations = persisted_query_layer.all_operations();

        let capacity = if should_warm_with_pqs {
            cache_keys.len()
                + persisted_queries_operations
                    .as_ref()
                    .map(|ops| ops.len())
                    .unwrap_or(0)
        } else {
            cache_keys.len()
        };

        if capacity > 0 {
            tracing::info!(
                "warming up the query plan cache with {} queries, this might take a while",
                capacity
            );
        }

        // persisted queries are added first because they should get a lower priority in the LRU cache,
        // since a lot of them may be there to support old clients
        let mut all_cache_keys: Vec<WarmUpCachingQueryKey> = Vec::with_capacity(capacity);
        if should_warm_with_pqs {
            if let Some(queries) = persisted_queries_operations {
                for query in queries {
                    all_cache_keys.push(WarmUpCachingQueryKey {
                        query,
                        operation_name: None,
                        hash: None,
                        metadata: CacheKeyMetadata::default(),
                        plan_options: PlanOptions::default(),
                        config_mode: self.config_mode_hash.clone(),
                    });
                }
            }
        }

        all_cache_keys.extend(cache_keys.into_iter());

        let mut count = 0usize;
        let mut reused = 0usize;
        let mut could_have_reused = 0usize;
        for WarmUpCachingQueryKey {
            mut query,
            operation_name,
            hash,
            metadata,
            plan_options,
            config_mode: _,
        } in all_cache_keys
        {
            let context = Context::new();
            let doc = match query_analysis
                .parse_document(&query, operation_name.as_deref())
                .await
            {
                Ok(doc) => doc,
                Err(_) => continue,
            };

            let caching_key = CachingQueryKey {
                query: query.clone(),
                operation: operation_name.clone(),
<<<<<<< HEAD
                hash: if experimental_reuse_query_plans == QueryPlanReuseMode::Reuse {
                    CachingQueryHash::Reuse(doc.hash.clone())
                } else {
                    CachingQueryHash::DoNotReuse {
                        query_hash: doc.hash.clone(),
                        schema_hash: self.schema.schema_id.clone(),
                    }
                },
                metadata: metadata.clone(),
                plan_options: plan_options.clone(),
                config_mode: self.config_mode.clone(),
=======
                hash: doc.hash.clone(),
                schema_id: Arc::clone(&self.schema.schema_id),
                metadata,
                plan_options,
                config_mode: self.config_mode_hash.clone(),
>>>>>>> 36bdb5e8
            };

            let mut should_measure = None;
            if let Some(warmup_hash) = hash.clone() {
                if experimental_reuse_query_plans == QueryPlanReuseMode::Reuse {
                    if let Some(ref previous_cache) = &previous_cache {
                        // if the query hash did not change with the schema update, we can reuse the previously cached entry
                        if warmup_hash.schema_aware_query_hash() == &*doc.hash {
                            if let Some(entry) =
                                { previous_cache.lock().await.get(&caching_key).cloned() }
                            {
                                self.cache.insert_in_memory(caching_key, entry).await;
                                reused += 1;
                                continue;
                            }
                        }
                    }
                } else if self.experimental_reuse_query_plans == QueryPlanReuseMode::Measure
                    && warmup_hash.schema_aware_query_hash() == &*doc.hash
                {
                    should_measure = Some(CachingQueryKey {
                        query: query.clone(),
                        operation: operation_name.clone(),
                        hash: warmup_hash.clone(),
                        metadata: metadata.clone(),
                        plan_options: plan_options.clone(),
                        config_mode: self.config_mode.clone(),
                    });
                }
            };

            let entry = self
                .cache
                .get(&caching_key, |v| {
                    init_query_plan_from_redis(&self.subgraph_schemas, v)
                })
                .await;
            if entry.is_first() {
                let doc = match query_analysis
                    .parse_document(&query, operation_name.as_deref())
                    .await
                {
                    Ok(doc) => doc,
                    Err(error) => {
                        let e = Arc::new(QueryPlannerError::SpecError(error));
                        tokio::spawn(async move {
                            entry.insert(Err(e)).await;
                        });
                        continue;
                    }
                };

                let schema = self.schema.api_schema();
                if let Ok(modified_query) = add_defer_labels(schema, &doc.ast) {
                    query = modified_query.to_string();
                }

                context.extensions().with_lock(|mut lock| {
                    lock.insert::<ParsedDocument>(doc);
                    lock.insert(caching_key.metadata)
                });

                let _ = context.insert(
                    LABELS_TO_OVERRIDE_KEY,
                    caching_key.plan_options.override_conditions.clone(),
                );

                let request = QueryPlannerRequest {
                    query: query.clone(),
                    operation_name: operation_name.clone(),
                    context: context.clone(),
                };

                let res = match service.ready().await {
                    Ok(service) => service.call(request).await,
                    Err(_) => break,
                };

                match res {
                    Ok(QueryPlannerResponse { content, .. }) => {
                        if let Some(content) = content.clone() {
                            count += 1;

                            // we want to measure query plan reuse
                            if let Some(reused_cache_key) = should_measure {
                                if let Some(previous) = &previous_cache {
                                    let previous_plan = {
                                        let mut cache = previous.lock().await;
                                        cache.get(&reused_cache_key).cloned()
                                    };

                                    if let Some(previous_content) =
                                        previous_plan.and_then(|res| res.ok())
                                    {
                                        if let (
                                            QueryPlannerContent::Plan {
                                                plan: previous_plan,
                                            },
                                            QueryPlannerContent::Plan { plan: new_plan },
                                        ) = (previous_content, &content)
                                        {
                                            let matched = opt_plan_node_matches(
                                                &Some(&*previous_plan.root),
                                                &Some(&*new_plan.root),
                                            );

                                            if matched.is_ok() {
                                                could_have_reused += 1;
                                            }
                                            u64_counter!(
                                                "apollo.router.operations.query_planner.reuse",
                                                "Measure possible mismatches when reusing query plans",
                                                1,
                                                "is_matched" = matched.is_ok()
                                            );
                                        }
                                    }
                                }
                            }

                            tokio::spawn(async move {
                                entry.insert(Ok(content.clone())).await;
                            });
                        }
                    }
                    Err(error) => {
                        count += 1;
                        let e = Arc::new(error);
                        tokio::spawn(async move {
                            entry.insert(Err(e)).await;
                        });
                    }
                }
            }
        }

        tracing::debug!("warmed up the query planner cache with {count} queries planned and {reused} queries reused");

        match experimental_reuse_query_plans {
            QueryPlanReuseMode::DoNotReuse => {}
            QueryPlanReuseMode::Reuse => {
                u64_counter!(
                    "apollo.router.query.planning.warmup.reused",
                    "The number of query plans that were reused instead of regenerated during query planner warm up",
                    reused as u64,
                    query_plan_reuse_active = true
                );
            }
            QueryPlanReuseMode::Measure => {
                u64_counter!(
                    "apollo.router.query.planning.warmup.reused",
                    "The number of query plans that were reused instead of regenerated during query planner warm up",
                    could_have_reused as u64,
                    query_plan_reuse_active = false
                );
            }
        }
    }
}

impl CachingQueryPlanner<BridgeQueryPlannerPool> {
    pub(crate) fn js_planners(&self) -> Vec<Arc<Planner<QueryPlanResult>>> {
        self.delegate.js_planners()
    }

    pub(crate) fn subgraph_schemas(
        &self,
    ) -> Arc<HashMap<String, Arc<Valid<apollo_compiler::Schema>>>> {
        self.delegate.subgraph_schemas()
    }

    pub(crate) fn activate(&self) {
        self.cache.activate();
        self.delegate.activate();
    }
}

impl<T: Clone + Send + 'static> tower::Service<query_planner::CachingRequest>
    for CachingQueryPlanner<T>
where
    T: tower::Service<
        QueryPlannerRequest,
        Response = QueryPlannerResponse,
        Error = QueryPlannerError,
    >,
    <T as tower::Service<QueryPlannerRequest>>::Future: Send,
{
    type Response = QueryPlannerResponse;
    type Error = CacheResolverError;
    type Future = BoxFuture<'static, Result<Self::Response, Self::Error>>;

    fn poll_ready(&mut self, _cx: &mut task::Context<'_>) -> task::Poll<Result<(), Self::Error>> {
        task::Poll::Ready(Ok(()))
    }

    fn call(&mut self, request: query_planner::CachingRequest) -> Self::Future {
        let qp = self.clone();
        Box::pin(async move {
            let context = request.context.clone();
            qp.plan(request).await.inspect(|response| {
                if let Some(usage_reporting) = context
                    .extensions()
                    .with_lock(|lock| lock.get::<Arc<UsageReporting>>().cloned())
                {
                    let _ = response.context.insert(
                        APOLLO_OPERATION_ID,
                        stats_report_key_hash(usage_reporting.stats_report_key.as_str()),
                    );
                    let _ = response.context.insert(
                        "apollo_operation_signature",
                        usage_reporting.stats_report_key.clone(),
                    );
                }
            })
        })
    }
}

impl<T> CachingQueryPlanner<T>
where
    T: tower::Service<
            QueryPlannerRequest,
            Response = QueryPlannerResponse,
            Error = QueryPlannerError,
        > + Clone
        + Send
        + 'static,
    <T as tower::Service<QueryPlannerRequest>>::Future: Send,
{
    async fn plan(
        mut self,
        request: query_planner::CachingRequest,
    ) -> Result<<T as tower::Service<QueryPlannerRequest>>::Response, CacheResolverError> {
        if self.enable_authorization_directives {
            AuthorizationPlugin::update_cache_key(&request.context);
        }

        let plan_options = PlanOptions {
            override_conditions: request
                .context
                .get(LABELS_TO_OVERRIDE_KEY)
                .unwrap_or_default()
                .unwrap_or_default(),
        };

        let doc = match request
            .context
            .extensions()
            .with_lock(|lock| lock.get::<ParsedDocument>().cloned())
        {
            None => {
                return Err(CacheResolverError::RetrievalError(Arc::new(
                    // TODO: dedicated error variant?
                    QueryPlannerError::SpecError(SpecError::TransformError(
                        "missing parsed document".to_string(),
                    )),
                )));
            }
            Some(d) => d.clone(),
        };

        let metadata = request
            .context
            .extensions()
            .with_lock(|lock| lock.get::<CacheKeyMetadata>().cloned())
            .unwrap_or_default();

        let caching_key = CachingQueryKey {
            query: request.query.clone(),
            operation: request.operation_name.to_owned(),
            hash: if self.experimental_reuse_query_plans == QueryPlanReuseMode::Reuse {
                CachingQueryHash::Reuse(doc.hash.clone())
            } else {
                CachingQueryHash::DoNotReuse {
                    query_hash: doc.hash.clone(),
                    schema_hash: self.schema.schema_id.clone(),
                }
            },
            metadata,
            plan_options,
            config_mode: self.config_mode_hash.clone(),
        };

        let context = request.context.clone();
        let entry = self
            .cache
            .get(&caching_key, |v| {
                init_query_plan_from_redis(&self.subgraph_schemas, v)
            })
            .await;
        if entry.is_first() {
            let query_planner::CachingRequest {
                mut query,
                operation_name,
                context,
            } = request;

            let schema = self.schema.api_schema();
            if let Ok(modified_query) = add_defer_labels(schema, &doc.ast) {
                query = modified_query.to_string();
            }

            let request = QueryPlannerRequest::builder()
                .query(query)
                .and_operation_name(operation_name)
                .context(context)
                .build();

            // some clients might timeout and cancel the request before query planning is finished,
            // so we execute it in a task that can continue even after the request was canceled and
            // the join handle was dropped. That way, the next similar query will use the cache instead
            // of restarting the query planner until another timeout
            tokio::task::spawn(
                async move {
                    let res = self.delegate.ready().await?.call(request).await;

                    match res {
                        Ok(QueryPlannerResponse {
                            content,
                            context,
                            errors,
                        }) => {
                            if let Some(content) = content.clone() {
                                let can_cache = match &content {
                                    // Already cached in an introspection-specific, small-size,
                                    // in-memory-only cache.
                                    QueryPlannerContent::CachedIntrospectionResponse { .. } => {
                                        false
                                    }
                                    _ => true,
                                };

                                if can_cache {
                                    tokio::spawn(async move {
                                        entry.insert(Ok(content)).await;
                                    });
                                }
                            }

                            // This will be overridden by the Rust usage reporting implementation
                            if let Some(QueryPlannerContent::Plan { plan, .. }) = &content {
                                context.extensions().with_lock(|mut lock| {
                                    lock.insert::<Arc<UsageReporting>>(plan.usage_reporting.clone())
                                });
                            }
                            Ok(QueryPlannerResponse {
                                content,
                                context,
                                errors,
                            })
                        }
                        Err(error) => {
                            let e = Arc::new(error);
                            let err = e.clone();
                            tokio::spawn(async move {
                                entry.insert(Err(err)).await;
                            });
                            Err(CacheResolverError::RetrievalError(e))
                        }
                    }
                }
                .in_current_span(),
            )
            .await
            .map_err(|e| {
                CacheResolverError::RetrievalError(Arc::new(QueryPlannerError::JoinError(
                    e.to_string(),
                )))
            })?
        } else {
            let res = entry
                .get()
                .await
                .map_err(|_| QueryPlannerError::UnhandledPlannerResult)?;

            match res {
                Ok(content) => {
                    if let QueryPlannerContent::Plan { plan, .. } = &content {
                        context.extensions().with_lock(|mut lock| {
                            lock.insert::<Arc<UsageReporting>>(plan.usage_reporting.clone())
                        });
                    }

                    Ok(QueryPlannerResponse::builder()
                        .content(content)
                        .context(context)
                        .build())
                }
                Err(error) => {
                    match error.deref() {
                        QueryPlannerError::PlanningErrors(pe) => {
                            request.context.extensions().with_lock(|mut lock| {
                                lock.insert::<Arc<UsageReporting>>(Arc::new(
                                    pe.usage_reporting.clone(),
                                ))
                            });
                        }
                        QueryPlannerError::SpecError(e) => {
                            request.context.extensions().with_lock(|mut lock| {
                                lock.insert::<Arc<UsageReporting>>(Arc::new(UsageReporting {
                                    stats_report_key: e.get_error_key().to_string(),
                                    referenced_fields_by_type: HashMap::new(),
                                }))
                            });
                        }
                        _ => {}
                    }

                    Err(CacheResolverError::RetrievalError(error))
                }
            }
        }
    }
}

fn stats_report_key_hash(stats_report_key: &str) -> String {
    let mut hasher = sha1::Sha1::new();
    hasher.update(stats_report_key.as_bytes());
    let result = hasher.finalize();
    hex::encode(result)
}

#[derive(Debug, Clone, PartialEq, Eq, Hash)]
pub(crate) struct CachingQueryKey {
    pub(crate) query: String,
    pub(crate) operation: Option<String>,
    pub(crate) hash: CachingQueryHash,
    pub(crate) metadata: CacheKeyMetadata,
    pub(crate) plan_options: PlanOptions,
    pub(crate) config_mode: Arc<QueryHash>,
}

// Update this key every time the cache key or the query plan format has to change.
// When changed it MUST BE CALLED OUT PROMINENTLY IN THE CHANGELOG.
const CACHE_KEY_VERSION: usize = 1;
const FEDERATION_VERSION: &str = std::env!("FEDERATION_VERSION");

impl std::fmt::Display for CachingQueryKey {
    fn fmt(&self, f: &mut std::fmt::Formatter<'_>) -> std::fmt::Result {
        let mut hasher = Sha256::new();
        hasher.update(self.operation.as_deref().unwrap_or("-"));
        let operation = hex::encode(hasher.finalize());

        let mut hasher = StructHasher::new();
        "^metadata".hash(&mut hasher);
        self.metadata.hash(&mut hasher);
        "^plan_options".hash(&mut hasher);
        self.plan_options.hash(&mut hasher);
        "^config_mode".hash(&mut hasher);
        self.config_mode.hash(&mut hasher);
        let metadata = hex::encode(hasher.finalize());

        write!(
            f,
            "plan:cache:{}:federation:{}:{}:opname:{}:metadata:{}",
            CACHE_KEY_VERSION, FEDERATION_VERSION, self.hash, operation, metadata,
        )
    }
}

<<<<<<< HEAD
// TODO: this is an intermediate type to hold the query hash while query plan reuse is still experimental
// this will be replaced by the schema aware query hash once the option is removed
#[derive(Debug, Clone, PartialEq, Eq)]
pub(crate) enum CachingQueryHash {
    Reuse(Arc<QueryHash>),
    DoNotReuse {
        query_hash: Arc<QueryHash>,
        schema_hash: Arc<String>,
    },
}

impl CachingQueryHash {
    fn schema_aware_query_hash(&self) -> &QueryHash {
        match self {
            CachingQueryHash::Reuse(hash) => hash,
            CachingQueryHash::DoNotReuse { query_hash, .. } => query_hash,
        }
    }
}

impl Hash for CachingQueryHash {
    fn hash<H: std::hash::Hasher>(&self, state: &mut H) {
        match self {
            CachingQueryHash::Reuse(hash) => hash.hash(state),
            CachingQueryHash::DoNotReuse {
                schema_hash,
                query_hash,
            } => {
                schema_hash.hash(state);
                query_hash.hash(state);
            }
        }
    }
}

impl std::fmt::Display for CachingQueryHash {
    fn fmt(&self, f: &mut std::fmt::Formatter<'_>) -> std::fmt::Result {
        match self {
            CachingQueryHash::Reuse(hash) => write!(f, "query:{}", hash),
            CachingQueryHash::DoNotReuse {
                schema_hash,
                query_hash,
            } => write!(f, "schema:{}:query:{}", schema_hash, query_hash),
        }
    }
}

=======
>>>>>>> 36bdb5e8
#[derive(Debug, Clone, Hash, PartialEq, Eq)]
pub(crate) struct WarmUpCachingQueryKey {
    pub(crate) query: String,
    pub(crate) operation_name: Option<String>,
    pub(crate) hash: Option<CachingQueryHash>,
    pub(crate) metadata: CacheKeyMetadata,
    pub(crate) plan_options: PlanOptions,
    pub(crate) config_mode: Arc<QueryHash>,
}

struct StructHasher {
    hasher: Sha256,
}

impl StructHasher {
    fn new() -> Self {
        Self {
            hasher: Sha256::new(),
        }
    }
    fn finalize(self) -> Vec<u8> {
        self.hasher.finalize().as_slice().into()
    }
}

impl Hasher for StructHasher {
    fn finish(&self) -> u64 {
        unreachable!()
    }

    fn write(&mut self, bytes: &[u8]) {
        self.hasher.update(&[0xFF][..]);
        self.hasher.update(bytes);
    }
}

impl ValueType for Result<QueryPlannerContent, Arc<QueryPlannerError>> {
    fn estimated_size(&self) -> Option<usize> {
        match self {
            Ok(QueryPlannerContent::Plan { plan }) => Some(plan.estimated_size()),
            Ok(QueryPlannerContent::Response { response })
            | Ok(QueryPlannerContent::CachedIntrospectionResponse { response }) => {
                Some(estimate_size(response))
            }
            Ok(QueryPlannerContent::IntrospectionDisabled) => None,
            Err(e) => Some(estimate_size(e)),
        }
    }
}

#[cfg(test)]
mod tests {
    use mockall::mock;
    use mockall::predicate::*;
    use router_bridge::planner::UsageReporting;
    use test_log::test;
    use tower::Service;

    use super::*;
    use crate::error::PlanErrors;
    use crate::json_ext::Object;
    use crate::query_planner::QueryPlan;
    use crate::spec::Query;
    use crate::spec::Schema;
    use crate::Configuration;

    mock! {
        #[derive(Debug)]
        MyQueryPlanner {
            fn sync_call(
                &self,
                key: QueryPlannerRequest,
            ) -> Result<QueryPlannerResponse, QueryPlannerError>;
        }

        impl Clone for MyQueryPlanner {
            fn clone(&self) -> MockMyQueryPlanner;
        }
    }

    impl Service<QueryPlannerRequest> for MockMyQueryPlanner {
        type Response = QueryPlannerResponse;

        type Error = QueryPlannerError;

        type Future = BoxFuture<'static, Result<Self::Response, Self::Error>>;

        fn poll_ready(
            &mut self,
            _cx: &mut task::Context<'_>,
        ) -> task::Poll<Result<(), Self::Error>> {
            task::Poll::Ready(Ok(()))
        }

        fn call(&mut self, req: QueryPlannerRequest) -> Self::Future {
            let res = self.sync_call(req);
            Box::pin(async move { res })
        }
    }

    #[test(tokio::test)]
    async fn test_plan() {
        let mut delegate = MockMyQueryPlanner::new();
        delegate.expect_clone().returning(|| {
            let mut planner = MockMyQueryPlanner::new();
            planner.expect_sync_call().times(0..2).returning(|_| {
                Err(QueryPlannerError::from(PlanErrors {
                    errors: Default::default(),
                    usage_reporting: UsageReporting {
                        stats_report_key: "this is a test key".to_string(),
                        referenced_fields_by_type: Default::default(),
                    },
                }))
            });
            planner
        });

        let configuration = Arc::new(crate::Configuration::default());
        let schema = include_str!("testdata/schema.graphql");
        let schema = Arc::new(Schema::parse(schema, &configuration).unwrap());

        let mut planner = CachingQueryPlanner::new(
            delegate,
            schema.clone(),
            Default::default(),
            &configuration,
            IndexMap::default(),
        )
        .await
        .unwrap();

        let configuration = Configuration::default();

        let doc1 = Query::parse_document(
            "query Me { me { username } }",
            None,
            &schema,
            &configuration,
        )
        .unwrap();

        let context = Context::new();
        context
            .extensions()
            .with_lock(|mut lock| lock.insert::<ParsedDocument>(doc1));

        for _ in 0..5 {
            assert!(planner
                .call(query_planner::CachingRequest::new(
                    "query Me { me { username } }".to_string(),
                    Some("".into()),
                    context.clone()
                ))
                .await
                .is_err());
        }
        let doc2 = Query::parse_document(
            "query Me { me { name { first } } }",
            None,
            &schema,
            &configuration,
        )
        .unwrap();

        let context = Context::new();
        context
            .extensions()
            .with_lock(|mut lock| lock.insert::<ParsedDocument>(doc2));

        assert!(planner
            .call(query_planner::CachingRequest::new(
                "query Me { me { name { first } } }".to_string(),
                Some("".into()),
                context.clone()
            ))
            .await
            .is_err());
    }

    macro_rules! test_query_plan {
        () => {
            include_str!("testdata/query_plan.json")
        };
    }

    #[test(tokio::test)]
    async fn test_usage_reporting() {
        let mut delegate = MockMyQueryPlanner::new();
        delegate.expect_clone().returning(|| {
            let mut planner = MockMyQueryPlanner::new();
            planner.expect_sync_call().times(0..2).returning(|_| {
                let query_plan: QueryPlan = QueryPlan {
                    formatted_query_plan: Default::default(),
                    root: serde_json::from_str(test_query_plan!()).unwrap(),
                    usage_reporting: UsageReporting {
                        stats_report_key: "this is a test report key".to_string(),
                        referenced_fields_by_type: Default::default(),
                    }
                    .into(),
                    query: Arc::new(Query::empty()),
                    query_metrics: Default::default(),
                    estimated_size: Default::default(),
                };
                let qp_content = QueryPlannerContent::Plan {
                    plan: Arc::new(query_plan),
                };

                Ok(QueryPlannerResponse::builder()
                    .content(qp_content)
                    .context(Context::new())
                    .build())
            });
            planner
        });

        let configuration = Configuration::default();

        let schema =
            Schema::parse(include_str!("testdata/schema.graphql"), &configuration).unwrap();

        let doc = Query::parse_document(
            "query Me { me { username } }",
            None,
            &schema,
            &configuration,
        )
        .unwrap();

        let mut planner = CachingQueryPlanner::new(
            delegate,
            Arc::new(schema),
            Default::default(),
            &configuration,
            IndexMap::default(),
        )
        .await
        .unwrap();

        let context = Context::new();
        context
            .extensions()
            .with_lock(|mut lock| lock.insert::<ParsedDocument>(doc));

        for _ in 0..5 {
            assert!(planner
                .call(query_planner::CachingRequest::new(
                    "query Me { me { username } }".to_string(),
                    Some("".into()),
                    context.clone(),
                ))
                .await
                .unwrap()
                .context
                .extensions()
                .with_lock(|lock| lock.contains_key::<Arc<UsageReporting>>()));
        }
    }

    #[test]
    fn apollo_operation_id_hash() {
        assert_eq!(
            "d1554552698157b05c2a462827fb4367a4548ee5",
            stats_report_key_hash("# IgnitionMeQuery\nquery IgnitionMeQuery{me{id}}")
        );
    }

    #[test(tokio::test)]
    async fn test_introspection_cache() {
        let mut delegate = MockMyQueryPlanner::new();
        delegate
            .expect_clone()
            // This is the main point of the test: if introspection queries are not cached, then the delegate
            // will be called twice when we send the same request twice
            .times(2)
            .returning(|| {
                let mut planner = MockMyQueryPlanner::new();
                planner.expect_sync_call().returning(|_| {
                    let qp_content = QueryPlannerContent::CachedIntrospectionResponse {
                        response: Box::new(
                            crate::graphql::Response::builder()
                                .data(Object::new())
                                .build(),
                        ),
                    };

                    Ok(QueryPlannerResponse::builder()
                        .content(qp_content)
                        .context(Context::new())
                        .build())
                });
                planner
            });

        let configuration = Default::default();
        let schema = include_str!("testdata/schema.graphql");
        let schema = Arc::new(Schema::parse(schema, &configuration).unwrap());

        let mut planner = CachingQueryPlanner::new(
            delegate,
            schema.clone(),
            Default::default(),
            &configuration,
            IndexMap::default(),
        )
        .await
        .unwrap();

        let configuration = Configuration::default();

        let doc1 = Query::parse_document(
            "{
              __schema {
                  types {
                  name
                }
              }
            }",
            None,
            &schema,
            &configuration,
        )
        .unwrap();

        let context = Context::new();
        context
            .extensions()
            .with_lock(|mut lock| lock.insert::<ParsedDocument>(doc1));

        assert!(planner
            .call(query_planner::CachingRequest::new(
                "{
                    __schema {
                        types {
                        name
                      }
                    }
                  }"
                .to_string(),
                Some("".into()),
                context.clone(),
            ))
            .await
            .is_ok());

        assert!(planner
            .call(query_planner::CachingRequest::new(
                "{
                        __schema {
                            types {
                            name
                          }
                        }
                      }"
                .to_string(),
                Some("".into()),
                context.clone(),
            ))
            .await
            .is_ok());
    }
}<|MERGE_RESOLUTION|>--- conflicted
+++ resolved
@@ -64,10 +64,7 @@
     //FIXME: add the Rust planner structure once it is hashable and serializable,
     // for now use the JS config as it expected to be identical to the Rust one
     Rust(Arc<apollo_federation::query_plan::query_planner::QueryPlannerConfig>),
-<<<<<<< HEAD
-=======
     Both(Arc<QueryPlannerConfig>),
->>>>>>> 36bdb5e8
     BothBestEffort(Arc<QueryPlannerConfig>),
     Js(Arc<QueryPlannerConfig>),
 }
@@ -85,12 +82,8 @@
     subgraph_schemas: Arc<HashMap<String, Arc<Valid<apollo_compiler::Schema>>>>,
     plugins: Arc<Plugins>,
     enable_authorization_directives: bool,
-<<<<<<< HEAD
     experimental_reuse_query_plans: QueryPlanReuseMode,
-    config_mode: Arc<QueryHash>,
-=======
     config_mode_hash: Arc<QueryHash>,
->>>>>>> 36bdb5e8
 }
 
 fn init_query_plan_from_redis(
@@ -148,12 +141,8 @@
             }
             crate::configuration::QueryPlannerMode::Both => {
                 "PLANNER-BOTH".hash(&mut hasher);
-<<<<<<< HEAD
-                ConfigMode::Js(Arc::new(configuration.js_query_planner_config())).hash(&mut hasher);
-=======
                 ConfigMode::Both(Arc::new(configuration.js_query_planner_config()))
                     .hash(&mut hasher);
->>>>>>> 36bdb5e8
                 ConfigMode::Rust(Arc::new(configuration.rust_query_planner_config()))
                     .hash(&mut hasher);
             }
@@ -161,17 +150,11 @@
                 "PLANNER-BOTH-BEST-EFFORT".hash(&mut hasher);
                 ConfigMode::BothBestEffort(Arc::new(configuration.js_query_planner_config()))
                     .hash(&mut hasher);
-<<<<<<< HEAD
-            }
-        };
-        let config_mode = Arc::new(QueryHash(hasher.finalize()));
-=======
                 ConfigMode::Rust(Arc::new(configuration.rust_query_planner_config()))
                     .hash(&mut hasher);
             }
         };
         let config_mode_hash = Arc::new(QueryHash(hasher.finalize()));
->>>>>>> 36bdb5e8
 
         Ok(Self {
             cache,
@@ -180,15 +163,11 @@
             subgraph_schemas,
             plugins: Arc::new(plugins),
             enable_authorization_directives,
-<<<<<<< HEAD
             experimental_reuse_query_plans: configuration
                 .supergraph
                 .query_planning
                 .experimental_reuse_query_plans,
-            config_mode,
-=======
             config_mode_hash,
->>>>>>> 36bdb5e8
         })
     }
 
@@ -322,7 +301,6 @@
             let caching_key = CachingQueryKey {
                 query: query.clone(),
                 operation: operation_name.clone(),
-<<<<<<< HEAD
                 hash: if experimental_reuse_query_plans == QueryPlanReuseMode::Reuse {
                     CachingQueryHash::Reuse(doc.hash.clone())
                 } else {
@@ -333,14 +311,7 @@
                 },
                 metadata: metadata.clone(),
                 plan_options: plan_options.clone(),
-                config_mode: self.config_mode.clone(),
-=======
-                hash: doc.hash.clone(),
-                schema_id: Arc::clone(&self.schema.schema_id),
-                metadata,
-                plan_options,
                 config_mode: self.config_mode_hash.clone(),
->>>>>>> 36bdb5e8
             };
 
             let mut should_measure = None;
@@ -367,7 +338,7 @@
                         hash: warmup_hash.clone(),
                         metadata: metadata.clone(),
                         plan_options: plan_options.clone(),
-                        config_mode: self.config_mode.clone(),
+                        config_mode: self.config_mode_hash.clone(),
                     });
                 }
             };
@@ -801,7 +772,6 @@
     }
 }
 
-<<<<<<< HEAD
 // TODO: this is an intermediate type to hold the query hash while query plan reuse is still experimental
 // this will be replaced by the schema aware query hash once the option is removed
 #[derive(Debug, Clone, PartialEq, Eq)]
@@ -849,8 +819,6 @@
     }
 }
 
-=======
->>>>>>> 36bdb5e8
 #[derive(Debug, Clone, Hash, PartialEq, Eq)]
 pub(crate) struct WarmUpCachingQueryKey {
     pub(crate) query: String,
