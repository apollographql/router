[package]
name = "apollo-router"
version = "1.45.1"
authors = ["Apollo Graph, Inc. <packages@apollographql.com>"]
repository = "https://github.com/apollographql/router/"
documentation = "https://docs.rs/apollo-router"
description = "A configurable, high-performance routing runtime for Apollo Federation 🚀"
license = "Elastic-2.0"

# renovate-automation: rustc version
rust-version = "1.72.0"
edition = "2021"
build = "build/main.rs"

[[bin]]
name = "router"
path = "src/main.rs"
# Don’t recompile main.rs to run unit tests, there aren’t any there:
test = false

[lib]
# Disabled as they are low value compared to the pathological amount of time and RAM
# needed to link an executable for each individual doctest:
doctest = false

[features]
default = ["global-allocator"]

# Set the Rust global allocator on some platforms
# https://doc.rust-lang.org/std/alloc/index.html#the-global_allocator-attribute
# Enabled by default. Disable default features in library crates or to set it yourself:
# ```
# [dependencies]
# apollo-router = {version = "1.20", default-features = false}
# ```
global-allocator = []

# if you are doing heap profiling
dhat-heap = ["dhat"]
dhat-ad-hoc = ["dhat"]

# Prevents the query execution to continue if any error occurs while fetching
# the data of a subgraph. This is useful in development as you want to be
# alerted early when something is wrong instead of receiving an invalid result.
failfast = []

# Enables usage of tokio-console with the router
# tokio-console also requires at build time the environment variable
# RUSTFLAGS="--cfg tokio_unstable"
console = ["tokio/tracing", "console-subscriber"]

# "fake" feature to disable V8 usage when building on docs.rs
# See https://github.com/apollographql/federation-rs/pull/185
docs_rs = ["router-bridge/docs_rs"]

# Enables the use of new telemetry features that are under development
# and not yet ready for production use.
telemetry_next = []

[package.metadata.docs.rs]
features = ["docs_rs"]

[dependencies]
askama = "0.12.1"
access-json = "0.1.0"
anyhow = "1.0.80"
apollo-compiler.workspace = true
<<<<<<< HEAD
apollo-federation = { git = "https://github.com/apollographql/federation-next.git", branch = "connectors" }
=======
apollo-federation = { path = "../apollo-federation", version = "=0.0.11" }
>>>>>>> a4ca1d1b
arc-swap = "1.6.0"
async-channel = "1.9.0"
async-compression = { version = "0.4.6", features = [
    "tokio",
    "brotli",
    "gzip",
    "deflate",
] }
async-trait.workspace = true
axum = { version = "0.6.20", features = ["headers", "json", "original-uri"] }
base64 = "0.21.7"
bloomfilter = "1.0.13"
buildstructor = "0.5.4"
bytes = "1.5.0"
clap = { version = "4.5.1", default-features = false, features = [
    "env",
    "derive",
    "std",
    "help",
] }
console-subscriber = { version = "0.2.0", optional = true }
cookie = { version = "0.18.0", default-features = false }
ci_info = { version = "0.14.14", features = ["serde-1"] }
dashmap = { version = "5.5.3", features = ["serde"] }
derivative = "2.2.0"
derive_more = { version = "0.99.17", default-features = false, features = [
    "from",
    "display",
] }
dhat = { version = "0.3.3", optional = true }
diff = "0.1.13"
directories = "5.0.1"
displaydoc = "0.2"
flate2 = "1.0.28"
fred = { version = "7.1.2", features = ["enable-rustls"] }
futures = { version = "0.3.30", features = ["thread-pool"] }
graphql_client = "0.13.0"
hex = { version = "0.4.3", features = ["serde"] }
http.workspace = true
http-body = "0.4.6"
heck = "0.4.1"
humantime = "2.1.0"
humantime-serde = "1.1.1"
hyper = { version = "0.14.28", features = ["server", "client", "stream"] }
hyper-rustls = { version = "0.24.2", features = ["http1", "http2"] }
indexmap = { version = "2.2.3", features = ["serde"] }
itertools = "0.12.1"
jsonpath_lib = "0.3.0"
jsonpath-rust = "0.3.5"
jsonschema = { version = "0.17.1", default-features = false }
jsonwebtoken = "9.2.0"
lazy_static = "1.4.0"
libc = "0.2.153"
linkme = "0.3.23"
lru = "0.12.2"
maplit = "1.0.2"
mediatype = "0.19.18"
mockall = "0.11.4"
mime = "0.3.17"
multer = "2.1.0"
multimap = "0.9.1"
# To avoid tokio issues
notify = { version = "6.1.1", default-features = false, features = [
    "macos_kqueue",
] }
nu-ansi-term = "0.49"
once_cell = "1.19.0"

# Any package that starts with `opentelemetry` needs to be updated with care
# because it is tightly intertwined with the `tracing` packages on account of
# the `opentelemetry-tracing` package.
#
# We are constrained in our ability to update the `tracing` packages and that is
# tracked in https://github.com/apollographql/router/issues/1407.
#
# To codify this with code, a rule in our Renovate configuration constraints and
# groups `^tracing` and `^opentelemetry*` dependencies together as of
# https://github.com/apollographql/router/pull/1509.  A comment which exists
# there (and on `tracing` packages below) should be updated should this change.
opentelemetry = { version = "0.20.0", features = ["trace", "metrics"] }
opentelemetry_sdk = { version = "0.20.0", default-features = false, features = [
    "trace",
] }
opentelemetry_api = "0.20.0"
opentelemetry-aws = "0.8.0"
opentelemetry-datadog = { version = "0.8.0", features = ["reqwest-client"] }
opentelemetry-http = "0.9.0"
opentelemetry-jaeger = { version = "0.19.0", features = [
    "collector_client",
    "reqwest_collector_client",
    "rt-tokio",
] }
opentelemetry-otlp = { version = "0.13.0", default-features = false, features = [
    "grpc-tonic",
    "gzip-tonic",
    "tonic",
    "tls",
    "http-proto",
    "metrics",
    "reqwest-client",
] }
opentelemetry-semantic-conventions = "0.12.0"
opentelemetry-zipkin = { version = "0.18.0", default-features = false, features = [
    "reqwest-client",
    "reqwest-rustls",
] }
opentelemetry-prometheus = "0.13.0"
paste = "1.0.14"
pin-project-lite = "0.2.13"
prometheus = "0.13"
prost = "0.12.3"
prost-types = "0.12.3"
proteus = "0.5.0"
rand = "0.8.5"
rhai = { version = "=1.17.1", features = ["sync", "serde", "internals"] }
regex = "1.10.3"
reqwest.workspace = true

# note: this dependency should _always_ be pinned, prefix the version with an `=`
router-bridge = "=0.5.20+v2.7.4"

rust-embed = "8.2.0"
rustls = "0.21.11"
rustls-native-certs = "0.6.3"
rustls-pemfile = "1.0.4"
schemars.workspace = true
shellexpand = "3.1.0"
sha2 = "0.10.8"
semver = "1.0.22"
serde.workspace = true
serde_derive_default = "0.1"
serde_json_bytes.workspace = true
serde_json.workspace = true
serde_urlencoded = "0.7.1"
serde_yaml = "0.8.26"
static_assertions = "1.1.0"
strum_macros = "0.25.3"
sys-info = "0.9.1"
thiserror = "1.0.57"
tokio.workspace = true
tokio-stream = { version = "0.1.14", features = ["sync", "net"] }
tokio-util = { version = "0.7.10", features = ["net", "codec", "time"] }
tonic = { version = "0.9.2", features = [
    "transport",
    "tls",
    "tls-roots",
    "gzip",
] }
tower.workspace = true
tower-http = { version = "0.4.4", features = [
    "add-extension",
    "trace",
    "cors",
    "compression-br",
    "compression-deflate",
    "compression-gzip",
    "decompression-br",
    "decompression-deflate",
    "decompression-gzip",
    "timeout",
] }
tower-service = "0.3.2"
tracing = "0.1.37"
tracing-core = "0.1.31"
tracing-futures = { version = "0.2.5", features = ["futures-03"] }
tracing-subscriber = { version = "0.3.18", features = ["env-filter", "json"] }
trust-dns-resolver = "0.23.2"
url = { version = "2.5.0", features = ["serde"] }
urlencoding = "2.1.3"
uuid = { version = "1.7.0", features = ["serde", "v4"] }
yaml-rust = "0.4.5"
wiremock = "0.5.22"
wsl = "0.1.0"
tokio-tungstenite = { version = "0.20.1", features = [
    "rustls-tls-native-roots",
] }
tokio-rustls = "0.24.1"
http-serde = "1.1.3"
hmac = "0.12.1"
parking_lot = { version = "0.12.1", features = ["serde"] }
memchr = "2.7.1"
brotli = "3.4.0"
zstd = "0.13.0"
zstd-safe = "7.0.0"
# note: AWS dependencies should always use the same version
aws-sigv4 = "1.1.6"
aws-credential-types = "1.1.6"
aws-config = "1.1.6"
aws-types = "1.1.6"
aws-smithy-runtime-api = { version = "1.1.6", features = ["client"] }
sha1 = "0.10.6"
tracing-serde = "0.1.3"
time = { version = "0.3.34", features = ["serde"] }
similar = { version = "2.4.0", features = ["inline"] }
console = "0.15.8"
bytesize = { version = "1.3.0", features = ["serde"] }

[target.'cfg(macos)'.dependencies]
uname = "0.1.1"

[target.'cfg(unix)'.dependencies]
uname = "0.1.1"
hyperlocal = { version = "0.8.0", default-features = false, features = [
    "client",
] }

[target.'cfg(target_os = "linux")'.dependencies]
tikv-jemallocator = "0.5"

[dev-dependencies]
axum = { version = "0.6.20", features = [
    "headers",
    "json",
    "original-uri",
    "ws",
] }
ecdsa = { version = "0.16.9", features = ["signing", "pem", "pkcs8"] }
fred = { version = "7.1.2", features = ["enable-rustls", "mocks"] }
futures-test = "0.3.30"
insta.workspace = true
maplit = "1.0.2"
memchr = { version = "2.7.1", default-features = false }
mockall = "0.11.4"
num-traits = "0.2.18"
once_cell.workspace = true
opentelemetry-stdout = { version = "0.1.0", features = ["trace"] }
opentelemetry = { version = "0.20.0", features = ["testing"] }
opentelemetry-proto = { version = "0.5.0", features = [
    "metrics",
    "trace",
    "gen-tonic-messages",
    "with-serde",
] }
p256 = "0.13.2"
rand_core = "0.6.4"
reqwest = { version = "0.11.24", default-features = false, features = [
    "json",
    "multipart",
    "stream",
] }
rhai = { version = "1.17.1", features = [
    "sync",
    "serde",
    "internals",
    "testing-environ",
] }
serial_test = { version = "3.0.0" }
tempfile = "3.10.0"
test-log = { version = "0.2.14", default-features = false, features = [
    "trace",
] }
test-span = "0.7"
basic-toml = "0.1"
tower-test = "0.4.0"

# See note above in this file about `^tracing` packages which also applies to
# these dev dependencies.
tracing-subscriber = { version = "0.3", default-features = false, features = [
    "env-filter",
    "fmt",
] }
tracing-opentelemetry = "0.21.0"
tracing-test = "0.2.4"
walkdir = "2.4.0"
wiremock = "0.5.22"

[target.'cfg(target_os = "linux")'.dev-dependencies]
rstack = { version = "0.3.3", features = ["dw"], default-features = false }

[target.'cfg(unix)'.dev-dependencies]
hyperlocal = { version = "0.8.0", default-features = false, features = [
    "client",
    "server",
] }

[build-dependencies]
tonic-build = "0.9.2"
basic-toml = "0.1"
serde_json.workspace = true

[[test]]
name = "integration_tests"
path = "tests/integration_tests.rs"

[[bench]]
name = "huge_requests"
harness = false

[[bench]]
name = "deeply_nested"
harness = false

[[example]]
name = "planner"<|MERGE_RESOLUTION|>--- conflicted
+++ resolved
@@ -65,11 +65,7 @@
 access-json = "0.1.0"
 anyhow = "1.0.80"
 apollo-compiler.workspace = true
-<<<<<<< HEAD
-apollo-federation = { git = "https://github.com/apollographql/federation-next.git", branch = "connectors" }
-=======
 apollo-federation = { path = "../apollo-federation", version = "=0.0.11" }
->>>>>>> a4ca1d1b
 arc-swap = "1.6.0"
 async-channel = "1.9.0"
 async-compression = { version = "0.4.6", features = [
