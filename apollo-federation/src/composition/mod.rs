mod satisfiability;

use std::vec;

use apollo_compiler::Schema;
use apollo_compiler::validation::Valid;

pub use crate::composition::satisfiability::validate_satisfiability;
use crate::error::CompositionError;
use crate::merger::merge::Merger;
pub use crate::schema::schema_upgrader::upgrade_subgraphs_if_necessary;
use crate::subgraph::typestate::Expanded;
use crate::subgraph::typestate::Initial;
use crate::subgraph::typestate::Subgraph;
use crate::subgraph::typestate::Upgraded;
use crate::subgraph::typestate::Validated;
pub use crate::supergraph::Merged;
pub use crate::supergraph::Satisfiable;
pub use crate::supergraph::Supergraph;

pub fn compose(
    subgraphs: Vec<Subgraph<Initial>>,
) -> Result<Supergraph<Satisfiable>, Vec<CompositionError>> {
    let expanded_subgraphs = expand_subgraphs(subgraphs)?;
    let upgraded_subgraphs = upgrade_subgraphs_if_necessary(expanded_subgraphs)?;
    let validated_subgraphs = validate_subgraphs(upgraded_subgraphs)?;

    pre_merge_validations(&validated_subgraphs)?;
    let supergraph = merge_subgraphs(validated_subgraphs)?;
    post_merge_validations(&supergraph)?;
    validate_satisfiability(supergraph)
}

/// Apollo Federation allow subgraphs to specify partial schemas (i.e. "import" directives through
/// `@link`). This function will update subgraph schemas with all missing federation definitions.
pub fn expand_subgraphs(
    subgraphs: Vec<Subgraph<Initial>>,
) -> Result<Vec<Subgraph<Expanded>>, Vec<CompositionError>> {
    let mut errors: Vec<CompositionError> = vec![];
    let expanded: Vec<Subgraph<Expanded>> = subgraphs
        .into_iter()
        .map(|s| s.expand_links())
        .filter_map(|r| r.map_err(|e| errors.push(e.into())).ok())
        .collect();
    if errors.is_empty() {
        Ok(expanded)
    } else {
        Err(errors)
    }
}

/// Validate subgraph schemas to ensure they satisfy Apollo Federation requirements (e.g. whether
/// `@key` specifies valid `FieldSet`s etc).
pub fn validate_subgraphs(
    subgraphs: Vec<Subgraph<Upgraded>>,
) -> Result<Vec<Subgraph<Validated>>, Vec<CompositionError>> {
    let mut errors: Vec<CompositionError> = vec![];
    let validated: Vec<Subgraph<Validated>> = subgraphs
        .into_iter()
        .map(|s| s.validate())
        .filter_map(|r| r.map_err(|e| errors.push(e.into())).ok())
        .collect();
    if errors.is_empty() {
        Ok(validated)
    } else {
        Err(errors)
    }
}

/// Perform validations that require information about all available subgraphs.
pub fn pre_merge_validations(
    _subgraphs: &[Subgraph<Validated>],
) -> Result<(), Vec<CompositionError>> {
<<<<<<< HEAD
=======
    // TODO: (FED-713) Implement any pre-merge validations that require knowledge of all subgraphs.
>>>>>>> ab332563
    Ok(())
}

pub fn merge_subgraphs(
    subgraphs: Vec<Subgraph<Validated>>,
) -> Result<Supergraph<Merged>, Vec<CompositionError>> {
    let merger = Merger::new(subgraphs, Default::default()).map_err(|e| {
        vec![CompositionError::InternalError {
            message: e.to_string(),
        }]
    })?;
    let result = merger.merge();
    if result.errors.is_empty() {
        let schema = result
            .supergraph
            .map(|s| s.into_inner().into_inner())
            .unwrap_or_else(Schema::new);
        let supergraph = Supergraph::with_hints(Valid::assume_valid(schema), result.hints);
        Ok(supergraph)
    } else {
        Err(result.errors)
    }
}

pub fn post_merge_validations(
    _supergraph: &Supergraph<Merged>,
) -> Result<(), Vec<CompositionError>> {
<<<<<<< HEAD
=======
    // TODO: (FED-714) Implement any post-merge validations other than satisfiability, which is
    // checked separately.
>>>>>>> ab332563
    Ok(())
}<|MERGE_RESOLUTION|>--- conflicted
+++ resolved
@@ -71,10 +71,7 @@
 pub fn pre_merge_validations(
     _subgraphs: &[Subgraph<Validated>],
 ) -> Result<(), Vec<CompositionError>> {
-<<<<<<< HEAD
-=======
     // TODO: (FED-713) Implement any pre-merge validations that require knowledge of all subgraphs.
->>>>>>> ab332563
     Ok(())
 }
 
@@ -102,10 +99,7 @@
 pub fn post_merge_validations(
     _supergraph: &Supergraph<Merged>,
 ) -> Result<(), Vec<CompositionError>> {
-<<<<<<< HEAD
-=======
     // TODO: (FED-714) Implement any post-merge validations other than satisfiability, which is
     // checked separately.
->>>>>>> ab332563
     Ok(())
 }