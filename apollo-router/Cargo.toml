--- conflicted
+++ resolved
@@ -150,14 +150,9 @@
     "json",
     "stream",
 ] }
-<<<<<<< HEAD
-router-bridge = { git = "https://github.com/apollographql/federation-rs", branch = "igni/license_elv2"} # "0.1.11"
-schemars = { version = "0.8.10", features = ["url"] }
-=======
 router-bridge = "0.1.12"
 rust-embed="6.4.2"
 schemars = { version = "0.8.11", features = ["url"] }
->>>>>>> dd390eb2
 shellexpand = "2.1.2"
 sha2 = "0.10.6"
 serde = { version = "1.0.150", features = ["derive", "rc"] }
