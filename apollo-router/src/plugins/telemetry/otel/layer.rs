use std::any::TypeId;
use std::fmt;
use std::marker;
use std::thread;
use std::time::Instant;
use std::time::SystemTime;

use once_cell::unsync;
use opentelemetry::trace as otel;
use opentelemetry::trace::noop;
use opentelemetry::trace::TraceContextExt;
use opentelemetry::Context as OtelContext;
use opentelemetry::Key;
use opentelemetry::KeyValue;
use opentelemetry::StringValue;
use opentelemetry::Value;
use tracing_core::field;
use tracing_core::span;
use tracing_core::span::Attributes;
use tracing_core::span::Id;
use tracing_core::span::Record;
use tracing_core::Event;
use tracing_core::Subscriber;
use tracing_subscriber::layer::Context;
use tracing_subscriber::registry::LookupSpan;
use tracing_subscriber::Layer;

use super::OtelData;
use super::PreSampledTracer;
use crate::plugins::cache::invalidation_endpoint::INVALIDATION_ENDPOINT_SPAN_NAME;
use crate::plugins::telemetry::consts::FIELD_EXCEPTION_MESSAGE;
use crate::plugins::telemetry::consts::FIELD_EXCEPTION_STACKTRACE;
use crate::plugins::telemetry::consts::OTEL_KIND;
use crate::plugins::telemetry::consts::OTEL_NAME;
use crate::plugins::telemetry::consts::OTEL_ORIGINAL_NAME;
use crate::plugins::telemetry::consts::OTEL_STATUS_CODE;
use crate::plugins::telemetry::consts::OTEL_STATUS_MESSAGE;
use crate::plugins::telemetry::consts::REQUEST_SPAN_NAME;
use crate::plugins::telemetry::consts::ROUTER_SPAN_NAME;
use crate::plugins::telemetry::formatters::filter_metric_events;
use crate::plugins::telemetry::reload::IsSampled;
use crate::plugins::telemetry::reload::SampledSpan;
use crate::query_planner::subscription::SUBSCRIPTION_EVENT_SPAN_NAME;
use crate::router_factory::STARTING_SPAN_NAME;

/// An [OpenTelemetry] propagation layer for use in a project that uses
/// [tracing].
///
/// [OpenTelemetry]: https://opentelemetry.io
/// [tracing]: https://github.com/tokio-rs/tracing
pub(crate) struct OpenTelemetryLayer<S, T> {
    /// ONLY for tests
    force_sampling: bool,
    tracer: T,
    location: bool,
    tracked_inactivity: bool,
    with_threads: bool,
    exception_config: ExceptionFieldConfig,
    get_context: WithContext,
    _registry: marker::PhantomData<S>,
}
impl<S> Default for OpenTelemetryLayer<S, noop::NoopTracer>
where
    S: Subscriber + for<'span> LookupSpan<'span>,
{
    fn default() -> Self {
        OpenTelemetryLayer::new(noop::NoopTracer::new())
    }
}

impl<S> OpenTelemetryLayer<S, noop::NoopTracer>
where
    S: Subscriber + for<'span> LookupSpan<'span>,
{
    #[cfg(test)]
    pub(crate) fn force_sampling(mut self) -> Self {
        self.force_sampling = true;
        self
    }
}

/// Construct a layer to track spans via [OpenTelemetry].
///
/// [OpenTelemetry]: https://opentelemetry.io
///
/// # Examples
///
/// ```rust,no_run
/// use tracing_subscriber::layer::SubscriberExt;
/// use tracing_subscriber::Registry;
///
/// // Use the tracing subscriber `Registry`, or any other subscriber
/// // that impls `LookupSpan`
/// let subscriber = Registry::default().with(tracing_opentelemetry::layer());
/// # drop(subscriber);
/// ```
pub(crate) fn layer<S>() -> OpenTelemetryLayer<S, noop::NoopTracer>
where
    S: Subscriber + for<'span> LookupSpan<'span>,
{
    OpenTelemetryLayer::default()
}

// this function "remembers" the types of the subscriber so that we
// can downcast to something aware of them without knowing those
// types at the callsite.
//
// See https://github.com/tokio-rs/tracing/blob/4dad420ee1d4607bad79270c1520673fa6266a3d/tracing-error/src/layer.rs
pub(crate) struct WithContext(
    #[allow(clippy::type_complexity)]
    fn(&tracing::Dispatch, &span::Id, f: &mut dyn FnMut(&mut OtelData, &dyn PreSampledTracer)),
);

impl WithContext {
    // This function allows a function to be called in the context of the
    // "remembered" subscriber.
    pub(crate) fn with_context(
        &self,
        dispatch: &tracing::Dispatch,
        id: &span::Id,
        mut f: impl FnMut(&mut OtelData, &dyn PreSampledTracer),
    ) {
        (self.0)(dispatch, id, &mut f)
    }
}

pub(crate) fn str_to_span_kind(s: &str) -> Option<otel::SpanKind> {
    match s {
        s if s.eq_ignore_ascii_case("server") => Some(otel::SpanKind::Server),
        s if s.eq_ignore_ascii_case("client") => Some(otel::SpanKind::Client),
        s if s.eq_ignore_ascii_case("producer") => Some(otel::SpanKind::Producer),
        s if s.eq_ignore_ascii_case("consumer") => Some(otel::SpanKind::Consumer),
        s if s.eq_ignore_ascii_case("internal") => Some(otel::SpanKind::Internal),
        _ => None,
    }
}

pub(crate) fn str_to_status(s: &str) -> otel::Status {
    match s {
        s if s.eq_ignore_ascii_case("ok") => otel::Status::Ok,
        s if s.eq_ignore_ascii_case("error") => otel::Status::error(""),
        _ => otel::Status::Unset,
    }
}

struct SpanEventVisitor<'a, 'b> {
    event_builder: &'a mut otel::Event,
    span_builder: Option<&'b mut otel::SpanBuilder>,
    exception_config: ExceptionFieldConfig,
    custom_event: bool,
}

impl field::Visit for SpanEventVisitor<'_, '_> {
    /// Record events on the underlying OpenTelemetry [`Span`] from `bool` values.
    ///
    /// [`Span`]: opentelemetry::trace::Span
    fn record_bool(&mut self, field: &field::Field, value: bool) {
        match field.name() {
            "message" => self.event_builder.name = value.to_string().into(),
            name => {
                self.event_builder
                    .attributes
                    .push(KeyValue::new(name, value));
            }
        }
    }

    /// Record events on the underlying OpenTelemetry [`Span`] from `f64` values.
    ///
    /// [`Span`]: opentelemetry::trace::Span
    fn record_f64(&mut self, field: &field::Field, value: f64) {
        match field.name() {
            "message" => self.event_builder.name = value.to_string().into(),
            name => {
                self.event_builder
                    .attributes
                    .push(KeyValue::new(name, value));
            }
        }
    }

    /// Record events on the underlying OpenTelemetry [`Span`] from `i64` values.
    ///
    /// [`Span`]: opentelemetry::trace::Span
    fn record_i64(&mut self, field: &field::Field, value: i64) {
        match field.name() {
            "message" => self.event_builder.name = value.to_string().into(),
            name => {
                self.event_builder
                    .attributes
                    .push(KeyValue::new(name, value));
            }
        }
    }

    /// Record events on the underlying OpenTelemetry [`Span`] from `&str` values.
    ///
    /// [`Span`]: opentelemetry::trace::Span
    fn record_str(&mut self, field: &field::Field, value: &str) {
        match field.name() {
            "message" => self.event_builder.name = value.to_string().into(),
            name => {
                if name == "kind" {
                    self.custom_event = true;
                }
                self.event_builder
                    .attributes
                    .push(KeyValue::new(name, value.to_string()));
            }
        }
    }

    /// Record events on the underlying OpenTelemetry [`Span`] from values that
    /// implement Debug.
    ///
    /// [`Span`]: opentelemetry::trace::Span
    fn record_debug(&mut self, field: &field::Field, value: &dyn fmt::Debug) {
        match field.name() {
            "message" => self.event_builder.name = format!("{:?}", value).into(),
            name => {
                if name == "kind" {
                    self.custom_event = true;
                }
                self.event_builder
                    .attributes
                    .push(KeyValue::new(name, format!("{:?}", value)));
            }
        }
    }

    /// Set attributes on the underlying OpenTelemetry [`Span`] using a [`std::error::Error`]'s
    /// [`std::fmt::Display`] implementation. Also adds the `source` chain as an extra field
    ///
    /// [`Span`]: opentelemetry::trace::Span
    fn record_error(
        &mut self,
        field: &tracing_core::Field,
        value: &(dyn std::error::Error + 'static),
    ) {
        let mut chain: Vec<StringValue> = Vec::new();
        let mut next_err = value.source();

        while let Some(err) = next_err {
            chain.push(err.to_string().into());
            next_err = err.source();
        }

        let error_msg = value.to_string();

        if self.exception_config.record {
            self.event_builder
                .attributes
                .push(Key::new(FIELD_EXCEPTION_MESSAGE).string(error_msg.clone()));

            // NOTE: This is actually not the stacktrace of the exception. This is
            // the "source chain". It represents the heirarchy of errors from the
            // app level to the lowest level such as IO. It does not represent all
            // of the callsites in the code that led to the error happening.
            // `std::error::Error::backtrace` is a nightly-only API and cannot be
            // used here until the feature is stabilized.
            self.event_builder
                .attributes
                .push(Key::new(FIELD_EXCEPTION_STACKTRACE).array(chain.clone()));
        }

        if self.exception_config.propagate {
            if let Some(span) = &mut self.span_builder {
                if let Some(attrs) = span.attributes.as_mut() {
                    attrs.push(KeyValue::new(FIELD_EXCEPTION_MESSAGE, error_msg.clone()));

                    // NOTE: This is actually not the stacktrace of the exception. This is
                    // the "source chain". It represents the heirarchy of errors from the
                    // app level to the lowest level such as IO. It does not represent all
                    // of the callsites in the code that led to the error happening.
                    // `std::error::Error::backtrace` is a nightly-only API and cannot be
                    // used here until the feature is stabilized.
                    attrs.push(KeyValue::new(
                        FIELD_EXCEPTION_STACKTRACE,
                        Value::Array(chain.clone().into()),
                    ));
                }
            }
        }

        self.event_builder
            .attributes
            .push(Key::new(field.name()).string(error_msg));
        self.event_builder
            .attributes
            .push(Key::new(format!("{}.chain", field.name())).array(chain));
    }
}

/// Control over opentelemetry conventional exception fields
#[derive(Clone, Copy)]
struct ExceptionFieldConfig {
    /// If an error value is recorded on an event/span, should the otel fields
    /// be added
    record: bool,

    /// If an error value is recorded on an event, should the otel fields be
    /// added to the corresponding span
    propagate: bool,
}

struct SpanAttributeVisitor<'a> {
    span_builder: &'a mut otel::SpanBuilder,
    exception_config: ExceptionFieldConfig,
}

impl SpanAttributeVisitor<'_> {
    fn record(&mut self, attribute: KeyValue) {
        debug_assert!(self.span_builder.attributes.is_some());
        if let Some(v) = self.span_builder.attributes.as_mut() {
            v.push(attribute);
        }
    }
}

impl field::Visit for SpanAttributeVisitor<'_> {
    /// Set attributes on the underlying OpenTelemetry [`Span`] from `bool` values.
    ///
    /// [`Span`]: opentelemetry::trace::Span
    fn record_bool(&mut self, field: &field::Field, value: bool) {
        self.record(KeyValue::new(field.name(), value));
    }

    /// Set attributes on the underlying OpenTelemetry [`Span`] from `f64` values.
    ///
    /// [`Span`]: opentelemetry::trace::Span
    fn record_f64(&mut self, field: &field::Field, value: f64) {
        self.record(KeyValue::new(field.name(), value));
    }

    /// Set attributes on the underlying OpenTelemetry [`Span`] from `i64` values.
    ///
    /// [`Span`]: opentelemetry::trace::Span
    fn record_i64(&mut self, field: &field::Field, value: i64) {
        self.record(KeyValue::new(field.name(), value));
    }

    /// Set attributes on the underlying OpenTelemetry [`Span`] from `&str` values.
    ///
    /// [`Span`]: opentelemetry::trace::Span
    fn record_str(&mut self, field: &field::Field, value: &str) {
        match field.name() {
            OTEL_NAME => self.span_builder.name = value.to_string().into(),
            OTEL_KIND => self.span_builder.span_kind = str_to_span_kind(value),
            OTEL_STATUS_CODE => {
                self.span_builder.status = str_to_status(value);
            }
            OTEL_STATUS_MESSAGE => {
                self.span_builder.status = otel::Status::error(value.to_string())
            }
            _ => self.record(KeyValue::new(field.name(), value.to_string())),
        }
    }

    /// Set attributes on the underlying OpenTelemetry [`Span`] from values that
    /// implement Debug.
    ///
    /// [`Span`]: opentelemetry::trace::Span
    fn record_debug(&mut self, field: &field::Field, value: &dyn fmt::Debug) {
        match field.name() {
            OTEL_NAME => self.span_builder.name = format!("{:?}", value).into(),
            OTEL_KIND => self.span_builder.span_kind = str_to_span_kind(&format!("{:?}", value)),
            OTEL_STATUS_CODE => self.span_builder.status = str_to_status(&format!("{:?}", value)),
            OTEL_STATUS_MESSAGE => {
                self.span_builder.status = otel::Status::error(format!("{:?}", value))
            }
            _ => self.record(Key::new(field.name()).string(format!("{:?}", value))),
        }
    }

    /// Set attributes on the underlying OpenTelemetry [`Span`] using a [`std::error::Error`]'s
    /// [`std::fmt::Display`] implementation. Also adds the `source` chain as an extra field
    ///
    /// [`Span`]: opentelemetry::trace::Span
    fn record_error(
        &mut self,
        field: &tracing_core::Field,
        value: &(dyn std::error::Error + 'static),
    ) {
        let mut chain: Vec<StringValue> = Vec::new();
        let mut next_err = value.source();

        while let Some(err) = next_err {
            chain.push(err.to_string().into());
            next_err = err.source();
        }

        let error_msg = value.to_string();

        if self.exception_config.record {
            self.record(Key::new(FIELD_EXCEPTION_MESSAGE).string(error_msg.clone()));

            // NOTE: This is actually not the stacktrace of the exception. This is
            // the "source chain". It represents the heirarchy of errors from the
            // app level to the lowest level such as IO. It does not represent all
            // of the callsites in the code that led to the error happening.
            // `std::error::Error::backtrace` is a nightly-only API and cannot be
            // used here until the feature is stabilized.
            self.record(Key::new(FIELD_EXCEPTION_STACKTRACE).array(chain.clone()));
        }

        self.record(Key::new(field.name()).string(error_msg));
        self.record(Key::new(format!("{}.chain", field.name())).array(chain));
    }
}

impl<S, T> OpenTelemetryLayer<S, T>
where
    S: Subscriber + for<'span> LookupSpan<'span>,
    T: otel::Tracer + PreSampledTracer + 'static,
{
    /// Set the [`Tracer`] that this layer will use to produce and track
    /// OpenTelemetry [`Span`]s.
    ///
    /// [`Tracer`]: opentelemetry::trace::Tracer
    /// [`Span`]: opentelemetry::trace::Span
    ///
    /// # Examples
    ///
    /// ```no_run
    /// use tracing_opentelemetry::OpenTelemetryLayer;
    /// use tracing_subscriber::layer::SubscriberExt;
    /// use tracing_subscriber::Registry;
    ///
    /// // Create a jaeger exporter pipeline for a `trace_demo` service.
    /// let tracer = opentelemetry_jaeger::new_agent_pipeline()
    ///     .with_service_name("trace_demo")
    ///     .install_simple()
    ///     .expect("Error initializing Jaeger exporter");
    ///
    /// // Create a layer with the configured tracer
    /// let otel_layer = OpenTelemetryLayer::new(tracer);
    ///
    /// // Use the tracing subscriber `Registry`, or any other subscriber
    /// // that impls `LookupSpan`
    /// let subscriber = Registry::default().with(otel_layer);
    /// # drop(subscriber);
    /// ```
    pub(crate) fn new(tracer: T) -> Self {
        OpenTelemetryLayer {
            tracer,
            force_sampling: false,
            location: true,
            tracked_inactivity: true,
            with_threads: true,
            exception_config: ExceptionFieldConfig {
                record: false,
                propagate: false,
            },
            get_context: WithContext(Self::get_context),
            _registry: marker::PhantomData,
        }
    }

    /// Set the [`Tracer`] that this layer will use to produce and track
    /// OpenTelemetry [`Span`]s.
    ///
    /// [`Tracer`]: opentelemetry::trace::Tracer
    /// [`Span`]: opentelemetry::trace::Span
    ///
    /// # Examples
    ///
    /// ```no_run
    /// use tracing_subscriber::layer::SubscriberExt;
    /// use tracing_subscriber::Registry;
    ///
    /// // Create a jaeger exporter pipeline for a `trace_demo` service.
    /// let tracer = opentelemetry_jaeger::new_agent_pipeline()
    ///     .with_service_name("trace_demo")
    ///     .install_simple()
    ///     .expect("Error initializing Jaeger exporter");
    ///
    /// // Create a layer with the configured tracer
    /// let otel_layer = tracing_opentelemetry::layer().force_sampling().with_tracer(tracer);
    ///
    /// // Use the tracing subscriber `Registry`, or any other subscriber
    /// // that impls `LookupSpan`
    /// let subscriber = Registry::default().with(otel_layer);
    /// # drop(subscriber);
    /// ```
    pub(crate) fn with_tracer<Tracer>(self, tracer: Tracer) -> OpenTelemetryLayer<S, Tracer>
    where
        Tracer: otel::Tracer + PreSampledTracer + 'static,
    {
        OpenTelemetryLayer {
            tracer,
            force_sampling: self.force_sampling,
            location: self.location,
            tracked_inactivity: self.tracked_inactivity,
            with_threads: self.with_threads,
            exception_config: self.exception_config,
            get_context: WithContext(OpenTelemetryLayer::<S, Tracer>::get_context),
            _registry: self._registry,
        }
    }

    /// Sets whether or not span and event metadata should include OpenTelemetry
    /// exception fields such as `exception.message` and `exception.backtrace`
    /// when an `Error` value is recorded. If multiple error values are recorded
    /// on the same span/event, only the most recently recorded error value will
    /// show up under these fields.
    ///
    /// These attributes follow the [OpenTelemetry semantic conventions for
    /// exceptions][conv].
    ///
    /// By default, these attributes are not recorded.
    ///
    /// [conv]: https://github.com/open-telemetry/semantic-conventions/tree/main/docs/exceptions/
    #[allow(dead_code)]
    pub(crate) fn with_exception_fields(self, exception_fields: bool) -> Self {
        Self {
            exception_config: ExceptionFieldConfig {
                record: exception_fields,
                ..self.exception_config
            },
            ..self
        }
    }

    /// Sets whether or not reporting an `Error` value on an event will
    /// propagate the OpenTelemetry exception fields such as `exception.message`
    /// and `exception.backtrace` to the corresponding span. You do not need to
    /// enable `with_exception_fields` in order to enable this. If multiple
    /// error values are recorded on the same span/event, only the most recently
    /// recorded error value will show up under these fields.
    ///
    /// These attributes follow the [OpenTelemetry semantic conventions for
    /// exceptions][conv].
    ///
    /// By default, these attributes are not propagated to the span.
    ///
    /// [conv]: https://github.com/open-telemetry/semantic-conventions/tree/main/docs/exceptions/
    #[allow(dead_code)]
    pub(crate) fn with_exception_field_propagation(
        self,
        exception_field_propagation: bool,
    ) -> Self {
        Self {
            exception_config: ExceptionFieldConfig {
                propagate: exception_field_propagation,
                ..self.exception_config
            },
            ..self
        }
    }

    /// Sets whether or not spans metadata should include the _busy time_
    /// (total time for which it was entered), and _idle time_ (total time
    /// the span existed but was not entered).
    #[allow(dead_code)]
    pub(crate) fn with_tracked_inactivity(self, tracked_inactivity: bool) -> Self {
        Self {
            tracked_inactivity,
            ..self
        }
    }

    /// Sets whether or not spans record additional attributes for the thread
    /// name and thread ID of the thread they were created on, following the
    /// [OpenTelemetry semantic conventions for threads][conv].
    ///
    /// By default, thread attributes are enabled.
    ///
    /// [conv]: https://github.com/open-telemetry/semantic-conventions/blob/main/docs/general/attributes.md#general-thread-attributes/
    #[allow(dead_code)]
    pub(crate) fn with_threads(self, threads: bool) -> Self {
        Self {
            with_threads: threads,
            ..self
        }
    }

    /// Retrieve the parent OpenTelemetry [`Context`] from the current tracing
    /// [`span`] through the [`Registry`]. This [`Context`] links spans to their
    /// parent for proper hierarchical visualization.
    ///
    /// [`Context`]: opentelemetry::Context
    /// [`span`]: tracing::Span
    /// [`Registry`]: tracing_subscriber::Registry
    fn parent_context(&self, attrs: &Attributes<'_>, ctx: &Context<'_, S>) -> OtelContext {
        // If a span is specified, it _should_ exist in the underlying `Registry`.
        if let Some(parent) = attrs.parent() {
            let span = ctx.span(parent).expect("Span not found, this is a bug");
            let mut extensions = span.extensions_mut();
            extensions
                .get_mut::<OtelData>()
                .map(|builder| self.tracer.sampled_context(builder))
                .unwrap_or_default()
        // Else if the span is inferred from context, look up any available current span.
        } else if attrs.is_contextual() {
            ctx.lookup_current()
                .and_then(|span| {
                    let mut extensions = span.extensions_mut();
                    extensions
                        .get_mut::<OtelData>()
                        .map(|builder| self.tracer.sampled_context(builder))
                })
                .unwrap_or_else(OtelContext::current)
        // Explicit root spans should have no parent context.
        } else {
            OtelContext::new()
        }
    }

    fn get_context(
        dispatch: &tracing::Dispatch,
        id: &span::Id,
        f: &mut dyn FnMut(&mut OtelData, &dyn PreSampledTracer),
    ) {
        let subscriber = dispatch
            .downcast_ref::<S>()
            .expect("subscriber should downcast to expected type; this is a bug!");
        let span = subscriber
            .span(id)
            .expect("registry should have a span for the current ID");
        let layer = dispatch
            .downcast_ref::<OpenTelemetryLayer<S, T>>()
            .expect("layer should downcast to expected type; this is a bug!");

        let mut extensions = span.extensions_mut();
        if let Some(builder) = extensions.get_mut::<OtelData>() {
            f(builder, &layer.tracer);
        }
    }

    fn extra_span_attrs(&self) -> usize {
        let mut extra_attrs = 0;
        if self.location {
            extra_attrs += 3;
        }
        if self.with_threads {
            extra_attrs += 2;
        }
        extra_attrs
    }
}

thread_local! {
    static THREAD_ID: unsync::Lazy<u64> = unsync::Lazy::new(|| {
        // OpenTelemetry's semantic conventions require the thread ID to be
        // recorded as an integer, but `std::thread::ThreadId` does not expose
        // the integer value on stable, so we have to convert it to a `usize` by
        // parsing it. Since this requires allocating a `String`, store it in a
        // thread local so we only have to do this once.
        // TODO(eliza): once `std::thread::ThreadId::as_u64` is stabilized
        // (https://github.com/rust-lang/rust/issues/67939), just use that.
        thread_id_integer(thread::current().id())
    });
}

impl<S, T> OpenTelemetryLayer<S, T>
where
    S: Subscriber + for<'span> LookupSpan<'span>,
    T: otel::Tracer + PreSampledTracer + 'static,
{
    fn enabled(
        &self,
        meta: &tracing::Metadata<'_>,
        cx: &tracing_subscriber::layer::Context<'_, S>,
    ) -> bool {
        // we ignore metric events
        if !meta.is_span() {
            return meta.fields().iter().any(|f| f.name() == "message");
        }

        if self.force_sampling {
            return true;
        }

        // if there's an exsting otel context set by the client request, and it is sampled,
        // then that trace is sampled
        let current_otel_context = opentelemetry::Context::current();
        if current_otel_context.span().span_context().is_sampled() {
            return true;
        }

        let current_span = cx.current_span();
        if let Some(spanref) = current_span
            // the current span, which is the parent of the span that might get enabled here,
            // exists, but it might have been enabled by another layer like metrics
            .id()
            .and_then(|id| cx.span(id))
        {
            return spanref.is_sampled();
        }

        // always sample the router loading trace
        if meta.name() == STARTING_SPAN_NAME {
            return true;
        }

        // we only make the sampling decision on the root span. If we reach here for any other span,
        // it means that the parent span was not enabled, so we should not enable this span either
        if meta.name() != REQUEST_SPAN_NAME
            && meta.name() != ROUTER_SPAN_NAME
            && meta.name() != SUBSCRIPTION_EVENT_SPAN_NAME
            && meta.name() != INVALIDATION_ENDPOINT_SPAN_NAME
        {
            return false;
        }

        // - there's no parent span (it's the root), so we make the sampling decision
        true
    }
}

impl<S, T> Layer<S> for OpenTelemetryLayer<S, T>
where
    S: Subscriber + for<'span> LookupSpan<'span>,
    T: otel::Tracer + PreSampledTracer + 'static,
{
    /// Creates an [OpenTelemetry `Span`] for the corresponding [tracing `Span`].
    ///
    /// [OpenTelemetry `Span`]: opentelemetry::trace::Span
    /// [tracing `Span`]: tracing::Span
    fn on_new_span(&self, attrs: &Attributes<'_>, id: &span::Id, ctx: Context<'_, S>) {
        let span = ctx.span(id).expect("Span not found, this is a bug");
        let mut extensions = span.extensions_mut();
        let parent_cx = self.parent_context(attrs, &ctx);

        // Record new trace id if there is no active parent span
        let trace_id = if parent_cx.span().span_context().trace_id()
            != opentelemetry::trace::TraceId::INVALID
        {
            parent_cx.span().span_context().trace_id()
        } else {
<<<<<<< HEAD
            let sampled_span = span
                .parent()
                .and_then(|s| s.extensions().get::<SampledSpan>().cloned());

            match sampled_span {
                // It's not the root span
                Some(SampledSpan::Sampled(trace_id, _) | SampledSpan::NotSampled(trace_id, _)) => {
                    opentelemetry::trace::TraceId::from(trace_id.to_u128())
                }
                // It's probably the root span
                None => self.tracer.new_trace_id(),
            }
=======
            self.tracer.new_trace_id()
>>>>>>> affe4628
        };
        let span_id = self.tracer.new_span_id();
        let sampled = if self.enabled(attrs.metadata(), &ctx) {
            SampledSpan::Sampled(trace_id.to_bytes().into(), span_id)
        } else {
            SampledSpan::NotSampled(trace_id.to_bytes().into(), span_id)
        };
        let is_sampled = matches!(sampled, SampledSpan::Sampled(_, _));
        extensions.insert(sampled);

        // Inactivity may still be tracked even if the span isn't sampled.
        if self.tracked_inactivity && extensions.get_mut::<Timings>().is_none() {
            extensions.insert(Timings::new());
        }

        if !is_sampled {
            // Nothing more to do as it's not sampled
            return;
        }

        let mut builder = self
            .tracer
            .span_builder(attrs.metadata().name())
            .with_start_time(SystemTime::now())
            // Eagerly assign span id so children have stable parent id
            .with_span_id(self.tracer.new_span_id())
            .with_trace_id(trace_id);

        let builder_attrs = builder.attributes.get_or_insert(Vec::with_capacity(
            attrs.fields().len() + self.extra_span_attrs(),
        ));

        if self.location {
            let meta = attrs.metadata();

            if let Some(filename) = meta.file() {
                builder_attrs.push(KeyValue::new("code.filepath", filename));
            }

            if let Some(module) = meta.module_path() {
                builder_attrs.push(KeyValue::new("code.namespace", module));
            }

            if let Some(line) = meta.line() {
                builder_attrs.push(KeyValue::new("code.lineno", line as i64));
            }
        }

        if self.with_threads {
            THREAD_ID.with(|id| builder_attrs.push(KeyValue::new("thread.id", **id as i64)));
            if let Some(name) = std::thread::current().name() {
                // TODO(eliza): it's a bummer that we have to allocate here, but
                // we can't easily get the string as a `static`. it would be
                // nice if `opentelemetry` could also take `Arc<str>`s as
                // `String` values...
                builder_attrs.push(KeyValue::new("thread.name", name.to_owned()));
            }
        }

        attrs.record(&mut SpanAttributeVisitor {
            span_builder: &mut builder,
            exception_config: self.exception_config,
        });
        extensions.insert(OtelData {
            builder,
            parent_cx,
            event_attributes: None,
            forced_status: None,
            forced_span_name: None,
        });
    }

    fn on_enter(&self, id: &span::Id, ctx: Context<'_, S>) {
        if !self.tracked_inactivity {
            return;
        }

        let span = ctx.span(id).expect("Span not found, this is a bug");
        let mut extensions = span.extensions_mut();
        if extensions
            .get_mut::<SampledSpan>()
            .map(|s| matches!(s, SampledSpan::NotSampled(_, _)))
            .unwrap_or(true)
        {
            // It's not sampled
            return;
        }

        if let Some(timings) = extensions.get_mut::<Timings>() {
            let now = Instant::now();
            timings.idle += (now - timings.last).as_nanos() as i64;
            timings.last = now;
        }
    }

    fn on_exit(&self, id: &span::Id, ctx: Context<'_, S>) {
        if !self.tracked_inactivity {
            return;
        }

        let span = ctx.span(id).expect("Span not found, this is a bug");
        let mut extensions = span.extensions_mut();
        if extensions
            .get_mut::<SampledSpan>()
            .map(|s| matches!(s, SampledSpan::NotSampled(_, _)))
            .unwrap_or(true)
        {
            // It's not sampled
            return;
        }

        if let Some(timings) = extensions.get_mut::<Timings>() {
            let now = Instant::now();
            timings.busy += (now - timings.last).as_nanos() as i64;
            timings.last = now;
        }
    }

    /// Record OpenTelemetry [`attributes`] for the given values.
    ///
    /// [`attributes`]: opentelemetry::trace::SpanBuilder::attributes
    fn on_record(&self, id: &Id, values: &Record<'_>, ctx: Context<'_, S>) {
        let span = ctx.span(id).expect("Span not found, this is a bug");
        let mut extensions = span.extensions_mut();
        if extensions
            .get_mut::<SampledSpan>()
            .map(|s| matches!(s, SampledSpan::NotSampled(_, _)))
            .unwrap_or(true)
        {
            // It's not sampled
            return;
        }

        if let Some(data) = extensions.get_mut::<OtelData>() {
            values.record(&mut SpanAttributeVisitor {
                span_builder: &mut data.builder,
                exception_config: self.exception_config,
            });
        }
    }

    fn on_follows_from(&self, id: &Id, follows: &Id, ctx: Context<S>) {
        let span = ctx.span(id).expect("Span not found, this is a bug");
        let mut extensions = span.extensions_mut();
        if extensions
            .get_mut::<SampledSpan>()
            .map(|s| matches!(s, SampledSpan::NotSampled(_, _)))
            .unwrap_or(true)
        {
            // It's not sampled
            return;
        }

        let data = extensions
            .get_mut::<OtelData>()
            .expect("Missing otel data span extensions");

        let follows_span = ctx
            .span(follows)
            .expect("Span to follow not found, this is a bug");
        let mut follows_extensions = follows_span.extensions_mut();
        let follows_data = follows_extensions
            .get_mut::<OtelData>()
            .expect("Missing otel data span extensions");

        let follows_context = self
            .tracer
            .sampled_context(follows_data)
            .span()
            .span_context()
            .clone();
        let follows_link = otel::Link::new(follows_context, Vec::new(), 0);
        if let Some(ref mut links) = data.builder.links {
            links.push(follows_link);
        } else {
            data.builder.links = Some(vec![follows_link]);
        }
    }

    /// Records OpenTelemetry [`Event`] data on event.
    ///
    /// Note: an [`ERROR`]-level event will also set the OpenTelemetry span status code to
    /// [`Error`], signaling that an error has occurred.
    ///
    /// [`Event`]: opentelemetry::trace::Event
    /// [`ERROR`]: tracing::Level::ERROR
    /// [`Error`]: opentelemetry::trace::StatusCode::Error
    fn on_event(&self, event: &Event<'_>, ctx: Context<'_, S>) {
        // Don't include deprecated metric events
        if !filter_metric_events(event) {
            return;
        }
        // Ignore events that are not in the context of a span
        if let Some(span) = ctx.lookup_current() {
            let mut extensions = span.extensions_mut();
            if extensions
                .get_mut::<SampledSpan>()
                .map(|s| matches!(s, SampledSpan::NotSampled(_, _)))
                .unwrap_or(true)
            {
                // It's not sampled
                return;
            }
            // Performing read operations before getting a write lock to avoid a deadlock
            // See https://github.com/tokio-rs/tracing/issues/763
            let meta = event.metadata();
            let target = Key::new("target");

            let target = target.string(meta.target());

            let mut otel_data = extensions.get_mut::<OtelData>();
            let span_builder = otel_data.as_mut().map(|o| &mut o.builder);

            let mut otel_event = otel::Event::new(
                String::new(),
                SystemTime::now(),
                vec![Key::new("level").string(meta.level().as_str()), target],
                0,
            );
            let mut span_event_visit = SpanEventVisitor {
                event_builder: &mut otel_event,
                span_builder,
                exception_config: self.exception_config,
                custom_event: false,
            };
            event.record(&mut span_event_visit);
            let custom_event = span_event_visit.custom_event;
            // Add custom event attributes for this event
            if custom_event {
                let event_attributes = otel_data.as_ref().and_then(|o| o.event_attributes.clone());

                if let Some(event_attributes) = event_attributes {
                    otel_event.attributes.extend(event_attributes)
                }
            }

            if let Some(OtelData { builder, .. }) = extensions.get_mut::<OtelData>() {
                if builder.status == otel::Status::Unset
                    && *meta.level() == tracing_core::Level::ERROR
                {
                    builder.status = otel::Status::error("")
                }

                if self.location {
                    let (file, module) = (
                        event.metadata().file().map(Value::from),
                        event.metadata().module_path().map(Value::from),
                    );

                    if let Some(file) = file {
                        otel_event
                            .attributes
                            .push(KeyValue::new("code.filepath", file));
                    }
                    if let Some(module) = module {
                        otel_event
                            .attributes
                            .push(KeyValue::new("code.namespace", module));
                    }
                    if let Some(line) = meta.line() {
                        otel_event
                            .attributes
                            .push(KeyValue::new("code.lineno", line as i64));
                    }
                }

                if let Some(ref mut events) = builder.events {
                    events.push(otel_event);
                } else {
                    builder.events = Some(vec![otel_event]);
                }
            }
        };
    }

    /// Exports an OpenTelemetry [`Span`] on close.
    ///
    /// [`Span`]: opentelemetry::trace::Span
    fn on_close(&self, id: span::Id, ctx: Context<'_, S>) {
        let span = ctx.span(&id).expect("Span not found, this is a bug");
        let mut extensions = span.extensions_mut();
        if extensions
            .get_mut::<SampledSpan>()
            .map(|s| matches!(s, SampledSpan::NotSampled(_, _)))
            .unwrap_or(true)
        {
            // It's not sampled
            return;
        }

        if let Some(OtelData {
            mut builder,
            parent_cx,
            forced_status,
            forced_span_name,
            ..
        }) = extensions.remove::<OtelData>()
        {
            if self.tracked_inactivity {
                // Append busy/idle timings when enabled.
                if let Some(timings) = extensions.get_mut::<Timings>() {
                    let busy_ns = Key::new("busy_ns");
                    let idle_ns = Key::new("idle_ns");

                    let attributes = builder
                        .attributes
                        .get_or_insert_with(|| Vec::with_capacity(3));
                    attributes.push(KeyValue::new(busy_ns, timings.busy));
                    attributes.push(KeyValue::new(idle_ns, timings.idle));
                }
            }
            if let Some(forced_status) = forced_status {
                builder.status = forced_status;
            }
            if let Some(forced_span_name) = forced_span_name {
                // Insert the original span name as an attribute so that we can map it later
                let attributes = builder
                    .attributes
                    .get_or_insert_with(|| Vec::with_capacity(1));
                attributes.push(KeyValue::new(OTEL_ORIGINAL_NAME, builder.name));
                builder.name = forced_span_name.into();
            }
            // Assign end time, build and start span, drop span to export
            builder
                .with_end_time(SystemTime::now())
                .start_with_context(&self.tracer, &parent_cx);
        }
    }

    // SAFETY: this is safe because the `WithContext` function pointer is valid
    // for the lifetime of `&self`.
    unsafe fn downcast_raw(&self, id: TypeId) -> Option<*const ()> {
        match id {
            id if id == TypeId::of::<Self>() => Some(self as *const _ as *const ()),
            id if id == TypeId::of::<WithContext>() => {
                Some(&self.get_context as *const _ as *const ())
            }
            _ => None,
        }
    }
}

struct Timings {
    idle: i64,
    busy: i64,
    last: Instant,
}

impl Timings {
    fn new() -> Self {
        Self {
            idle: 0,
            busy: 0,
            last: Instant::now(),
        }
    }
}

fn thread_id_integer(id: thread::ThreadId) -> u64 {
    let thread_id = format!("{:?}", id);
    thread_id
        .trim_start_matches("ThreadId(")
        .trim_end_matches(')')
        .parse::<u64>()
        .expect("thread ID should parse as an integer")
}

#[cfg(test)]
mod tests {
    use std::borrow::Cow;
    use std::collections::HashMap;
    use std::error::Error;
    use std::fmt::Display;
    use std::sync::Arc;
    use std::sync::Mutex;
    use std::thread;
    use std::time::SystemTime;

    use opentelemetry::trace::noop;
    use opentelemetry::trace::TraceFlags;
    use opentelemetry::StringValue;
    use tracing_subscriber::prelude::*;

    use super::*;
    use crate::plugins::telemetry::dynamic_attribute::SpanDynAttribute;
    use crate::plugins::telemetry::OTEL_NAME;

    #[derive(Debug, Clone)]
    struct TestTracer(Arc<Mutex<Option<OtelData>>>);
    impl otel::Tracer for TestTracer {
        type Span = noop::NoopSpan;
        fn start_with_context<T>(&self, _name: T, _context: &OtelContext) -> Self::Span
        where
            T: Into<Cow<'static, str>>,
        {
            noop::NoopSpan::DEFAULT
        }
        fn span_builder<T>(&self, name: T) -> otel::SpanBuilder
        where
            T: Into<Cow<'static, str>>,
        {
            otel::SpanBuilder::from_name(name)
        }
        fn build_with_context(
            &self,
            builder: otel::SpanBuilder,
            parent_cx: &OtelContext,
        ) -> Self::Span {
            *self.0.lock().unwrap() = Some(OtelData {
                builder,
                parent_cx: parent_cx.clone(),
                event_attributes: None,
                forced_status: None,
                forced_span_name: None,
            });
            noop::NoopSpan::DEFAULT
        }
    }

    impl PreSampledTracer for TestTracer {
        fn sampled_context(&self, _builder: &mut super::OtelData) -> OtelContext {
            OtelContext::new()
        }
        fn new_trace_id(&self) -> otel::TraceId {
            otel::TraceId::INVALID
        }
        fn new_span_id(&self) -> otel::SpanId {
            otel::SpanId::INVALID
        }
    }

    impl TestTracer {
        fn with_data<T>(&self, f: impl FnOnce(&OtelData) -> T) -> T {
            let lock = self.0.lock().unwrap();
            let data = lock.as_ref().expect("no span data has been recorded yet");
            f(data)
        }
    }

    #[derive(Debug, Clone)]
    struct TestSpan(otel::SpanContext);
    impl otel::Span for TestSpan {
        fn add_event_with_timestamp<T: Into<Cow<'static, str>>>(
            &mut self,
            _: T,
            _: SystemTime,
            _: Vec<KeyValue>,
        ) {
        }
        fn span_context(&self) -> &otel::SpanContext {
            &self.0
        }
        fn is_recording(&self) -> bool {
            false
        }
        fn set_attribute(&mut self, _attribute: KeyValue) {}
        fn set_status(&mut self, _status: otel::Status) {}
        fn update_name<T: Into<Cow<'static, str>>>(&mut self, _new_name: T) {}
        fn end_with_timestamp(&mut self, _timestamp: SystemTime) {}
        fn add_link(&mut self, _span_context: otel::SpanContext, _attributes: Vec<KeyValue>) {}
    }

    #[derive(Debug)]
    struct TestDynError {
        msg: &'static str,
        source: Option<Box<TestDynError>>,
    }
    impl Display for TestDynError {
        fn fmt(&self, f: &mut fmt::Formatter<'_>) -> fmt::Result {
            write!(f, "{}", self.msg)
        }
    }
    impl Error for TestDynError {
        fn source(&self) -> Option<&(dyn Error + 'static)> {
            match &self.source {
                Some(source) => Some(source),
                None => None,
            }
        }
    }
    impl TestDynError {
        fn new(msg: &'static str) -> Self {
            Self { msg, source: None }
        }
        fn with_parent(self, parent_msg: &'static str) -> Self {
            Self {
                msg: parent_msg,
                source: Some(Box::new(self)),
            }
        }
    }

    #[test]
    fn dynamic_span_names() {
        let dynamic_name = "GET http://example.com".to_string();
        let tracer = TestTracer(Arc::new(Mutex::new(None)));
        let subscriber = tracing_subscriber::registry()
            .with(layer().force_sampling().with_tracer(tracer.clone()));

        tracing::subscriber::with_default(subscriber, || {
            tracing::debug_span!("static_name", otel.name = dynamic_name.as_str());
        });

        let recorded_name = tracer
            .0
            .lock()
            .unwrap()
            .as_ref()
            .map(|b| b.builder.name.clone());
        assert_eq!(recorded_name, Some(dynamic_name.into()))
    }

    #[test]
    fn forced_dynamic_span_names() {
        let dynamic_name = "GET http://example.com".to_string();
        let forced_dynamic_name = "OVERRIDE GET http://example.com".to_string();
        let tracer = TestTracer(Arc::new(Mutex::new(None)));
        let subscriber = tracing_subscriber::registry()
            .with(layer().force_sampling().with_tracer(tracer.clone()));

        tracing::subscriber::with_default(subscriber, || {
            let span = tracing::debug_span!("static_name", otel.name = dynamic_name.as_str());
            let _entered = span.enter();
            span.set_span_dyn_attribute(
                Key::from_static_str(OTEL_NAME),
                opentelemetry::Value::String(forced_dynamic_name.clone().into()),
            );
        });

        let recorded_name = tracer
            .0
            .lock()
            .unwrap()
            .as_ref()
            .map(|b| b.builder.name.clone());
        assert_eq!(recorded_name, Some(Cow::Owned(forced_dynamic_name)))
    }

    #[test]
    fn span_kind() {
        let tracer = TestTracer(Arc::new(Mutex::new(None)));
        let subscriber = tracing_subscriber::registry()
            .with(layer().force_sampling().with_tracer(tracer.clone()));

        tracing::subscriber::with_default(subscriber, || {
            tracing::debug_span!("request", otel.kind = "server");
        });

        let recorded_kind = tracer.with_data(|data| data.builder.span_kind.clone());
        assert_eq!(recorded_kind, Some(otel::SpanKind::Server))
    }

    #[test]
    fn span_status_code() {
        let tracer = TestTracer(Arc::new(Mutex::new(None)));
        let subscriber = tracing_subscriber::registry()
            .with(layer().force_sampling().with_tracer(tracer.clone()));

        tracing::subscriber::with_default(subscriber, || {
            tracing::debug_span!("request", otel.status_code = ?otel::Status::Ok);
        });

        let recorded_status = tracer.with_data(|data| data.builder.status.clone());
        assert_eq!(recorded_status, otel::Status::Ok)
    }

    #[test]
    fn span_status_message() {
        let tracer = TestTracer(Arc::new(Mutex::new(None)));
        let subscriber = tracing_subscriber::registry()
            .with(layer().force_sampling().with_tracer(tracer.clone()));

        let message = "message";

        tracing::subscriber::with_default(subscriber, || {
            tracing::debug_span!("request", otel.status_message = message);
        });

        let recorded_status_message = tracer
            .0
            .lock()
            .unwrap()
            .as_ref()
            .unwrap()
            .builder
            .status
            .clone();

        assert_eq!(recorded_status_message, otel::Status::error(message))
    }

    #[test]
    fn trace_id_from_existing_context() {
        let tracer = TestTracer(Arc::new(Mutex::new(None)));
        let subscriber = tracing_subscriber::registry()
            .with(layer().force_sampling().with_tracer(tracer.clone()));
        let trace_id = otel::TraceId::from(42u128);
        let existing_cx = OtelContext::current_with_span(TestSpan(otel::SpanContext::new(
            trace_id,
            otel::SpanId::from(1u64),
            TraceFlags::default(),
            false,
            Default::default(),
        )));
        let _g = existing_cx.attach();

        tracing::subscriber::with_default(subscriber, || {
            tracing::debug_span!("request", otel.kind = "server");
        });

        let recorded_trace_id =
            tracer.with_data(|data| data.parent_cx.span().span_context().trace_id());
        assert_eq!(recorded_trace_id, trace_id)
    }

    #[test]
    fn includes_timings() {
        let tracer = TestTracer(Arc::new(Mutex::new(None)));
        let subscriber = tracing_subscriber::registry().with(
            layer()
                .force_sampling()
                .with_tracer(tracer.clone())
                .with_tracked_inactivity(true),
        );

        tracing::subscriber::with_default(subscriber, || {
            tracing::debug_span!("request");
        });

        let attributes = tracer.with_data(|data| data.builder.attributes.as_ref().unwrap().clone());
        let keys = attributes
            .iter()
            .map(|kv| kv.key.as_str())
            .collect::<Vec<&str>>();
        assert!(keys.contains(&"idle_ns"));
        assert!(keys.contains(&"busy_ns"));
    }

    #[test]
    fn records_error_fields() {
        let tracer = TestTracer(Arc::new(Mutex::new(None)));
        let subscriber = tracing_subscriber::registry().with(
            layer()
                .force_sampling()
                .with_tracer(tracer.clone())
                .with_exception_fields(true),
        );

        let err = TestDynError::new("base error")
            .with_parent("intermediate error")
            .with_parent("user error");

        tracing::subscriber::with_default(subscriber, || {
            tracing::debug_span!(
                "request",
                error = &err as &(dyn std::error::Error + 'static)
            );
        });

        let attributes = tracer
            .0
            .lock()
            .unwrap()
            .as_ref()
            .unwrap()
            .builder
            .attributes
            .as_ref()
            .unwrap()
            .clone();

        let key_values = attributes
            .into_iter()
            .map(|kv| (kv.key.to_string(), kv.value))
            .collect::<HashMap<_, _>>();

        assert_eq!(key_values["error"].as_str(), "user error");
        assert_eq!(
            key_values["error.chain"],
            Value::Array(
                vec![
                    StringValue::from("intermediate error"),
                    StringValue::from("base error")
                ]
                .into()
            )
        );

        assert_eq!(key_values[FIELD_EXCEPTION_MESSAGE].as_str(), "user error");
        assert_eq!(
            key_values[FIELD_EXCEPTION_STACKTRACE],
            Value::Array(
                vec![
                    StringValue::from("intermediate error"),
                    StringValue::from("base error")
                ]
                .into()
            )
        );
    }

    #[test]
    fn includes_span_location() {
        let tracer = TestTracer(Arc::new(Mutex::new(None)));
        let subscriber = tracing_subscriber::registry()
            .with(layer().force_sampling().with_tracer(tracer.clone()));

        tracing::subscriber::with_default(subscriber, || {
            tracing::debug_span!("request");
        });

        let attributes = tracer.with_data(|data| data.builder.attributes.as_ref().unwrap().clone());
        let keys = attributes
            .iter()
            .map(|kv| kv.key.as_str())
            .collect::<Vec<&str>>();
        assert!(keys.contains(&"code.filepath"));
        assert!(keys.contains(&"code.namespace"));
        assert!(keys.contains(&"code.lineno"));
    }

    #[test]
    fn includes_thread() {
        let thread = thread::current();
        let expected_name = thread
            .name()
            .map(|name| Value::String(name.to_owned().into()));
        let expected_id = Value::I64(thread_id_integer(thread.id()) as i64);

        let tracer = TestTracer(Arc::new(Mutex::new(None)));
        let subscriber = tracing_subscriber::registry().with(
            layer()
                .force_sampling()
                .with_tracer(tracer.clone())
                .with_threads(true),
        );

        tracing::subscriber::with_default(subscriber, || {
            tracing::debug_span!("request");
        });

        let attributes = tracer
            .with_data(|data| data.builder.attributes.as_ref().unwrap().clone())
            .drain(..)
            .map(|kv| (kv.key.to_string(), kv.value))
            .collect::<HashMap<_, _>>();
        assert_eq!(attributes.get("thread.name"), expected_name.as_ref());
        assert_eq!(attributes.get("thread.id"), Some(&expected_id));
    }

    #[test]
    fn excludes_thread() {
        let tracer = TestTracer(Arc::new(Mutex::new(None)));
        let subscriber = tracing_subscriber::registry().with(
            layer()
                .force_sampling()
                .with_tracer(tracer.clone())
                .with_threads(false),
        );

        tracing::subscriber::with_default(subscriber, || {
            tracing::debug_span!("request");
        });

        let attributes = tracer.with_data(|data| data.builder.attributes.as_ref().unwrap().clone());
        let keys = attributes
            .iter()
            .map(|kv| kv.key.as_str())
            .collect::<Vec<&str>>();
        assert!(!keys.contains(&"thread.name"));
        assert!(!keys.contains(&"thread.id"));
    }

    #[test]
    fn propagates_error_fields_from_event_to_span() {
        let tracer = TestTracer(Arc::new(Mutex::new(None)));
        let subscriber = tracing_subscriber::registry().with(
            layer()
                .force_sampling()
                .with_tracer(tracer.clone())
                .with_exception_field_propagation(true),
        );

        let err = TestDynError::new("base error")
            .with_parent("intermediate error")
            .with_parent("user error");

        tracing::subscriber::with_default(subscriber, || {
            let _guard = tracing::debug_span!("request",).entered();

            tracing::error!(
                error = &err as &(dyn std::error::Error + 'static),
                "request error!"
            )
        });

        let attributes = tracer
            .0
            .lock()
            .unwrap()
            .as_ref()
            .unwrap()
            .builder
            .attributes
            .as_ref()
            .unwrap()
            .clone();

        let key_values = attributes
            .into_iter()
            .map(|kv| (kv.key.to_string(), kv.value))
            .collect::<HashMap<_, _>>();

        assert_eq!(key_values[FIELD_EXCEPTION_MESSAGE].as_str(), "user error");
        assert_eq!(
            key_values[FIELD_EXCEPTION_STACKTRACE],
            Value::Array(
                vec![
                    StringValue::from("intermediate error"),
                    StringValue::from("base error")
                ]
                .into()
            )
        );
    }
}<|MERGE_RESOLUTION|>--- conflicted
+++ resolved
@@ -728,22 +728,7 @@
         {
             parent_cx.span().span_context().trace_id()
         } else {
-<<<<<<< HEAD
-            let sampled_span = span
-                .parent()
-                .and_then(|s| s.extensions().get::<SampledSpan>().cloned());
-
-            match sampled_span {
-                // It's not the root span
-                Some(SampledSpan::Sampled(trace_id, _) | SampledSpan::NotSampled(trace_id, _)) => {
-                    opentelemetry::trace::TraceId::from(trace_id.to_u128())
-                }
-                // It's probably the root span
-                None => self.tracer.new_trace_id(),
-            }
-=======
             self.tracer.new_trace_id()
->>>>>>> affe4628
         };
         let span_id = self.tracer.new_span_id();
         let sampled = if self.enabled(attrs.metadata(), &ctx) {
