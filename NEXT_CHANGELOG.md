# Changelog for the next release

All notable changes to Router will be documented in this file.

This project adheres to [Semantic Versioning](https://semver.org/spec/v2.0.0.html).

<!-- <KEEP> THIS IS AN SET OF TEMPLATES TO USE WHEN ADDING TO THE CHANGELOG.

## ❗ BREAKING ❗
## 🚀 Features
## 🐛 Fixes
## 📃 Configuration
Configuration changes will be [automatically migrated on load](https://www.apollographql.com/docs/router/configuration/overview#upgrading-your-router-configuration). However, you should update your source configuration files as these will become breaking changes in a future major release.
## 🛠 Maintenance
## 📚 Documentation
## 🥼 Experimental

## Example section entry format

### Headline ([Issue #ISSUE_NUMBER](https://github.com/apollographql/router/issues/ISSUE_NUMBER))

Description! And a link to a [reference](http://url)

By [@USERNAME](https://github.com/USERNAME) in https://github.com/apollographql/router/pull/PULL_NUMBER
</KEEP> -->

## 🚀 Features

### Always deduplicate variables ([Issue #2387](https://github.com/apollographql/router/issues/2387))

Variable deduplication allows the router to reduce the number of entities that are requested from subgraphs if some of them are redundant, and as such reduce the size of subgraph responses. It has been available for a while but was not active by default. This is now always on.

By [@Geal](https://github.com/geal) in https://github.com/apollographql/router/pull/2445

### Add optional `Access-Control-Max-Age` header to CORS plugin ([Issue #2212](https://github.com/apollographql/router/issues/2212))

Adds new option called `max_age` that is used like this:
```
cors:
  max_age: 86400secs
```

By [@osamra-rbi](https://github.com/osamra-rbi) in https://github.com/apollographql/router/pull/2331

## 🐛 Fixes

### Forbid caching `PERSISTED_QUERY_NOT_FOUND` responses ([Issue #2502](https://github.com/apollographql/router/issues/2502))

The router now sends a `cache-control: private, no-cache, must-revalidate` response header to clients, in addition to the existing `PERSISTED_QUERY_NOT_FOUND` error code on the response which was being sent previously.  This expanded behaviour occurs when when a persisted query hash could not be found and is important since such responses should **not** be cached by intermediary proxies/CDNs since the client will need to be able to send the full query directly to the Router on a subsequent request.

By [@o0Ignition0o](https://github.com/o0Ignition0o) in https://github.com/apollographql/router/pull/2503
### Listen on root URL when `/*` is set in `supergraph.path` configuration ([Issue #2471](https://github.com/apollographql/router/issues/2471))

If you provided this configuration:

```yaml
supergraph:
  path: /*
```

Since release `1.8` and due to [Axum upgrade](https://github.com/tokio-rs/axum/releases/tag/axum-v0.6.0) it wasn't listening on `localhost` without a path. It now has a special case for `/*` to also listen to the URL without a path so you're able to call on `http://localhost` for example.

By [@bnjjj](https://github.com/bnjjj) in https://github.com/apollographql/router/pull/2472

### Better support for wildcard in `supergraph.path` configuration ([Issue #2406](https://github.com/apollographql/router/issues/2406))

You can now use wildcard in supergraph endpoint path like this:

```yaml
supergraph:
  listen: 0.0.0.0:4000
  path: /g*
```

if you want the supergraph to answer on `/graphql` or `/gateway` for example.

By [@bnjjj](https://github.com/bnjjj) in https://github.com/apollographql/router/pull/2410

### Fix panic in schema parse error reporting ([Issue #2269](https://github.com/apollographql/router/issues/2269))

In order to support introspection,
some definitions like `type __Field { … }` are implicitly added to schemas.
This addition was done by string concatenation at the source level.
In some cases like unclosed braces, a parse error could be reported at a position
beyond the size of the original source.
This would cause a panic because only the unconcatenated string
is given the the error reporting library `miette`.

Instead, the Router now parses introspection types separately
and “concatenates” definitions at the AST level.

By [@SimonSapin](https://github.com/SimonSapin) in https://github.com/apollographql/router/pull/2448

### Always accept compressed subgraph responses  ([Issue #2415](https://github.com/apollographql/router/issues/2415))

Subgraph response decompression was only supported when subgraph request compression was configured. This is now always active.

By [@Geal](https://github.com/geal) in https://github.com/apollographql/router/pull/2450

### Fix handling of root query operation not named `Query`

With such a schema, some parsing code in the Router would incorrectly
return an error because it was assuming the default name.
Similarly with a root mutation operation not named `Mutation`.

By [@SimonSapin](https://github.com/SimonSapin) in https://github.com/apollographql/router/pull/2459

### Remove the `locations` field from subgraph errors ([Issue #2297](https://github.com/apollographql/router/issues/2297))

Subgraph errors can come with a `locations` field indicating which part of the query was causing issues, but it refers to the subgraph query generated by the query planner, and we have no way of translating it to locations in the client query, so this field is removed for now.

By [@Geal](https://github.com/geal) in https://github.com/apollographql/router/pull/2442

### Emit metrics showing number of client connections ([issue #2384](https://github.com/apollographql/router/issues/2384))

New metrics are available to track the client connections:
- `apollo_router_session_count_total` indicates the number of currently connected clients
- `apollo_router_session_count_active` indicates the number of in flight GraphQL requests from connected clients.

This also fixes the behaviour when we reach the maximum number of file descriptors: instead of going into a busy loop, the router will wait a bit before accepting a new connection.

By [@Geal](https://github.com/geal) in https://github.com/apollographql/router/pull/2395

### `--dev` will no longer modify configuration that it does not directly touch ([Issue #2404](https://github.com/apollographql/router/issues/2404), [Issue #2481](https://github.com/apollographql/router/issues/2481))

Previously `dev` mode was operating against the configuration object model. This meant that it would sometimes replace pieces of configuration where really it should just have modified it.
Now dev mode will override the following in the yaml config, but it will leave any adjacent configuration as it was:

```yaml
homepage:
  enabled: false
include_subgraph_errors:
  all: true
plugins:
  experimental.expose_query_plan: true
sandbox:
  enabled: true
supergraph:
  introspection: true
telemetry:
  tracing:
    experimental_response_trace_id:
      enabled: true
```

By [@bryncooke](https://github.com/bryncooke) in https://github.com/apollographql/router/pull/2489

## 🛠 Maintenance

### Improve #[serde(default)] attribute on structs ([Issue #2424](https://github.com/apollographql/router/issues/2424))

If all the fields of your struct have their default value then use the `#[serde(default)]` on the struct instead of all fields. If you have specific default values for field, you have to create your own `Default` impl.

+ GOOD
```rust
#[serde(deny_unknown_fields, default)]
struct Export {
    url: Url,
    enabled: bool
}

impl Default for Export {
  fn default() -> Self {
    Self {
      url: default_url_fn(),
      enabled: false
    }
  }
}
```

+ BAD
```rust
#[serde(deny_unknown_fields)]
struct Export {
    #[serde(default="default_url_fn")
    url: Url,
    #[serde(default)]
    enabled: bool
}
```

By [@bnjjj](https://github.com/bnjjj) in https://github.com/apollographql/router/pull/2424

## 📃 Configuration

Configuration changes will be [automatically migrated on load](https://www.apollographql.com/docs/router/configuration/overview#upgrading-your-router-configuration). However, you should update your source configuration files as these will become breaking changes in a future major release.

### `health-check` renamed to `health_check` ([Issue #2161](https://github.com/apollographql/router/issues/2161))

The health_check key in router.yaml has been renamed to snake case for consistency. 

Before:
```yaml
health-check:
  enabled: true
```

After:
```yaml
health_check:
  enabled: true
```

By [@bryncooke](https://github.com/bryncooke) in https://github.com/apollographql/router/pull/2451 and https://github.com/apollographql/router/pull/2463

### Return a proper timeout response ([Issue #2360](https://github.com/apollographql/router/issues/2360) [Issue #2400](https://github.com/apollographql/router/issues/240))

There was a regression where timeouts generated a HTTP response with status `500 Internal Server Error`. This is now fixed with a test to guarantee it, the status code is now `504 Gateway Timeout` (Instead of previously `408 Request Timeout` which blamed the client). There is also a new metric `apollo_router_timeout` to track when timeouts are triggered.

By [@Geal](https://github.com/geal) in https://github.com/apollographql/router/pull/2419

## 📚 Documentation

<<<<<<< HEAD
### *Experimental* 🥼 Remove the `experimental_cache` Cargo feature ([PR #2176](https://github.com/apollographql/router/issues/2176))

The Redis cache implementation was gated by a Cargo feature, so only available in custom builds of the Router. This is now available in all builds.

By [@Geal](https://github.com/Geal) in https://github.com/apollographql/router/pull/2176

## 🐛 Fixes
=======
### Fix the documentation to disable the Apollo telemetry ([Issue #2478](https://github.com/apollographql/router/issues/2478))
>>>>>>> 718d83d4

To disable the Apollo telemetry you have to use `APOLLO_TELEMETRY_DISABLED=true`.

By [@bnjjj](https://github.com/bnjjj) in https://github.com/apollographql/router/pull/2479

### `send_headers` and `send_variable_values` in `telemetry.apollo` ([Issue #2149](https://github.com/apollographql/router/issues/2149))

+ `send_headers`

  Provide this field to configure which request header names and values are included in trace data that's sent to Apollo Studio. Valid options are: `only` with an array, `except` with an array, `none`, `all`.

  The default value is `none``, which means no header names or values are sent to Studio. This is a security measure to prevent sensitive data from potentially reaching the Router.

+ `send_variable_values`

  Provide this field to configure which variable values are included in trace data that's sent to Apollo Studio. Valid options are: `only` with an array, `except` with an array, `none`, `all`.

  The default value is `none`, which means no variable values are sent to Studio. This is a security measure to prevent sensitive data from potentially reaching the Router.


By [@bnjjj](https://github.com/bnjjj) in https://github.com/apollographql/router/pull/2435

### Documentation on how to propagate headers between subgraph services ([Issue #2128](https://github.com/apollographql/router/issues/2128))

Migrating headers between subgraph services is possible via Rhai script. An example has been added to the header propagation page.

By [@bryncooke](https://github.com/bryncooke) in https://github.com/apollographql/router/pull/2446

### Added documentation for listening on IPv6 ([Issue #1835](https://github.com/apollographql/router/issues/1835))

Added documentation for listening on IPv6
```yaml
supergraph:
  # The socket address and port to listen on. 
  # Note that this must be quoted to avoid interpretation as a yaml array.
  listen: '[::1]:4000'
```

By [@bryncooke](https://github.com/bryncooke) in https://github.com/apollographql/router/pull/2440

## 🛠 Maintenance

### Parse schemas and queries with `apollo-compiler`

The Router now uses the higher-level representation from `apollo-compiler`
instead of using the AST from `apollo-parser` directly.
This is a first step towards replacing a bunch of code that grew organically
during the Router’s early days, with a general-purpose library with intentional design.
Internal data structures are unchanged for now.
Parsing behavior has been tested to be identical on a large corpus
of production schemas and queries.

By [@SimonSapin](https://github.com/SimonSapin) in https://github.com/apollographql/router/pull/2466


### Disregard APOLLO_TELEMETRY_DISABLED in orbiter unit test ([Issue #2487](https://github.com/apollographql/router/issues/2487))

`orbiter::test::test_visit_args` failed if APOLLO_TELEMETRY_DISABLED was set.

By [@bryncooke](https://github.com/bryncooke) in https://github.com/apollographql/router/pull/2488<|MERGE_RESOLUTION|>--- conflicted
+++ resolved
@@ -41,6 +41,12 @@
 ```
 
 By [@osamra-rbi](https://github.com/osamra-rbi) in https://github.com/apollographql/router/pull/2331
+
+### *Experimental* 🥼 Remove the `experimental_cache` Cargo feature ([PR #2176](https://github.com/apollographql/router/issues/2176))
+
+The Redis cache implementation was gated by a Cargo feature, so only available in custom builds of the Router. This is now available in all builds.
+
+By [@Geal](https://github.com/Geal) in https://github.com/apollographql/router/pull/2176
 
 ## 🐛 Fixes
 
@@ -212,17 +218,7 @@
 
 ## 📚 Documentation
 
-<<<<<<< HEAD
-### *Experimental* 🥼 Remove the `experimental_cache` Cargo feature ([PR #2176](https://github.com/apollographql/router/issues/2176))
-
-The Redis cache implementation was gated by a Cargo feature, so only available in custom builds of the Router. This is now available in all builds.
-
-By [@Geal](https://github.com/Geal) in https://github.com/apollographql/router/pull/2176
-
-## 🐛 Fixes
-=======
 ### Fix the documentation to disable the Apollo telemetry ([Issue #2478](https://github.com/apollographql/router/issues/2478))
->>>>>>> 718d83d4
 
 To disable the Apollo telemetry you have to use `APOLLO_TELEMETRY_DISABLED=true`.
 
