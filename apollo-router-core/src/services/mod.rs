--- conflicted
+++ resolved
@@ -31,11 +31,7 @@
     }
 }
 
-<<<<<<< HEAD
-#[derive(Serialize, Deserialize, Clone)]
-=======
-#[derive(Serialize, Deserialize, Debug, PartialEq, Eq)]
->>>>>>> cac29519
+#[derive(Serialize, Deserialize, Debug, PartialEq, Eq, Clone)]
 #[serde(untagged)]
 pub enum ResponseBody {
     GraphQL(Response),
