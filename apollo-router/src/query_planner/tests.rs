use std::collections::HashMap;
use std::sync::atomic::AtomicBool;
use std::sync::atomic::Ordering;
use std::sync::Arc;

use futures::StreamExt;
use http::Method;
use router_bridge::planner::UsageReporting;
use serde_json_bytes::json;
use tokio_stream::wrappers::ReceiverStream;
use tower::ServiceExt;

use super::DeferredNode;
use super::Depends;
use super::FlattenNode;
use super::OperationKind;
use super::PlanNode;
use super::Primary;
use super::QueryPlan;
use crate::json_ext::Path;
use crate::json_ext::PathElement;
use crate::plugin;
use crate::plugin::test::MockSubgraph;
use crate::query_planner;
use crate::query_planner::fetch::FetchNode;
use crate::request;
use crate::services::subgraph_service::MakeSubgraphService;
use crate::services::supergraph;
use crate::services::SubgraphResponse;
use crate::services::SubgraphServiceFactory;
use crate::spec::Query;
use crate::spec::Schema;
use crate::Configuration;
use crate::Context;
use crate::MockedSubgraphs;
use crate::TestHarness;

macro_rules! test_query_plan {
    () => {
        include_str!("testdata/query_plan.json")
    };
}

macro_rules! test_schema {
    () => {
        include_str!("testdata/schema.graphql")
    };
}

#[test]
fn query_plan_from_json() {
    let query_plan: PlanNode = serde_json::from_str(test_query_plan!()).unwrap();
    insta::assert_debug_snapshot!(query_plan);
}

#[test]
fn service_usage() {
    assert_eq!(
        serde_json::from_str::<PlanNode>(test_query_plan!())
            .unwrap()
            .service_usage()
            .collect::<Vec<_>>(),
        vec!["product", "books", "product", "books", "product"]
    );
}

/// This test panics in the product subgraph. HOWEVER, this does not result in a panic in the
/// test, since the buffer() functionality in the tower stack "loses" the panic and we end up
/// with a closed service.
///
/// See: https://github.com/tower-rs/tower/issues/455
///
/// The query planner reports the failed subgraph fetch as an error with a reason of "service
/// closed", which is what this test expects.
#[tokio::test]
#[should_panic(expected = "this panic should be propagated to the test harness")]
async fn mock_subgraph_service_withf_panics_should_be_reported_as_service_closed() {
    let query_plan: QueryPlan = QueryPlan {
        root: serde_json::from_str(test_query_plan!()).unwrap(),
        formatted_query_plan: Default::default(),
        query: Arc::new(Query::empty()),
        usage_reporting: UsageReporting {
            stats_report_key: "this is a test report key".to_string(),
            referenced_fields_by_type: Default::default(),
        },
    };

    let mut mock_products_service = plugin::test::MockSubgraphService::new();
    mock_products_service.expect_call().times(1).withf(|_| {
        panic!("this panic should be propagated to the test harness");
    });
    mock_products_service.expect_clone().return_once(|| {
        let mut mock_products_service = plugin::test::MockSubgraphService::new();
        mock_products_service.expect_call().times(1).withf(|_| {
            panic!("this panic should be propagated to the test harness");
        });
        mock_products_service
    });

    let (sender, _) = tokio::sync::mpsc::channel(10);
    let sf = Arc::new(SubgraphServiceFactory {
        services: Arc::new(HashMap::from([(
            "product".into(),
            Arc::new(mock_products_service) as Arc<dyn MakeSubgraphService>,
        )])),
        plugins: Default::default(),
    });

    let result = query_plan
        .execute(
            &Context::new(),
            &sf,
            &Default::default(),
            &Arc::new(Schema::parse_test(test_schema!(), &Default::default()).unwrap()),
            sender,
            None,
            &None,
            None,
        )
        .await;
    assert_eq!(result.errors.len(), 1);
    let reason: String =
        serde_json_bytes::from_value(result.errors[0].extensions.get("reason").unwrap().clone())
            .unwrap();
    assert_eq!(reason, "service closed".to_string());
}

#[tokio::test]
async fn fetch_includes_operation_name() {
    let query_plan: QueryPlan = QueryPlan {
        root: serde_json::from_str(test_query_plan!()).unwrap(),
        formatted_query_plan: Default::default(),
        usage_reporting: UsageReporting {
            stats_report_key: "this is a test report key".to_string(),
            referenced_fields_by_type: Default::default(),
        },
        query: Arc::new(Query::empty()),
    };

    let succeeded: Arc<AtomicBool> = Default::default();
    let inner_succeeded = Arc::clone(&succeeded);

    let mut mock_products_service = plugin::test::MockSubgraphService::new();
    mock_products_service.expect_clone().return_once(|| {
        let mut mock_products_service = plugin::test::MockSubgraphService::new();
        mock_products_service
            .expect_call()
            .times(1)
            .withf(move |request| {
                let matches = request.subgraph_request.body().operation_name
                    == Some("topProducts_product_0".into());
                inner_succeeded.store(matches, Ordering::SeqCst);
                matches
            })
            .returning(|_| Ok(SubgraphResponse::fake_builder().build()));
        mock_products_service
    });

    let (sender, _) = tokio::sync::mpsc::channel(10);

    let sf = Arc::new(SubgraphServiceFactory {
        services: Arc::new(HashMap::from([(
            "product".into(),
            Arc::new(mock_products_service) as Arc<dyn MakeSubgraphService>,
        )])),
        plugins: Default::default(),
    });

    let _response = query_plan
        .execute(
            &Context::new(),
            &sf,
            &Default::default(),
            &Arc::new(Schema::parse_test(test_schema!(), &Default::default()).unwrap()),
            sender,
            None,
            &None,
            None,
        )
        .await;

    assert!(succeeded.load(Ordering::SeqCst), "incorrect operation name");
}

#[tokio::test]
async fn fetch_makes_post_requests() {
    let query_plan: QueryPlan = QueryPlan {
        root: serde_json::from_str(test_query_plan!()).unwrap(),
        formatted_query_plan: Default::default(),
        usage_reporting: UsageReporting {
            stats_report_key: "this is a test report key".to_string(),
            referenced_fields_by_type: Default::default(),
        },
        query: Arc::new(Query::empty()),
    };

    let succeeded: Arc<AtomicBool> = Default::default();
    let inner_succeeded = Arc::clone(&succeeded);

    let mut mock_products_service = plugin::test::MockSubgraphService::new();

    mock_products_service.expect_clone().return_once(|| {
        let mut mock_products_service = plugin::test::MockSubgraphService::new();
        mock_products_service
            .expect_call()
            .times(1)
            .withf(move |request| {
                let matches = request.subgraph_request.method() == Method::POST;
                inner_succeeded.store(matches, Ordering::SeqCst);
                matches
            })
            .returning(|_| Ok(SubgraphResponse::fake_builder().build()));
        mock_products_service
    });

    let (sender, _) = tokio::sync::mpsc::channel(10);

    let sf = Arc::new(SubgraphServiceFactory {
        services: Arc::new(HashMap::from([(
            "product".into(),
            Arc::new(mock_products_service) as Arc<dyn MakeSubgraphService>,
        )])),
        plugins: Default::default(),
    });

    let _response = query_plan
        .execute(
            &Context::new(),
            &sf,
            &Default::default(),
            &Arc::new(Schema::parse_test(test_schema!(), &Default::default()).unwrap()),
            sender,
            None,
            &None,
            None,
        )
        .await;

    assert!(
        succeeded.load(Ordering::SeqCst),
        "subgraph requests must be http post"
    );
}

#[tokio::test]
async fn defer() {
    // plan for { t { x ... @defer { y } }}
    let query_plan: QueryPlan = QueryPlan {
            formatted_query_plan: Default::default(),
            root: PlanNode::Defer {
                primary: Primary {
                    path: None,
                    subselection: Some("{ t { x } }".to_string()),
                    node: Some(Box::new(PlanNode::Fetch(FetchNode {
                        service_name: "X".to_string(),
                        requires: vec![],
                        variable_usages: vec![],
                        operation: "{ t { id __typename x } }".to_string(),
                        operation_name: Some("t".to_string()),
                        operation_kind: OperationKind::Query,
                        id: Some("fetch1".to_string()),
                        input_rewrites: None,
                        output_rewrites: None,
                        authorization: Default::default(),
                    }))),
                },
                deferred: vec![DeferredNode {
                    depends: vec![Depends {
                        id: "fetch1".to_string(),
                        defer_label: None,
                    }],
                    label: None,
                    query_path: Path(vec![PathElement::Key("t".to_string())]), 
                    subselection: Some("{ y }".to_string()),
                    node: Some(Arc::new(PlanNode::Flatten(FlattenNode {
                        path: Path(vec![PathElement::Key("t".to_string())]),
                        node: Box::new(PlanNode::Fetch(FetchNode {
                            service_name: "Y".to_string(),
                            requires: vec![query_planner::selection::Selection::InlineFragment(
                                query_planner::selection::InlineFragment {
                                    type_condition: Some("T".into()),
                                    selections: vec![
                                        query_planner::selection::Selection::Field(
                                            query_planner::selection::Field {
                                                alias: None,
                                                name: "id".into(),
                                                selections: None,
                                            },
                                        ),
                                        query_planner::selection::Selection::Field(
                                            query_planner::selection::Field {
                                                alias: None,
                                                name: "__typename".into(),
                                                selections: None,
                                            },
                                        ),
                                    ],
                                },
                            )],
                            variable_usages: vec![],
                            operation: "query($representations:[_Any!]!){_entities(representations:$representations){...on T{y}}}".to_string(),
                            operation_name: None,
                            operation_kind: OperationKind::Query,
                            id: Some("fetch2".to_string()),
                            input_rewrites: None,
                            output_rewrites: None,
                            authorization: Default::default(),
                        })),
                    }))),
                }],
            },
            usage_reporting: UsageReporting {
                stats_report_key: "this is a test report key".to_string(),
                referenced_fields_by_type: Default::default(),
            },
            query: Arc::new(Query::empty()),
        };

    let mut mock_x_service = plugin::test::MockSubgraphService::new();
    mock_x_service.expect_clone().return_once(|| {
        let mut mock_x_service = plugin::test::MockSubgraphService::new();
        mock_x_service
            .expect_call()
            .times(1)
            .withf(move |_request| true)
            .returning(|_| {
                Ok(SubgraphResponse::fake_builder()
                    .data(serde_json::json! {{
                        "t": {"id": 1234,
                        "__typename": "T",
                         "x": "X"
                        }
                    }})
                    .build())
            });
        mock_x_service
    });

    let mut mock_y_service = plugin::test::MockSubgraphService::new();
    mock_y_service.expect_clone().return_once(|| {
        let mut mock_y_service = plugin::test::MockSubgraphService::new();
        mock_y_service
            .expect_call()
            .times(1)
            .withf(move |_request| true)
            .returning(|_| {
                Ok(SubgraphResponse::fake_builder()
                    .data(serde_json::json! {{
                        "_entities": [{"y": "Y", "__typename": "T"}]
                    }})
                    .build())
            });
        mock_y_service
    });

    let (sender, receiver) = tokio::sync::mpsc::channel(10);

    let schema = include_str!("testdata/defer_schema.graphql");
    let schema = Arc::new(Schema::parse_test(schema, &Default::default()).unwrap());
    let sf = Arc::new(SubgraphServiceFactory {
        services: Arc::new(HashMap::from([
            (
                "X".into(),
                Arc::new(mock_x_service) as Arc<dyn MakeSubgraphService>,
            ),
            (
                "Y".into(),
                Arc::new(mock_y_service) as Arc<dyn MakeSubgraphService>,
            ),
        ])),
        plugins: Default::default(),
    });

    let response = query_plan
        .execute(
            &Context::new(),
            &sf,
            &Default::default(),
            &schema,
            sender,
            None,
            &None,
            None,
        )
        .await;

    // primary response
    assert_eq!(
        serde_json::to_value(&response).unwrap(),
        serde_json::json! {{"data":{"t":{"id":1234,"__typename":"T","x":"X"}}}}
    );

    let response = ReceiverStream::new(receiver).next().await.unwrap();

    // deferred response
    assert_eq!(
        serde_json::to_value(&response).unwrap(),
        // the primary response appears there because the deferred response gets data from it
        // unneeded parts are removed in response formatting
        serde_json::json! {{"data":{"t":{"y":"Y","__typename":"T","id":1234,"x":"X"}},"path":["t"]}}
    );
}

#[tokio::test]
async fn defer_if_condition() {
    let query = r#"
        query Me($shouldDefer: Boolean) {
            me {
              id
              ... @defer(if: $shouldDefer) {
                name
                username
              }
            }
          }"#;

    let schema = include_str!("testdata/defer_clause.graphql");
    let schema = Arc::new(Schema::parse_test(schema, &Default::default()).unwrap());

    let root: PlanNode =
        serde_json::from_str(include_str!("testdata/defer_clause_plan.json")).unwrap();

    let query_plan = QueryPlan {
        root,
        usage_reporting: UsageReporting {
            stats_report_key: "this is a test report key".to_string(),
            referenced_fields_by_type: Default::default(),
        },
        query: Arc::new(
            Query::parse(
                query,
                &schema,
                &Configuration::fake_builder().build().unwrap(),
            )
            .unwrap(),
        ),
        formatted_query_plan: None,
    };

    let mocked_accounts = MockSubgraph::builder()
        // defer if true
        .with_json(
            serde_json::json! {{"query":"query Me__accounts__0{me{__typename id}}", "operationName":"Me__accounts__0"}},
            serde_json::json! {{"data": {"me": {"__typename": "User", "id": "1"}}}},
        )
        .with_json(
            serde_json::json! {{"query":"query Me__accounts__1($representations:[_Any!]!){_entities(representations:$representations){...on User{name username}}}", "operationName":"Me__accounts__1", "variables":{"representations":[{"__typename":"User","id":"1"}]}}},
            serde_json::json! {{"data": {"_entities": [{"name": "Ada Lovelace", "username": "@ada"}]}}},
        )
        // defer if false
        .with_json(serde_json::json! {{"query": "query Me__accounts__2{me{id name username}}", "operationName":"Me__accounts__2"}},
        serde_json::json! {{"data": {"me": {"id": "1", "name": "Ada Lovelace", "username": "@ada"}}}},
    )
        .build();

    let (sender, receiver) = tokio::sync::mpsc::channel(10);
    let mut receiver_stream = ReceiverStream::new(receiver);

    let service_factory = Arc::new(SubgraphServiceFactory {
        services: Arc::new(HashMap::from([(
            "accounts".into(),
            Arc::new(mocked_accounts) as Arc<dyn MakeSubgraphService>,
        )])),
        plugins: Default::default(),
    });
    let defer_primary_response = query_plan
        .execute(
            &Context::new(),
            &service_factory,
            &Arc::new(
                http::Request::builder()
                    .body(
                        request::Request::fake_builder()
                            .variables(json!({ "shouldDefer": true }).as_object().unwrap().clone())
                            .build(),
                    )
                    .unwrap(),
            ),
            &schema,
            sender,
            None,
            &None,
            None,
        )
        .await;

    // shouldDefer: true
    insta::assert_json_snapshot!(defer_primary_response);
    let deferred_response = receiver_stream.next().await.unwrap();
    insta::assert_json_snapshot!(deferred_response);
    assert!(receiver_stream.next().await.is_none());

    // shouldDefer: not provided, should default to true
    let (default_sender, default_receiver) = tokio::sync::mpsc::channel(10);
    let mut default_receiver_stream = ReceiverStream::new(default_receiver);
    let default_primary_response = query_plan
        .execute(
            &Context::new(),
            &service_factory,
            &Default::default(),
            &schema,
            default_sender,
            None,
            &None,
            None,
        )
        .await;

    assert_eq!(defer_primary_response, default_primary_response);
    assert_eq!(
        deferred_response,
        default_receiver_stream.next().await.unwrap()
    );
    assert!(default_receiver_stream.next().await.is_none());

    // shouldDefer: false, only 1 response
    let (sender, no_defer_receiver) = tokio::sync::mpsc::channel(10);
    let mut no_defer_receiver_stream = ReceiverStream::new(no_defer_receiver);
    let defer_disabled = query_plan
        .execute(
            &Context::new(),
            &service_factory,
            &Arc::new(
                http::Request::builder()
                    .body(
                        request::Request::fake_builder()
                            .variables(json!({ "shouldDefer": false }).as_object().unwrap().clone())
                            .build(),
                    )
                    .unwrap(),
            ),
            &schema,
            sender,
            None,
            &None,
            None,
        )
        .await;
    insta::assert_json_snapshot!(defer_disabled);
    assert!(no_defer_receiver_stream.next().await.is_none());
}

#[tokio::test]
async fn dependent_mutations() {
    let schema = r#"schema
        @core(feature: "https://specs.apollo.dev/core/v0.1"),
        @core(feature: "https://specs.apollo.dev/join/v0.1")
      {
        query: Query
        mutation: Mutation
      }

      directive @core(feature: String!) repeatable on SCHEMA
      directive @join__field(graph: join__Graph, requires: join__FieldSet, provides: join__FieldSet) on FIELD_DEFINITION
      directive @join__type(graph: join__Graph!, key: join__FieldSet) repeatable on OBJECT | INTERFACE
      directive @join__owner(graph: join__Graph!) on OBJECT | INTERFACE
      directive @join__graph(name: String!, url: String!) on ENUM_VALUE
      scalar join__FieldSet

      enum join__Graph {
        A @join__graph(name: "A" url: "http://localhost:4001")
        B @join__graph(name: "B" url: "http://localhost:4004")
      }

      type Mutation {
          mutationA: Mutation @join__field(graph: A)
          mutationB: Boolean @join__field(graph: B)
      }

      type Query {
          query: Boolean @join__field(graph: A)
      }"#;

    let query_plan: QueryPlan = QueryPlan {
        // generated from:
        // mutation {
        //   mutationA {
        //     mutationB
        //   }
        // }
        formatted_query_plan: Default::default(),
        root: serde_json::from_str(
            r#"{
                "kind": "Sequence",
                "nodes": [
                    {
                        "kind": "Fetch",
                        "serviceName": "A",
                        "variableUsages": [],
                        "operation": "mutation{mutationA{__typename}}",
                        "operationKind": "mutation"
                    },
                    {
                        "kind": "Flatten",
                        "path": [
                            "mutationA"
                        ],
                        "node": {
                            "kind": "Fetch",
                            "serviceName": "B",
                            "variableUsages": [],
                            "operation": "mutation{...on Mutation{mutationB}}",
                            "operationKind": "mutation"
                        }
                    }
                ]
            }"#,
        )
        .unwrap(),
        usage_reporting: UsageReporting {
            stats_report_key: "this is a test report key".to_string(),
            referenced_fields_by_type: Default::default(),
        },
        query: Arc::new(Query::empty()),
    };

    let mut mock_a_service = plugin::test::MockSubgraphService::new();
    mock_a_service.expect_clone().returning(|| {
        let mut mock_a_service = plugin::test::MockSubgraphService::new();
        mock_a_service
            .expect_call()
            .times(1)
            .returning(|_| Ok(SubgraphResponse::fake_builder().build()));

        mock_a_service
    });

    // the first fetch returned null, so there should never be a call to B
    let mut mock_b_service = plugin::test::MockSubgraphService::new();
    mock_b_service.expect_call().never();

    let sf = Arc::new(SubgraphServiceFactory {
        services: Arc::new(HashMap::from([
            (
                "A".into(),
                Arc::new(mock_a_service) as Arc<dyn MakeSubgraphService>,
            ),
            (
                "B".into(),
                Arc::new(mock_b_service) as Arc<dyn MakeSubgraphService>,
            ),
        ])),
        plugins: Default::default(),
    });

    let (sender, _) = tokio::sync::mpsc::channel(10);
    let _response = query_plan
        .execute(
            &Context::new(),
            &sf,
            &Default::default(),
            &Arc::new(Schema::parse_test(schema, &Default::default()).unwrap()),
            sender,
            None,
            &None,
            None,
        )
        .await;
}

#[tokio::test]
async fn alias_renaming() {
    let schema = r#"schema
      @link(url: "https://specs.apollo.dev/link/v1.0")
      @link(url: "https://specs.apollo.dev/join/v0.3", for: EXECUTION)
    {
      query: Query
    }
    
    directive @join__enumValue(graph: join__Graph!) repeatable on ENUM_VALUE
    
    directive @join__field(graph: join__Graph, requires: join__FieldSet, provides: join__FieldSet, type: String, external: Boolean, override: String, usedOverridden: Boolean) repeatable on FIELD_DEFINITION | INPUT_FIELD_DEFINITION
    
    directive @join__graph(name: String!, url: String!) on ENUM_VALUE
    
    directive @join__implements(graph: join__Graph!, interface: String!) repeatable on OBJECT | INTERFACE
    
    directive @join__type(graph: join__Graph!, key: join__FieldSet, extension: Boolean! = false, resolvable: Boolean! = true, isInterfaceObject: Boolean! = false) repeatable on OBJECT | INTERFACE | UNION | ENUM | INPUT_OBJECT | SCALAR
    
    directive @join__unionMember(graph: join__Graph!, member: String!) repeatable on UNION
    
    directive @link(url: String, as: String, for: link__Purpose, import: [link__Import]) repeatable on SCHEMA
    
    interface I
      @join__type(graph: S1)
      @join__type(graph: S2)
    {
      id: String!
    }
    
    scalar join__FieldSet
    
    enum join__Graph {
      S1 @join__graph(name: "S1", url: "http://localhost/s1")
      S2 @join__graph(name: "S2", url: "http://localhost/s2")
    }
    
    scalar link__Import
    
    enum link__Purpose {
      """
      `SECURITY` features provide metadata necessary to securely resolve fields.
      """
      SECURITY
    
      """
      `EXECUTION` features provide metadata necessary for operation execution.
      """
      EXECUTION
    }
    
    type Query
      @join__type(graph: S1)
      @join__type(graph: S2)
    {
      testQuery(id: String!): I @join__field(graph: S1)
    }
    
    type T1 implements I
      @join__implements(graph: S1, interface: "I")
      @join__implements(graph: S2, interface: "I")
      @join__type(graph: S1, key: "id", resolvable: false)
      @join__type(graph: S2, key: "id")
    {
      id: String!
      foo: Test @join__field(graph: S2)
    }
    
    type T2 implements I
      @join__implements(graph: S1, interface: "I")
      @join__implements(graph: S2, interface: "I")
      @join__type(graph: S1, key: "id", resolvable: false)
      @join__type(graph: S2, key: "id")
    {
      id: String!
      bar: Test @join__field(graph: S2)
    }
    
    type Test
      @join__type(graph: S2)
    {
      field: String!
    }"#;

    let query = "query test($tId: String!) {
            testQuery(id: $tId) {
            ... on T1 {
            foo {
                field
            }
            }
            ... on T2 {
            foo: bar {
                field
            }
            }
        }
        }";

    let subgraphs = MockedSubgraphs([
        ("S1", MockSubgraph::builder().with_json(
            serde_json::json!{{"query":
            "query test__S1__0($tId:String!){testQuery(id:$tId){__typename ...on T1{__typename id}...on T2{__typename id}}}",
            "operationName": "test__S1__0", "variables":{"tId":"1"}}},
            serde_json::json!{{"data": {
                "testQuery": {
                    "__typename": "T1",
                    "id": "T1",
                }
            } }}
        ).with_json(
            serde_json::json!{{"query":
            "query test__S1__0($tId:String!){testQuery(id:$tId){__typename ...on T1{__typename id}...on T2{__typename id}}}",
            "operationName": "test__S1__0", "variables":{"tId":"2"}}},
            serde_json::json!{{"data": {
                "testQuery": {
                    "__typename": "T2",
                    "id": "T2",
                }
            } }}
        ).build()),
        ("S2", MockSubgraph::builder().with_json(
            serde_json::json!{{"query":
            "query test__S2__1($representations:[_Any!]!){_entities(representations:$representations){...on T1{foo{field}}...on T2{foo__alias_0:bar{field}}}}",
            "operationName": "test__S2__1", "variables":{"representations":[{
                "__typename": "T1",
                "id": "T1",
            }]}}},
            serde_json::json!{{"data": {
                "_entities": [{
                    "foo": {
                        "field": "aaa"
                    }
                }]
            } }}
        ).with_json(
            serde_json::json!{{"query":
            "query test__S2__1($representations:[_Any!]!){_entities(representations:$representations){...on T1{foo{field}}...on T2{foo__alias_0:bar{field}}}}",
            "operationName": "test__S2__1", "variables":{"representations":[{
                "__typename": "T2",
                "id": "T2",
            }]}}},
            serde_json::json!{{"data": {
                "_entities": [{
                    "foo__alias_0": {
                        "field": "bbb"
                    }
                }]
            } }}
        ).build()),
        ].into_iter().collect());

    let service = TestHarness::builder()
        .configuration_json(serde_json::json!({"include_subgraph_errors": { "all": true } }))
        .unwrap()
        .schema(schema)
        .extra_plugin(subgraphs)
        .build_supergraph()
        .await
        .unwrap();

    let request = supergraph::Request::fake_builder()
        .context(Context::new())
        .query(query)
        .variables(
            serde_json_bytes::json! {{ "tId": "1"}}
                .as_object()
                .unwrap()
                .clone(),
        )
        .build()
        .unwrap();

    let mut stream = service.clone().oneshot(request).await.unwrap();
    let response = stream.next_response().await.unwrap();
    insta::assert_json_snapshot!(serde_json::to_value(&response).unwrap());

    let request = supergraph::Request::fake_builder()
        .context(Context::new())
        .query(query)
        .variables(
            serde_json_bytes::json! {{ "tId": "2"}}
                .as_object()
                .unwrap()
                .clone(),
        )
        .build()
        .unwrap();

    let mut stream = service.clone().oneshot(request).await.unwrap();
    let response = stream.next_response().await.unwrap();
    insta::assert_json_snapshot!(serde_json::to_value(&response).unwrap());
}

#[tokio::test]
async fn missing_fields_in_requires() {
    let schema = r#"schema
    @link(url: "https://specs.apollo.dev/link/v1.0")
    @link(url: "https://specs.apollo.dev/join/v0.3", for: EXECUTION)
  {
    query: Query
  }
  
  directive @join__enumValue(graph: join__Graph!) repeatable on ENUM_VALUE
  
  directive @join__field(graph: join__Graph, requires: join__FieldSet, provides: join__FieldSet, type: String, external: Boolean, override: String, usedOverridden: Boolean) repeatable on FIELD_DEFINITION | INPUT_FIELD_DEFINITION
  
  directive @join__graph(name: String!, url: String!) on ENUM_VALUE
  
  directive @join__implements(graph: join__Graph!, interface: String!) repeatable on OBJECT | INTERFACE
  
  directive @join__type(graph: join__Graph!, key: join__FieldSet, extension: Boolean! = false, resolvable: Boolean! = true, isInterfaceObject: Boolean! = false) repeatable on OBJECT | INTERFACE | UNION | ENUM | INPUT_OBJECT | SCALAR
  
  directive @join__unionMember(graph: join__Graph!, member: String!) repeatable on UNION
  
  directive @link(url: String, as: String, for: link__Purpose, import: [link__Import]) repeatable on SCHEMA
  
  type Details
    @join__type(graph: SUB1)
    @join__type(graph: SUB2)
  {
    enabled: Boolean
  }
  
  scalar join__FieldSet
  
  enum join__Graph {
    SUB1 @join__graph(name: "sub1", url: "http://localhost:4002/test")
    SUB2 @join__graph(name: "sub2", url: "http://localhost:4002/test2")
  }
  
  scalar link__Import
  
  enum link__Purpose {
    """
    `SECURITY` features provide metadata necessary to securely resolve fields.
    """
    SECURITY
  
    """
    `EXECUTION` features provide metadata necessary for operation execution.
    """
    EXECUTION
  }
  
  type Query
    @join__type(graph: SUB1)
    @join__type(graph: SUB2)
  {
    stuff: Stuff @join__field(graph: SUB1)
  }
  
  type Stuff
    @join__type(graph: SUB1, key: "id")
    @join__type(graph: SUB2, key: "id", extension: true)
  {
    id: ID
    details: [Details] @join__field(graph: SUB1) @join__field(graph: SUB2, external: true)
    aDetailsIsEnabled: Boolean @join__field(graph: SUB2, requires: "details { enabled }")
  }"#;

    let query = "query {
        stuff {
          id
          aDetailsIsEnabled
        }
      }";

    let subgraphs = MockedSubgraphs([
        ("sub1", MockSubgraph::builder().with_json(
            serde_json::json!{{"query": "{stuff{__typename id details{enabled}}}",}},
            serde_json::json!{{"data": {
                "stuff": {
                  "__typename": "Stuff",
                  "id": "1",
                  "details": [{
                    "enabled": true
                  },
                  null,
                  {
                    "enabled": false
                  }]
                }
            } }}
        ).build()),
        ("sub2", MockSubgraph::builder().with_json(
            serde_json::json!{{
                "query": "query($representations:[_Any!]!){_entities(representations:$representations){...on Stuff{aDetailsIsEnabled}}}",
                "variables":{"representations": [
                    {
                        "__typename": "Stuff",
                        "id": "1",
                        "details": [
                            {
                                "enabled": true
                            },
                            null,
                            {
                                "enabled": false
                            }
                        ]
                    }
                ]}}},
            serde_json::json!{{"data": {
                "_entities": [{
                    "aDetailsIsEnabled": true
                }]
            } }}
        ).build()),
        ].into_iter().collect());

    let service = TestHarness::builder()
        .configuration_json(serde_json::json!({"include_subgraph_errors": { "all": true } }))
        .unwrap()
        .schema(schema)
        .extra_plugin(subgraphs)
        .build_supergraph()
        .await
        .unwrap();

    let request = supergraph::Request::fake_builder()
        .context(Context::new())
        .query(query)
        .variables(
            serde_json_bytes::json! {{ "tId": "1"}}
                .as_object()
                .unwrap()
                .clone(),
        )
        .build()
        .unwrap();

    let mut stream = service.clone().oneshot(request).await.unwrap();
    let response = stream.next_response().await.unwrap();
    insta::assert_json_snapshot!(serde_json::to_value(&response).unwrap());
}

#[tokio::test]
<<<<<<< HEAD
async fn null_in_requires() {
=======
async fn missing_typename_and_fragments_in_requires() {
>>>>>>> b1155f80
    let schema = r#"schema
    @link(url: "https://specs.apollo.dev/link/v1.0")
    @link(url: "https://specs.apollo.dev/join/v0.3", for: EXECUTION)
  {
    query: Query
  }
  
  directive @join__enumValue(graph: join__Graph!) repeatable on ENUM_VALUE
  
  directive @join__field(graph: join__Graph, requires: join__FieldSet, provides: join__FieldSet, type: String, external: Boolean, override: String, usedOverridden: Boolean) repeatable on FIELD_DEFINITION | INPUT_FIELD_DEFINITION
  
  directive @join__graph(name: String!, url: String!) on ENUM_VALUE
  
  directive @join__implements(graph: join__Graph!, interface: String!) repeatable on OBJECT | INTERFACE
  
  directive @join__type(graph: join__Graph!, key: join__FieldSet, extension: Boolean! = false, resolvable: Boolean! = true, isInterfaceObject: Boolean! = false) repeatable on OBJECT | INTERFACE | UNION | ENUM | INPUT_OBJECT | SCALAR
  
  directive @join__unionMember(graph: join__Graph!, member: String!) repeatable on UNION
  
  directive @link(url: String, as: String, for: link__Purpose, import: [link__Import]) repeatable on SCHEMA
  
  scalar join__FieldSet
  
  enum join__Graph {
    SUB1 @join__graph(name: "sub1", url: "http://localhost:4002/test")
    SUB2 @join__graph(name: "sub2", url: "http://localhost:4002/test2")
  }
  
  scalar link__Import
  
  enum link__Purpose {
    """
    `SECURITY` features provide metadata necessary to securely resolve fields.
    """
    SECURITY
  
    """
    `EXECUTION` features provide metadata necessary for operation execution.
    """
    EXECUTION
  }
  
  type Query
    @join__type(graph: SUB1)
    @join__type(graph: SUB2)
  {
    stuff: Stuff @join__field(graph: SUB1)
  }
  
  type Stuff
    @join__type(graph: SUB1, key: "id")
    @join__type(graph: SUB2, key: "id", extension: true)
  {
    id: ID
    thing: Thing
<<<<<<< HEAD
    isEnabled: Boolean @join__field(graph: SUB2, requires: "thing { a text }")
=======
    isEnabled: Boolean @join__field(graph: SUB2, requires: "thing { ... on Thing { text } }")
>>>>>>> b1155f80
  }
  
  type Thing
  @join__type(graph: SUB1, key: "id")
  @join__type(graph: SUB2, key: "id") {
    id: ID
<<<<<<< HEAD
    a: String @join__field(graph: SUB1) @join__field(graph: SUB2, external: true)
=======
>>>>>>> b1155f80
    text: String @join__field(graph: SUB1) @join__field(graph: SUB2, external: true)
  }
  "#;

    let query = "query {
        stuff {
          id
          isEnabled
        }
      }";

    let subgraphs = MockedSubgraphs([
        ("sub1", MockSubgraph::builder().with_json(
<<<<<<< HEAD
            serde_json::json!{{"query": "{stuff{__typename id thing{a text}}}",}},
=======
            serde_json::json!{{"query": "{stuff{__typename id thing{__typename id text}}}",}},
>>>>>>> b1155f80
            serde_json::json!{{"data": {
                "stuff": {
                  "__typename": "Stuff",
                  "id": "1",
                  "thing": {
<<<<<<< HEAD
                    "a": "A",
                    "text": null
=======
                    "__typename": "Thing",
                    "id": "2",
                    "text": "aaa"
>>>>>>> b1155f80
                  }
                }
            } }}
        ).build()),
        ("sub2", MockSubgraph::builder().with_json(
            serde_json::json!{{
                "query": "query($representations:[_Any!]!){_entities(representations:$representations){...on Stuff{isEnabled}}}",
                "variables":{"representations": [
                    {
                        "__typename": "Stuff",
                        "id": "1",
                        "thing": {
<<<<<<< HEAD
                            "a": "A",
                            "text": null
=======
                        "text": "aaa"
>>>>>>> b1155f80
                        }
                    }
                ]}}},
            serde_json::json!{{"data": {
                "_entities": [{
                    "isEnabled": true
                }]
            } }}
        ).build()),
        ].into_iter().collect());

    let service = TestHarness::builder()
        .configuration_json(serde_json::json!({"include_subgraph_errors": { "all": true } }))
        .unwrap()
        .schema(schema)
        .extra_plugin(subgraphs)
        .build_supergraph()
        .await
        .unwrap();

    let request = supergraph::Request::fake_builder()
        .context(Context::new())
        .query(query)
        .variables(
            serde_json_bytes::json! {{ "tId": "1"}}
                .as_object()
                .unwrap()
                .clone(),
        )
        .build()
        .unwrap();

    let mut stream = service.clone().oneshot(request).await.unwrap();
    let response = stream.next_response().await.unwrap();
    insta::assert_json_snapshot!(serde_json::to_value(&response).unwrap());
<<<<<<< HEAD
=======
}

const TYPENAME_PROPAGATION_SCHEMA: &str = r#"schema
@link(url: "https://specs.apollo.dev/link/v1.0")
@link(url: "https://specs.apollo.dev/join/v0.3", for: EXECUTION)
{
query: Query
}

directive @join__enumValue(graph: join__Graph!) repeatable on ENUM_VALUE

directive @join__field(graph: join__Graph, requires: join__FieldSet, provides: join__FieldSet, type: String, external: Boolean, override: String, usedOverridden: Boolean) repeatable on FIELD_DEFINITION | INPUT_FIELD_DEFINITION

directive @join__graph(name: String!, url: String!) on ENUM_VALUE

directive @join__implements(graph: join__Graph!, interface: String!) repeatable on OBJECT | INTERFACE

directive @join__type(graph: join__Graph!, key: join__FieldSet, extension: Boolean! = false, resolvable: Boolean! = true, isInterfaceObject: Boolean! = false) repeatable on OBJECT | INTERFACE | UNION | ENUM | INPUT_OBJECT | SCALAR

directive @join__unionMember(graph: join__Graph!, member: String!) repeatable on UNION

directive @link(url: String, as: String, for: link__Purpose, import: [link__Import]) repeatable on SCHEMA

type Author implements Node
@join__implements(graph: NODE_RELAY_SUBGRAPH, interface: "Node")
@join__type(graph: AUTHOR_SUBGRAPH, key: "authorId")
@join__type(graph: BOOK_SUBGRAPH, key: "authorId")
@join__type(graph: NODE_RELAY_SUBGRAPH, key: "authorId")
{
authorId: String!
fullName: String! @join__field(graph: AUTHOR_SUBGRAPH) @join__field(graph: BOOK_SUBGRAPH, external: true) @join__field(graph: NODE_RELAY_SUBGRAPH, external: true)
id: ID! @join__field(graph: NODE_RELAY_SUBGRAPH)
}

type Book implements Node
@join__implements(graph: NODE_RELAY_SUBGRAPH, interface: "Node")
@join__type(graph: BOOK_SUBGRAPH, key: "bookId author { fullName }")
@join__type(graph: NODE_RELAY_SUBGRAPH, key: "bookId author { fullName }")
{
bookId: String!
author: Author!
id: ID! @join__field(graph: NODE_RELAY_SUBGRAPH)
}

scalar join__FieldSet

enum join__Graph {
AUTHOR_SUBGRAPH @join__graph(name: "author_subgraph", url: "https://films.example.com")
BOOK_SUBGRAPH @join__graph(name: "book_subgraph", url: "https://films.example.com")
NODE_RELAY_SUBGRAPH @join__graph(name: "node_relay_subgraph", url: "https://films.example.com")
}

scalar link__Import

enum link__Purpose {
"""
`SECURITY` features provide metadata necessary to securely resolve fields.
"""
SECURITY

"""
`EXECUTION` features provide metadata necessary for operation execution.
"""
EXECUTION
}

interface Node
@join__type(graph: NODE_RELAY_SUBGRAPH)
{
id: ID!
}

type Query
@join__type(graph: AUTHOR_SUBGRAPH)
@join__type(graph: BOOK_SUBGRAPH)
@join__type(graph: NODE_RELAY_SUBGRAPH)
{
b: Boolean @join__field(graph: AUTHOR_SUBGRAPH)
book: Book @join__field(graph: BOOK_SUBGRAPH)
node(id: ID): Node @join__field(graph: NODE_RELAY_SUBGRAPH)
}"#;

#[tokio::test]
async fn typename_propagation() {
    let subgraphs = MockedSubgraphs(
        [
            ("author_subgraph", MockSubgraph::builder().with_json(
                serde_json::json! {{
                    "query": "query QueryBook__author_subgraph__1($representations:[_Any!]!){_entities(representations:$representations){...on Author{fullName}}}",
                    "operationName": "QueryBook__author_subgraph__1",
                    "variables": {
                        "representations": [{
                            "__typename": "Author",
                            "authorId": "Author1"
                        }]
                    }
                }},
                serde_json::json! {{"data": {
                    "_entities": [{
                        "fullName": "Ada"
                    }]
                } }},
            ).build()),
            ("book_subgraph", MockSubgraph::builder().build()),
            ("node_relay_subgraph", MockSubgraph::builder().with_json(
                serde_json::json! {{
                    "query": "query Query__node_relay_subgraph__0{node{__typename ...on Book{id author{__typename}}}}",
                    "operationName": "Query__node_relay_subgraph__0"
                }},
                serde_json::json! {{"data": {
                    "node": {
                      "__typename": "Book",
                      "id": "1",
                      "author": {
                        "__typename": "Author"
                      }
                    }
                } }},
            ).build()),
        ]
        .into_iter()
        .collect(),
    );

    let service = TestHarness::builder()
        .configuration_json(serde_json::json!({"include_subgraph_errors": { "all": true } }))
        .unwrap()
        .schema(TYPENAME_PROPAGATION_SCHEMA)
        .extra_plugin(subgraphs)
        .build_supergraph()
        .await
        .unwrap();

    let request = supergraph::Request::fake_builder()
        .context(Context::new())
        .query(
            "query Query {
            node {
              __typename
              ... on Book {
                id
                author {
                  __typename
                }
              }
            }
          }",
        )
        .build()
        .unwrap();

    let mut stream = service.clone().oneshot(request).await.unwrap();
    let response = stream.next_response().await.unwrap();
    insta::assert_json_snapshot!(serde_json::to_value(&response).unwrap());
}

// this test cannot pass as it is right now because we cannot fill in __typename yet without
// large manipulations using the compiler
#[tokio::test]
#[should_panic]
async fn typename_propagation2() {
    let subgraphs = MockedSubgraphs(
        [
            ("author_subgraph", MockSubgraph::builder().build()),
            ("book_subgraph", MockSubgraph::builder().with_json(
                serde_json::json! {{
                    "query": "query QueryBook__book_subgraph__0{book{__typename bookId author{__typename authorId}}}",
                    "operationName": "QueryBook__book_subgraph__0"
                }},
                serde_json::json! {{"data": {
                    "book": {
                      "__typename": "Book",
                      "bookId": "book1",
                      "author": {
                        "__typename": null,
                        "authorId": "Author1"
                      }
                    }
                } }},
            ).build()),
            ("node_relay_subgraph", MockSubgraph::builder().with_json(
                serde_json::json! {{
                    "query": "query QueryBook__node_relay_subgraph__2($representations:[_Any!]!){_entities(representations:$representations){...on Book{__typename id}}}",
                    "operationName": "QueryBook__node_relay_subgraph__2",
                    "variables": {
                        "representations": [{
                            "__typename": "Book",
                            "bookId": "book1",
                            "author": {
                                "fullName": "Ada"
                            }
                        }]
                    }
                }},
                serde_json::json! {{"data": {
                    "_entities": [{
                        "__typename": "Book",
                        "id": "1"
                    }]
                } }},
            ).with_json(
                serde_json::json! {{
                    "query": "query QueryBook__node_relay_subgraph__2($representations:[_Any!]!){_entities(representations:$representations){...on Book{__typename id}}}",
                    "operationName": "QueryBook__node_relay_subgraph__2",
                    "variables": {
                        "representations": [{
                            "__typename": "Book",
                            "bookId": "book1",
                            "author": {
                                "fullName": null
                            }
                        }]
                    }
                }},
                serde_json::json! {{"data": {
                    "_entities": [{
                        "__typename": "Book",
                        "id": "1"
                    }]
                } }},
            ).build()),
        ]
        .into_iter()
        .collect(),
    );

    let service = TestHarness::builder()
        .configuration_json(serde_json::json!({"include_subgraph_errors": { "all": true } }))
        .unwrap()
        .schema(TYPENAME_PROPAGATION_SCHEMA)
        .extra_plugin(subgraphs)
        .build_supergraph()
        .await
        .unwrap();

    let query = "query QueryBook {
        book {
          __typename
          ... on Book {
            id
            author {
              __typename
            }
          }
        }
      }";

    let request = supergraph::Request::fake_builder()
        .context(Context::new())
        .query(query)
        .build()
        .unwrap();

    let mut stream = service.clone().oneshot(request).await.unwrap();
    let response = stream.next_response().await.unwrap();
    insta::assert_json_snapshot!(serde_json::to_value(&response).unwrap());
}

#[tokio::test]
async fn typename_propagation3() {
    let subgraphs = MockedSubgraphs(
        [
            ("author_subgraph", MockSubgraph::builder().with_json(
                serde_json::json! {{
                    "query": "query QueryBook2__author_subgraph__1($representations:[_Any!]!){_entities(representations:$representations){...on Author{fullName}}}",
                    "operationName": "QueryBook2__author_subgraph__1",
                    "variables": {
                        "representations": [{
                            "__typename": "Author",
                            "authorId": "Author1"
                        }]
                    }
                }},
                serde_json::json! {{"data": {
                    "_entities": [{
                        "fullName": "Ada"
                    }]
                } }},
            ).build()),
            ("book_subgraph", MockSubgraph::builder().with_json(
                serde_json::json! {{
                    "query": "query QueryBook2__book_subgraph__0{book{__typename bookId author{__typename authorId}}}",
                    "operationName": "QueryBook2__book_subgraph__0"
                }},
                serde_json::json! {{"data": {
                    "book": {
                      "__typename": "Book",
                      "bookId": "book1",
                      "author": {
                        "__typename": "Author",
                        "authorId": "Author1"
                      }
                    }
                } }},
            ).build()),
            ("node_relay_subgraph", MockSubgraph::builder().with_json(
                serde_json::json! {{
                    "query": "query QueryBook2__node_relay_subgraph__2($representations:[_Any!]!){_entities(representations:$representations){...on Book{__typename id author{id}}}}",
                    "operationName": "QueryBook2__node_relay_subgraph__2",
                    "variables": {
                        "representations": [{
                            "__typename": "Book",
                            "bookId": "book1",
                            "author": {
                                "fullName": "Ada"
                            }
                        }]
                    }
                }},
                serde_json::json! {{"data": {
                    "_entities": [{
                        "__typename": "Book",
                        "id": "1",
                        "author": {
                            "id": "2"
                        }
                    }]
                } }},
            ).build()),
        ]
        .into_iter()
        .collect(),
    );

    let service = TestHarness::builder()
        .configuration_json(serde_json::json!({"include_subgraph_errors": { "all": true } }))
        .unwrap()
        .schema(TYPENAME_PROPAGATION_SCHEMA)
        .extra_plugin(subgraphs)
        .build_supergraph()
        .await
        .unwrap();

    let query = "query QueryBook2 {
        book {
          __typename
          ... on Book {
            id
            author {
              id
            }
          }
        }
      }";

    let request = supergraph::Request::fake_builder()
        .context(Context::new())
        .query(query)
        .build()
        .unwrap();

    let mut stream = service.clone().oneshot(request).await.unwrap();
    let response = stream.next_response().await.unwrap();
    insta::assert_json_snapshot!(serde_json::to_value(&response).unwrap());
>>>>>>> b1155f80
}<|MERGE_RESOLUTION|>--- conflicted
+++ resolved
@@ -996,11 +996,7 @@
 }
 
 #[tokio::test]
-<<<<<<< HEAD
-async fn null_in_requires() {
-=======
 async fn missing_typename_and_fragments_in_requires() {
->>>>>>> b1155f80
     let schema = r#"schema
     @link(url: "https://specs.apollo.dev/link/v1.0")
     @link(url: "https://specs.apollo.dev/join/v0.3", for: EXECUTION)
@@ -1056,21 +1052,13 @@
   {
     id: ID
     thing: Thing
-<<<<<<< HEAD
-    isEnabled: Boolean @join__field(graph: SUB2, requires: "thing { a text }")
-=======
     isEnabled: Boolean @join__field(graph: SUB2, requires: "thing { ... on Thing { text } }")
->>>>>>> b1155f80
   }
   
   type Thing
   @join__type(graph: SUB1, key: "id")
   @join__type(graph: SUB2, key: "id") {
     id: ID
-<<<<<<< HEAD
-    a: String @join__field(graph: SUB1) @join__field(graph: SUB2, external: true)
-=======
->>>>>>> b1155f80
     text: String @join__field(graph: SUB1) @join__field(graph: SUB2, external: true)
   }
   "#;
@@ -1084,24 +1072,15 @@
 
     let subgraphs = MockedSubgraphs([
         ("sub1", MockSubgraph::builder().with_json(
-<<<<<<< HEAD
-            serde_json::json!{{"query": "{stuff{__typename id thing{a text}}}",}},
-=======
             serde_json::json!{{"query": "{stuff{__typename id thing{__typename id text}}}",}},
->>>>>>> b1155f80
             serde_json::json!{{"data": {
                 "stuff": {
                   "__typename": "Stuff",
                   "id": "1",
                   "thing": {
-<<<<<<< HEAD
-                    "a": "A",
-                    "text": null
-=======
                     "__typename": "Thing",
                     "id": "2",
                     "text": "aaa"
->>>>>>> b1155f80
                   }
                 }
             } }}
@@ -1114,12 +1093,7 @@
                         "__typename": "Stuff",
                         "id": "1",
                         "thing": {
-<<<<<<< HEAD
-                            "a": "A",
-                            "text": null
-=======
                         "text": "aaa"
->>>>>>> b1155f80
                         }
                     }
                 ]}}},
@@ -1155,8 +1129,145 @@
     let mut stream = service.clone().oneshot(request).await.unwrap();
     let response = stream.next_response().await.unwrap();
     insta::assert_json_snapshot!(serde_json::to_value(&response).unwrap());
-<<<<<<< HEAD
-=======
+}
+
+#[tokio::test]
+async fn null_in_requires() {
+    let schema = r#"schema
+    @link(url: "https://specs.apollo.dev/link/v1.0")
+    @link(url: "https://specs.apollo.dev/join/v0.3", for: EXECUTION)
+  {
+    query: Query
+  }
+  
+  directive @join__enumValue(graph: join__Graph!) repeatable on ENUM_VALUE
+  
+  directive @join__field(graph: join__Graph, requires: join__FieldSet, provides: join__FieldSet, type: String, external: Boolean, override: String, usedOverridden: Boolean) repeatable on FIELD_DEFINITION | INPUT_FIELD_DEFINITION
+  
+  directive @join__graph(name: String!, url: String!) on ENUM_VALUE
+  
+  directive @join__implements(graph: join__Graph!, interface: String!) repeatable on OBJECT | INTERFACE
+  
+  directive @join__type(graph: join__Graph!, key: join__FieldSet, extension: Boolean! = false, resolvable: Boolean! = true, isInterfaceObject: Boolean! = false) repeatable on OBJECT | INTERFACE | UNION | ENUM | INPUT_OBJECT | SCALAR
+  
+  directive @join__unionMember(graph: join__Graph!, member: String!) repeatable on UNION
+  
+  directive @link(url: String, as: String, for: link__Purpose, import: [link__Import]) repeatable on SCHEMA
+  
+  scalar join__FieldSet
+  
+  enum join__Graph {
+    SUB1 @join__graph(name: "sub1", url: "http://localhost:4002/test")
+    SUB2 @join__graph(name: "sub2", url: "http://localhost:4002/test2")
+  }
+  
+  scalar link__Import
+  
+  enum link__Purpose {
+    """
+    `SECURITY` features provide metadata necessary to securely resolve fields.
+    """
+    SECURITY
+  
+    """
+    `EXECUTION` features provide metadata necessary for operation execution.
+    """
+    EXECUTION
+  }
+  
+  type Query
+    @join__type(graph: SUB1)
+    @join__type(graph: SUB2)
+  {
+    stuff: Stuff @join__field(graph: SUB1)
+  }
+  
+  type Stuff
+    @join__type(graph: SUB1, key: "id")
+    @join__type(graph: SUB2, key: "id", extension: true)
+  {
+    id: ID
+    thing: Thing
+    isEnabled: Boolean @join__field(graph: SUB2, requires: "thing { a text }")
+  }
+  
+  type Thing
+  @join__type(graph: SUB1, key: "id")
+  @join__type(graph: SUB2, key: "id") {
+    id: ID
+    a: String @join__field(graph: SUB1) @join__field(graph: SUB2, external: true)
+    text: String @join__field(graph: SUB1) @join__field(graph: SUB2, external: true)
+  }
+  "#;
+
+    let query = "query {
+        stuff {
+          id
+          isEnabled
+        }
+      }";
+
+    let subgraphs = MockedSubgraphs([
+        ("sub1", MockSubgraph::builder().with_json(
+            serde_json::json!{{"query": "{stuff{__typename id thing{__typename id a text}}}",}},
+            serde_json::json!{{"data": {
+                "stuff": {
+                  "__typename": "Stuff",
+                  "id": "1",
+                  "thing": {
+                    "__typename": "Thing",
+                    "id": "2",
+                    "a": "A",
+                    "text": null
+                  }
+                }
+            } }}
+        ).build()),
+        ("sub2", MockSubgraph::builder().with_json(
+            serde_json::json!{{
+                "query": "query($representations:[_Any!]!){_entities(representations:$representations){...on Stuff{isEnabled}}}",
+                "variables":{"representations": [
+                    {
+                        "__typename": "Stuff",
+                        "id": "1",
+                        "thing": {
+                            "a": "A",
+                            "text": null
+                        }
+                    }
+                ]}}},
+            serde_json::json!{{"data": {
+                "_entities": [{
+                    "isEnabled": true
+                }]
+            } }}
+        ).build()),
+        ].into_iter().collect());
+
+    let service = TestHarness::builder()
+        .configuration_json(serde_json::json!({"include_subgraph_errors": { "all": true } }))
+        .unwrap()
+        .schema(schema)
+        .extra_plugin(subgraphs)
+        .build_supergraph()
+        .await
+        .unwrap();
+
+    let request = supergraph::Request::fake_builder()
+        .context(Context::new())
+        .query(query)
+        .variables(
+            serde_json_bytes::json! {{ "tId": "1"}}
+                .as_object()
+                .unwrap()
+                .clone(),
+        )
+        .build()
+        .unwrap();
+
+    let mut stream = service.clone().oneshot(request).await.unwrap();
+    let response = stream.next_response().await.unwrap();
+    insta::assert_json_snapshot!(serde_json::to_value(&response).unwrap());
 }
 
 const TYPENAME_PROPAGATION_SCHEMA: &str = r#"schema
@@ -1511,5 +1622,4 @@
     let mut stream = service.clone().oneshot(request).await.unwrap();
     let response = stream.next_response().await.unwrap();
     insta::assert_json_snapshot!(serde_json::to_value(&response).unwrap());
->>>>>>> b1155f80
 }