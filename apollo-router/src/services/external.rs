--- conflicted
+++ resolved
@@ -23,11 +23,8 @@
 use tracing::Instrument;
 
 use super::subgraph::SubgraphRequestId;
-<<<<<<< HEAD
+use crate::Context;
 use crate::plugins::telemetry::consts::HTTP_REQUEST_SPAN_NAME;
-=======
-use crate::Context;
->>>>>>> c81efde0
 use crate::plugins::telemetry::otel::OpenTelemetrySpanExt;
 use crate::plugins::telemetry::reload::prepare_context;
 use crate::query_planner::QueryPlan;
@@ -324,11 +321,10 @@
             );
         });
 
-
-        let response = client
-            .call(request)
-            .instrument(http_req_span)
+        let response = client.call(request).instrument(http_req_span).await?;
+        router::body::into_bytes(response.into_body())
             .await
+            .map_err(BoxError::from)
             .and_then(|bytes| serde_json::from_slice(&bytes).map_err(BoxError::from))
     }
 }
