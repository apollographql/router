//! Structures for externalised data, communicating the state of the router pipeline at the
//! different stages.

use std::collections::HashMap;
use std::fmt::Debug;
use std::sync::Arc;
use std::time::Duration;

use http::header::ACCEPT;
use http::header::CONTENT_TYPE;
use http::HeaderMap;
use http::HeaderValue;
use http::Method;
use http::StatusCode;
use opentelemetry::global::get_text_map_propagator;
use schemars::JsonSchema;
use serde::de::DeserializeOwned;
use serde::Deserialize;
use serde::Serialize;
use strum_macros::Display;
use tower::BoxError;
use tower::Service;
use tracing::Instrument;

use super::subgraph::SubgraphRequestId;
use crate::plugins::telemetry::consts::HTTP_REQUEST_SPAN_NAME;
use crate::plugins::telemetry::otel::OpenTelemetrySpanExt;
use crate::plugins::telemetry::reload::prepare_context;
use crate::query_planner::QueryPlan;
use crate::services::router;
use crate::services::router::body::RouterBody;
use crate::Context;

pub(crate) const DEFAULT_EXTERNALIZATION_TIMEOUT: Duration = Duration::from_secs(1);

/// Version of our externalised data. Rev this if it changes
pub(crate) const EXTERNALIZABLE_VERSION: u8 = 1;

#[derive(Clone, Debug, Display, Deserialize, PartialEq, Serialize, JsonSchema)]
pub(crate) enum PipelineStep {
    RouterRequest,
    RouterResponse,
    SupergraphRequest,
    SupergraphResponse,
    ExecutionRequest,
    ExecutionResponse,
    SubgraphRequest,
    SubgraphResponse,
}

impl From<PipelineStep> for opentelemetry::Value {
    fn from(val: PipelineStep) -> Self {
        val.to_string().into()
    }
}

#[derive(Clone, Debug, Default, Display, Deserialize, PartialEq, Serialize, JsonSchema)]
#[serde(rename_all = "camelCase")]
pub(crate) enum Control {
    #[default]
    Continue,
    Break(u16),
}

impl Control {
    #[allow(dead_code)]
    fn new(status: u16) -> Self {
        Control::Break(status)
    }

    pub(crate) fn get_http_status(&self) -> Result<StatusCode, BoxError> {
        match self {
            Control::Continue => Ok(StatusCode::OK),
            Control::Break(code) => StatusCode::from_u16(*code).map_err(|e| e.into()),
        }
    }
}

#[derive(Clone, Debug, Deserialize, Serialize)]
#[serde(rename_all = "camelCase")]
pub(crate) struct Externalizable<T> {
    pub(crate) version: u8,
    pub(crate) stage: String,
    #[serde(skip_serializing_if = "Option::is_none")]
    pub(crate) control: Option<Control>,
    pub(crate) id: Option<String>,
    #[serde(skip_serializing_if = "Option::is_none")]
    pub(crate) headers: Option<HashMap<String, Vec<String>>>,
    #[serde(skip_serializing_if = "Option::is_none")]
    pub(crate) body: Option<T>,
    #[serde(skip_serializing_if = "Option::is_none")]
    pub(crate) context: Option<Context>,
    #[serde(skip_serializing_if = "Option::is_none")]
    pub(crate) sdl: Option<String>,
    #[serde(skip_serializing_if = "Option::is_none")]
    pub(crate) uri: Option<String>,
    #[serde(skip_serializing_if = "Option::is_none")]
    pub(crate) method: Option<String>,
    #[serde(skip_serializing_if = "Option::is_none")]
    pub(crate) path: Option<String>,
    #[serde(skip_serializing_if = "Option::is_none")]
    pub(crate) service_name: Option<String>,
    #[serde(skip_serializing_if = "Option::is_none")]
    pub(crate) status_code: Option<u16>,
    #[serde(skip_serializing_if = "Option::is_none")]
    pub(crate) has_next: Option<bool>,
    #[serde(skip_serializing_if = "Option::is_none")]
    query_plan: Option<Arc<QueryPlan>>,
    #[serde(skip_serializing_if = "Option::is_none")]
    pub(crate) subgraph_request_id: Option<SubgraphRequestId>,
}

#[buildstructor::buildstructor]
impl<T> Externalizable<T>
where
    T: Debug + DeserializeOwned + Serialize + Send + Sync,
{
    /// This is the constructor (or builder) to use when constructing a Router
    /// `Externalizable`.
    #[builder(visibility = "pub(crate)")]
    fn router_new(
        stage: PipelineStep,
        control: Option<Control>,
        id: String,
        headers: Option<HashMap<String, Vec<String>>>,
        body: Option<T>,
        context: Option<Context>,
        status_code: Option<u16>,
        method: Option<String>,
        path: Option<String>,
        sdl: Option<String>,
    ) -> Self {
        assert!(matches!(
            stage,
            PipelineStep::RouterRequest | PipelineStep::RouterResponse
        ));
        Externalizable {
            version: EXTERNALIZABLE_VERSION,
            stage: stage.to_string(),
            control,
            id: Some(id),
            headers,
            body,
            context,
            status_code,
            sdl,
            uri: None,
            path,
            method,
            service_name: None,
            has_next: None,
            query_plan: None,
            subgraph_request_id: None,
        }
    }

    /// This is the constructor (or builder) to use when constructing a Supergraph
    /// `Externalizable`.
    #[builder(visibility = "pub(crate)")]
    fn supergraph_new(
        stage: PipelineStep,
        control: Option<Control>,
        id: String,
        headers: Option<HashMap<String, Vec<String>>>,
        body: Option<T>,
        context: Option<Context>,
        status_code: Option<u16>,
        method: Option<String>,
        sdl: Option<String>,
        has_next: Option<bool>,
    ) -> Self {
        assert!(matches!(
            stage,
            PipelineStep::SupergraphRequest | PipelineStep::SupergraphResponse
        ));
        Externalizable {
            version: EXTERNALIZABLE_VERSION,
            stage: stage.to_string(),
            control,
            id: Some(id),
            headers,
            body,
            context,
            status_code,
            sdl,
            uri: None,
            path: None,
            method,
            service_name: None,
            has_next,
            query_plan: None,
            subgraph_request_id: None,
        }
    }

    /// This is the constructor (or builder) to use when constructing an Execution
    /// `Externalizable`.
    #[builder(visibility = "pub(crate)")]
    fn execution_new(
        stage: PipelineStep,
        control: Option<Control>,
        id: String,
        headers: Option<HashMap<String, Vec<String>>>,
        body: Option<T>,
        context: Option<Context>,
        status_code: Option<u16>,
        method: Option<String>,
        sdl: Option<String>,
        has_next: Option<bool>,
        query_plan: Option<Arc<QueryPlan>>,
    ) -> Self {
        assert!(matches!(
            stage,
            PipelineStep::ExecutionRequest | PipelineStep::ExecutionResponse
        ));
        Externalizable {
            version: EXTERNALIZABLE_VERSION,
            stage: stage.to_string(),
            control,
            id: Some(id),
            headers,
            body,
            context,
            status_code,
            sdl,
            uri: None,
            path: None,
            method,
            service_name: None,
            has_next,
            query_plan,
            subgraph_request_id: None,
        }
    }

    /// This is the constructor (or builder) to use when constructing a Subgraph
    /// `Externalizable`.
    #[builder(visibility = "pub(crate)")]
    fn subgraph_new(
        stage: PipelineStep,
        control: Option<Control>,
        id: String,
        headers: Option<HashMap<String, Vec<String>>>,
        body: Option<T>,
        context: Option<Context>,
        status_code: Option<u16>,
        method: Option<String>,
        service_name: Option<String>,
        uri: Option<String>,
        subgraph_request_id: Option<SubgraphRequestId>,
    ) -> Self {
        assert!(matches!(
            stage,
            PipelineStep::SubgraphRequest | PipelineStep::SubgraphResponse
        ));
        Externalizable {
            version: EXTERNALIZABLE_VERSION,
            stage: stage.to_string(),
            control,
            id: Some(id),
            headers,
            body,
            context,
            status_code,
            sdl: None,
            uri,
            path: None,
            method,
            service_name,
            has_next: None,
            query_plan: None,
            subgraph_request_id,
        }
    }

    pub(crate) async fn call<C>(self, mut client: C, uri: &str) -> Result<Self, BoxError>
    where
        C: Service<
                http::Request<RouterBody>,
                Response = http::Response<RouterBody>,
                Error = BoxError,
            > + Clone
            + Send
            + Sync
            + 'static,
    {
        tracing::debug!("forwarding json: {}", serde_json::to_string(&self)?);

        let mut request = http::Request::builder()
            .uri(uri)
            .method(Method::POST)
            .header(ACCEPT, "application/json")
            .header(CONTENT_TYPE, "application/json")
            .body(router::body::from_bytes(serde_json::to_vec(&self)?))?;

        let schema_uri = request.uri();
        let host = schema_uri.host().unwrap_or_default();
        let port = schema_uri.port_u16().unwrap_or_else(|| {
            let scheme = schema_uri.scheme_str();
            if scheme == Some("https") {
                443
            } else if scheme == Some("http") {
                80
            } else {
                0
            }
        });

        let http_req_span = tracing::info_span!(HTTP_REQUEST_SPAN_NAME,
            "otel.kind" = "CLIENT",
            "http.request.method" = "POST",
            "server.address" = %host,
            "server.port" = %port,
            "url.full" = %schema_uri,
        );

        get_text_map_propagator(|propagator| {
            propagator.inject_context(
                &prepare_context(http_req_span.context()),
                &mut crate::otel_compat::HeaderInjector(request.headers_mut()),
            );
        });

<<<<<<< HEAD
        let response = client
            .call(request)
            .instrument(http_req_span)
            .await
            .map_err(BoxError::from)?;
=======
        let response = client.call(request).await?;
>>>>>>> 4c7114d6
        router::body::into_bytes(response.into_body())
            .await
            .map_err(BoxError::from)
            .and_then(|bytes| serde_json::from_slice(&bytes).map_err(BoxError::from))
    }
}

/// Convert a HeaderMap into a HashMap
pub(crate) fn externalize_header_map(
    input: &HeaderMap<HeaderValue>,
) -> Result<HashMap<String, Vec<String>>, BoxError> {
    let mut output = HashMap::new();
    for (k, v) in input {
        let k = k.as_str().to_owned();
        let v = String::from_utf8(v.as_bytes().to_vec()).map_err(|e| e.to_string())?;
        output.entry(k).or_insert_with(Vec::new).push(v)
    }
    Ok(output)
}

#[cfg(test)]
mod test {
    use super::*;

    #[test]
    fn it_will_build_router_externalizable_correctly() {
        Externalizable::<String>::router_builder()
            .stage(PipelineStep::RouterRequest)
            .id(String::default())
            .build();
        Externalizable::<String>::router_builder()
            .stage(PipelineStep::RouterResponse)
            .id(String::default())
            .build();
    }

    #[test]
    #[should_panic]
    fn it_will_not_build_router_externalizable_incorrectly() {
        Externalizable::<String>::router_builder()
            .stage(PipelineStep::SubgraphRequest)
            .id(String::default())
            .build();
        Externalizable::<String>::router_builder()
            .stage(PipelineStep::SubgraphResponse)
            .id(String::default())
            .build();
    }

    #[test]
    #[should_panic]
    fn it_will_not_build_router_externalizable_incorrectl_supergraph() {
        Externalizable::<String>::router_builder()
            .stage(PipelineStep::SupergraphRequest)
            .id(String::default())
            .build();
        Externalizable::<String>::router_builder()
            .stage(PipelineStep::SupergraphResponse)
            .id(String::default())
            .build();
    }

    #[test]
    fn it_will_build_subgraph_externalizable_correctly() {
        Externalizable::<String>::subgraph_builder()
            .stage(PipelineStep::SubgraphRequest)
            .id(String::default())
            .build();
        Externalizable::<String>::subgraph_builder()
            .stage(PipelineStep::SubgraphResponse)
            .id(String::default())
            .build();
    }

    #[test]
    #[should_panic]
    fn it_will_not_build_subgraph_externalizable_incorrectly() {
        Externalizable::<String>::subgraph_builder()
            .stage(PipelineStep::RouterRequest)
            .id(String::default())
            .build();
        Externalizable::<String>::subgraph_builder()
            .stage(PipelineStep::RouterResponse)
            .id(String::default())
            .build();
    }
}<|MERGE_RESOLUTION|>--- conflicted
+++ resolved
@@ -321,18 +321,11 @@
             );
         });
 
-<<<<<<< HEAD
+
         let response = client
             .call(request)
             .instrument(http_req_span)
             .await
-            .map_err(BoxError::from)?;
-=======
-        let response = client.call(request).await?;
->>>>>>> 4c7114d6
-        router::body::into_bytes(response.into_body())
-            .await
-            .map_err(BoxError::from)
             .and_then(|bytes| serde_json::from_slice(&bytes).map_err(BoxError::from))
     }
 }
