use std::sync::Arc;
use std::time::Instant;

use fred::error::RedisError;
use fred::types::Scanner;
use futures::SinkExt;
use futures::StreamExt;
use itertools::Itertools;
use serde::Deserialize;
use serde::Serialize;
use serde_json_bytes::Value;
use thiserror::Error;
use tokio::sync::broadcast;
use tower::BoxError;
use tracing::Instrument;

use super::entity::Storage as EntityStorage;
use crate::cache::redis::RedisCacheStorage;
use crate::cache::redis::RedisKey;
use crate::notification::Handle;
use crate::notification::HandleStream;
use crate::plugins::cache::entity::hash_entity_key;
use crate::plugins::cache::entity::ENTITY_CACHE_VERSION;
use crate::Notify;

#[derive(Clone)]
pub(crate) struct Invalidation {
<<<<<<< HEAD
    handle: Handle<InvalidationTopic, Vec<InvalidationRequest>>,
=======
    pub(super) enabled: bool,
    #[allow(clippy::type_complexity)]
    pub(super) handle: Handle<
        InvalidationTopic,
        (
            Vec<InvalidationRequest>,
            InvalidationOrigin,
            broadcast::Sender<Result<u64, InvalidationError>>,
        ),
    >,
>>>>>>> b96224ca
}

#[derive(Error, Debug, Clone)]
pub(crate) enum InvalidationError {
    #[error("redis error")]
    RedisError(#[from] RedisError),
    #[error("several errors")]
    Errors(#[from] InvalidationErrors),
    #[cfg(test)]
    #[error("custom error: {0}")]
    Custom(String),
}

#[derive(Debug, Clone)]
pub(crate) struct InvalidationErrors(Vec<InvalidationError>);

impl std::fmt::Display for InvalidationErrors {
    fn fmt(&self, f: &mut std::fmt::Formatter<'_>) -> std::fmt::Result {
        write!(
            f,
            "invalidation errors: [{}]",
            self.0.iter().map(|e| e.to_string()).join("; ")
        )
    }
}

impl std::error::Error for InvalidationErrors {}

#[derive(Debug, Copy, Clone, Hash, PartialEq, Eq)]
pub(crate) struct InvalidationTopic;

#[derive(Clone, Debug, PartialEq)]
pub(crate) enum InvalidationOrigin {
    Endpoint,
    Extensions,
}

impl Invalidation {
    pub(crate) async fn new(storage: Arc<EntityStorage>) -> Result<Self, BoxError> {
        let mut notify = Notify::new(None, None, None);
        let (handle, _b) = notify.create_or_subscribe(InvalidationTopic, false).await?;
<<<<<<< HEAD
        let h = handle.clone();

        tokio::task::spawn(async move { start(storage, h.into_stream()).await });

        Ok(Self { handle })
=======
        let enabled = storage.is_some();
        if let Some(storage) = storage.clone() {
            let h = handle.clone();

            tokio::task::spawn(async move {
                start(storage, h.into_stream()).await;
            });
        }
        Ok(Self { enabled, handle })
>>>>>>> b96224ca
    }

    pub(crate) async fn invalidate(
        &mut self,
        origin: InvalidationOrigin,
        requests: Vec<InvalidationRequest>,
<<<<<<< HEAD
    ) -> Result<(), BoxError> {
        let mut sink = self.handle.clone().into_sink();
        sink.send(requests).await.map_err(|e| e.message)?;
=======
    ) -> Result<u64, BoxError> {
        if self.enabled {
            let mut sink = self.handle.clone().into_sink();
            let (response_tx, mut response_rx) = broadcast::channel(2);
            sink.send((requests, origin, response_tx.clone()))
                .await
                .map_err(|e| format!("cannot send invalidation request: {}", e.message))?;

            let result = response_rx
                .recv()
                .await
                .map_err(|err| {
                    format!(
                        "cannot receive response for invalidation request: {:?}",
                        err
                    )
                })?
                .map_err(|err| format!("received an invalidation error: {:?}", err))?;
>>>>>>> b96224ca

            Ok(result)
        } else {
            Ok(0)
        }
    }
}

// TODO refactor
#[allow(clippy::type_complexity)]
async fn start(
<<<<<<< HEAD
    storage: Arc<EntityStorage>,
    mut handle: HandleStream<InvalidationTopic, Vec<InvalidationRequest>>,
) {
    while let Some(requests) = handle.next().await {
        handle_request_batch(&storage, requests)
            .instrument(tracing::info_span!("cache.invalidation.batch"))
            .await
    }
}

async fn handle_request_batch(storage: &EntityStorage, requests: Vec<InvalidationRequest>) {
    for request in requests {
        let start = Instant::now();
        let redis_storage = match storage.get(request.subgraph()) {
            Some(s) => s,
            None => continue,
        };
        handle_request(redis_storage, &request)
            .instrument(tracing::info_span!("cache.invalidation.request"))
            .await;
        f64_histogram!(
            "apollo.router.cache.invalidation.duration",
            "Duration of the invalidation event execution.",
            start.elapsed().as_secs_f64()
=======
    storage: RedisCacheStorage,
    mut handle: HandleStream<
        InvalidationTopic,
        (
            Vec<InvalidationRequest>,
            InvalidationOrigin,
            broadcast::Sender<Result<u64, InvalidationError>>,
        ),
    >,
) {
    while let Some((requests, origin, response_tx)) = handle.next().await {
        let origin = match origin {
            InvalidationOrigin::Endpoint => "endpoint",
            InvalidationOrigin::Extensions => "extensions",
        };
        u64_counter!(
            "apollo.router.operations.entity.invalidation.event",
            "Entity cache received a batch of invalidation requests",
            1u64,
            "origin" = origin
>>>>>>> b96224ca
        );
        if let Err(err) = response_tx.send(
            handle_request_batch(&storage, origin, requests)
                .instrument(tracing::info_span!(
                    "cache.invalidation.batch",
                    "origin" = origin
                ))
                .await,
        ) {
            ::tracing::error!("cannot send answer to invalidation request in the channel: {err}");
        }
    }
}

async fn handle_request(
    storage: &RedisCacheStorage,
    origin: &'static str,
    request: &InvalidationRequest,
) -> Result<u64, InvalidationError> {
    let key_prefix = request.key_prefix();
    let subgraph = request.subgraph_name();
    tracing::debug!(
        "got invalidation request: {request:?}, will scan for: {}",
        key_prefix
    );

    // FIXME: configurable batch size
    let mut stream = storage.scan(key_prefix.clone(), Some(10));
    let mut count = 0u64;
    let mut error = None;

    while let Some(res) = stream.next().await {
        match res {
            Err(e) => {
                tracing::error!(
                    pattern = key_prefix,
                    error = %e,
                    message = "error scanning for key",
                );
                error = Some(e);
                break;
            }
            Ok(scan_res) => {
                if let Some(keys) = scan_res.results() {
                    let keys = keys
                        .iter()
                        .filter_map(|k| k.as_str())
                        .map(|k| RedisKey(k.to_string()))
                        .collect::<Vec<_>>();
                    if !keys.is_empty() {
                        tracing::debug!("deleting keys: {keys:?}");
                        count += keys.len() as u64;
                        storage.delete(keys).await;

                        u64_counter!(
                            "apollo.router.operations.entity.invalidation.entry",
                            "Entity cache counter for invalidated entries",
                            1u64,
                            "origin" = origin,
                            "subgraph.name" = subgraph.clone()
                        );
                    }
                }
            }
        }
    }

    u64_histogram!(
        "apollo.router.cache.invalidation.keys",
        "Number of invalidated keys.",
        count
    );

    match error {
        Some(err) => Err(err.into()),
        None => Ok(count),
    }
}

async fn handle_request_batch(
    storage: &RedisCacheStorage,
    origin: &'static str,
    requests: Vec<InvalidationRequest>,
) -> Result<u64, InvalidationError> {
    let mut count = 0;
    let mut errors = Vec::new();
    for request in requests {
        let start = Instant::now();
        match handle_request(storage, origin, &request)
            .instrument(tracing::info_span!("cache.invalidation.request"))
            .await
        {
            Ok(c) => count += c,
            Err(err) => {
                errors.push(err);
            }
        }
        f64_histogram!(
            "apollo.router.cache.invalidation.duration",
            "Duration of the invalidation event execution.",
            start.elapsed().as_secs_f64()
        );
    }

    if !errors.is_empty() {
        Err(InvalidationErrors(errors).into())
    } else {
        Ok(count)
    }
}

#[derive(Clone, Debug, Serialize, Deserialize, PartialEq)]
#[serde(tag = "kind", rename_all = "lowercase")]
pub(crate) enum InvalidationRequest {
    Subgraph {
        subgraph: String,
    },
    Type {
        subgraph: String,
        r#type: String,
    },
    Entity {
        subgraph: String,
        r#type: String,
        key: Value,
    },
}

impl InvalidationRequest {
    fn key_prefix(&self) -> String {
        match self {
            InvalidationRequest::Subgraph { subgraph } => {
                format!("version:{ENTITY_CACHE_VERSION}:subgraph:{subgraph}*",)
            }
            InvalidationRequest::Type { subgraph, r#type } => {
                format!("version:{ENTITY_CACHE_VERSION}:subgraph:{subgraph}:type:{type}*",)
            }
            InvalidationRequest::Entity {
                subgraph,
                r#type,
                key,
            } => {
                let entity_key = hash_entity_key(key);
                format!("version:{ENTITY_CACHE_VERSION}:subgraph:{subgraph}:type:{type}:entity:{entity_key}*")
            }
        }
    }

<<<<<<< HEAD
    fn subgraph(&self) -> &str {
        match self {
            InvalidationRequest::Subgraph { subgraph } => subgraph,
            InvalidationRequest::Type { subgraph, .. } => subgraph,
            InvalidationRequest::Entity { subgraph, .. } => subgraph,
=======
    pub(super) fn subgraph_name(&self) -> &String {
        match self {
            InvalidationRequest::Subgraph { subgraph }
            | InvalidationRequest::Type { subgraph, .. }
            | InvalidationRequest::Entity { subgraph, .. } => subgraph,
>>>>>>> b96224ca
        }
    }
}<|MERGE_RESOLUTION|>--- conflicted
+++ resolved
@@ -25,10 +25,6 @@
 
 #[derive(Clone)]
 pub(crate) struct Invalidation {
-<<<<<<< HEAD
-    handle: Handle<InvalidationTopic, Vec<InvalidationRequest>>,
-=======
-    pub(super) enabled: bool,
     #[allow(clippy::type_complexity)]
     pub(super) handle: Handle<
         InvalidationTopic,
@@ -38,7 +34,6 @@
             broadcast::Sender<Result<u64, InvalidationError>>,
         ),
     >,
->>>>>>> b96224ca
 }
 
 #[derive(Error, Debug, Clone)]
@@ -80,91 +75,45 @@
     pub(crate) async fn new(storage: Arc<EntityStorage>) -> Result<Self, BoxError> {
         let mut notify = Notify::new(None, None, None);
         let (handle, _b) = notify.create_or_subscribe(InvalidationTopic, false).await?;
-<<<<<<< HEAD
+
         let h = handle.clone();
 
-        tokio::task::spawn(async move { start(storage, h.into_stream()).await });
-
+        tokio::task::spawn(async move {
+            start(storage, h.into_stream()).await;
+        });
         Ok(Self { handle })
-=======
-        let enabled = storage.is_some();
-        if let Some(storage) = storage.clone() {
-            let h = handle.clone();
-
-            tokio::task::spawn(async move {
-                start(storage, h.into_stream()).await;
-            });
-        }
-        Ok(Self { enabled, handle })
->>>>>>> b96224ca
     }
 
     pub(crate) async fn invalidate(
         &mut self,
         origin: InvalidationOrigin,
         requests: Vec<InvalidationRequest>,
-<<<<<<< HEAD
-    ) -> Result<(), BoxError> {
+    ) -> Result<u64, BoxError> {
         let mut sink = self.handle.clone().into_sink();
-        sink.send(requests).await.map_err(|e| e.message)?;
-=======
-    ) -> Result<u64, BoxError> {
-        if self.enabled {
-            let mut sink = self.handle.clone().into_sink();
-            let (response_tx, mut response_rx) = broadcast::channel(2);
-            sink.send((requests, origin, response_tx.clone()))
-                .await
-                .map_err(|e| format!("cannot send invalidation request: {}", e.message))?;
-
-            let result = response_rx
-                .recv()
-                .await
-                .map_err(|err| {
-                    format!(
-                        "cannot receive response for invalidation request: {:?}",
-                        err
-                    )
-                })?
-                .map_err(|err| format!("received an invalidation error: {:?}", err))?;
->>>>>>> b96224ca
-
-            Ok(result)
-        } else {
-            Ok(0)
-        }
+        let (response_tx, mut response_rx) = broadcast::channel(2);
+        sink.send((requests, origin, response_tx.clone()))
+            .await
+            .map_err(|e| format!("cannot send invalidation request: {}", e.message))?;
+
+        let result = response_rx
+            .recv()
+            .await
+            .map_err(|err| {
+                format!(
+                    "cannot receive response for invalidation request: {:?}",
+                    err
+                )
+            })?
+            .map_err(|err| format!("received an invalidation error: {:?}", err))?;
+
+        Ok(result)
     }
 }
 
 // TODO refactor
 #[allow(clippy::type_complexity)]
 async fn start(
-<<<<<<< HEAD
     storage: Arc<EntityStorage>,
-    mut handle: HandleStream<InvalidationTopic, Vec<InvalidationRequest>>,
-) {
-    while let Some(requests) = handle.next().await {
-        handle_request_batch(&storage, requests)
-            .instrument(tracing::info_span!("cache.invalidation.batch"))
-            .await
-    }
-}
-
-async fn handle_request_batch(storage: &EntityStorage, requests: Vec<InvalidationRequest>) {
-    for request in requests {
-        let start = Instant::now();
-        let redis_storage = match storage.get(request.subgraph()) {
-            Some(s) => s,
-            None => continue,
-        };
-        handle_request(redis_storage, &request)
-            .instrument(tracing::info_span!("cache.invalidation.request"))
-            .await;
-        f64_histogram!(
-            "apollo.router.cache.invalidation.duration",
-            "Duration of the invalidation event execution.",
-            start.elapsed().as_secs_f64()
-=======
-    storage: RedisCacheStorage,
     mut handle: HandleStream<
         InvalidationTopic,
         (
@@ -184,8 +133,8 @@
             "Entity cache received a batch of invalidation requests",
             1u64,
             "origin" = origin
->>>>>>> b96224ca
         );
+
         if let Err(err) = response_tx.send(
             handle_request_batch(&storage, origin, requests)
                 .instrument(tracing::info_span!(
@@ -265,7 +214,7 @@
 }
 
 async fn handle_request_batch(
-    storage: &RedisCacheStorage,
+    storage: &EntityStorage,
     origin: &'static str,
     requests: Vec<InvalidationRequest>,
 ) -> Result<u64, InvalidationError> {
@@ -273,7 +222,11 @@
     let mut errors = Vec::new();
     for request in requests {
         let start = Instant::now();
-        match handle_request(storage, origin, &request)
+        let redis_storage = match storage.get(request.subgraph_name()) {
+            Some(s) => s,
+            None => continue,
+        };
+        match handle_request(redis_storage, origin, &request)
             .instrument(tracing::info_span!("cache.invalidation.request"))
             .await
         {
@@ -333,19 +286,11 @@
         }
     }
 
-<<<<<<< HEAD
-    fn subgraph(&self) -> &str {
-        match self {
-            InvalidationRequest::Subgraph { subgraph } => subgraph,
-            InvalidationRequest::Type { subgraph, .. } => subgraph,
-            InvalidationRequest::Entity { subgraph, .. } => subgraph,
-=======
     pub(super) fn subgraph_name(&self) -> &String {
         match self {
             InvalidationRequest::Subgraph { subgraph }
             | InvalidationRequest::Type { subgraph, .. }
             | InvalidationRequest::Entity { subgraph, .. } => subgraph,
->>>>>>> b96224ca
         }
     }
 }