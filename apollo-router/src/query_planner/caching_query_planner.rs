use std::collections::HashMap;
use std::hash::Hash;
use std::ops::Deref;
use std::sync::Arc;
use std::task;

use apollo_compiler::validation::Valid;
use futures::future::BoxFuture;
use indexmap::IndexMap;
use query_planner::QueryPlannerPlugin;
use rand::seq::SliceRandom;
use rand::thread_rng;
use router_bridge::planner::PlanOptions;
use router_bridge::planner::Planner;
use router_bridge::planner::QueryPlannerConfig;
use router_bridge::planner::UsageReporting;
use serde::Serialize;
use sha2::Digest;
use sha2::Sha256;
use tower::BoxError;
use tower::ServiceBuilder;
use tower::ServiceExt;
use tower_service::Service;
use tracing::Instrument;

use super::fetch::QueryHash;
use crate::cache::storage::InMemoryCache;
use crate::cache::DeduplicatingCache;
use crate::error::CacheResolverError;
use crate::error::QueryPlannerError;
use crate::plugins::authorization::AuthorizationPlugin;
use crate::plugins::authorization::CacheKeyMetadata;
use crate::plugins::progressive_override::LABELS_TO_OVERRIDE_KEY;
use crate::plugins::telemetry::utils::Timer;
use crate::query_planner::fetch::SubgraphSchemas;
use crate::query_planner::labeler::add_defer_labels;
use crate::query_planner::BridgeQueryPlannerPool;
use crate::query_planner::QueryPlanResult;
use crate::services::layers::persisted_queries::PersistedQueryLayer;
use crate::services::layers::query_analysis::ParsedDocument;
use crate::services::layers::query_analysis::QueryAnalysisLayer;
use crate::services::query_planner;
use crate::services::QueryPlannerContent;
use crate::services::QueryPlannerRequest;
use crate::services::QueryPlannerResponse;
use crate::spec::Schema;
use crate::spec::SpecError;
use crate::Configuration;
use crate::Context;

/// An [`IndexMap`] of available plugins.
pub(crate) type Plugins = IndexMap<String, Box<dyn QueryPlannerPlugin>>;
pub(crate) type InMemoryCachePlanner =
    InMemoryCache<CachingQueryKey, Result<QueryPlannerContent, Arc<QueryPlannerError>>>;
pub(crate) const APOLLO_OPERATION_ID: &str = "apollo_operation_id";

#[derive(Debug, Clone, Hash, PartialEq, Eq, Serialize)]
pub(crate) enum ConfigMode {
    //FIXME: add the Rust planner structure once it is hashable and serializable,
    // for now use the JS config as it expected to be identical to the Rust one
    Rust(Arc<QueryPlannerConfig>),
    Both(Arc<QueryPlannerConfig>),
    Js(Arc<QueryPlannerConfig>),
}

/// A query planner wrapper that caches results.
///
/// The query planner performs LRU caching.
#[derive(Clone)]
pub(crate) struct CachingQueryPlanner<T: Clone> {
    cache: Arc<
        DeduplicatingCache<CachingQueryKey, Result<QueryPlannerContent, Arc<QueryPlannerError>>>,
    >,
    delegate: T,
    schema: Arc<Schema>,
    subgraph_schemas: Arc<HashMap<String, Arc<Valid<apollo_compiler::Schema>>>>,
    plugins: Arc<Plugins>,
    enable_authorization_directives: bool,
    config_mode: ConfigMode,
    introspection: bool,
}

fn init_query_plan_from_redis(
    subgraph_schemas: &SubgraphSchemas,
    cache_entry: &mut Result<QueryPlannerContent, Arc<QueryPlannerError>>,
) -> Result<(), String> {
    if let Ok(QueryPlannerContent::Plan { plan }) = cache_entry {
        // Arc freshly deserialized from Redis should be unique, so this doesn’t clone:
        let plan = Arc::make_mut(plan);
        let root = Arc::make_mut(&mut plan.root);
        root.init_parsed_operations(subgraph_schemas)
            .map_err(|e| format!("Invalid subgraph operation: {e}"))?
    }
    Ok(())
}

impl<T: Clone + 'static> CachingQueryPlanner<T>
where
    T: tower::Service<
            QueryPlannerRequest,
            Response = QueryPlannerResponse,
            Error = QueryPlannerError,
        > + Send,
    <T as tower::Service<QueryPlannerRequest>>::Future: Send,
{
    /// Creates a new query planner that caches the results of another [`QueryPlanner`].
    pub(crate) async fn new(
        delegate: T,
        schema: Arc<Schema>,
        subgraph_schemas: Arc<HashMap<String, Arc<Valid<apollo_compiler::Schema>>>>,
        configuration: &Configuration,
        plugins: Plugins,
    ) -> Result<CachingQueryPlanner<T>, BoxError> {
        let cache = Arc::new(
            DeduplicatingCache::from_configuration(
                &configuration.supergraph.query_planning.cache.clone().into(),
                "query planner",
            )
            .await?,
        );

        let enable_authorization_directives =
            AuthorizationPlugin::enable_directives(configuration, &schema).unwrap_or(false);

        let config_mode = match configuration.experimental_query_planner_mode {
            crate::configuration::QueryPlannerMode::New => {
                ConfigMode::Rust(Arc::new(configuration.js_query_planner_config()))
            }
            crate::configuration::QueryPlannerMode::Legacy => {
                ConfigMode::Js(Arc::new(configuration.js_query_planner_config()))
            }
            crate::configuration::QueryPlannerMode::Both => {
                ConfigMode::Both(Arc::new(configuration.js_query_planner_config()))
            }
        };
        Ok(Self {
            cache,
            delegate,
            schema,
            subgraph_schemas,
            plugins: Arc::new(plugins),
            enable_authorization_directives,
            config_mode,
            introspection: configuration.supergraph.introspection,
        })
    }

    pub(crate) fn previous_cache(&self) -> InMemoryCachePlanner {
        self.cache.in_memory_cache()
    }

    pub(crate) async fn warm_up(
        &mut self,
        query_analysis: &QueryAnalysisLayer,
        persisted_query_layer: &PersistedQueryLayer,
        previous_cache: Option<InMemoryCachePlanner>,
        count: Option<usize>,
        experimental_reuse_query_plans: bool,
    ) {
        let _timer = Timer::new(|duration| {
            ::tracing::info!(
                histogram.apollo.router.query.planning.warmup.duration = duration.as_secs_f64()
            );
        });

        let mut service = ServiceBuilder::new().service(
            self.plugins
                .iter()
                .rev()
                .fold(self.delegate.clone().boxed(), |acc, (_, e)| {
                    e.query_planner_service(acc)
                }),
        );

<<<<<<< HEAD
        let mut cache_keys = match previous_cache {
            Some(ref previous_cache) => {
                let cache = previous_cache.lock().await;

                let count = count.unwrap_or(cache.len() / 3);

                cache
                    .iter()
                    .map(
                        |(
                            CachingQueryKey {
                                query,
                                operation,
                                hash,
                                metadata,
                                plan_options,
                                config_mode: _,
                                sdl: _,
                                introspection: _,
                            },
                            _,
                        )| WarmUpCachingQueryKey {
                            query: query.clone(),
                            operation: operation.clone(),
                            hash: Some(hash.clone()),
                            metadata: metadata.clone(),
                            plan_options: plan_options.clone(),
                            config_mode: self.config_mode.clone(),
                            introspection: self.introspection,
=======
        let mut cache_keys = {
            let cache = previous_cache.lock().await;

            let count = count.unwrap_or(cache.len() / 3);

            cache
                .iter()
                .map(
                    |(
                        CachingQueryKey {
                            query,
                            operation,
                            hash,
                            metadata,
                            plan_options,
                            config_mode: _,
                            schema_id: _,
                            introspection: _,
>>>>>>> b4dda0cf
                        },
                    )
                    .take(count)
                    .collect::<Vec<_>>()
            }
            None => Vec::new(),
        };

        cache_keys.shuffle(&mut thread_rng());

        let persisted_queries_operations = persisted_query_layer.all_operations();

        let capacity = cache_keys.len()
            + persisted_queries_operations
                .as_ref()
                .map(|ops| ops.len())
                .unwrap_or(0);
        tracing::info!(
            "warming up the query plan cache with {} queries, this might take a while",
            capacity
        );

        // persisted queries are added first because they should get a lower priority in the LRU cache,
        // since a lot of them may be there to support old clients
        let mut all_cache_keys = Vec::with_capacity(capacity);
        if let Some(queries) = persisted_queries_operations {
            for query in queries {
                all_cache_keys.push(WarmUpCachingQueryKey {
                    query,
                    operation: None,
                    hash: None,
                    metadata: CacheKeyMetadata::default(),
                    plan_options: PlanOptions::default(),
                    config_mode: self.config_mode.clone(),
                    introspection: self.introspection,
                });
            }
        }

        all_cache_keys.extend(cache_keys.into_iter());

        let mut count = 0usize;
        let mut reused = 0usize;
        for WarmUpCachingQueryKey {
            mut query,
            operation,
            hash,
            metadata,
            plan_options,
            config_mode: _,
            introspection: _,
        } in all_cache_keys
        {
            let context = Context::new();
            let doc = match query_analysis.parse_document(&query, operation.as_deref()) {
                Ok(doc) => doc,
                Err(_) => continue,
            };

            let caching_key = CachingQueryKey {
                query: query.clone(),
                operation: operation.clone(),
                hash: doc.hash.clone(),
                schema_id: Arc::clone(&self.schema.schema_id),
                metadata,
                plan_options,
                config_mode: self.config_mode.clone(),
                introspection: self.introspection,
            };

            if experimental_reuse_query_plans {
                // check if prewarming via seeing if the previous cache exists (aka a reloaded router); if reloading, try to reuse the
                if let Some(ref previous_cache) = previous_cache {
                    // if the query hash did not change with the schema update, we can reuse the previously cached entry
                    if let Some(hash) = hash {
                        if hash == doc.hash {
                            if let Some(entry) =
                                { previous_cache.lock().await.get(&caching_key).cloned() }
                            {
                                self.cache.insert_in_memory(caching_key, entry).await;
                                reused += 1;
                                continue;
                            }
                        }
                    }
                }
            };

            let entry = self
                .cache
                .get(&caching_key, |v| {
                    init_query_plan_from_redis(&self.subgraph_schemas, v)
                })
                .await;
            if entry.is_first() {
                let doc = match query_analysis.parse_document(&query, operation.as_deref()) {
                    Ok(doc) => doc,
                    Err(error) => {
                        let e = Arc::new(QueryPlannerError::SpecError(error));
                        tokio::spawn(async move {
                            entry.insert(Err(e)).await;
                        });
                        continue;
                    }
                };

                let schema = self.schema.api_schema();
                if let Ok(modified_query) = add_defer_labels(schema, &doc.ast) {
                    query = modified_query.to_string();
                }

                context.extensions().lock().insert::<ParsedDocument>(doc);

                context.extensions().lock().insert(caching_key.metadata);

                let request = QueryPlannerRequest {
                    query,
                    operation_name: operation,
                    context: context.clone(),
                };

                let res = match service.ready().await {
                    Ok(service) => service.call(request).await,
                    Err(_) => break,
                };

                match res {
                    Ok(QueryPlannerResponse { content, .. }) => {
                        if let Some(content) = content.clone() {
                            count += 1;
                            tokio::spawn(async move {
                                entry.insert(Ok(content.clone())).await;
                            });
                        }
                    }
                    Err(error) => {
                        count += 1;
                        let e = Arc::new(error);
                        tokio::spawn(async move {
                            entry.insert(Err(e)).await;
                        });
                    }
                }
            }
        }

        tracing::debug!("warmed up the query planner cache with {count} queries planned and {reused} queries reused");
    }
}

impl CachingQueryPlanner<BridgeQueryPlannerPool> {
    pub(crate) fn planners(&self) -> Vec<Arc<Planner<QueryPlanResult>>> {
        self.delegate.planners()
    }

    pub(crate) fn subgraph_schemas(
        &self,
    ) -> Arc<HashMap<String, Arc<Valid<apollo_compiler::Schema>>>> {
        self.delegate.subgraph_schemas()
    }
}

impl<T: Clone + Send + 'static> tower::Service<query_planner::CachingRequest>
    for CachingQueryPlanner<T>
where
    T: tower::Service<
        QueryPlannerRequest,
        Response = QueryPlannerResponse,
        Error = QueryPlannerError,
    >,
    <T as tower::Service<QueryPlannerRequest>>::Future: Send,
{
    type Response = QueryPlannerResponse;
    type Error = CacheResolverError;
    type Future = BoxFuture<'static, Result<Self::Response, Self::Error>>;

    fn poll_ready(&mut self, _cx: &mut task::Context<'_>) -> task::Poll<Result<(), Self::Error>> {
        task::Poll::Ready(Ok(()))
    }

    fn call(&mut self, request: query_planner::CachingRequest) -> Self::Future {
        let qp = self.clone();
        Box::pin(async move {
            let context = request.context.clone();
            qp.plan(request).await.map(|response| {
                if let Some(usage_reporting) = {
                    let lock = context.extensions().lock();
                    let urp = lock.get::<Arc<UsageReporting>>();
                    urp.cloned()
                } {
                    let _ = response.context.insert(
                        APOLLO_OPERATION_ID,
                        stats_report_key_hash(usage_reporting.stats_report_key.as_str()),
                    );
                    let _ = response.context.insert(
                        "apollo_operation_signature",
                        usage_reporting.stats_report_key.clone(),
                    );
                }
                response
            })
        })
    }
}

impl<T> CachingQueryPlanner<T>
where
    T: tower::Service<
            QueryPlannerRequest,
            Response = QueryPlannerResponse,
            Error = QueryPlannerError,
        > + Clone
        + Send
        + 'static,
    <T as tower::Service<QueryPlannerRequest>>::Future: Send,
{
    async fn plan(
        mut self,
        request: query_planner::CachingRequest,
    ) -> Result<<T as tower::Service<QueryPlannerRequest>>::Response, CacheResolverError> {
        if self.enable_authorization_directives {
            AuthorizationPlugin::update_cache_key(&request.context);
        }

        let plan_options = PlanOptions {
            override_conditions: request
                .context
                .get(LABELS_TO_OVERRIDE_KEY)
                .unwrap_or_default()
                .unwrap_or_default(),
        };

        let doc = match request.context.extensions().lock().get::<ParsedDocument>() {
            None => {
                return Err(CacheResolverError::RetrievalError(Arc::new(
                    // TODO: dedicated error variant?
                    QueryPlannerError::SpecError(SpecError::TransformError(
                        "missing parsed document".to_string(),
                    )),
                )));
            }
            Some(d) => d.clone(),
        };

        let metadata = {
            let lock = request.context.extensions().lock();
            let ckm = lock.get::<CacheKeyMetadata>().cloned();
            ckm.unwrap_or_default()
        };

        let caching_key = CachingQueryKey {
            query: request.query.clone(),
            operation: request.operation_name.to_owned(),
            hash: doc.hash.clone(),
            schema_id: Arc::clone(&self.schema.schema_id),
            metadata,
            plan_options,
            config_mode: self.config_mode.clone(),
            introspection: self.introspection,
        };

        let context = request.context.clone();
        let entry = self
            .cache
            .get(&caching_key, |v| {
                init_query_plan_from_redis(&self.subgraph_schemas, v)
            })
            .await;
        if entry.is_first() {
            let query_planner::CachingRequest {
                mut query,
                operation_name,
                context,
            } = request;

            let schema = self.schema.api_schema();
            if let Ok(modified_query) = add_defer_labels(schema, &doc.ast) {
                query = modified_query.to_string();
            }

            let request = QueryPlannerRequest::builder()
                .query(query)
                .and_operation_name(operation_name)
                .context(context)
                .build();

            // some clients might timeout and cancel the request before query planning is finished,
            // so we execute it in a task that can continue even after the request was canceled and
            // the join handle was dropped. That way, the next similar query will use the cache instead
            // of restarting the query planner until another timeout
            tokio::task::spawn(
                async move {
                    let res = self.delegate.ready().await?.call(request).await;

                    match res {
                        Ok(QueryPlannerResponse {
                            content,
                            context,
                            errors,
                        }) => {
                            if let Some(content) = content.clone() {
                                tokio::spawn(async move {
                                    entry.insert(Ok(content)).await;
                                });
                            }

                            // This will be overridden when running in ApolloMetricsGenerationMode::New mode
                            if let Some(QueryPlannerContent::Plan { plan, .. }) = &content {
                                context
                                    .extensions()
                                    .lock()
                                    .insert::<Arc<UsageReporting>>(plan.usage_reporting.clone());
                            }
                            Ok(QueryPlannerResponse {
                                content,
                                context,
                                errors,
                            })
                        }
                        Err(error) => {
                            let e = Arc::new(error);
                            let err = e.clone();
                            tokio::spawn(async move {
                                entry.insert(Err(err)).await;
                            });
                            Err(CacheResolverError::RetrievalError(e))
                        }
                    }
                }
                .in_current_span(),
            )
            .await
            .map_err(|e| {
                CacheResolverError::RetrievalError(Arc::new(QueryPlannerError::JoinError(
                    e.to_string(),
                )))
            })?
        } else {
            let res = entry
                .get()
                .await
                .map_err(|_| QueryPlannerError::UnhandledPlannerResult)?;

            match res {
                Ok(content) => {
                    if let QueryPlannerContent::Plan { plan, .. } = &content {
                        context
                            .extensions()
                            .lock()
                            .insert::<Arc<UsageReporting>>(plan.usage_reporting.clone());
                    }

                    Ok(QueryPlannerResponse::builder()
                        .content(content)
                        .context(context)
                        .build())
                }
                Err(error) => {
                    match error.deref() {
                        QueryPlannerError::PlanningErrors(pe) => {
                            request
                                .context
                                .extensions()
                                .lock()
                                .insert::<Arc<UsageReporting>>(Arc::new(
                                    pe.usage_reporting.clone(),
                                ));
                        }
                        QueryPlannerError::SpecError(e) => {
                            request
                                .context
                                .extensions()
                                .lock()
                                .insert::<Arc<UsageReporting>>(Arc::new(UsageReporting {
                                    stats_report_key: e.get_error_key().to_string(),
                                    referenced_fields_by_type: HashMap::new(),
                                }));
                        }
                        _ => {}
                    }

                    Err(CacheResolverError::RetrievalError(error))
                }
            }
        }
    }
}

fn stats_report_key_hash(stats_report_key: &str) -> String {
    let mut hasher = sha1::Sha1::new();
    hasher.update(stats_report_key.as_bytes());
    let result = hasher.finalize();
    hex::encode(result)
}

#[derive(Debug, Clone, PartialEq, Eq)]
pub(crate) struct CachingQueryKey {
    pub(crate) query: String,
    pub(crate) schema_id: Arc<String>,
    pub(crate) operation: Option<String>,
    pub(crate) hash: Arc<QueryHash>,
    pub(crate) metadata: CacheKeyMetadata,
    pub(crate) plan_options: PlanOptions,
    pub(crate) config_mode: ConfigMode,
    pub(crate) introspection: bool,
}

// Update this key every time the cache key or the query plan format has to change.
// When changed it MUST BE CALLED OUT PROMINENTLY IN THE CHANGELOG.
const CACHE_KEY_VERSION: usize = 0;
const FEDERATION_VERSION: &str = std::env!("FEDERATION_VERSION");

impl std::fmt::Display for CachingQueryKey {
    fn fmt(&self, f: &mut std::fmt::Formatter<'_>) -> std::fmt::Result {
        let mut hasher = Sha256::new();
        hasher.update(self.operation.as_deref().unwrap_or("-"));
        let operation = hex::encode(hasher.finalize());

        let mut hasher = Sha256::new();
        hasher.update(&serde_json::to_vec(&self.metadata).expect("serialization should not fail"));
        hasher.update(
            &serde_json::to_vec(&self.plan_options).expect("serialization should not fail"),
        );
        hasher
            .update(&serde_json::to_vec(&self.config_mode).expect("serialization should not fail"));
        hasher.update(&*self.schema_id);
        hasher.update([self.introspection as u8]);
        let metadata = hex::encode(hasher.finalize());

        write!(
            f,
            "plan:{}:{}:{}:{}:{}",
            CACHE_KEY_VERSION, FEDERATION_VERSION, self.hash, operation, metadata,
        )
    }
}

impl Hash for CachingQueryKey {
    fn hash<H: std::hash::Hasher>(&self, state: &mut H) {
        self.schema_id.hash(state);
        self.hash.0.hash(state);
        self.operation.hash(state);
        self.metadata.hash(state);
        self.plan_options.hash(state);
        self.config_mode.hash(state);
        self.introspection.hash(state);
    }
}

#[derive(Debug, Clone, Hash, PartialEq, Eq)]
pub(crate) struct WarmUpCachingQueryKey {
    pub(crate) query: String,
    pub(crate) operation: Option<String>,
    pub(crate) hash: Option<Arc<QueryHash>>,
    pub(crate) metadata: CacheKeyMetadata,
    pub(crate) plan_options: PlanOptions,
    pub(crate) config_mode: ConfigMode,
    pub(crate) introspection: bool,
}

#[cfg(test)]
mod tests {
    use mockall::mock;
    use mockall::predicate::*;
    use router_bridge::planner::UsageReporting;
    use test_log::test;
    use tower::Service;

    use super::*;
    use crate::error::PlanErrors;
    use crate::query_planner::QueryPlan;
    use crate::spec::Query;
    use crate::spec::Schema;
    use crate::Configuration;

    mock! {
        #[derive(Debug)]
        MyQueryPlanner {
            fn sync_call(
                &self,
                key: QueryPlannerRequest,
            ) -> Result<QueryPlannerResponse, QueryPlannerError>;
        }

        impl Clone for MyQueryPlanner {
            fn clone(&self) -> MockMyQueryPlanner;
        }
    }

    impl Service<QueryPlannerRequest> for MockMyQueryPlanner {
        type Response = QueryPlannerResponse;

        type Error = QueryPlannerError;

        type Future = BoxFuture<'static, Result<Self::Response, Self::Error>>;

        fn poll_ready(
            &mut self,
            _cx: &mut task::Context<'_>,
        ) -> task::Poll<Result<(), Self::Error>> {
            task::Poll::Ready(Ok(()))
        }

        fn call(&mut self, req: QueryPlannerRequest) -> Self::Future {
            let res = self.sync_call(req);
            Box::pin(async move { res })
        }
    }

    #[test(tokio::test)]
    async fn test_plan() {
        let mut delegate = MockMyQueryPlanner::new();
        delegate.expect_clone().returning(|| {
            let mut planner = MockMyQueryPlanner::new();
            planner.expect_sync_call().times(0..2).returning(|_| {
                Err(QueryPlannerError::from(PlanErrors {
                    errors: Default::default(),
                    usage_reporting: UsageReporting {
                        stats_report_key: "this is a test key".to_string(),
                        referenced_fields_by_type: Default::default(),
                    },
                }))
            });
            planner
        });

        let configuration = Arc::new(crate::Configuration::default());
        let schema = include_str!("testdata/schema.graphql");
        let schema = Arc::new(Schema::parse_test(schema, &configuration).unwrap());

        let mut planner = CachingQueryPlanner::new(
            delegate,
            schema.clone(),
            Default::default(),
            &configuration,
            IndexMap::new(),
        )
        .await
        .unwrap();

        let configuration = Configuration::default();

        let doc1 = Query::parse_document(
            "query Me { me { username } }",
            None,
            &schema,
            &configuration,
        )
        .unwrap();

        let context = Context::new();
        context.extensions().lock().insert::<ParsedDocument>(doc1);

        for _ in 0..5 {
            assert!(planner
                .call(query_planner::CachingRequest::new(
                    "query Me { me { username } }".to_string(),
                    Some("".into()),
                    context.clone()
                ))
                .await
                .is_err());
        }
        let doc2 = Query::parse_document(
            "query Me { me { name { first } } }",
            None,
            &schema,
            &configuration,
        )
        .unwrap();

        let context = Context::new();
        context.extensions().lock().insert::<ParsedDocument>(doc2);

        assert!(planner
            .call(query_planner::CachingRequest::new(
                "query Me { me { name { first } } }".to_string(),
                Some("".into()),
                context.clone()
            ))
            .await
            .is_err());
    }

    macro_rules! test_query_plan {
        () => {
            include_str!("testdata/query_plan.json")
        };
    }

    #[test(tokio::test)]
    async fn test_usage_reporting() {
        let mut delegate = MockMyQueryPlanner::new();
        delegate.expect_clone().returning(|| {
            let mut planner = MockMyQueryPlanner::new();
            planner.expect_sync_call().times(0..2).returning(|_| {
                let query_plan: QueryPlan = QueryPlan {
                    formatted_query_plan: Default::default(),
                    root: serde_json::from_str(test_query_plan!()).unwrap(),
                    usage_reporting: UsageReporting {
                        stats_report_key: "this is a test report key".to_string(),
                        referenced_fields_by_type: Default::default(),
                    }
                    .into(),
                    query: Arc::new(Query::empty()),
                };
                let qp_content = QueryPlannerContent::Plan {
                    plan: Arc::new(query_plan),
                };

                Ok(QueryPlannerResponse::builder()
                    .content(qp_content)
                    .context(Context::new())
                    .build())
            });
            planner
        });

        let configuration = Configuration::default();

        let schema =
            Schema::parse_test(include_str!("testdata/schema.graphql"), &configuration).unwrap();

        let doc = Query::parse_document(
            "query Me { me { username } }",
            None,
            &schema,
            &configuration,
        )
        .unwrap();

        let mut planner = CachingQueryPlanner::new(
            delegate,
            Arc::new(schema),
            Default::default(),
            &configuration,
            IndexMap::new(),
        )
        .await
        .unwrap();

        let context = Context::new();
        context.extensions().lock().insert::<ParsedDocument>(doc);

        for _ in 0..5 {
            assert!(planner
                .call(query_planner::CachingRequest::new(
                    "query Me { me { username } }".to_string(),
                    Some("".into()),
                    context.clone(),
                ))
                .await
                .unwrap()
                .context
                .extensions()
                .lock()
                .contains_key::<Arc<UsageReporting>>());
        }
    }

    #[test]
    fn apollo_operation_id_hash() {
        assert_eq!(
            "d1554552698157b05c2a462827fb4367a4548ee5",
            stats_report_key_hash("# IgnitionMeQuery\nquery IgnitionMeQuery{me{id}}")
        );
    }
}<|MERGE_RESOLUTION|>--- conflicted
+++ resolved
@@ -172,7 +172,6 @@
                 }),
         );
 
-<<<<<<< HEAD
         let mut cache_keys = match previous_cache {
             Some(ref previous_cache) => {
                 let cache = previous_cache.lock().await;
@@ -190,7 +189,7 @@
                                 metadata,
                                 plan_options,
                                 config_mode: _,
-                                sdl: _,
+                                schema_id: _,
                                 introspection: _,
                             },
                             _,
@@ -202,26 +201,6 @@
                             plan_options: plan_options.clone(),
                             config_mode: self.config_mode.clone(),
                             introspection: self.introspection,
-=======
-        let mut cache_keys = {
-            let cache = previous_cache.lock().await;
-
-            let count = count.unwrap_or(cache.len() / 3);
-
-            cache
-                .iter()
-                .map(
-                    |(
-                        CachingQueryKey {
-                            query,
-                            operation,
-                            hash,
-                            metadata,
-                            plan_options,
-                            config_mode: _,
-                            schema_id: _,
-                            introspection: _,
->>>>>>> b4dda0cf
                         },
                     )
                     .take(count)
