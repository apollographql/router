# Changelog for the next release

All notable changes to Router will be documented in this file.

This project adheres to [Semantic Versioning](https://semver.org/spec/v2.0.0.html).

<!-- <THIS IS AN EXAMPLE, DO NOT REMOVE>

# [x.x.x] (unreleased) - 2022-mm-dd
> Important: X breaking changes below, indicated by **❗ BREAKING ❗**
## ❗ BREAKING ❗
## 🚀 Features
## 🐛 Fixes
## 🛠 Maintenance
## 📚 Documentation

## Example section entry format

### Headline ([Issue #ISSUE_NUMBER](https://github.com/apollographql/router/issues/ISSUE_NUMBER))

Description! And a link to a [reference](http://url)

By [@USERNAME](https://github.com/USERNAME) in https://github.com/apollographql/router/pull/PULL_NUMBER
-->

# [x.x.x] (unreleased) - 2022-mm-dd

## ❗ BREAKING ❗

<<<<<<< HEAD
### Different default value for `sandbox` and `introspection` configuration ([PR #1748](https://github.com/apollographql/router/pull/1748))

By default, `sandbox` and `introspection` configuration are disabled. You have to force it in your configuration file with:

```yaml
sandbox:
  # ...
  enabled: true
graphql:
    # ...
  introspection: true
```

By [@bnjjj](https://github.com/bnjjj) in https://github.com/apollographql/router/pull/1748

=======
>>>>>>> 817ba707
### Configuration: Update metrics and healthcheck web endpoints, and make them configurable ([#1500](https://github.com/apollographql/router/issues/1500))

The web endpoints exposed by the router listen to 127.0.0.1 by default, and the ports and paths for health check and prometheus have changed.

Here's the list of the endpoints exposed by the router:

- GraphQL: http://127.0.0.1:4000/ (unchanged)
- The GraphQL sandbox: http://127.0.0.1:4000/ (unchanged)
- Prometheus metrics: http://127.0.0.1:9090/metrics (used to be http://127.0.0.1:4000/plugins/apollo.telemetry/prometheus)
- Healthcheck: http://127.0.0.1:9494/health (used to be http://127.0.0.1:4000/.well-known/apollo/server-health)

While you could previously only customize the path for these endpoints, you can now customize the full IP address, PORT and PATH.

In order to enable this new feature, various `server` attributes such as `listen`, `graphql_path` and `landing_page` moved to more relevant sections.
Likewise, `introspection` and `preview_defer_support` have moved from the `server` section to the `supergraph` section:

This previous configuration: 
```yaml
server:
  listen: 127.0.0.1:4000
  graphql_path: /graphql
  health_check_path: /health
  introspection: false
  preview_defer_support: true
  landing_page: true
telemetry:
  metrics:
    prometheus:
      enabled: true
```

Now becomes:
```yaml
# landing_page configuration
sandbox: 
  listen: 127.0.0.1:4000
  path: /
  enabled: false # default
# graphql_path configuration
supergraph:
  listen: 127.0.0.1:4000
  path: /
  introspection: false
  preview_defer_support: true
# health_check_path configuration
health-check:
  listen: 127.0.0.1:9494
  path: /health
  enabled: true # default
# prometheus scraper configuration
telemetry:
  metrics:
    prometheus:
      listen: 127.0.0.1:9090
      path: /metrics
      enabled: true
```

By [@o0Ignition0o](https://github.com/o0Ignition0o) in https://github.com/apollographql/router/pull/1718

### `apollo-spaceport` and `uplink` are now part of `apollo-router` ([Issue #491](https://github.com/apollographql/router/issues/491))

Instead of being dependencies, they are now part of the `apollo-router` crate.
Therefore, they can not longer be used separately.

By [@SimonSapin](https://github.com/SimonSapin) in https://github.com/apollographql/router/pull/1751

### Remove over-exposed functions from the public API ([PR #1746](https://github.com/apollographql/router/pull/1746))

The following functions are only required for router implementation, so removing from external API.
subgraph::new_from_response
supergraph::new_from_response
supergraph::new_from_graphql_response

By [@garypen](https://github.com/garypen) in https://github.com/apollographql/router/pull/1746

### Span client_name and client_version attributes renamed ([#1514](https://github.com/apollographql/router/issues/1514))
OpenTelemetry attributes should be grouped by `.` rather than `_`, therefore the following attributes have changed:

* `client_name` => `client.name`
* `client_version` => `client.version`

By [@BrynCooke](https://github.com/BrynCooke) in https://github.com/apollographql/router/pull/1514

## 🚀 Features

### Add support of query resolution with single `__typename` field ([Issue #1761](https://github.com/apollographql/router/issues/1761))

For queries like `query { __typename }`, we added support to returns a GraphQL response even if the introspection has been disabled

By [@bnjjj](https://github.com/bnjjj) in https://github.com/apollographql/router/pull/1762

### Provide access to the supergraph SDL from rhai scripts ([Issue #1735](https://github.com/apollographql/router/issues/1735))

There is a new global constant `apollo_sdl` which can be use to read the
supergraph SDL as a string.

By [@garypen](https://github.com/garypen) in https://github.com/apollographql/router/pull/1737

### Add federated tracing support to Apollo studio usage reporting ([#1514](https://github.com/apollographql/router/issues/1514))

Add support of [federated tracing](https://www.apollographql.com/docs/federation/metrics/) in Apollo Studio:

```yaml
telemetry:
    apollo:
        # The percentage of requests will include HTTP request and response headers in traces sent to Apollo Studio.
        # This is expensive and should be left at a low value.
        # This cannot be higher than tracing->trace_config->sampler
        field_level_instrumentation_sampler: 0.01 # (default)

        # Include HTTP request and response headers in traces sent to Apollo Studio
        send_headers: # other possible values are all, only (with an array), except (with an array), none (by default)
            except: # Send all headers except referer
            - referer

        # Send variable values in Apollo in traces sent to Apollo Studio
        send_variable_values: # other possible values are all, only (with an array), except (with an array), none (by default)
            except: # Send all variable values except for variable named first
            - first
    tracing:
        trace_config:
            sampler: 0.5 # The percentage of requests that will generate traces (a rate or `always_on` or `always_off`)
```

By [@BrynCooke](https://github.com/BrynCooke) & [@bnjjj](https://github.com/bnjjj) & [@o0Ignition0o](https://github.com/o0Ignition0o) in https://github.com/apollographql/router/pull/1514

### Adds a development mode that can be enabled with the `--dev` flag ([#1474](https://github.com/apollographql/router/issues/1474))

By default, the Apollo Router is configured with production best-practices.  When developing, it is often desired to have some of those features relaxed to make it easier to iterate.  A `--dev` flag has been introduced to make the user experience easier while maintaining a default configuration which targets a productionized environment.

The `--dev` mode will enable a few options _for development_ which are not normally on by default:

- Introspection will be enabled, allowing client tooling to obtain the latest version of the schema.
- The Apollo Sandbox Explorer will be served instead of the Apollo Router landing page, allowing you to run queries against your development Router.
- Hot-reloading of configuration will be enabled.
- It will be possible for Apollo Sandbox Explorer to request a query plan to be returned with any operations it executes. These query plans will allow you to observe how the operation will be executed against the underlying subgraphs.
- Errors received from subgraphs will not have their contents redacted to facilitate debugging.

Additional considerations will be made in the future as we introduce new features that might necessitate a "development" workflow which is different than the default mode of operation.  We will try to minimize these differences to avoid surprises in a production deployment while providing an execellent development experience.  In the future, the (upcoming) `rover dev` experience will become our suggested pattern, but this should serve the purpose in the near term.

By [@bnjjj](https://github.com/bnjjj) and [@EverlastingBugstopper](https://github.com/EverlastingBugstopper) and [@abernix](https://github.com/abernix) in https://github.com/apollographql/router/pull/1748

### Add support for `tokio-console` ([PR #1632](https://github.com/apollographql/router/issues/1632))

To aid in debugging the router, this adds support for [tokio-console](https://github.com/tokio-rs/console), enabled by a Cargo feature.

To run the router with tokio-console, build it with `RUSTFLAGS="--cfg tokio_unstable" cargo run --features console`.

By [@Geal](https://github.com/Geal) in https://github.com/apollographql/router/pull/1632

### Restore the ability to specify custom schema and configuration sources ([#1733](https://github.com/apollographql/router/issues/1733))
You may now specify custom schema and config sources when constructing an executable.
```rust
Executable::builder()
  .shutdown(ShutdownSource::None)
  .schema(SchemaSource::Stream(schemas))
  .config(ConfigurationSource::Stream(configs))
  .start()
  .await
```
By [@BrynCooke](https://github.com/BrynCooke) in https://github.com/apollographql/router/pull/1734

## 🐛 Fixes

### Set correctly hasNext for the last chunk of a deferred response ([#1687](https://github.com/apollographql/router/issues/1687))

You no longer will receive a last chunk `{"hasNext": false}` in a deferred response.

By [@bnjjj](https://github.com/bnjjj) in https://github.com/apollographql/router/pull/1736

## 🛠 Maintenance

### Add errors vec in `QueryPlannerResponse` to handle errors in `query_planning_service` ([PR #1504](https://github.com/apollographql/router/pull/1504))

We changed `QueryPlannerResponse` to:

+ Add a `Vec<apollo_router::graphql::Error>`
+ Make the query plan optional, so that it is not present when the query planner encountered a fatal error. Such an error would be in the `Vec`

By [@bnjjj](https://github.com/bnjjj) in https://github.com/apollographql/router/pull/1504

### Disable compression of multipart HTTP responses ([Issue #1572](https://github.com/apollographql/router/issues/1572))

For features such a `@defer`, the Router may send a stream of multiple GraphQL responses
in a single HTTP response.
The body of the HTTP response is a single byte stream.
When HTTP compression is used, that byte stream is compressed as a whole.
Due to limitations in current versions of the `async-compression` crate,
[issue #1572](https://github.com/apollographql/router/issues/1572) was a bug where
some GraphQL responses might not be sent to the client until more of them became available.
This buffering yields better compression, but defeats the point of `@defer`.

Our previous work-around involved a patched `async-compression`,
which was not trivial to apply when using the Router as a dependency
since [Cargo patching](https://doc.rust-lang.org/cargo/reference/overriding-dependencies.html)
is done in a project’s root `Cargo.toml`.

The Router now reverts to using unpatched `async-compression`,
and instead disables compression of multipart responses.
We aim to re-enable compression soon, with a proper solution that is being designed in
<https://github.com/Nemo157/async-compression/issues/154>.

By [@SimonSapin](https://github.com/SimonSapin) in https://github.com/apollographql/router/pull/1749

## 📚 Documentation<|MERGE_RESOLUTION|>--- conflicted
+++ resolved
@@ -27,7 +27,6 @@
 
 ## ❗ BREAKING ❗
 
-<<<<<<< HEAD
 ### Different default value for `sandbox` and `introspection` configuration ([PR #1748](https://github.com/apollographql/router/pull/1748))
 
 By default, `sandbox` and `introspection` configuration are disabled. You have to force it in your configuration file with:
@@ -36,15 +35,13 @@
 sandbox:
   # ...
   enabled: true
-graphql:
+supergraph:
     # ...
   introspection: true
 ```
 
 By [@bnjjj](https://github.com/bnjjj) in https://github.com/apollographql/router/pull/1748
 
-=======
->>>>>>> 817ba707
 ### Configuration: Update metrics and healthcheck web endpoints, and make them configurable ([#1500](https://github.com/apollographql/router/issues/1500))
 
 The web endpoints exposed by the router listen to 127.0.0.1 by default, and the ports and paths for health check and prometheus have changed.
