//! Implementation of the various steps in the router's processing pipeline.

use std::sync::Arc;

<<<<<<< HEAD
use futures::future::ready;
use futures::stream::once;
use futures::stream::BoxStream;
use futures::stream::StreamExt;
use http::header::HeaderName;
use http::method::Method;
use http::HeaderValue;
use http::StatusCode;
use http::Uri;
use http_ext::IntoHeaderName;
use http_ext::IntoHeaderValue;
use multimap::MultiMap;
use serde_json_bytes::ByteString;
use static_assertions::assert_impl_all;
use tower::BoxError;

pub use self::execution_service::*;
pub use self::router_service::*;
pub use self::subgraph_service::*;
use crate::error::Error;
use crate::graphql;
=======
pub(crate) use self::execution_service::*;
pub(crate) use self::query_planner::*;
pub(crate) use self::subgraph_service::*;
pub(crate) use self::supergraph_service::*;
>>>>>>> 9feb7d77
use crate::graphql::Request;
use crate::http_ext;
pub use crate::http_ext::TryIntoHeaderName;
pub use crate::http_ext::TryIntoHeaderValue;
pub(crate) use crate::services::execution::Request as ExecutionRequest;
pub(crate) use crate::services::execution::Response as ExecutionResponse;
pub(crate) use crate::services::query_planner::Request as QueryPlannerRequest;
pub(crate) use crate::services::query_planner::Response as QueryPlannerResponse;
pub(crate) use crate::services::subgraph::Request as SubgraphRequest;
pub(crate) use crate::services::subgraph::Response as SubgraphResponse;
pub(crate) use crate::services::supergraph::Request as SupergraphRequest;
pub(crate) use crate::services::supergraph::Response as SupergraphResponse;

pub mod execution;
mod execution_service;
pub(crate) mod layers;
pub(crate) mod new_service;
pub(crate) mod query_planner;
pub mod subgraph;
pub(crate) mod subgraph_service;
<<<<<<< HEAD

assert_impl_all!(RouterRequest: Send);
/// Represents the router processing step of the processing pipeline.
///
/// This consists of the parsed graphql Request, HTTP headers and contextual data for extensions.
pub struct RouterRequest {
    /// Original request to the Router.
    pub originating_request: http_ext::Request<Request>,

    /// Context for extension
    pub context: Context,
}

impl From<http_ext::Request<Request>> for RouterRequest {
    fn from(originating_request: http_ext::Request<Request>) -> Self {
        Self {
            originating_request,
            context: Context::new(),
        }
    }
}

#[buildstructor::buildstructor]
impl RouterRequest {
    /// This is the constructor (or builder) to use when constructing a real RouterRequest.
    ///
    /// Required parameters are required in non-testing code to create a RouterRequest.
    #[allow(clippy::too_many_arguments)]
    #[builder]
    pub fn new(
        query: Option<String>,
        operation_name: Option<String>,
        variables: HashMap<String, Value>,
        extensions: HashMap<String, Value>,
        context: Context,
        headers: MultiMap<IntoHeaderName, IntoHeaderValue>,
        uri: Uri,
        method: Method,
    ) -> Result<RouterRequest, BoxError> {
        let extensions: Object = extensions
            .into_iter()
            .map(|(name, value)| (ByteString::from(name), value))
            .collect();

        let variables: Object = variables
            .into_iter()
            .map(|(name, value)| (ByteString::from(name), value))
            .collect();

        let gql_request = Request::builder()
            .and_query(query)
            .and_operation_name(operation_name)
            .variables(variables)
            .extensions(extensions)
            .build();

        let originating_request = http_ext::Request::builder()
            .headers(headers)
            .uri(uri)
            .method(method)
            .body(gql_request)
            .build()?;

        Ok(Self {
            originating_request,
            context,
        })
    }

    /// This is the constructor (or builder) to use when constructing a "fake" RouterRequest.
    ///
    /// This does not enforce the provision of the data that is required for a fully functional
    /// RouterRequest. It's usually enough for testing, when a fully constructed RouterRequest is
    /// difficult to construct and not required for the purposes of the test.
    ///
    /// In addition, fake requests are expected to be valid, and will panic if given invalid values.
    #[builder]
    pub fn fake_new(
        query: Option<String>,
        operation_name: Option<String>,
        variables: HashMap<String, Value>,
        extensions: HashMap<String, Value>,
        context: Option<Context>,
        headers: MultiMap<IntoHeaderName, IntoHeaderValue>,
    ) -> Result<RouterRequest, BoxError> {
        RouterRequest::new(
            query,
            operation_name,
            variables,
            extensions,
            context.unwrap_or_default(),
            headers,
            Uri::from_static("http://default"),
            Method::GET,
        )
    }
}

assert_impl_all!(RouterResponse: Send);
/// [`Context`] and [`http_ext::Response<Response>`] for the response.
///
/// This consists of the response body and the context.
pub struct RouterResponse {
    pub response: http_ext::Response<BoxStream<'static, Response>>,
    pub context: Context,
}

#[buildstructor::buildstructor]
impl RouterResponse {
    /// This is the constructor (or builder) to use when constructing a real RouterResponse..
    ///
    /// Required parameters are required in non-testing code to create a RouterResponse..
    #[allow(clippy::too_many_arguments)]
    #[builder]
    pub fn new(
        data: Option<Value>,
        path: Option<Path>,
        errors: Vec<Error>,
        extensions: HashMap<String, Value>,
        status_code: Option<StatusCode>,
        headers: MultiMap<IntoHeaderName, IntoHeaderValue>,
        context: Context,
    ) -> Result<Self, BoxError> {
        let extensions: Object = extensions
            .into_iter()
            .map(|(name, value)| (ByteString::from(name), value))
            .collect();
        // Build a response
        let b = Response::builder()
            .and_path(path)
            .errors(errors)
            .extensions(extensions);
        let res = match data {
            Some(data) => b.data(data).build(),
            None => b.build(),
        };

        // Build an http Response
        let mut builder = http::Response::builder().status(status_code.unwrap_or(StatusCode::OK));
        for (key, values) in headers {
            let header_name: HeaderName = key.try_into()?;
            for value in values {
                let header_value: HeaderValue = value.try_into()?;
                builder = builder.header(header_name.clone(), header_value);
            }
        }

        let http_response = builder.body(once(ready(res)).boxed())?;

        // Create a compatible Response
        let compat_response = http_ext::Response {
            inner: http_response,
        };

        Ok(Self {
            response: compat_response,
            context,
        })
    }

    /// This is the constructor (or builder) to use when constructing a "fake" RouterResponse.
    ///
    /// This does not enforce the provision of the data that is required for a fully functional
    /// RouterResponse. It's usually enough for testing, when a fully constructed RouterResponse is
    /// difficult to construct and not required for the purposes of the test.
    ///
    /// In addition, fake responses are expected to be valid, and will panic if given invalid values.
    #[allow(clippy::too_many_arguments)]
    #[builder]
    pub fn fake_new(
        data: Option<Value>,
        path: Option<Path>,
        errors: Vec<Error>,
        extensions: HashMap<String, Value>,
        status_code: Option<StatusCode>,
        headers: MultiMap<IntoHeaderName, IntoHeaderValue>,
        context: Option<Context>,
    ) -> Result<Self, BoxError> {
        RouterResponse::new(
            data,
            path,
            errors,
            extensions,
            status_code,
            headers,
            context.unwrap_or_default(),
        )
    }

    /// This is the constructor (or builder) to use when constructing a RouterResponse that represents a global error.
    /// It has no path and no response data.
    /// This is useful for things such as authentication errors.
    #[builder]
    pub fn error_new(
        errors: Vec<Error>,
        status_code: Option<StatusCode>,
        headers: MultiMap<IntoHeaderName, IntoHeaderValue>,
        context: Context,
    ) -> Result<Self, BoxError> {
        RouterResponse::new(
            Default::default(),
            None,
            errors,
            Default::default(),
            status_code,
            headers,
            context,
        )
    }

    pub fn new_from_graphql_response(response: Response, context: Context) -> Self {
        Self {
            response: http::Response::new(once(ready(response)).boxed()).into(),
            context,
        }
    }
}

impl RouterResponse {
    pub async fn next_response(&mut self) -> Option<Response> {
        self.response.body_mut().next().await
    }

    pub fn new_from_response(
        response: http_ext::Response<BoxStream<'static, Response>>,
        context: Context,
    ) -> Self {
        Self { response, context }
    }

    pub fn map<F>(self, f: F) -> RouterResponse
    where
        F: FnMut(BoxStream<'static, Response>) -> BoxStream<'static, Response>,
    {
        RouterResponse {
            context: self.context,
            response: self.response.map(f),
        }
    }
}

assert_impl_all!(QueryPlannerRequest: Send);
/// [`Context`] for the request.
#[derive(Clone, Debug)]
pub struct QueryPlannerRequest {
    pub query: String,
    pub operation_name: Option<String>,
    /// Query plan options
    pub(crate) query_plan_options: QueryPlanOptions,

    pub context: Context,
}

#[buildstructor::buildstructor]
impl QueryPlannerRequest {
    /// This is the constructor (or builder) to use when constructing a real QueryPlannerRequest.
    ///
    /// Required parameters are required in non-testing code to create a QueryPlannerRequest.
    #[builder]
    pub fn new(
        query: String,
        operation_name: Option<String>,
        context: Context,
    ) -> QueryPlannerRequest {
        Self {
            query,
            operation_name,
            query_plan_options: QueryPlanOptions::default(),
            context,
        }
    }
}

assert_impl_all!(QueryPlannerResponse: Send);
/// [`Context`] and [`QueryPlan`] for the response.
pub struct QueryPlannerResponse {
    /// Optional in case of error
    pub(crate) content: Option<QueryPlannerContent>,
    pub errors: Vec<graphql::Error>,
    pub context: Context,
}

/// Query, QueryPlan and Introspection data.
#[derive(Debug, Clone)]
pub enum QueryPlannerContent {
    Plan {
        query: Arc<Query>,
        plan: Arc<QueryPlan>,
    },
    Introspection {
        response: Box<Response>,
    },
    IntrospectionDisabled,
}

#[buildstructor::buildstructor]
impl QueryPlannerResponse {
    /// This is the constructor (or builder) to use when constructing a real QueryPlannerResponse.
    ///
    /// Required parameters are required in non-testing code to create a QueryPlannerResponse.
    #[builder]
    pub(crate) fn new(
        content: Option<QueryPlannerContent>,
        context: Context,
        errors: Vec<graphql::Error>,
    ) -> QueryPlannerResponse {
        Self {
            content,
            context,
            errors,
        }
    }

    /// This is the constructor (or builder) to use when constructing a QueryPlannerResponse that represents a global error.
    /// It has no path and no response data.
    /// This is useful for things such as authentication errors.
    #[allow(unused_variables)]
    #[builder]
    pub fn error_new(
        errors: Vec<Error>,
        context: Context,
    ) -> Result<QueryPlannerResponse, BoxError> {
        Ok(QueryPlannerResponse::builder()
            .errors(errors)
            .context(context)
            .build())
    }

    /// Get a reference of the query plan
    pub fn query_plan(&self) -> Option<&QueryPlannerContent> {
        self.content.as_ref()
    }
}

assert_impl_all!(SubgraphRequest: Send);
/// [`Context`], [`OperationKind`] and [`http_ext::Request<Request>`] for the request.
pub struct SubgraphRequest {
    /// Original request to the Router.
    pub originating_request: Arc<http_ext::Request<Request>>,

    pub subgraph_request: http_ext::Request<Request>,

    pub operation_kind: OperationKind,

    pub context: Context,
}

#[buildstructor::buildstructor]
impl SubgraphRequest {
    /// This is the constructor (or builder) to use when constructing a real SubgraphRequest.
    ///
    /// Required parameters are required in non-testing code to create a SubgraphRequest.
    #[builder]
    pub fn new(
        originating_request: Arc<http_ext::Request<Request>>,
        subgraph_request: http_ext::Request<Request>,
        operation_kind: OperationKind,
        context: Context,
    ) -> SubgraphRequest {
        Self {
            originating_request,
            subgraph_request,
            operation_kind,
            context,
        }
    }

    /// This is the constructor (or builder) to use when constructing a "fake" SubgraphRequest.
    ///
    /// This does not enforce the provision of the data that is required for a fully functional
    /// SubgraphRequest. It's usually enough for testing, when a fully consructed SubgraphRequest is
    /// difficult to construct and not required for the pusposes of the test.
    #[builder]
    pub fn fake_new(
        originating_request: Option<Arc<http_ext::Request<Request>>>,
        subgraph_request: Option<http_ext::Request<Request>>,
        operation_kind: Option<OperationKind>,
        context: Option<Context>,
    ) -> SubgraphRequest {
        SubgraphRequest::new(
            originating_request.unwrap_or_else(|| {
                Arc::new(
                    http_ext::Request::fake_builder()
                        .headers(Default::default())
                        .body(Default::default())
                        .build()
                        .expect("fake builds should always work; qed"),
                )
            }),
            subgraph_request.unwrap_or_else(|| {
                http_ext::Request::fake_builder()
                    .headers(Default::default())
                    .body(Default::default())
                    .build()
                    .expect("fake builds should always work; qed")
            }),
            operation_kind.unwrap_or(OperationKind::Query),
            context.unwrap_or_default(),
        )
    }
}

assert_impl_all!(SubgraphResponse: Send);
/// [`Context`] and [`http_ext::Response<Response>`] for the response.
///
/// This consists of the subgraph response and the context.
#[derive(Clone, Debug)]
pub struct SubgraphResponse {
    pub response: http_ext::Response<Response>,

    pub context: Context,
}

#[buildstructor::buildstructor]
impl SubgraphResponse {
    /// This is the constructor to use when constructing a real SubgraphResponse..
    ///
    /// In this case, you already have a valid response and just wish to associate it with a context
    /// and create a SubgraphResponse.
    pub fn new_from_response(
        response: http_ext::Response<Response>,
        context: Context,
    ) -> SubgraphResponse {
        Self { response, context }
    }

    /// This is the constructor (or builder) to use when constructing a real SubgraphResponse.
    ///
    /// The parameters are not optional, because in a live situation all of these properties must be
    /// set and be correct to create a SubgraphResponse.
    #[builder]
    pub fn new(
        label: Option<String>,
        data: Option<Value>,
        path: Option<Path>,
        errors: Vec<Error>,
        extensions: Object,
        status_code: Option<StatusCode>,
        context: Context,
    ) -> SubgraphResponse {
        // Build a response
        let res = Response::builder()
            .and_label(label)
            .data(data.unwrap_or_default())
            .and_path(path)
            .errors(errors)
            .extensions(extensions)
            .build();

        // Build an http Response
        let http_response = http::Response::builder()
            .status(status_code.unwrap_or(StatusCode::OK))
            .body(res)
            .expect("Response is serializable; qed");

        // Create a compatible Response
        let compat_response = http_ext::Response {
            inner: http_response,
        };

        Self {
            response: compat_response,
            context,
        }
    }

    /// This is the constructor (or builder) to use when constructing a "fake" SubgraphResponse.
    ///
    /// This does not enforce the provision of the data that is required for a fully functional
    /// SubgraphResponse. It's usually enough for testing, when a fully consructed SubgraphResponse is
    /// difficult to construct and not required for the pusposes of the test.
    #[builder]
    pub fn fake_new(
        label: Option<String>,
        data: Option<Value>,
        path: Option<Path>,
        errors: Vec<Error>,
        extensions: Option<Object>,
        status_code: Option<StatusCode>,
        context: Option<Context>,
    ) -> SubgraphResponse {
        SubgraphResponse::new(
            label,
            data,
            path,
            errors,
            extensions.unwrap_or_default(),
            status_code,
            context.unwrap_or_default(),
        )
    }

    /// This is the constructor (or builder) to use when constructing a SubgraphResponse that represents a global error.
    /// It has no path and no response data.
    /// This is useful for things such as authentication errors.
    #[builder]
    pub fn error_new(
        errors: Vec<Error>,
        status_code: Option<StatusCode>,
        context: Context,
    ) -> Result<SubgraphResponse, BoxError> {
        Ok(SubgraphResponse::new(
            Default::default(),
            Default::default(),
            Default::default(),
            errors,
            Default::default(),
            status_code,
            context,
        ))
    }
}

assert_impl_all!(ExecutionRequest: Send);
/// [`Context`] and [`QueryPlan`] for the request.
pub struct ExecutionRequest {
    /// Original request to the Router.
    pub originating_request: http_ext::Request<Request>,

    pub query_plan: Arc<QueryPlan>,

    pub context: Context,
}

#[buildstructor::buildstructor]
impl ExecutionRequest {
    /// This is the constructor (or builder) to use when constructing a real ExecutionRequest.
    ///
    /// The parameters are not optional, because in a live situation all of these properties must be
    /// set and be correct to create a ExecutionRequest.
    #[builder]
    pub fn new(
        originating_request: http_ext::Request<Request>,
        query_plan: Arc<QueryPlan>,
        context: Context,
    ) -> ExecutionRequest {
        Self {
            originating_request,
            query_plan,
            context,
        }
    }

    /// This is the constructor (or builder) to use when constructing a "fake" ExecutionRequest.
    ///
    /// This does not enforce the provision of the data that is required for a fully functional
    /// ExecutionRequest. It's usually enough for testing, when a fully consructed ExecutionRequest is
    /// difficult to construct and not required for the pusposes of the test.
    #[builder]
    pub fn fake_new(
        originating_request: Option<http_ext::Request<Request>>,
        query_plan: Option<QueryPlan>,
        context: Option<Context>,
    ) -> ExecutionRequest {
        ExecutionRequest::new(
            originating_request.unwrap_or_else(|| {
                http_ext::Request::fake_builder()
                    .headers(Default::default())
                    .body(Default::default())
                    .build()
                    .expect("fake builds should always work; qed")
            }),
            Arc::new(query_plan.unwrap_or_else(|| QueryPlan::fake_builder().build())),
            context.unwrap_or_default(),
        )
    }
}

assert_impl_all!(ExecutionResponse: Send);
/// [`Context`] and [`http_ext::Response<Response>`] for the response.
///
/// This consists of the execution response and the context.
pub struct ExecutionResponse {
    pub response: http_ext::Response<BoxStream<'static, Response>>,

    pub context: Context,
}

#[buildstructor::buildstructor]
impl ExecutionResponse {
    /// This is the constructor (or builder) to use when constructing a real RouterRequest.
    ///
    /// The parameters are not optional, because in a live situation all of these properties must be
    /// set and be correct to create a RouterRequest.
    #[builder]
    pub fn new(
        label: Option<String>,
        data: Option<Value>,
        path: Option<Path>,
        errors: Vec<Error>,
        extensions: Object,
        status_code: Option<StatusCode>,
        context: Context,
    ) -> Self {
        // Build a response
        let res = Response::builder()
            .and_label(label)
            .data(data.unwrap_or_default())
            .and_path(path)
            .errors(errors)
            .extensions(extensions)
            .build();

        // Build an http Response
        let http_response = http::Response::builder()
            .status(status_code.unwrap_or(StatusCode::OK))
            .body(once(ready(res)).boxed())
            .expect("Response is serializable; qed");

        // Create a compatible Response
        let compat_response = http_ext::Response {
            inner: http_response,
        };

        Self {
            response: compat_response,
            context,
        }
    }

    /// This is the constructor (or builder) to use when constructing a "fake" ExecutionResponse.
    ///
    /// This does not enforce the provision of the data that is required for a fully functional
    /// ExecutionResponse. It's usually enough for testing, when a fully consructed
    /// ExecutionResponse is difficult to construct and not required for the pusposes of the test.
    #[builder]
    pub fn fake_new(
        label: Option<String>,
        data: Option<Value>,
        path: Option<Path>,
        errors: Vec<Error>,
        extensions: Option<Object>,
        status_code: Option<StatusCode>,
        context: Option<Context>,
    ) -> Self {
        ExecutionResponse::new(
            label,
            data,
            path,
            errors,
            extensions.unwrap_or_default(),
            status_code,
            context.unwrap_or_default(),
        )
    }

    /// This is the constructor (or builder) to use when constructing a ExecutionResponse that represents a global error.
    /// It has no path and no response data.
    /// This is useful for things such as authentication errors.
    #[allow(unused_variables)]
    #[builder]
    pub fn error_new(
        errors: Vec<Error>,
        status_code: Option<StatusCode>,
        headers: MultiMap<IntoHeaderName, IntoHeaderValue>,
        context: Context,
    ) -> Result<Self, BoxError> {
        Ok(ExecutionResponse::new(
            Default::default(),
            Default::default(),
            Default::default(),
            errors,
            Default::default(),
            status_code,
            context,
        ))
    }
}

impl ExecutionResponse {
    /// This is the constructor to use when constructing a real ExecutionResponse.
    ///
    /// In this case, you already have a valid request and just wish to associate it with a context
    /// and create a ExecutionResponse.
    pub fn new_from_response(
        response: http_ext::Response<BoxStream<'static, Response>>,
        context: Context,
    ) -> Self {
        Self { response, context }
    }

    pub fn map<F>(self, f: F) -> ExecutionResponse
    where
        F: FnMut(BoxStream<'static, Response>) -> BoxStream<'static, Response>,
    {
        ExecutionResponse {
            context: self.context,
            response: self.response.map(f),
        }
    }

    pub async fn next_response(&mut self) -> Option<Response> {
        self.response.body_mut().next().await
    }
}
=======
pub mod supergraph;
mod supergraph_service;
pub mod transport;
>>>>>>> 9feb7d77

impl AsRef<Request> for http_ext::Request<Request> {
    fn as_ref(&self) -> &Request {
        self.body()
    }
}

impl AsRef<Request> for Arc<http_ext::Request<Request>> {
    fn as_ref(&self) -> &Request {
        self.body()
    }
}

// set the supported `@defer` specification version to https://github.com/graphql/graphql-spec/pull/742/commits/01d7b98f04810c9a9db4c0e53d3c4d54dbf10b82
pub(crate) const MULTIPART_DEFER_SPEC_PARAMETER: &str = "deferSpec";
pub(crate) const MULTIPART_DEFER_SPEC_VALUE: &str = "20220824";
pub(crate) const MULTIPART_DEFER_CONTENT_TYPE: &str =
    "multipart/mixed;boundary=\"graphql\";deferSpec=20220824";<|MERGE_RESOLUTION|>--- conflicted
+++ resolved
@@ -2,34 +2,10 @@
 
 use std::sync::Arc;
 
-<<<<<<< HEAD
-use futures::future::ready;
-use futures::stream::once;
-use futures::stream::BoxStream;
-use futures::stream::StreamExt;
-use http::header::HeaderName;
-use http::method::Method;
-use http::HeaderValue;
-use http::StatusCode;
-use http::Uri;
-use http_ext::IntoHeaderName;
-use http_ext::IntoHeaderValue;
-use multimap::MultiMap;
-use serde_json_bytes::ByteString;
-use static_assertions::assert_impl_all;
-use tower::BoxError;
-
-pub use self::execution_service::*;
-pub use self::router_service::*;
-pub use self::subgraph_service::*;
-use crate::error::Error;
-use crate::graphql;
-=======
 pub(crate) use self::execution_service::*;
 pub(crate) use self::query_planner::*;
 pub(crate) use self::subgraph_service::*;
 pub(crate) use self::supergraph_service::*;
->>>>>>> 9feb7d77
 use crate::graphql::Request;
 use crate::http_ext;
 pub use crate::http_ext::TryIntoHeaderName;
@@ -50,707 +26,9 @@
 pub(crate) mod query_planner;
 pub mod subgraph;
 pub(crate) mod subgraph_service;
-<<<<<<< HEAD
-
-assert_impl_all!(RouterRequest: Send);
-/// Represents the router processing step of the processing pipeline.
-///
-/// This consists of the parsed graphql Request, HTTP headers and contextual data for extensions.
-pub struct RouterRequest {
-    /// Original request to the Router.
-    pub originating_request: http_ext::Request<Request>,
-
-    /// Context for extension
-    pub context: Context,
-}
-
-impl From<http_ext::Request<Request>> for RouterRequest {
-    fn from(originating_request: http_ext::Request<Request>) -> Self {
-        Self {
-            originating_request,
-            context: Context::new(),
-        }
-    }
-}
-
-#[buildstructor::buildstructor]
-impl RouterRequest {
-    /// This is the constructor (or builder) to use when constructing a real RouterRequest.
-    ///
-    /// Required parameters are required in non-testing code to create a RouterRequest.
-    #[allow(clippy::too_many_arguments)]
-    #[builder]
-    pub fn new(
-        query: Option<String>,
-        operation_name: Option<String>,
-        variables: HashMap<String, Value>,
-        extensions: HashMap<String, Value>,
-        context: Context,
-        headers: MultiMap<IntoHeaderName, IntoHeaderValue>,
-        uri: Uri,
-        method: Method,
-    ) -> Result<RouterRequest, BoxError> {
-        let extensions: Object = extensions
-            .into_iter()
-            .map(|(name, value)| (ByteString::from(name), value))
-            .collect();
-
-        let variables: Object = variables
-            .into_iter()
-            .map(|(name, value)| (ByteString::from(name), value))
-            .collect();
-
-        let gql_request = Request::builder()
-            .and_query(query)
-            .and_operation_name(operation_name)
-            .variables(variables)
-            .extensions(extensions)
-            .build();
-
-        let originating_request = http_ext::Request::builder()
-            .headers(headers)
-            .uri(uri)
-            .method(method)
-            .body(gql_request)
-            .build()?;
-
-        Ok(Self {
-            originating_request,
-            context,
-        })
-    }
-
-    /// This is the constructor (or builder) to use when constructing a "fake" RouterRequest.
-    ///
-    /// This does not enforce the provision of the data that is required for a fully functional
-    /// RouterRequest. It's usually enough for testing, when a fully constructed RouterRequest is
-    /// difficult to construct and not required for the purposes of the test.
-    ///
-    /// In addition, fake requests are expected to be valid, and will panic if given invalid values.
-    #[builder]
-    pub fn fake_new(
-        query: Option<String>,
-        operation_name: Option<String>,
-        variables: HashMap<String, Value>,
-        extensions: HashMap<String, Value>,
-        context: Option<Context>,
-        headers: MultiMap<IntoHeaderName, IntoHeaderValue>,
-    ) -> Result<RouterRequest, BoxError> {
-        RouterRequest::new(
-            query,
-            operation_name,
-            variables,
-            extensions,
-            context.unwrap_or_default(),
-            headers,
-            Uri::from_static("http://default"),
-            Method::GET,
-        )
-    }
-}
-
-assert_impl_all!(RouterResponse: Send);
-/// [`Context`] and [`http_ext::Response<Response>`] for the response.
-///
-/// This consists of the response body and the context.
-pub struct RouterResponse {
-    pub response: http_ext::Response<BoxStream<'static, Response>>,
-    pub context: Context,
-}
-
-#[buildstructor::buildstructor]
-impl RouterResponse {
-    /// This is the constructor (or builder) to use when constructing a real RouterResponse..
-    ///
-    /// Required parameters are required in non-testing code to create a RouterResponse..
-    #[allow(clippy::too_many_arguments)]
-    #[builder]
-    pub fn new(
-        data: Option<Value>,
-        path: Option<Path>,
-        errors: Vec<Error>,
-        extensions: HashMap<String, Value>,
-        status_code: Option<StatusCode>,
-        headers: MultiMap<IntoHeaderName, IntoHeaderValue>,
-        context: Context,
-    ) -> Result<Self, BoxError> {
-        let extensions: Object = extensions
-            .into_iter()
-            .map(|(name, value)| (ByteString::from(name), value))
-            .collect();
-        // Build a response
-        let b = Response::builder()
-            .and_path(path)
-            .errors(errors)
-            .extensions(extensions);
-        let res = match data {
-            Some(data) => b.data(data).build(),
-            None => b.build(),
-        };
-
-        // Build an http Response
-        let mut builder = http::Response::builder().status(status_code.unwrap_or(StatusCode::OK));
-        for (key, values) in headers {
-            let header_name: HeaderName = key.try_into()?;
-            for value in values {
-                let header_value: HeaderValue = value.try_into()?;
-                builder = builder.header(header_name.clone(), header_value);
-            }
-        }
-
-        let http_response = builder.body(once(ready(res)).boxed())?;
-
-        // Create a compatible Response
-        let compat_response = http_ext::Response {
-            inner: http_response,
-        };
-
-        Ok(Self {
-            response: compat_response,
-            context,
-        })
-    }
-
-    /// This is the constructor (or builder) to use when constructing a "fake" RouterResponse.
-    ///
-    /// This does not enforce the provision of the data that is required for a fully functional
-    /// RouterResponse. It's usually enough for testing, when a fully constructed RouterResponse is
-    /// difficult to construct and not required for the purposes of the test.
-    ///
-    /// In addition, fake responses are expected to be valid, and will panic if given invalid values.
-    #[allow(clippy::too_many_arguments)]
-    #[builder]
-    pub fn fake_new(
-        data: Option<Value>,
-        path: Option<Path>,
-        errors: Vec<Error>,
-        extensions: HashMap<String, Value>,
-        status_code: Option<StatusCode>,
-        headers: MultiMap<IntoHeaderName, IntoHeaderValue>,
-        context: Option<Context>,
-    ) -> Result<Self, BoxError> {
-        RouterResponse::new(
-            data,
-            path,
-            errors,
-            extensions,
-            status_code,
-            headers,
-            context.unwrap_or_default(),
-        )
-    }
-
-    /// This is the constructor (or builder) to use when constructing a RouterResponse that represents a global error.
-    /// It has no path and no response data.
-    /// This is useful for things such as authentication errors.
-    #[builder]
-    pub fn error_new(
-        errors: Vec<Error>,
-        status_code: Option<StatusCode>,
-        headers: MultiMap<IntoHeaderName, IntoHeaderValue>,
-        context: Context,
-    ) -> Result<Self, BoxError> {
-        RouterResponse::new(
-            Default::default(),
-            None,
-            errors,
-            Default::default(),
-            status_code,
-            headers,
-            context,
-        )
-    }
-
-    pub fn new_from_graphql_response(response: Response, context: Context) -> Self {
-        Self {
-            response: http::Response::new(once(ready(response)).boxed()).into(),
-            context,
-        }
-    }
-}
-
-impl RouterResponse {
-    pub async fn next_response(&mut self) -> Option<Response> {
-        self.response.body_mut().next().await
-    }
-
-    pub fn new_from_response(
-        response: http_ext::Response<BoxStream<'static, Response>>,
-        context: Context,
-    ) -> Self {
-        Self { response, context }
-    }
-
-    pub fn map<F>(self, f: F) -> RouterResponse
-    where
-        F: FnMut(BoxStream<'static, Response>) -> BoxStream<'static, Response>,
-    {
-        RouterResponse {
-            context: self.context,
-            response: self.response.map(f),
-        }
-    }
-}
-
-assert_impl_all!(QueryPlannerRequest: Send);
-/// [`Context`] for the request.
-#[derive(Clone, Debug)]
-pub struct QueryPlannerRequest {
-    pub query: String,
-    pub operation_name: Option<String>,
-    /// Query plan options
-    pub(crate) query_plan_options: QueryPlanOptions,
-
-    pub context: Context,
-}
-
-#[buildstructor::buildstructor]
-impl QueryPlannerRequest {
-    /// This is the constructor (or builder) to use when constructing a real QueryPlannerRequest.
-    ///
-    /// Required parameters are required in non-testing code to create a QueryPlannerRequest.
-    #[builder]
-    pub fn new(
-        query: String,
-        operation_name: Option<String>,
-        context: Context,
-    ) -> QueryPlannerRequest {
-        Self {
-            query,
-            operation_name,
-            query_plan_options: QueryPlanOptions::default(),
-            context,
-        }
-    }
-}
-
-assert_impl_all!(QueryPlannerResponse: Send);
-/// [`Context`] and [`QueryPlan`] for the response.
-pub struct QueryPlannerResponse {
-    /// Optional in case of error
-    pub(crate) content: Option<QueryPlannerContent>,
-    pub errors: Vec<graphql::Error>,
-    pub context: Context,
-}
-
-/// Query, QueryPlan and Introspection data.
-#[derive(Debug, Clone)]
-pub enum QueryPlannerContent {
-    Plan {
-        query: Arc<Query>,
-        plan: Arc<QueryPlan>,
-    },
-    Introspection {
-        response: Box<Response>,
-    },
-    IntrospectionDisabled,
-}
-
-#[buildstructor::buildstructor]
-impl QueryPlannerResponse {
-    /// This is the constructor (or builder) to use when constructing a real QueryPlannerResponse.
-    ///
-    /// Required parameters are required in non-testing code to create a QueryPlannerResponse.
-    #[builder]
-    pub(crate) fn new(
-        content: Option<QueryPlannerContent>,
-        context: Context,
-        errors: Vec<graphql::Error>,
-    ) -> QueryPlannerResponse {
-        Self {
-            content,
-            context,
-            errors,
-        }
-    }
-
-    /// This is the constructor (or builder) to use when constructing a QueryPlannerResponse that represents a global error.
-    /// It has no path and no response data.
-    /// This is useful for things such as authentication errors.
-    #[allow(unused_variables)]
-    #[builder]
-    pub fn error_new(
-        errors: Vec<Error>,
-        context: Context,
-    ) -> Result<QueryPlannerResponse, BoxError> {
-        Ok(QueryPlannerResponse::builder()
-            .errors(errors)
-            .context(context)
-            .build())
-    }
-
-    /// Get a reference of the query plan
-    pub fn query_plan(&self) -> Option<&QueryPlannerContent> {
-        self.content.as_ref()
-    }
-}
-
-assert_impl_all!(SubgraphRequest: Send);
-/// [`Context`], [`OperationKind`] and [`http_ext::Request<Request>`] for the request.
-pub struct SubgraphRequest {
-    /// Original request to the Router.
-    pub originating_request: Arc<http_ext::Request<Request>>,
-
-    pub subgraph_request: http_ext::Request<Request>,
-
-    pub operation_kind: OperationKind,
-
-    pub context: Context,
-}
-
-#[buildstructor::buildstructor]
-impl SubgraphRequest {
-    /// This is the constructor (or builder) to use when constructing a real SubgraphRequest.
-    ///
-    /// Required parameters are required in non-testing code to create a SubgraphRequest.
-    #[builder]
-    pub fn new(
-        originating_request: Arc<http_ext::Request<Request>>,
-        subgraph_request: http_ext::Request<Request>,
-        operation_kind: OperationKind,
-        context: Context,
-    ) -> SubgraphRequest {
-        Self {
-            originating_request,
-            subgraph_request,
-            operation_kind,
-            context,
-        }
-    }
-
-    /// This is the constructor (or builder) to use when constructing a "fake" SubgraphRequest.
-    ///
-    /// This does not enforce the provision of the data that is required for a fully functional
-    /// SubgraphRequest. It's usually enough for testing, when a fully consructed SubgraphRequest is
-    /// difficult to construct and not required for the pusposes of the test.
-    #[builder]
-    pub fn fake_new(
-        originating_request: Option<Arc<http_ext::Request<Request>>>,
-        subgraph_request: Option<http_ext::Request<Request>>,
-        operation_kind: Option<OperationKind>,
-        context: Option<Context>,
-    ) -> SubgraphRequest {
-        SubgraphRequest::new(
-            originating_request.unwrap_or_else(|| {
-                Arc::new(
-                    http_ext::Request::fake_builder()
-                        .headers(Default::default())
-                        .body(Default::default())
-                        .build()
-                        .expect("fake builds should always work; qed"),
-                )
-            }),
-            subgraph_request.unwrap_or_else(|| {
-                http_ext::Request::fake_builder()
-                    .headers(Default::default())
-                    .body(Default::default())
-                    .build()
-                    .expect("fake builds should always work; qed")
-            }),
-            operation_kind.unwrap_or(OperationKind::Query),
-            context.unwrap_or_default(),
-        )
-    }
-}
-
-assert_impl_all!(SubgraphResponse: Send);
-/// [`Context`] and [`http_ext::Response<Response>`] for the response.
-///
-/// This consists of the subgraph response and the context.
-#[derive(Clone, Debug)]
-pub struct SubgraphResponse {
-    pub response: http_ext::Response<Response>,
-
-    pub context: Context,
-}
-
-#[buildstructor::buildstructor]
-impl SubgraphResponse {
-    /// This is the constructor to use when constructing a real SubgraphResponse..
-    ///
-    /// In this case, you already have a valid response and just wish to associate it with a context
-    /// and create a SubgraphResponse.
-    pub fn new_from_response(
-        response: http_ext::Response<Response>,
-        context: Context,
-    ) -> SubgraphResponse {
-        Self { response, context }
-    }
-
-    /// This is the constructor (or builder) to use when constructing a real SubgraphResponse.
-    ///
-    /// The parameters are not optional, because in a live situation all of these properties must be
-    /// set and be correct to create a SubgraphResponse.
-    #[builder]
-    pub fn new(
-        label: Option<String>,
-        data: Option<Value>,
-        path: Option<Path>,
-        errors: Vec<Error>,
-        extensions: Object,
-        status_code: Option<StatusCode>,
-        context: Context,
-    ) -> SubgraphResponse {
-        // Build a response
-        let res = Response::builder()
-            .and_label(label)
-            .data(data.unwrap_or_default())
-            .and_path(path)
-            .errors(errors)
-            .extensions(extensions)
-            .build();
-
-        // Build an http Response
-        let http_response = http::Response::builder()
-            .status(status_code.unwrap_or(StatusCode::OK))
-            .body(res)
-            .expect("Response is serializable; qed");
-
-        // Create a compatible Response
-        let compat_response = http_ext::Response {
-            inner: http_response,
-        };
-
-        Self {
-            response: compat_response,
-            context,
-        }
-    }
-
-    /// This is the constructor (or builder) to use when constructing a "fake" SubgraphResponse.
-    ///
-    /// This does not enforce the provision of the data that is required for a fully functional
-    /// SubgraphResponse. It's usually enough for testing, when a fully consructed SubgraphResponse is
-    /// difficult to construct and not required for the pusposes of the test.
-    #[builder]
-    pub fn fake_new(
-        label: Option<String>,
-        data: Option<Value>,
-        path: Option<Path>,
-        errors: Vec<Error>,
-        extensions: Option<Object>,
-        status_code: Option<StatusCode>,
-        context: Option<Context>,
-    ) -> SubgraphResponse {
-        SubgraphResponse::new(
-            label,
-            data,
-            path,
-            errors,
-            extensions.unwrap_or_default(),
-            status_code,
-            context.unwrap_or_default(),
-        )
-    }
-
-    /// This is the constructor (or builder) to use when constructing a SubgraphResponse that represents a global error.
-    /// It has no path and no response data.
-    /// This is useful for things such as authentication errors.
-    #[builder]
-    pub fn error_new(
-        errors: Vec<Error>,
-        status_code: Option<StatusCode>,
-        context: Context,
-    ) -> Result<SubgraphResponse, BoxError> {
-        Ok(SubgraphResponse::new(
-            Default::default(),
-            Default::default(),
-            Default::default(),
-            errors,
-            Default::default(),
-            status_code,
-            context,
-        ))
-    }
-}
-
-assert_impl_all!(ExecutionRequest: Send);
-/// [`Context`] and [`QueryPlan`] for the request.
-pub struct ExecutionRequest {
-    /// Original request to the Router.
-    pub originating_request: http_ext::Request<Request>,
-
-    pub query_plan: Arc<QueryPlan>,
-
-    pub context: Context,
-}
-
-#[buildstructor::buildstructor]
-impl ExecutionRequest {
-    /// This is the constructor (or builder) to use when constructing a real ExecutionRequest.
-    ///
-    /// The parameters are not optional, because in a live situation all of these properties must be
-    /// set and be correct to create a ExecutionRequest.
-    #[builder]
-    pub fn new(
-        originating_request: http_ext::Request<Request>,
-        query_plan: Arc<QueryPlan>,
-        context: Context,
-    ) -> ExecutionRequest {
-        Self {
-            originating_request,
-            query_plan,
-            context,
-        }
-    }
-
-    /// This is the constructor (or builder) to use when constructing a "fake" ExecutionRequest.
-    ///
-    /// This does not enforce the provision of the data that is required for a fully functional
-    /// ExecutionRequest. It's usually enough for testing, when a fully consructed ExecutionRequest is
-    /// difficult to construct and not required for the pusposes of the test.
-    #[builder]
-    pub fn fake_new(
-        originating_request: Option<http_ext::Request<Request>>,
-        query_plan: Option<QueryPlan>,
-        context: Option<Context>,
-    ) -> ExecutionRequest {
-        ExecutionRequest::new(
-            originating_request.unwrap_or_else(|| {
-                http_ext::Request::fake_builder()
-                    .headers(Default::default())
-                    .body(Default::default())
-                    .build()
-                    .expect("fake builds should always work; qed")
-            }),
-            Arc::new(query_plan.unwrap_or_else(|| QueryPlan::fake_builder().build())),
-            context.unwrap_or_default(),
-        )
-    }
-}
-
-assert_impl_all!(ExecutionResponse: Send);
-/// [`Context`] and [`http_ext::Response<Response>`] for the response.
-///
-/// This consists of the execution response and the context.
-pub struct ExecutionResponse {
-    pub response: http_ext::Response<BoxStream<'static, Response>>,
-
-    pub context: Context,
-}
-
-#[buildstructor::buildstructor]
-impl ExecutionResponse {
-    /// This is the constructor (or builder) to use when constructing a real RouterRequest.
-    ///
-    /// The parameters are not optional, because in a live situation all of these properties must be
-    /// set and be correct to create a RouterRequest.
-    #[builder]
-    pub fn new(
-        label: Option<String>,
-        data: Option<Value>,
-        path: Option<Path>,
-        errors: Vec<Error>,
-        extensions: Object,
-        status_code: Option<StatusCode>,
-        context: Context,
-    ) -> Self {
-        // Build a response
-        let res = Response::builder()
-            .and_label(label)
-            .data(data.unwrap_or_default())
-            .and_path(path)
-            .errors(errors)
-            .extensions(extensions)
-            .build();
-
-        // Build an http Response
-        let http_response = http::Response::builder()
-            .status(status_code.unwrap_or(StatusCode::OK))
-            .body(once(ready(res)).boxed())
-            .expect("Response is serializable; qed");
-
-        // Create a compatible Response
-        let compat_response = http_ext::Response {
-            inner: http_response,
-        };
-
-        Self {
-            response: compat_response,
-            context,
-        }
-    }
-
-    /// This is the constructor (or builder) to use when constructing a "fake" ExecutionResponse.
-    ///
-    /// This does not enforce the provision of the data that is required for a fully functional
-    /// ExecutionResponse. It's usually enough for testing, when a fully consructed
-    /// ExecutionResponse is difficult to construct and not required for the pusposes of the test.
-    #[builder]
-    pub fn fake_new(
-        label: Option<String>,
-        data: Option<Value>,
-        path: Option<Path>,
-        errors: Vec<Error>,
-        extensions: Option<Object>,
-        status_code: Option<StatusCode>,
-        context: Option<Context>,
-    ) -> Self {
-        ExecutionResponse::new(
-            label,
-            data,
-            path,
-            errors,
-            extensions.unwrap_or_default(),
-            status_code,
-            context.unwrap_or_default(),
-        )
-    }
-
-    /// This is the constructor (or builder) to use when constructing a ExecutionResponse that represents a global error.
-    /// It has no path and no response data.
-    /// This is useful for things such as authentication errors.
-    #[allow(unused_variables)]
-    #[builder]
-    pub fn error_new(
-        errors: Vec<Error>,
-        status_code: Option<StatusCode>,
-        headers: MultiMap<IntoHeaderName, IntoHeaderValue>,
-        context: Context,
-    ) -> Result<Self, BoxError> {
-        Ok(ExecutionResponse::new(
-            Default::default(),
-            Default::default(),
-            Default::default(),
-            errors,
-            Default::default(),
-            status_code,
-            context,
-        ))
-    }
-}
-
-impl ExecutionResponse {
-    /// This is the constructor to use when constructing a real ExecutionResponse.
-    ///
-    /// In this case, you already have a valid request and just wish to associate it with a context
-    /// and create a ExecutionResponse.
-    pub fn new_from_response(
-        response: http_ext::Response<BoxStream<'static, Response>>,
-        context: Context,
-    ) -> Self {
-        Self { response, context }
-    }
-
-    pub fn map<F>(self, f: F) -> ExecutionResponse
-    where
-        F: FnMut(BoxStream<'static, Response>) -> BoxStream<'static, Response>,
-    {
-        ExecutionResponse {
-            context: self.context,
-            response: self.response.map(f),
-        }
-    }
-
-    pub async fn next_response(&mut self) -> Option<Response> {
-        self.response.body_mut().next().await
-    }
-}
-=======
 pub mod supergraph;
 mod supergraph_service;
 pub mod transport;
->>>>>>> 9feb7d77
 
 impl AsRef<Request> for http_ext::Request<Request> {
     fn as_ref(&self) -> &Request {
