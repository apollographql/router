# Changelog

All notable changes to Router will be documented in this file.

This project adheres to [Semantic Versioning](https://semver.org/spec/v2.0.0.html).

<!--# [x.x.x] (unreleased) - 2022-mm-dd
> Important: X breaking changes below, indicated by **❗ BREAKING ❗**
## ❗ BREAKING ❗
## 🚀 Features
## 🐛 Fixes
## 🛠 Maintenance
## 📚 Documentation

## Example section entry format

- **Headline** ([PR #PR_NUMBER](https://github.com/apollographql/router/pull/PR_NUMBER))

  Description! And a link to a [reference](http://url)

 -->

<!--# [v0.1.0-preview.2] (unreleased) - 2022-mm-dd
## ❗ BREAKING ❗
## 🚀 Features

- **Skip and Include directives in post processing** ([PR #626](https://github.com/apollographql/router/pull/626))

  The Router now understands the [@skip](https://spec.graphql.org/October2021/#sec--skip) and [@include](https://spec.graphql.org/October2021/#sec--include) directives in queries, to add or remove fields depending on variables. It works in post processing, by filtering fields after aggregating the subgraph responses.

- **Add an option to deactivate introspection** ([PR #749](https://github.com/apollographql/router/pull/749))

  While schema introspection is useful in development, we might not want to expose the entire schema in production,
  so the router can be configured to forbid introspection queries as follows:
```yaml
server:
  introspection: false
```

## 🐛 Fixes
- **Remove `hasNext` from our response objects** ([PR #733](https://github.com/apollographql/router/pull/733))

  `hasNext` is a field in the response that may be used in future to support features such as defer and stream. However, we are some way off supporting this and including it now may break clients. It has been removed.

- **Extend Apollo uplink configurability** ([PR #741](https://github.com/apollographql/router/pull/741))
  Uplink url and poll interval can now be configured via command line arg and env variable:
  ```bash
    --apollo-schema-config-delivery-endpoint <apollo-schema-config-delivery-endpoint>
      The endpoint polled to fetch the latest supergraph schema [env: APOLLO_SCHEMA_CONFIG_DELIVERY_ENDPOINT=]

    --apollo-schema-poll-interval <apollo-schema-poll-interval>
      The time between polls to Apollo uplink. Minimum 10s [env: APOLLO_SCHEMA_POLL_INTERVAL=]  [default: 10s]
  ```
  In addition, other existing uplink env variables are now also configurable via arg. 

<<<<<<< HEAD
- **Relax variables selection for subgraph queries** ([PR #755](https://github.com/apollographql/router/pull/755))

  federated subgraph queries relying on partial or invalid data from previous subgraph queries could result in response failures or empty subgraph queries. The router is now more flexible when selecting data from previous queries, while still keeping a correct form for the final response
=======
- Make deduplication and caching more robust against cancellation [PR #752](https://github.com/apollographql/router/pull/752)

  Cancelling a request could put the router in an unresponsive state where the deduplication layer or cache would make subgraph requests hang.
>>>>>>> 0c2501ee

## 🛠 Maintenance
## 📚 Documentation

# [v0.1.0-preview.1] - 2022-03-23

## 🎉 **The Apollo Router has graduated to its Preview phase!** 🎉
## ❗ BREAKING ❗

- **Improvements to telemetry attribute YAML ergonomics** ([PR #729](https://github.com/apollographql/router/pull/729))

  Trace config YAML ergonomics have been improved. To add additional attributes to your trace information, you can now use the following format:

  ```yaml
        trace_config:
          attributes:
            str: "a"
            int: 1
            float: 1.0
            bool: true
            str_arr:
              - "a"
              - "b"
            int_arr:
              - 1
              - 2
            float_arr:
              - 1.0
              - 2.0
            bool_arr:
              - true
              - false
  ```
## 🐛 Fixes

- **Log and error message formatting** ([PR #721](https://github.com/apollographql/router/pull/721))

  Logs and error messages now begin with lower case and do not have trailing punctuation, per Rust conventions.

- **OTLP default service.name and service.namespace** ([PR #722](https://github.com/apollographql/router/pull/722))

  While the Jaeger YAML configuration would default to `router` for the `service.name` and to `apollo` for the `service.namespace`, it was not the case when using a configuration that utilized OTLP. This lead to an `UNKNOWN_SERVICE` name span in zipkin traces, and difficult to find Jaeger traces.

# [v0.1.0-preview.0] - 2022-03-22

## 🎉 **The Apollo Router has graduated to its Preview phase!** 🎉

For more information on what's expected at this stage, please see our [release stages](https://www.apollographql.com/docs/resources/release-stages/#preview).

## 🐛 Fixes

- **Header propagation by `name` only fixed** ([PR #709](https://github.com/apollographql/router/pull/709))

  Previously `rename` and `default` values were required (even though they were correctly not flagged as required in the json schema).
  The following will now work:
  ```yaml
  headers:
    all:
    - propagate:
        named: test
  ```
- **Fix OTLP hang on reload** ([PR #711](https://github.com/apollographql/router/pull/711))

  Fixes hang when OTLP exporter is configured and configuration hot reloads.

# [v0.1.0-alpha.10] 2022-03-21

## ❗ BREAKING ❗

- **Header propagation `remove`'s `name` is now `named`** ([PR #674](https://github.com/apollographql/router/pull/674))

  This merely renames the `remove` options' `name` setting to be instead `named` to be a bit more intuitively named and consistent with its partner configuration, `propagate`.

  _Previous configuration_

  ```yaml
    # Remove a named header
    - remove:
      name: "Remove" # Was: "name"
  ```
  _New configuration_

  ```yaml
    # Remove a named header
    - remove:
      named: "Remove" # Now: "named"
  ```

- **Command-line flag vs Environment variable precedence changed** ([PR #693](https://github.com/apollographql/router/pull/693))

  For logging related verbosity overrides, the `RUST_LOG` environment variable no longer takes precedence over the command line argument.  The full order of precedence is now command-line argument overrides environment variable overrides the default setting.

## 🚀 Features

- **Forbid mutations plugin** ([PR #641](https://github.com/apollographql/router/pull/641))

  The forbid mutations plugin allows you to configure the router so that it disallows mutations.  Assuming none of your `query` requests are mutating data or changing state (they shouldn't!) this plugin can be used to effectively make your graph read-only. This can come in handy when testing the router, for example, if you are mirroring/shadowing traffic when trying to validate a Gateway to Router migration! 😸

- **⚠️ Add experimental Rhai plugin** ([PR #484](https://github.com/apollographql/router/pull/484))

  Add an _experimental_ core plugin to be able to extend Apollo Router functionality using [Rhai script](https://rhai.rs/). This allows users to write their own `*_service` function similar to how as you would with a native Rust plugin but without needing to compile a custom router. Rhai scripts have access to the request context and headers directly and can make simple manipulations on them.

  See our [Rhai script documentation](https://www.apollographql.com/docs/router/customizations/rhai) for examples and details!

## 🐛 Fixes

- **Correctly set the URL path of the HTTP request in `RouterRequest`** ([Issue #699](https://github.com/apollographql/router/issues/699))

  Previously, we were not setting the right HTTP path on the `RouterRequest` so when writing a plugin with `router_service` you always had an empty path `/` on `RouterRequest`.

## 📚 Documentation

- **We have incorporated a substantial amount of documentation** (via many, many PRs!)

  See our improved documentation [on our website](https://www.apollographql.com/docs/router/).

# [v0.1.0-alpha.9] 2022-03-16
## ❗ BREAKING ❗

- **Header propagation configuration changes** ([PR #599](https://github.com/apollographql/router/pull/599))

  Header manipulation configuration is now a core-plugin and configured at the _top-level_ of the Router's configuration file, rather than its previous location within service-level layers.  Some keys have also been renamed.  For example:

  **Previous configuration**

  ```yaml
  subgraphs:
    products:
      layers:
        - headers_propagate:
            matching:
              regex: .*
  ```

  **New configuration**

  ```yaml
  headers:
    subgraphs:
      products:
        - propagate:
          matching: ".*"
  ```

- **Move Apollo plugins to top-level configuration** ([PR #623](https://github.com/apollographql/router/pull/623))

  Previously plugins were all under the `plugins:` section of the YAML config.  However, these "core" plugins are now promoted to the top-level of the config. This reflects the fact that these plugins provide core functionality even though they are implemented as plugins under the hood and further reflects the fact that they receive special treatment in terms of initialization order (they are initialized first before members of `plugins`).

- **Remove configurable layers** ([PR #603](https://github.com/apollographql/router/pull/603))

  Having `plugins` _and_ `layers` as configurable items in YAML was creating confusion as to when it was appropriate to use a `layer` vs a `plugin`.  As the layer API is a subset of the plugin API, `plugins` has been kept, however the `layer` option has been dropped.

- **Plugin names have dropped the `com.apollographql` prefix** ([PR #602](https://github.com/apollographql/router/pull/600))

  Previously, core plugins were prefixed with `com.apollographql.`.  This is no longer the case and, when coupled with the above moving of the core plugins to the top-level, the prefixing is no longer present.  This means that, for example, `com.apollographql.telemetry` would now be just `telemetry`.

- **Use `ControlFlow` in checkpoints** ([PR #602](https://github.com/apollographql/router/pull/602))


- **Add Rhai plugin** ([PR #548](https://github.com/apollographql/router/pull/484))

  Both `checkpoint` and `async_checkpoint` now `use std::ops::ControlFlow` instead of the `Step` enum.  `ControlFlow` has two variants, `Continue` and `Break`.

- **The `reporting` configuration changes to `telemetry`** ([PR #651](https://github.com/apollographql/router/pull/651))

  All configuration that was previously under the `reporting` header is now under a `telemetry` key.
## :sparkles: Features

- **Header propagation now supports "all" subgraphs** ([PR #599](https://github.com/apollographql/router/pull/599))

  It is now possible to configure header propagation rules for *all* subgraphs without needing to explicitly name each subgraph.  You can accomplish this by using the `all` key, under the (now relocated; see above _breaking changes_) `headers` section.

  ```yaml
  headers:
    all:
    - propagate:
      matching: "aaa.*"
    - propagate:
      named: "bbb"
      default: "def"
      rename: "ccc"
    - insert:
      name: "ddd"
      value: "eee"
    - remove:
      matching: "fff.*"
    - remove:
      name: "ggg"
  ```

- **Update to latest query planner from Federation 2** ([PR #653](https://github.com/apollographql/router/pull/653))

  The Router now uses the `@apollo/query-planner@2.0.0-preview.5` query planner, bringing the most recent version of Federation 2.

## 🐛 Fixes

- **`Content-Type` of HTTP responses is now set to `application/json`** ([Issue #639](https://github.com/apollographql/router/issues/639))

  Previously, we were not setting a `content-type` on HTTP responses.  While plugins can still set a different `content-type` if they'd like, we now ensure that a `content-type` of `application/json` is set when one was not already provided.

- **GraphQL Enums in query parameters** ([Issue #612](https://github.com/apollographql/router/issues/612))

  Enums in query parameters were handled correctly in the response formatting, but not in query validation.  We now have a new test and a fix.

- **OTel trace propagation works again** ([PR #620](https://github.com/apollographql/router/pull/620))

  When we re-worked our OTel implementation to be a plugin, the ability to trace across processes (into subgraphs) was lost. This fix restores this capability.  We are working to improve our end-to-end testing of this to prevent further regressions.

- **Reporting plugin schema generation** ([PR #607](https://github.com/apollographql/router/pull/607))

  Previously our `reporting` plugin configuration was not able to participate in JSON Schema generation. This is now broadly correct and makes writing a syntactically-correct schema much easier.

  To generate a schema, you can still run the same command as before:

  ```
  router --schema > apollo_configuration_schema.json
  ```

  Then, follow the instructions for associating it with your development environment.

- **Input object validation** ([PR #658](https://github.com/apollographql/router/pull/658))

  Variable validation was incorrectly using output objects instead of input objects

# [v0.1.0-alpha.8] 2022-03-08

## :sparkles: Features

- **Request lifecycle checkpoints** ([PR #558](https://github.com/apollographql/router/pull/548) and [PR #580](https://github.com/apollographql/router/pull/548))

    Checkpoints in the request pipeline now allow plugin authors (which includes us!) to check conditions during a request's lifecycle and circumvent further execution if desired.
    
    Using `Step` return types within the checkpoint it's possible to influence what happens (including changing things like the HTTP status code, etc.).  A caching layer, for example, could return `Step::Return(response)` if a cache "hit" occurred and `Step::Continue(request)` (to allow normal processing to continue) in the event of a cache "miss".
    
    These can be either synchronous or asynchronous.  To see examples, see:
    
    - A [synchronous example](https://github.com/apollographql/router/tree/190afe181bf2c50be1761b522fcbdcc82b81d6ca/examples/forbid-anonymous-operations)
    - An [asynchronous example](https://github.com/apollographql/router/tree/190afe181bf2c50be1761b522fcbdcc82b81d6ca/examples/async-allow-client-id)

- **Contracts support** ([PR #573](https://github.com/apollographql/router/pull/573))

  The Apollo Router now supports [Apollo Studio Contracts](https://www.apollographql.com/docs/studio/contracts/)!

- **Add OpenTracing support** ([PR #548](https://github.com/apollographql/router/pull/548))

  OpenTracing support has been added into the reporting plugin.  You're now able to have span propagation (via headers) via two common formats supported by the `opentracing` crate: `zipkin_b3` and `jaeger`.


## :bug: Fixes

- **Configuration no longer requires `router_url`** ([PR #553](https://github.com/apollographql/router/pull/553))

  When using Managed Federation or directly providing a Supergraph file, it is no longer necessary to provide a `routing_url` value.  Instead, the values provided by the Supergraph or Studio will be used and the `routing_url` can be used only to override specific URLs for specific subgraphs.

- **Fix plugin ordering** ([PR #559](https://github.com/apollographql/router/issues/559))

  Plugins need to execute in sequence of declaration *except* for certain "core" plugins (e.g., reporting) which must execute early in the plugin sequence to make sure they are in place as soon as possible in the Router lifecycle. This change now ensures that the reporting plugin executes first and that all other plugins are executed in the order of declaration in configuration.

- **Propagate Router operation lifecycle errors** ([PR #537](https://github.com/apollographql/router/issues/537))

  Our recent extension rework was missing a key part: Error propagation and handling! This change makes sure errors that occurred during query planning and query execution will be displayed as GraphQL errors instead of an empty payload.


# [v0.1.0-alpha.7] 2022-02-25

## :sparkles: Features

- **Apollo Studio Explorer landing page** ([PR #526](https://github.com/apollographql/router/pull/526))

  We've replaced the _redirect_ to Apollo Studio with a statically rendered landing page.  This supersedes the previous redirect approach was merely introduced as a short-cut.  The experience now duplicates the user-experience which exists in Apollo Gateway today.

  It is also possible to _save_ the redirect preference and make the behavior sticky for future visits.  As a bonus, this also resolves the failure to preserve the correct HTTP scheme (e.g., `https://`) in the event that the Apollo Router was operating behind a TLS-terminating proxy, since the redirect is now handled client-side.

  Overall, this should be a more durable and more transparent experience for the user.

- **Display Apollo Router version on startup** ([PR #543](https://github.com/apollographql/router/pull/543))
  The Apollo Router displays its version on startup from now on, which will come in handy when debugging/observing how your application behaves.

## :bug: Fixes

- **Passing a `--supergraph` file supersedes Managed Federation** ([PR #535](https://github.com/apollographql/router/pull/535))

  The `--supergraph` flag will no longer be silently ignored when the Supergraph is already being provided through [Managed Federation](https://www.apollographql.com/docs/federation/managed-federation/overview) (i.e., when the `APOLLO_KEY` and `APOLLO_GRAPH_REF` environment variables are set).  This allows temporarily overriding the Supergraph schema that is fetched from Apollo Studio's Uplink endpoint, while still reporting metrics to Apollo Studio reporting ingress.

- **Anonymous operation names are now empty in tracing** ([PR #525](https://github.com/apollographql/router/pull/525))

  When GraphQL operation names are not necessary to execute an operation (i.e., when there is only a single operation in a GraphQL document) and the GraphQL operation is _not_ named (i.e., it is anonymous), the `operation_name` attribute on the trace spans that are associated with the request will no longer contain a single hyphen character (`-`) but will instead be an empty string.  This matches the way that these operations are represented during the GraphQL operation's life-cycle as well.

- **Resolved missing documentation in Apollo Explorer** ([PR #540](https://github.com/apollographql/router/pull/540))

   We've resolved a scenario that prevented Apollo Explorer from displaying documentation by adding support for a new introspection query which also queries for deprecation (i.e., `includeDeprecated`) on `input` arguments.
  
# [v0.1.0-alpha.6] 2022-02-18

## :sparkles: Features

- **Apollo Studio Managed Federation support** ([PR #498](https://github.com/apollographql/router/pull/498))

  [Managed Federation]: https://www.apollographql.com/docs/federation/managed-federation/overview/

  The Router can now automatically download and check for updates on its schema from Studio (via [Uplink])'s free, [Managed Federation] service.  This is configured in the same way as Apollo Gateway via the `APOLLO_KEY` and `APOLLO_GRAPH_REF` environment variables, in the same way as was true in Apollo Gateway ([seen here](https://www.apollographql.com/docs/federation/managed-federation/setup/#4-connect-the-gateway-to-studio)). This will also enable operation usage reporting.

  > **Note:** It is not yet possible to configure the Router with [`APOLLO_SCHEMA_CONFIG_DELIVERY_ENDPOINT`].  If you need this behavior, please open a feature request with your use case.

  [`APOLLO_SCHEMA_CONFIG_DELIVERY_ENDPOINT`]: https://www.apollographql.com/docs/federation/managed-federation/uplink/#environment-variable
  [Uplink]: https://www.apollographql.com/docs/federation/managed-federation/uplink/
  [operation usage reporting]: https://www.apollographql.com/docs/studio/metrics/usage-reporting/#pushing-metrics-from-apollo-server

- **Subgraph header configuration** ([PR #453](https://github.com/apollographql/router/pull/453))

  The Router now supports passing both client-originated and router-originated headers to specific subgraphs using YAML configuration.  Each subgraph which needs to receive headers can specify which headers (or header patterns) should be forwarded to which subgraph.

  More information can be found in our documentation on [subgraph header configuration].

  At the moment, when using using YAML configuration alone, router-originated headers can only be static strings (e.g., `sent-from-apollo-router: true`).  If you have use cases for deriving headers in the router dynamically, please open or find a feature request issue on the repository which explains the use case.

  [subgraph header configuration]: https://www.apollographql.com/docs/router/configuration/#configuring-headers-received-by-subgraphs

- **In-flight subgraph `query` de-duplication** ([PR #285](https://github.com/apollographql/router/pull/285))

  As a performance booster to both the Router and the subgraphs it communicates with, the Router will now _de-duplicate_ multiple _identical_ requests to subgraphs when there are multiple in-flight requests to the same subgraph with the same `query` (**never** `mutation`s), headers, and GraphQL `variables`.  Instead, a single request will be made to the subgraph and the many client requests will be served via that single response.

  There may be a substantial drop in number of requests observed by subgraphs with this release.

- **Operations can now be made via `GET` requests** ([PR #429](https://github.com/apollographql/router/pull/429))

  The Router now supports `GET` requests for `query` operations.  Previously, the Apollo Router only supported making requests via `POST` requests.  We've always intended on supporting `GET` support, but needed some additional support in place to make sure we could prevent allowing `mutation`s to happen over `GET` requests.

- **Automatic persisted queries (APQ) support** ([PR #433](https://github.com/apollographql/router/pull/433))

  The Router now handles [automatic persisted queries (APQ)] by default, as was previously the case in Apollo Gateway.  APQ support pairs really well with `GET` requests (which also landed in this release) since they allow read operations (e.g., `GET` requests) to be more easily cached by intermediary proxies and CDNs, which typically forbid caching `POST` requests by specification (even if they often are just reads in GraphQL).  Follow the link above to the documentation to test them out.

  [automatic persisted queries (APQ)]: https://www.apollographql.com/docs/apollo-server/performance/apq/

- **New internal Tower architecture and preparation for extensibility** ([PR #319](https://github.com/apollographql/router/pull/319))

  We've introduced new foundational primitives to the Router's request pipeline which facilitate the creation of composable _onion layers_.  For now, this is largely leveraged through a series of internal refactors and we'll need to document and expand on more of the details that facilitate developers building their own custom extensions.  To leverage existing art &mdash; and hopefully maximize compatibility and facilitate familiarity &mdash; we've leveraged the [Tokio Tower `Service`] pattern.

  This should facilitate a number of interesting extension opportunities and we're excited for what's in-store next.  We intend on improving and iterating on the API's ergonomics for common Graph Router behaviors over time, and we'd encourage you to open issues on the repository with use-cases you might think need consideration.

  [Tokio Tower `Service`]: https://docs.rs/tower/latest/tower/trait.Service.html

- **Support for Jaeger HTTP collector in OpenTelemetry** ([PR #479](https://github.com/apollographql/router/pull/479))

  It is now possible to configure Jaeger HTTP collector endpoints within the `opentelemetry` configuration.  Previously, Router only supported the UDP method.

  The [documentation] has also been updated to demonstrate how this can be configured.

  [documentation]: https://www.apollographql.com/docs/router/configuration/#using-jaeger

## :bug: Fixes

- **Studio agent collector now binds to localhost** [PR #486](https://github.com/apollographql/router/pulls/486)

  The Studio agent collector will bind to `127.0.0.1`.  It can be configured to bind to `0.0.0.0` if desired (e.g., if you're using the collector to collect centrally) by using the [`spaceport.listener` property] in the documentation.

  [`spaceport.listener` property]: https://www.apollographql.com/docs/router/configuration/#spaceport-configuration

# [v0.1.0-alpha.5] 2022-02-15

## :sparkles: Features

- **Apollo Studio usage reporting agent and operation-level reporting** ([PR #309](https://github.com/apollographql/router/pulls/309), [PR #420](https://github.com/apollographql/router/pulls/420))

  While there are several levels of Apollo Studio integration, the initial phase of our Apollo Studio reporting focuses on operation-level reporting.

  At a high-level, this will allow Apollo Studio to have visibility into some basic schema details, like graph ID and variant, and per-operation details, including:
  
  - Overall operation latency
  - The number of times the operation is executed
  - [Client awareness] reporting, which leverages the `apollographql-client-*` headers to give visibility into _which clients are making which operations_.

  This should enable several Apollo Studio features including the _Clients_ and _Checks_ pages as well as the _Checks_ tab on the _Operations_ page.
  
  > *Note:* As a current limitation, the _Fields_ page will not have detailed field-based metrics and on the _Operations_ page the _Errors_ tab, the _Traces_ tab and the _Error Percentage_ graph will not receive data.  We recommend configuring the Router's [OpenTelemetry tracing] with your APM provider and using distributed tracing to increase visibility into individual resolver performance.

  Overall, this marks a notable but still incremental progress toward more of the Studio integrations which are laid out in [#66](https://github.com/apollographql/router/issues/66).

  [Client awareness]: https://www.apollographql.com/docs/studio/metrics/client-awareness/
  [Schema checks]: https://www.apollographql.com/docs/studio/schema-checks/
  [OpenTelemetry tracing]: https://www.apollographql.com/docs/router/configuration/#tracing

- **Complete GraphQL validation** ([PR #471](https://github.com/apollographql/router/pull/471) via [federation-rs#37](https://github.com/apollographql/federation-rs/pull/37))

  We now apply all of the standard validations which are defined in the `graphql` (JavaScript) implementation's default set of "[specified rules]" during query planning.

  [specified rules]: https://github.com/graphql/graphql-js/blob/95dac43fd4bff037e06adaa7cfb44f497bca94a7/src/validation/specifiedRules.ts#L76-L103

## :bug: Fixes

- **No more double `http://http://` in logs** ([PR #448](https://github.com/apollographql/router/pulls/448))

  The server logs will no longer advertise the listening host and port with a doubled-up `http://` prefix.  You can once again click happily into Studio Explorer!

- **Improved handling of Federation 1 supergraphs** ([PR #446](https://github.com/apollographql/router/pull/446) via [federation#1511](https://github.com/apollographql/federation/pull/1511))

  Our partner team has improved the handling of Federation 1 supergraphs in the implementation of Federation 2 alpha (which the Router depends on and is meant to offer compatibility with Federation 1 in most cases).  We've updated our query planner implementation to the version with the fixes.

  This also was the first time that we've leveraged the new [`federation-rs`] repository to handle our bridge, bringing a huge developmental advantage to teams working across the various concerns!

  [`federation-rs`]: https://github.com/apollographql/federation-rs

- **Resolved incorrect subgraph ordering during merge** ([PR #460](https://github.com/apollographql/router/pull/460))

  A fix was applied to fix the behavior which was identified in [Issue #451] which was caused by a misconfigured filter which was being applied to field paths.

  [Issue #451]: https://github.com/apollographql/router/issues/451
# [v0.1.0-alpha.4] 2022-02-03

## :sparkles: Features

- **Unix socket support** via [#158](https://github.com/apollographql/router/issues/158)

  _...and via upstream [`tokios-rs/tokio#4385`](https://github.com/tokio-rs/tokio/pull/4385)_

  The Router can now listen on Unix domain sockets (i.e., IPC) in addition to the existing IP-based (port) listening.  This should bring further compatibility with upstream intermediaries who also allow support this form of communication!

  _(Thank you to [@cecton](https://github.com/cecton), both for the PR that landed this feature but also for contributing the upstream PR to `tokio`.)_

## :bug: Fixes

- **Resolved hangs occurring on Router reload when `jaeger` was configured** via [#337](https://github.com/apollographql/router/pull/337)

  Synchronous calls being made to [`opentelemetry::global::set_tracer_provider`] were causing the runtime to misbehave when the configuration (file) was adjusted (and thus, hot-reloaded) on account of the root context of that call being asynchronous.

  This change adjusts the call to be made from a new thread.  Since this only affected _potential_ runtime configuration changes (again, hot-reloads on a configuration change), the thread spawn is  a reasonable solution.

  [`opentelemetry::global::set_tracer_provider`]: https://docs.rs/opentelemetry/0.10.0/opentelemetry/global/fn.set_tracer_provider.html

## :nail_care: Improvements

> Most of the improvements this time are internal to the code-base but that doesn't mean we shouldn't talk about them.  A great developer experience matters both internally and externally! :smile_cat:

- **Store JSON strings in a `bytes::Bytes` instance** via [#284](https://github.com/apollographql/router/pull/284)

  The router does a a fair bit of deserialization, filtering, aggregation and re-serializing of JSON objects.  Since we currently operate on a dynamic schema, we've been relying on [`serde_json::Value`] to represent this data internally.

  After this change, that `Value` type is now replaced with an equivalent type from a new [`serde_json_bytes`], which acts as an envelope around an underlying `bytes::Bytes`.  This allows us to refer to the buffer that contained the JSON data while avoiding the allocation and copying costs on each string for values that are largely unused by the Router directly.

  This should offer future benefits when implementing &mdash; e.g., query de-duplication and caching &mdash; since a single buffer will be usable by multiple responses at the same time.

  [`serde_json::Value`]: https://docs.rs/serde_json/0.9.8/serde_json/enum.Value.html
  [`serde_json_bytes`]: https://crates.io/crates/serde_json_bytes
  [`bytes::Bytes`]: https://docs.rs/bytes/0.4.12/bytes/struct.Bytes.html

-  **Development workflow improvement** via [#367](https://github.com/apollographql/router/pull/367)

   Polished away some existing _Problems_ reported by `rust-analyzer` and added troubleshooting instructions to our documentation.

- **Removed unnecessary `Arc` from `PreparedQuery`'s `execute`** via [#328](https://github.com/apollographql/router/pull/328)

  _...and followed up with [#367](https://github.com/apollographql/router/pull/367)_

- **Bumped/upstream improvements to `test_span`** via [#359](https://github.com/apollographql/router/pull/359)

  _...and [`apollographql/test-span#11`](https://github.com/apollographql/test-span/pull/11) upstream_

  Internally, this is just a version bump to the Router, but it required upstream changes to the `test-span` crate.  The bump brings new filtering abilities and adjusts the verbosity of spans tracing levels, and removes non-determinism from tests.

# [v0.1.0-alpha.3] 2022-01-11

## :rocket::waxing_crescent_moon: Public alpha release

> An alpha or beta release is in volatile, active development. The release might not be feature-complete, and breaking API changes are possible between individual versions.

## :sparkles: Features

- Trace sampling [#228](https://github.com/apollographql/router/issues/228): Tracing each request can be expensive. The router now supports sampling, which allows us to only send a fraction of the received requests.

- Health check [#54](https://github.com/apollographql/router/issues/54)

## :bug: Fixes

- Schema parse errors [#136](https://github.com/apollographql/router/pull/136): The router wouldn't display what went wrong when parsing an invalid Schema. It now displays exactly where a the parsing error occured, and why.

- Various tracing and telemetry fixes [#237](https://github.com/apollographql/router/pull/237): The router wouldn't display what went wrong when parsing an invalid Schema. It now displays exactly where a the parsing error occured, and why.

- Query variables validation [#62](https://github.com/apollographql/router/issues/62): Now that we have a schema parsing feature, we can validate the variables and their types against the schemas and queries.


# [v0.1.0-alpha.2] 2021-12-03

## :rocket::waxing_crescent_moon: Public alpha release

> An alpha or beta release is in volatile, active development. The release might not be feature-complete, and breaking API changes are possible between individual versions.

## :sparkles: Features

- Add support for JSON Logging [#46](https://github.com/apollographql/router/issues/46)

## :bug: Fixes

- Fix Open Telemetry report errors when using Zipkin [#180](https://github.com/apollographql/router/issues/180)

# [v0.1.0-alpha.1] 2021-11-18

## :rocket::waxing_crescent_moon: Initial public alpha release

> An alpha or beta release is in volatile, active development. The release might not be feature-complete, and breaking API changes are possible between individual versions.

See our [release stages] for more information.

## :sparkles: Features

This release focuses on documentation and bug fixes, stay tuned for the next releases!

## :bug: Fixes

- Handle commas in the @join\_\_graph directive parameters [#101](https://github.com/apollographql/router/pull/101)

There are several accepted syntaxes to define @join\_\_graph parameters. While we did handle whitespace separated parameters such as `@join__graph(name: "accounts" url: "http://accounts/graphql")`for example, we discarded the url in`@join__graph(name: "accounts", url: "http://accounts/graphql")` (notice the comma). This pr fixes that.

- Invert subgraph URL override logic [#135](https://github.com/apollographql/router/pull/135)

Subservices endpoint URLs can both be defined in `supergraph.graphql` and in the subgraphs section of the `configuration.yml` file. The configuration now correctly overrides the supergraph endpoint definition when applicable.

- Parse OTLP endpoint address [#156](https://github.com/apollographql/router/pull/156)

The router OpenTelemetry configuration only supported full URLs (that contain a scheme) while OpenTelemtry collectors support full URLs and endpoints, defaulting to `https`. This pull request fixes that.

## :books: Documentation

A lot of configuration examples and links have been fixed ([#117](https://github.com/apollographql/router/pull/117), [#120](https://github.com/apollographql/router/pull/120), [#133](https://github.com/apollographql/router/pull/133))

## :pray: Thank you!

Special thanks to @sjungling, @hsblhsn, @martin-dd, @Mithras and @vvakame for being pioneers by trying out the router, opening issues and documentation fixes! :rocket:

# [v0.1.0-alpha.0] 2021-11-10

## :rocket::waxing_crescent_moon: Initial public alpha release

> An alpha or beta release is in volatile, active development. The release might not be feature-complete, and breaking API changes are possible between individual versions.

See our [release stages] for more information.

[release stages]: https://www.apollographql.com/docs/resources/release-stages/

## :sparkles: Features

- **Federation 2 alpha**

  The Apollo Router supports the new alpha features of [Apollo Federation 2], including its improved shared ownership model and enhanced type merging.  As new Federation 2 features are released, we will update the Router to bring in that new functionality.
  
  [Apollo Federation 2]: https://www.apollographql.com/blog/announcement/backend/announcing-federation-2/

- **Supergraph support**

  The Apollo Router supports supergraphs that are published to the Apollo Registry, or those that are composed locally.  Both options are enabled by using [Rover] to produce (`rover supergraph compose`) or fetch (`rover supergraph fetch`) the supergraph to a file.  This file is passed to the Apollo Router using the `--supergraph` flag.
  
  See the Rover documentation on [supergraphs] for more information!
  
  [Rover]: https://www.apollographql.com/rover/
  [supergraphs]: https://www.apollographql.com/docs/rover/supergraphs/

- **Query planning and execution**

  The Apollo Router supports Federation 2 query planning using the same implementation we use in Apollo Gateway for maximum compatibility.  In the future, we would like to migrate the query planner to Rust.  Query plans are cached in the Apollo Router for improved performance.
  
- **Performance**

  We've created benchmarks demonstrating the performance advantages of a Rust-based Apollo Router. Early results show a substantial performance improvement over our Node.js based Apollo Gateway, with the possibility of improving performance further for future releases. 
  
  Additionally, we are making benchmarking an integrated part of our CI/CD pipeline to allow us to monitor the changes over time.  We hope to bring awareness of this into the public purview as we have new learnings.
  
  See our [blog post] for more.
  
  [blog post]: https://www.apollographql.com/blog/announcement/backend/apollo-router-our-graphql-federation-runtime-in-rust/
  
- **Apollo Sandbox Explorer**

  [Apollo Sandbox Explorer] is a powerful web-based IDE for creating, running, and managing GraphQL operations.  Visiting your Apollo Router endpoint will take you into the Apollo Sandbox Explorer, preconfigured to operate against your graph. 
  
  [Apollo Sandbox Explorer]: https://www.apollographql.com/docs/studio/explorer/

- **Introspection support**

  Introspection support makes it possible to immediately explore the graph that's running on your Apollo Router using the Apollo Sandbox Explorer.  Introspection is currently enabled by default on the Apollo Router.  In the future, we'll support toggling this behavior.
  
- **OpenTelemetry tracing**

  For enabling observability with existing infrastructure and monitoring performance, we've added support using [OpenTelemetry] tracing. A number of configuration options can be seen in the [configuration][configuration 1] documentation under the `opentelemetry` property which allows enabling Jaeger or [OTLP]. 
  
  In the event that you'd like to send data to other tracing platforms, the [OpenTelemetry Collector] can be run an agent and can funnel tracing (and eventually, metrics) to a number of destinations which are implemented as [exporters].
  
  [configuration 1]: https://www.apollographql.com/docs/router/configuration/#configuration-file
  [OpenTelemetry]: https://opentelemetry.io/
  [OTLP]: https://github.com/open-telemetry/opentelemetry-specification/blob/main/specification/protocol/otlp.md
  [OpenTelemetry Collector]: https://github.com/open-telemetry/opentelemetry-collector
  [exporters]: https://github.com/open-telemetry/opentelemetry-collector-contrib/tree/main/exporter
  
- **CORS customizations**

  For a seamless getting started story, the Apollo Router has CORS support enabled by default with `Access-Control-Allow-Origin` set to `*`, allowing access to it from any browser environment.
  
  This configuration can be adjusted using the [CORS configuration] in the documentation.
  
  [CORS configuration]: https://www.apollographql.com/docs/router/configuration/#handling-cors

- **Subgraph routing URL overrides**

  Routing URLs are encoded in the supergraph, so specifying them explicitly isn't always necessary.
  
  In the event that you have dynamic subgraph URLs, or just want to quickly test something out locally, you can override subgraph URLs in the configuration.
  
  Changes to the configuration will be hot-reloaded by the running Apollo Router.
  
## 📚 Documentation

  The beginnings of the [Apollo Router's documentation] is now available in the Apollo documentation. We look forward to continually improving it!

- **Quickstart tutorial**

  The [quickstart tutorial] offers a quick way to try out the Apollo Router using a pre-deployed set of subgraphs we have running in the cloud.  No need to spin up local subgraphs!  You can of course run the Apollo Router with your own subgraphs too by providing a supergraph.
  
- **Configuration options**

  On our [configuration][configuration 2] page we have a set of descriptions for some common configuration options (e.g., supergraph and CORS) as well as a [full configuration] file example of the currently supported options.  
  
  [quickstart tutorial]: https://www.apollographql.com/docs/router/quickstart/
  [configuration 2]: https://www.apollographql.com/docs/router/configuration/
  [full configuration]: https://www.apollographql.com/docs/router/configuration/#configuration-file

# [v0.1.0-prealpha.5] 2021-11-09

## :rocket: Features

- **An updated `CHANGELOG.md`!**

  As we build out the base functionality for the router, we haven't spent much time updating the `CHANGELOG`. We should probably get better at that!

  This release is the last one before reveal! 🎉

## :bug: Fixes

- **Potentially, many!**

  But the lack of clarity goes back to not having kept track of everything thus far! We can _fix_ our processes to keep track of these things! :smile_cat:

# [0.1.0] - TBA<|MERGE_RESOLUTION|>--- conflicted
+++ resolved
@@ -53,15 +53,13 @@
   ```
   In addition, other existing uplink env variables are now also configurable via arg. 
 
-<<<<<<< HEAD
+- **Make deduplication and caching more robust against cancellation** [PR #752](https://github.com/apollographql/router/pull/752)
+
+  Cancelling a request could put the router in an unresponsive state where the deduplication layer or cache would make subgraph requests hang.
+
 - **Relax variables selection for subgraph queries** ([PR #755](https://github.com/apollographql/router/pull/755))
 
   federated subgraph queries relying on partial or invalid data from previous subgraph queries could result in response failures or empty subgraph queries. The router is now more flexible when selecting data from previous queries, while still keeping a correct form for the final response
-=======
-- Make deduplication and caching more robust against cancellation [PR #752](https://github.com/apollographql/router/pull/752)
-
-  Cancelling a request could put the router in an unresponsive state where the deduplication layer or cache would make subgraph requests hang.
->>>>>>> 0c2501ee
 
 ## 🛠 Maintenance
 ## 📚 Documentation
