use std::sync::Arc;

use apollo_compiler::Name;
use apollo_compiler::collections::HashSet;
use apollo_compiler::collections::IndexMap;
use apollo_compiler::executable::FieldSet;
use apollo_compiler::executable::Selection;
use apollo_compiler::validation::Valid;
use apollo_federation::sources::connect::Connector;
use apollo_federation::sources::connect::CustomConfiguration;
use apollo_federation::sources::connect::EntityResolver;
use apollo_federation::sources::connect::JSONSelection;
use apollo_federation::sources::connect::Namespace;
use http::response::Parts;
use parking_lot::Mutex;
use serde_json_bytes::ByteString;
use serde_json_bytes::Map;
use serde_json_bytes::Value;
use serde_json_bytes::json;

use super::http_json_transport::HttpJsonTransportError;
use super::http_json_transport::make_request;
use crate::Context;
use crate::json_ext::Path;
use crate::json_ext::PathElement;
use crate::plugins::connectors::plugin::debug::ConnectorContext;
use crate::services::connect;
use crate::services::connector::request_service::Request;
use crate::services::external::externalize_header_map;

const REPRESENTATIONS_VAR: &str = "representations";
const ENTITIES: &str = "_entities";
const TYPENAME: &str = "__typename";

#[derive(Clone, Default)]
pub(crate) struct RequestInputs {
    args: Map<ByteString, Value>,
    this: Map<ByteString, Value>,
    pub(crate) batch: Vec<Map<ByteString, Value>>,
}

impl RequestInputs {
    /// Creates a map for use in JSONSelection::apply_with_vars. It only clones
    /// values into the map if the variable namespaces (`$args`, `$this`, etc.)
    /// are actually referenced in the expressions for URLs, headers, body, or selection.
    #[allow(clippy::too_many_arguments)]
    pub(crate) fn merge(
        &self,
        variables_used: &HashSet<Namespace>,
        headers_used: &HashSet<String>,
        config: Option<&CustomConfiguration>,
        context: &Context,
        status: Option<u16>,
        supergraph_request: Arc<http::Request<crate::graphql::Request>>,
        response_parts: Option<&Parts>,
    ) -> IndexMap<String, Value> {
        let mut map = IndexMap::with_capacity_and_hasher(variables_used.len(), Default::default());

        // Not all connectors reference $args
        if variables_used.contains(&Namespace::Args) {
            map.insert(
                Namespace::Args.as_str().into(),
                Value::Object(self.args.clone()),
            );
        }

        // $this only applies to fields on entity types (not Query or Mutation)
        if variables_used.contains(&Namespace::This) {
            map.insert(
                Namespace::This.as_str().into(),
                Value::Object(self.this.clone()),
            );
        }

        // $batch only applies to entity resolvers on types
        if variables_used.contains(&Namespace::Batch) {
            map.insert(
                Namespace::Batch.as_str().into(),
                Value::Array(self.batch.clone().into_iter().map(Value::Object).collect()),
            );
        }

        // $context could be a large object, so we only convert it to JSON
        // if it's used. It can also be mutated between requests, so we have
        // to convert it each time.
        if variables_used.contains(&Namespace::Context) {
            let context: Map<ByteString, Value> = context
                .iter()
                .map(|r| (r.key().as_str().into(), r.value().clone()))
                .collect();
            map.insert(Namespace::Context.as_str().into(), Value::Object(context));
        }

        // $config doesn't change unless the schema reloads, but we can avoid
        // the allocation if it's unused.
        if variables_used.contains(&Namespace::Config) {
            if let Some(config) = config {
                map.insert(Namespace::Config.as_str().into(), json!(config));
            }
        }

        // $status is available only for response mapping
        if variables_used.contains(&Namespace::Status) {
            if let Some(status) = status {
                map.insert(
                    Namespace::Status.as_str().into(),
                    Value::Number(status.into()),
                );
            }
        }

        // Add headers from the original router request.
        // Only include headers that are actually referenced to save on passing around unused headers in memory.
        if variables_used.contains(&Namespace::Request) {
            let new_headers = externalize_header_map(supergraph_request.headers())
                .unwrap_or_default()
                .iter()
                .filter_map(|(key, value)| {
                    headers_used.contains(key.as_str()).then_some((
                        key.as_str().into(),
                        value
                            .iter()
                            .map(|s| Value::String(s.as_str().into()))
                            .collect(),
                    ))
                })
                .collect();
            let request_object = json!({
                "headers": Value::Object(new_headers)
            });
            map.insert(Namespace::Request.as_str().into(), request_object);
        }

        // Add headers from the connectors response
        // Only include headers that are actually referenced to save on passing around unused headers in memory.
        if variables_used.contains(&Namespace::Response) {
            if let Some(response_parts) = response_parts {
                let new_headers: Map<ByteString, Value> =
                    externalize_header_map(&response_parts.headers)
                        .unwrap_or_default()
                        .iter()
                        .filter_map(|(key, value)| {
                            headers_used.contains(key.as_str()).then_some((
                                key.as_str().into(),
                                value
                                    .iter()
                                    .map(|s| Value::String(s.as_str().into()))
                                    .collect(),
                            ))
                        })
                        .collect();
                let response_object = json!({
                    "headers": Value::Object(new_headers)
                });
                map.insert(Namespace::Response.as_str().into(), response_object);
            }
        }

        map
    }
}

impl std::fmt::Debug for RequestInputs {
    fn fmt(&self, f: &mut std::fmt::Formatter<'_>) -> std::fmt::Result {
        write!(
            f,
            "RequestInputs {{\n    args: {},\n    this: {},\n    batch: {}\n}}",
            serde_json::to_string(&self.args).unwrap_or("<invalid JSON>".to_string()),
            serde_json::to_string(&self.this).unwrap_or("<invalid JSON>".to_string()),
            serde_json::to_string(&self.batch).unwrap_or("<invalid JSON>".to_string()),
        )
    }
}

#[derive(Clone)]
pub(crate) enum ResponseKey {
    RootField {
        name: String,
        selection: Arc<JSONSelection>,
        inputs: RequestInputs,
    },
    Entity {
        index: usize,
        selection: Arc<JSONSelection>,
        inputs: RequestInputs,
    },
    EntityField {
        index: usize,
        field_name: String,
        /// Is Some only if the output type is a concrete object type. If it's
        /// an interface, it's treated as an interface object and we can't emit
        /// a __typename in the response.
        typename: Option<Name>,
        selection: Arc<JSONSelection>,
        inputs: RequestInputs,
    },
    BatchEntity {
        selection: Arc<JSONSelection>,
        keys: Valid<FieldSet>,
        inputs: RequestInputs,
    },
}

impl ResponseKey {
    pub(crate) fn selection(&self) -> &JSONSelection {
        match self {
            ResponseKey::RootField { selection, .. } => selection,
            ResponseKey::Entity { selection, .. } => selection,
            ResponseKey::EntityField { selection, .. } => selection,
            ResponseKey::BatchEntity { selection, .. } => selection,
        }
    }

    pub(crate) fn inputs(&self) -> &RequestInputs {
        match self {
            ResponseKey::RootField { inputs, .. } => inputs,
            ResponseKey::Entity { inputs, .. } => inputs,
            ResponseKey::EntityField { inputs, .. } => inputs,
            ResponseKey::BatchEntity { inputs, .. } => inputs,
        }
    }
}

/// Convert a ResponseKey into a Path for use in GraphQL errors. This mimics
/// the behavior of a GraphQL subgraph, including the `_entities` field. When
/// the path gets to [`FetchNode::response_at_path`], it will be amended and
/// appended to a parent path to create the full path to the field. For ex:
///
/// - parent path: `["posts", @, "user"]
/// - path from key: `["_entities", 0, "user", "profile"]`
/// - result: `["posts", 1, "user", "profile"]`
impl From<&ResponseKey> for Path {
    fn from(key: &ResponseKey) -> Self {
        match key {
            ResponseKey::RootField { name, .. } => {
                Path::from_iter(vec![PathElement::Key(name.to_string(), None)])
            }
            ResponseKey::Entity { index, .. } => Path::from_iter(vec![
                PathElement::Key("_entities".to_string(), None),
                PathElement::Index(*index),
            ]),
            ResponseKey::EntityField {
                index, field_name, ..
            } => Path::from_iter(vec![
                PathElement::Key("_entities".to_string(), None),
                PathElement::Index(*index),
                PathElement::Key(field_name.clone(), None),
            ]),
            ResponseKey::BatchEntity { .. } => {
                Path::from_iter(vec![PathElement::Key("_entities".to_string(), None)])
            }
        }
    }
}

impl std::fmt::Debug for ResponseKey {
    fn fmt(&self, f: &mut std::fmt::Formatter<'_>) -> std::fmt::Result {
        match self {
            Self::RootField {
                name,
                selection,
                inputs,
            } => f
                .debug_struct("RootField")
                .field("name", name)
                .field("selection", &selection.to_string())
                .field("inputs", inputs)
                .finish(),
            Self::Entity {
                index,
                selection,
                inputs,
            } => f
                .debug_struct("Entity")
                .field("index", index)
                .field("selection", &selection.to_string())
                .field("inputs", inputs)
                .finish(),
            Self::EntityField {
                index,
                field_name,
                typename,
                selection,
                inputs,
            } => f
                .debug_struct("EntityField")
                .field("index", index)
                .field("field_name", field_name)
                .field("typename", typename)
                .field("selection", &selection.to_string())
                .field("inputs", inputs)
                .finish(),
            Self::BatchEntity {
                selection,
                keys,
                inputs,
            } => f
                .debug_struct("BatchEntity")
                .field("selection", &selection.to_string())
                .field("key_selection", &keys.serialize().no_indent().to_string())
                .field("inputs", inputs)
                .finish(),
        }
    }
}

pub(crate) fn make_requests(
    request: connect::Request,
    context: &Context,
    connector: Arc<Connector>,
    service_name: &str,
    debug: &Option<Arc<Mutex<ConnectorContext>>>,
) -> Result<Vec<Request>, MakeRequestError> {
    let request_params = match connector.entity_resolver {
        Some(EntityResolver::Explicit) | Some(EntityResolver::TypeSingle) => {
            entities_from_request(connector.clone(), &request)
        }
        Some(EntityResolver::Implicit) => {
            entities_with_fields_from_request(connector.clone(), &request)
        }
        Some(EntityResolver::TypeBatch) => batch_entities_from_request(connector.clone(), &request),
        None => root_fields(connector.clone(), &request),
    }?;

    request_params_to_requests(
        context,
        connector,
        service_name,
        request_params,
        request,
        debug,
    )
}

fn request_params_to_requests(
    context: &Context,
    connector: Arc<Connector>,
    service_name: &str,
    request_params: Vec<ResponseKey>,
    original_request: connect::Request,
    debug: &Option<Arc<Mutex<ConnectorContext>>>,
) -> Result<Vec<Request>, MakeRequestError> {
    let mut results = vec![];
    for response_key in request_params {
        let connector = connector.clone();
        let (transport_request, mapping_problems) = make_request(
            &connector.transport,
            response_key.inputs().merge(
                &connector.request_variables,
                &connector.request_headers,
                connector.config.as_ref(),
                &original_request.context,
                None,
                original_request.supergraph_request.clone(),
                None,
            ),
            &original_request,
            debug,
        )?;

        results.push(Request {
            context: context.clone(),
            connector,
            service_name: service_name.to_string(),
            transport_request,
            key: response_key,
            mapping_problems,
            supergraph_request: original_request.supergraph_request.clone(),
        });
    }

    Ok(results)
}

// --- ERRORS ------------------------------------------------------------------

#[derive(Debug, thiserror::Error, displaydoc::Display)]
pub(crate) enum MakeRequestError {
    /// Invalid request operation: {0}
    InvalidOperation(String),

    /// Unsupported request operation: {0}
    UnsupportedOperation(String),

    /// Invalid request arguments: {0}
    InvalidArguments(String),

    /// Invalid entity representation: {0}
    InvalidRepresentations(String),

    /// Cannot create HTTP request: {0}
    TransportError(#[from] HttpJsonTransportError),
}

// --- ROOT FIELDS -------------------------------------------------------------

/// Given a query, find the root fields and return a list of requests.
/// The connector subgraph must have only a single root field, but it could be
/// used multiple times with aliases.
///
/// Root fields exist in the supergraph schema so we can parse the operation
/// using the schema. (This isn't true for _entities operations.)
///
/// Example:
/// ```graphql
/// type Query {
///   foo(bar: String): Foo @connect(...)
/// }
/// ```
/// ```graphql
/// {
///   a: foo(bar: "a") # one request
///   b: foo(bar: "b") # another request
/// }
/// ```
fn root_fields(
    connector: Arc<Connector>,
    request: &connect::Request,
) -> Result<Vec<ResponseKey>, MakeRequestError> {
    use MakeRequestError::*;

    let op = request
        .operation
        .operations
        .get(None)
        .map_err(|_| InvalidOperation("no operation document".into()))?;

    op.selection_set
        .selections
        .iter()
        .map(|s| match s {
            Selection::Field(field) => {
                let response_name = field
                    .alias
                    .as_ref()
                    .unwrap_or_else(|| &field.name)
                    .to_string();

                let args = graphql_utils::field_arguments_map(field, &request.variables.variables)
                    .map_err(|_| {
                        InvalidArguments("cannot get inputs from field arguments".into())
                    })?;

                let request_inputs = RequestInputs {
                    args,
                    ..Default::default()
                };

                let response_key = ResponseKey::RootField {
                    name: response_name,
                    selection: Arc::new(connector.selection.apply_selection_set(
                        &request.operation,
                        &field.selection_set,
                        None,
                    )),
                    inputs: request_inputs,
                };

                Ok(response_key)
            }

            // The query planner removes fragments at the root so we don't have
            // to worry these branches
            Selection::FragmentSpread(_) | Selection::InlineFragment(_) => {
                Err(UnsupportedOperation(
                    "top-level fragments in query planner nodes should not happen".into(),
                ))
            }
        })
        .collect::<Result<Vec<_>, MakeRequestError>>()
}

// --- ENTITIES ----------------------------------------------------------------

/// Connectors marked with `entity: true` can be used as entity resolvers,
/// (resolving `_entities` queries) or regular root fields. For now we'll check
/// the existence of the `representations` variable to determine which use case
/// is relevant here.
///
/// If it's an entity resolver, we create separate requests for each item in the
/// representations array.
///
/// ```json
/// {
///   "variables": {
///      "representations": [{ "__typename": "User", "id": "1" }]
///   }
/// }
/// ```
///
/// Returns a list of request inputs and the response key (index in the array).
fn entities_from_request(
    connector: Arc<Connector>,
    request: &connect::Request,
) -> Result<Vec<ResponseKey>, MakeRequestError> {
    use MakeRequestError::*;

    let Some(representations) = request.variables.variables.get(REPRESENTATIONS_VAR) else {
        return root_fields(connector, request);
    };

    let op = request
        .operation
        .operations
        .get(None)
        .map_err(|_| InvalidOperation("no operation document".into()))?;

    let (entities_field, _) = graphql_utils::get_entity_fields(&request.operation, op)?;

    let selection = Arc::new(connector.selection.apply_selection_set(
        &request.operation,
        &entities_field.selection_set,
        None,
    ));

    representations
        .as_array()
        .ok_or_else(|| InvalidRepresentations("representations is not an array".into()))?
        .iter()
        .enumerate()
        .map(|(i, rep)| {
            let request_inputs = match connector.entity_resolver {
                Some(EntityResolver::Explicit) => RequestInputs {
                    args: rep
                        .as_object()
                        .ok_or_else(|| {
                            InvalidRepresentations("representation is not an object".into())
                        })?
                        .clone(),
                    ..Default::default()
                },
                Some(EntityResolver::TypeSingle) => RequestInputs {
                    this: rep
                        .as_object()
                        .ok_or_else(|| {
                            InvalidRepresentations("representation is not an object".into())
                        })?
                        .clone(),
                    ..Default::default()
                },
                _ => {
                    return Err(InvalidRepresentations(
                        "entity resolver not supported for this connector".into(),
                    ));
                }
            };

            Ok(ResponseKey::Entity {
                index: i,
                selection: selection.clone(),
                inputs: request_inputs,
            })
        })
        .collect::<Result<Vec<_>, _>>()
}

// --- ENTITY FIELDS -----------------------------------------------------------

/// This is effectively the combination of the other two functions:
///
/// * It makes a request for each item in the `representations` array.
/// * If the connector field is aliased, it makes a request for each alias.
///
/// So it can return N (representations) x M (aliases) requests.
///
/// ```json
/// {
///   "query": "{ _entities(representations: $representations) { ... on User { name } } }",
///   "variables": { "representations": [{ "__typename": "User", "id": "1" }] }
/// }
/// ```
///
/// Return a list of request inputs with the response key (index in list and
/// name/alias of field) for each.
fn entities_with_fields_from_request(
    connector: Arc<Connector>,
    request: &connect::Request,
) -> Result<Vec<ResponseKey>, MakeRequestError> {
    use MakeRequestError::*;

    let op = request
        .operation
        .operations
        .get(None)
        .map_err(|_| InvalidOperation("no operation document".into()))?;

    let (entities_field, typename_requested) =
        graphql_utils::get_entity_fields(&request.operation, op)?;

    let types_and_fields = entities_field
        .selection_set
        .selections
        .iter()
        .map(|selection| match selection {
            Selection::Field(_) => Ok::<_, MakeRequestError>(vec![]),

            Selection::FragmentSpread(f) => {
                let Some(frag) = f.fragment_def(&request.operation) else {
                    return Err(InvalidOperation(format!(
                        "invalid operation: fragment `{}` missing",
                        f.fragment_name
                    )));
                };
                let typename = frag.type_condition();
                Ok(frag
                    .selection_set
                    .selections
                    .iter()
                    .filter_map(|sel| {
                        let field = match sel {
                            Selection::Field(f) => {
                                if f.name == TYPENAME {
                                    None
                                } else {
                                    Some(f)
                                }
                            }
                            Selection::FragmentSpread(_) | Selection::InlineFragment(_) => {
                                return Some(Err(InvalidOperation(
                                    "handling fragments inside entity selections not implemented"
                                        .into(),
                                )));
                            }
                        };
                        field.map(|f| Ok((typename, f)))
                    })
                    .collect::<Result<Vec<_>, _>>()?)
            }

            Selection::InlineFragment(frag) => {
                let typename = frag
                    .type_condition
                    .as_ref()
                    .ok_or_else(|| InvalidOperation("missing type condition".into()))?;
                Ok(frag
                    .selection_set
                    .selections
                    .iter()
                    .filter_map(|sel| {
                        let field = match sel {
                            Selection::Field(f) => {
                                if f.name == TYPENAME {
                                    None
                                } else {
                                    Some(f)
                                }
                            }
                            Selection::FragmentSpread(_) | Selection::InlineFragment(_) => {
                                return Some(Err(InvalidOperation(
                                    "handling fragments inside entity selections not implemented"
                                        .into(),
                                )));
                            }
                        };
                        field.map(|f| Ok((typename, f)))
                    })
                    .collect::<Result<Vec<_>, _>>()?)
            }
        })
        .collect::<Result<Vec<_>, _>>()?;

    let representations = request
        .variables
        .variables
        .get(REPRESENTATIONS_VAR)
        .ok_or_else(|| InvalidRepresentations("missing representations variable".into()))?
        .as_array()
        .ok_or_else(|| InvalidRepresentations("representations is not an array".into()))?
        .iter()
        .enumerate()
        .collect::<Vec<_>>();

    // if we have multiple fields (because of aliases, we'll flatten that list)
    // and generate requests for each field/representation pair
    types_and_fields
        .into_iter()
        .flatten()
        .flat_map(|(typename, field)| {
            let selection = Arc::new(connector.selection.apply_selection_set(
                &request.operation,
                &field.selection_set,
                None,
            ));

            representations.iter().map(move |(i, representation)| {
                let args = graphql_utils::field_arguments_map(field, &request.variables.variables)
                    .map_err(|_| {
                        InvalidArguments("cannot build inputs from field arguments".into())
                    })?;

                let response_name = field
                    .alias
                    .as_ref()
                    .unwrap_or_else(|| &field.name)
                    .to_string();

                let request_inputs = RequestInputs {
                    args,
                    this: representation
                        .as_object()
                        .ok_or_else(|| {
                            InvalidRepresentations("representation is not an object".into())
                        })?
                        .clone(),
                    ..Default::default()
                };
                Ok::<_, MakeRequestError>(ResponseKey::EntityField {
                    index: *i,
                    field_name: response_name.to_string(),
                    // if the fetch node operation doesn't include __typename, then
                    // we're assuming this is for an interface object and we don't want
                    // to include a __typename in the response.
                    //
                    // TODO: is this fragile? should we just check the output
                    // type of the field and omit the typename if it's abstract?
                    typename: typename_requested.then_some(typename.clone()),
                    selection: selection.clone(),
                    inputs: request_inputs,
                })
            })
        })
        .collect::<Result<Vec<_>, _>>()
}

// --- BATCH ENTITIES ----------------------------------------------------------------

/// Connectors on types can make a single batch request for multiple entities
/// using the `$batch` variable.
///
/// The key (pun intended) to batching is that we have to return entities in an
/// order than matches the `representations` variable. We use the "key" fields
/// to construct a HashMap key for each representation and response object,
/// which allows us to match them up and return them in the correct order.
fn batch_entities_from_request(
    connector: Arc<Connector>,
    request: &connect::Request,
) -> Result<Vec<ResponseKey>, MakeRequestError> {
    use MakeRequestError::*;

    let Some(keys) = &request.keys else {
        return Err(InvalidOperation("TODO better error type".into()));
    };

    let Some(representations) = request.variables.variables.get(REPRESENTATIONS_VAR) else {
        return Err(InvalidRepresentations(
            "batch_entities_from_request called without representations".into(),
        ));
    };

    let op = request
        .operation
        .operations
        .get(None)
        .map_err(|_| InvalidOperation("no operation document".into()))?;

    let (entities_field, _) = graphql_utils::get_entity_fields(&request.operation, op)?;

    let selection = Arc::new(connector.selection.apply_selection_set(
        &request.operation,
        &entities_field.selection_set,
        Some(keys),
    ));

    // First, let's grab all the representations into a single batch
    let batch = representations
        .as_array()
        .ok_or_else(|| InvalidRepresentations("representations is not an array".into()))?
        .iter()
        .map(|rep| {
            let obj = rep
                .as_object()
                .ok_or_else(|| InvalidRepresentations("representation is not an object".into()))?
                .clone();
            Ok::<_, MakeRequestError>(obj)
        })
        .collect::<Result<Vec<_>, _>>()?;

    // If we've got a max_size set, chunk the batch into smaller batches. Otherwise, we'll default to just a single batch.
    let max_size = connector.batch_settings.as_ref().and_then(|bs| bs.max_size);
    let batches = if let Some(size) = max_size {
        batch.chunks(size).map(|chunk| chunk.to_vec()).collect()
    } else {
        vec![batch]
    };

    // Finally, map the batches to BatchEntity. Each one of these final BatchEntity's ends up being a outgoing request
    let batch_entities = batches
        .iter()
        .map(|batch| {
            let inputs = RequestInputs {
                batch: batch.to_vec(),
                ..Default::default()
            };

            ResponseKey::BatchEntity {
                selection: selection.clone(),
                inputs,
                keys: keys.clone(),
            }
        })
        .collect();

    Ok(batch_entities)
}

#[cfg(test)]
mod tests {
    use std::str::FromStr;
    use std::sync::Arc;

    use apollo_compiler::ExecutableDocument;
    use apollo_compiler::Schema;
    use apollo_compiler::executable::FieldSet;
    use apollo_compiler::name;
    use apollo_federation::sources::connect::ConnectId;
    use apollo_federation::sources::connect::ConnectSpec;
    use apollo_federation::sources::connect::Connector;
    use apollo_federation::sources::connect::ConnectorBatchSettings;
    use apollo_federation::sources::connect::HttpJsonTransport;
    use apollo_federation::sources::connect::JSONSelection;
    use http::Uri;
    use insta::assert_debug_snapshot;

    use crate::Context;
    use crate::graphql;
    use crate::query_planner::fetch::Variables;
    use crate::services::connector::request_service::TransportRequest;

    #[test]
    fn test_root_fields_simple() {
        let schema = Arc::new(
            Schema::parse_and_validate("type Query { a: A } type A { f: String }", "./").unwrap(),
        );

        let req = crate::services::connect::Request::builder()
            .service_name("subgraph_Query_a_0".into())
            .context(Context::default())
            .operation(Arc::new(
                ExecutableDocument::parse_and_validate(
                    &schema,
                    "query { a { f } a2: a { f2: f } }".to_string(),
                    "./",
                )
                .unwrap(),
            ))
            .variables(Variables {
                variables: Default::default(),
                inverted_paths: Default::default(),
                contextual_arguments: Default::default(),
            })
            .supergraph_request(Arc::new(
                http::Request::builder()
                    .body(graphql::Request::builder().build())
                    .unwrap(),
            ))
            .build();

        let connector = Connector {
            spec: ConnectSpec::V0_1,
            id: ConnectId::new(
                "subgraph_name".into(),
                None,
                name!(Query),
                name!(a),
                0,
                "test label",
            ),
            transport: HttpJsonTransport {
                source_url: Some(Uri::from_str("http://localhost/api").unwrap()),
                connect_template: "/path".parse().unwrap(),
                ..Default::default()
            },
            selection: JSONSelection::parse("f").unwrap(),
            entity_resolver: None,
            config: Default::default(),
            max_requests: None,
            request_variables: Default::default(),
            response_variables: Default::default(),
            batch_settings: None,
            request_headers: Default::default(),
            response_headers: Default::default(),
        };

        assert_debug_snapshot!(super::root_fields(Arc::new(connector), &req), @r#"
        Ok(
            [
                RootField {
                    name: "a",
                    selection: "f",
                    inputs: RequestInputs {
                        args: {},
                        this: {},
                        batch: []
                    },
                },
                RootField {
                    name: "a2",
                    selection: "f2: f",
                    inputs: RequestInputs {
                        args: {},
                        this: {},
                        batch: []
                    },
                },
            ],
        )
        "#);
    }

    #[test]
    fn test_root_fields_inputs() {
        let schema = Arc::new(
            Schema::parse_and_validate("type Query {b(var: String): String}", "./").unwrap(),
        );

        let req = crate::services::connect::Request::builder()
            .service_name("subgraph_Query_b_0".into())
            .context(Context::default())
            .operation(Arc::new(
                ExecutableDocument::parse_and_validate(
                    &schema,
                    "query($var: String) { b(var: \"inline\") b2: b(var: $var) }".to_string(),
                    "./",
                )
                .unwrap(),
            ))
            .variables(Variables {
                variables: serde_json_bytes::json!({ "var": "variable" })
                    .as_object()
                    .unwrap()
                    .clone(),
                inverted_paths: Default::default(),
                contextual_arguments: Default::default(),
            })
            .supergraph_request(Arc::new(
                http::Request::builder()
                    .body(graphql::Request::builder().build())
                    .unwrap(),
            ))
            .build();

        let connector = Connector {
            spec: ConnectSpec::V0_1,
            id: ConnectId::new(
                "subgraph_name".into(),
                None,
                name!(Query),
                name!(b),
                0,
                "test label",
            ),
            transport: HttpJsonTransport {
                source_url: Some(Uri::from_str("http://localhost/api").unwrap()),
                connect_template: "/path".parse().unwrap(),
                ..Default::default()
            },
            selection: JSONSelection::parse("$").unwrap(),
            entity_resolver: None,
            config: Default::default(),
            max_requests: None,
            request_variables: Default::default(),
            response_variables: Default::default(),
            batch_settings: None,
            request_headers: Default::default(),
            response_headers: Default::default(),
        };

        assert_debug_snapshot!(super::root_fields(Arc::new(connector), &req), @r#"
        Ok(
            [
                RootField {
                    name: "b",
                    selection: "$",
                    inputs: RequestInputs {
                        args: {"var":"inline"},
                        this: {},
                        batch: []
                    },
                },
                RootField {
                    name: "b2",
                    selection: "$",
                    inputs: RequestInputs {
                        args: {"var":"variable"},
                        this: {},
                        batch: []
                    },
                },
            ],
        )
        "#);
    }

    #[test]
    fn test_root_fields_input_types() {
        let schema = Arc::new(Schema::parse_and_validate(
            r#"
            scalar JSON
            type Query {
              c(var1: Int, var2: Boolean, var3: Float, var4: ID, var5: JSON, var6: [String], var7: String): String
            }
          "#,
            "./",
        ).unwrap());

        let req = crate::services::connect::Request::builder()
        .service_name("subgraph_Query_c_0".into())
            .context(Context::default())
            .operation(Arc::new(
                ExecutableDocument::parse_and_validate(
                    &schema,
                r#"
                query(
                    $var1: Int, $var2: Boolean, $var3: Float, $var4: ID, $var5: JSON, $var6: [String], $var7: String
                ) {
                    c(var1: $var1, var2: $var2, var3: $var3, var4: $var4, var5: $var5, var6: $var6, var7: $var7)
                    c2: c(
                        var1: 1,
                        var2: true,
                        var3: 0.9,
                        var4: "123",
                        var5: { a: 42 },
                        var6: ["item"],
                        var7: null
                    )
                }
                "#.to_string(),
                    "./",
                )
                .unwrap(),
            )
            )
            .variables(Variables {
                variables: serde_json_bytes::json!({
                        "var1": 1, "var2": true, "var3": 0.9,
                        "var4": "123", "var5": { "a": 42 }, "var6": ["item"],
                        "var7": null
                    })
                    .as_object()
                    .unwrap()
                    .clone(),
                inverted_paths: Default::default(),
                contextual_arguments: Default::default(),
            })
            .supergraph_request(Arc::new(
                http::Request::builder()
                    .body(graphql::Request::builder().build())
                    .unwrap(),
            ))
            .build();

        let connector = Connector {
            spec: ConnectSpec::V0_1,
            id: ConnectId::new(
                "subgraph_name".into(),
                None,
                name!(Query),
                name!(c),
                0,
                "test label",
            ),
            transport: HttpJsonTransport {
                source_url: Some(Uri::from_str("http://localhost/api").unwrap()),
                connect_template: "/path".parse().unwrap(),
                ..Default::default()
            },
            selection: JSONSelection::parse("$.data").unwrap(),
            entity_resolver: None,
            config: Default::default(),
            max_requests: None,
            request_variables: Default::default(),
            response_variables: Default::default(),
            batch_settings: None,
            request_headers: Default::default(),
            response_headers: Default::default(),
        };

        assert_debug_snapshot!(super::root_fields(Arc::new(connector), &req), @r#"
        Ok(
            [
                RootField {
                    name: "c",
                    selection: "$.data",
                    inputs: RequestInputs {
                        args: {"var1":1,"var2":true,"var3":0.9,"var4":"123","var5":{"a":42},"var6":["item"],"var7":null},
                        this: {},
                        batch: []
                    },
                },
                RootField {
                    name: "c2",
                    selection: "$.data",
                    inputs: RequestInputs {
                        args: {"var1":1,"var2":true,"var3":0.9,"var4":"123","var5":{"a":42},"var6":["item"],"var7":null},
                        this: {},
                        batch: []
                    },
                },
            ],
        )
        "#);
    }

    #[test]
    fn entities_from_request_entity() {
        let partial_sdl = r#"
        type Query {
          entity(id: ID!): Entity
        }

        type Entity {
          field: String
        }
        "#;

        let subgraph_schema = Arc::new(
            Schema::parse_and_validate(
                format!(
                    r#"{partial_sdl}
        extend type Query {{
          _entities(representations: [_Any!]!): _Entity
        }}
        scalar _Any
        union _Entity = Entity
        "#
                ),
                "./",
            )
            .unwrap(),
        );

        let req = crate::services::connect::Request::builder()
            .service_name("subgraph_Query_entity_0".into())
            .context(Context::default())
            .operation(Arc::new(
                ExecutableDocument::parse_and_validate(
                    &subgraph_schema,
                    r#"
                query($representations: [_Any!]!) {
                    _entities(representations: $representations) {
                        __typename
                        ... on Entity {
                            field
                            alias: field
                        }
                    }
                }
                "#
                    .to_string(),
                    "./",
                )
                .unwrap(),
            ))
            .variables(Variables {
                variables: serde_json_bytes::json!({
                    "representations": [
                        { "__typename": "Entity", "id": "1" },
                        { "__typename": "Entity", "id": "2" },
                    ]
                })
                .as_object()
                .unwrap()
                .clone(),
                inverted_paths: Default::default(),
                contextual_arguments: Default::default(),
            })
            .supergraph_request(Arc::new(
                http::Request::builder()
                    .body(graphql::Request::builder().build())
                    .unwrap(),
            ))
            .build();

        let connector = Connector {
            spec: ConnectSpec::V0_1,
            id: ConnectId::new(
                "subgraph_name".into(),
                None,
                name!(Query),
                name!(entity),
                0,
                "test label",
            ),
            transport: HttpJsonTransport {
                source_url: Some(Uri::from_str("http://localhost/api").unwrap()),
                connect_template: "/path".parse().unwrap(),
                ..Default::default()
            },
            selection: JSONSelection::parse("field").unwrap(),
            entity_resolver: Some(super::EntityResolver::Explicit),
            config: Default::default(),
            max_requests: None,
            request_variables: Default::default(),
            response_variables: Default::default(),
            batch_settings: None,
            request_headers: Default::default(),
            response_headers: Default::default(),
        };

        assert_debug_snapshot!(super::entities_from_request(Arc::new(connector), &req).unwrap(), @r#"
        [
            Entity {
                index: 0,
                selection: "field\nalias: field",
                inputs: RequestInputs {
                    args: {"__typename":"Entity","id":"1"},
                    this: {},
                    batch: []
                },
            },
            Entity {
                index: 1,
                selection: "field\nalias: field",
                inputs: RequestInputs {
                    args: {"__typename":"Entity","id":"2"},
                    this: {},
                    batch: []
                },
            },
        ]
        "#);
    }

    #[test]
    fn entities_from_request_entity_with_fragment() {
        let partial_sdl = r#"
        type Query {
          entity(id: ID!): Entity
        }

        type Entity {
          field: String
        }
        "#;

        let subgraph_schema = Arc::new(
            Schema::parse_and_validate(
                format!(
                    r#"{partial_sdl}
        extend type Query {{
          _entities(representations: [_Any!]!): _Entity
        }}
        scalar _Any
        union _Entity = Entity
        "#
                ),
                "./",
            )
            .unwrap(),
        );

        let req = crate::services::connect::Request::builder()
            .service_name("subgraph_Query_entity_0".into())
            .context(Context::default())
            .operation(Arc::new(
                ExecutableDocument::parse_and_validate(
                    &subgraph_schema,
                    r#"
                query($representations: [_Any!]!) {
                    _entities(representations: $representations) {
                        ... _generated_Entity
                    }
                }
                fragment _generated_Entity on Entity {
                    __typename
                    field
                    alias: field
                }
                "#
                    .to_string(),
                    "./",
                )
                .unwrap(),
            ))
            .variables(Variables {
                variables: serde_json_bytes::json!({
                    "representations": [
                        { "__typename": "Entity", "id": "1" },
                        { "__typename": "Entity", "id": "2" },
                    ]
                })
                .as_object()
                .unwrap()
                .clone(),
                inverted_paths: Default::default(),
                contextual_arguments: Default::default(),
            })
            .supergraph_request(Arc::new(
                http::Request::builder()
                    .body(graphql::Request::builder().build())
                    .unwrap(),
            ))
            .build();

        let connector = Connector {
            spec: ConnectSpec::V0_1,
            id: ConnectId::new(
                "subgraph_name".into(),
                None,
                name!(Query),
                name!(entity),
                0,
                "test label",
            ),
            transport: HttpJsonTransport {
                source_url: Some(Uri::from_str("http://localhost/api").unwrap()),
                connect_template: "/path".parse().unwrap(),
                ..Default::default()
            },
            selection: JSONSelection::parse("field").unwrap(),
            entity_resolver: Some(super::EntityResolver::Explicit),
            config: Default::default(),
            max_requests: None,
            request_variables: Default::default(),
            response_variables: Default::default(),
            batch_settings: None,
            request_headers: Default::default(),
            response_headers: Default::default(),
        };

        assert_debug_snapshot!(super::entities_from_request(Arc::new(connector), &req).unwrap(), @r#"
        [
            Entity {
                index: 0,
                selection: "field\nalias: field",
                inputs: RequestInputs {
                    args: {"__typename":"Entity","id":"1"},
                    this: {},
                    batch: []
                },
            },
            Entity {
                index: 1,
                selection: "field\nalias: field",
                inputs: RequestInputs {
                    args: {"__typename":"Entity","id":"2"},
                    this: {},
                    batch: []
                },
            },
        ]
        "#);
    }

    #[test]
    fn entities_from_request_root_field() {
        let partial_sdl = r#"
        type Query {
          entity(id: ID!): Entity
        }

        type Entity {
          field: T
        }

        type T {
          field: String
        }
        "#;
        let schema = Arc::new(Schema::parse_and_validate(partial_sdl, "./").unwrap());

        let req = crate::services::connect::Request::builder()
            .service_name("subgraph_Query_entity_0".into())
            .context(Context::default())
            .operation(Arc::new(
                ExecutableDocument::parse_and_validate(
                    &schema,
                    r#"
                query($a: ID!, $b: ID!) {
                    a: entity(id: $a) { field { field } }
                    b: entity(id: $b) { field { alias: field } }
                }
            "#
                    .to_string(),
                    "./",
                )
                .unwrap(),
            ))
            .variables(Variables {
                variables: serde_json_bytes::json!({
                    "a": "1",
                    "b": "2"
                })
                .as_object()
                .unwrap()
                .clone(),
                inverted_paths: Default::default(),
                contextual_arguments: Default::default(),
            })
            .supergraph_request(Arc::new(
                http::Request::builder()
                    .body(graphql::Request::builder().build())
                    .unwrap(),
            ))
            .build();

        let connector = Connector {
            spec: ConnectSpec::V0_1,
            id: ConnectId::new(
                "subgraph_name".into(),
                None,
                name!(Query),
                name!(entity),
                0,
                "test label",
            ),
            transport: HttpJsonTransport {
                source_url: Some(Uri::from_str("http://localhost/api").unwrap()),
                connect_template: "/path".parse().unwrap(),
                ..Default::default()
            },
            selection: JSONSelection::parse("field { field }").unwrap(),
            entity_resolver: None,
            config: Default::default(),
            max_requests: None,
            request_variables: Default::default(),
            response_variables: Default::default(),
            batch_settings: None,
            request_headers: Default::default(),
            response_headers: Default::default(),
        };

        assert_debug_snapshot!(super::entities_from_request(Arc::new(connector), &req).unwrap(), @r#"
        [
            RootField {
                name: "a",
                selection: "field {\n  field\n}",
                inputs: RequestInputs {
                    args: {"id":"1"},
                    this: {},
                    batch: []
                },
            },
            RootField {
                name: "b",
                selection: "field {\n  alias: field\n}",
                inputs: RequestInputs {
                    args: {"id":"2"},
                    this: {},
                    batch: []
                },
            },
        ]
        "#);
    }

    #[test]
    fn entities_with_fields_from_request() {
        let partial_sdl = r#"
        type Query { _: String } # just to make it valid

        type Entity { # @key(fields: "id")
          id: ID!
          field(foo: String): T
        }

        type T {
          selected: String
        }
        "#;

        let subgraph_schema = Arc::new(
            Schema::parse_and_validate(
                format!(
                    r#"{partial_sdl}
        extend type Query {{
          _entities(representations: [_Any!]!): _Entity
        }}
        scalar _Any
        union _Entity = Entity
        "#
                ),
                "./",
            )
            .unwrap(),
        );

        let req = crate::services::connect::Request::builder()
            .service_name("subgraph_Entity_field_0".into())
            .context(Context::default())
            .operation(Arc::new(
                ExecutableDocument::parse_and_validate(
                    &subgraph_schema,
                    r#"
                query($representations: [_Any!]!, $bye: String) {
                    _entities(representations: $representations) {
                        __typename
                        ... on Entity {
                            field(foo: "hi") { selected }
                            alias: field(foo: $bye) { selected }
                        }
                    }
                }
            "#
                    .to_string(),
                    "./",
                )
                .unwrap(),
            ))
            .variables(Variables {
                variables: serde_json_bytes::json!({
                    "representations": [
                        { "__typename": "Entity", "id": "1" },
                        { "__typename": "Entity", "id": "2" },
                    ],
                    "bye": "bye"
                })
                .as_object()
                .unwrap()
                .clone(),
                inverted_paths: Default::default(),
                contextual_arguments: Default::default(),
            })
            .supergraph_request(Arc::new(
                http::Request::builder()
                    .body(graphql::Request::builder().build())
                    .unwrap(),
            ))
            .build();

        let connector = Connector {
            spec: ConnectSpec::V0_1,
            id: ConnectId::new(
                "subgraph_name".into(),
                None,
                name!(Entity),
                name!(field),
                0,
                "test label",
            ),
            transport: HttpJsonTransport {
                source_url: Some(Uri::from_str("http://localhost/api").unwrap()),
                connect_template: "/path".parse().unwrap(),
                ..Default::default()
            },
            selection: JSONSelection::parse("selected").unwrap(),
            entity_resolver: None,
            config: Default::default(),
            max_requests: None,
            request_variables: Default::default(),
            response_variables: Default::default(),
            batch_settings: None,
            request_headers: Default::default(),
            response_headers: Default::default(),
        };

        assert_debug_snapshot!(super::entities_with_fields_from_request(Arc::new(connector), &req).unwrap(), @r#"
        [
            EntityField {
                index: 0,
                field_name: "field",
                typename: Some(
                    "Entity",
                ),
                selection: "selected",
                inputs: RequestInputs {
                    args: {"foo":"hi"},
                    this: {"__typename":"Entity","id":"1"},
                    batch: []
                },
            },
            EntityField {
                index: 1,
                field_name: "field",
                typename: Some(
                    "Entity",
                ),
                selection: "selected",
                inputs: RequestInputs {
                    args: {"foo":"hi"},
                    this: {"__typename":"Entity","id":"2"},
                    batch: []
                },
            },
            EntityField {
                index: 0,
                field_name: "alias",
                typename: Some(
                    "Entity",
                ),
                selection: "selected",
                inputs: RequestInputs {
                    args: {"foo":"bye"},
                    this: {"__typename":"Entity","id":"1"},
                    batch: []
                },
            },
            EntityField {
                index: 1,
                field_name: "alias",
                typename: Some(
                    "Entity",
                ),
                selection: "selected",
                inputs: RequestInputs {
                    args: {"foo":"bye"},
                    this: {"__typename":"Entity","id":"2"},
                    batch: []
                },
            },
        ]
        "#);
    }

    #[test]
    fn entities_with_fields_from_request_with_fragment() {
        let partial_sdl = r#"
        type Query { _: String } # just to make it valid

        type Entity { # @key(fields: "id")
          id: ID!
          field(foo: String): T
        }

        type T {
          selected: String
        }
        "#;

        let subgraph_schema = Arc::new(
            Schema::parse_and_validate(
                format!(
                    r#"{partial_sdl}
        extend type Query {{
          _entities(representations: [_Any!]!): _Entity
        }}
        scalar _Any
        union _Entity = Entity
        "#
                ),
                "./",
            )
            .unwrap(),
        );

        let req = crate::services::connect::Request::builder()
            .service_name("subgraph_Entity_field_0".into())
            .context(Context::default())
            .operation(Arc::new(
                ExecutableDocument::parse_and_validate(
                    &subgraph_schema,
                    r#"
                query($representations: [_Any!]!, $bye: String) {
                    _entities(representations: $representations) {
                        ... _generated_Entity
                    }
                }
                fragment _generated_Entity on Entity {
                    __typename
                    field(foo: "hi") { selected }
                    alias: field(foo: $bye) { selected }
                }
            "#
                    .to_string(),
                    "./",
                )
                .unwrap(),
            ))
            .variables(Variables {
                variables: serde_json_bytes::json!({
                    "representations": [
                        { "__typename": "Entity", "id": "1" },
                        { "__typename": "Entity", "id": "2" },
                    ],
                    "bye": "bye"
                })
                .as_object()
                .unwrap()
                .clone(),
                inverted_paths: Default::default(),
                contextual_arguments: Default::default(),
            })
            .supergraph_request(Arc::new(
                http::Request::builder()
                    .body(graphql::Request::builder().build())
                    .unwrap(),
            ))
            .build();

        let connector = Connector {
            spec: ConnectSpec::V0_1,
            id: ConnectId::new(
                "subgraph_name".into(),
                None,
                name!(Entity),
                name!(field),
                0,
                "test label",
            ),
            transport: HttpJsonTransport {
                source_url: Some(Uri::from_str("http://localhost/api").unwrap()),
                connect_template: "/path".parse().unwrap(),
                ..Default::default()
            },
            selection: JSONSelection::parse("selected").unwrap(),
            entity_resolver: None,
            config: Default::default(),
            max_requests: None,
            request_variables: Default::default(),
            response_variables: Default::default(),
            batch_settings: None,
            request_headers: Default::default(),
            response_headers: Default::default(),
        };

        assert_debug_snapshot!(super::entities_with_fields_from_request(Arc::new(connector), &req).unwrap(), @r#"
        [
            EntityField {
                index: 0,
                field_name: "field",
                typename: Some(
                    "Entity",
                ),
                selection: "selected",
                inputs: RequestInputs {
                    args: {"foo":"hi"},
                    this: {"__typename":"Entity","id":"1"},
                    batch: []
                },
            },
            EntityField {
                index: 1,
                field_name: "field",
                typename: Some(
                    "Entity",
                ),
                selection: "selected",
                inputs: RequestInputs {
                    args: {"foo":"hi"},
                    this: {"__typename":"Entity","id":"2"},
                    batch: []
                },
            },
            EntityField {
                index: 0,
                field_name: "alias",
                typename: Some(
                    "Entity",
                ),
                selection: "selected",
                inputs: RequestInputs {
                    args: {"foo":"bye"},
                    this: {"__typename":"Entity","id":"1"},
                    batch: []
                },
            },
            EntityField {
                index: 1,
                field_name: "alias",
                typename: Some(
                    "Entity",
                ),
                selection: "selected",
                inputs: RequestInputs {
                    args: {"foo":"bye"},
                    this: {"__typename":"Entity","id":"2"},
                    batch: []
                },
            },
        ]
        "#);
    }

    #[test]
    fn entities_with_fields_from_request_interface_object() {
        let partial_sdl = r#"
        type Query { _: String } # just to make it valid

        type Entity { # @interfaceObject @key(fields: "id")
          id: ID!
          field(foo: String): T
        }

        type T {
          selected: String
        }
        "#;

        let subgraph_schema = Arc::new(
            Schema::parse_and_validate(
                format!(
                    r#"{partial_sdl}
        extend type Query {{
          _entities(representations: [_Any!]!): _Entity
        }}
        scalar _Any
        union _Entity = Entity
        "#
                ),
                "./",
            )
            .unwrap(),
        );

        let req = crate::services::connect::Request::builder()
            .service_name("subgraph_Entity_field_0".into())
            .context(Context::default())
            .operation(Arc::new(
                ExecutableDocument::parse_and_validate(
                    &subgraph_schema,
                    r#"
                query($representations: [_Any!]!, $foo: String) {
                    _entities(representations: $representations) {
                        ... on Entity {
                            field(foo: $foo) { selected }
                        }
                    }
                }
            "#
                    .to_string(),
                    "./",
                )
                .unwrap(),
            ))
            .variables(Variables {
                variables: serde_json_bytes::json!({
                  "representations": [
                      { "__typename": "Entity", "id": "1" },
                      { "__typename": "Entity", "id": "2" },
                  ],
                  "foo": "bar"
                })
                .as_object()
                .unwrap()
                .clone(),
                inverted_paths: Default::default(),
                contextual_arguments: Default::default(),
            })
            .supergraph_request(Arc::new(
                http::Request::builder()
                    .body(graphql::Request::builder().build())
                    .unwrap(),
            ))
            .build();

        let connector = Connector {
            spec: ConnectSpec::V0_1,
            id: ConnectId::new(
                "subgraph_name".into(),
                None,
                name!(Entity),
                name!(field),
                0,
                "test label",
            ),
            transport: HttpJsonTransport {
                source_url: Some(Uri::from_str("http://localhost/api").unwrap()),
                connect_template: "/path".parse().unwrap(),
                ..Default::default()
            },
            selection: JSONSelection::parse("selected").unwrap(),
            entity_resolver: None,
            config: Default::default(),
            max_requests: None,
            request_variables: Default::default(),
            response_variables: Default::default(),
            batch_settings: None,
            request_headers: Default::default(),
            response_headers: Default::default(),
        };

        assert_debug_snapshot!(super::entities_with_fields_from_request(Arc::new(connector), &req).unwrap(), @r#"
        [
            EntityField {
                index: 0,
                field_name: "field",
                typename: None,
                selection: "selected",
                inputs: RequestInputs {
                    args: {"foo":"bar"},
                    this: {"__typename":"Entity","id":"1"},
                    batch: []
                },
            },
            EntityField {
                index: 1,
                field_name: "field",
                typename: None,
                selection: "selected",
                inputs: RequestInputs {
                    args: {"foo":"bar"},
                    this: {"__typename":"Entity","id":"2"},
                    batch: []
                },
            },
        ]
        "#);
    }

    #[test]
    fn batch_entities_from_request() {
        let partial_sdl = r#"
        type Query {
          entity(id: ID!): Entity
        }

        type Entity {
          id: ID!
          field: String
        }
        "#;

        let subgraph_schema = Arc::new(
            Schema::parse_and_validate(
                format!(
                    r#"{partial_sdl}
        extend type Query {{
          _entities(representations: [_Any!]!): _Entity
        }}
        scalar _Any
        union _Entity = Entity
        "#
                ),
                "./",
            )
            .unwrap(),
        );

        let keys = FieldSet::parse_and_validate(&subgraph_schema, name!(Entity), "id", "").unwrap();

        let req = crate::services::connect::Request::builder()
            .service_name("subgraph_Entity_0".into())
            .context(Context::default())
            .operation(Arc::new(
                ExecutableDocument::parse_and_validate(
                    &subgraph_schema,
                    r#"
                query($representations: [_Any!]!) {
                    _entities(representations: $representations) {
                        __typename
                        ... on Entity {
                            field
                            alias: field
                        }
                    }
                }
                "#
                    .to_string(),
                    "./",
                )
                .unwrap(),
            ))
            .variables(Variables {
                variables: serde_json_bytes::json!({
                    "representations": [
                        { "__typename": "Entity", "id": "1" },
                        { "__typename": "Entity", "id": "2" },
                    ]
                })
                .as_object()
                .unwrap()
                .clone(),
                inverted_paths: Default::default(),
                contextual_arguments: Default::default(),
            })
            .supergraph_request(Arc::new(
                http::Request::builder()
                    .body(graphql::Request::builder().build())
                    .unwrap(),
            ))
            .and_keys(Some(keys))
            .build();

        let connector = Connector {
            spec: ConnectSpec::V0_1,
            id: ConnectId::new_on_object(
                "subgraph_name".into(),
                None,
                name!(Entity),
                0,
                "test label",
            ),
            transport: HttpJsonTransport {
                source_url: Some(Uri::from_str("http://localhost/api").unwrap()),
                connect_template: "/path".parse().unwrap(),
                ..Default::default()
            },
            selection: JSONSelection::parse("id field").unwrap(),
            entity_resolver: Some(super::EntityResolver::TypeBatch),
            config: Default::default(),
            max_requests: None,
            request_variables: Default::default(),
            response_variables: Default::default(),
            batch_settings: None,
            request_headers: Default::default(),
            response_headers: Default::default(),
        };

        assert_debug_snapshot!(super::batch_entities_from_request(Arc::new(connector), &req).unwrap(), @r#"
        [
            BatchEntity {
                selection: "id\nfield\nalias: field",
                key_selection: "id",
                inputs: RequestInputs {
                    args: {},
                    this: {},
                    batch: [{"__typename":"Entity","id":"1"},{"__typename":"Entity","id":"2"}]
                },
            },
        ]
        "#);
    }

    #[test]
    fn batch_entities_from_request_within_max_size() {
        let partial_sdl = r#"
        type Query {
          entity(id: ID!): Entity
        }

        type Entity {
          id: ID!
          field: String
        }
        "#;

        let subgraph_schema = Arc::new(
            Schema::parse_and_validate(
                format!(
                    r#"{partial_sdl}
        extend type Query {{
          _entities(representations: [_Any!]!): _Entity
        }}
        scalar _Any
        union _Entity = Entity
        "#
                ),
                "./",
            )
            .unwrap(),
        );

        let keys = FieldSet::parse_and_validate(&subgraph_schema, name!(Entity), "id", "").unwrap();

        let req = crate::services::connect::Request::builder()
            .service_name("subgraph_Entity_0".into())
            .context(Context::default())
            .operation(Arc::new(
                ExecutableDocument::parse_and_validate(
                    &subgraph_schema,
                    r#"
                query($representations: [_Any!]!) {
                    _entities(representations: $representations) {
                        __typename
                        ... on Entity {
                            field
                            alias: field
                        }
                    }
                }
                "#
                    .to_string(),
                    "./",
                )
                .unwrap(),
            ))
            .variables(Variables {
                variables: serde_json_bytes::json!({
                    "representations": [
                        { "__typename": "Entity", "id": "1" },
                        { "__typename": "Entity", "id": "2" },
                    ]
                })
                .as_object()
                .unwrap()
                .clone(),
                inverted_paths: Default::default(),
                contextual_arguments: Default::default(),
            })
            .supergraph_request(Arc::new(
                http::Request::builder()
                    .body(graphql::Request::builder().build())
                    .unwrap(),
            ))
            .and_keys(Some(keys))
            .build();

        let connector = Connector {
            spec: ConnectSpec::V0_1,
            id: ConnectId::new_on_object(
                "subgraph_name".into(),
                None,
                name!(Entity),
                0,
                "test label",
            ),
            transport: HttpJsonTransport {
                source_url: Some(Uri::from_str("http://localhost/api").unwrap()),
                connect_template: "/path".parse().unwrap(),
<<<<<<< HEAD
                method: HTTPMethod::Get,
=======
>>>>>>> e6b2c442
                ..Default::default()
            },
            selection: JSONSelection::parse("id field").unwrap(),
            entity_resolver: Some(super::EntityResolver::TypeBatch),
            config: Default::default(),
            max_requests: None,
            request_variables: Default::default(),
            response_variables: Default::default(),
            batch_settings: Some(ConnectorBatchSettings { max_size: Some(10) }),
            request_headers: Default::default(),
            response_headers: Default::default(),
        };

        assert_debug_snapshot!(super::batch_entities_from_request(Arc::new(connector), &req).unwrap(), @r#"
        [
            BatchEntity {
                selection: "id\nfield\nalias: field",
                key_selection: "id",
                inputs: RequestInputs {
                    args: {},
                    this: {},
                    batch: [{"__typename":"Entity","id":"1"},{"__typename":"Entity","id":"2"}]
                },
            },
        ]
        "#);
    }

    #[test]
    fn batch_entities_from_request_above_max_size() {
        let partial_sdl = r#"
        type Query {
          entity(id: ID!): Entity
        }

        type Entity {
          id: ID!
          field: String
        }
        "#;

        let subgraph_schema = Arc::new(
            Schema::parse_and_validate(
                format!(
                    r#"{partial_sdl}
        extend type Query {{
          _entities(representations: [_Any!]!): _Entity
        }}
        scalar _Any
        union _Entity = Entity
        "#
                ),
                "./",
            )
            .unwrap(),
        );

        let keys = FieldSet::parse_and_validate(&subgraph_schema, name!(Entity), "id", "").unwrap();

        let req = crate::services::connect::Request::builder()
            .service_name("subgraph_Entity_0".into())
            .context(Context::default())
            .operation(Arc::new(
                ExecutableDocument::parse_and_validate(
                    &subgraph_schema,
                    r#"
                query($representations: [_Any!]!) {
                    _entities(representations: $representations) {
                        __typename
                        ... on Entity {
                            field
                            alias: field
                        }
                    }
                }
                "#
                    .to_string(),
                    "./",
                )
                .unwrap(),
            ))
            .variables(Variables {
                variables: serde_json_bytes::json!({
                    "representations": [
                        { "__typename": "Entity", "id": "1" },
                        { "__typename": "Entity", "id": "2" },
                        { "__typename": "Entity", "id": "3" },
                        { "__typename": "Entity", "id": "4" },
                        { "__typename": "Entity", "id": "5" },
                        { "__typename": "Entity", "id": "6" },
                        { "__typename": "Entity", "id": "7" },
                    ]
                })
                .as_object()
                .unwrap()
                .clone(),
                inverted_paths: Default::default(),
                contextual_arguments: Default::default(),
            })
            .supergraph_request(Arc::new(
                http::Request::builder()
                    .body(graphql::Request::builder().build())
                    .unwrap(),
            ))
            .and_keys(Some(keys))
            .build();

        let connector = Connector {
            spec: ConnectSpec::V0_1,
            id: ConnectId::new_on_object(
                "subgraph_name".into(),
                None,
                name!(Entity),
                0,
                "test label",
            ),
            transport: HttpJsonTransport {
                source_url: Some(Uri::from_str("http://localhost/api").unwrap()),
                connect_template: "/path".parse().unwrap(),
                ..Default::default()
            },
            selection: JSONSelection::parse("id field").unwrap(),
            entity_resolver: Some(super::EntityResolver::TypeBatch),
            config: Default::default(),
            max_requests: None,
            request_variables: Default::default(),
            response_variables: Default::default(),
            batch_settings: Some(ConnectorBatchSettings { max_size: Some(5) }),
            request_headers: Default::default(),
            response_headers: Default::default(),
        };

        assert_debug_snapshot!(super::batch_entities_from_request(Arc::new(connector), &req).unwrap(), @r#"
        [
            BatchEntity {
                selection: "id\nfield\nalias: field",
                key_selection: "id",
                inputs: RequestInputs {
                    args: {},
                    this: {},
                    batch: [{"__typename":"Entity","id":"1"},{"__typename":"Entity","id":"2"},{"__typename":"Entity","id":"3"},{"__typename":"Entity","id":"4"},{"__typename":"Entity","id":"5"}]
                },
            },
            BatchEntity {
                selection: "id\nfield\nalias: field",
                key_selection: "id",
                inputs: RequestInputs {
                    args: {},
                    this: {},
                    batch: [{"__typename":"Entity","id":"6"},{"__typename":"Entity","id":"7"}]
                },
            },
        ]
        "#);
    }

    #[test]
    fn entities_from_request_on_type() {
        let partial_sdl = r#"
        type Query {
          entity(id: ID!): Entity
        }

        type Entity {
          id: ID!
          field: String
        }
        "#;

        let subgraph_schema = Arc::new(
            Schema::parse_and_validate(
                format!(
                    r#"{partial_sdl}
        extend type Query {{
          _entities(representations: [_Any!]!): _Entity
        }}
        scalar _Any
        union _Entity = Entity
        "#
                ),
                "./",
            )
            .unwrap(),
        );

        let keys = FieldSet::parse_and_validate(&subgraph_schema, name!(Entity), "id", "").unwrap();

        let req = crate::services::connect::Request::builder()
            .service_name("subgraph_Entity_0".into())
            .context(Context::default())
            .operation(Arc::new(
                ExecutableDocument::parse_and_validate(
                    &subgraph_schema,
                    r#"
                query($representations: [_Any!]!) {
                    _entities(representations: $representations) {
                        __typename
                        ... on Entity {
                            field
                            alias: field
                        }
                    }
                }
                "#
                    .to_string(),
                    "./",
                )
                .unwrap(),
            ))
            .variables(Variables {
                variables: serde_json_bytes::json!({
                    "representations": [
                        { "__typename": "Entity", "id": "1" },
                        { "__typename": "Entity", "id": "2" },
                    ]
                })
                .as_object()
                .unwrap()
                .clone(),
                inverted_paths: Default::default(),
                contextual_arguments: Default::default(),
            })
            .supergraph_request(Arc::new(
                http::Request::builder()
                    .body(graphql::Request::builder().build())
                    .unwrap(),
            ))
            .and_keys(Some(keys))
            .build();

        let connector = Connector {
            spec: ConnectSpec::V0_1,
            id: ConnectId::new_on_object(
                "subgraph_name".into(),
                None,
                name!(Entity),
                0,
                "test label",
            ),
            transport: HttpJsonTransport {
                source_url: Some(Uri::from_str("http://localhost/api").unwrap()),
                connect_template: "/path?id={$this.id}".parse().unwrap(),
                ..Default::default()
            },
            selection: JSONSelection::parse("id field").unwrap(),
            entity_resolver: Some(super::EntityResolver::TypeSingle),
            config: Default::default(),
            max_requests: None,
            request_variables: Default::default(),
            response_variables: Default::default(),
            batch_settings: None,
            request_headers: Default::default(),
            response_headers: Default::default(),
        };

        assert_debug_snapshot!(super::entities_from_request(Arc::new(connector), &req).unwrap(), @r#"
        [
            Entity {
                index: 0,
                selection: "field\nalias: field",
                inputs: RequestInputs {
                    args: {},
                    this: {"__typename":"Entity","id":"1"},
                    batch: []
                },
            },
            Entity {
                index: 1,
                selection: "field\nalias: field",
                inputs: RequestInputs {
                    args: {},
                    this: {"__typename":"Entity","id":"2"},
                    batch: []
                },
            },
        ]
        "#);
    }

    #[test]
    fn make_requests() {
        let schema = Schema::parse_and_validate("type Query { hello: String }", "./").unwrap();
        let service_name = String::from("subgraph_Query_a_0");
        let req = crate::services::connect::Request::builder()
            .service_name(service_name.clone().into())
            .context(Context::default())
            .operation(Arc::new(
                ExecutableDocument::parse_and_validate(
                    &schema,
                    "query { a: hello }".to_string(),
                    "./",
                )
                .unwrap(),
            ))
            .variables(Variables {
                variables: Default::default(),
                inverted_paths: Default::default(),
                contextual_arguments: Default::default(),
            })
            .supergraph_request(Arc::new(
                http::Request::builder()
                    .body(graphql::Request::builder().build())
                    .unwrap(),
            ))
            .build();

        let connector = Connector {
            spec: ConnectSpec::V0_1,
            id: ConnectId::new(
                "subgraph_name".into(),
                None,
                name!(Query),
                name!(users),
                0,
                "test label",
            ),
            transport: HttpJsonTransport {
                source_url: Some(Uri::from_str("http://localhost/api").unwrap()),
                connect_template: "/path".parse().unwrap(),
                ..Default::default()
            },
            selection: JSONSelection::parse("$.data").unwrap(),
            entity_resolver: None,
            config: Default::default(),
            max_requests: None,
            request_variables: Default::default(),
            response_variables: Default::default(),
            batch_settings: None,
            request_headers: Default::default(),
            response_headers: Default::default(),
        };

        let requests: Vec<_> = super::make_requests(
            req,
            &Context::default(),
            Arc::new(connector),
            &service_name,
            &None,
        )
        .unwrap()
        .into_iter()
        .map(|req| {
            let TransportRequest::Http(http_request) = req.transport_request;
            let (parts, _body) = http_request.inner.into_parts();
            let new_req =
                http::Request::from_parts(parts, http_body_util::Empty::<bytes::Bytes>::new());
            (new_req, req.key, http_request.debug)
        })
        .collect();

        assert_debug_snapshot!(requests, @r#"
        [
            (
                Request {
                    method: GET,
                    uri: http://localhost/api/path,
                    version: HTTP/1.1,
                    headers: {},
                    body: Empty,
                },
                RootField {
                    name: "a",
                    selection: "$.data",
                    inputs: RequestInputs {
                        args: {},
                        this: {},
                        batch: []
                    },
                },
                None,
            ),
        ]
        "#);
    }
}

mod graphql_utils;<|MERGE_RESOLUTION|>--- conflicted
+++ resolved
@@ -2087,10 +2087,6 @@
             transport: HttpJsonTransport {
                 source_url: Some(Uri::from_str("http://localhost/api").unwrap()),
                 connect_template: "/path".parse().unwrap(),
-<<<<<<< HEAD
-                method: HTTPMethod::Get,
-=======
->>>>>>> e6b2c442
                 ..Default::default()
             },
             selection: JSONSelection::parse("id field").unwrap(),
