use serde_json::json;
use wiremock::Mock;
use wiremock::MockServer;
use wiremock::ResponseTemplate;
use wiremock::matchers::body_json;
use wiremock::matchers::method;
use wiremock::matchers::path;

use super::req_asserts::Matcher;
use super::req_asserts::Plan;

#[tokio::test]
async fn basic_batch() {
    let mock_server = MockServer::start().await;
    Mock::given(method("GET"))
        .and(path("/users"))
        .respond_with(ResponseTemplate::new(200).set_body_json(serde_json::json!([
        { "id": 3 },
        { "id": 1 },
        { "id": 2 }])))
        .mount(&mock_server)
        .await;
    Mock::given(method("POST"))
        .and(path("/users-batch"))
        .respond_with(ResponseTemplate::new(200).set_body_json(serde_json::json!([
        {
          "id": 1,
          "name": "Leanne Graham",
          "username": "Bret"
        },
        {
          "id": 2,
          "name": "Ervin Howell",
          "username": "Antonette"
        },
        {
          "id": 3,
          "name": "Clementine Bauch",
          "username": "Samantha"
        }])))
        .mount(&mock_server)
        .await;

    let response = super::execute(
        include_str!("../testdata/batch.graphql"),
        &mock_server.uri(),
        "query { users { id name username } }",
        Default::default(),
        None,
        |_| {},
    )
    .await;

    insta::assert_json_snapshot!(response, @r#"
    {
      "data": {
        "users": [
          {
            "id": 3,
            "name": "Clementine Bauch",
            "username": "Samantha"
          },
          {
            "id": 1,
            "name": "Leanne Graham",
            "username": "Bret"
          },
          {
            "id": 2,
            "name": "Ervin Howell",
            "username": "Antonette"
          }
        ]
      }
    }
    "#);

    super::req_asserts::matches(
        &mock_server.received_requests().await.unwrap(),
        vec![
            Matcher::new().method("GET").path("/users"),
            Matcher::new()
                .method("POST")
                .path("/users-batch")
                .body(serde_json::json!({ "ids": [3,1,2] })),
        ],
    );
}

#[tokio::test]
<<<<<<< HEAD
async fn basic_batch_query() {
    let mock_server = MockServer::start().await;
    Mock::given(method("GET"))
        .and(path("/users"))
        .respond_with(ResponseTemplate::new(200).set_body_json(serde_json::json!([
        { "id": 3 },
        { "id": 1 },
        { "id": 2 }])))
        .mount(&mock_server)
        .await;
    Mock::given(method("GET"))
        .and(path("/user-details"))
        .respond_with(ResponseTemplate::new(200).set_body_json(serde_json::json!([
        {
          "id": 1,
          "name": "Leanne Graham",
          "username": "Bret"
        },
=======
async fn batch_missing_items() {
    let mock_server = MockServer::start().await;
    Mock::given(method("GET"))
        .and(path("/users"))
        .respond_with(ResponseTemplate::new(200).set_body_json(json!([
            { "id": 3 },
            { "id": 1 },
            { "id": 2 },
            { "id": 4 },
        ])))
        .mount(&mock_server)
        .await;
    Mock::given(method("POST"))
        .and(path("/users-batch"))
        .respond_with(ResponseTemplate::new(200).set_body_json(json!([
            // 1 & 4 are not returned, so the extra fields should just null out (not be an error)
>>>>>>> f9716849
        {
          "id": 2,
          "name": "Ervin Howell",
          "username": "Antonette"
        },
        {
          "id": 3,
          "name": "Clementine Bauch",
          "username": "Samantha"
        }])))
        .mount(&mock_server)
        .await;

    let response = super::execute(
<<<<<<< HEAD
        include_str!("../testdata/batch-query.graphql"),
=======
        include_str!("../testdata/batch.graphql"),
>>>>>>> f9716849
        &mock_server.uri(),
        "query { users { id name username } }",
        Default::default(),
        None,
        |_| {},
    )
    .await;

    insta::assert_json_snapshot!(response, @r#"
    {
      "data": {
        "users": [
          {
            "id": 3,
            "name": "Clementine Bauch",
            "username": "Samantha"
          },
          {
            "id": 1,
<<<<<<< HEAD
            "name": "Leanne Graham",
            "username": "Bret"
=======
            "name": null,
            "username": null
>>>>>>> f9716849
          },
          {
            "id": 2,
            "name": "Ervin Howell",
            "username": "Antonette"
<<<<<<< HEAD
=======
          },
          {
            "id": 4,
            "name": null,
            "username": null
>>>>>>> f9716849
          }
        ]
      }
    }
    "#);

    super::req_asserts::matches(
        &mock_server.received_requests().await.unwrap(),
        vec![
            Matcher::new().method("GET").path("/users"),
            Matcher::new()
<<<<<<< HEAD
                .method("GET")
                .path("/user-details")
                .query("ids=3%2C1%2C2"),
=======
                .method("POST")
                .path("/users-batch")
                .body(json!({ "ids": [3,1,2,4] })),
>>>>>>> f9716849
        ],
    );
}

#[tokio::test]
async fn connect_on_type() {
    let mock_server = MockServer::start().await;
    Mock::given(method("GET"))
        .and(path("/users"))
        .respond_with(ResponseTemplate::new(200).set_body_json(serde_json::json!([
        { "id": 3 },
        { "id": 1 },
        { "id": 2 }])))
        .mount(&mock_server)
        .await;
    Mock::given(method("GET"))
        .and(path("/users/1"))
        .respond_with(ResponseTemplate::new(200).set_body_json(serde_json::json!(
        {
          "id": 1,
          "name": "Leanne Graham",
          "username": "Bret"
        })))
        .mount(&mock_server)
        .await;
    Mock::given(method("GET"))
        .and(path("/users/2"))
        .respond_with(ResponseTemplate::new(200).set_body_json(serde_json::json!(
        {
          "id": 2,
          "name": "Ervin Howell",
          "username": "Antonette"
        })))
        .mount(&mock_server)
        .await;
    Mock::given(method("GET"))
        .and(path("/users/3"))
        .respond_with(ResponseTemplate::new(200).set_body_json(serde_json::json!(
        {
          "id": 3,
          "name": "Clementine Bauch",
          "username": "Samantha"
        })))
        .mount(&mock_server)
        .await;

    let response = super::execute(
        include_str!("../testdata/connect-on-type.graphql"),
        &mock_server.uri(),
        "query { users { id name username } }",
        Default::default(),
        None,
        |_| {},
    )
    .await;

    insta::assert_json_snapshot!(response, @r#"
    {
      "data": {
        "users": [
          {
            "id": 3,
            "name": "Clementine Bauch",
            "username": "Samantha"
          },
          {
            "id": 1,
            "name": "Leanne Graham",
            "username": "Bret"
          },
          {
            "id": 2,
            "name": "Ervin Howell",
            "username": "Antonette"
          }
        ]
      }
    }
    "#);

    Plan::Sequence(vec![
        Plan::Fetch(Matcher::new().method("GET").path("/users")),
        Plan::Parallel(vec![
            Matcher::new().method("GET").path("/users/1"),
            Matcher::new().method("GET").path("/users/2"),
            Matcher::new().method("GET").path("/users/3"),
        ]),
    ])
    .assert_matches(&mock_server.received_requests().await.unwrap());
}

#[tokio::test]
async fn batch_with_max_size_under_batch_size() {
    let mock_server = MockServer::start().await;
    Mock::given(method("GET"))
        .and(path("/users"))
        .respond_with(ResponseTemplate::new(200).set_body_json(serde_json::json!([
        { "id": 3 },
        { "id": 1 },
        { "id": 2 }])))
        .mount(&mock_server)
        .await;
    Mock::given(method("POST"))
        .and(path("/users-batch"))
        .respond_with(ResponseTemplate::new(200).set_body_json(serde_json::json!([
        {
          "id": 1,
          "name": "Leanne Graham",
          "username": "Bret"
        },
        {
          "id": 2,
          "name": "Ervin Howell",
          "username": "Antonette"
        },
        {
          "id": 3,
          "name": "Clementine Bauch",
          "username": "Samantha"
        }])))
        .mount(&mock_server)
        .await;

    let response = super::execute(
        include_str!("../testdata/batch-max-size.graphql"),
        &mock_server.uri(),
        "query { users { id name username } }",
        Default::default(),
        None,
        |_| {},
    )
    .await;

    insta::assert_json_snapshot!(response, @r#"
    {
      "data": {
        "users": [
          {
            "id": 3,
            "name": "Clementine Bauch",
            "username": "Samantha"
          },
          {
            "id": 1,
            "name": "Leanne Graham",
            "username": "Bret"
          },
          {
            "id": 2,
            "name": "Ervin Howell",
            "username": "Antonette"
          }
        ]
      }
    }
    "#);

    super::req_asserts::matches(
        &mock_server.received_requests().await.unwrap(),
        vec![
            Matcher::new().method("GET").path("/users"),
            Matcher::new()
                .method("POST")
                .path("/users-batch")
                .body(serde_json::json!({ "ids": [3,1,2] })),
        ],
    );
}

#[tokio::test]
async fn batch_with_max_size_over_batch_size() {
    let mock_server = MockServer::start().await;
    Mock::given(method("GET"))
        .and(path("/users"))
        .respond_with(ResponseTemplate::new(200).set_body_json(serde_json::json!([
        { "id": 3 },
        { "id": 1 },
        { "id": 2 },
        { "id": 4 },
        { "id": 5 },
        { "id": 6 },
        { "id": 7 },
        ])))
        .mount(&mock_server)
        .await;
    Mock::given(method("POST"))
        .and(path("/users-batch"))
        .and(body_json(json!({ "ids": [3,1,2,4,5] })))
        .respond_with(ResponseTemplate::new(200).set_body_json(serde_json::json!([
        {
          "id": 1,
          "name": "Leanne Graham",
          "username": "Bret"
        },
        {
          "id": 2,
          "name": "Ervin Howell",
          "username": "Antonette"
        },
        {
          "id": 3,
          "name": "Clementine Bauch",
          "username": "Samantha"
        },
        {
          "id": 4,
          "name": "John Doe",
          "username": "jdoe"
        },
        {
          "id": 5,
          "name": "John Wick",
          "username": "jwick"
        },
        ])))
        .mount(&mock_server)
        .await;

    Mock::given(method("POST"))
        .and(path("/users-batch"))
        .and(body_json(json!({ "ids": [6,7] })))
        .respond_with(ResponseTemplate::new(200).set_body_json(serde_json::json!([
        {
          "id": 6,
          "name": "Jack Reacher",
          "username": "reacher"
        },
        {
          "id": 7,
          "name": "James Bond",
          "username": "jbond"
        }
        ])))
        .mount(&mock_server)
        .await;

    let response = super::execute(
        include_str!("../testdata/batch-max-size.graphql"),
        &mock_server.uri(),
        "query { users { id name username } }",
        Default::default(),
        None,
        |_| {},
    )
    .await;

    insta::assert_json_snapshot!(response, @r#"
    {
      "data": {
        "users": [
          {
            "id": 3,
            "name": "Clementine Bauch",
            "username": "Samantha"
          },
          {
            "id": 1,
            "name": "Leanne Graham",
            "username": "Bret"
          },
          {
            "id": 2,
            "name": "Ervin Howell",
            "username": "Antonette"
          },
          {
            "id": 4,
            "name": "John Doe",
            "username": "jdoe"
          },
          {
            "id": 5,
            "name": "John Wick",
            "username": "jwick"
          },
          {
            "id": 6,
            "name": "Jack Reacher",
            "username": "reacher"
          },
          {
            "id": 7,
            "name": "James Bond",
            "username": "jbond"
          }
        ]
      }
    }
    "#);

    super::req_asserts::matches(
        &mock_server.received_requests().await.unwrap(),
        vec![
            Matcher::new().method("GET").path("/users"),
            Matcher::new()
                .method("POST")
                .path("/users-batch")
                .body(serde_json::json!({ "ids": [3,1,2,4,5] })),
            Matcher::new()
                .method("POST")
                .path("/users-batch")
                .body(serde_json::json!({ "ids": [6,7] })),
        ],
    );
}<|MERGE_RESOLUTION|>--- conflicted
+++ resolved
@@ -88,8 +88,7 @@
 }
 
 #[tokio::test]
-<<<<<<< HEAD
-async fn basic_batch_query() {
+async fn basic_batch_query_params() {
     let mock_server = MockServer::start().await;
     Mock::given(method("GET"))
         .and(path("/users"))
@@ -107,7 +106,66 @@
           "name": "Leanne Graham",
           "username": "Bret"
         },
-=======
+        {
+          "id": 2,
+          "name": "Ervin Howell",
+          "username": "Antonette"
+        },
+        {
+          "id": 3,
+          "name": "Clementine Bauch",
+          "username": "Samantha"
+        }])))
+        .mount(&mock_server)
+        .await;
+
+    let response = super::execute(
+        include_str!("../testdata/batch-query.graphql"),
+        &mock_server.uri(),
+        "query { users { id name username } }",
+        Default::default(),
+        None,
+        |_| {},
+    )
+    .await;
+
+    insta::assert_json_snapshot!(response, @r#"
+    {
+      "data": {
+        "users": [
+          {
+            "id": 3,
+            "name": "Clementine Bauch",
+            "username": "Samantha"
+          },
+          {
+            "id": 1,
+            "name": "Leanne Graham",
+            "username": "Bret"
+          },
+          {
+            "id": 2,
+            "name": "Ervin Howell",
+            "username": "Antonette"
+          }
+        ]
+      }
+    }
+    "#);
+
+    super::req_asserts::matches(
+        &mock_server.received_requests().await.unwrap(),
+        vec![
+            Matcher::new().method("GET").path("/users"),
+            Matcher::new()
+                .method("GET")
+                .path("/user-details")
+                .query("ids=3%2C1%2C2"),
+        ],
+    );
+}
+
+#[tokio::test]
 async fn batch_missing_items() {
     let mock_server = MockServer::start().await;
     Mock::given(method("GET"))
@@ -124,7 +182,6 @@
         .and(path("/users-batch"))
         .respond_with(ResponseTemplate::new(200).set_body_json(json!([
             // 1 & 4 are not returned, so the extra fields should just null out (not be an error)
->>>>>>> f9716849
         {
           "id": 2,
           "name": "Ervin Howell",
@@ -139,11 +196,7 @@
         .await;
 
     let response = super::execute(
-<<<<<<< HEAD
-        include_str!("../testdata/batch-query.graphql"),
-=======
         include_str!("../testdata/batch.graphql"),
->>>>>>> f9716849
         &mock_server.uri(),
         "query { users { id name username } }",
         Default::default(),
@@ -163,26 +216,18 @@
           },
           {
             "id": 1,
-<<<<<<< HEAD
-            "name": "Leanne Graham",
-            "username": "Bret"
-=======
             "name": null,
             "username": null
->>>>>>> f9716849
           },
           {
             "id": 2,
             "name": "Ervin Howell",
             "username": "Antonette"
-<<<<<<< HEAD
-=======
           },
           {
             "id": 4,
             "name": null,
             "username": null
->>>>>>> f9716849
           }
         ]
       }
@@ -194,15 +239,9 @@
         vec![
             Matcher::new().method("GET").path("/users"),
             Matcher::new()
-<<<<<<< HEAD
-                .method("GET")
-                .path("/user-details")
-                .query("ids=3%2C1%2C2"),
-=======
                 .method("POST")
                 .path("/users-batch")
                 .body(json!({ "ids": [3,1,2,4] })),
->>>>>>> f9716849
         ],
     );
 }
