use std::collections::HashMap;
use std::num::NonZeroUsize;
use std::sync::atomic::AtomicU64;
use std::sync::atomic::Ordering;
use std::sync::Arc;
use std::sync::Mutex;
use std::task::Poll;
use std::time::Instant;

use apollo_compiler::validation::Valid;
use async_channel::bounded;
use async_channel::Sender;
use futures::future::BoxFuture;
use opentelemetry::metrics::MeterProvider;
use opentelemetry::metrics::ObservableGauge;
use opentelemetry::metrics::Unit;
use router_bridge::planner::Planner;
use tokio::sync::oneshot;
use tokio::task::JoinSet;
use tower::Service;
use tower::ServiceExt;
use tracing_futures::Instrument;

use super::bridge_query_planner::BridgeQueryPlanner;
use super::QueryPlanResult;
use crate::configuration::QueryPlannerMode;
use crate::error::QueryPlannerError;
use crate::error::ServiceBuildError;
use crate::introspection::IntrospectionCache;
use crate::metrics::meter_provider;
use crate::plugins::telemetry::consts::QUERY_PLANNER_POOL_SPAN_NAME;
use crate::query_planner::PlannerMode;
use crate::services::QueryPlannerRequest;
use crate::services::QueryPlannerResponse;
use crate::spec::Schema;
use crate::Configuration;

static CHANNEL_SIZE: usize = 1_000;

#[derive(Clone)]
pub(crate) struct BridgeQueryPlannerPool {
    js_planners: Vec<Arc<Planner<QueryPlanResult>>>,
    pool_mode: PoolMode,
    schema: Arc<Schema>,
    subgraph_schemas: Arc<HashMap<String, Arc<Valid<apollo_compiler::Schema>>>>,
    compute_jobs_queue_size_gauge: Arc<Mutex<Option<ObservableGauge<u64>>>>,
    v8_heap_used: Arc<AtomicU64>,
    v8_heap_used_gauge: Arc<Mutex<Option<ObservableGauge<u64>>>>,
    v8_heap_total: Arc<AtomicU64>,
    v8_heap_total_gauge: Arc<Mutex<Option<ObservableGauge<u64>>>>,
    introspection_cache: Arc<IntrospectionCache>,
}

#[derive(Clone)]
enum PoolMode {
    Pool {
        sender: Sender<(
            QueryPlannerRequest,
            oneshot::Sender<Result<QueryPlannerResponse, QueryPlannerError>>,
        )>,
        pool_size_gauge: Arc<Mutex<Option<ObservableGauge<u64>>>>,
    },
    PassThrough {
        delegate: BridgeQueryPlanner,
    },
}

impl BridgeQueryPlannerPool {
    pub(crate) async fn new(
        old_js_planners: Vec<Arc<Planner<QueryPlanResult>>>,
        schema: Arc<Schema>,
        configuration: Arc<Configuration>,
        size: NonZeroUsize,
    ) -> Result<Self, ServiceBuildError> {
        let rust_planner = PlannerMode::maybe_rust(&schema, &configuration)?;

        let mut old_js_planners_iterator = old_js_planners.into_iter();

        // All query planners in the pool now share the same introspection cache.
        // This allows meaningful gauges, and it makes sense that queries should be cached across all planners.
        let introspection_cache = Arc::new(IntrospectionCache::new(&configuration));

        let pool_mode;
        let js_planners;
        let subgraph_schemas;
        if let QueryPlannerMode::New = configuration.experimental_query_planner_mode {
            let old_planner = old_js_planners_iterator.next();
            let delegate = BridgeQueryPlanner::new(
                schema.clone(),
                configuration,
                old_planner,
                rust_planner,
                introspection_cache.clone(),
            )
            .await?;
            js_planners = delegate.js_planner().into_iter().collect::<Vec<_>>();
            subgraph_schemas = delegate.subgraph_schemas();
            pool_mode = PoolMode::PassThrough { delegate }
        } else {
            let mut join_set = JoinSet::new();
            let (sender, receiver) = bounded::<(
                QueryPlannerRequest,
                oneshot::Sender<Result<QueryPlannerResponse, QueryPlannerError>>,
            )>(CHANNEL_SIZE);

            for _ in 0..size.into() {
                let schema = schema.clone();
                let configuration = configuration.clone();
                let rust_planner = rust_planner.clone();
                let introspection_cache = introspection_cache.clone();

                let old_planner = old_js_planners_iterator.next();
                join_set.spawn(async move {
                    BridgeQueryPlanner::new(
                        schema,
                        configuration,
                        old_planner,
                        rust_planner,
                        introspection_cache,
                    )
                    .await
                });
            }

            let mut bridge_query_planners = Vec::new();

            while let Some(task_result) = join_set.join_next().await {
                let bridge_query_planner =
                    task_result.map_err(|e| ServiceBuildError::ServiceError(Box::new(e)))??;
                bridge_query_planners.push(bridge_query_planner);
            }

            subgraph_schemas = bridge_query_planners
                .first()
                .ok_or_else(|| {
                    ServiceBuildError::QueryPlannerError(QueryPlannerError::PoolProcessing(
                        "There should be at least 1 Query Planner service in pool".to_string(),
                    ))
                })?
                .subgraph_schemas();

            js_planners = bridge_query_planners
                .iter()
                .filter_map(|p| p.js_planner())
                .collect();

            for mut planner in bridge_query_planners.into_iter() {
                let receiver = receiver.clone();

                tokio::spawn(async move {
                    while let Ok((request, res_sender)) = receiver.recv().await {
                        let svc = match planner.ready().await {
                            Ok(svc) => svc,
                            Err(e) => {
                                let _ = res_sender.send(Err(e));

                                continue;
                            }
                        };

                        let res = svc.call(request).await;

                        let _ = res_sender.send(res);
                    }
                });
            }
            pool_mode = PoolMode::Pool {
                sender,
                pool_size_gauge: Default::default(),
            }
        }
        let v8_heap_used: Arc<AtomicU64> = Default::default();
        let v8_heap_total: Arc<AtomicU64> = Default::default();

        // initialize v8 metrics
        if let Some(bridge_query_planner) = js_planners.first().cloned() {
            Self::get_v8_metrics(
                bridge_query_planner,
                v8_heap_used.clone(),
                v8_heap_total.clone(),
            )
            .await;
        }

        Ok(Self {
            js_planners,
            pool_mode,
            schema,
            subgraph_schemas,
            compute_jobs_queue_size_gauge: Default::default(),
            v8_heap_used,
            v8_heap_used_gauge: Default::default(),
            v8_heap_total,
            v8_heap_total_gauge: Default::default(),
            introspection_cache,
        })
    }

    fn create_pool_size_gauge(&self) {
        if let PoolMode::Pool {
            sender,
            pool_size_gauge,
        } = &self.pool_mode
        {
            let sender = sender.clone();
            let meter = meter_provider().meter("apollo/router");
            let gauge = meter
                .u64_observable_gauge("apollo.router.query_planning.queued")
                .with_description("Number of queries waiting to be planned")
                .with_unit(Unit::new("query"))
                .with_callback(move |m| m.observe(sender.len() as u64, &[]))
                .init();
            *pool_size_gauge.lock().expect("lock poisoned") = Some(gauge);
        }
    }

    fn create_heap_used_gauge(&self) -> ObservableGauge<u64> {
        let meter = meter_provider().meter("apollo/router");
        let current_heap_used_for_gauge = self.v8_heap_used.clone();
        let heap_used_gauge = meter
            .u64_observable_gauge("apollo.router.v8.heap.used")
            .with_description("V8 heap used, in bytes")
            .with_unit(Unit::new("By"))
            .with_callback(move |i| {
                i.observe(current_heap_used_for_gauge.load(Ordering::SeqCst), &[])
            })
            .init();
        heap_used_gauge
    }

    fn create_heap_total_gauge(&self) -> ObservableGauge<u64> {
        let meter = meter_provider().meter("apollo/router");
        let current_heap_total_for_gauge = self.v8_heap_total.clone();
        let heap_total_gauge = meter
            .u64_observable_gauge("apollo.router.v8.heap.total")
            .with_description("V8 heap total, in bytes")
            .with_unit(Unit::new("By"))
            .with_callback(move |i| {
                i.observe(current_heap_total_for_gauge.load(Ordering::SeqCst), &[])
            })
            .init();
        heap_total_gauge
    }

    pub(crate) fn js_planners(&self) -> Vec<Arc<Planner<QueryPlanResult>>> {
        self.js_planners.clone()
    }

    pub(crate) fn schema(&self) -> Arc<Schema> {
        self.schema.clone()
    }

    pub(crate) fn subgraph_schemas(
        &self,
    ) -> Arc<HashMap<String, Arc<Valid<apollo_compiler::Schema>>>> {
        self.subgraph_schemas.clone()
    }

    async fn get_v8_metrics(
        planner: Arc<Planner<QueryPlanResult>>,
        v8_heap_used: Arc<AtomicU64>,
        v8_heap_total: Arc<AtomicU64>,
    ) {
        let metrics = planner.get_heap_statistics().await;
        if let Ok(metrics) = metrics {
            v8_heap_used.store(metrics.heap_used, Ordering::SeqCst);
            v8_heap_total.store(metrics.heap_total, Ordering::SeqCst);
        }
    }

    pub(super) fn activate(&self) {
        // Gauges MUST be initialized after a meter provider is created.
        // When a hot reload happens this means that the gauges must be re-initialized.
        *self
            .compute_jobs_queue_size_gauge
            .lock()
            .expect("lock poisoned") = Some(crate::compute_job::create_queue_size_gauge());
        self.create_pool_size_gauge();
        *self.v8_heap_used_gauge.lock().expect("lock poisoned") =
            Some(self.create_heap_used_gauge());
        *self.v8_heap_total_gauge.lock().expect("lock poisoned") =
            Some(self.create_heap_total_gauge());
        self.introspection_cache.activate();
    }
}

impl tower::Service<QueryPlannerRequest> for BridgeQueryPlannerPool {
    type Response = QueryPlannerResponse;

    type Error = QueryPlannerError;

    type Future = BoxFuture<'static, Result<Self::Response, Self::Error>>;

    fn poll_ready(&mut self, _cx: &mut std::task::Context<'_>) -> Poll<Result<(), Self::Error>> {
        // TODO: is this the issue?
        if crate::compute_job::is_full() {
<<<<<<< HEAD
            return Poll::Ready(Err(QueryPlannerError::PoolProcessing(
                "compute queue is full".into(),
            )));
=======
            u64_counter!(
                "apollo.router.compute_jobs.queue_is_full",
                "Number of requests rejected because the queue for compute jobs is full",
                1u64
            );
            return Poll::Pending;
>>>>>>> 80e89924
        }
        match &self.pool_mode {
            PoolMode::Pool { sender, .. } if sender.is_full() => Poll::Ready(Err(
                QueryPlannerError::PoolProcessing("query plan queue is full".into()),
            )),
            _ => Poll::Ready(Ok(())),
        }
    }

    fn call(&mut self, req: QueryPlannerRequest) -> Self::Future {
        let pool_mode = self.pool_mode.clone();

        let get_metrics_future =
            if let Some(bridge_query_planner) = self.js_planners.first().cloned() {
                Some(Self::get_v8_metrics(
                    bridge_query_planner,
                    self.v8_heap_used.clone(),
                    self.v8_heap_total.clone(),
                ))
            } else {
                None
            };

        Box::pin(async move {
            let start;
            let res = match pool_mode {
                PoolMode::Pool { sender, .. } => {
                    let (response_sender, response_receiver) = oneshot::channel();
                    start = Instant::now();
                    let _ = sender.send((req, response_sender)).await;

                    response_receiver
                        .await
                        .map_err(|_| QueryPlannerError::UnhandledPlannerResult)?
                }
                PoolMode::PassThrough { mut delegate } => {
                    start = Instant::now();
                    delegate.call(req).await
                }
            };

            f64_histogram!(
                "apollo.router.query_planning.total.duration",
                "Duration of the time the router waited for a query plan, including both the queue time and planning time.",
                start.elapsed().as_secs_f64()
            );

            if let Some(f) = get_metrics_future {
                // execute in a separate task to avoid blocking the request
                tokio::task::spawn(f);
            }

            res
        }
        // Entering query planner pool span.
        // Both JS and Rust QPs go through this code path, but the Rust QP is just a passthrough (noop).
        .instrument(tracing::info_span!(
            QUERY_PLANNER_POOL_SPAN_NAME,
            "otel.kind" = "INTERNAL"
        )))
    }
}

#[cfg(test)]

mod tests {
    use opentelemetry_sdk::metrics::data::Gauge;
    use router_bridge::planner::PlanOptions;

    use super::*;
    use crate::metrics::FutureMetricsExt;
    use crate::plugins::authorization::CacheKeyMetadata;
    use crate::spec::Query;
    use crate::Context;

    #[tokio::test]
    async fn test_v8_metrics() {
        let sdl = include_str!("../testdata/supergraph.graphql");
        let config = Arc::default();
        let schema = Arc::new(Schema::parse(sdl, &config).unwrap());

        async move {
            let mut pool = BridgeQueryPlannerPool::new(
                Vec::new(),
                schema.clone(),
                config.clone(),
                NonZeroUsize::new(2).unwrap(),
            )
            .await
            .unwrap();
            pool.activate();
            let query = "query { me { name } }".to_string();

            let doc = Query::parse_document(&query, None, &schema, &config).unwrap();
            let context = Context::new();
            context
                .extensions()
                .with_lock(|mut lock| lock.insert(doc.clone()));

            pool.call(QueryPlannerRequest::new(
                query,
                None,
                doc,
                CacheKeyMetadata::default(),
                PlanOptions::default(),
            ))
            .await
            .unwrap();

            let metrics = crate::metrics::collect_metrics();
            let heap_used = metrics.find("apollo.router.v8.heap.used").unwrap();
            let heap_total = metrics.find("apollo.router.v8.heap.total").unwrap();

            println!(
                "got heap_used: {:?}, heap_total: {:?}",
                heap_used
                    .data
                    .as_any()
                    .downcast_ref::<Gauge<u64>>()
                    .unwrap()
                    .data_points[0]
                    .value,
                heap_total
                    .data
                    .as_any()
                    .downcast_ref::<Gauge<u64>>()
                    .unwrap()
                    .data_points[0]
                    .value
            );
        }
        .with_metrics()
        .await;
    }
}<|MERGE_RESOLUTION|>--- conflicted
+++ resolved
@@ -294,18 +294,14 @@
     fn poll_ready(&mut self, _cx: &mut std::task::Context<'_>) -> Poll<Result<(), Self::Error>> {
         // TODO: is this the issue?
         if crate::compute_job::is_full() {
-<<<<<<< HEAD
-            return Poll::Ready(Err(QueryPlannerError::PoolProcessing(
-                "compute queue is full".into(),
-            )));
-=======
             u64_counter!(
                 "apollo.router.compute_jobs.queue_is_full",
                 "Number of requests rejected because the queue for compute jobs is full",
                 1u64
             );
-            return Poll::Pending;
->>>>>>> 80e89924
+            return Poll::Ready(Err(QueryPlannerError::PoolProcessing(
+                "compute queue is full".into(),
+            )));
         }
         match &self.pool_mode {
             PoolMode::Pool { sender, .. } if sender.is_full() => Poll::Ready(Err(
