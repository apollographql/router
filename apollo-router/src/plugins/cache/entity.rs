--- conflicted
+++ resolved
@@ -25,13 +25,10 @@
 use tracing::Level;
 
 use super::cache_control::CacheControl;
-<<<<<<< HEAD
+use super::invalidation::Invalidation;
 use super::invalidation_endpoint::InvalidationConfig;
 use super::invalidation_endpoint::InvalidationEndpointConfig;
 use super::invalidation_endpoint::InvalidationService;
-=======
-use super::invalidation::Invalidation;
->>>>>>> 478a2477
 use super::metrics::CacheMetricsService;
 use crate::cache::redis::RedisCacheStorage;
 use crate::cache::redis::RedisKey;
@@ -337,11 +334,8 @@
 
             metrics: Metrics::default(),
             private_queries: Default::default(),
-<<<<<<< HEAD
             endpoint_config: Arc::default(),
-=======
             invalidation,
->>>>>>> 478a2477
         })
     }
 }
