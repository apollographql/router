--- conflicted
+++ resolved
@@ -30,11 +30,8 @@
         main_listener: Option<Listener>,
         previous_listeners: Vec<(ListenAddr, Listener)>,
         extra_endpoints: MultiMap<ListenAddr, Endpoint>,
-<<<<<<< HEAD
+        entitlement: EntitlementState,
         all_connections_stopped_sender: mpsc::Sender<()>,
-=======
-        entitlement: EntitlementState,
->>>>>>> 4f61bbfb
     ) -> Self::Future
     where
         RF: RouterFactory;
@@ -135,11 +132,8 @@
                 Some(main_listener),
                 extra_listeners,
                 web_endpoints,
-<<<<<<< HEAD
+                entitlement,
                 self.all_connections_stopped_sender.clone(),
-=======
-                entitlement,
->>>>>>> 4f61bbfb
             )
             .await?;
         tracing::debug!(
