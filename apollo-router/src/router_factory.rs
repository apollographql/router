use std::collections::HashMap;
use std::io;
use std::sync::Arc;

use apollo_compiler::schema::ExtendedType;
use apollo_compiler::validation::Valid;
use axum::response::IntoResponse;
use http::StatusCode;
use indexmap::IndexMap;
use multimap::MultiMap;
use rustls::RootCertStore;
use serde_json::Map;
use serde_json::Value;
use tower::service_fn;
use tower::BoxError;
use tower::ServiceBuilder;
use tower::ServiceExt;
use tower_service::Service;
use tracing::Instrument;

use crate::configuration::Configuration;
use crate::configuration::ConfigurationError;
use crate::configuration::TlsClient;
use crate::configuration::APOLLO_PLUGIN_PREFIX;
use crate::plugin::DynPlugin;
use crate::plugin::Handler;
use crate::plugin::PluginFactory;
use crate::plugin::PluginInit;
use crate::plugins::subscription::Subscription;
use crate::plugins::subscription::APOLLO_SUBSCRIPTION_PLUGIN;
use crate::plugins::telemetry::reload::apollo_opentelemetry_initialized;
use crate::plugins::traffic_shaping::TrafficShaping;
use crate::plugins::traffic_shaping::APOLLO_TRAFFIC_SHAPING;
use crate::query_planner::BridgeQueryPlannerPool;
use crate::services::apollo_graph_reference;
use crate::services::apollo_key;
use crate::services::http::HttpClientServiceFactory;
use crate::services::layers::persisted_queries::PersistedQueryLayer;
use crate::services::layers::query_analysis::QueryAnalysisLayer;
use crate::services::new_service::ServiceFactory;
use crate::services::router;
use crate::services::router::service::RouterCreator;
use crate::services::subgraph;
use crate::services::transport;
use crate::services::HasConfig;
use crate::services::HasSchema;
use crate::services::PluggableSupergraphServiceBuilder;
use crate::services::Plugins;
use crate::services::SubgraphService;
use crate::services::SupergraphCreator;
use crate::spec::Schema;
use crate::ListenAddr;

pub(crate) const STARTING_SPAN_NAME: &str = "starting";
pub(crate) const OVERRIDE_LABEL_ARG_NAME: &str = "overrideLabel";
pub(crate) const CONTEXT_DIRECTIVE: &str = "context";
pub(crate) const JOIN_FIELD: &str = "join__field";

#[derive(Clone)]
/// A path and a handler to be exposed as a web_endpoint for plugins
pub struct Endpoint {
    pub(crate) path: String,
    // Plugins need to be Send + Sync
    // BoxCloneService isn't enough
    handler: Handler,
}

impl std::fmt::Debug for Endpoint {
    fn fmt(&self, f: &mut std::fmt::Formatter<'_>) -> std::fmt::Result {
        f.debug_struct("Endpoint")
            .field("path", &self.path)
            .finish()
    }
}

impl Endpoint {
    /// Creates an Endpoint given a path and a Boxed Service
    #[deprecated = "use `from_router_service` instead"]
    #[allow(deprecated)]
    pub fn new(path: String, handler: transport::BoxService) -> Self {
        let router_service = ServiceBuilder::new()
            .map_request(|request: router::Request| request.router_request)
            .map_response(|response: transport::Response| response.into())
            .service(handler)
            .boxed();
        Self {
            path,
            handler: Handler::new(router_service),
        }
    }

    /// Creates an Endpoint given a path and a Boxed Service
    pub fn from_router_service(path: String, handler: router::BoxService) -> Self {
        Self {
            path,
            handler: Handler::new(handler),
        }
    }
    pub(crate) fn into_router(self) -> axum::Router {
        let handler = move |req: http::Request<crate::services::router::Body>| {
            let endpoint = self.handler.clone();
            async move {
                Ok(endpoint
                    .oneshot(req.into())
                    .await
                    .map(|res| res.response)
                    .map_err(|e| (StatusCode::INTERNAL_SERVER_ERROR, e.to_string()))
                    .into_response())
            }
        };
        axum::Router::new().route_service(self.path.as_str(), service_fn(handler))
    }
}
/// Factory for creating a RouterService
///
/// Instances of this traits are used by the HTTP server to generate a new
/// RouterService on each request
pub(crate) trait RouterFactory:
    ServiceFactory<router::Request, Service = Self::RouterService> + Clone + Send + Sync + 'static
{
    type RouterService: Service<
            router::Request,
            Response = router::Response,
            Error = BoxError,
            Future = Self::Future,
        > + Send;
    type Future: Send;

    fn web_endpoints(&self) -> MultiMap<ListenAddr, Endpoint>;
}

/// Factory for creating a RouterFactory
///
/// Instances of this traits are used by the StateMachine to generate a new
/// RouterFactory from configuration when it changes
#[async_trait::async_trait]
pub(crate) trait RouterSuperServiceFactory: Send + Sync + 'static {
    type RouterFactory: RouterFactory;

    async fn create<'a>(
        &'a mut self,
        is_telemetry_disabled: bool,
        configuration: Arc<Configuration>,
        schema: String,
        previous_router: Option<&'a Self::RouterFactory>,
        extra_plugins: Option<Vec<(String, Box<dyn DynPlugin>)>>,
    ) -> Result<Self::RouterFactory, BoxError>;
}

/// Main implementation of the SupergraphService factory, supporting the extensions system
#[derive(Default)]
pub(crate) struct YamlRouterFactory;

#[async_trait::async_trait]
impl RouterSuperServiceFactory for YamlRouterFactory {
    type RouterFactory = RouterCreator;

    async fn create<'a>(
        &'a mut self,
        _is_telemetry_disabled: bool,
        configuration: Arc<Configuration>,
        schema: String,
        previous_router: Option<&'a Self::RouterFactory>,
        extra_plugins: Option<Vec<(String, Box<dyn DynPlugin>)>>,
    ) -> Result<Self::RouterFactory, BoxError> {
        // we have to create a telemetry plugin before creating everything else, to generate a trace
        // of router and plugin creation
        let plugin_registry = &*crate::plugin::PLUGINS;
        let mut initial_telemetry_plugin = None;

        if previous_router.is_none() && apollo_opentelemetry_initialized() {
            if let Some(factory) = plugin_registry
                .iter()
                .find(|factory| factory.name == "apollo.telemetry")
            {
                let mut telemetry_config = configuration
                    .apollo_plugins
                    .plugins
                    .get("telemetry")
                    .cloned();
                if let Some(plugin_config) = &mut telemetry_config {
                    inject_schema_id(Some(&Schema::schema_id(&schema)), plugin_config);
                    match factory
                        .create_instance(
                            PluginInit::builder()
                                .config(plugin_config.clone())
                                .supergraph_sdl(Arc::new(schema.clone()))
                                .supergraph_schema(Arc::new(
                                    apollo_compiler::validation::Valid::assume_valid(
                                        apollo_compiler::Schema::new(),
                                    ),
                                ))
                                .notify(configuration.notify.clone())
                                .build(),
                        )
                        .await
                    {
                        Ok(plugin) => {
                            if let Some(telemetry) = plugin
                                .as_any()
                                .downcast_ref::<crate::plugins::telemetry::Telemetry>(
                            ) {
                                telemetry.activate();
                            }
                            initial_telemetry_plugin = Some(plugin);
                        }
                        Err(e) => return Err(e),
                    }
                }
            }
        }

        let router_span = tracing::info_span!(STARTING_SPAN_NAME);
        Self.inner_create(
            configuration,
            schema,
            previous_router,
            initial_telemetry_plugin,
            extra_plugins,
        )
        .instrument(router_span)
        .await
    }
}

impl YamlRouterFactory {
    async fn inner_create<'a>(
        &'a mut self,
        configuration: Arc<Configuration>,
        schema: String,
        previous_router: Option<&'a RouterCreator>,
        initial_telemetry_plugin: Option<Box<dyn DynPlugin>>,
        extra_plugins: Option<Vec<(String, Box<dyn DynPlugin>)>>,
    ) -> Result<RouterCreator, BoxError> {
        let mut supergraph_creator = self
            .inner_create_supergraph(
                configuration.clone(),
                schema,
                previous_router.map(|router| &*router.supergraph_creator),
                initial_telemetry_plugin,
                extra_plugins,
            )
            .await?;

        // Don't let the router start in experimental_query_planner_mode and
        // unimplemented Rust QP features.
        can_use_with_experimental_query_planner(
            configuration.clone(),
            supergraph_creator.schema(),
        )?;

        // Instantiate the parser here so we can use it to warm up the planner below
        let query_analysis_layer =
            QueryAnalysisLayer::new(supergraph_creator.schema(), Arc::clone(&configuration)).await;

        let persisted_query_layer = Arc::new(PersistedQueryLayer::new(&configuration).await?);

        if let Some(previous_router) = previous_router {
            let previous_cache = previous_router.previous_cache();

            supergraph_creator
                .warm_up_query_planner(
                    &query_analysis_layer,
                    &persisted_query_layer,
                    Some(previous_cache),
                    configuration.supergraph.query_planning.warmed_up_queries,
                    configuration
                        .supergraph
                        .query_planning
                        .experimental_reuse_query_plans,
                    configuration
                        .persisted_queries
                        .experimental_prewarm_query_plan_cache,
                )
                .await;
        } else {
            supergraph_creator
                .warm_up_query_planner(
                    &query_analysis_layer,
                    &persisted_query_layer,
                    None,
                    configuration.supergraph.query_planning.warmed_up_queries,
                    configuration
                        .supergraph
                        .query_planning
                        .experimental_reuse_query_plans,
                    configuration
                        .persisted_queries
                        .experimental_prewarm_query_plan_cache,
                )
                .await;
        };
        RouterCreator::new(
            query_analysis_layer,
            persisted_query_layer,
            Arc::new(supergraph_creator),
            configuration,
        )
        .await
    }

    pub(crate) async fn inner_create_supergraph<'a>(
        &'a mut self,
        configuration: Arc<Configuration>,
        schema: String,
        previous_supergraph: Option<&'a SupergraphCreator>,
        initial_telemetry_plugin: Option<Box<dyn DynPlugin>>,
        extra_plugins: Option<Vec<(String, Box<dyn DynPlugin>)>>,
    ) -> Result<SupergraphCreator, BoxError> {
        let query_planner_span = tracing::info_span!("query_planner_creation");
        // QueryPlannerService takes an UnplannedRequest and outputs PlannedRequest
        let bridge_query_planner =
            match previous_supergraph.as_ref().map(|router| router.planners()) {
                None => {
                    BridgeQueryPlannerPool::new(
                        schema.clone(),
                        configuration.clone(),
                        configuration
                            .supergraph
                            .query_planning
                            .experimental_query_planner_parallelism()?,
                    )
                    .instrument(query_planner_span)
                    .await?
                }
                Some(planners) => {
                    BridgeQueryPlannerPool::new_from_planners(
                        planners,
                        schema.clone(),
                        configuration.clone(),
                        configuration
                            .supergraph
                            .query_planning
                            .experimental_query_planner_parallelism()?,
                    )
                    .instrument(query_planner_span)
                    .await?
                }
            };

        let schema_changed = previous_supergraph
            .map(|supergraph_creator| supergraph_creator.schema().raw_sdl.as_ref() == &schema)
            .unwrap_or_default();

        let config_changed = previous_supergraph
            .map(|supergraph_creator| supergraph_creator.config() == configuration)
            .unwrap_or_default();

        if config_changed {
            configuration
                .notify
                .broadcast_configuration(Arc::downgrade(&configuration));
        }

        let schema_span = tracing::info_span!("schema");
        let _guard = schema_span.enter();

        let schema = bridge_query_planner.schema();
        if schema_changed {
            configuration.notify.broadcast_schema(schema.clone());
        }
        drop(_guard);
        drop(schema_span);

        let span = tracing::info_span!("plugins");

        // Process the plugins.
        let plugins: Arc<Plugins> = Arc::new(
            create_plugins(
                &configuration,
                &schema,
                bridge_query_planner.subgraph_schemas(),
                initial_telemetry_plugin,
                extra_plugins,
            )
            .instrument(span)
            .await?
            .into_iter()
            .collect(),
        );

        async {
            let mut builder = PluggableSupergraphServiceBuilder::new(bridge_query_planner);
            builder = builder.with_configuration(configuration.clone());
            let http_service_factory =
                create_http_services(&plugins, &schema, &configuration).await?;
            let subgraph_services =
                create_subgraph_services(&http_service_factory, &plugins, &configuration).await?;
            builder = builder.with_http_service_factory(http_service_factory);
            for (name, subgraph_service) in subgraph_services {
                builder = builder.with_subgraph_service(&name, subgraph_service)
            }

            // Final creation after this line we must NOT fail to go live with the new router from this point as some plugins may interact with globals.
            let supergraph_creator = builder.with_plugins(plugins).build().await?;

            Ok(supergraph_creator)
        }
        .instrument(tracing::info_span!("supergraph_creation"))
        .await
    }
}

pub(crate) async fn create_subgraph_services(
    http_service_factory: &IndexMap<String, HttpClientServiceFactory>,
    plugins: &Arc<Plugins>,
    configuration: &Configuration,
) -> Result<
    IndexMap<
        String,
        impl Service<
                subgraph::Request,
                Response = subgraph::Response,
                Error = BoxError,
                Future = crate::plugins::traffic_shaping::TrafficShapingSubgraphFuture<
                    SubgraphService,
                >,
            > + Clone
            + Send
            + Sync
            + 'static,
    >,
    BoxError,
> {
    let shaping = plugins
        .iter()
        .find(|i| i.0.as_str() == APOLLO_TRAFFIC_SHAPING)
        .and_then(|plugin| (*plugin.1).as_any().downcast_ref::<TrafficShaping>())
        .expect("traffic shaping should always be part of the plugin list");

    let subscription_plugin_conf = plugins
        .iter()
        .find(|i| i.0.as_str() == APOLLO_SUBSCRIPTION_PLUGIN)
        .and_then(|plugin| (*plugin.1).as_any().downcast_ref::<Subscription>())
        .map(|p| p.config.clone());

    let mut subgraph_services = IndexMap::new();

    for (name, http_service_factory) in http_service_factory.iter() {
        let subgraph_service = shaping.subgraph_service_internal(
            name.as_ref(),
            SubgraphService::from_config(
                name.clone(),
                configuration,
                subscription_plugin_conf.clone(),
                http_service_factory.clone(),
            )?,
        );
        subgraph_services.insert(name.clone(), subgraph_service);
    }

    Ok(subgraph_services)
}

pub(crate) async fn create_http_services(
    plugins: &Arc<Plugins>,
    schema: &Schema,
    configuration: &Configuration,
) -> Result<IndexMap<String, HttpClientServiceFactory>, BoxError> {
    let tls_root_store: RootCertStore = configuration
        .tls
        .subgraph
        .all
        .create_certificate_store()
        .transpose()?
        .unwrap_or_else(crate::services::http::HttpClientService::native_roots_store);

    let shaping = plugins
        .iter()
        .find(|i| i.0.as_str() == APOLLO_TRAFFIC_SHAPING)
        .and_then(|plugin| (*plugin.1).as_any().downcast_ref::<TrafficShaping>())
        .expect("traffic shaping should always be part of the plugin list");

<<<<<<< HEAD
    let mut http_services = IndexMap::new();
=======
    let mut subgraph_services = IndexMap::default();
>>>>>>> 1d947889
    for (name, _) in schema.subgraphs() {
        let http_service = crate::services::http::HttpClientService::from_config(
            name,
            configuration,
            &tls_root_store,
            shaping.enable_subgraph_http2(name),
        )?;

        let http_service_factory =
            HttpClientServiceFactory::new(Arc::new(http_service), plugins.clone());
        http_services.insert(name.clone(), http_service_factory);
    }
    Ok(http_services)
}

impl TlsClient {
    pub(crate) fn create_certificate_store(
        &self,
    ) -> Option<Result<RootCertStore, ConfigurationError>> {
        self.certificate_authorities
            .as_deref()
            .map(create_certificate_store)
    }
}

pub(crate) fn create_certificate_store(
    certificate_authorities: &str,
) -> Result<RootCertStore, ConfigurationError> {
    let mut store = RootCertStore::empty();
    let certificates = load_certs(certificate_authorities).map_err(|e| {
        ConfigurationError::CertificateAuthorities {
            error: format!("could not parse the certificate list: {e}"),
        }
    })?;
    for certificate in certificates {
        store
            .add(&certificate)
            .map_err(|e| ConfigurationError::CertificateAuthorities {
                error: format!("could not add certificate to root store: {e}"),
            })?;
    }
    if store.is_empty() {
        Err(ConfigurationError::CertificateAuthorities {
            error: "the certificate list is empty".to_string(),
        })
    } else {
        Ok(store)
    }
}

fn load_certs(certificates: &str) -> io::Result<Vec<rustls::Certificate>> {
    tracing::debug!("loading root certificates");

    // Load and return certificate.
    let certs = rustls_pemfile::certs(&mut certificates.as_bytes()).map_err(|_| {
        io::Error::new(
            io::ErrorKind::Other,
            "failed to load certificate".to_string(),
        )
    })?;
    Ok(certs.into_iter().map(rustls::Certificate).collect())
}

/// test only helper method to create a router factory in integration tests
///
/// not meant to be used directly
pub async fn create_test_service_factory_from_yaml(schema: &str, configuration: &str) {
    let config: Configuration = serde_yaml::from_str(configuration).unwrap();

    let is_telemetry_disabled = false;
    let service = YamlRouterFactory
        .create(
            is_telemetry_disabled,
            Arc::new(config),
            schema.to_string(),
            None,
            None,
        )
        .await;
    assert_eq!(
        service.map(|_| ()).unwrap_err().to_string().as_str(),
        r#"couldn't build Query Planner Service: couldn't instantiate query planner; invalid schema: schema validation errors: Error extracting subgraphs from the supergraph: this might be due to errors in subgraphs that were mistakenly ignored by federation 0.x versions but are rejected by federation 2.
Please try composing your subgraphs with federation 2: this should help precisely pinpoint the problems and, once fixed, generate a correct federation 2 supergraph.

Details:
Error: Cannot find type "Review" in subgraph "products"
caused by
"#
    );
}

pub(crate) async fn create_plugins(
    configuration: &Configuration,
    schema: &Schema,
    subgraph_schemas: Arc<HashMap<String, Arc<Valid<apollo_compiler::Schema>>>>,
    initial_telemetry_plugin: Option<Box<dyn DynPlugin>>,
    extra_plugins: Option<Vec<(String, Box<dyn DynPlugin>)>>,
) -> Result<Plugins, BoxError> {
    let supergraph_schema = Arc::new(schema.supergraph_schema().clone());
    let mut apollo_plugins_config = configuration.apollo_plugins.clone().plugins;
    let user_plugins_config = configuration.plugins.clone().plugins.unwrap_or_default();
    let extra = extra_plugins.unwrap_or_default();
    let plugin_registry = &*crate::plugin::PLUGINS;
    let apollo_telemetry_plugin_mandatory = apollo_opentelemetry_initialized();
    let mut apollo_plugin_factories: HashMap<&str, &PluginFactory> = plugin_registry
        .iter()
        .filter(|factory| {
            // the name starts with apollo
            factory.name.starts_with(APOLLO_PLUGIN_PREFIX)
                && (
                    // the plugin is mandatory
                    apollo_telemetry_plugin_mandatory ||
                    // the name isn't apollo.telemetry
                    factory.name != "apollo.telemetry"
                )
        })
        .map(|factory| (factory.name.as_str(), &**factory))
        .collect();
    let mut errors = Vec::new();
    let mut plugin_instances = Plugins::default();

    // Use function-like macros to avoid borrow conflicts of captures
    macro_rules! add_plugin {
        ($name: expr, $factory: expr, $plugin_config: expr) => {{
            match $factory
                .create_instance(
                    PluginInit::builder()
                        .config($plugin_config)
                        .supergraph_sdl(schema.as_string().clone())
                        .supergraph_schema(supergraph_schema.clone())
                        .subgraph_schemas(subgraph_schemas.clone())
                        .notify(configuration.notify.clone())
                        .build(),
                )
                .await
            {
                Ok(plugin) => {
                    let _ = plugin_instances.insert($name, plugin);
                }
                Err(err) => errors.push(ConfigurationError::PluginConfiguration {
                    plugin: $name,
                    error: err.to_string(),
                }),
            }
        }};
    }

    macro_rules! add_apollo_plugin {
        ($name: literal, $opt_plugin_config: expr) => {{
            let name = concat!("apollo.", $name);
            let span = tracing::info_span!(concat!("plugin: ", "apollo.", $name));

            async {
                let factory = apollo_plugin_factories
                    .remove(name)
                    .unwrap_or_else(|| panic!("Apollo plugin not registered: {name}"));
                if let Some(mut plugin_config) = $opt_plugin_config {
                    if name == "apollo.telemetry" {
                        // The apollo.telemetry" plugin isn't happy with empty config, so we
                        // give it some. If any of the other mandatory plugins need special
                        // treatment, then we'll have to perform it here.
                        // This is *required* by the telemetry module or it will fail...
                        inject_schema_id(
                            Some(&Schema::schema_id(&schema.raw_sdl)),
                            &mut plugin_config,
                        );
                    }
                    add_plugin!(name.to_string(), factory, plugin_config);
                }
            }
            .instrument(span)
            .await;
        }};
    }

    macro_rules! add_mandatory_apollo_plugin {
        ($name: literal) => {
            add_apollo_plugin!(
                $name,
                Some(
                    apollo_plugins_config
                        .remove($name)
                        .unwrap_or(Value::Object(Map::new()))
                )
            );
        };
    }

    macro_rules! add_optional_apollo_plugin {
        ($name: literal) => {
            add_apollo_plugin!($name, apollo_plugins_config.remove($name));
        };
    }

    macro_rules! add_user_plugins {
        () => {
            for (name, plugin_config) in user_plugins_config {
                let user_span = tracing::info_span!("user_plugin", "name" = &name);

                async {
                    if let Some(factory) =
                        plugin_registry.iter().find(|factory| factory.name == name)
                    {
                        add_plugin!(name, factory, plugin_config);
                    } else {
                        errors.push(ConfigurationError::PluginUnknown(name))
                    }
                }
                .instrument(user_span)
                .await;
            }

            plugin_instances.extend(extra);
        };
    }

    add_mandatory_apollo_plugin!("include_subgraph_errors");
    add_mandatory_apollo_plugin!("csrf");
    add_mandatory_apollo_plugin!("headers");
    if apollo_telemetry_plugin_mandatory {
        match initial_telemetry_plugin {
            None => {
                add_mandatory_apollo_plugin!("telemetry");
            }
            Some(plugin) => {
                let _ = plugin_instances.insert("apollo.telemetry".to_string(), plugin);
                apollo_plugins_config.remove("apollo.telemetry");
                apollo_plugin_factories.remove("apollo.telemetry");
            }
        }
    }
    add_mandatory_apollo_plugin!("traffic_shaping");
    add_optional_apollo_plugin!("forbid_mutations");
    add_optional_apollo_plugin!("subscription");
    add_optional_apollo_plugin!("override_subgraph_url");
    add_optional_apollo_plugin!("authorization");
    add_optional_apollo_plugin!("authentication");
    add_optional_apollo_plugin!("preview_file_uploads");
    add_optional_apollo_plugin!("preview_entity_cache");
    add_mandatory_apollo_plugin!("progressive_override");

    // This relative ordering is documented in `docs/source/customizations/native.mdx`:
    add_optional_apollo_plugin!("rhai");
    add_optional_apollo_plugin!("coprocessor");
    add_optional_apollo_plugin!("preview_demand_control");
    add_optional_apollo_plugin!("preview_connectors");
    add_user_plugins!();

    // Macros above remove from `apollo_plugin_factories`, so anything left at the end
    // indicates a missing macro call.
    let unused_apollo_plugin_names = apollo_plugin_factories.keys().copied().collect::<Vec<_>>();
    if !unused_apollo_plugin_names.is_empty() {
        panic!(
            "Apollo plugins without their ordering specified in `fn create_plugins`: {}",
            unused_apollo_plugin_names.join(", ")
        )
    }

    let plugin_details = plugin_instances
        .iter()
        .map(|(name, plugin)| (name, plugin.name()))
        .collect::<Vec<(&String, &str)>>();
    tracing::debug!(
        "plugins list: {:?}",
        plugin_details
            .iter()
            .map(|(name, _)| name)
            .collect::<Vec<&&String>>()
    );

    if !errors.is_empty() {
        for error in &errors {
            tracing::error!("{:#}", error);
        }

        Err(BoxError::from(format!(
            "there were {} configuration errors",
            errors.len()
        )))
    } else {
        Ok(plugin_instances)
    }
}

fn inject_schema_id(schema_id: Option<&str>, configuration: &mut Value) {
    if configuration.get("apollo").is_none() {
        // Warning: this must be done here, otherwise studio reporting will not work
        if apollo_key().is_some() && apollo_graph_reference().is_some() {
            if let Some(telemetry) = configuration.as_object_mut() {
                telemetry.insert("apollo".to_string(), Value::Object(Default::default()));
            }
        } else {
            return;
        }
    }
    if let (Some(schema_id), Some(apollo)) = (schema_id, configuration.get_mut("apollo")) {
        if let Some(apollo) = apollo.as_object_mut() {
            apollo.insert(
                "schema_id".to_string(),
                Value::String(schema_id.to_string()),
            );
        }
    }
}

// The Rust QP has not yet implemented setContext
// (`@context` directives), progressive overrides, and it
// doesn't support fed v1 *supergraphs*.
//
// If users are using the Rust QP as standalone (`new`) or in comparison mode (`both`),
// fail to start up the router emitting an error.
fn can_use_with_experimental_query_planner(
    configuration: Arc<Configuration>,
    schema: Arc<Schema>,
) -> Result<(), ConfigurationError> {
    match configuration.experimental_query_planner_mode {
        crate::configuration::QueryPlannerMode::New
        | crate::configuration::QueryPlannerMode::Both => {
            // We have a *progressive* override when `join__directive` has a
            // non-null value for `overrideLabel` field.
            //
            // This looks at object types' fields and their directive
            // applications, looking specifically for `@join__direcitve`
            // arguments list.
            let has_progressive_overrides = schema
                .supergraph_schema()
                .types
                .values()
                .filter_map(|extended_type| {
                    // The override label args can be only on ObjectTypes
                    if let ExtendedType::Object(object_type) = extended_type {
                        Some(object_type)
                    } else {
                        None
                    }
                })
                .flat_map(|object_type| &object_type.fields)
                .filter_map(|(_, field)| {
                    let join_field_directives = field
                        .directives
                        .iter()
                        .filter(|d| d.name.as_str() == JOIN_FIELD)
                        .collect::<Vec<_>>();
                    if !join_field_directives.is_empty() {
                        Some(join_field_directives)
                    } else {
                        None
                    }
                })
                .flatten()
                .any(|join_directive| {
                    if let Some(override_label_arg) =
                        join_directive.argument_by_name(OVERRIDE_LABEL_ARG_NAME)
                    {
                        // Any argument value for `overrideLabel` that's not
                        // null can be considered as progressive override usage
                        if !override_label_arg.is_null() {
                            return true;
                        }
                        return false;
                    }
                    false
                });
            if has_progressive_overrides {
                return Err(ConfigurationError::InvalidConfiguration {
                    message: "`experimental_query_planner_mode` cannot be used with progressive overrides",
                    error: "remove uses of progressive overrides to try the experimental_query_planner_mode in `both` or `new`, otherwise switch back to `legacy`.".to_string(),
                });
            }

            // We will only check for `@context` direcive, since
            // `@fromContext` can only be used if `@context` is already
            // applied, and we assume a correctly composed supergraph.
            //
            // `@context` can only be applied on Object Types, Interface
            // Types and Unions. For simplicity of this function, we just
            // check all 'extended_type` directives.
            let has_set_context = schema
                .supergraph_schema()
                .types
                .values()
                .any(|extended_type| extended_type.directives().has(CONTEXT_DIRECTIVE));
            if has_set_context {
                return Err(ConfigurationError::InvalidConfiguration {
                    message: "`experimental_query_planner_mode` cannot be used with `@context`",
                    error: "remove uses of `@context` to try the experimental_query_planner_mode in `both` or `new`, otherwise switch back to `legacy`.".to_string(),
                });
            }

            // Fed1 supergraphs will not work with the rust query planner.
            let is_fed1_supergraph = match schema.federation_version() {
                Some(v) => v == 1,
                None => false,
            };
            if is_fed1_supergraph {
                return Err(ConfigurationError::InvalidConfiguration {
                    message: "`experimental_query_planner_mode` cannot be used with fed1 supergraph",
                    error: "switch back to `experimental_query_planner_mode: legacy` to use the router with fed1 supergraph".to_string(),
                });
            }

            Ok(())
        }
        crate::configuration::QueryPlannerMode::Legacy => Ok(()),
    }
}
#[cfg(test)]
mod test {
    use std::sync::Arc;

    use schemars::JsonSchema;
    use serde::Deserialize;
    use serde_json::json;
    use tower_http::BoxError;

    use crate::configuration::Configuration;
    use crate::configuration::QueryPlannerMode;
    use crate::plugin::Plugin;
    use crate::plugin::PluginInit;
    use crate::register_plugin;
    use crate::router_factory::can_use_with_experimental_query_planner;
    use crate::router_factory::inject_schema_id;
    use crate::router_factory::RouterSuperServiceFactory;
    use crate::router_factory::YamlRouterFactory;
    use crate::spec::Schema;

    // Always starts and stops plugin

    #[derive(Debug)]
    struct AlwaysStartsAndStopsPlugin {}

    /// Configuration for the test plugin
    #[derive(Debug, Default, Deserialize, JsonSchema)]
    struct Conf {
        /// The name of the test
        name: String,
    }

    #[async_trait::async_trait]
    impl Plugin for AlwaysStartsAndStopsPlugin {
        type Config = Conf;

        async fn new(init: PluginInit<Self::Config>) -> Result<Self, BoxError> {
            tracing::debug!("{}", init.config.name);
            Ok(AlwaysStartsAndStopsPlugin {})
        }
    }

    register_plugin!(
        "test",
        "always_starts_and_stops",
        AlwaysStartsAndStopsPlugin
    );

    // Always fails to start plugin

    #[derive(Debug)]
    struct AlwaysFailsToStartPlugin {}

    #[async_trait::async_trait]
    impl Plugin for AlwaysFailsToStartPlugin {
        type Config = Conf;

        async fn new(init: PluginInit<Self::Config>) -> Result<Self, BoxError> {
            tracing::debug!("{}", init.config.name);
            Err(BoxError::from("Error"))
        }
    }

    register_plugin!("test", "always_fails_to_start", AlwaysFailsToStartPlugin);

    #[tokio::test]
    async fn test_yaml_no_extras() {
        let config = Configuration::builder().build().unwrap();
        let service = create_service(config).await;
        assert!(service.is_ok())
    }

    #[tokio::test]
    async fn test_yaml_plugins_always_starts_and_stops() {
        let config: Configuration = serde_yaml::from_str(
            r#"
            plugins:
                test.always_starts_and_stops:
                    name: albert
        "#,
        )
        .unwrap();
        let service = create_service(config).await;
        assert!(service.is_ok())
    }

    #[tokio::test]
    async fn test_yaml_plugins_always_fails_to_start() {
        let config: Configuration = serde_yaml::from_str(
            r#"
            plugins:
                test.always_fails_to_start:
                    name: albert
        "#,
        )
        .unwrap();
        let service = create_service(config).await;
        assert!(service.is_err())
    }

    #[tokio::test]
    async fn test_yaml_plugins_combo_start_and_fail() {
        let config: Configuration = serde_yaml::from_str(
            r#"
            plugins:
                test.always_starts_and_stops:
                    name: albert
                test.always_fails_to_start:
                    name: albert
        "#,
        )
        .unwrap();
        let service = create_service(config).await;
        assert!(service.is_err())
    }

    async fn create_service(config: Configuration) -> Result<(), BoxError> {
        let schema = include_str!("testdata/supergraph.graphql");

        let is_telemetry_disabled = false;
        let service = YamlRouterFactory
            .create(
                is_telemetry_disabled,
                Arc::new(config),
                schema.to_string(),
                None,
                None,
            )
            .await;
        service.map(|_| ())
    }

    #[test]
    fn test_inject_schema_id() {
        let mut config = json!({ "apollo": {} });
        inject_schema_id(
            Some("8e2021d131b23684671c3b85f82dfca836908c6a541bbd5c3772c66e7f8429d8"),
            &mut config,
        );
        let config =
            serde_json::from_value::<crate::plugins::telemetry::config::Conf>(config).unwrap();
        assert_eq!(
            &config.apollo.schema_id,
            "8e2021d131b23684671c3b85f82dfca836908c6a541bbd5c3772c66e7f8429d8"
        );
    }

    #[test]
    fn test_cannot_use_context_with_experimental_query_planner() {
        let config = Configuration {
            experimental_query_planner_mode: QueryPlannerMode::Both,
            ..Default::default()
        };
        let schema = include_str!("testdata/supergraph_with_context.graphql");
        let schema = Arc::new(Schema::parse(schema, &config).unwrap());
        assert!(
            can_use_with_experimental_query_planner(Arc::new(config), schema.clone()).is_err(),
            "experimental_query_planner_mode: both cannot be used with @context"
        );
        let config = Configuration {
            experimental_query_planner_mode: QueryPlannerMode::New,
            ..Default::default()
        };
        assert!(
            can_use_with_experimental_query_planner(Arc::new(config), schema.clone()).is_err(),
            "experimental_query_planner_mode: new cannot be used with @context"
        );
        let config = Configuration {
            experimental_query_planner_mode: QueryPlannerMode::Legacy,
            ..Default::default()
        };
        assert!(
            can_use_with_experimental_query_planner(Arc::new(config), schema.clone()).is_ok(),
            "experimental_query_planner_mode: legacy should be able to be used with @context"
        );
    }

    #[test]
    fn test_cannot_use_progressive_overrides_with_experimental_query_planner() {
        // PROGRESSIVE OVERRIDES
        let config = Configuration {
            experimental_query_planner_mode: QueryPlannerMode::Both,
            ..Default::default()
        };
        let schema = include_str!("testdata/supergraph_with_override_label.graphql");
        let schema = Arc::new(Schema::parse(schema, &config).unwrap());
        assert!(
            can_use_with_experimental_query_planner(Arc::new(config), schema.clone()).is_err(),
            "experimental_query_planner_mode: both cannot be used with progressive overrides"
        );
        let config = Configuration {
            experimental_query_planner_mode: QueryPlannerMode::New,
            ..Default::default()
        };
        assert!(
            can_use_with_experimental_query_planner(Arc::new(config), schema.clone()).is_err(),
            "experimental_query_planner_mode: new cannot be used with progressive overrides"
        );
        let config = Configuration {
            experimental_query_planner_mode: QueryPlannerMode::Legacy,
            ..Default::default()
        };
        assert!(
            can_use_with_experimental_query_planner(Arc::new(config), schema.clone()).is_ok(),
            "experimental_query_planner_mode: legacy should be able to be used with progressive overrides"
        );
    }

    #[test]
    fn test_cannot_use_fed1_supergraphs_with_experimental_query_planner() {
        let config = Configuration {
            experimental_query_planner_mode: QueryPlannerMode::Both,
            ..Default::default()
        };
        let schema = include_str!("testdata/supergraph.graphql");
        let schema = Arc::new(Schema::parse(schema, &config).unwrap());
        assert!(
            can_use_with_experimental_query_planner(Arc::new(config), schema.clone()).is_err(),
            "experimental_query_planner_mode: both cannot be used with fed1 supergraph"
        );
        let config = Configuration {
            experimental_query_planner_mode: QueryPlannerMode::New,
            ..Default::default()
        };
        assert!(
            can_use_with_experimental_query_planner(Arc::new(config), schema.clone()).is_err(),
            "experimental_query_planner_mode: new cannot be used with fed1 supergraph"
        );
        let config = Configuration {
            experimental_query_planner_mode: QueryPlannerMode::Legacy,
            ..Default::default()
        };
        assert!(
            can_use_with_experimental_query_planner(Arc::new(config), schema.clone()).is_ok(),
            "experimental_query_planner_mode: legacy should be able to be used with fed1 supergraph"
        );
    }

    #[test]
    fn test_can_use_fed2_supergraphs_with_experimental_query_planner() {
        let config = Configuration {
            experimental_query_planner_mode: QueryPlannerMode::Both,
            ..Default::default()
        };
        let schema = include_str!("testdata/minimal_fed2_supergraph.graphql");
        let schema = Arc::new(Schema::parse(schema, &config).unwrap());
        assert!(
            can_use_with_experimental_query_planner(Arc::new(config), schema.clone()).is_ok(),
            "experimental_query_planner_mode: both can be used"
        );
        let config = Configuration {
            experimental_query_planner_mode: QueryPlannerMode::New,
            ..Default::default()
        };
        assert!(
            can_use_with_experimental_query_planner(Arc::new(config), schema.clone()).is_ok(),
            "experimental_query_planner_mode: new can be used"
        );
        let config = Configuration {
            experimental_query_planner_mode: QueryPlannerMode::Legacy,
            ..Default::default()
        };
        assert!(
            can_use_with_experimental_query_planner(Arc::new(config), schema.clone()).is_ok(),
            "experimental_query_planner_mode: legacy can be used"
        );
    }
}<|MERGE_RESOLUTION|>--- conflicted
+++ resolved
@@ -471,11 +471,8 @@
         .and_then(|plugin| (*plugin.1).as_any().downcast_ref::<TrafficShaping>())
         .expect("traffic shaping should always be part of the plugin list");
 
-<<<<<<< HEAD
     let mut http_services = IndexMap::new();
-=======
     let mut subgraph_services = IndexMap::default();
->>>>>>> 1d947889
     for (name, _) in schema.subgraphs() {
         let http_service = crate::services::http::HttpClientService::from_config(
             name,
