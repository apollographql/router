--- conflicted
+++ resolved
@@ -369,13 +369,8 @@
                         .ok()
                 }));
 
-<<<<<<< HEAD
-        if self.allow_any_origin.unwrap_or(true) {
+        if self.allow_any_origin.unwrap_or_default() {
             cors.allow_origin(Any)
-=======
-        if self.allow_any_origin.unwrap_or_default() {
-            cors.allow_any_origin()
->>>>>>> 6fc02016
         } else {
             cors.allow_origin(Origin::list(self.origins.into_iter().filter_map(
                 |header| {
