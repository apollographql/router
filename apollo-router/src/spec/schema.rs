//! GraphQL schema.

use std::collections::HashMap;
use std::collections::HashSet;
use std::str::FromStr;
use std::sync::Arc;

use apollo_compiler::hir;
use apollo_compiler::ApolloCompiler;
use apollo_compiler::AstDatabase;
use apollo_compiler::HirDatabase;
use http::Uri;
use itertools::Itertools;
use router_bridge::api_schema;
use sha2::Digest;
use sha2::Sha256;

use crate::error::ParseErrors;
use crate::error::SchemaError;
use crate::json_ext::Object;
use crate::json_ext::Value;
use crate::query_planner::OperationKind;
use crate::spec::query::parse_hir_value;
use crate::spec::FieldType;
use crate::Configuration;

/// A GraphQL schema.
#[derive(Debug)]
pub(crate) struct Schema {
    pub(crate) raw_sdl: Arc<String>,
    pub(crate) type_system: Arc<apollo_compiler::hir::TypeSystem>,
<<<<<<< HEAD
    subtype_map: Arc<HashMap<String, HashSet<String>>>,
    pub(crate) subgraphs: HashMap<String, Uri>,
=======
    subgraphs: HashMap<String, Uri>,
>>>>>>> e4250223
    pub(crate) object_types: HashMap<String, ObjectType>,
    pub(crate) interfaces: HashMap<String, Interface>,
    pub(crate) input_types: HashMap<String, InputObjectType>,
    pub(crate) custom_scalars: HashSet<String>,
    pub(crate) enums: HashMap<String, HashSet<String>>,
    api_schema: Option<Box<Schema>>,
    pub(crate) schema_id: Option<String>,
    root_operations: HashMap<OperationKind, String>,
}

fn make_api_schema(schema: &str) -> Result<String, SchemaError> {
    let s = api_schema::api_schema(schema)
        .map_err(|e| SchemaError::Api(e.to_string()))?
        .map_err(|e| SchemaError::Api(e.iter().filter_map(|e| e.message.as_ref()).join(", ")))?;
    Ok(format!("{s}\n"))
}

impl Schema {
    pub(crate) fn parse(s: &str, configuration: &Configuration) -> Result<Self, SchemaError> {
        let mut schema = parse(s, configuration)?;
        schema.api_schema = Some(Box::new(parse(&make_api_schema(s)?, configuration)?));
        return Ok(schema);

        fn parse(schema: &str, _configuration: &Configuration) -> Result<Schema, SchemaError> {
            let mut compiler = ApolloCompiler::new();
            compiler.add_type_system(
                include_str!("introspection_types.graphql"),
                "introspection_types.graphql",
            );
            let id = compiler.add_type_system(schema, "schema.graphql");

            let ast = compiler.db.ast(id);

            // Trace log recursion limit data
            let recursion_limit = ast.recursion_limit();
            tracing::trace!(?recursion_limit, "recursion limit data");

            // TODO: run full compiler-based validation instead?
            let errors = ast.errors().cloned().collect::<Vec<_>>();
            if !errors.is_empty() {
                let errors = ParseErrors {
                    raw_schema: schema.to_string(),
                    errors,
                };
                errors.print();
                return Err(SchemaError::Parse(errors));
            }

            fn as_string(value: &hir::Value) -> Option<&String> {
                if let hir::Value::String(string) = value {
                    Some(string)
                } else {
                    None
                }
            }

            let mut subgraphs = HashMap::new();
            // TODO: error if not found?
            if let Some(join_enum) = compiler.db.find_enum_by_name("join__Graph".into()) {
                for (name, url) in join_enum
                    .enum_values_definition()
                    .iter()
                    .filter_map(|value| {
                        let join_directive = value
                            .directives()
                            .iter()
                            .find(|directive| directive.name() == "join__graph")?;
                        let name = as_string(join_directive.argument_by_name("name")?)?;
                        let url = as_string(join_directive.argument_by_name("url")?)?;
                        Some((name, url))
                    })
                {
                    if url.is_empty() {
                        return Err(SchemaError::MissingSubgraphUrl(name.clone()));
                    }
                    let url = Uri::from_str(url)
                        .map_err(|err| SchemaError::UrlParse(name.clone(), err))?;
                    if subgraphs.insert(name.clone(), url).is_some() {
                        return Err(SchemaError::Api(format!(
                            "must not have several subgraphs with same name '{name}'"
                        )));
                    }
                }
            }

            let object_types: HashMap<_, _> = compiler
                .db
                .object_types()
                .iter()
                .map(|(name, def)| (name.clone(), (&**def).into()))
                .collect();

            let interfaces: HashMap<_, _> = compiler
                .db
                .interfaces()
                .iter()
                .map(|(name, def)| (name.clone(), (&**def).into()))
                .collect();

            let input_types: HashMap<_, _> = compiler
                .db
                .input_objects()
                .iter()
                .map(|(name, def)| (name.clone(), (&**def).into()))
                .collect();

            let enums = compiler
                .db
                .enums()
                .iter()
                .map(|(name, def)| {
                    let values = def
                        .enum_values_definition()
                        .iter()
                        .map(|value| value.enum_value().to_owned())
                        .collect();
                    (name.clone(), values)
                })
                .collect();

            let root_operations = compiler
                .db
                .schema()
                .root_operation_type_definition()
                .iter()
                .filter(|def| def.loc().is_some()) // exclude implict operations
                .map(|def| {
                    (
                        def.operation_ty().into(),
                        if let hir::Type::Named { name, .. } = def.named_type() {
                            name.clone()
                        } else {
                            // FIXME: hir::RootOperationTypeDefinition should contain
                            // the name directly, not a `Type` enum value which happens to always
                            // be the `Named` variant.
                            unreachable!()
                        },
                    )
                })
                .collect();

            let custom_scalars = compiler
                .db
                .scalars()
                .iter()
                .filter(|(_name, def)| !def.is_built_in())
                .map(|(name, _def)| name.clone())
                .collect();

            let mut hasher = Sha256::new();
            hasher.update(schema.as_bytes());
            let schema_id = Some(format!("{:x}", hasher.finalize()));

            Ok(Schema {
                raw_sdl: Arc::new(schema.into()),
                type_system: compiler.db.type_system(),
                subgraphs,
                object_types,
                interfaces,
                input_types,
                custom_scalars,
                enums,
                api_schema: None,
                schema_id,
                root_operations,
            })
        }
    }
}

impl Schema {
    /// Extracts a string containing the entire [`Schema`].
    pub(crate) fn as_string(&self) -> &Arc<String> {
        &self.raw_sdl
    }

    pub(crate) fn is_subtype(&self, abstract_type: &str, maybe_subtype: &str) -> bool {
        self.type_system
            .subtype_map
            .get(abstract_type)
            .map(|x| x.contains(maybe_subtype))
            .unwrap_or(false)
    }

    /// Return an iterator over subgraphs that yields the subgraph name and its URL.
    pub(crate) fn subgraphs(&self) -> impl Iterator<Item = (&String, &Uri)> {
        self.subgraphs.iter()
    }

    pub(crate) fn api_schema(&self) -> &Schema {
        match &self.api_schema {
            Some(schema) => schema,
            None => self,
        }
    }

    pub(crate) fn root_operation_name(&self, kind: OperationKind) -> &str {
        self.root_operations
            .get(&kind)
            .map(|s| s.as_str())
            .unwrap_or_else(|| kind.as_str())
    }
}

#[derive(Debug)]
pub(crate) struct InvalidObject;

#[derive(Debug, Clone)]
pub(crate) struct ObjectType {
    pub(crate) fields: HashMap<String, FieldType>,
}

#[derive(Debug, Clone)]
pub(crate) struct Interface {
    pub(crate) fields: HashMap<String, FieldType>,
}

macro_rules! implement_object_type_or_interface {
    ($name:ident => $hir_ty:ty $(,)?) => {
        impl From<&'_ $hir_ty> for $name {
            fn from(def: &'_ $hir_ty) -> Self {
                Self {
                    fields: def
                        .fields_definition()
                        .iter()
                        .chain(
                            def.extensions()
                                .iter()
                                .flat_map(|ext| ext.fields_definition()),
                        )
                        .map(|field| (field.name().to_owned(), field.ty().into()))
                        .collect(),
                }
            }
        }
    };
}

// Spec: https://spec.graphql.org/draft/#sec-Objects
// Spec: https://spec.graphql.org/draft/#sec-Object-Extensions
implement_object_type_or_interface!(
    ObjectType =>
    hir::ObjectTypeDefinition,
);
// Spec: https://spec.graphql.org/draft/#sec-Interfaces
// Spec: https://spec.graphql.org/draft/#sec-Interface-Extensions
implement_object_type_or_interface!(
    Interface =>
    hir::InterfaceTypeDefinition,
);

#[derive(Debug, Clone)]
pub(crate) struct InputObjectType {
    pub(crate) fields: HashMap<String, (FieldType, Option<Value>)>,
}

impl InputObjectType {
    pub(crate) fn validate_object(
        &self,
        object: &Object,
        schema: &Schema,
    ) -> Result<(), InvalidObject> {
        self.fields
            .iter()
            .try_for_each(|(name, (ty, default_value))| {
                let value = match object.get(name.as_str()) {
                    Some(&Value::Null) | None => default_value.as_ref().unwrap_or(&Value::Null),
                    Some(value) => value,
                };
                ty.validate_input_value(value, schema)
            })
            .map_err(|_| InvalidObject)
    }
}

impl From<&'_ hir::InputObjectTypeDefinition> for InputObjectType {
    fn from(def: &'_ hir::InputObjectTypeDefinition) -> Self {
        InputObjectType {
            fields: def
                .input_fields_definition()
                .iter()
                .chain(
                    def.extensions()
                        .iter()
                        .flat_map(|ext| ext.input_fields_definition()),
                )
                .map(|field| {
                    (
                        field.name().to_owned(),
                        (
                            field.ty().into(),
                            field.default_value().and_then(parse_hir_value),
                        ),
                    )
                })
                .collect(),
        }
    }
}

#[cfg(test)]
mod tests {
    use super::*;

    fn with_supergraph_boilerplate(content: &str) -> String {
        format!(
            "{}\n{}",
            r#"
        schema
            @core(feature: "https://specs.apollo.dev/core/v0.1")
            @core(feature: "https://specs.apollo.dev/join/v0.1") {
            query: Query
        }
        directive @core(feature: String!) repeatable on SCHEMA
        directive @join__graph(name: String!, url: String!) on ENUM_VALUE
        enum join__Graph {
            TEST @join__graph(name: "test", url: "http://localhost:4001/graphql")
        }

        "#,
            content
        )
    }

    #[test]
    fn is_subtype() {
        fn gen_schema_types(schema: &str) -> Schema {
            let base_schema = with_supergraph_boilerplate(
                r#"
            type Query {
              me: String
            }
            type Foo {
              me: String
            }
            type Bar {
              me: String
            }
            type Baz {
              me: String
            }
            
            union UnionType2 = Foo | Bar
            "#,
            );
            let schema = format!("{base_schema}\n{schema}");
            Schema::parse(&schema, &Default::default()).unwrap()
        }

        fn gen_schema_interfaces(schema: &str) -> Schema {
            let base_schema = with_supergraph_boilerplate(
                r#"
            type Query {
              me: String
            }
            interface Foo {
              me: String
            }
            interface Bar {
              me: String
            }
            interface Baz {
              me: String,
            }

            type ObjectType2 implements Foo & Bar { me: String }
            interface InterfaceType2 implements Foo & Bar { me: String }
            "#,
            );
            let schema = format!("{base_schema}\n{schema}");
            Schema::parse(&schema, &Default::default()).unwrap()
        }
        let schema = gen_schema_types("union UnionType = Foo | Bar | Baz");
        assert!(schema.is_subtype("UnionType", "Foo"));
        assert!(schema.is_subtype("UnionType", "Bar"));
        assert!(schema.is_subtype("UnionType", "Baz"));
        let schema =
            gen_schema_interfaces("type ObjectType implements Foo & Bar & Baz { me: String }");
        assert!(schema.is_subtype("Foo", "ObjectType"));
        assert!(schema.is_subtype("Bar", "ObjectType"));
        assert!(schema.is_subtype("Baz", "ObjectType"));
        let schema = gen_schema_interfaces(
            "interface InterfaceType implements Foo & Bar & Baz { me: String }",
        );
        assert!(schema.is_subtype("Foo", "InterfaceType"));
        assert!(schema.is_subtype("Bar", "InterfaceType"));
        assert!(schema.is_subtype("Baz", "InterfaceType"));
        let schema = gen_schema_types("extend union UnionType2 = Baz");
        assert!(schema.is_subtype("UnionType2", "Foo"));
        assert!(schema.is_subtype("UnionType2", "Bar"));
        assert!(schema.is_subtype("UnionType2", "Baz"));
        let schema =
            gen_schema_interfaces("extend type ObjectType2 implements Baz { me2: String }");
        assert!(schema.is_subtype("Foo", "ObjectType2"));
        assert!(schema.is_subtype("Bar", "ObjectType2"));
        assert!(schema.is_subtype("Baz", "ObjectType2"));
        let schema =
            gen_schema_interfaces("extend interface InterfaceType2 implements Baz { me2: String }");
        assert!(schema.is_subtype("Foo", "InterfaceType2"));
        assert!(schema.is_subtype("Bar", "InterfaceType2"));
        assert!(schema.is_subtype("Baz", "InterfaceType2"));
    }

    #[test]
    fn routing_urls() {
        let schema = r#"
        schema
          @core(feature: "https://specs.apollo.dev/core/v0.1"),
          @core(feature: "https://specs.apollo.dev/join/v0.1")
        {
          query: Query
        }
        type Query {
          me: String
        }
        directive @core(feature: String!) repeatable on SCHEMA
        directive @join__graph(name: String!, url: String!) on ENUM_VALUE

        enum join__Graph {
            ACCOUNTS @join__graph(name:"accounts" url: "http://localhost:4001/graphql")
            INVENTORY
              @join__graph(name: "inventory", url: "http://localhost:4004/graphql")
            PRODUCTS
            @join__graph(name: "products" url: "http://localhost:4003/graphql")
            REVIEWS @join__graph(name: "reviews" url: "http://localhost:4002/graphql")
        }"#;
        let schema = Schema::parse(schema, &Default::default()).unwrap();

        assert_eq!(schema.subgraphs.len(), 4);
        assert_eq!(
            schema
                .subgraphs
                .get("accounts")
                .map(|s| s.to_string())
                .as_deref(),
            Some("http://localhost:4001/graphql"),
            "Incorrect url for accounts"
        );

        assert_eq!(
            schema
                .subgraphs
                .get("inventory")
                .map(|s| s.to_string())
                .as_deref(),
            Some("http://localhost:4004/graphql"),
            "Incorrect url for inventory"
        );

        assert_eq!(
            schema
                .subgraphs
                .get("products")
                .map(|s| s.to_string())
                .as_deref(),
            Some("http://localhost:4003/graphql"),
            "Incorrect url for products"
        );

        assert_eq!(
            schema
                .subgraphs
                .get("reviews")
                .map(|s| s.to_string())
                .as_deref(),
            Some("http://localhost:4002/graphql"),
            "Incorrect url for reviews"
        );

        assert_eq!(schema.subgraphs.get("test"), None);
    }

    #[test]
    fn api_schema() {
        let schema = include_str!("../testdata/contract_schema.graphql");
        let schema = Schema::parse(schema, &Default::default()).unwrap();
        assert!(schema.object_types["Product"]
            .fields
            .get("inStock")
            .is_some());
        assert!(schema.api_schema.unwrap().object_types["Product"]
            .fields
            .get("inStock")
            .is_none());
    }

    #[test]
    fn schema_id() {
        #[cfg(not(windows))]
        {
            let schema = include_str!("../testdata/starstuff@current.graphql");
            let schema = Schema::parse(schema, &Default::default()).unwrap();

            assert_eq!(
                schema.schema_id,
                Some(
                    "8e2021d131b23684671c3b85f82dfca836908c6a541bbd5c3772c66e7f8429d8".to_string()
                )
            );

            assert_eq!(
                schema.api_schema().schema_id,
                Some(
                    "ba573b479c8b3fa273f439b26b9eda700152341d897f18090d52cd073b15f909".to_string()
                )
            );
        }
    }

    // test for https://github.com/apollographql/federation/pull/1769
    #[test]
    fn inaccessible_on_non_core() {
        let schema = include_str!("../testdata/inaccessible_on_non_core.graphql");
        match Schema::parse(schema, &Default::default()) {
            Err(SchemaError::Api(s)) => {
                assert_eq!(
                    s,
                    r#"The supergraph schema failed to produce a valid API schema. Caused by:
Input field "InputObject.privateField" is @inaccessible but is used in the default value of "@foo(someArg:)", which is in the API schema.

GraphQL request:42:1
41 |
42 | input InputObject {
   | ^
43 |   someField: String"#
                );
            }
            other => panic!("unexpected schema result: {other:?}"),
        };
    }

    // https://github.com/apollographql/router/issues/2269
    #[test]
    fn unclosed_brace_error_does_not_panic() {
        let schema = "schema {";
        let result = Schema::parse(schema, &Default::default());
        assert!(result.is_err());
    }
}<|MERGE_RESOLUTION|>--- conflicted
+++ resolved
@@ -29,12 +29,7 @@
 pub(crate) struct Schema {
     pub(crate) raw_sdl: Arc<String>,
     pub(crate) type_system: Arc<apollo_compiler::hir::TypeSystem>,
-<<<<<<< HEAD
-    subtype_map: Arc<HashMap<String, HashSet<String>>>,
     pub(crate) subgraphs: HashMap<String, Uri>,
-=======
-    subgraphs: HashMap<String, Uri>,
->>>>>>> e4250223
     pub(crate) object_types: HashMap<String, ObjectType>,
     pub(crate) interfaces: HashMap<String, Interface>,
     pub(crate) input_types: HashMap<String, InputObjectType>,
