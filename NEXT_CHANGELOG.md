--- conflicted
+++ resolved
@@ -202,7 +202,6 @@
 By [@col](https://github.com/col) in https://github.com/apollographql/router/pull/2118
 
 ## 🛠 Maintenance
-<<<<<<< HEAD
 
 
 ### Refactor APQ ([PR #2129](https://github.com/apollographql/router/pull/2129))
@@ -213,8 +212,6 @@
 
 
 ## 📚 Documentation
-=======
-## 📚 Documentation
 
 ### Docs: Update cors match regex example ([Issue #2151](https://github.com/apollographql/router/issues/2151))
 
@@ -228,4 +225,3 @@
 We recently updated the examples directory structure. This fixes the documentation links to the examples. It also makes clear that rhai subgraph fields are read-only, since they are shared resources.
 
 By [@garypen](https://github.com/garypen) in https://github.com/apollographql/router/pull/2133
->>>>>>> f6e0ef85
