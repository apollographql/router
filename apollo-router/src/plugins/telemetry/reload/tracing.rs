--- conflicted
+++ resolved
@@ -109,10 +109,6 @@
     if tracing.is_zipkin_propagation_enabled() {
         propagators.push(Box::<opentelemetry_zipkin::Propagator>::default());
     }
-<<<<<<< HEAD
-    if propagation.datadog || tracing.datadog.enabled {
-        propagators.push(Box::<opentelemetry_datadog::DatadogPropagator>::default());
-=======
     if tracing.is_datadog_propagation_enabled() {
         if tracing.is_jaeger_propagation_enabled()
             || tracing.is_trace_context_propagation_enabled()
@@ -134,10 +130,7 @@
             }
         }
 
-        propagators.push(Box::<
-            crate::plugins::telemetry::tracing::datadog_exporter::DatadogPropagator,
-        >::default());
->>>>>>> baba2f88
+        propagators.push(Box::<opentelemetry_datadog::DatadogPropagator>::default());
     }
     if propagation.aws_xray {
         propagators.push(Box::<opentelemetry_aws::trace::XrayPropagator>::default());
