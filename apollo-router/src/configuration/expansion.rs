--- conflicted
+++ resolved
@@ -186,11 +186,7 @@
                 );
             } else {
                 transformer_builder = transformer_builder.add_action(
-<<<<<<< HEAD
                     Parser::parse(&format!("const({})", value), &default.config_path)
-=======
-                    Parser::parse(&format!("const(\"{env_variable}\")"), &default.config_path)
->>>>>>> fe5f4ce3
                         .expect("migration must be valid"),
                 );
             }
