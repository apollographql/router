--- conflicted
+++ resolved
@@ -247,26 +247,22 @@
 
 By [@LockedThread](https://github.com/LockedThread) in https://github.com/apollographql/router/pull/1283
 
-## 🚀 Features ( :rocket: )
-
-### Add support for modifying variables from a plugin. [PR #1257](https://github.com/apollographql/router/pull/1257)
-
-Previously, it was not possible to modify variables in a `Request` from a plugin. This is now supported in both Rust and Rhai plugins.
-
-By [@garypen](https://github.com/garypen) in https://github.com/apollographql/router/pull/1257
-
-## 🐛 Fixes
-
-<<<<<<< HEAD
+
 ### Deny unknown fields on configuration [PR #1278](https://github.com/apollographql/router/pull/1278)
 Do not silently skip some bad configuration, now if you add an unknown configuration field at the root of your configuration file it will return an error.
 
 By [@bnjjj](https://github.com/bnjjj) in https://github.com/apollographql/router/pull/1278
 
-## 🛠 Maintenance
-## 📚 Documentation
+## 🚀 Features ( :rocket: )
+
+### Add support for modifying variables from a plugin. [PR #1257](https://github.com/apollographql/router/pull/1257)
+
+Previously, it was not possible to modify variables in a `Request` from a plugin. This is now supported in both Rust and Rhai plugins.
+
+By [@garypen](https://github.com/garypen) in https://github.com/apollographql/router/pull/1257
+
 ## 🐛 Fixes
-=======
+
 ### Fix scaffold support ([PR #1293](https://github.com/apollographql/router/pull/1293))
 
 By [@garypen](https://github.com/garypen) in https://github.com/apollographql/router/pull/1293
@@ -293,4 +289,3 @@
 Migrate all typed-builders code to buildstructor
 By [@bryncooke](https://github.com/bryncooke) in https://github.com/apollographql/router/pull/1218
 ## 📚 Documentation ( :books: )
->>>>>>> db40df25
