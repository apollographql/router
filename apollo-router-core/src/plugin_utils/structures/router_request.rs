use super::from_names_and_values;
<<<<<<< HEAD
use crate::{http_compat, Context, Object};
use http::Request;
=======
use crate::{http_compat::RequestBuilder, Context, Object};
use http::Method;
use reqwest::Url;
>>>>>>> 9a3893cf
use serde_json_bytes::Value;
use std::sync::Arc;
use typed_builder::TypedBuilder;

#[derive(Default, Clone, TypedBuilder)]
#[builder(field_defaults(default, setter(strip_option)))]
pub struct RouterRequest {
    query: Option<String>,
    operation_name: Option<String>,
    variables: Option<Arc<Object>>,
    #[builder(default, setter(!strip_option, transform = |extensions: Vec<(&str, Value)>| Some(from_names_and_values(extensions))))]
    extensions: Option<Object>,
    context: Option<Context<http_compat::Request<crate::Request>>>,
    headers: Option<Vec<(String, String)>>,
}

impl From<RouterRequest> for crate::RouterRequest {
    fn from(request: RouterRequest) -> Self {
        let gql_request = crate::Request {
            query: request.query,
            operation_name: request.operation_name,
            variables: request.variables.unwrap_or_default(),
            extensions: request.extensions.unwrap_or_default(),
        };

        let mut req = RequestBuilder::new(Method::GET, Url::parse("http://default").unwrap());

        for (key, value) in request.headers.unwrap_or_default() {
            req = req.header(key, value);
        }
        let req = req.body(gql_request).expect("body is always valid; qed");

        crate::RouterRequest {
<<<<<<< HEAD
            context: request
                .context
                .unwrap_or_else(|| Context::new().with_request(req.into())),
=======
            context: request.context.unwrap_or_default().with_request(req),
>>>>>>> 9a3893cf
        }
    }
}<|MERGE_RESOLUTION|>--- conflicted
+++ resolved
@@ -1,12 +1,10 @@
 use super::from_names_and_values;
-<<<<<<< HEAD
-use crate::{http_compat, Context, Object};
-use http::Request;
-=======
-use crate::{http_compat::RequestBuilder, Context, Object};
+use crate::{
+    http_compat::{self, RequestBuilder},
+    Context, Object,
+};
 use http::Method;
 use reqwest::Url;
->>>>>>> 9a3893cf
 use serde_json_bytes::Value;
 use std::sync::Arc;
 use typed_builder::TypedBuilder;
@@ -40,13 +38,9 @@
         let req = req.body(gql_request).expect("body is always valid; qed");
 
         crate::RouterRequest {
-<<<<<<< HEAD
             context: request
                 .context
-                .unwrap_or_else(|| Context::new().with_request(req.into())),
-=======
-            context: request.context.unwrap_or_default().with_request(req),
->>>>>>> 9a3893cf
+                .unwrap_or_else(|| Context::new().with_request(req)),
         }
     }
 }