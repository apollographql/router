//! Plugin system for the router.
//!
//! Provides a customization mechanism for the router.
//!
//! Requests received by the router make their way through a processing pipeline. Each request is
//! processed at:
//!  - router
//!  - execution
//!  - subgraph (multiple in parallel if multiple subgraphs are accessed)
//!
//! stages.
//!
//! A plugin can choose to interact with the flow of requests at any or all of these stages of
//! processing. At each stage a [`Service`] is provided which provides an appropriate
//! mechanism for interacting with the request and response.

pub mod serde;
#[macro_use]
pub mod test;

use std::any::TypeId;
use std::collections::HashMap;
use std::fmt;
#[cfg(test)]
use std::path::PathBuf;
use std::sync::Arc;
use std::task::Context;
use std::task::Poll;

use ::serde::de::DeserializeOwned;
use ::serde::Deserialize;
use apollo_compiler::validation::Valid;
use apollo_compiler::Schema;
use async_trait::async_trait;
use futures::future::BoxFuture;
use multimap::MultiMap;
use once_cell::sync::Lazy;
use schemars::gen::SchemaGenerator;
use schemars::JsonSchema;
use tower::buffer::future::ResponseFuture;
use tower::buffer::Buffer;
use tower::BoxError;
use tower::Service;
use tower::ServiceBuilder;

use crate::graphql;
use crate::layers::ServiceBuilderExt;
use crate::notification::Notify;
use crate::router_factory::Endpoint;
use crate::services::execution;
use crate::services::router;
use crate::services::subgraph;
use crate::services::supergraph;
use crate::uplink::license_enforcement::LicenseState;
use crate::ListenAddr;

type InstanceFactory =
    fn(PluginInit<serde_json::Value>) -> BoxFuture<'static, Result<Box<dyn DynPlugin>, BoxError>>;

type SchemaFactory = fn(&mut SchemaGenerator) -> schemars::schema::Schema;

/// Global list of plugins.
#[linkme::distributed_slice]
pub static PLUGINS: [Lazy<PluginFactory>] = [..];

/// Initialise details for a plugin
#[non_exhaustive]
pub struct PluginInit<T> {
    /// Configuration
    pub config: T,
    /// Router Supergraph Schema (schema definition language)
    pub supergraph_sdl: Arc<String>,
    /// Router Supergraph Schema ID (SHA256 of the SDL))
    pub(crate) supergraph_schema_id: Arc<String>,
    /// The supergraph schema (parsed)
    pub(crate) supergraph_schema: Arc<Valid<Schema>>,

    /// The parsed subgraph schemas from the query planner, keyed by subgraph name
    pub(crate) subgraph_schemas: Arc<HashMap<String, Arc<Valid<Schema>>>>,

    /// Launch ID
    pub(crate) launch_id: Option<Arc<String>>,

    pub(crate) notify: Notify<String, graphql::Response>,

    /// User's license's state, including any limits of use
    pub(crate) license: LicenseState,
}

impl<T> PluginInit<T>
where
    T: for<'de> Deserialize<'de>,
{
<<<<<<< HEAD
    #[deprecated = "use PluginInit::builder() instead"]
    /// Create a new PluginInit for the supplied config and SDL.
    pub fn new(config: T, supergraph_sdl: Arc<String>) -> Self {
        Self::builder()
            .config(config)
            .supergraph_schema(Arc::new(
                Schema::parse_and_validate(supergraph_sdl.to_string(), PathBuf::from("synthetic"))
                    .expect("failed to parse supergraph schema"),
            ))
            .supergraph_schema_id(crate::spec::Schema::schema_id(&supergraph_sdl).into_inner())
            .supergraph_sdl(supergraph_sdl)
            .notify(Notify::builder().build())
            .license(LicenseState::default())
            .build()
    }

    /// Try to create a new PluginInit for the supplied JSON and SDL.
    ///
    /// This will fail if the supplied JSON cannot be deserialized into the configuration
    /// struct.
    #[deprecated = "use PluginInit::try_builder() instead"]
    pub fn try_new(
        config: serde_json::Value,
        supergraph_sdl: Arc<String>,
    ) -> Result<Self, BoxError> {
        Self::try_builder()
            .config(config)
            .supergraph_schema(Arc::new(
                Schema::parse_and_validate(supergraph_sdl.to_string(), PathBuf::from("synthetic"))
                    .map_err(|e| {
                        // This method is deprecated so we're not going to do anything fancy with the error
                        BoxError::from(e.errors.to_string())
                    })?,
            ))
            .supergraph_schema_id(crate::spec::Schema::schema_id(&supergraph_sdl).into_inner())
            .supergraph_sdl(supergraph_sdl)
            .notify(Notify::builder().build())
            .license(LicenseState::default())
            .build()
    }

=======
>>>>>>> 3a50abb4
    #[cfg(test)]
    pub(crate) fn fake_new(config: T, supergraph_sdl: Arc<String>) -> Self {
        let supergraph_schema = Arc::new(if !supergraph_sdl.is_empty() {
            Schema::parse_and_validate(supergraph_sdl.to_string(), PathBuf::from("synthetic"))
                .expect("failed to parse supergraph schema")
        } else {
            Valid::assume_valid(Schema::new())
        });

        PluginInit::fake_builder()
            .config(config)
            .supergraph_schema_id(crate::spec::Schema::schema_id(&supergraph_sdl).into_inner())
            .supergraph_sdl(supergraph_sdl)
            .supergraph_schema(supergraph_schema)
            .launch_id(Arc::new("launch_id".to_string()))
            .notify(Notify::for_tests())
            .license(LicenseState::default())
            .build()
    }
}

#[buildstructor::buildstructor]
impl<T> PluginInit<T>
where
    T: for<'de> Deserialize<'de>,
{
    /// Create a new PluginInit builder
    #[builder(entry = "builder", exit = "build", visibility = "pub")]
    #[allow(clippy::too_many_arguments)]
    /// Build a new PluginInit for the supplied configuration and SDL.
    ///
    /// You can reuse a notify instance, or Build your own.
    pub(crate) fn new_builder(
        config: T,
        supergraph_sdl: Arc<String>,
        supergraph_schema_id: Arc<String>,
        supergraph_schema: Arc<Valid<Schema>>,
        subgraph_schemas: Option<Arc<HashMap<String, Arc<Valid<Schema>>>>>,
        launch_id: Option<Option<Arc<String>>>,
        notify: Notify<String, graphql::Response>,
        license: LicenseState,
    ) -> Self {
        PluginInit {
            config,
            supergraph_sdl,
            supergraph_schema_id,
            supergraph_schema,
            subgraph_schemas: subgraph_schemas.unwrap_or_default(),
            launch_id: launch_id.flatten(),
            notify,
            license,
        }
    }

    #[builder(entry = "try_builder", exit = "build", visibility = "pub")]
    #[allow(clippy::too_many_arguments)]
    /// Try to build a new PluginInit for the supplied json configuration and SDL.
    ///
    /// You can reuse a notify instance, or Build your own.
    /// invoking build() will fail if the JSON doesn't comply with the configuration format.
    pub(crate) fn try_new_builder(
        config: serde_json::Value,
        supergraph_sdl: Arc<String>,
        supergraph_schema_id: Arc<String>,
        supergraph_schema: Arc<Valid<Schema>>,
        subgraph_schemas: Option<Arc<HashMap<String, Arc<Valid<Schema>>>>>,
        launch_id: Option<Arc<String>>,
        notify: Notify<String, graphql::Response>,
        license: LicenseState,
    ) -> Result<Self, BoxError> {
        let config: T = serde_json::from_value(config)?;
        Ok(PluginInit {
            config,
            supergraph_sdl,
            supergraph_schema,
            supergraph_schema_id,
            subgraph_schemas: subgraph_schemas.unwrap_or_default(),
            launch_id,
            notify,
            license,
        })
    }

    /// Create a new PluginInit builder
    #[builder(entry = "fake_builder", exit = "build", visibility = "pub")]
    #[allow(clippy::too_many_arguments)]
    fn fake_new_builder(
        config: T,
        supergraph_sdl: Option<Arc<String>>,
        supergraph_schema_id: Option<Arc<String>>,
        supergraph_schema: Option<Arc<Valid<Schema>>>,
        subgraph_schemas: Option<Arc<HashMap<String, Arc<Valid<Schema>>>>>,
        launch_id: Option<Arc<String>>,
        notify: Option<Notify<String, graphql::Response>>,
        license: Option<LicenseState>,
    ) -> Self {
        PluginInit {
            config,
            supergraph_sdl: supergraph_sdl.unwrap_or_default(),
            supergraph_schema_id: supergraph_schema_id.unwrap_or_default(),
            supergraph_schema: supergraph_schema
                .unwrap_or_else(|| Arc::new(Valid::assume_valid(Schema::new()))),
            subgraph_schemas: subgraph_schemas.unwrap_or_default(),
            launch_id,
            notify: notify.unwrap_or_else(Notify::for_tests),
            license: license.unwrap_or_default(),
        }
    }
}

impl PluginInit<serde_json::Value> {
    /// Attempts to convert the plugin configuration from `serde_json::Value` to the desired type `T`
    pub fn with_deserialized_config<T>(self) -> Result<PluginInit<T>, BoxError>
    where
        T: for<'de> Deserialize<'de>,
    {
        PluginInit::try_builder()
            .config(self.config)
            .supergraph_schema(self.supergraph_schema)
            .supergraph_schema_id(self.supergraph_schema_id)
            .supergraph_sdl(self.supergraph_sdl)
            .subgraph_schemas(self.subgraph_schemas)
            .notify(self.notify.clone())
            .license(self.license)
            .build()
    }
}

/// Factories for plugin schema and configuration.
#[derive(Clone)]
pub struct PluginFactory {
    pub(crate) name: String,
    instance_factory: InstanceFactory,
    schema_factory: SchemaFactory,
    pub(crate) type_id: TypeId,
}

impl fmt::Debug for PluginFactory {
    fn fmt(&self, f: &mut fmt::Formatter<'_>) -> fmt::Result {
        f.debug_struct("PluginFactory")
            .field("name", &self.name)
            .field("type_id", &self.type_id)
            .finish()
    }
}

impl PluginFactory {
    pub(crate) fn is_apollo(&self) -> bool {
        self.name.starts_with("apollo.") || self.name.starts_with("experimental.")
    }

    /// Create a plugin factory.
    pub fn new<P: PluginUnstable>(group: &str, name: &str) -> PluginFactory {
        let plugin_factory_name = if group.is_empty() {
            name.to_string()
        } else {
            format!("{group}.{name}")
        };
        tracing::debug!(%plugin_factory_name, "creating plugin factory");
        PluginFactory {
            name: plugin_factory_name,
            instance_factory: |init| {
                Box::pin(async move {
                    let init = init.with_deserialized_config()?;
                    let plugin = P::new(init).await?;
                    Ok(Box::new(plugin) as Box<dyn DynPlugin>)
                })
            },
            schema_factory: |gen| gen.subschema_for::<<P as PluginUnstable>::Config>(),
            type_id: TypeId::of::<P>(),
        }
    }

    /// Create a plugin factory.
    #[allow(dead_code)]
    pub(crate) fn new_private<P: PluginPrivate>(group: &str, name: &str) -> PluginFactory {
        let plugin_factory_name = if group.is_empty() {
            name.to_string()
        } else {
            format!("{group}.{name}")
        };
        tracing::debug!(%plugin_factory_name, "creating plugin factory");
        PluginFactory {
            name: plugin_factory_name,
            instance_factory: |init| {
                Box::pin(async move {
                    let init = init.with_deserialized_config()?;
                    let plugin = P::new(init).await?;
                    Ok(Box::new(plugin) as Box<dyn DynPlugin>)
                })
            },
            schema_factory: |gen| gen.subschema_for::<<P as PluginPrivate>::Config>(),
            type_id: TypeId::of::<P>(),
        }
    }

    pub(crate) async fn create_instance(
        &self,
        init: PluginInit<serde_json::Value>,
    ) -> Result<Box<dyn DynPlugin>, BoxError> {
        (self.instance_factory)(init).await
    }

    #[cfg(test)]
    pub(crate) async fn create_instance_without_schema(
        &self,
        configuration: &serde_json::Value,
    ) -> Result<Box<dyn DynPlugin>, BoxError> {
        (self.instance_factory)(
            PluginInit::fake_builder()
                .config(configuration.clone())
                .build(),
        )
        .await
    }

    pub(crate) fn create_schema(&self, gen: &mut SchemaGenerator) -> schemars::schema::Schema {
        (self.schema_factory)(gen)
    }
}

// If we wanted to create a custom subset of plugins, this is where we would do it
/// Get a copy of the registered plugin factories.
pub(crate) fn plugins() -> impl Iterator<Item = &'static Lazy<PluginFactory>> {
    PLUGINS.iter()
}

/// All router plugins must implement the Plugin trait.
///
/// This trait defines lifecycle hooks that enable hooking into Apollo Router services.
/// The trait also provides a default implementations for each hook, which returns the associated service unmodified.
/// For more information about the plugin lifecycle please check this documentation <https://www.apollographql.com/docs/router/customizations/native/#plugin-lifecycle>
#[async_trait]
pub trait Plugin: Send + Sync + 'static {
    /// The configuration for this plugin.
    /// Typically a `struct` with `#[derive(serde::Deserialize)]`.
    ///
    /// If a plugin is [registered][register_plugin()!],
    /// it can be enabled through the `plugins` section of Router YAML configuration
    /// by having a sub-section named after the plugin.
    /// The contents of this section are deserialized into this `Config` type
    /// and passed to [`Plugin::new`] as part of [`PluginInit`].
    type Config: JsonSchema + DeserializeOwned + Send;

    /// This is invoked once after the router starts and compiled-in
    /// plugins are registered.
    async fn new(init: PluginInit<Self::Config>) -> Result<Self, BoxError>
    where
        Self: Sized;

    /// This function is EXPERIMENTAL and its signature is subject to change.
    ///
    /// This service runs at the very beginning and very end of the request lifecycle.
    /// It's the entrypoint of every requests and also the last hook before sending the response.
    /// Define supergraph_service if your customization needs to interact at the earliest or latest point possible.
    /// For example, this is a good opportunity to perform JWT verification before allowing a request to proceed further.
    fn router_service(&self, service: router::BoxService) -> router::BoxService {
        service
    }

    /// This service runs after the HTTP request payload has been deserialized into a GraphQL request,
    /// and before the GraphQL response payload is serialized into a raw HTTP response.
    /// Define supergraph_service if your customization needs to interact at the earliest or latest point possible, yet operates on GraphQL payloads.
    fn supergraph_service(&self, service: supergraph::BoxService) -> supergraph::BoxService {
        service
    }

    /// This service handles initiating the execution of a query plan after it's been generated.
    /// Define `execution_service` if your customization includes logic to govern execution (for example, if you want to block a particular query based on a policy decision).
    fn execution_service(&self, service: execution::BoxService) -> execution::BoxService {
        service
    }

    /// This service handles communication between the Apollo Router and your subgraphs.
    /// Define `subgraph_service` to configure this communication (for example, to dynamically add headers to pass to a subgraph).
    /// The `_subgraph_name` parameter is useful if you need to apply a customization only specific subgraphs.
    fn subgraph_service(
        &self,
        _subgraph_name: &str,
        service: subgraph::BoxService,
    ) -> subgraph::BoxService {
        service
    }

    /// Return the name of the plugin.
    fn name(&self) -> &'static str
    where
        Self: Sized,
    {
        get_type_of(self)
    }

    /// Return one or several `Endpoint`s and `ListenAddr` and the router will serve your custom web Endpoint(s).
    ///
    /// This method is experimental and subject to change post 1.0
    fn web_endpoints(&self) -> MultiMap<ListenAddr, Endpoint> {
        MultiMap::new()
    }
}

/// Plugin trait for unstable features
///
/// This trait defines lifecycle hooks that enable hooking into Apollo Router services. The hooks that are not already defined
/// in the [Plugin] trait are not considered stable and may change at any moment.
/// The trait also provides a default implementations for each hook, which returns the associated service unmodified.
/// For more information about the plugin lifecycle please check this documentation <https://www.apollographql.com/docs/router/customizations/native/#plugin-lifecycle>
#[async_trait]
pub trait PluginUnstable: Send + Sync + 'static {
    /// The configuration for this plugin.
    /// Typically a `struct` with `#[derive(serde::Deserialize)]`.
    ///
    /// If a plugin is [registered][register_plugin()!],
    /// it can be enabled through the `plugins` section of Router YAML configuration
    /// by having a sub-section named after the plugin.
    /// The contents of this section are deserialized into this `Config` type
    /// and passed to [`Plugin::new`] as part of [`PluginInit`].
    type Config: JsonSchema + DeserializeOwned + Send;

    /// This is invoked once after the router starts and compiled-in
    /// plugins are registered.
    async fn new(init: PluginInit<Self::Config>) -> Result<Self, BoxError>
    where
        Self: Sized;

    /// This function is EXPERIMENTAL and its signature is subject to change.
    ///
    /// This service runs at the very beginning and very end of the request lifecycle.
    /// It's the entrypoint of every requests and also the last hook before sending the response.
    /// Define supergraph_service if your customization needs to interact at the earliest or latest point possible.
    /// For example, this is a good opportunity to perform JWT verification before allowing a request to proceed further.
    fn router_service(&self, service: router::BoxService) -> router::BoxService {
        service
    }

    /// This service runs after the HTTP request payload has been deserialized into a GraphQL request,
    /// and before the GraphQL response payload is serialized into a raw HTTP response.
    /// Define supergraph_service if your customization needs to interact at the earliest or latest point possible, yet operates on GraphQL payloads.
    fn supergraph_service(&self, service: supergraph::BoxService) -> supergraph::BoxService {
        service
    }

    /// This service handles initiating the execution of a query plan after it's been generated.
    /// Define `execution_service` if your customization includes logic to govern execution (for example, if you want to block a particular query based on a policy decision).
    fn execution_service(&self, service: execution::BoxService) -> execution::BoxService {
        service
    }

    /// This service handles communication between the Apollo Router and your subgraphs.
    /// Define `subgraph_service` to configure this communication (for example, to dynamically add headers to pass to a subgraph).
    /// The `_subgraph_name` parameter is useful if you need to apply a customization only specific subgraphs.
    fn subgraph_service(
        &self,
        _subgraph_name: &str,
        service: subgraph::BoxService,
    ) -> subgraph::BoxService {
        service
    }

    /// Return the name of the plugin.
    fn name(&self) -> &'static str
    where
        Self: Sized,
    {
        get_type_of(self)
    }

    /// Return one or several `Endpoint`s and `ListenAddr` and the router will serve your custom web Endpoint(s).
    ///
    /// This method is experimental and subject to change post 1.0
    fn web_endpoints(&self) -> MultiMap<ListenAddr, Endpoint> {
        MultiMap::new()
    }

    /// test
    fn unstable_method(&self);
}

#[async_trait]
impl<P> PluginUnstable for P
where
    P: Plugin,
{
    type Config = <P as Plugin>::Config;

    async fn new(init: PluginInit<Self::Config>) -> Result<Self, BoxError>
    where
        Self: Sized,
    {
        Plugin::new(init).await
    }

    fn router_service(&self, service: router::BoxService) -> router::BoxService {
        Plugin::router_service(self, service)
    }

    fn supergraph_service(&self, service: supergraph::BoxService) -> supergraph::BoxService {
        Plugin::supergraph_service(self, service)
    }

    fn execution_service(&self, service: execution::BoxService) -> execution::BoxService {
        Plugin::execution_service(self, service)
    }

    fn subgraph_service(
        &self,
        subgraph_name: &str,
        service: subgraph::BoxService,
    ) -> subgraph::BoxService {
        Plugin::subgraph_service(self, subgraph_name, service)
    }

    /// Return the name of the plugin.
    fn name(&self) -> &'static str
    where
        Self: Sized,
    {
        Plugin::name(self)
    }

    fn web_endpoints(&self) -> MultiMap<ListenAddr, Endpoint> {
        Plugin::web_endpoints(self)
    }

    fn unstable_method(&self) {
        todo!()
    }
}

/// Internal Plugin trait
///
/// This trait defines lifecycle hooks that enable hooking into Apollo Router services. The hooks that are not already defined
/// in the [Plugin] or [PluginUnstable] traits are internal hooks not yet open to public usage. This allows testing of new plugin
/// hooks without committing to their API right away.
/// The trait also provides a default implementations for each hook, which returns the associated service unmodified.
/// For more information about the plugin lifecycle please check this documentation <https://www.apollographql.com/docs/router/customizations/native/#plugin-lifecycle>
#[async_trait]
pub(crate) trait PluginPrivate: Send + Sync + 'static {
    /// The configuration for this plugin.
    /// Typically a `struct` with `#[derive(serde::Deserialize)]`.
    ///
    /// If a plugin is [registered][register_plugin()!],
    /// it can be enabled through the `plugins` section of Router YAML configuration
    /// by having a sub-section named after the plugin.
    /// The contents of this section are deserialized into this `Config` type
    /// and passed to [`Plugin::new`] as part of [`PluginInit`].
    type Config: JsonSchema + DeserializeOwned + Send;

    /// This is invoked once after the router starts and compiled-in
    /// plugins are registered.
    async fn new(init: PluginInit<Self::Config>) -> Result<Self, BoxError>
    where
        Self: Sized;

    /// This function is EXPERIMENTAL and its signature is subject to change.
    ///
    /// This service runs at the very beginning and very end of the request lifecycle.
    /// It's the entrypoint of every requests and also the last hook before sending the response.
    /// Define supergraph_service if your customization needs to interact at the earliest or latest point possible.
    /// For example, this is a good opportunity to perform JWT verification before allowing a request to proceed further.
    fn router_service(&self, service: router::BoxService) -> router::BoxService {
        service
    }

    /// This service runs after the HTTP request payload has been deserialized into a GraphQL request,
    /// and before the GraphQL response payload is serialized into a raw HTTP response.
    /// Define supergraph_service if your customization needs to interact at the earliest or latest point possible, yet operates on GraphQL payloads.
    fn supergraph_service(&self, service: supergraph::BoxService) -> supergraph::BoxService {
        service
    }

    /// This service handles initiating the execution of a query plan after it's been generated.
    /// Define `execution_service` if your customization includes logic to govern execution (for example, if you want to block a particular query based on a policy decision).
    fn execution_service(&self, service: execution::BoxService) -> execution::BoxService {
        service
    }

    /// This service handles communication between the Apollo Router and your subgraphs.
    /// Define `subgraph_service` to configure this communication (for example, to dynamically add headers to pass to a subgraph).
    /// The `_subgraph_name` parameter is useful if you need to apply a customization only specific subgraphs.
    fn subgraph_service(
        &self,
        _subgraph_name: &str,
        service: subgraph::BoxService,
    ) -> subgraph::BoxService {
        service
    }

    /// This service handles HTTP communication
    fn http_client_service(
        &self,
        _subgraph_name: &str,
        service: crate::services::http::BoxService,
    ) -> crate::services::http::BoxService {
        service
    }

    /// This service handles individual requests to Apollo Connectors
    fn connector_request_service(
        &self,
        service: crate::services::connector::request_service::BoxService,
    ) -> crate::services::connector::request_service::BoxService {
        service
    }

    /// Return the name of the plugin.
    fn name(&self) -> &'static str
    where
        Self: Sized,
    {
        get_type_of(self)
    }

    /// Return one or several `Endpoint`s and `ListenAddr` and the router will serve your custom web Endpoint(s).
    ///
    /// This method is experimental and subject to change post 1.0
    fn web_endpoints(&self) -> MultiMap<ListenAddr, Endpoint> {
        MultiMap::new()
    }

    /// The point of no return this plugin is about to go live
    fn activate(&self) {}
}

#[async_trait]
impl<P> PluginPrivate for P
where
    P: PluginUnstable,
{
    type Config = <P as PluginUnstable>::Config;

    async fn new(init: PluginInit<Self::Config>) -> Result<Self, BoxError>
    where
        Self: Sized,
    {
        PluginUnstable::new(init).await
    }

    fn router_service(&self, service: router::BoxService) -> router::BoxService {
        PluginUnstable::router_service(self, service)
    }

    fn supergraph_service(&self, service: supergraph::BoxService) -> supergraph::BoxService {
        PluginUnstable::supergraph_service(self, service)
    }

    fn execution_service(&self, service: execution::BoxService) -> execution::BoxService {
        PluginUnstable::execution_service(self, service)
    }

    fn subgraph_service(
        &self,
        subgraph_name: &str,
        service: subgraph::BoxService,
    ) -> subgraph::BoxService {
        PluginUnstable::subgraph_service(self, subgraph_name, service)
    }

    /// Return the name of the plugin.
    fn name(&self) -> &'static str
    where
        Self: Sized,
    {
        PluginUnstable::name(self)
    }

    fn web_endpoints(&self) -> MultiMap<ListenAddr, Endpoint> {
        PluginUnstable::web_endpoints(self)
    }

    fn activate(&self) {}
}

fn get_type_of<T>(_: &T) -> &'static str {
    std::any::type_name::<T>()
}

/// All router plugins must implement the DynPlugin trait.
///
/// This trait defines lifecycle hooks that enable hooking into Apollo Router services.
/// The trait also provides a default implementations for each hook, which returns the associated service unmodified.
/// For more information about the plugin lifecycle please check this documentation <https://www.apollographql.com/docs/router/customizations/native/#plugin-lifecycle>
#[async_trait]
pub(crate) trait DynPlugin: Send + Sync + 'static {
    /// This service runs at the very beginning and very end of the request lifecycle.
    /// It's the entrypoint of every requests and also the last hook before sending the response.
    /// Define supergraph_service if your customization needs to interact at the earliest or latest point possible.
    /// For example, this is a good opportunity to perform JWT verification before allowing a request to proceed further.
    fn router_service(&self, service: router::BoxService) -> router::BoxService;

    /// This service runs after the HTTP request payload has been deserialized into a GraphQL request,
    /// and before the GraphQL response payload is serialized into a raw HTTP response.
    /// Define supergraph_service if your customization needs to interact at the earliest or latest point possible, yet operates on GraphQL payloads.
    fn supergraph_service(&self, service: supergraph::BoxService) -> supergraph::BoxService;

    /// This service handles initiating the execution of a query plan after it's been generated.
    /// Define `execution_service` if your customization includes logic to govern execution (for example, if you want to block a particular query based on a policy decision).
    fn execution_service(&self, service: execution::BoxService) -> execution::BoxService;

    /// This service handles communication between the Apollo Router and your subgraphs.
    /// Define `subgraph_service` to configure this communication (for example, to dynamically add headers to pass to a subgraph).
    /// The `_subgraph_name` parameter is useful if you need to apply a customization only on specific subgraphs.
    fn subgraph_service(
        &self,
        _subgraph_name: &str,
        service: subgraph::BoxService,
    ) -> subgraph::BoxService;

    /// This service handles HTTP communication
    fn http_client_service(
        &self,
        _subgraph_name: &str,
        service: crate::services::http::BoxService,
    ) -> crate::services::http::BoxService;

    /// This service handles individual requests to Apollo Connectors
    fn connector_request_service(
        &self,
        service: crate::services::connector::request_service::BoxService,
    ) -> crate::services::connector::request_service::BoxService;

    /// Return the name of the plugin.
    fn name(&self) -> &'static str;

    /// Return one or several `Endpoint`s and `ListenAddr` and the router will serve your custom web Endpoint(s).
    fn web_endpoints(&self) -> MultiMap<ListenAddr, Endpoint>;

    /// Support downcasting
    fn as_any(&self) -> &dyn std::any::Any;

    /// Support downcasting
    #[cfg(test)]
    fn as_any_mut(&mut self) -> &mut dyn std::any::Any;

    /// The point of no return, this plugin is about to go live
    fn activate(&self) {}
}

#[async_trait]
impl<T> DynPlugin for T
where
    T: PluginPrivate,
    for<'de> <T as PluginPrivate>::Config: Deserialize<'de>,
{
    fn router_service(&self, service: router::BoxService) -> router::BoxService {
        self.router_service(service)
    }

    fn supergraph_service(&self, service: supergraph::BoxService) -> supergraph::BoxService {
        self.supergraph_service(service)
    }

    fn execution_service(&self, service: execution::BoxService) -> execution::BoxService {
        self.execution_service(service)
    }

    fn subgraph_service(&self, name: &str, service: subgraph::BoxService) -> subgraph::BoxService {
        self.subgraph_service(name, service)
    }

    /// This service handles HTTP communication
    fn http_client_service(
        &self,
        name: &str,
        service: crate::services::http::BoxService,
    ) -> crate::services::http::BoxService {
        self.http_client_service(name, service)
    }

    fn connector_request_service(
        &self,
        service: crate::services::connector::request_service::BoxService,
    ) -> crate::services::connector::request_service::BoxService {
        self.connector_request_service(service)
    }

    fn name(&self) -> &'static str {
        self.name()
    }

    /// Return one or several `Endpoint`s and `ListenAddr` and the router will serve your custom web Endpoint(s).
    fn web_endpoints(&self) -> MultiMap<ListenAddr, Endpoint> {
        self.web_endpoints()
    }

    fn as_any(&self) -> &dyn std::any::Any {
        self
    }

    #[cfg(test)]
    fn as_any_mut(&mut self) -> &mut dyn std::any::Any {
        self
    }

    fn activate(&self) {
        self.activate()
    }
}

impl<T> From<T> for Box<dyn DynPlugin>
where
    T: PluginPrivate,
{
    fn from(value: T) -> Self {
        Box::new(value)
    }
}

/// Register a plugin with a group and a name
/// Grouping prevent name clashes for plugins, so choose something unique, like your domain name.
/// Plugins will appear in the configuration as a layer property called: {group}.{name}
#[macro_export]
macro_rules! register_plugin {
    ($group: literal, $name: literal, $plugin_type: ident <  $generic: ident >) => {
        //  Artificial scope to avoid naming collisions
        const _: () = {
            use $crate::_private::once_cell::sync::Lazy;
            use $crate::_private::PluginFactory;
            use $crate::_private::PLUGINS;

            #[$crate::_private::linkme::distributed_slice(PLUGINS)]
            #[linkme(crate = $crate::_private::linkme)]
            static REGISTER_PLUGIN: Lazy<PluginFactory> = Lazy::new(|| {
                $crate::plugin::PluginFactory::new::<$plugin_type<$generic>>($group, $name)
            });
        };
    };

    ($group: literal, $name: expr, $plugin_type: ident) => {
        //  Artificial scope to avoid naming collisions
        const _: () = {
            use $crate::_private::once_cell::sync::Lazy;
            use $crate::_private::PluginFactory;
            use $crate::_private::PLUGINS;

            #[$crate::_private::linkme::distributed_slice(PLUGINS)]
            #[linkme(crate = $crate::_private::linkme)]
            static REGISTER_PLUGIN: Lazy<PluginFactory> =
                Lazy::new(|| $crate::plugin::PluginFactory::new::<$plugin_type>($group, $name));
        };
    };
}

/// Register a private plugin with a group and a name
/// Grouping prevent name clashes for plugins, so choose something unique, like your domain name.
/// Plugins will appear in the configuration as a layer property called: {group}.{name}
#[macro_export]
macro_rules! register_private_plugin {
    ($group: literal, $name: literal, $plugin_type: ident <  $generic: ident >) => {
        //  Artificial scope to avoid naming collisions
        const _: () = {
            use $crate::_private::once_cell::sync::Lazy;
            use $crate::_private::PluginFactory;
            use $crate::_private::PLUGINS;

            #[$crate::_private::linkme::distributed_slice(PLUGINS)]
            #[linkme(crate = $crate::_private::linkme)]
            static REGISTER_PLUGIN: Lazy<PluginFactory> = Lazy::new(|| {
                $crate::plugin::PluginFactory::new_private::<$plugin_type<$generic>>($group, $name)
            });
        };
    };

    ($group: literal, $name: literal, $plugin_type: ident) => {
        //  Artificial scope to avoid naming collisions
        const _: () = {
            use $crate::_private::once_cell::sync::Lazy;
            use $crate::_private::PluginFactory;
            use $crate::_private::PLUGINS;

            #[$crate::_private::linkme::distributed_slice(PLUGINS)]
            #[linkme(crate = $crate::_private::linkme)]
            static REGISTER_PLUGIN: Lazy<PluginFactory> = Lazy::new(|| {
                $crate::plugin::PluginFactory::new_private::<$plugin_type>($group, $name)
            });
        };
    };
}

/// Handler represents a [`Plugin`] endpoint.
#[derive(Clone)]
pub(crate) struct Handler {
    service: Buffer<router::Request, <router::BoxService as Service<router::Request>>::Future>,
}

impl Handler {
    pub(crate) fn new(service: router::BoxService) -> Self {
        Self {
            service: ServiceBuilder::new().buffered().service(service),
        }
    }
}

impl Service<router::Request> for Handler {
    type Response = router::Response;
    type Error = BoxError;
    type Future = ResponseFuture<BoxFuture<'static, Result<Self::Response, Self::Error>>>;

    fn poll_ready(&mut self, cx: &mut Context<'_>) -> Poll<Result<(), Self::Error>> {
        self.service.poll_ready(cx)
    }

    fn call(&mut self, req: router::Request) -> Self::Future {
        self.service.call(req)
    }
}

impl From<router::BoxService> for Handler {
    fn from(original: router::BoxService) -> Self {
        Self::new(original)
    }
}<|MERGE_RESOLUTION|>--- conflicted
+++ resolved
@@ -91,50 +91,6 @@
 where
     T: for<'de> Deserialize<'de>,
 {
-<<<<<<< HEAD
-    #[deprecated = "use PluginInit::builder() instead"]
-    /// Create a new PluginInit for the supplied config and SDL.
-    pub fn new(config: T, supergraph_sdl: Arc<String>) -> Self {
-        Self::builder()
-            .config(config)
-            .supergraph_schema(Arc::new(
-                Schema::parse_and_validate(supergraph_sdl.to_string(), PathBuf::from("synthetic"))
-                    .expect("failed to parse supergraph schema"),
-            ))
-            .supergraph_schema_id(crate::spec::Schema::schema_id(&supergraph_sdl).into_inner())
-            .supergraph_sdl(supergraph_sdl)
-            .notify(Notify::builder().build())
-            .license(LicenseState::default())
-            .build()
-    }
-
-    /// Try to create a new PluginInit for the supplied JSON and SDL.
-    ///
-    /// This will fail if the supplied JSON cannot be deserialized into the configuration
-    /// struct.
-    #[deprecated = "use PluginInit::try_builder() instead"]
-    pub fn try_new(
-        config: serde_json::Value,
-        supergraph_sdl: Arc<String>,
-    ) -> Result<Self, BoxError> {
-        Self::try_builder()
-            .config(config)
-            .supergraph_schema(Arc::new(
-                Schema::parse_and_validate(supergraph_sdl.to_string(), PathBuf::from("synthetic"))
-                    .map_err(|e| {
-                        // This method is deprecated so we're not going to do anything fancy with the error
-                        BoxError::from(e.errors.to_string())
-                    })?,
-            ))
-            .supergraph_schema_id(crate::spec::Schema::schema_id(&supergraph_sdl).into_inner())
-            .supergraph_sdl(supergraph_sdl)
-            .notify(Notify::builder().build())
-            .license(LicenseState::default())
-            .build()
-    }
-
-=======
->>>>>>> 3a50abb4
     #[cfg(test)]
     pub(crate) fn fake_new(config: T, supergraph_sdl: Arc<String>) -> Self {
         let supergraph_schema = Arc::new(if !supergraph_sdl.is_empty() {
