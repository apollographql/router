//! Query processing.
//!
//! Parsing, formatting and manipulation of queries.
#![allow(clippy::mutable_key_type)]

use std::collections::HashMap;
use std::collections::HashSet;
use std::sync::Arc;

use apollo_compiler::executable;
use apollo_compiler::schema::ExtendedType;
use apollo_compiler::validation::WithErrors;
use apollo_compiler::ExecutableDocument;
use derivative::Derivative;
use indexmap::IndexSet;
use serde::Deserialize;
use serde::Serialize;
use serde_json_bytes::ByteString;
use tower::BoxError;
use tracing::level_filters::LevelFilter;

use self::change::QueryHashVisitor;
use self::subselections::BooleanValues;
use self::subselections::SubSelectionKey;
use self::subselections::SubSelectionValue;
use crate::error::FetchError;
use crate::error::ValidationErrors;
use crate::graphql::Error;
use crate::graphql::Request;
use crate::graphql::Response;
use crate::json_ext::Object;
use crate::json_ext::Path;
use crate::json_ext::ResponsePathElement;
use crate::json_ext::Value;
use crate::plugins::authorization::UnauthorizedPaths;
use crate::query_planner::fetch::OperationKind;
use crate::query_planner::fetch::QueryHash;
use crate::services::layers::query_analysis::ParsedDocument;
use crate::services::layers::query_analysis::ParsedDocumentInner;
use crate::spec::FieldType;
use crate::spec::Fragments;
use crate::spec::InvalidValue;
use crate::spec::Schema;
use crate::spec::Selection;
use crate::spec::SpecError;
use crate::Configuration;

pub(crate) mod change;
pub(crate) mod subselections;
pub(crate) mod transform;
pub(crate) mod traverse;

pub(crate) const TYPENAME: &str = "__typename";

/// A GraphQL query.
#[derive(Derivative, Serialize, Deserialize)]
#[derivative(PartialEq, Hash, Eq, Debug)]
pub(crate) struct Query {
    pub(crate) string: String,
    #[derivative(PartialEq = "ignore", Hash = "ignore")]
    pub(crate) fragments: Fragments,
    #[derivative(PartialEq = "ignore", Hash = "ignore")]
    pub(crate) operations: Vec<Operation>,
    #[derivative(PartialEq = "ignore", Hash = "ignore")]
    pub(crate) subselections: HashMap<SubSelectionKey, SubSelectionValue>,
    #[derivative(PartialEq = "ignore", Hash = "ignore")]
    pub(crate) unauthorized: UnauthorizedPaths,
    #[derivative(PartialEq = "ignore", Hash = "ignore")]
    pub(crate) filtered_query: Option<Arc<Query>>,
    #[derivative(PartialEq = "ignore", Hash = "ignore")]
    pub(crate) defer_stats: DeferStats,
    #[derivative(PartialEq = "ignore", Hash = "ignore")]
    pub(crate) is_original: bool,

    /// This is a hash that depends on:
    /// - the query itself
    /// - the relevant parts of the schema
    ///
    /// if a schema update does not affect a query, then this will be the same hash
    /// with the old and new schema
    #[derivative(PartialEq = "ignore", Hash = "ignore")]
    pub(crate) schema_aware_hash: Vec<u8>,
}

#[derive(Debug, Serialize, Deserialize)]
pub(crate) struct DeferStats {
    /// Is `@defer` used at all (except `@defer(if=false)`)
    pub(crate) has_defer: bool,

    /// Is `@defer` used without `if` (or `@defer(if=true)`)
    pub(crate) has_unconditional_defer: bool,

    /// Names of boolean variables used in `@defer(if=$var)`
    pub(crate) conditional_defer_variable_names: IndexSet<String>,
}

impl Query {
    pub(crate) fn empty() -> Self {
        Self {
            string: String::new(),
            fragments: Fragments {
                map: HashMap::new(),
            },
            operations: Vec::new(),
            subselections: HashMap::new(),
            unauthorized: UnauthorizedPaths::default(),
            filtered_query: None,
            defer_stats: DeferStats {
                has_defer: false,
                has_unconditional_defer: false,
                conditional_defer_variable_names: IndexSet::new(),
            },
            is_original: true,
            schema_aware_hash: vec![],
        }
    }

    /// Re-format the response value to match this query.
    ///
    /// This will discard unrequested fields and re-order the output to match the order of the
    /// query.
    #[tracing::instrument(skip_all, level = "trace")]
    pub(crate) fn format_response(
        &self,
        response: &mut Response,
        operation_name: Option<&str>,
        variables: Object,
        schema: &Schema,
        defer_conditions: BooleanValues,
    ) -> Vec<Path> {
        let data = std::mem::take(&mut response.data);

        let original_operation = self.operation(operation_name);
        match data {
            Some(Value::Object(mut input)) => {
                if self.is_deferred(defer_conditions) {
                    // Get subselection from hashmap
                    match self.subselections.get(&SubSelectionKey {
                        defer_label: response.label.clone(),
                        defer_conditions,
                    }) {
                        Some(subselection) => {
                            let mut output =
                                Object::with_capacity(subselection.selection_set.len());
                            let mut parameters = FormatParameters {
                                variables: &variables,
                                schema,
                                errors: Vec::new(),
                                nullified: Vec::new(),
                            };
                            // Detect if root __typename is asked in the original query (the qp doesn't put root __typename in subselections)
                            // cf https://github.com/apollographql/router/issues/1677
                            let operation_kind_if_root_typename =
                                original_operation.and_then(|op| {
                                    op.selection_set
                                        .iter()
                                        .any(|f| f.is_typename_field())
                                        .then(|| *op.kind())
                                });
                            if let Some(operation_kind) = operation_kind_if_root_typename {
                                output.insert(TYPENAME, operation_kind.as_str().into());
                            }

                            response.data = Some(
                                match self.apply_root_selection_set(
                                    &subselection.type_name,
                                    &subselection.selection_set,
                                    &mut parameters,
                                    &mut input,
                                    &mut output,
                                    &mut Vec::new(),
                                ) {
                                    Ok(()) => output.into(),
                                    Err(InvalidValue) => Value::Null,
                                },
                            );

                            if !parameters.errors.is_empty() {
                                if let Ok(value) = serde_json_bytes::to_value(&parameters.errors) {
                                    response.extensions.insert("valueCompletion", value);
                                }
                            }

                            return parameters.nullified;
                        }
                        None => {
                            response.data = Some(Value::Object(Object::default()));
                            return vec![];
                        }
                    }
                } else if let Some(operation) = original_operation {
                    let mut output = Object::with_capacity(operation.selection_set.len());

                    let all_variables = if operation.variables.is_empty() {
                        variables
                    } else {
                        operation
                            .variables
                            .iter()
                            .filter_map(|(k, Variable { default_value, .. })| {
                                default_value.as_ref().map(|v| (k, v))
                            })
                            .chain(variables.iter())
                            .map(|(k, v)| (k.clone(), v.clone()))
                            .collect()
                    };

                    let operation_type_name = schema.root_operation_name(operation.kind);
                    let mut parameters = FormatParameters {
                        variables: &all_variables,
                        schema,
                        errors: Vec::new(),
                        nullified: Vec::new(),
                    };

                    response.data = Some(
                        match self.apply_root_selection_set(
                            operation_type_name,
                            &operation.selection_set,
                            &mut parameters,
                            &mut input,
                            &mut output,
                            &mut Vec::new(),
                        ) {
                            Ok(()) => output.into(),
                            Err(InvalidValue) => Value::Null,
                        },
                    );
                    if !parameters.errors.is_empty() {
                        if let Ok(value) = serde_json_bytes::to_value(&parameters.errors) {
                            response.extensions.insert("valueCompletion", value);
                        }
                    }

                    return parameters.nullified;
                } else {
                    failfast_debug!("can't find operation for {:?}", operation_name);
                }
            }
            Some(Value::Null) => {
                // Detect if root __typename is asked in the original query (the qp doesn't put root __typename in subselections)
                // cf https://github.com/apollographql/router/issues/1677
                let operation_kind_if_root_typename = original_operation.and_then(|op| {
                    op.selection_set
                        .iter()
                        .any(|f| f.is_typename_field())
                        .then(|| *op.kind())
                });
                response.data = match operation_kind_if_root_typename {
                    Some(operation_kind) => {
                        let mut output = Object::default();
                        output.insert(TYPENAME, operation_kind.as_str().into());
                        Some(output.into())
                    }
                    None => Some(Value::default()),
                };

                return vec![];
            }
            _ => {
                failfast_debug!("invalid type for data in response. data: {:#?}", data);
            }
        }

        response.data = Some(Value::default());

        vec![]
    }

    pub(crate) fn parse_document(
        query: &str,
        operation_name: Option<&str>,
        schema: &Schema,
        configuration: &Configuration,
    ) -> Result<ParsedDocument, SpecError> {
        let parser = &mut apollo_compiler::Parser::new()
            .recursion_limit(configuration.limits.parser_max_recursion)
            .token_limit(configuration.limits.parser_max_tokens);
        let ast = match parser.parse_ast(query, "query.graphql") {
            Ok(ast) => ast,
            Err(WithErrors { errors, .. }) => {
                return Err(SpecError::ParsingError(errors.to_string()));
            }
        };
        let schema = &schema.api_schema().definitions;
        let executable_document = match ast.to_executable_validate(schema) {
            Ok(doc) => doc,
            Err(WithErrors { errors, .. }) => {
                return Err(SpecError::ValidationError(ValidationErrors {
                    errors: errors.iter().map(|e| e.to_json()).collect(),
                }));
            }
        };

        // Trace log recursion limit data
        let recursion_limit = parser.recursion_reached();
        tracing::trace!(?recursion_limit, "recursion limit data");

<<<<<<< HEAD
        Ok(Arc::new(ParsedDocumentInner {
            ast,
            executable: Arc::new(executable_document),
=======
        let hash = QueryHashVisitor::hash_query(schema, &executable_document, operation_name)
            .map_err(|e| SpecError::QueryHashing(e.to_string()))?;

        Ok(Arc::new(ParsedDocumentInner {
            ast,
            executable: Arc::new(executable_document),
            hash: Arc::new(QueryHash(hash)),
            parse_errors,
            validation_errors,
>>>>>>> 40eaed58
        }))
    }

    pub(crate) fn parse(
        query: impl Into<String>,
        operation_name: Option<&str>,
        schema: &Schema,
        configuration: &Configuration,
    ) -> Result<Self, BoxError> {
        let query = query.into();

<<<<<<< HEAD
        let doc = Self::parse_document(&query, schema, configuration)?;
=======
        let doc = Self::parse_document(&query, operation_name, schema, configuration)?;
        Self::check_errors(&doc)?;
>>>>>>> 40eaed58
        let (fragments, operations, defer_stats, schema_aware_hash) =
            Self::extract_query_information(schema, &doc.executable, operation_name)?;

        Ok(Query {
            string: query,
            fragments,
            operations,
            subselections: HashMap::new(),
            unauthorized: UnauthorizedPaths::default(),
            filtered_query: None,
            defer_stats,
            is_original: true,
            schema_aware_hash,
        })
    }

    /// Extract serializable data structures from the apollo-compiler HIR.
    pub(crate) fn extract_query_information(
        schema: &Schema,
        document: &ExecutableDocument,
        operation_name: Option<&str>,
    ) -> Result<(Fragments, Vec<Operation>, DeferStats, Vec<u8>), SpecError> {
        let mut defer_stats = DeferStats {
            has_defer: false,
            has_unconditional_defer: false,
            conditional_defer_variable_names: IndexSet::new(),
        };
        let fragments = Fragments::from_hir(document, schema, &mut defer_stats)?;
        let operations = document
            .all_operations()
            .map(|operation| Operation::from_hir(operation, schema, &mut defer_stats, &fragments))
            .collect::<Result<Vec<_>, SpecError>>()?;

        let mut visitor = QueryHashVisitor::new(&schema.definitions, document);
        traverse::document(&mut visitor, document, operation_name).map_err(|e| {
            SpecError::ParsingError(format!("could not calculate the query hash: {e}"))
        })?;
        let hash = visitor.finish();

        Ok((fragments, operations, defer_stats, hash))
    }

    #[allow(clippy::too_many_arguments)]
    fn format_value<'a: 'b, 'b>(
        &'a self,
        parameters: &mut FormatParameters,
        field_type: &executable::Type,
        input: &mut Value,
        output: &mut Value,
        path: &mut Vec<ResponsePathElement<'b>>,
        parent_type: &executable::Type,
        selection_set: &'a [Selection],
    ) -> Result<(), InvalidValue> {
        // for every type, if we have an invalid value, we will replace it with null
        // and return Ok(()), because values are optional by default
        match field_type {
            // for non null types, we validate with the inner type, then if we get an InvalidValue
            // we set it to null and immediately return an error instead of Ok(()), because we
            // want the error to go up until the next nullable parent
            executable::Type::NonNullNamed(_) | executable::Type::NonNullList(_) => {
                let inner_type = match field_type {
                    executable::Type::NonNullList(ty) => ty.clone().list(),
                    executable::Type::NonNullNamed(name) => executable::Type::Named(name.clone()),
                    _ => unreachable!(),
                };
                match self.format_value(
                    parameters,
                    &inner_type,
                    input,
                    output,
                    path,
                    field_type,
                    selection_set,
                ) {
                    Err(_) => Err(InvalidValue),
                    Ok(_) => {
                        if output.is_null() {
                            let message = match path.last() {
                                Some(ResponsePathElement::Key(k)) => format!(
                                    "Cannot return null for non-nullable field {parent_type}.{k}"
                                ),
                                Some(ResponsePathElement::Index(i)) => format!(
                                    "Cannot return null for non-nullable array element of type {inner_type} at index {i}"
                                ),
                                _ => todo!(),
                            };
                            parameters.errors.push(Error {
                                message,
                                path: Some(Path::from_response_slice(path)),
                                ..Error::default()
                            });

                            Err(InvalidValue)
                        } else {
                            Ok(())
                        }
                    }
                }
            }

            // if the list contains nonnullable types, we will receive a Err(InvalidValue)
            // and should replace the entire list with null
            // if the types are nullable, the inner call to filter_errors will take care
            // of setting the current entry to null
            executable::Type::List(inner_type) => match input {
                Value::Array(input_array) => {
                    if output.is_null() {
                        *output = Value::Array(
                            std::iter::repeat(Value::Null)
                                .take(input_array.len())
                                .collect(),
                        );
                    }
                    let output_array = output.as_array_mut().ok_or(InvalidValue)?;
                    match input_array
                        .iter_mut()
                        .enumerate()
                        .try_for_each(|(i, element)| {
                            path.push(ResponsePathElement::Index(i));
                            let res = self.format_value(
                                parameters,
                                inner_type,
                                element,
                                &mut output_array[i],
                                path,
                                field_type,
                                selection_set,
                            );
                            path.pop();
                            res
                        }) {
                        Err(InvalidValue) => {
                            parameters.nullified.push(Path::from_response_slice(path));
                            *output = Value::Null;
                            Ok(())
                        }
                        Ok(()) => Ok(()),
                    }
                }
                _ => Ok(()),
            },
            executable::Type::Named(name) if name == "Int" => {
                let opt = if input.is_i64() {
                    input.as_i64().and_then(|i| i32::try_from(i).ok())
                } else if input.is_u64() {
                    input.as_i64().and_then(|i| i32::try_from(i).ok())
                } else {
                    None
                };

                // if the value is invalid, we do not insert it in the output object
                // which is equivalent to inserting null
                if opt.is_some() {
                    *output = input.clone();
                } else {
                    *output = Value::Null;
                }
                Ok(())
            }
            executable::Type::Named(name) if name == "Float" => {
                if input.as_f64().is_some() {
                    *output = input.clone();
                } else {
                    *output = Value::Null;
                }
                Ok(())
            }
            executable::Type::Named(name) if name == "Boolean" => {
                if input.as_bool().is_some() {
                    *output = input.clone();
                } else {
                    *output = Value::Null;
                }
                Ok(())
            }
            executable::Type::Named(name) if name == "String" => {
                if input.as_str().is_some() {
                    *output = input.clone();
                } else {
                    *output = Value::Null;
                }
                Ok(())
            }
            executable::Type::Named(name) if name == "Id" => {
                if input.is_string() || input.is_i64() || input.is_u64() || input.is_f64() {
                    *output = input.clone();
                } else {
                    *output = Value::Null;
                }
                Ok(())
            }
            executable::Type::Named(type_name) => {
                // we cannot know about the expected format of custom scalars
                // so we must pass them directly to the client
                match parameters.schema.definitions.types.get(type_name) {
                    Some(ExtendedType::Scalar(_)) => {
                        *output = input.clone();
                        return Ok(());
                    }
                    Some(ExtendedType::Enum(enum_type)) => {
                        return match input.as_str() {
                            Some(s) => {
                                if enum_type.values.contains_key(s) {
                                    *output = input.clone();
                                    Ok(())
                                } else {
                                    *output = Value::Null;
                                    Ok(())
                                }
                            }
                            None => {
                                *output = Value::Null;
                                Ok(())
                            }
                        };
                    }
                    _ => {}
                }

                match input {
                    Value::Object(ref mut input_object) => {
                        if let Some(input_type) =
                            input_object.get(TYPENAME).and_then(|val| val.as_str())
                        {
                            // If there is a __typename, make sure the pointed type is a valid type of the schema. Otherwise, something is wrong, and in case we might
                            // be inadvertently leaking some data for an @inacessible type or something, nullify the whole object. However, do note that due to `@interfaceObject`,
                            // some subgraph can have returned a __typename that is the name of an interface in the supergraph, and this is fine (that is, we should not
                            // return such a __typename to the user, but as long as it's not returned, having it in the internal data is ok and sometimes expected).
                            let Some(ExtendedType::Object(_) | ExtendedType::Interface(_)) =
                                parameters.schema.definitions.types.get(input_type)
                            else {
                                parameters.nullified.push(Path::from_response_slice(path));
                                *output = Value::Null;
                                return Ok(());
                            };
                        }

                        if output.is_null() {
                            *output = Value::Object(Object::with_capacity(selection_set.len()));
                        }
                        let output_object = output.as_object_mut().ok_or(InvalidValue)?;

                        let typename = input_object
                            .get(TYPENAME)
                            .and_then(|val| val.as_str())
                            .and_then(|s| {
                                Some(apollo_compiler::ast::Type::Named(
                                    apollo_compiler::ast::NamedType::new(
                                        apollo_compiler::NodeStr::new(s),
                                    )
                                    .ok()?,
                                ))
                            });

                        let current_type = if parameters
                            .schema
                            .is_interface(field_type.inner_named_type().as_str())
                            || parameters
                                .schema
                                .is_union(field_type.inner_named_type().as_str())
                        {
                            typename.as_ref().unwrap_or(field_type)
                        } else {
                            field_type
                        };

                        if self
                            .apply_selection_set(
                                selection_set,
                                parameters,
                                input_object,
                                output_object,
                                path,
                                current_type,
                            )
                            .is_err()
                        {
                            parameters.nullified.push(Path::from_response_slice(path));
                            *output = Value::Null;
                        }

                        Ok(())
                    }
                    _ => {
                        parameters.nullified.push(Path::from_response_slice(path));
                        *output = Value::Null;
                        Ok(())
                    }
                }
            }
        }
    }

    fn apply_selection_set<'a: 'b, 'b>(
        &'a self,
        selection_set: &'a [Selection],
        parameters: &mut FormatParameters,
        input: &mut Object,
        output: &mut Object,
        path: &mut Vec<ResponsePathElement<'b>>,
        // the type under which we apply selections
        current_type: &executable::Type,
    ) -> Result<(), InvalidValue> {
        // For skip and include, using .unwrap_or is legit here because
        // validate_variables should have already checked that
        // the variable is present and it is of the correct type
        for selection in selection_set {
            match selection {
                Selection::Field {
                    name,
                    alias,
                    selection_set,
                    field_type,
                    include_skip,
                } => {
                    let field_name = alias.as_ref().unwrap_or(name);
                    if include_skip.should_skip(parameters.variables) {
                        continue;
                    }

                    if name.as_str() == TYPENAME {
                        let input_value = input
                            .get(field_name.as_str())
                            .cloned()
                            .filter(|v| v.is_string())
                            .unwrap_or_else(|| {
                                Value::String(ByteString::from(
                                    current_type.inner_named_type().as_str().to_owned(),
                                ))
                            });
                        if let Some(input_str) = input_value.as_str() {
                            if parameters
                                .schema
                                .definitions
                                .get_object(input_str)
                                .is_some()
                            {
                                output.insert((*field_name).clone(), input_value);
                            } else {
                                return Err(InvalidValue);
                            }
                        }
                        continue;
                    }

                    if let Some(input_value) = input.get_mut(field_name.as_str()) {
                        // if there's already a value for that key in the output it means either:
                        // - the value is a scalar and was moved into output using take(), replacing
                        // the input value with Null
                        // - the value was already null and is already present in output
                        // if we expect an object or list at that key, output will already contain
                        // an object or list and then input_value cannot be null
                        if input_value.is_null() && output.contains_key(field_name.as_str()) {
                            continue;
                        }

                        let selection_set = selection_set.as_deref().unwrap_or_default();
                        let output_value =
                            output.entry((*field_name).clone()).or_insert(Value::Null);

                        path.push(ResponsePathElement::Key(field_name.as_str()));
                        let res = self.format_value(
                            parameters,
                            &field_type.0,
                            input_value,
                            output_value,
                            path,
                            current_type,
                            selection_set,
                        );
                        path.pop();
                        res?
                    } else {
                        if !output.contains_key(field_name.as_str()) {
                            output.insert((*field_name).clone(), Value::Null);
                        }
                        if field_type.is_non_null() {
                            parameters.errors.push(Error {
                                message: format!(
                                    "Cannot return null for non-nullable field {current_type}.{}",
                                    field_name.as_str()
                                ),
                                path: Some(Path::from_response_slice(path)),
                                ..Error::default()
                            });

                            return Err(InvalidValue);
                        }
                    }
                }
                Selection::InlineFragment {
                    type_condition,
                    selection_set,
                    include_skip,
                    defer: _,
                    defer_label: _,
                    known_type: _,
                } => {
                    if include_skip.should_skip(parameters.variables) {
                        continue;
                    }

                    let is_apply = current_type.inner_named_type().as_str()
                        == type_condition.as_str()
                        || parameters
                            .schema
                            .is_subtype(type_condition, current_type.inner_named_type().as_str());

                    if is_apply {
                        // if this is the filtered query, we must keep the __typename field because the original query must know the type
                        if !self.is_original {
                            if let Some(input_type) = input.get(TYPENAME) {
                                output.insert(TYPENAME, input_type.clone());
                            }
                        }

                        self.apply_selection_set(
                            selection_set,
                            parameters,
                            input,
                            output,
                            path,
                            current_type,
                        )?;
                    }
                }
                Selection::FragmentSpread {
                    name,
                    known_type: _,
                    include_skip,
                    defer: _,
                    defer_label: _,
                } => {
                    if include_skip.should_skip(parameters.variables) {
                        continue;
                    }

                    if let Some(fragment) = self.fragments.get(name) {
                        let is_apply = current_type.inner_named_type().as_str()
                            == fragment.type_condition.as_str()
                            || parameters.schema.is_subtype(
                                &fragment.type_condition,
                                current_type.inner_named_type().as_str(),
                            );

                        if is_apply {
                            // if this is the filtered query, we must keep the __typename field because the original query must know the type
                            if !self.is_original {
                                if let Some(input_type) = input.get(TYPENAME) {
                                    output.insert(TYPENAME, input_type.clone());
                                }
                            }

                            self.apply_selection_set(
                                &fragment.selection_set,
                                parameters,
                                input,
                                output,
                                path,
                                current_type,
                            )?;
                        }
                    } else {
                        // the fragment should have been already checked with the schema
                        failfast_debug!("missing fragment named: {}", name);
                    }
                }
            }
        }

        Ok(())
    }

    fn apply_root_selection_set<'a: 'b, 'b>(
        &'a self,
        root_type_name: &str,
        selection_set: &'a [Selection],
        parameters: &mut FormatParameters,
        input: &mut Object,
        output: &mut Object,
        path: &mut Vec<ResponsePathElement<'b>>,
    ) -> Result<(), InvalidValue> {
        for selection in selection_set {
            match selection {
                Selection::Field {
                    name,
                    alias,
                    selection_set,
                    field_type,
                    include_skip,
                } => {
                    if include_skip.should_skip(parameters.variables) {
                        continue;
                    }

                    let field_name = alias.as_ref().unwrap_or(name);
                    let field_name_str = field_name.as_str();
                    if let Some(input_value) = input.get_mut(field_name_str) {
                        // if there's already a value for that key in the output it means either:
                        // - the value is a scalar and was moved into output using take(), replacing
                        // the input value with Null
                        // - the value was already null and is already present in output
                        // if we expect an object or list at that key, output will already contain
                        // an object or list and then input_value cannot be null
                        if input_value.is_null() && output.contains_key(field_name_str) {
                            continue;
                        }

                        let selection_set = selection_set.as_deref().unwrap_or_default();
                        let output_value =
                            output.entry((*field_name).clone()).or_insert(Value::Null);
                        path.push(ResponsePathElement::Key(field_name_str));
                        let res = self.format_value(
                            parameters,
                            &field_type.0,
                            input_value,
                            output_value,
                            path,
                            &field_type.0,
                            selection_set,
                        );
                        path.pop();
                        res?
                    } else if name.as_str() == TYPENAME {
                        if !output.contains_key(field_name_str) {
                            output.insert(field_name.clone(), Value::String(root_type_name.into()));
                        }
                    } else if field_type.is_non_null() {
                        parameters.errors.push(Error {
                            message: format!(
                                "Cannot return null for non-nullable field {}.{field_name_str}",
                                root_type_name
                            ),
                            path: Some(Path::from_response_slice(path)),
                            ..Error::default()
                        });
                        return Err(InvalidValue);
                    } else {
                        output.insert(field_name.clone(), Value::Null);
                    }
                }
                Selection::InlineFragment {
                    type_condition,
                    selection_set,
                    include_skip,
                    ..
                } => {
                    // top level objects will not provide a __typename field
                    if type_condition.as_str() != root_type_name {
                        return Err(InvalidValue);
                    }

                    if include_skip.should_skip(parameters.variables) {
                        continue;
                    }

                    self.apply_selection_set(
                        selection_set,
                        parameters,
                        input,
                        output,
                        path,
                        // FIXME: use `ast::Name` everywhere so fallible conversion isn’t needed
                        #[allow(clippy::unwrap_used)]
                        &FieldType::new_named(type_condition.try_into().unwrap()).0,
                    )?;
                }
                Selection::FragmentSpread {
                    name,
                    known_type: _,
                    include_skip,
                    defer: _,
                    defer_label: _,
                } => {
                    if include_skip.should_skip(parameters.variables) {
                        continue;
                    }

                    if let Some(fragment) = self.fragments.get(name) {
                        let is_apply = {
                            // check if the fragment matches the input type directly, and if not, check if the
                            // input type is a subtype of the fragment's type condition (interface, union)
                            root_type_name == fragment.type_condition.as_str()
                                || parameters
                                    .schema
                                    .is_subtype(&fragment.type_condition, root_type_name)
                        };

                        if !is_apply {
                            return Err(InvalidValue);
                        }

                        self.apply_selection_set(
                            &fragment.selection_set,
                            parameters,
                            input,
                            output,
                            path,
                            // FIXME: use `ast::Name` everywhere so fallible conversion isn’t needed
                            #[allow(clippy::unwrap_used)]
                            &FieldType::new_named(root_type_name.try_into().unwrap()).0,
                        )?;
                    } else {
                        // the fragment should have been already checked with the schema
                        failfast_debug!("missing fragment named: {}", name);
                    }
                }
            }
        }

        Ok(())
    }

    /// Validate a [`Request`]'s variables against this [`Query`] using a provided [`Schema`].
    #[tracing::instrument(skip_all, level = "trace")]
    pub(crate) fn validate_variables(
        &self,
        request: &Request,
        schema: &Schema,
    ) -> Result<(), Response> {
        let operation_name = request.operation_name.as_deref();
        let operation_variable_types =
            self.operations
                .iter()
                .fold(HashMap::new(), |mut acc, operation| {
                    if operation_name.is_none() || operation.name.as_deref() == operation_name {
                        acc.extend(operation.variables.iter().map(|(k, v)| (k.as_str(), v)))
                    }
                    acc
                });

        if LevelFilter::current() >= LevelFilter::DEBUG {
            let known_variables = operation_variable_types.keys().cloned().collect();
            let provided_variables = request
                .variables
                .keys()
                .map(|k| k.as_str())
                .collect::<HashSet<_>>();
            let unknown_variables = provided_variables
                .difference(&known_variables)
                .collect::<Vec<_>>();
            if !unknown_variables.is_empty() {
                failfast_debug!(
                    "Received variable unknown to the query: {:?}",
                    unknown_variables,
                );
            }
        }

        let errors = operation_variable_types
            .iter()
            .filter_map(
                |(
                    name,
                    Variable {
                        field_type: ty,
                        default_value,
                    },
                )| {
                    let value = request
                        .variables
                        .get(*name)
                        .or(default_value.as_ref())
                        .unwrap_or(&Value::Null);
                    ty.validate_input_value(value, schema).err().map(|_| {
                        FetchError::ValidationInvalidTypeVariable {
                            name: name.to_string(),
                        }
                        .to_graphql_error(None)
                    })
                },
            )
            .collect::<Vec<_>>();

        if errors.is_empty() {
            Ok(())
        } else {
            Err(Response::builder().errors(errors).build())
        }
    }

    pub(crate) fn contains_introspection(&self) -> bool {
        self.operations.iter().any(Operation::is_introspection)
    }

    pub(crate) fn variable_value<'a>(
        &'a self,
        operation_name: Option<&str>,
        variable_name: &str,
        variables: &'a Object,
    ) -> Option<&'a Value> {
        variables
            .get(variable_name)
            .or_else(|| self.default_variable_value(operation_name, variable_name))
    }

    pub(crate) fn default_variable_value(
        &self,
        operation_name: Option<&str>,
        variable_name: &str,
    ) -> Option<&Value> {
        self.operation(operation_name).and_then(|op| {
            op.variables
                .get(variable_name)
                .and_then(|Variable { default_value, .. }| default_value.as_ref())
        })
    }

    pub(crate) fn operation(&self, operation_name: Option<impl AsRef<str>>) -> Option<&Operation> {
        match operation_name {
            Some(name) => self
                .operations
                .iter()
                // we should have an error if the only operation is anonymous but the query specifies a name
                .find(|op| {
                    if let Some(op_name) = op.name.as_deref() {
                        op_name == name.as_ref()
                    } else {
                        false
                    }
                }),
            None => self.operations.first(),
        }
    }

    pub(crate) fn contains_error_path(
        &self,
        operation_name: Option<&str>,
        label: &Option<String>,
        path: &Path,
        defer_conditions: BooleanValues,
    ) -> bool {
        let selection_set = match self.subselections.get(&SubSelectionKey {
            defer_label: label.clone(),
            defer_conditions,
        }) {
            Some(subselection) => &subselection.selection_set,
            None => match self.operation(operation_name) {
                None => return false,
                Some(op) => &op.selection_set,
            },
        };
        selection_set
            .iter()
            .any(|selection| selection.contains_error_path(&path.0, &self.fragments))
    }

    pub(crate) fn defer_variables_set(
        &self,
        operation_name: Option<&str>,
        variables: &Object,
    ) -> BooleanValues {
        let mut bits = 0_u32;
        for (i, variable) in self
            .defer_stats
            .conditional_defer_variable_names
            .iter()
            .enumerate()
        {
            let value = variables
                .get(variable.as_str())
                .or_else(|| self.default_variable_value(operation_name, variable));

            if matches!(value, Some(serde_json_bytes::Value::Bool(true))) {
                bits |= 1 << i;
            }
        }

        BooleanValues { bits }
    }

    pub(crate) fn is_deferred(&self, defer_conditions: BooleanValues) -> bool {
        self.defer_stats.has_unconditional_defer || defer_conditions.bits != 0
    }
}

/// Intermediate structure for arguments passed through the entire formatting
struct FormatParameters<'a> {
    variables: &'a Object,
    errors: Vec<Error>,
    nullified: Vec<Path>,
    schema: &'a Schema,
}

#[derive(Debug, Serialize, Deserialize)]
pub(crate) struct Operation {
    pub(crate) name: Option<String>,
    kind: OperationKind,
    type_name: String,
    pub(crate) selection_set: Vec<Selection>,
    variables: HashMap<ByteString, Variable>,
}

#[derive(Debug, Serialize, Deserialize)]
pub(crate) struct Variable {
    field_type: FieldType,
    default_value: Option<Value>,
}

impl Operation {
    pub(crate) fn from_hir(
        operation: &executable::Operation,
        schema: &Schema,
        defer_stats: &mut DeferStats,
        fragments: &Fragments,
    ) -> Result<Self, SpecError> {
        let name = operation.name.as_ref().map(|s| s.as_str().to_owned());
        let kind = operation.operation_type.into();
        let type_name = schema.root_operation_name(kind).to_owned();

        let selection_set = operation
            .selection_set
            .selections
            .iter()
            .filter_map(|selection| {
                Selection::from_hir(selection, &type_name, schema, 0, defer_stats, fragments)
                    .transpose()
            })
            .collect::<Result<_, _>>()?;
        let variables = operation
            .variables
            .iter()
            .map(|variable| {
                let name = variable.name.as_str().into();
                let variable = Variable {
                    field_type: variable.ty.as_ref().into(),
                    default_value: variable
                        .default_value
                        .as_ref()
                        .and_then(|v| parse_hir_value(v)),
                };
                Ok((name, variable))
            })
            .collect::<Result<_, _>>()?;

        Ok(Operation {
            selection_set,
            name,
            type_name,
            variables,
            kind,
        })
    }

    /// Checks to see if this is a query or mutation containing only
    /// `__typename` at the root level (possibly more than one time, possibly
    /// with aliases). If so, returns Some with a Vec of the output keys
    /// corresponding.
    pub(crate) fn is_only_typenames_with_output_keys(&self) -> Option<Vec<ByteString>> {
        if self.selection_set.is_empty() {
            None
        } else {
            let output_keys: Vec<ByteString> = self
                .selection_set
                .iter()
                .filter_map(|s| s.output_key_if_typename_field())
                .collect();
            if output_keys.len() == self.selection_set.len() {
                Some(output_keys)
            } else {
                None
            }
        }
    }

    fn is_introspection(&self) -> bool {
        // If the only field is `__typename` it's considered as an introspection query
        if self.is_only_typenames_with_output_keys().is_some() {
            return true;
        }
        self.selection_set.iter().all(|sel| match sel {
            Selection::Field { name, .. } => {
                let name = name.as_str();
                // `__typename` can only be resolved in runtime,
                // so this query cannot be seen as an introspection query
                name == "__schema" || name == "__type"
            }
            _ => false,
        })
    }

    pub(crate) fn kind(&self) -> &OperationKind {
        &self.kind
    }
}

pub(crate) fn parse_hir_value(value: &executable::Value) -> Option<Value> {
    match value {
        executable::Value::Variable(_) => None,
        executable::Value::Int(value) => Some(value.as_str().parse::<i64>().ok()?.into()),
        executable::Value::Float(value) => Some(value.try_to_f64().ok()?.into()),
        executable::Value::Null => Some(Value::Null),
        executable::Value::String(value) => Some(value.as_str().into()),
        executable::Value::Boolean(value) => Some((*value).into()),
        executable::Value::Enum(value) => Some(value.as_str().into()),
        executable::Value::List(value) => value.iter().map(|v| parse_hir_value(v)).collect(),
        executable::Value::Object(value) => value
            .iter()
            .map(|(k, v)| Some((k.as_str(), parse_hir_value(v)?)))
            .collect(),
    }
}

#[cfg(test)]
mod tests;<|MERGE_RESOLUTION|>--- conflicted
+++ resolved
@@ -296,21 +296,12 @@
         let recursion_limit = parser.recursion_reached();
         tracing::trace!(?recursion_limit, "recursion limit data");
 
-<<<<<<< HEAD
-        Ok(Arc::new(ParsedDocumentInner {
-            ast,
-            executable: Arc::new(executable_document),
-=======
         let hash = QueryHashVisitor::hash_query(schema, &executable_document, operation_name)
             .map_err(|e| SpecError::QueryHashing(e.to_string()))?;
-
         Ok(Arc::new(ParsedDocumentInner {
             ast,
             executable: Arc::new(executable_document),
             hash: Arc::new(QueryHash(hash)),
-            parse_errors,
-            validation_errors,
->>>>>>> 40eaed58
         }))
     }
 
@@ -322,12 +313,7 @@
     ) -> Result<Self, BoxError> {
         let query = query.into();
 
-<<<<<<< HEAD
-        let doc = Self::parse_document(&query, schema, configuration)?;
-=======
         let doc = Self::parse_document(&query, operation_name, schema, configuration)?;
-        Self::check_errors(&doc)?;
->>>>>>> 40eaed58
         let (fragments, operations, defer_stats, schema_aware_hash) =
             Self::extract_query_information(schema, &doc.executable, operation_name)?;
 
