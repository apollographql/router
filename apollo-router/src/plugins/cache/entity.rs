use std::collections::HashMap;
use std::collections::HashSet;
use std::fmt::Write;
use std::ops::ControlFlow;
use std::sync::Arc;
use std::time::Duration;

use apollo_compiler::Name;
use apollo_compiler::Schema;
use apollo_compiler::ast::NamedType;
use apollo_compiler::parser::Parser;
use apollo_compiler::validation::Valid;
use http::header;
use http::header::CACHE_CONTROL;
use indexmap::IndexMap;
use multimap::MultiMap;
use schemars::JsonSchema;
use serde::Deserialize;
use serde::Serialize;
use serde_json_bytes::ByteString;
use serde_json_bytes::Value;
use serde_json_bytes::from_value;
use sha2::Digest;
use sha2::Sha256;
use tokio::sync::RwLock;
use tower::BoxError;
use tower::ServiceBuilder;
use tower::ServiceExt;
use tower_service::Service;
use tracing::Instrument;
use tracing::Level;

use super::cache_control::CacheControl;
use super::invalidation::Invalidation;
use super::invalidation::InvalidationOrigin;
use super::invalidation_endpoint::InvalidationEndpointConfig;
use super::invalidation_endpoint::InvalidationService;
use super::invalidation_endpoint::SubgraphInvalidationConfig;
use super::metrics::CacheMetricContextKey;
use super::metrics::CacheMetricsService;
use crate::Context;
use crate::Endpoint;
use crate::ListenAddr;
use crate::batching::BatchQuery;
use crate::cache::redis::RedisCacheStorage;
use crate::cache::redis::RedisKey;
use crate::cache::redis::RedisValue;
use crate::cache::storage::ValueType;
use crate::configuration::RedisCache;
use crate::configuration::subgraph::SubgraphConfiguration;
use crate::error::FetchError;
use crate::graphql;
use crate::graphql::Error;
use crate::json_ext::Object;
use crate::json_ext::Path;
use crate::json_ext::PathElement;
use crate::layers::ServiceBuilderExt;
use crate::plugin::Plugin;
use crate::plugin::PluginInit;
use crate::plugins::authorization::CacheKeyMetadata;
use crate::query_planner::OperationKind;
use crate::services::subgraph;
use crate::services::subgraph::SubgraphRequestId;
use crate::services::supergraph;
use crate::spec::QueryHash;
use crate::spec::TYPENAME;

/// Change this key if you introduce a breaking change in entity caching algorithm to make sure it won't take the previous entries
pub(crate) const ENTITY_CACHE_VERSION: &str = "1.0";
pub(crate) const ENTITIES: &str = "_entities";
pub(crate) const REPRESENTATIONS: &str = "representations";
pub(crate) const CONTEXT_CACHE_KEY: &str = "apollo_entity_cache::key";
/// Context key to enable support of surrogate cache key
pub(crate) const CONTEXT_CACHE_KEYS: &str = "apollo::entity_cache::cached_keys_status";

register_plugin!("apollo", "preview_entity_cache", EntityCache);

#[derive(Clone)]
pub(crate) struct EntityCache {
    storage: Arc<Storage>,
    endpoint_config: Option<Arc<InvalidationEndpointConfig>>,
    subgraphs: Arc<SubgraphConfiguration<Subgraph>>,
    entity_type: Option<String>,
    enabled: bool,
    metrics: Metrics,
    expose_keys_in_context: bool,
    private_queries: Arc<RwLock<HashSet<String>>>,
    pub(crate) invalidation: Invalidation,
    supergraph_schema: Arc<Valid<Schema>>,
    /// map containing the enum GRAPH
    subgraph_enums: Arc<HashMap<String, String>>,
}

pub(crate) struct Storage {
    pub(crate) all: Option<RedisCacheStorage>,
    pub(crate) subgraphs: HashMap<String, RedisCacheStorage>,
}

impl Storage {
    pub(crate) fn get(&self, subgraph: &str) -> Option<&RedisCacheStorage> {
        self.subgraphs.get(subgraph).or(self.all.as_ref())
    }
}

/// Configuration for entity caching
#[derive(Clone, Debug, JsonSchema, Deserialize)]
#[serde(rename_all = "snake_case", deny_unknown_fields)]
pub(crate) struct Config {
    /// Enable or disable the entity caching feature
    #[serde(default)]
    pub(crate) enabled: bool,

    #[serde(default)]
    /// Expose cache keys in context
    expose_keys_in_context: bool,

    /// Configure invalidation per subgraph
    pub(crate) subgraph: SubgraphConfiguration<Subgraph>,

    /// Global invalidation configuration
    invalidation: Option<InvalidationEndpointConfig>,

    /// Entity caching evaluation metrics
    #[serde(default)]
    metrics: Metrics,
}

/// Per subgraph configuration for entity caching
#[derive(Clone, Debug, JsonSchema, Deserialize, Serialize)]
#[serde(rename_all = "snake_case", deny_unknown_fields, default)]
pub(crate) struct Subgraph {
    /// Redis configuration
    pub(crate) redis: Option<RedisCache>,

    /// expiration for all keys for this subgraph, unless overriden by the `Cache-Control` header in subgraph responses
    pub(crate) ttl: Option<Ttl>,

    /// activates caching for this subgraph, overrides the global configuration
    pub(crate) enabled: bool,

    /// Context key used to separate cache sections per user
    pub(crate) private_id: Option<String>,

    /// Invalidation configuration
    pub(crate) invalidation: Option<SubgraphInvalidationConfig>,
}

impl Default for Subgraph {
    fn default() -> Self {
        Self {
            redis: None,
            enabled: true,
            ttl: Default::default(),
            private_id: Default::default(),
            invalidation: Default::default(),
        }
    }
}

/// Per subgraph configuration for entity caching
#[derive(Clone, Debug, JsonSchema, Deserialize, Serialize)]
#[serde(rename_all = "snake_case", deny_unknown_fields)]
pub(crate) struct Ttl(
    #[serde(deserialize_with = "humantime_serde::deserialize")]
    #[schemars(with = "String")]
    pub(crate) Duration,
);

/// Per subgraph configuration for entity caching
#[derive(Clone, Debug, Default, JsonSchema, Deserialize)]
#[serde(rename_all = "snake_case", deny_unknown_fields)]
struct Metrics {
    /// enables metrics evaluating the benefits of entity caching
    #[serde(default)]
    pub(crate) enabled: bool,
    /// Metrics counter TTL
    pub(crate) ttl: Option<Ttl>,
    /// Adds the entity type name to attributes. This can greatly increase the cardinality
    #[serde(default)]
    pub(crate) separate_per_type: bool,
}

#[derive(Default, Serialize, Deserialize, Debug)]
#[serde(default)]
pub(crate) struct CacheSubgraph(pub(crate) HashMap<String, CacheHitMiss>);

#[derive(Default, Serialize, Deserialize, Debug)]
#[serde(default)]
pub(crate) struct CacheHitMiss {
    pub(crate) hit: usize,
    pub(crate) miss: usize,
}

#[async_trait::async_trait]
impl Plugin for EntityCache {
    type Config = Config;

    async fn new(init: PluginInit<Self::Config>) -> Result<Self, BoxError>
    where
        Self: Sized,
    {
        let entity_type = init
            .supergraph_schema
            .schema_definition
            .query
            .as_ref()
            .map(|q| q.name.to_string());

        let mut all = None;

        if let Some(redis) = &init.config.subgraph.all.redis {
            let mut redis_config = redis.clone();
            let required_to_start = redis_config.required_to_start;
            // we need to explicitely disable TTL reset because it is managed directly by this plugin
            redis_config.reset_ttl = false;
            all = match RedisCacheStorage::new(redis_config).await {
                Ok(storage) => Some(storage),
                Err(e) => {
                    tracing::error!(
                        cache = "entity",
                        e,
                        "could not open connection to Redis for caching",
                    );
                    if required_to_start {
                        return Err(e);
                    }
                    None
                }
            };
        }
        let mut subgraph_storages = HashMap::new();
        for (subgraph, config) in &init.config.subgraph.subgraphs {
            if let Some(redis) = &config.redis {
                let required_to_start = redis.required_to_start;
                // we need to explicitely disable TTL reset because it is managed directly by this plugin
                let mut redis_config = redis.clone();
                redis_config.reset_ttl = false;
                let storage = match RedisCacheStorage::new(redis_config).await {
                    Ok(storage) => Some(storage),
                    Err(e) => {
                        tracing::error!(
                            cache = "entity",
                            e,
                            "could not open connection to Redis for caching",
                        );
                        if required_to_start {
                            return Err(e);
                        }
                        None
                    }
                };
                if let Some(storage) = storage {
                    subgraph_storages.insert(subgraph.clone(), storage);
                }
            }
        }

        if init
            .config
            .subgraph
            .all
            .redis
            .as_ref()
            .map(|r| r.ttl.is_none())
            .unwrap_or(false)
            && init
                .config
                .subgraph
                .subgraphs
                .values()
                .any(|s| s.ttl.is_none())
        {
            return Err("a TTL must be configured for all subgraphs or globally"
                .to_string()
                .into());
        }

        if init
            .config
            .subgraph
            .all
            .invalidation
            .as_ref()
            .map(|i| i.shared_key.is_empty())
            .unwrap_or_default()
        {
            return Err(
                "you must set a default shared_key invalidation for all subgraphs"
                    .to_string()
                    .into(),
            );
        }

        let storage = Arc::new(Storage {
            all,
            subgraphs: subgraph_storages,
        });

        let invalidation = Invalidation::new(
            storage.clone(),
            init.config
                .invalidation
                .as_ref()
                .map(|i| i.scan_count)
                .unwrap_or(1000),
            init.config
                .invalidation
                .as_ref()
                .map(|i| i.concurrent_requests)
                .unwrap_or(10),
        )
        .await?;

        Ok(Self {
            storage,
            entity_type,
            enabled: init.config.enabled,
            expose_keys_in_context: init.config.expose_keys_in_context,
            endpoint_config: init.config.invalidation.clone().map(Arc::new),
            subgraphs: Arc::new(init.config.subgraph),
            metrics: init.config.metrics,
            private_queries: Arc::new(RwLock::new(HashSet::new())),
            invalidation,
            subgraph_enums: Arc::new(get_subgraph_enums(&init.supergraph_schema)),
            supergraph_schema: init.supergraph_schema,
        })
    }

    fn supergraph_service(&self, service: supergraph::BoxService) -> supergraph::BoxService {
        ServiceBuilder::new()
            .map_response(|mut response: supergraph::Response| {
                if let Some(cache_control) = response
                    .context
                    .extensions()
                    .with_lock(|lock| lock.get::<CacheControl>().cloned())
                {
                    let _ = cache_control.to_headers(response.response.headers_mut());
                }

                response
            })
            .service(service)
            .boxed()
    }

    fn subgraph_service(
        &self,
        name: &str,
        mut service: subgraph::BoxService,
    ) -> subgraph::BoxService {
        let storage = match self.storage.get(name) {
            Some(storage) => storage.clone(),
            None => {
                return ServiceBuilder::new()
                    .map_response(move |response: subgraph::Response| {
                        update_cache_control(
                            &response.context,
                            &CacheControl::new(response.response.headers(), None)
                                .ok()
                                .unwrap_or_else(CacheControl::no_store),
                        );

                        response
                    })
                    .service(service)
                    .boxed();
            }
        };

        let subgraph_ttl = self
            .subgraphs
            .get(name)
            .ttl
            .clone()
            .map(|t| t.0)
            .or_else(|| storage.ttl());
        let subgraph_enabled =
            self.enabled && (self.subgraphs.all.enabled || self.subgraphs.get(name).enabled);
        let private_id = self.subgraphs.get(name).private_id.clone();

        let name = name.to_string();

        if self.metrics.enabled {
            service = CacheMetricsService::create(
                name.to_string(),
                service,
                self.metrics.ttl.as_ref(),
                self.metrics.separate_per_type,
            );
        }

        if subgraph_enabled {
            let private_queries = self.private_queries.clone();
            let inner = ServiceBuilder::new()
                .map_response(move |response: subgraph::Response| {
                    update_cache_control(
                        &response.context,
                        &CacheControl::new(response.response.headers(), None)
                            .ok()
                            .unwrap_or_else(CacheControl::no_store),
                    );

                    response
                })
                .service(CacheService {
                    service: ServiceBuilder::new()
                        .buffered()
                        .service(service)
                        .boxed_clone(),
                    entity_type: self.entity_type.clone(),
                    name: name.to_string(),
                    storage,
                    subgraph_ttl,
                    private_queries,
                    private_id,
                    invalidation: self.invalidation.clone(),
                    expose_keys_in_context: self.expose_keys_in_context,
                    supergraph_schema: self.supergraph_schema.clone(),
                    subgraph_enums: self.subgraph_enums.clone(),
                });
            tower::util::BoxService::new(inner)
        } else {
            ServiceBuilder::new()
                .map_response(move |response: subgraph::Response| {
                    update_cache_control(
                        &response.context,
                        &CacheControl::new(response.response.headers(), None)
                            .ok()
                            .unwrap_or_else(CacheControl::no_store),
                    );

                    response
                })
                .service(service)
                .boxed()
        }
    }

    fn web_endpoints(&self) -> MultiMap<ListenAddr, Endpoint> {
        let mut map = MultiMap::new();
        if self.enabled
            && self
                .subgraphs
                .all
                .invalidation
                .as_ref()
                .map(|i| i.enabled)
                .unwrap_or_default()
        {
            match &self.endpoint_config {
                Some(endpoint_config) => {
                    let endpoint = Endpoint::from_router_service(
                        endpoint_config.path.clone(),
                        InvalidationService::new(self.subgraphs.clone(), self.invalidation.clone())
                            .boxed(),
                    );
                    tracing::info!(
                        "Entity caching invalidation endpoint listening on: {}{}",
                        endpoint_config.listen,
                        endpoint_config.path
                    );
                    map.insert(endpoint_config.listen.clone(), endpoint);
                }
                None => {
                    tracing::warn!(
                        "Cannot start entity caching invalidation endpoint because the listen address and endpoint is not configured"
                    );
                }
            }
        }

        map
    }
}

impl EntityCache {
    #[cfg(test)]
    pub(crate) async fn with_mocks(
        storage: RedisCacheStorage,
        subgraphs: HashMap<String, Subgraph>,
        supergraph_schema: Arc<Valid<Schema>>,
    ) -> Result<Self, BoxError>
    where
        Self: Sized,
    {
        use std::net::IpAddr;
        use std::net::Ipv4Addr;
        use std::net::SocketAddr;

        let storage = Arc::new(Storage {
            all: Some(storage),
            subgraphs: HashMap::new(),
        });
        let invalidation = Invalidation::new(storage.clone(), 1000, 10).await?;

        Ok(Self {
            storage,
            entity_type: None,
            enabled: true,
            expose_keys_in_context: true,
            subgraphs: Arc::new(SubgraphConfiguration {
                all: Subgraph::default(),
                subgraphs,
            }),
            metrics: Metrics::default(),
            private_queries: Default::default(),
            endpoint_config: Some(Arc::new(InvalidationEndpointConfig {
                path: String::from("/invalidation"),
                listen: ListenAddr::SocketAddr(SocketAddr::new(
                    IpAddr::V4(Ipv4Addr::new(127, 0, 0, 1)),
                    4000,
                )),
                scan_count: 1000,
                concurrent_requests: 10,
            })),
            invalidation,
            subgraph_enums: Arc::new(get_subgraph_enums(&supergraph_schema)),
            supergraph_schema,
        })
    }
}

/// Get the map of subgraph enum variant mapped with subgraph name
fn get_subgraph_enums(supergraph_schema: &Valid<Schema>) -> HashMap<String, String> {
    let mut subgraph_enums = HashMap::new();
    if let Some(graph_enum) = supergraph_schema.get_enum("join__Graph") {
        subgraph_enums.extend(graph_enum.values.iter().filter_map(
            |(enum_name, enum_value_def)| {
                let subgraph_name = enum_value_def
                    .directives
                    .get("join__graph")
                    .and_then(|directive| directive.specified_argument_by_name("name"))
                    .and_then(|arg| arg.as_str())?
                    .to_string();

                Some((enum_name.to_string(), subgraph_name))
            },
        ));
    }

    subgraph_enums
}

#[derive(Clone)]
struct CacheService {
    service: subgraph::BoxCloneService,
    name: String,
    entity_type: Option<String>,
    storage: RedisCacheStorage,
    subgraph_ttl: Option<Duration>,
    private_queries: Arc<RwLock<HashSet<String>>>,
    private_id: Option<String>,
    expose_keys_in_context: bool,
    invalidation: Invalidation,
    supergraph_schema: Arc<Valid<Schema>>,
    subgraph_enums: Arc<HashMap<String, String>>,
}

impl Service<subgraph::Request> for CacheService {
    type Response = subgraph::Response;
    type Error = BoxError;
    type Future = <subgraph::BoxService as Service<subgraph::Request>>::Future;

    fn poll_ready(
        &mut self,
        cx: &mut std::task::Context<'_>,
    ) -> std::task::Poll<Result<(), Self::Error>> {
        self.service.poll_ready(cx)
    }

    fn call(&mut self, request: subgraph::Request) -> Self::Future {
        let clone = self.clone();
        let inner = std::mem::replace(self, clone);

        Box::pin(inner.call_inner(request))
    }
}

impl CacheService {
    async fn call_inner(
        mut self,
        request: subgraph::Request,
    ) -> Result<subgraph::Response, BoxError> {
        // Check if the request is part of a batch. If it is, completely bypass entity caching since it
        // will break any request batches which this request is part of.
        // This check is what enables Batching and entity caching to work together, so be very careful
        // before making any changes to it.
        if request
            .context
            .extensions()
            .with_lock(|lock| lock.contains_key::<BatchQuery>())
        {
            return self.service.call(request).await;
        }
        let query = request
            .subgraph_request
            .body()
            .query
            .clone()
            .unwrap_or_default();

        let is_known_private = { self.private_queries.read().await.contains(&query) };
        let private_id = self.get_private_id(&request.context);

        // the response will have a private scope but we don't have a way to differentiate users, so we know we will not get or store anything in the cache
        if is_known_private && private_id.is_none() {
            return self.service.call(request).await;
        }

        if !request
            .subgraph_request
            .body()
            .variables
            .contains_key(REPRESENTATIONS)
        {
            if request.operation_kind == OperationKind::Query {
                let mut cache_hit: HashMap<String, CacheHitMiss> = HashMap::new();
                match cache_lookup_root(
                    self.name.clone(),
                    self.entity_type.as_deref(),
                    self.storage.clone(),
                    is_known_private,
                    private_id.as_deref(),
                    self.expose_keys_in_context,
                    request,
                )
                .instrument(tracing::info_span!("cache.entity.lookup"))
                .await?
                {
                    ControlFlow::Break(response) => {
                        cache_hit.insert("Query".to_string(), CacheHitMiss { hit: 1, miss: 0 });
                        let _ = response.context.insert(
                            CacheMetricContextKey::new(response.subgraph_name.clone()),
                            CacheSubgraph(cache_hit),
                        );
                        Ok(response)
                    }
                    ControlFlow::Continue((request, mut root_cache_key)) => {
                        cache_hit.insert("Query".to_string(), CacheHitMiss { hit: 0, miss: 1 });
                        let _ = request.context.insert(
                            CacheMetricContextKey::new(request.subgraph_name.clone()),
                            CacheSubgraph(cache_hit),
                        );

                        let mut response = self.service.call(request).await?;

                        let cache_control =
                            if response.response.headers().contains_key(CACHE_CONTROL) {
                                CacheControl::new(response.response.headers(), self.storage.ttl)?
                            } else {
                                let mut c = CacheControl::default();
                                c.no_store = true;
                                c
                            };

                        if cache_control.private() {
                            // we did not know in advance that this was a query with a private scope, so we update the cache key
                            if !is_known_private {
                                self.private_queries.write().await.insert(query.to_string());

                                if let Some(s) = private_id.as_ref() {
                                    root_cache_key = format!("{root_cache_key}:{s}");
                                }
                            }

                            if private_id.is_none() {
                                // the response has a private scope but we don't have a way to differentiate users, so we do not store the response in cache
                                // We don't need to fill the context with this cache key as it will never be cached
                                return Ok(response);
                            }
                        }

                        if let Some(invalidation_extensions) = response
                            .response
                            .body_mut()
                            .extensions
                            .remove("invalidation")
                        {
                            self.handle_invalidation(
                                InvalidationOrigin::Extensions,
                                invalidation_extensions,
                            )
                            .await;
                        }

                        if cache_control.should_store() {
                            cache_store_root_from_response(
                                self.storage,
                                self.subgraph_ttl,
                                &response,
                                cache_control,
                                root_cache_key,
                                self.expose_keys_in_context,
                            )
                            .await?;
                        }

                        Ok(response)
                    }
                }
            } else {
                let mut response = self.service.call(request).await?;
                if let Some(invalidation_extensions) = response
                    .response
                    .body_mut()
                    .extensions
                    .remove("invalidation")
                {
                    self.handle_invalidation(
                        InvalidationOrigin::Extensions,
                        invalidation_extensions,
                    )
                    .await;
                }

                Ok(response)
            }
        } else {
            let request_id = request.id.clone();
            match cache_lookup_entities(
                self.name.clone(),
                self.supergraph_schema.clone(),
                &self.subgraph_enums,
                self.storage.clone(),
                is_known_private,
                private_id.as_deref(),
                request,
                self.expose_keys_in_context,
            )
            .instrument(tracing::info_span!("cache.entity.lookup"))
            .await?
            {
                ControlFlow::Break(response) => Ok(response),
                ControlFlow::Continue((request, mut cache_result)) => {
                    let context = request.context.clone();
                    let mut response = match self.service.call(request).await {
                        Ok(response) => response,
                        Err(e) => {
                            let e = match e.downcast::<FetchError>() {
                                Ok(inner) => match *inner {
                                    FetchError::SubrequestHttpError { .. } => *inner,
                                    _ => FetchError::SubrequestHttpError {
                                        status_code: None,
                                        service: self.name.to_string(),
                                        reason: inner.to_string(),
                                    },
                                },
                                Err(e) => FetchError::SubrequestHttpError {
                                    status_code: None,
                                    service: self.name.to_string(),
                                    reason: e.to_string(),
                                },
                            };

                            let graphql_error = e.to_graphql_error(None);

                            let (new_entities, new_errors) = assemble_response_from_errors(
                                &[graphql_error],
                                &mut cache_result.0,
                            );
                            if self.expose_keys_in_context {
                                // Update cache keys needed for surrogate cache key because new data has not been fetched
                                context.upsert::<_, CacheKeysContext>(
                                    CONTEXT_CACHE_KEYS,
                                    |mut value| {
                                        if let Some(cache_keys) = value.get_mut(&request_id) {
                                            cache_keys.retain(|cache_key| {
                                                matches!(cache_key.status, CacheKeyStatus::Cached)
                                            });
                                        }
                                        value
                                    },
                                )?;
                            }

                            let mut data = Object::default();
                            data.insert(ENTITIES, new_entities.into());

                            let mut response = subgraph::Response::builder()
                                .context(context)
                                .data(Value::Object(data))
                                .errors(new_errors)
                                .subgraph_name(self.name)
                                .extensions(Object::new())
                                .build();
                            CacheControl::no_store().to_headers(response.response.headers_mut())?;

                            return Ok(response);
                        }
                    };

                    let mut cache_control =
                        if response.response.headers().contains_key(CACHE_CONTROL) {
                            CacheControl::new(response.response.headers(), self.storage.ttl)?
                        } else {
                            CacheControl::no_store()
                        };

                    if let Some(control_from_cached) = cache_result.1 {
                        cache_control = cache_control.merge(&control_from_cached);
                    }
                    if self.expose_keys_in_context {
                        // Update cache keys needed for surrogate cache key when it's new data and not data from the cache
                        let response_id = response.id.clone();
                        let cache_control_str = cache_control.to_cache_control_header()?;
                        response.context.upsert::<_, CacheKeysContext>(
                            CONTEXT_CACHE_KEYS,
                            |mut value| {
                                if let Some(cache_keys) = value.get_mut(&response_id) {
                                    for cache_key in cache_keys
                                        .iter_mut()
                                        .filter(|c| matches!(c.status, CacheKeyStatus::New))
                                    {
                                        cache_key.cache_control = cache_control_str.clone();
                                    }
                                }
                                value
                            },
                        )?;
                    }

                    if !is_known_private && cache_control.private() {
                        self.private_queries.write().await.insert(query.to_string());
                    }

                    if let Some(invalidation_extensions) = response
                        .response
                        .body_mut()
                        .extensions
                        .remove("invalidation")
                    {
                        self.handle_invalidation(
                            InvalidationOrigin::Extensions,
                            invalidation_extensions,
                        )
                        .await;
                    }

                    cache_store_entities_from_response(
                        self.storage,
                        self.subgraph_ttl,
                        &mut response,
                        cache_control.clone(),
                        cache_result.0,
                        is_known_private,
                        private_id,
                    )
                    .await?;

                    cache_control.to_headers(response.response.headers_mut())?;

                    Ok(response)
                }
            }
        }
    }

    fn get_private_id(&self, context: &Context) -> Option<String> {
        self.private_id.as_ref().and_then(|key| {
            context.get_json_value(key).and_then(|value| {
                value.as_str().map(|s| {
                    let mut digest = Sha256::new();
                    digest.update(s);
                    hex::encode(digest.finalize().as_slice())
                })
            })
        })
    }

    async fn handle_invalidation(
        &mut self,
        origin: InvalidationOrigin,
        invalidation_extensions: Value,
    ) {
        if let Ok(requests) = from_value(invalidation_extensions) {
            if let Err(e) = self.invalidation.invalidate(origin, requests).await {
                tracing::error!(error = %e,
                   message = "could not invalidate entity cache entries",
                );
            }
        }
    }
}

async fn cache_lookup_root(
    name: String,
    entity_type_opt: Option<&str>,
    cache: RedisCacheStorage,
    is_known_private: bool,
    private_id: Option<&str>,
    expose_keys_in_context: bool,
    mut request: subgraph::Request,
) -> Result<ControlFlow<subgraph::Response, (subgraph::Request, String)>, BoxError> {
    let body = request.subgraph_request.body_mut();

    let key = extract_cache_key_root(
        &name,
        entity_type_opt,
        &request.query_hash,
        body,
        &request.context,
        &request.authorization,
        is_known_private,
        private_id,
    );

    let cache_result: Option<RedisValue<CacheEntry>> = cache.get(RedisKey(key.clone())).await;

    match cache_result {
        Some(value) => {
            if value.0.control.can_use() {
                let control = value.0.control.clone();
                request
                    .context
                    .extensions()
                    .with_lock(|lock| lock.insert(control));
                if expose_keys_in_context {
                    let request_id = request.id.clone();
                    let cache_control_header = value.0.control.to_cache_control_header()?;
                    request.context.upsert::<_, CacheKeysContext>(
                        CONTEXT_CACHE_KEYS,
                        |mut val| {
                            match val.get_mut(&request_id) {
                                Some(v) => {
                                    v.push(CacheKeyContext {
                                        key: key.clone(),
                                        status: CacheKeyStatus::Cached,
                                        cache_control: cache_control_header,
                                    });
                                }
                                None => {
                                    val.insert(
                                        request_id,
                                        vec![CacheKeyContext {
                                            key: key.clone(),
                                            status: CacheKeyStatus::Cached,
                                            cache_control: cache_control_header,
                                        }],
                                    );
                                }
                            }

                            val
                        },
                    )?;
                }

                let mut response = subgraph::Response::builder()
                    .data(value.0.data)
                    .extensions(Object::new())
                    .context(request.context)
                    .subgraph_name(request.subgraph_name.clone())
                    .build();

                value
                    .0
                    .control
                    .to_headers(response.response.headers_mut())?;
                Ok(ControlFlow::Break(response))
            } else {
                Ok(ControlFlow::Continue((request, key)))
            }
        }
        None => Ok(ControlFlow::Continue((request, key))),
    }
}

struct EntityCacheResults(Vec<IntermediateResult>, Option<CacheControl>);

#[allow(clippy::too_many_arguments)]
async fn cache_lookup_entities(
    name: String,
    supergraph_schema: Arc<Valid<Schema>>,
    subgraph_enums: &HashMap<String, String>,
    cache: RedisCacheStorage,
    is_known_private: bool,
    private_id: Option<&str>,
    mut request: subgraph::Request,
    expose_keys_in_context: bool,
) -> Result<ControlFlow<subgraph::Response, (subgraph::Request, EntityCacheResults)>, BoxError> {
    let body = request.subgraph_request.body_mut();
    let keys = extract_cache_keys(
        &name,
        supergraph_schema,
        subgraph_enums,
        &request.query_hash,
        body,
        &request.context,
        &request.authorization,
        is_known_private,
        private_id,
    )?;

    let cache_result: Vec<Option<CacheEntry>> = cache
        .get_multiple(keys.iter().map(|k| RedisKey(k.clone())).collect::<Vec<_>>())
        .await
        .map(|res| {
            res.into_iter()
                .map(|r| r.map(|v: RedisValue<CacheEntry>| v.0))
                .map(|v| match v {
                    None => None,
                    Some(v) => {
                        if v.control.can_use() {
                            Some(v)
                        } else {
                            None
                        }
                    }
                })
                .collect()
        })
        .unwrap_or_else(|| std::iter::repeat(None).take(keys.len()).collect());

    let representations = body
        .variables
        .get_mut(REPRESENTATIONS)
        .and_then(|value| value.as_array_mut())
        .expect("we already checked that representations exist");
    // remove from representations the entities we already obtained from the cache
    let (new_representations, cache_result, cache_control) =
        filter_representations(&name, representations, keys, cache_result, &request.context)?;

    if expose_keys_in_context {
        let mut cache_entries = Vec::with_capacity(cache_result.len());
        for intermediate_result in &cache_result {
            match &intermediate_result.cache_entry {
                Some(cache_entry) => {
                    cache_entries.push(CacheKeyContext {
                        key: intermediate_result.key.clone(),
                        status: CacheKeyStatus::Cached,
                        cache_control: cache_entry.control.to_cache_control_header()?,
                    });
                }
                None => {
                    cache_entries.push(CacheKeyContext {
                        key: intermediate_result.key.clone(),
                        status: CacheKeyStatus::New,
                        cache_control: match &cache_control {
                            Some(cc) => cc.to_cache_control_header()?,
                            None => CacheControl::default().to_cache_control_header()?,
                        },
                    });
                }
            }
        }
        let request_id = request.id.clone();
        request
            .context
            .upsert::<_, CacheKeysContext>(CONTEXT_CACHE_KEYS, |mut v| {
                match v.get_mut(&request_id) {
                    Some(cache_keys) => {
                        cache_keys.append(&mut cache_entries);
                    }
                    None => {
                        v.insert(request_id, cache_entries);
                    }
                }

                v
            })?;
    }

    if !new_representations.is_empty() {
        body.variables
            .insert(REPRESENTATIONS, new_representations.into());

        Ok(ControlFlow::Continue((
            request,
            EntityCacheResults(cache_result, cache_control),
        )))
    } else {
        let entities = cache_result
            .into_iter()
            .filter_map(|res| res.cache_entry)
            .map(|entry| entry.data)
            .collect::<Vec<_>>();
        let mut data = Object::default();
        data.insert(ENTITIES, entities.into());

        let mut response = subgraph::Response::builder()
            .data(data)
            .extensions(Object::new())
            .subgraph_name(request.subgraph_name)
            .context(request.context)
            .build();

        cache_control
            .unwrap_or_default()
            .to_headers(response.response.headers_mut())?;

        Ok(ControlFlow::Break(response))
    }
}

fn update_cache_control(context: &Context, cache_control: &CacheControl) {
    context.extensions().with_lock(|lock| {
        if let Some(c) = lock.get_mut::<CacheControl>() {
            *c = c.merge(cache_control);
        } else {
            //FIXME: race condition. We need an Entry API for private entries
            lock.insert(cache_control.clone());
        }
    })
}

#[derive(Clone, Debug, Serialize, Deserialize)]
struct CacheEntry {
    control: CacheControl,
    data: Value,
}

impl ValueType for CacheEntry {
    fn estimated_size(&self) -> Option<usize> {
        None
    }
}

async fn cache_store_root_from_response(
    cache: RedisCacheStorage,
    subgraph_ttl: Option<Duration>,
    response: &subgraph::Response,
    cache_control: CacheControl,
    cache_key: String,
    expose_keys_in_context: bool,
) -> Result<(), BoxError> {
    if let Some(data) = response.response.body().data.as_ref() {
        let ttl: Option<Duration> = cache_control
            .ttl()
            .map(|secs| Duration::from_secs(secs as u64))
            .or(subgraph_ttl);

        if response.response.body().errors.is_empty() && cache_control.should_store() {
            let span = tracing::info_span!("cache.entity.store");
            let data = data.clone();
            if expose_keys_in_context {
                let response_id = response.id.clone();
                let cache_control_header = cache_control.to_cache_control_header()?;

                response
                    .context
                    .upsert::<_, CacheKeysContext>(CONTEXT_CACHE_KEYS, |mut val| {
                        match val.get_mut(&response_id) {
                            Some(v) => {
                                v.push(CacheKeyContext {
                                    key: cache_key.clone(),
                                    status: CacheKeyStatus::New,
                                    cache_control: cache_control_header,
                                });
                            }
                            None => {
                                val.insert(
                                    response_id,
                                    vec![CacheKeyContext {
                                        key: cache_key.clone(),
                                        status: CacheKeyStatus::New,
                                        cache_control: cache_control_header,
                                    }],
                                );
                            }
                        }

                        val
                    })?;
            }

            tokio::spawn(async move {
                cache
                    .insert(
                        RedisKey(cache_key),
                        RedisValue(CacheEntry {
                            control: cache_control,
                            data,
                        }),
                        ttl,
                    )
                    .instrument(span)
                    .await;
            });
        }
    }

    Ok(())
}

async fn cache_store_entities_from_response(
    cache: RedisCacheStorage,
    subgraph_ttl: Option<Duration>,
    response: &mut subgraph::Response,
    cache_control: CacheControl,
    mut result_from_cache: Vec<IntermediateResult>,
    is_known_private: bool,
    private_id: Option<String>,
) -> Result<(), BoxError> {
    let mut data = response.response.body_mut().data.take();

    if let Some(mut entities) = data
        .as_mut()
        .and_then(|v| v.as_object_mut())
        .and_then(|o| o.remove(ENTITIES))
    {
        // if the scope is private but we do not have a way to differentiate users, do not store anything in the cache
        let should_cache_private = !cache_control.private() || private_id.is_some();

        let update_key_private = if !is_known_private && cache_control.private() {
            private_id
        } else {
            None
        };

        let (new_entities, new_errors) = insert_entities_in_result(
            entities
                .as_array_mut()
                .ok_or_else(|| FetchError::MalformedResponse {
                    reason: "expected an array of entities".to_string(),
                })?,
            &response.response.body().errors,
            cache,
            subgraph_ttl,
            cache_control,
            &mut result_from_cache,
            update_key_private,
            should_cache_private,
        )
        .await?;

        data.as_mut()
            .and_then(|v| v.as_object_mut())
            .map(|o| o.insert(ENTITIES, new_entities.into()));
        response.response.body_mut().data = data;
        response.response.body_mut().errors = new_errors;
    } else {
        let (new_entities, new_errors) =
            assemble_response_from_errors(&response.response.body().errors, &mut result_from_cache);

        let mut data = Object::default();
        data.insert(ENTITIES, new_entities.into());

        response.response.body_mut().data = Some(Value::Object(data));
        response.response.body_mut().errors = new_errors;
    }

    Ok(())
}

pub(crate) fn hash_vary_headers(headers: &http::HeaderMap) -> String {
    let mut digest = Sha256::new();

    for vary_header_value in headers.get_all(header::VARY).into_iter() {
        if vary_header_value == "*" {
            return String::from("*");
        } else {
            let header_names = match vary_header_value.to_str() {
                Ok(header_val) => header_val.split(", "),
                Err(_) => continue,
            };
            header_names.for_each(|header_name| {
                if let Some(header_value) = headers.get(header_name).and_then(|h| h.to_str().ok()) {
                    digest.update(header_value);
                    digest.update(&[0u8; 1][..]);
                }
            });
        }
    }

    hex::encode(digest.finalize().as_slice())
}

// XXX(@goto-bus-stop): this doesn't make much sense: QueryHash already includes the operation name.
// This function can be removed outright later at the cost of invalidating all entity caches.
pub(crate) fn hash_query(query_hash: &QueryHash, body: &graphql::Request) -> String {
    let mut digest = Sha256::new();
    digest.update(query_hash.as_bytes());
    digest.update(&[0u8; 1][..]);
    digest.update(body.operation_name.as_deref().unwrap_or("-").as_bytes());
    digest.update(&[0u8; 1][..]);

    hex::encode(digest.finalize().as_slice())
}

pub(crate) fn hash_additional_data(
    body: &mut graphql::Request,
    context: &Context,
    cache_key: &CacheKeyMetadata,
) -> String {
    let mut digest = Sha256::new();

    let repr_key = ByteString::from(REPRESENTATIONS);
    // Removing the representations variable because it's already part of the cache key
    let representations = body.variables.remove(&repr_key);
    body.variables.sort_keys();
    digest.update(serde_json::to_vec(&body.variables).unwrap());
    if let Some(representations) = representations {
        body.variables.insert(repr_key, representations);
    }

    digest.update(serde_json::to_vec(cache_key).unwrap());

    if let Ok(Some(cache_data)) = context.get::<&str, Object>(CONTEXT_CACHE_KEY) {
        if let Some(v) = cache_data.get("all") {
            digest.update(serde_json::to_vec(v).unwrap())
        }
        if let Some(v) = body
            .operation_name
            .as_ref()
            .and_then(|op| cache_data.get(op.as_str()))
        {
            digest.update(serde_json::to_vec(v).unwrap())
        }
    }

    hex::encode(digest.finalize().as_slice())
}

// build a cache key for the root operation
#[allow(clippy::too_many_arguments)]
fn extract_cache_key_root(
    subgraph_name: &str,
    entity_type_opt: Option<&str>,
    query_hash: &QueryHash,
    body: &mut graphql::Request,
    context: &Context,
    cache_key: &CacheKeyMetadata,
    is_known_private: bool,
    private_id: Option<&str>,
) -> String {
    // hash the query and operation name
    let query_hash = hash_query(query_hash, body);
    // hash more data like variables and authorization status
    let additional_data_hash = hash_additional_data(body, context, cache_key);

    let entity_type = entity_type_opt.unwrap_or("Query");

    // the cache key is written to easily find keys matching a prefix for deletion:
    // - entity cache version: current version of the hash
    // - subgraph name: subgraph name
    // - entity type: entity type
    // - query hash: invalidate the entry for a specific query and operation name
    // - additional data: separate cache entries depending on info like authorization status
    let mut key = String::new();
    let _ = write!(
        &mut key,
        "version:{ENTITY_CACHE_VERSION}:subgraph:{subgraph_name}:type:{entity_type}:hash:{query_hash}:data:{additional_data_hash}"
    );

    if is_known_private {
        if let Some(id) = private_id {
            let _ = write!(&mut key, ":{id}");
        }
    }
    key
}

// build a list of keys to get from the cache in one query
#[allow(clippy::too_many_arguments)]
fn extract_cache_keys(
    subgraph_name: &str,
    supergraph_schema: Arc<Valid<Schema>>,
    subgraph_enums: &HashMap<String, String>,
    query_hash: &QueryHash,
    body: &mut graphql::Request,
    context: &Context,
    cache_key: &CacheKeyMetadata,
    is_known_private: bool,
    private_id: Option<&str>,
) -> Result<Vec<String>, BoxError> {
    // hash the query and operation name
    let query_hash = hash_query(query_hash, body);
    // hash more data like variables and authorization status
    let additional_data_hash = hash_additional_data(body, context, cache_key);

    let representations = body
        .variables
        .get_mut(REPRESENTATIONS)
        .and_then(|value| value.as_array_mut())
        .expect("we already checked that representations exist");

    // Get entity key to only get the right fields in representations

    let mut res = Vec::new();
    for representation in representations {
        let representation =
            representation
                .as_object_mut()
                .ok_or_else(|| FetchError::MalformedRequest {
                    reason: "representation variable should be an array of object".to_string(),
                })?;
        let typename_value =
            representation
                .remove(TYPENAME)
                .ok_or_else(|| FetchError::MalformedRequest {
                    reason: "missing __typename in representation".to_string(),
                })?;

        let typename = typename_value
            .as_str()
            .ok_or_else(|| FetchError::MalformedRequest {
                reason: "__typename in representation is not a string".to_string(),
            })?;
        let entity_keys = get_entity_keys_from_supergraph_schema(
            typename,
            subgraph_name,
            &supergraph_schema,
            subgraph_enums,
        )?;

        let mut representation_entity_keys = IndexMap::new();
        for entity_key in entity_keys {
            // We remove it from original representation to not hash it both in entity_hash_key and representation_hash_key
            let (key, value) = representation
                .remove_entry(entity_key.as_str())
                .ok_or_else(|| FetchError::MalformedRequest {
                    reason: format!("can't get entity key {entity_key:?} in representations"),
                })?;
            representation_entity_keys.insert(key, value);
        }

        let hashed_representation = if representation.is_empty() {
            String::new()
        } else {
            hash_other_representation(representation)
        };
        let hashed_entity_key = hash_entity_key(&representation_entity_keys);

        // the cache key is written to easily find keys matching a prefix for deletion:
        // - entity cache version: current version of the hash
        // - subgraph name: caching is done per subgraph
        // - type: can invalidate all instances of a type
        // - entity key: invalidate a specific entity
        // - query hash: invalidate the entry for a specific query and operation name
        // - additional data: separate cache entries depending on info like authorization status
        let mut key = format!(
            "version:{ENTITY_CACHE_VERSION}:subgraph:{subgraph_name}:type:{typename}:entity:{hashed_entity_key}:representation:{hashed_representation}:hash:{query_hash}:data:{additional_data_hash}"
        );
        if is_known_private {
            if let Some(id) = private_id {
                let _ = write!(&mut key, ":{id}");
            }
        }

        representation.insert(TYPENAME, typename_value);
        representation_entity_keys
            .into_iter()
            .for_each(|(key, val)| {
                representation.insert(key, val);
            });
        res.push(key);
    }
    Ok(res)
}

<<<<<<< HEAD
fn get_entity_keys_from_supergraph_schema(
    typename: &str,
    subgraph_name: &str,
    supergraph_schema: &Valid<Schema>,
    subgraph_enums: &HashMap<String, String>,
) -> Result<impl Iterator<Item = Name>, BoxError> {
    let entity_keys = supergraph_schema
        .types
        .get(typename)
        .ok_or_else(|| FetchError::MalformedRequest {
            reason: format!("unknown typename {typename:?} in representations"),
        })?
        .directives()
        .get_all("join__type")
        .filter_map(move |directive| {
            let schema_subgraph_name = directive
                .specified_argument_by_name("graph")
                .and_then(|arg| arg.as_enum())
                .and_then(|arg| subgraph_enums.get(arg.as_str()))?;

            if schema_subgraph_name == subgraph_name {
                let mut parser = Parser::new();
                directive
                    .specified_argument_by_name("key")
                    .and_then(|arg| arg.as_str())
                    .and_then(|arg| {
                        parser
                            .parse_field_set(
                                supergraph_schema,
                                NamedType::new(typename).ok()?,
                                arg,
                                "entity_caching.graphql",
                            )
                            .ok()
                    })
            } else {
                None
            }
        })
        .flat_map(|field_set| {
            field_set
                .selection_set
                .root_fields(&Default::default())
                .map(|f| f.name.clone())
                .collect::<Vec<Name>>()
        });

    Ok(entity_keys)
}

// Only hash the list of entity keys
pub(crate) fn hash_entity_key(
    entity_keys: &IndexMap<ByteString, serde_json_bytes::Value>,
) -> String {
    // We have to hash the representation because it can contains PII
    let mut digest = Sha256::new();
    digest.update(serde_json::to_string(&entity_keys).unwrap().as_bytes());
    hex::encode(digest.finalize().as_slice())
}

// Hash other representation variables except __typename and entity keys
fn hash_other_representation(
    representation: &mut serde_json_bytes::Map<ByteString, Value>,
) -> String {
    // We had to sort it to be deterministic
    representation.sort_keys();
=======
/// Returns a hash for the given representation, independent of field order. Destructively sorts any objects in the input.
pub(crate) fn hash_entity_key(representation: &mut Value) -> String {
>>>>>>> 9990cec6
    // We have to hash the representation because it can contains PII
    let mut digest = Sha256::new();
    representation.sort_all_objects();
    digest.update(serde_json::to_string(&representation).unwrap().as_bytes());
    hex::encode(digest.finalize().as_slice())
}

/// represents the result of a cache lookup for an entity type and key
struct IntermediateResult {
    key: String,
    typename: String,
    cache_entry: Option<CacheEntry>,
}

// build a new list of representations without the ones we got from the cache
#[allow(clippy::type_complexity)]
fn filter_representations(
    subgraph_name: &str,
    representations: &mut Vec<Value>,
    keys: Vec<String>,
    mut cache_result: Vec<Option<CacheEntry>>,
    context: &Context,
) -> Result<(Vec<Value>, Vec<IntermediateResult>, Option<CacheControl>), BoxError> {
    let mut new_representations: Vec<Value> = Vec::new();
    let mut result = Vec::new();
    let mut cache_hit: HashMap<String, CacheHitMiss> = HashMap::new();
    let mut cache_control = None;

    for ((mut representation, key), mut cache_entry) in representations
        .drain(..)
        .zip(keys)
        .zip(cache_result.drain(..))
    {
        let opt_type = representation
            .as_object_mut()
            .and_then(|o| o.remove(TYPENAME))
            .ok_or_else(|| FetchError::MalformedRequest {
                reason: "missing __typename in representation".to_string(),
            })?;

        let typename = opt_type.as_str().unwrap_or("-").to_string();

        // do not use that cache entry if it is stale
        if let Some(false) = cache_entry.as_ref().map(|c| c.control.can_use()) {
            cache_entry = None;
        }
        match cache_entry.as_ref() {
            None => {
                cache_hit.entry(typename.clone()).or_default().miss += 1;

                representation
                    .as_object_mut()
                    .map(|o| o.insert(TYPENAME, opt_type));
                new_representations.push(representation);
            }
            Some(entry) => {
                cache_hit.entry(typename.clone()).or_default().hit += 1;
                match cache_control.as_mut() {
                    None => cache_control = Some(entry.control.clone()),
                    Some(c) => *c = c.merge(&entry.control),
                }
            }
        }

        result.push(IntermediateResult {
            key,
            typename,
            cache_entry,
        });
    }

    let _ = context.insert(
        CacheMetricContextKey::new(subgraph_name.to_string()),
        CacheSubgraph(cache_hit),
    );

    Ok((new_representations, result, cache_control))
}

// fill in the entities for the response
#[allow(clippy::too_many_arguments)]
async fn insert_entities_in_result(
    entities: &mut Vec<Value>,
    errors: &[Error],
    cache: RedisCacheStorage,
    subgraph_ttl: Option<Duration>,
    cache_control: CacheControl,
    result: &mut Vec<IntermediateResult>,
    update_key_private: Option<String>,
    should_cache_private: bool,
) -> Result<(Vec<Value>, Vec<Error>), BoxError> {
    let ttl: Option<Duration> = cache_control
        .ttl()
        .map(|secs| Duration::from_secs(secs as u64))
        .or(subgraph_ttl);

    let mut new_entities = Vec::new();
    let mut new_errors = Vec::new();

    let mut inserted_types: HashMap<String, usize> = HashMap::new();
    let mut to_insert: Vec<_> = Vec::new();
    let mut entities_it = entities.drain(..).enumerate();

    // insert requested entities and cached entities in the same order as
    // they were requested
    for (
        new_entity_idx,
        IntermediateResult {
            mut key,
            typename,
            cache_entry,
        },
    ) in result.drain(..).enumerate()
    {
        match cache_entry {
            Some(v) => {
                new_entities.push(v.data);
            }
            None => {
                let (entity_idx, value) =
                    entities_it
                        .next()
                        .ok_or_else(|| FetchError::MalformedResponse {
                            reason: "invalid number of entities".to_string(),
                        })?;

                *inserted_types.entry(typename).or_default() += 1;

                if let Some(ref id) = update_key_private {
                    key = format!("{key}:{id}");
                }

                let mut has_errors = false;
                for error in errors.iter().filter(|e| {
                    e.path
                        .as_ref()
                        .map(|path| {
                            path.starts_with(&Path(vec![
                                PathElement::Key(ENTITIES.to_string(), None),
                                PathElement::Index(entity_idx),
                            ]))
                        })
                        .unwrap_or(false)
                }) {
                    // update the entity index, because it does not match with the original one
                    let mut e = error.clone();
                    if let Some(path) = e.path.as_mut() {
                        path.0[1] = PathElement::Index(new_entity_idx);
                    }

                    new_errors.push(e);
                    has_errors = true;
                }

                if !has_errors && cache_control.should_store() && should_cache_private {
                    to_insert.push((
                        RedisKey(key),
                        RedisValue(CacheEntry {
                            control: cache_control.clone(),
                            data: value.clone(),
                        }),
                    ));
                }

                new_entities.push(value);
            }
        }
    }

    if !to_insert.is_empty() {
        let span = tracing::info_span!("cache_store");

        tokio::spawn(async move {
            cache
                .insert_multiple(&to_insert, ttl)
                .instrument(span)
                .await;
        });
    }

    for (ty, nb) in inserted_types {
        tracing::event!(Level::TRACE, entity_type = ty.as_str(), cache_insert = nb,);
    }

    Ok((new_entities, new_errors))
}

fn assemble_response_from_errors(
    graphql_errors: &[Error],
    result: &mut Vec<IntermediateResult>,
) -> (Vec<Value>, Vec<Error>) {
    let mut new_entities = Vec::new();
    let mut new_errors = Vec::new();

    for (new_entity_idx, IntermediateResult { cache_entry, .. }) in result.drain(..).enumerate() {
        match cache_entry {
            Some(v) => {
                new_entities.push(v.data);
            }
            None => {
                new_entities.push(Value::Null);

                for mut error in graphql_errors.iter().cloned() {
                    error.path = Some(Path(vec![
                        PathElement::Key(ENTITIES.to_string(), None),
                        PathElement::Index(new_entity_idx),
                    ]));
                    new_errors.push(error);
                }
            }
        }
    }
    (new_entities, new_errors)
}

pub(crate) type CacheKeysContext = HashMap<SubgraphRequestId, Vec<CacheKeyContext>>;

#[derive(Clone, Debug, Deserialize, Serialize)]
#[cfg_attr(test, derive(PartialEq, Eq, Hash, PartialOrd, Ord))]
pub(crate) struct CacheKeyContext {
    key: String,
    status: CacheKeyStatus,
    cache_control: String,
}

#[derive(Clone, Debug, Deserialize, Serialize)]
#[cfg_attr(test, derive(PartialEq, Eq, Hash))]
#[serde(rename_all = "snake_case")]
pub(crate) enum CacheKeyStatus {
    /// New cache key inserted in the cache
    New,
    /// Key that was already in the cache
    Cached,
}

#[cfg(test)]
impl PartialOrd for CacheKeyStatus {
    fn partial_cmp(&self, other: &Self) -> Option<std::cmp::Ordering> {
        Some(self.cmp(other))
    }
}

#[cfg(test)]
impl Ord for CacheKeyStatus {
    fn cmp(&self, other: &Self) -> std::cmp::Ordering {
        match (self, other) {
            (CacheKeyStatus::New, CacheKeyStatus::New) => std::cmp::Ordering::Equal,
            (CacheKeyStatus::New, CacheKeyStatus::Cached) => std::cmp::Ordering::Greater,
            (CacheKeyStatus::Cached, CacheKeyStatus::New) => std::cmp::Ordering::Less,
            (CacheKeyStatus::Cached, CacheKeyStatus::Cached) => std::cmp::Ordering::Equal,
        }
    }
}

#[cfg(test)]
mod tests {
    use super::*;

    #[test]
    fn test_hash_entity_key_ordering() {
        let mut representations = serde_json_bytes::json!([{
            "id1": "test",
            "id2": "test2"
        }]);
        let first_hash_key = hash_entity_key(&mut representations);
        let mut representations = serde_json_bytes::json!([{
            "id2": "test2",
            "id1": "test"
        }]);
        let second_hash_key = hash_entity_key(&mut representations);

        assert_eq!(
            first_hash_key, second_hash_key,
            "these 2 hashes should be equals because ordering doesn't matter"
        );
    }
}<|MERGE_RESOLUTION|>--- conflicted
+++ resolved
@@ -1448,7 +1448,6 @@
     Ok(res)
 }
 
-<<<<<<< HEAD
 fn get_entity_keys_from_supergraph_schema(
     typename: &str,
     subgraph_name: &str,
@@ -1515,13 +1514,7 @@
 ) -> String {
     // We had to sort it to be deterministic
     representation.sort_keys();
-=======
-/// Returns a hash for the given representation, independent of field order. Destructively sorts any objects in the input.
-pub(crate) fn hash_entity_key(representation: &mut Value) -> String {
->>>>>>> 9990cec6
-    // We have to hash the representation because it can contains PII
     let mut digest = Sha256::new();
-    representation.sort_all_objects();
     digest.update(serde_json::to_string(&representation).unwrap().as_bytes());
     hex::encode(digest.finalize().as_slice())
 }
@@ -1771,28 +1764,4 @@
             (CacheKeyStatus::Cached, CacheKeyStatus::Cached) => std::cmp::Ordering::Equal,
         }
     }
-}
-
-#[cfg(test)]
-mod tests {
-    use super::*;
-
-    #[test]
-    fn test_hash_entity_key_ordering() {
-        let mut representations = serde_json_bytes::json!([{
-            "id1": "test",
-            "id2": "test2"
-        }]);
-        let first_hash_key = hash_entity_key(&mut representations);
-        let mut representations = serde_json_bytes::json!([{
-            "id2": "test2",
-            "id1": "test"
-        }]);
-        let second_hash_key = hash_entity_key(&mut representations);
-
-        assert_eq!(
-            first_hash_key, second_hash_key,
-            "these 2 hashes should be equals because ordering doesn't matter"
-        );
-    }
 }