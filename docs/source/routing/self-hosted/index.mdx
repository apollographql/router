---
title: Deploying Self-Hosted Apollo Router
subtitle: How to deploy router for your own infrastructure
---

Apollo Router is a graph runtime that you can deploy in your own infrastructure.

```mermaid
flowchart LR;
  clients(Clients);
  subgraph "Your infrastructure";
  router(["<b>Router</b>"]);
  serviceB[Products<br/>API];
  serviceC[Reviews<br/>API];
  router -->|Sub-query| serviceB & serviceC;
  end;
  clients -.->|Query| router;
  class clients secondary;
```

<<<<<<< HEAD
## Downloading and installing a self-hosted router
=======
Each release of Apollo Router includes:

- A binary
- A container image
- A Helm chart

## Local binary

Running Apollo Router directly from its binary speeds up local development, and it enables embedded use cases where containers are unavailable. 
>>>>>>> 4590a5ec

Follow the [quickstart](/graphos/routing/get-started) to run a router binary.

## Kubernetes via Helm

Helm is a package manager for Kubernetes. Apollo provides an application Helm chart with each release of Apollo Router in GitHub Container Registry. Since router v0.14.0, Apollo has released each router Helm chart as an Open Container Initiative (OCI) image in `oci://ghcr.io/apollographql/helm-charts/router`.

Follow the [Kubernetes deployment guide](/graphos/routing/self-hosted/containerization/kubernetes) to deploy the router with a Helm chart.

## Container

For containerization without k8s or Helm, Apollo provides container images with each release of Apollo Router. The images are available in GitHub, downloadable from `ghcr.io/apollographql/router` and the [router repo](https://github.com/apollographql/router/pkgs/container/router). Both debug and production images are provided.

Follow the router deployment guide for your container environment:

- [AWS](/graphos/routing/self-hosted/containerization/aws)
- [Azure](/graphos/routing/self-hosted/containerization/azure)
- [GCP](/graphos/routing/self-hosted/containerization/gcp)
- [Docker](/graphos/routing/self-hosted/containerization/docker)<|MERGE_RESOLUTION|>--- conflicted
+++ resolved
@@ -18,9 +18,6 @@
   class clients secondary;
 ```
 
-<<<<<<< HEAD
-## Downloading and installing a self-hosted router
-=======
 Each release of Apollo Router includes:
 
 - A binary
@@ -30,7 +27,6 @@
 ## Local binary
 
 Running Apollo Router directly from its binary speeds up local development, and it enables embedded use cases where containers are unavailable. 
->>>>>>> 4590a5ec
 
 Follow the [quickstart](/graphos/routing/get-started) to run a router binary.
 
