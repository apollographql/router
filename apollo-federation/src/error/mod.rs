pub(crate) mod suggestion;

use std::cmp::Ordering;
use std::fmt::Display;
use std::fmt::Formatter;
use std::fmt::Write;
use std::ops::Range;
use std::sync::LazyLock;

use apollo_compiler::InvalidNameError;
use apollo_compiler::Name;
use apollo_compiler::ast::OperationType;
use apollo_compiler::parser::LineColumn;
use apollo_compiler::validation::DiagnosticList;
use apollo_compiler::validation::WithErrors;

use crate::subgraph::SubgraphError;
use crate::subgraph::spec::FederationSpecError;
use crate::subgraph::typestate::HasMetadata;
use crate::subgraph::typestate::Subgraph;

/// Create an internal error.
///
/// # Example
/// ```rust
/// use apollo_federation::internal_error;
/// use apollo_federation::error::FederationError;
/// # fn may_be_none() -> Option<()> { None }
///
/// const NAME: &str = "the thing";
/// let result: Result<(), FederationError> = may_be_none()
///     .ok_or_else(|| internal_error!("Expected {NAME} to be Some"));
/// ```
#[macro_export]
macro_rules! internal_error {
    ( $( $arg:tt )+ ) => {
        $crate::error::FederationError::internal(format!( $( $arg )+ ))
    }
}

/// Break out of the current function, returning an internal error.
///
/// # Example
/// ```rust
/// use apollo_federation::bail;
/// use apollo_federation::error::FederationError;
/// # fn may_be_none() -> Option<()> { None }
///
/// fn example() -> Result<(), FederationError> {
///     bail!("Something went horribly wrong");
///     unreachable!()
/// }
/// #
/// # _ = example();
/// ```
#[macro_export]
macro_rules! bail {
    ( $( $arg:tt )+ ) => {
        return Err($crate::internal_error!( $( $arg )+ ).into())
    }
}

/// A safe assertion: in debug mode, it panicks on failure, and in production, it returns an
/// internal error.
///
/// Treat this as an assertion. It must only be used for conditions that *should never happen*
/// in normal operation.
///
/// # Example
/// ```rust,no_run
/// use apollo_federation::ensure;
/// use apollo_federation::error::FederationError;
/// # fn may_be_none() -> Option<()> { None }
///
/// fn example() -> Result<(), FederationError> {
///     ensure!(1 == 0, "Something went horribly wrong");
///     unreachable!()
/// }
/// ```
#[macro_export]
macro_rules! ensure {
    ( $expr:expr, $( $arg:tt )+ ) => {
        #[cfg(debug_assertions)]
        {
            if false {
                return Err($crate::error::FederationError::internal("ensure!() must be used in a function that returns a Result").into());
            }
            assert!($expr, $( $arg )+);
        }

        #[cfg(not(debug_assertions))]
        if !$expr {
            $crate::bail!( $( $arg )+ );
        }
    }
}

// What we really needed here was the string representations in enum form, this isn't meant to
// replace AST components.
#[derive(Clone, Debug, strum_macros::Display)]
enum SchemaRootKind {
    #[strum(to_string = "query")]
    Query,
    #[strum(to_string = "mutation")]
    Mutation,
    #[strum(to_string = "subscription")]
    Subscription,
}

impl From<SchemaRootKind> for String {
    fn from(value: SchemaRootKind) -> Self {
        value.to_string()
    }
}

#[derive(Clone, Debug, strum_macros::Display, PartialEq, Eq)]
pub enum UnsupportedFeatureKind {
    #[strum(to_string = "alias")]
    Alias,
}

/// Modeled after `SubgraphLocation` defined in `apollo_composition`, so this struct can be
/// converted to it.
#[derive(Clone, Debug)]
pub struct SubgraphLocation {
    /// Subgraph name
    pub subgraph: String, // TODO: Change this to `Arc<str>`, once `Merger` is updated.
    /// Source code range in the subgraph schema document
    pub range: Range<LineColumn>,
}

pub type Locations = Vec<SubgraphLocation>;

pub(crate) trait HasLocations {
    fn locations<T: HasMetadata>(&self, subgraph: &Subgraph<T>) -> Locations;
}

#[derive(Debug, Clone, thiserror::Error)]
pub enum CompositionError {
    #[error("[{subgraph}] {error}")]
    SubgraphError {
        subgraph: String,
        error: SingleFederationError,
        locations: Locations,
    },
    #[error("{message}")]
    EmptyMergedEnumType {
        message: String,
        locations: Locations,
    },
    #[error("{message}")]
    EnumValueMismatch { message: String },
    #[error("{message}")]
    ExternalArgumentTypeMismatch { message: String },
    #[error("{message}")]
    ExternalTypeMismatch { message: String },
    #[error("{message}")]
    ExternalArgumentDefaultMismatch { message: String },
    #[error("{message}")]
    InvalidGraphQL { message: String },
    #[error(transparent)]
    InvalidGraphQLName(InvalidNameError),
    #[error(r#"{message} in @fromContext substring "{context}""#)]
    FromContextParseError { context: String, message: String },
    #[error(
        "Unsupported custom directive @{name} on fragment spread. Due to query transformations during planning, the router requires directives on fragment spreads to support both the FRAGMENT_SPREAD and INLINE_FRAGMENT locations."
    )]
    UnsupportedSpreadDirective { name: Name },
    #[error("{message}")]
    DirectiveDefinitionInvalid { message: String },
    #[error("{message}")]
    TypeDefinitionInvalid { message: String },
    #[error("{message}")]
    InterfaceObjectUsageError { message: String },
    #[error("{message}")]
    TypeKindMismatch { message: String },
    #[error("{message}")]
    ShareableHasMismatchedRuntimeTypes { message: String },
    #[error("{message}")]
    SatisfiabilityError { message: String },
    #[error("{message}")]
    MaxValidationSubgraphPathsExceeded { message: String },
    #[error("{message}")]
    InternalError { message: String },
    #[error("{message}")]
    ExternalArgumentMissing { message: String },
    #[error("{message}")]
    ExternalMissingOnBase { message: String },
    #[error("{message}")]
    MergedDirectiveApplicationOnExternal { message: String },
    #[error("{message}")]
    LinkImportNameMismatch { message: String },
    #[error("{message}")]
    InvalidFieldSharing {
        message: String,
        locations: Locations,
    },
    #[error(
        "[{subgraph}] Type \"{dest}\" is an extension type, but there is no type definition for \"{dest}\" in any subgraph."
    )]
    ExtensionWithNoBase {
        subgraph: String,
        dest: String,
        locations: Locations,
    },
    #[error("{message}")]
<<<<<<< HEAD
    DirectiveCompositionError { message: String },
=======
    InconsistentInputObjectField { message: String },
    #[error("{message}")]
    RequiredInputFieldMissingInSomeSubgraph {
        message: String,
        locations: Locations,
    },
    #[error("{message}")]
    EmptyMergedInputType {
        message: String,
        locations: Locations,
    },
    #[error("{message}")]
    InputFieldMergeFailed {
        message: String,
        locations: Locations,
    },
>>>>>>> 54cc75dd
}

impl CompositionError {
    pub fn code(&self) -> ErrorCode {
        match self {
            Self::SubgraphError { error, .. } => error.code(),
            Self::EmptyMergedEnumType { .. } => ErrorCode::EmptyMergedEnumType,
            Self::EnumValueMismatch { .. } => ErrorCode::EnumValueMismatch,
            Self::ExternalTypeMismatch { .. } => ErrorCode::ExternalTypeMismatch,
            Self::ExternalArgumentTypeMismatch { .. } => ErrorCode::ExternalArgumentTypeMismatch,
            Self::ExternalArgumentDefaultMismatch { .. } => {
                ErrorCode::ExternalArgumentDefaultMismatch
            }
            Self::InvalidGraphQL { .. } => ErrorCode::InvalidGraphQL,
            Self::InvalidGraphQLName(..) => ErrorCode::InvalidGraphQL,
            Self::FromContextParseError { .. } => ErrorCode::InvalidGraphQL,
            Self::UnsupportedSpreadDirective { .. } => ErrorCode::InvalidGraphQL,
            Self::DirectiveDefinitionInvalid { .. } => ErrorCode::DirectiveDefinitionInvalid,
            Self::TypeDefinitionInvalid { .. } => ErrorCode::TypeDefinitionInvalid,
            Self::InterfaceObjectUsageError { .. } => ErrorCode::InterfaceObjectUsageError,
            Self::TypeKindMismatch { .. } => ErrorCode::TypeKindMismatch,
            Self::ShareableHasMismatchedRuntimeTypes { .. } => {
                ErrorCode::ShareableHasMismatchedRuntimeTypes
            }
            Self::SatisfiabilityError { .. } => ErrorCode::SatisfiabilityError,
            Self::MaxValidationSubgraphPathsExceeded { .. } => {
                ErrorCode::MaxValidationSubgraphPathsExceeded
            }
            Self::InternalError { .. } => ErrorCode::Internal,
            Self::ExternalArgumentMissing { .. } => ErrorCode::ExternalArgumentMissing,
            Self::ExternalMissingOnBase { .. } => ErrorCode::ExternalMissingOnBase,
            Self::MergedDirectiveApplicationOnExternal { .. } => {
                ErrorCode::MergedDirectiveApplicationOnExternal
            }
            Self::LinkImportNameMismatch { .. } => ErrorCode::LinkImportNameMismatch,
            Self::InvalidFieldSharing { .. } => ErrorCode::InvalidFieldSharing,
            Self::InconsistentInputObjectField { .. } => ErrorCode::Internal, // This is for hints, not errors
            Self::RequiredInputFieldMissingInSomeSubgraph { .. } => {
                ErrorCode::RequiredInputFieldMissingInSomeSubgraph
            }
            Self::EmptyMergedInputType { .. } => ErrorCode::EmptyMergedInputType,
            Self::InputFieldMergeFailed { .. } => ErrorCode::InputFieldMergeFailed,
            Self::ExtensionWithNoBase { .. } => ErrorCode::ExtensionWithNoBase,
            Self::DirectiveCompositionError { .. } => ErrorCode::DirectiveCompositionError,
        }
    }

    pub(crate) fn append_message(self, appendix: impl Display) -> Self {
        match self {
            Self::EmptyMergedEnumType { message, locations } => Self::EmptyMergedEnumType {
                message: format!("{message}{appendix}"),
                locations,
            },
            Self::EnumValueMismatch { message } => Self::EnumValueMismatch {
                message: format!("{message}{appendix}"),
            },
            Self::ExternalTypeMismatch { message } => Self::ExternalTypeMismatch {
                message: format!("{message}{appendix}"),
            },
            Self::ExternalArgumentTypeMismatch { message } => Self::ExternalArgumentTypeMismatch {
                message: format!("{message}{appendix}"),
            },
            Self::ExternalArgumentDefaultMismatch { message } => {
                Self::ExternalArgumentDefaultMismatch {
                    message: format!("{message}{appendix}"),
                }
            }
            Self::InvalidGraphQL { message } => Self::InvalidGraphQL {
                message: format!("{message}{appendix}"),
            },
            Self::DirectiveDefinitionInvalid { message } => Self::DirectiveDefinitionInvalid {
                message: format!("{message}{appendix}"),
            },
            Self::TypeDefinitionInvalid { message } => Self::TypeDefinitionInvalid {
                message: format!("{message}{appendix}"),
            },
            Self::InterfaceObjectUsageError { message } => Self::InterfaceObjectUsageError {
                message: format!("{message}{appendix}"),
            },
            Self::TypeKindMismatch { message } => Self::TypeKindMismatch {
                message: format!("{message}{appendix}"),
            },
            Self::ShareableHasMismatchedRuntimeTypes { message } => {
                Self::ShareableHasMismatchedRuntimeTypes {
                    message: format!("{message}{appendix}"),
                }
            }
            Self::SatisfiabilityError { message } => Self::SatisfiabilityError {
                message: format!("{message}{appendix}"),
            },
            Self::MaxValidationSubgraphPathsExceeded { message } => {
                Self::MaxValidationSubgraphPathsExceeded {
                    message: format!("{message}{appendix}"),
                }
            }
            Self::InternalError { message } => Self::InternalError {
                message: format!("{message}{appendix}"),
            },
            Self::ExternalArgumentMissing { message } => Self::ExternalArgumentMissing {
                message: format!("{message}{appendix}"),
            },
            Self::ExternalMissingOnBase { message } => Self::ExternalMissingOnBase {
                message: format!("{message}{appendix}"),
            },
            Self::MergedDirectiveApplicationOnExternal { message } => {
                Self::MergedDirectiveApplicationOnExternal {
                    message: format!("{message}{appendix}"),
                }
            }
            Self::LinkImportNameMismatch { message } => Self::LinkImportNameMismatch {
                message: format!("{message}{appendix}"),
            },
            Self::InvalidFieldSharing { message, locations } => Self::InvalidFieldSharing {
                message: format!("{message}{appendix}"),
                locations,
            },
<<<<<<< HEAD
            Self::DirectiveCompositionError { message } => Self::DirectiveCompositionError {
                message: format!("{message}{appendix}"),
            },
=======
            Self::InconsistentInputObjectField { message } => Self::InconsistentInputObjectField {
                message: format!("{message}{appendix}"),
            },
            Self::RequiredInputFieldMissingInSomeSubgraph { message, locations } => {
                Self::RequiredInputFieldMissingInSomeSubgraph {
                    message: format!("{message}{appendix}"),
                    locations,
                }
            }
            Self::EmptyMergedInputType { message, locations } => Self::EmptyMergedInputType {
                message: format!("{message}{appendix}"),
                locations,
            },
            Self::InputFieldMergeFailed { message, locations } => Self::InputFieldMergeFailed {
                message: format!("{message}{appendix}"),
                locations,
            },
>>>>>>> 54cc75dd
            // Remaining errors do not have an obvious way to appending a message, so we just return self.
            Self::SubgraphError { .. }
            | Self::InvalidGraphQLName(..)
            | Self::FromContextParseError { .. }
            | Self::UnsupportedSpreadDirective { .. }
            | Self::ExtensionWithNoBase { .. } => self,
        }
    }

    pub fn locations(&self) -> &[SubgraphLocation] {
        match self {
            Self::SubgraphError { locations, .. }
            | Self::EmptyMergedEnumType { locations, .. }
            | Self::InputFieldMergeFailed { locations, .. }
            | Self::ExtensionWithNoBase { locations, .. }
            | Self::RequiredInputFieldMissingInSomeSubgraph { locations, .. }
            | Self::EmptyMergedInputType { locations, .. }
            | Self::InvalidFieldSharing { locations, .. } => locations,
            _ => &[],
        }
    }
}

impl SubgraphError {
    pub fn to_composition_errors(&self) -> impl Iterator<Item = CompositionError> {
        self.errors
            .iter()
            .map(move |error| CompositionError::SubgraphError {
                subgraph: self.subgraph.clone(),
                error: error.error.clone(),
                locations: error
                    .locations
                    .iter()
                    .map(|range| SubgraphLocation {
                        subgraph: self.subgraph.clone(),
                        range: range.clone(),
                    })
                    .collect(),
            })
    }
}

/* TODO(@tylerbloom): This is currently not needed. SingleFederation errors are aggregated using
 * MultipleFederationErrors. This is then turned into a FederationError, then in a SubgraphError,
 * and finally into a CompositionError. Not implementing this yet also ensures that any
 * SingleFederationErrors that are intented on becoming SubgraphErrors still do.
impl<E: Into<FederationError>> From<E> for SingleCompositionError {
    fn from(_value: E) -> Self {
        todo!()
    }
}
*/

#[derive(Debug, Clone, thiserror::Error)]
pub enum SingleFederationError {
    #[error(
        "An internal error has occurred, please report this bug to Apollo.\n\nDetails: {message}"
    )]
    Internal { message: String },
    #[error("An internal error has occurred, please report this bug to Apollo. Details: {0}")]
    #[allow(private_interfaces)] // users should not inspect this.
    InternalRebaseError(#[from] crate::operation::RebaseError),
    // This is a known bug that will take time to fix, and does not require reporting.
    #[error("{message}")]
    InternalUnmergeableFields { message: String },
    // InvalidGraphQL: We need to be able to modify the message text from apollo-compiler. So, we
    //                 format the DiagnosticData into String here. We can add additional data as
    //                 necessary.
    #[error("{message}")]
    InvalidGraphQL { message: String },
    #[error(transparent)]
    InvalidGraphQLName(#[from] InvalidNameError),
    #[error("Subgraph invalid: {message}")]
    InvalidSubgraph { message: String },
    #[error("Operation name not found")]
    UnknownOperation,
    #[error("Must provide operation name if query contains multiple operations")]
    OperationNameNotProvided,
    #[error(r#"{message} in @fromContext substring "{context}""#)]
    FromContextParseError { context: String, message: String },
    #[error(
        "Unsupported custom directive @{name} on fragment spread. Due to query transformations during planning, the router requires directives on fragment spreads to support both the FRAGMENT_SPREAD and INLINE_FRAGMENT locations."
    )]
    UnsupportedSpreadDirective { name: Name },
    #[error("{message}")]
    DirectiveDefinitionInvalid { message: String },
    #[error("{message}")]
    TypeDefinitionInvalid { message: String },
    #[error("{message}")]
    UnsupportedFederationDirective { message: String },
    #[error("{message}")]
    UnsupportedFederationVersion { message: String },
    #[error("{message}")]
    UnsupportedLinkedFeature { message: String },
    #[error("{message}")]
    UnknownFederationLinkVersion { message: String },
    #[error("{message}")]
    UnknownLinkVersion { message: String },
    #[error(
        "On type \"{target_type}\", for {application}: field {inner_coordinate} cannot be included because it has arguments (fields with argument are not allowed in @key)"
    )]
    KeyFieldsHasArgs {
        target_type: Name,
        application: String,
        inner_coordinate: String,
    },
    #[error(
        "On field \"{coordinate}\", for {application}: field {inner_coordinate} cannot be included because it has arguments (fields with argument are not allowed in @provides)"
    )]
    ProvidesFieldsHasArgs {
        coordinate: String,
        application: String,
        inner_coordinate: String,
    },
    #[error("On field \"{coordinate}\", for {application}: {message}")]
    ProvidesFieldsMissingExternal {
        coordinate: String,
        application: String,
        message: String,
    },
    #[error("On field \"{coordinate}\", for {application}: {message}")]
    RequiresFieldsMissingExternal {
        coordinate: String,
        application: String,
        message: String,
    },
    #[error("{message}")]
    KeyUnsupportedOnInterface { message: String },
    #[error("{message}")]
    ProvidesUnsupportedOnInterface { message: String },
    #[error("{message}")]
    RequiresUnsupportedOnInterface { message: String },
    #[error(
        "On type \"{target_type}\", for {application}: cannot have directive applications in the @key(fields:) argument but found {applied_directives}."
    )]
    KeyHasDirectiveInFieldsArg {
        target_type: Name,
        application: String,
        applied_directives: String,
    },
    #[error(
        "On field \"{coordinate}\", for {application}: cannot have directive applications in the @provides(fields:) argument but found {applied_directives}."
    )]
    ProvidesHasDirectiveInFieldsArg {
        coordinate: String,
        application: String,
        applied_directives: String,
    },
    #[error(
        "On field \"{coordinate}\", for {application}: cannot have directive applications in the @requires(fields:) argument but found {applied_directives}."
    )]
    RequiresHasDirectiveInFieldsArg {
        coordinate: String,
        application: String,
        applied_directives: String,
    },
    #[error("{message}")]
    ExternalUnused { message: String },
    #[error(
        "Type {type_name} contains only external fields and all those fields are all unused (they do not appear in any @key, @provides or @requires)."
    )]
    TypeWithOnlyUnusedExternal { type_name: Name },
    #[error("{message}")]
    ProvidesOnNonObjectField { message: String },
    #[error(
        "On type \"{target_type}\", for {application}: Invalid value for argument \"fields\": must be a string."
    )]
    KeyInvalidFieldsType {
        target_type: Name,
        application: String,
    },
    #[error(
        "On field \"{coordinate}\", for {application}: Invalid value for argument \"fields\": must be a string."
    )]
    ProvidesInvalidFieldsType {
        coordinate: String,
        application: String,
    },
    #[error(
        "On field \"{coordinate}\", for {application}: Invalid value for argument \"fields\": must be a string."
    )]
    RequiresInvalidFieldsType {
        coordinate: String,
        application: String,
    },
    #[error("On type \"{target_type}\", for {application}: {message}")]
    KeyInvalidFields {
        target_type: Name,
        application: String,
        message: String,
    },
    #[error("On field \"{coordinate}\", for {application}: {message}")]
    ProvidesInvalidFields {
        coordinate: String,
        application: String,
        message: String,
    },
    #[error("On field \"{coordinate}\", for {application}: {message}")]
    RequiresInvalidFields {
        coordinate: String,
        application: String,
        message: String,
    },
    #[error("On type \"{target_type}\", for {application}: {message}")]
    KeyFieldsSelectInvalidType {
        target_type: Name,
        application: String,
        message: String,
    },
    #[error(
        "The schema has a type named \"{expected_name}\" but it is not set as the query root type (\"{found_name}\" is instead): this is not supported by federation. If a root type does not use its default name, there should be no other type with that default name."
    )]
    RootQueryUsed {
        expected_name: Name,
        found_name: Name,
    },
    #[error(
        "The schema has a type named \"{expected_name}\" but it is not set as the mutation root type (\"{found_name}\" is instead): this is not supported by federation. If a root type does not use its default name, there should be no other type with that default name."
    )]
    RootMutationUsed {
        expected_name: Name,
        found_name: Name,
    },
    #[error(
        "The schema has a type named \"{expected_name}\" but it is not set as the subscription root type (\"{found_name}\" is instead): this is not supported by federation. If a root type does not use its default name, there should be no other type with that default name."
    )]
    RootSubscriptionUsed {
        expected_name: Name,
        found_name: Name,
    },
    #[error("{message}")]
    InvalidSubgraphName { message: String },
    #[error("{message}")]
    NoQueries { message: String },
    #[error("{message}")]
    InterfaceFieldNoImplem { message: String },
    #[error("{message}")]
    ExternalTypeMismatch { message: String },
    #[error("{message}")]
    ExternalCollisionWithAnotherDirective { message: String },
    #[error("{message}")]
    ExternalArgumentMissing { message: String },
    #[error("{message}")]
    ExternalArgumentTypeMismatch { message: String },
    #[error("{message}")]
    ExternalArgumentDefaultMismatch { message: String },
    #[error("{message}")]
    ExternalOnInterface { message: String },
    #[error("{message}")]
    MergedDirectiveApplicationOnExternal { message: String },
    #[error("{message}")]
    FieldTypeMismatch { message: String },
    #[error("{message}")]
    FieldArgumentTypeMismatch { message: String },
    #[error("{message}")]
    InputFieldDefaultMismatch { message: String },
    #[error("{message}")]
    FieldArgumentDefaultMismatch { message: String },
    #[error("{message}")]
    ExtensionWithNoBase { message: String },
    #[error("{message}")]
    ExternalMissingOnBase { message: String },
    #[error("{message}")]
    InvalidFieldSharing { message: String },
    #[error("{message}")]
    InvalidShareableUsage { message: String },
    #[error("{message}")]
    InvalidLinkDirectiveUsage { message: String },
    #[error("{message}")]
    InvalidLinkIdentifier { message: String },
    #[error("{message}")]
    ReferencedInaccessible { message: String },
    #[error("{message}")]
    DefaultValueUsesInaccessible { message: String },
    #[error("{message}")]
    QueryRootTypeInaccessible { message: String },
    #[error("{message}")]
    RequiredInaccessible { message: String },
    #[error("{message}")]
    ImplementedByInaccessible { message: String },
    #[error("{message}")]
    DisallowedInaccessible { message: String },
    #[error("{message}")]
    OnlyInaccessibleChildren { message: String },
    #[error("{message}")]
    RequiredInputFieldMissingInSomeSubgraph { message: String },
    #[error("{message}")]
    RequiredArgumentMissingInSomeSubgraph { message: String },
    #[error("{message}")]
    EmptyMergedInputType { message: String },
    #[error("{message}")]
    EnumValueMismatch { message: String },
    #[error("{message}")]
    EmptyMergedEnumType { message: String },
    #[error("{message}")]
    ShareableHasMismatchedRuntimeTypes { message: String },
    #[error("{message}")]
    SatisfiabilityError { message: String },
    #[error("{message}")]
    OverrideFromSelfError { message: String },
    #[error("{message}")]
    OverrideSourceHasOverride { message: String },
    #[error("{message}")]
    OverrideCollisionWithAnotherDirective { message: String },
    #[error("{message}")]
    OverrideOnInterface { message: String },
    #[error("{message}")]
    UnsupportedFeature {
        message: String,
        kind: UnsupportedFeatureKind,
    },
    #[error("{message}")]
    InvalidFederationSupergraph { message: String },
    #[error("{message}")]
    DownstreamServiceError { message: String },
    #[error("{message}")]
    DirectiveCompositionError { message: String },
    #[error("{message}")]
    InterfaceObjectUsageError { message: String },
    #[error("{message}")]
    InterfaceKeyNotOnImplementation { message: String },
    #[error("{message}")]
    InterfaceKeyMissingImplementationType { message: String },
    #[error("@defer is not supported on subscriptions")]
    DeferredSubscriptionUnsupported,
    #[error("{message}")]
    QueryPlanComplexityExceeded { message: String },
    #[error("the caller requested cancellation")]
    PlanningCancelled,
    #[error("No plan was found when subgraphs were disabled")]
    NoPlanFoundWithDisabledSubgraphs,
    #[error("Context name \"{name}\" may not contain an underscore.")]
    ContextNameContainsUnderscore { name: String },
    #[error("Context name \"{name}\" is invalid. It should have only alphanumeric characters.")]
    ContextNameInvalid { name: String },
    #[error("{message}")]
    ContextNotSet { message: String },
    #[error("{message}")]
    NoContextReferenced { message: String },
    #[error("{message}")]
    NoSelectionForContext { message: String },
    #[error("{message}")]
    ContextNoResolvableKey { message: String },
    #[error("@cost cannot be applied to interface \"{interface}.{field}\"")]
    CostAppliedToInterfaceField { interface: Name, field: Name },
    #[error("{message}")]
    ContextSelectionInvalid { message: String },
    #[error("{message}")]
    ListSizeAppliedToNonList { message: String },
    #[error("{message}")]
    ListSizeInvalidAssumedSize { message: String },
    #[error("{message}")]
    ListSizeInvalidSlicingArgument { message: String },
    #[error("{message}")]
    ListSizeInvalidSizedField { message: String },
    #[error("{message}")]
    InvalidTagName { message: String },
}

impl SingleFederationError {
    pub fn code(&self) -> ErrorCode {
        match self {
            SingleFederationError::Internal { .. } => ErrorCode::Internal,
            SingleFederationError::InternalRebaseError { .. } => ErrorCode::Internal,
            SingleFederationError::InternalUnmergeableFields { .. } => ErrorCode::Internal,
            SingleFederationError::InvalidGraphQL { .. }
            | SingleFederationError::InvalidGraphQLName(_) => ErrorCode::InvalidGraphQL,
            SingleFederationError::InvalidSubgraph { .. } => ErrorCode::InvalidGraphQL,
            // Technically it's not invalid graphql, but it is invalid syntax inside graphql...
            SingleFederationError::FromContextParseError { .. } => ErrorCode::InvalidGraphQL,
            // TODO(@goto-bus-stop): this should have a different error code: it's not invalid,
            // just unsupported due to internal limitations.
            SingleFederationError::UnsupportedSpreadDirective { .. } => ErrorCode::InvalidGraphQL,
            // TODO(@goto-bus-stop): this should have a different error code: it's not the graphql
            // that's invalid, but the operation name
            SingleFederationError::UnknownOperation => ErrorCode::InvalidGraphQL,
            SingleFederationError::OperationNameNotProvided => ErrorCode::InvalidGraphQL,
            SingleFederationError::DirectiveDefinitionInvalid { .. } => {
                ErrorCode::DirectiveDefinitionInvalid
            }
            SingleFederationError::TypeDefinitionInvalid { .. } => ErrorCode::TypeDefinitionInvalid,
            SingleFederationError::UnsupportedFederationDirective { .. } => {
                ErrorCode::UnsupportedFederationDirective
            }
            SingleFederationError::UnsupportedFederationVersion { .. } => {
                ErrorCode::UnsupportedFederationVersion
            }
            SingleFederationError::UnsupportedLinkedFeature { .. } => {
                ErrorCode::UnsupportedLinkedFeature
            }
            SingleFederationError::UnknownFederationLinkVersion { .. } => {
                ErrorCode::UnknownFederationLinkVersion
            }
            SingleFederationError::UnknownLinkVersion { .. } => ErrorCode::UnknownLinkVersion,
            SingleFederationError::KeyFieldsHasArgs { .. } => ErrorCode::KeyFieldsHasArgs,
            SingleFederationError::ProvidesFieldsHasArgs { .. } => ErrorCode::ProvidesFieldsHasArgs,
            SingleFederationError::ProvidesFieldsMissingExternal { .. } => {
                ErrorCode::ProvidesFieldsMissingExternal
            }
            SingleFederationError::RequiresFieldsMissingExternal { .. } => {
                ErrorCode::RequiresFieldsMissingExternal
            }
            SingleFederationError::KeyUnsupportedOnInterface { .. } => {
                ErrorCode::KeyUnsupportedOnInterface
            }
            SingleFederationError::ProvidesUnsupportedOnInterface { .. } => {
                ErrorCode::ProvidesUnsupportedOnInterface
            }
            SingleFederationError::RequiresUnsupportedOnInterface { .. } => {
                ErrorCode::RequiresUnsupportedOnInterface
            }
            SingleFederationError::KeyHasDirectiveInFieldsArg { .. } => {
                ErrorCode::KeyDirectiveInFieldsArgs
            }
            SingleFederationError::ProvidesHasDirectiveInFieldsArg { .. } => {
                ErrorCode::ProvidesDirectiveInFieldsArgs
            }
            SingleFederationError::RequiresHasDirectiveInFieldsArg { .. } => {
                ErrorCode::RequiresDirectiveInFieldsArgs
            }
            SingleFederationError::ExternalUnused { .. } => ErrorCode::ExternalUnused,
            SingleFederationError::TypeWithOnlyUnusedExternal { .. } => {
                ErrorCode::TypeWithOnlyUnusedExternal
            }
            SingleFederationError::ProvidesOnNonObjectField { .. } => {
                ErrorCode::ProvidesOnNonObjectField
            }
            SingleFederationError::KeyInvalidFieldsType { .. } => ErrorCode::KeyInvalidFieldsType,
            SingleFederationError::ProvidesInvalidFieldsType { .. } => {
                ErrorCode::ProvidesInvalidFieldsType
            }
            SingleFederationError::RequiresInvalidFieldsType { .. } => {
                ErrorCode::RequiresInvalidFieldsType
            }
            SingleFederationError::KeyInvalidFields { .. } => ErrorCode::KeyInvalidFields,
            SingleFederationError::ProvidesInvalidFields { .. } => ErrorCode::ProvidesInvalidFields,
            SingleFederationError::RequiresInvalidFields { .. } => ErrorCode::RequiresInvalidFields,
            SingleFederationError::KeyFieldsSelectInvalidType { .. } => {
                ErrorCode::KeyFieldsSelectInvalidType
            }
            SingleFederationError::RootQueryUsed { .. } => ErrorCode::RootQueryUsed,
            SingleFederationError::RootMutationUsed { .. } => ErrorCode::RootMutationUsed,
            SingleFederationError::RootSubscriptionUsed { .. } => ErrorCode::RootSubscriptionUsed,
            SingleFederationError::InvalidSubgraphName { .. } => ErrorCode::InvalidSubgraphName,
            SingleFederationError::NoQueries { .. } => ErrorCode::NoQueries,
            SingleFederationError::InterfaceFieldNoImplem { .. } => {
                ErrorCode::InterfaceFieldNoImplem
            }
            SingleFederationError::ExternalTypeMismatch { .. } => ErrorCode::ExternalTypeMismatch,
            SingleFederationError::ExternalCollisionWithAnotherDirective { .. } => {
                ErrorCode::ExternalCollisionWithAnotherDirective
            }
            SingleFederationError::ExternalArgumentMissing { .. } => {
                ErrorCode::ExternalArgumentMissing
            }
            SingleFederationError::ExternalArgumentTypeMismatch { .. } => {
                ErrorCode::ExternalArgumentTypeMismatch
            }
            SingleFederationError::ExternalArgumentDefaultMismatch { .. } => {
                ErrorCode::ExternalArgumentDefaultMismatch
            }
            SingleFederationError::ExternalOnInterface { .. } => ErrorCode::ExternalOnInterface,
            SingleFederationError::MergedDirectiveApplicationOnExternal { .. } => {
                ErrorCode::MergedDirectiveApplicationOnExternal
            }
            SingleFederationError::FieldTypeMismatch { .. } => ErrorCode::FieldTypeMismatch,
            SingleFederationError::FieldArgumentTypeMismatch { .. } => {
                ErrorCode::FieldArgumentTypeMismatch
            }
            SingleFederationError::InputFieldDefaultMismatch { .. } => {
                ErrorCode::InputFieldDefaultMismatch
            }
            SingleFederationError::FieldArgumentDefaultMismatch { .. } => {
                ErrorCode::FieldArgumentDefaultMismatch
            }
            SingleFederationError::ExtensionWithNoBase { .. } => ErrorCode::ExtensionWithNoBase,
            SingleFederationError::ExternalMissingOnBase { .. } => ErrorCode::ExternalMissingOnBase,
            SingleFederationError::InvalidFieldSharing { .. } => ErrorCode::InvalidFieldSharing,
            SingleFederationError::InvalidShareableUsage { .. } => ErrorCode::InvalidShareableUsage,
            SingleFederationError::InvalidLinkDirectiveUsage { .. } => {
                ErrorCode::InvalidLinkDirectiveUsage
            }
            SingleFederationError::InvalidLinkIdentifier { .. } => ErrorCode::InvalidLinkIdentifier,
            SingleFederationError::ReferencedInaccessible { .. } => {
                ErrorCode::ReferencedInaccessible
            }
            SingleFederationError::DefaultValueUsesInaccessible { .. } => {
                ErrorCode::DefaultValueUsesInaccessible
            }
            SingleFederationError::QueryRootTypeInaccessible { .. } => {
                ErrorCode::QueryRootTypeInaccessible
            }
            SingleFederationError::RequiredInaccessible { .. } => ErrorCode::RequiredInaccessible,
            SingleFederationError::ImplementedByInaccessible { .. } => {
                ErrorCode::ImplementedByInaccessible
            }
            SingleFederationError::DisallowedInaccessible { .. } => {
                ErrorCode::DisallowedInaccessible
            }
            SingleFederationError::OnlyInaccessibleChildren { .. } => {
                ErrorCode::OnlyInaccessibleChildren
            }
            SingleFederationError::RequiredInputFieldMissingInSomeSubgraph { .. } => {
                ErrorCode::RequiredInputFieldMissingInSomeSubgraph
            }
            SingleFederationError::RequiredArgumentMissingInSomeSubgraph { .. } => {
                ErrorCode::RequiredArgumentMissingInSomeSubgraph
            }
            SingleFederationError::EmptyMergedInputType { .. } => ErrorCode::EmptyMergedInputType,
            SingleFederationError::EnumValueMismatch { .. } => ErrorCode::EnumValueMismatch,
            SingleFederationError::EmptyMergedEnumType { .. } => ErrorCode::EmptyMergedEnumType,
            SingleFederationError::ShareableHasMismatchedRuntimeTypes { .. } => {
                ErrorCode::ShareableHasMismatchedRuntimeTypes
            }
            SingleFederationError::SatisfiabilityError { .. } => ErrorCode::SatisfiabilityError,
            SingleFederationError::OverrideFromSelfError { .. } => ErrorCode::OverrideFromSelfError,
            SingleFederationError::OverrideSourceHasOverride { .. } => {
                ErrorCode::OverrideSourceHasOverride
            }
            SingleFederationError::OverrideCollisionWithAnotherDirective { .. } => {
                ErrorCode::OverrideCollisionWithAnotherDirective
            }
            SingleFederationError::OverrideOnInterface { .. } => ErrorCode::OverrideOnInterface,
            SingleFederationError::UnsupportedFeature { .. } => ErrorCode::UnsupportedFeature,
            SingleFederationError::InvalidFederationSupergraph { .. } => {
                ErrorCode::InvalidFederationSupergraph
            }
            SingleFederationError::DownstreamServiceError { .. } => {
                ErrorCode::DownstreamServiceError
            }
            SingleFederationError::DirectiveCompositionError { .. } => {
                ErrorCode::DirectiveCompositionError
            }
            SingleFederationError::InterfaceObjectUsageError { .. } => {
                ErrorCode::InterfaceObjectUsageError
            }
            SingleFederationError::InterfaceKeyNotOnImplementation { .. } => {
                ErrorCode::InterfaceKeyNotOnImplementation
            }
            SingleFederationError::InterfaceKeyMissingImplementationType { .. } => {
                ErrorCode::InterfaceKeyMissingImplementationType
            }
            SingleFederationError::DeferredSubscriptionUnsupported => ErrorCode::Internal,
            SingleFederationError::QueryPlanComplexityExceeded { .. } => {
                ErrorCode::QueryPlanComplexityExceededError
            }
            SingleFederationError::PlanningCancelled => ErrorCode::Internal,
            SingleFederationError::NoPlanFoundWithDisabledSubgraphs => {
                ErrorCode::NoPlanFoundWithDisabledSubgraphs
            }
            SingleFederationError::ContextNameContainsUnderscore { .. } => {
                ErrorCode::ContextNameContainsUnderscore
            }
            SingleFederationError::ContextNameInvalid { .. } => ErrorCode::ContextNameInvalid,
            SingleFederationError::ContextNotSet { .. } => ErrorCode::ContextNotSet,
            SingleFederationError::NoContextReferenced { .. } => ErrorCode::NoContextReferenced,
            SingleFederationError::NoSelectionForContext { .. } => ErrorCode::NoSelectionForContext,
            SingleFederationError::ContextNoResolvableKey { .. } => {
                ErrorCode::ContextNoResolvableKey
            }
            SingleFederationError::ContextSelectionInvalid { .. } => {
                ErrorCode::ContextSelectionInvalid
            }
            SingleFederationError::CostAppliedToInterfaceField { .. } => {
                ErrorCode::CostAppliedToInterfaceField
            }
            SingleFederationError::ListSizeAppliedToNonList { .. } => {
                ErrorCode::ListSizeAppliedToNonList
            }
            SingleFederationError::ListSizeInvalidAssumedSize { .. } => {
                ErrorCode::ListSizeInvalidAssumedSize
            }
            SingleFederationError::ListSizeInvalidSlicingArgument { .. } => {
                ErrorCode::ListSizeInvalidSlicingArgument
            }
            SingleFederationError::ListSizeInvalidSizedField { .. } => {
                ErrorCode::ListSizeInvalidSizedField
            }
            #[allow(unused)]
            SingleFederationError::InvalidFieldSharing { .. } => ErrorCode::InvalidFieldSharing,
            SingleFederationError::InvalidTagName { .. } => ErrorCode::InvalidTagName,
        }
    }

    pub fn code_string(&self) -> String {
        self.code().definition().code().to_string()
    }

    pub(crate) fn root_already_used(
        operation_type: OperationType,
        expected_name: Name,
        found_name: Name,
    ) -> Self {
        match operation_type {
            OperationType::Query => Self::RootQueryUsed {
                expected_name,
                found_name,
            },
            OperationType::Mutation => Self::RootMutationUsed {
                expected_name,
                found_name,
            },
            OperationType::Subscription => Self::RootSubscriptionUsed {
                expected_name,
                found_name,
            },
        }
    }
}

impl From<InvalidNameError> for FederationError {
    fn from(err: InvalidNameError) -> Self {
        SingleFederationError::from(err).into()
    }
}

impl From<FederationSpecError> for FederationError {
    fn from(err: FederationSpecError) -> Self {
        // TODO: When we get around to finishing the composition port, we should really switch it to
        // using FederationError instead of FederationSpecError.
        let message = err.to_string();
        match err {
            FederationSpecError::UnsupportedVersionError { .. } => {
                SingleFederationError::UnsupportedFederationVersion { message }.into()
            }
            FederationSpecError::UnsupportedFederationDirective { .. } => {
                SingleFederationError::UnsupportedFederationDirective { message }.into()
            }
            FederationSpecError::InvalidGraphQLName(message) => message.into(),
        }
    }
}

#[derive(Debug, Clone, thiserror::Error, Default)]
pub struct MultipleFederationErrors {
    pub(crate) errors: Vec<SingleFederationError>,
}

impl MultipleFederationErrors {
    pub fn new() -> Self {
        Self { errors: vec![] }
    }

    pub fn push(&mut self, error: FederationError) {
        match error {
            FederationError::SingleFederationError(error) => {
                self.errors.push(error);
            }
            FederationError::MultipleFederationErrors(errors) => {
                self.errors.extend(errors.errors);
            }
            FederationError::AggregateFederationError(errors) => {
                self.errors.extend(errors.causes);
            }
        }
    }

    pub(crate) fn and_try(mut self, other: Result<(), FederationError>) -> Self {
        match other {
            Ok(_) => self,
            Err(e) => {
                self.push(e);
                self
            }
        }
    }
}

impl Display for MultipleFederationErrors {
    fn fmt(&self, f: &mut Formatter<'_>) -> std::fmt::Result {
        write!(f, "The following errors occurred:")?;
        for error in &self.errors {
            write!(f, "\n  - ")?;
            for c in error.to_string().chars() {
                if c == '\n' {
                    write!(f, "\n    ")?;
                } else {
                    f.write_char(c)?;
                }
            }
        }
        Ok(())
    }
}

impl FromIterator<SingleFederationError> for MultipleFederationErrors {
    fn from_iter<T: IntoIterator<Item = SingleFederationError>>(iter: T) -> Self {
        Self {
            errors: iter.into_iter().collect(),
        }
    }
}

#[derive(Debug, Clone, thiserror::Error)]
pub struct AggregateFederationError {
    pub code: String,
    pub message: String,
    pub causes: Vec<SingleFederationError>,
}

impl Display for AggregateFederationError {
    fn fmt(&self, f: &mut Formatter<'_>) -> std::fmt::Result {
        write!(f, "[{}] {}\nCaused by:", self.code, self.message)?;
        for error in &self.causes {
            write!(f, "\n\n  - ")?;
            for c in error.to_string().chars() {
                if c == '\n' {
                    write!(f, "\n    ")?;
                } else {
                    f.write_char(c)?;
                }
            }
        }
        Ok(())
    }
}

// PORT_NOTE: Often times, JS functions would either throw/return a GraphQLError, return a vector
// of GraphQLErrors, or take a vector of GraphQLErrors and group them together under an
// AggregateGraphQLError which itself would have a specific error message and code, and throw that.
// We represent all these cases with an enum, and delegate to the members.
#[derive(Clone, thiserror::Error)]
pub enum FederationError {
    #[error(transparent)]
    SingleFederationError(#[from] SingleFederationError),
    #[error(transparent)]
    MultipleFederationErrors(#[from] MultipleFederationErrors),
    #[error(transparent)]
    AggregateFederationError(#[from] AggregateFederationError),
}

impl std::fmt::Debug for FederationError {
    fn fmt(&self, f: &mut Formatter<'_>) -> std::fmt::Result {
        match self {
            Self::SingleFederationError(inner) => std::fmt::Debug::fmt(inner, f),
            Self::MultipleFederationErrors(inner) => std::fmt::Debug::fmt(inner, f),
            Self::AggregateFederationError(inner) => std::fmt::Debug::fmt(inner, f),
        }
    }
}

impl From<DiagnosticList> for FederationError {
    fn from(value: DiagnosticList) -> Self {
        let errors: Vec<_> = value
            .iter()
            .map(|d| SingleFederationError::InvalidGraphQL {
                message: d.to_string(),
            })
            .collect();
        match errors.len().cmp(&1) {
            Ordering::Less => internal_error!("diagnostic list is unexpectedly empty"),
            Ordering::Equal => errors[0].clone().into(),
            Ordering::Greater => MultipleFederationErrors { errors }.into(),
        }
    }
}

impl<T> From<WithErrors<T>> for FederationError {
    fn from(value: WithErrors<T>) -> Self {
        value.errors.into()
    }
}

// Used for when we condition on a type `T: TryInto<U>`, but we have an infallible conversion of
// `T: Into<U>`. This allows us to unwrap the `Result<U, Infallible>` with `?`.
impl From<std::convert::Infallible> for FederationError {
    fn from(_: std::convert::Infallible) -> Self {
        unreachable!("Infallible should never be converted to FederationError")
    }
}

impl FederationError {
    pub fn internal(message: impl Into<String>) -> Self {
        SingleFederationError::Internal {
            message: message.into(),
        }
        .into()
    }

    pub fn merge(self, other: Self) -> Self {
        let mut result = MultipleFederationErrors::new();
        result.push(self);
        result.push(other);
        result.into()
    }

    pub fn into_errors(self) -> Vec<SingleFederationError> {
        match self {
            FederationError::SingleFederationError(e) => vec![e],
            FederationError::MultipleFederationErrors(e) => e.errors,
            FederationError::AggregateFederationError(e) => e.causes,
        }
    }

    pub fn errors(&self) -> Vec<&SingleFederationError> {
        match self {
            FederationError::SingleFederationError(e) => vec![e],
            FederationError::MultipleFederationErrors(e) => e.errors.iter().collect(),
            FederationError::AggregateFederationError(e) => e.causes.iter().collect(),
        }
    }

    pub fn has_invalid_graphql_error(&self) -> bool {
        self.errors()
            .into_iter()
            .any(|e| matches!(e, SingleFederationError::InvalidGraphQL { .. }))
    }
}

// Similar to `multi_try` crate, but with `FederationError` instead of `Vec<E>`.
pub trait MultiTry<U> {
    type Output;

    fn and_try(self, other: Result<U, FederationError>) -> Self::Output;
}

impl<U> MultiTry<U> for Result<(), FederationError> {
    type Output = Result<U, FederationError>;

    fn and_try(self, other: Result<U, FederationError>) -> Result<U, FederationError> {
        match (self, other) {
            (Ok(_a), Ok(b)) => Ok(b),
            (Ok(_a), Err(b)) => Err(b),
            (Err(a), Ok(_b)) => Err(a),
            (Err(a), Err(b)) => Err(a.merge(b)),
        }
    }
}

pub trait MultiTryAll: Sized + Iterator {
    /// Apply `predicate` on all elements of the iterator, collecting all errors (if any).
    /// - Returns Ok(()), if all elements are Ok.
    /// - Otherwise, returns a FederationError with all errors.
    /// - Note: Not to be confused with `try_for_each`, which stops on the first error.
    fn try_for_all<F>(self, mut predicate: F) -> Result<(), FederationError>
    where
        F: FnMut(Self::Item) -> Result<(), FederationError>,
    {
        let mut errors = MultipleFederationErrors::new();
        for item in self {
            match predicate(item) {
                Ok(()) => {}
                Err(e) => errors.push(e),
            }
        }
        errors.into_result()
    }
}

impl<I: Iterator> MultiTryAll for I {}

impl MultipleFederationErrors {
    /// Converts into `Result<(), FederationError>`.
    /// - The return value can be either Ok, Err with a SingleFederationError or MultipleFederationErrors,
    ///   depending on the number of errors in the input.
    pub fn into_result(self) -> Result<(), FederationError> {
        match self.errors.len().cmp(&1) {
            Ordering::Less => Ok(()),
            Ordering::Equal => Err(self.errors[0].clone().into()),
            Ordering::Greater => Err(self.into()),
        }
    }
}

// We didn't track errors addition precisely pre-2.0 and tracking it now has an unclear ROI, so we
// just mark all the error code that predates 2.0 as 0.x.
const FED1_CODE: &str = "0.x";

#[derive(Debug, Clone)]
pub struct ErrorCodeMetadata {
    pub added_in: &'static str,
    pub replaces: &'static [&'static str],
}

#[derive(Debug)]
pub struct ErrorCodeDefinition {
    code: String,
    // PORT_NOTE: Known as "description" in the JS code. The name was changed to distinguish it from
    // Error.description().
    doc_description: String,
    metadata: ErrorCodeMetadata,
}

impl ErrorCodeDefinition {
    fn new(code: String, doc_description: String, metadata: Option<ErrorCodeMetadata>) -> Self {
        Self {
            code,
            doc_description,
            metadata: metadata.unwrap_or_else(|| DEFAULT_METADATA.clone()),
        }
    }

    pub fn code(&self) -> &str {
        &self.code
    }

    pub fn doc_description(&self) -> &str {
        &self.doc_description
    }

    pub fn metadata(&self) -> &ErrorCodeMetadata {
        &self.metadata
    }
}

/*
 * Most codes currently originate from the initial fed 2 release so we use this for convenience.
 * This can be changed later, inline versions everywhere, if that becomes irrelevant.
 */
static DEFAULT_METADATA: ErrorCodeMetadata = ErrorCodeMetadata {
    added_in: "2.0.0",
    replaces: &[],
};

struct ErrorCodeCategory<TElement: Clone + Into<String>> {
    // Fn(element: TElement) -> String
    extract_code: Box<dyn 'static + Send + Sync + Fn(TElement) -> String>,
    // Fn(element: TElement) -> String
    make_doc_description: Box<dyn 'static + Send + Sync + Fn(TElement) -> String>,
    metadata: ErrorCodeMetadata,
}

impl<TElement: Clone + Into<String>> ErrorCodeCategory<TElement> {
    fn new(
        extract_code: Box<dyn 'static + Send + Sync + Fn(TElement) -> String>,
        make_doc_description: Box<dyn 'static + Send + Sync + Fn(TElement) -> String>,
        metadata: Option<ErrorCodeMetadata>,
    ) -> Self {
        Self {
            extract_code,
            make_doc_description,
            metadata: metadata.unwrap_or_else(|| DEFAULT_METADATA.clone()),
        }
    }

    // PORT_NOTE: The Typescript type in the JS code only has get(), but I also added createCode()
    // here since it's used in the return type of makeErrorCodeCategory().
    fn create_code(&self, element: TElement) -> ErrorCodeDefinition {
        ErrorCodeDefinition::new(
            (self.extract_code)(element.clone()),
            (self.make_doc_description)(element),
            Some(self.metadata.clone()),
        )
    }
}

impl ErrorCodeCategory<String> {
    fn new_federation_directive(
        code_suffix: String,
        make_doc_description: Box<dyn 'static + Send + Sync + Fn(String) -> String>,
        metadata: Option<ErrorCodeMetadata>,
    ) -> Self {
        Self::new(
            Box::new(move |element: String| format!("{}_{}", element.to_uppercase(), code_suffix)),
            make_doc_description,
            metadata,
        )
    }
}

static INVALID_GRAPHQL: LazyLock<ErrorCodeDefinition> = LazyLock::new(|| {
    ErrorCodeDefinition::new(
        "INVALID_GRAPHQL".to_owned(),
        "A schema is invalid GraphQL: it violates one of the rule of the specification.".to_owned(),
        None,
    )
});
static DIRECTIVE_DEFINITION_INVALID: LazyLock<ErrorCodeDefinition> = LazyLock::new(|| {
    ErrorCodeDefinition::new(
        "DIRECTIVE_DEFINITION_INVALID".to_owned(),
        "A built-in or federation directive has an invalid definition in the schema.".to_owned(),
        Some(ErrorCodeMetadata {
            replaces: &["TAG_DEFINITION_INVALID"],
            ..DEFAULT_METADATA.clone()
        }),
    )
});

static TYPE_DEFINITION_INVALID: LazyLock<ErrorCodeDefinition> = LazyLock::new(|| {
    ErrorCodeDefinition::new(
        "TYPE_DEFINITION_INVALID".to_owned(),
        "A built-in or federation type has an invalid definition in the schema.".to_owned(),
        None,
    )
});

static UNSUPPORTED_LINKED_FEATURE: LazyLock<ErrorCodeDefinition> = LazyLock::new(|| {
    ErrorCodeDefinition::new(
        "UNSUPPORTED_LINKED_FEATURE".to_owned(),
        "Indicates that a feature used in a @link is either unsupported or is used with unsupported options.".to_owned(),
        None,
    )
});

static UNKNOWN_FEDERATION_LINK_VERSION: LazyLock<ErrorCodeDefinition> = LazyLock::new(|| {
    ErrorCodeDefinition::new(
        "UNKNOWN_FEDERATION_LINK_VERSION".to_owned(),
        "The version of federation in a @link directive on the schema is unknown.".to_owned(),
        None,
    )
});

static UNKNOWN_LINK_VERSION: LazyLock<ErrorCodeDefinition> = LazyLock::new(|| {
    ErrorCodeDefinition::new(
        "UNKNOWN_LINK_VERSION".to_owned(),
        "The version of @link set on the schema is unknown.".to_owned(),
        Some(ErrorCodeMetadata {
            added_in: "2.1.0",
            replaces: &[],
        }),
    )
});

static FIELDS_HAS_ARGS: LazyLock<ErrorCodeCategory<String>> = LazyLock::new(|| {
    ErrorCodeCategory::new_federation_directive(
        "FIELDS_HAS_ARGS".to_owned(),
        Box::new(|directive| {
            format!(
                "The `fields` argument of a `@{directive}` directive includes a field defined with arguments (which is not currently supported)."
            )
        }),
        None,
    )
});

static KEY_FIELDS_HAS_ARGS: LazyLock<ErrorCodeDefinition> =
    LazyLock::new(|| FIELDS_HAS_ARGS.create_code("key".to_owned()));

static PROVIDES_FIELDS_HAS_ARGS: LazyLock<ErrorCodeDefinition> =
    LazyLock::new(|| FIELDS_HAS_ARGS.create_code("provides".to_owned()));

static DIRECTIVE_FIELDS_MISSING_EXTERNAL: LazyLock<ErrorCodeCategory<String>> = LazyLock::new(
    || {
        ErrorCodeCategory::new_federation_directive(
            "FIELDS_MISSING_EXTERNAL".to_owned(),
            Box::new(|directive| {
                format!(
                    "The `fields` argument of a `@{directive}` directive includes a field that is not marked as `@external`."
                )
            }),
            Some(ErrorCodeMetadata {
                added_in: FED1_CODE,
                replaces: &[],
            }),
        )
    },
);

static PROVIDES_FIELDS_MISSING_EXTERNAL: LazyLock<ErrorCodeDefinition> =
    LazyLock::new(|| DIRECTIVE_FIELDS_MISSING_EXTERNAL.create_code("provides".to_owned()));
static REQUIRES_FIELDS_MISSING_EXTERNAL: LazyLock<ErrorCodeDefinition> =
    LazyLock::new(|| DIRECTIVE_FIELDS_MISSING_EXTERNAL.create_code("requires".to_owned()));

static DIRECTIVE_UNSUPPORTED_ON_INTERFACE: LazyLock<ErrorCodeCategory<String>> =
    LazyLock::new(|| {
        ErrorCodeCategory::new_federation_directive(
            "UNSUPPORTED_ON_INTERFACE".to_owned(),
            Box::new(|directive| {
                let suffix = if directive == "key" {
                    "only supported when @linking to federation 2.3+"
                } else {
                    "not (yet) supported"
                };
                format!("A `@{directive}` directive is used on an interface, which is {suffix}.")
            }),
            None,
        )
    });

static KEY_UNSUPPORTED_ON_INTERFACE: LazyLock<ErrorCodeDefinition> =
    LazyLock::new(|| DIRECTIVE_UNSUPPORTED_ON_INTERFACE.create_code("key".to_owned()));
static PROVIDES_UNSUPPORTED_ON_INTERFACE: LazyLock<ErrorCodeDefinition> =
    LazyLock::new(|| DIRECTIVE_UNSUPPORTED_ON_INTERFACE.create_code("provides".to_owned()));
static REQUIRES_UNSUPPORTED_ON_INTERFACE: LazyLock<ErrorCodeDefinition> =
    LazyLock::new(|| DIRECTIVE_UNSUPPORTED_ON_INTERFACE.create_code("requires".to_owned()));

static DIRECTIVE_IN_FIELDS_ARG: LazyLock<ErrorCodeCategory<String>> = LazyLock::new(|| {
    ErrorCodeCategory::new_federation_directive(
        "DIRECTIVE_IN_FIELDS_ARG".to_owned(),
        Box::new(|directive| {
            format!(
                "The `fields` argument of a `@{directive}` directive includes some directive applications. This is not supported"
            )
        }),
        Some(ErrorCodeMetadata {
            added_in: "2.1.0",
            replaces: &[],
        }),
    )
});

static KEY_DIRECTIVE_IN_FIELDS_ARGS: LazyLock<ErrorCodeDefinition> =
    LazyLock::new(|| DIRECTIVE_IN_FIELDS_ARG.create_code("key".to_owned()));
static PROVIDES_DIRECTIVE_IN_FIELDS_ARGS: LazyLock<ErrorCodeDefinition> =
    LazyLock::new(|| DIRECTIVE_IN_FIELDS_ARG.create_code("provides".to_owned()));
static REQUIRES_DIRECTIVE_IN_FIELDS_ARGS: LazyLock<ErrorCodeDefinition> =
    LazyLock::new(|| DIRECTIVE_IN_FIELDS_ARG.create_code("requires".to_owned()));

static EXTERNAL_UNUSED: LazyLock<ErrorCodeDefinition> = LazyLock::new(|| {
    ErrorCodeDefinition::new(
        "EXTERNAL_UNUSED".to_owned(),
        "An `@external` field is not being used by any instance of `@key`, `@requires`, `@provides` or to satisfy an interface implementation.".to_owned(),
        Some(ErrorCodeMetadata {
            added_in: FED1_CODE,
            replaces: &[],
        }),
)
});

static TYPE_WITH_ONLY_UNUSED_EXTERNAL: LazyLock<ErrorCodeDefinition> = LazyLock::new(|| {
    ErrorCodeDefinition::new(
        "TYPE_WITH_ONLY_UNUSED_EXTERNAL".to_owned(),
        [
            "A federation 1 schema has a composite type comprised only of unused external fields.".to_owned(),
            format!("Note that this error can _only_ be raised for federation 1 schema as federation 2 schema do not allow unused external fields (and errors with code {} will be raised in that case).", EXTERNAL_UNUSED.code),
            "But when federation 1 schema are automatically migrated to federation 2 ones, unused external fields are automatically removed, and in rare case this can leave a type empty. If that happens, an error with this code will be raised".to_owned()
        ].join(" "),
        None,
)
});

static PROVIDES_ON_NON_OBJECT_FIELD: LazyLock<ErrorCodeDefinition> = LazyLock::new(|| {
    ErrorCodeDefinition::new(
        "PROVIDES_ON_NON_OBJECT_FIELD".to_owned(),
        "A `@provides` directive is used to mark a field whose base type is not an object type."
            .to_owned(),
        None,
    )
});

static DIRECTIVE_INVALID_FIELDS_TYPE: LazyLock<ErrorCodeCategory<String>> = LazyLock::new(|| {
    ErrorCodeCategory::new_federation_directive(
        "INVALID_FIELDS_TYPE".to_owned(),
        Box::new(|directive| {
            format!(
                "The value passed to the `fields` argument of a `@{directive}` directive is not a string."
            )
        }),
        None,
    )
});

static KEY_INVALID_FIELDS_TYPE: LazyLock<ErrorCodeDefinition> =
    LazyLock::new(|| DIRECTIVE_INVALID_FIELDS_TYPE.create_code("key".to_owned()));
static PROVIDES_INVALID_FIELDS_TYPE: LazyLock<ErrorCodeDefinition> =
    LazyLock::new(|| DIRECTIVE_INVALID_FIELDS_TYPE.create_code("provides".to_owned()));
static REQUIRES_INVALID_FIELDS_TYPE: LazyLock<ErrorCodeDefinition> =
    LazyLock::new(|| DIRECTIVE_INVALID_FIELDS_TYPE.create_code("requires".to_owned()));

static DIRECTIVE_INVALID_FIELDS: LazyLock<ErrorCodeCategory<String>> = LazyLock::new(|| {
    ErrorCodeCategory::new_federation_directive(
        "INVALID_FIELDS".to_owned(),
        Box::new(|directive| {
            format!(
                "The `fields` argument of a `@{directive}` directive is invalid (it has invalid syntax, includes unknown fields, ...)."
            )
        }),
        None,
    )
});

static KEY_INVALID_FIELDS: LazyLock<ErrorCodeDefinition> =
    LazyLock::new(|| DIRECTIVE_INVALID_FIELDS.create_code("key".to_owned()));
static PROVIDES_INVALID_FIELDS: LazyLock<ErrorCodeDefinition> =
    LazyLock::new(|| DIRECTIVE_INVALID_FIELDS.create_code("provides".to_owned()));
static REQUIRES_INVALID_FIELDS: LazyLock<ErrorCodeDefinition> =
    LazyLock::new(|| DIRECTIVE_INVALID_FIELDS.create_code("requires".to_owned()));

static KEY_FIELDS_SELECT_INVALID_TYPE: LazyLock<ErrorCodeDefinition> = LazyLock::new(|| {
    ErrorCodeDefinition::new(
        "KEY_FIELDS_SELECT_INVALID_TYPE".to_owned(),
        "The `fields` argument of `@key` directive includes a field whose type is a list, interface, or union type. Fields of these types cannot be part of a `@key`".to_owned(),
        Some(ErrorCodeMetadata {
            added_in: FED1_CODE,
            replaces: &[],
        }),
)
});

static ROOT_TYPE_USED: LazyLock<ErrorCodeCategory<SchemaRootKind>> = LazyLock::new(|| {
    ErrorCodeCategory::new(
        Box::new(|element| {
            let kind: String = element.into();
            format!("ROOT_{}_USED", kind.to_uppercase())
        }),
        Box::new(|element| {
            let kind: String = element.into();
            format!(
                "A subgraph's schema defines a type with the name `{kind}`, while also specifying a _different_ type name as the root query object. This is not allowed."
            )
        }),
        Some(ErrorCodeMetadata {
            added_in: FED1_CODE,
            replaces: &[],
        }),
    )
});

static ROOT_QUERY_USED: LazyLock<ErrorCodeDefinition> =
    LazyLock::new(|| ROOT_TYPE_USED.create_code(SchemaRootKind::Query));
static ROOT_MUTATION_USED: LazyLock<ErrorCodeDefinition> =
    LazyLock::new(|| ROOT_TYPE_USED.create_code(SchemaRootKind::Mutation));
static ROOT_SUBSCRIPTION_USED: LazyLock<ErrorCodeDefinition> =
    LazyLock::new(|| ROOT_TYPE_USED.create_code(SchemaRootKind::Subscription));

static INVALID_SUBGRAPH_NAME: LazyLock<ErrorCodeDefinition> = LazyLock::new(|| {
    ErrorCodeDefinition::new(
        "INVALID_SUBGRAPH_NAME".to_owned(),
        "A subgraph name is invalid (subgraph names cannot be a single underscore (\"_\"))."
            .to_owned(),
        None,
    )
});

static NO_QUERIES: LazyLock<ErrorCodeDefinition> = LazyLock::new(|| {
    ErrorCodeDefinition::new(
        "NO_QUERIES".to_owned(),
        "None of the composed subgraphs expose any query.".to_owned(),
        None,
    )
});

static INTERFACE_FIELD_NO_IMPLEM: LazyLock<ErrorCodeDefinition> = LazyLock::new(|| {
    ErrorCodeDefinition::new(
        "INTERFACE_FIELD_NO_IMPLEM".to_owned(),
        "After subgraph merging, an implementation is missing a field of one of the interface it implements (which can happen for valid subgraphs).".to_owned(),
        None,
    )
});

static TYPE_KIND_MISMATCH: LazyLock<ErrorCodeDefinition> = LazyLock::new(|| {
    ErrorCodeDefinition::new(
        "TYPE_KIND_MISMATCH".to_owned(),
        "A type has the same name in different subgraphs, but a different kind. For instance, one definition is an object type but another is an interface.".to_owned(),
        Some(ErrorCodeMetadata {
            replaces: &["VALUE_TYPE_KIND_MISMATCH", "EXTENSION_OF_WRONG_KIND", "ENUM_MISMATCH_TYPE"],
            ..DEFAULT_METADATA.clone()
        }),
    )
});

static EXTERNAL_TYPE_MISMATCH: LazyLock<ErrorCodeDefinition> = LazyLock::new(|| {
    ErrorCodeDefinition::new(
        "EXTERNAL_TYPE_MISMATCH".to_owned(),
        "An `@external` field has a type that is incompatible with the declaration(s) of that field in other subgraphs.".to_owned(),
        Some(ErrorCodeMetadata {
            added_in: FED1_CODE,
            replaces: &[],
        }),
    )
});

static EXTERNAL_COLLISION_WITH_ANOTHER_DIRECTIVE: LazyLock<ErrorCodeDefinition> =
    LazyLock::new(|| {
        ErrorCodeDefinition::new(
            "EXTERNAL_COLLISION_WITH_ANOTHER_DIRECTIVE".to_owned(),
            "The @external directive collides with other directives in some situations.".to_owned(),
            Some(ErrorCodeMetadata {
                added_in: "2.1.0",
                replaces: &[],
            }),
        )
    });

static EXTERNAL_ARGUMENT_MISSING: LazyLock<ErrorCodeDefinition> = LazyLock::new(|| {
    ErrorCodeDefinition::new(
        "EXTERNAL_ARGUMENT_MISSING".to_owned(),
        "An `@external` field is missing some arguments present in the declaration(s) of that field in other subgraphs.".to_owned(),
        None,
    )
});

static EXTERNAL_ARGUMENT_TYPE_MISMATCH: LazyLock<ErrorCodeDefinition> = LazyLock::new(|| {
    ErrorCodeDefinition::new(
        "EXTERNAL_ARGUMENT_TYPE_MISMATCH".to_owned(),
        "An `@external` field declares an argument with a type that is incompatible with the corresponding argument in the declaration(s) of that field in other subgraphs.".to_owned(),
        None,
    )
});

static EXTERNAL_ARGUMENT_DEFAULT_MISMATCH: LazyLock<ErrorCodeDefinition> = LazyLock::new(|| {
    ErrorCodeDefinition::new(
        "EXTERNAL_ARGUMENT_DEFAULT_MISMATCH".to_owned(),
        "An `@external` field declares an argument with a default that is incompatible with the corresponding argument in the declaration(s) of that field in other subgraphs.".to_owned(),
        None,
    )
});

static EXTERNAL_ON_INTERFACE: LazyLock<ErrorCodeDefinition> = LazyLock::new(|| {
    ErrorCodeDefinition::new(
        "EXTERNAL_ON_INTERFACE".to_owned(),
        "The field of an interface type is marked with `@external`: as external is about marking field not resolved by the subgraph and as interface field are not resolved (only implementations of those fields are), an \"external\" interface field is nonsensical".to_owned(),
        None,
    )
});

static MERGED_DIRECTIVE_APPLICATION_ON_EXTERNAL: LazyLock<ErrorCodeDefinition> = LazyLock::new(
    || {
        ErrorCodeDefinition::new(
        "MERGED_DIRECTIVE_APPLICATION_ON_EXTERNAL".to_owned(),
        "In a subgraph, a field is both marked @external and has a merged directive applied to it".to_owned(),
        None,
    )
    },
);

static FIELD_TYPE_MISMATCH: LazyLock<ErrorCodeDefinition> = LazyLock::new(|| {
    ErrorCodeDefinition::new(
        "FIELD_TYPE_MISMATCH".to_owned(),
        "A field has a type that is incompatible with other declarations of that field in other subgraphs.".to_owned(),
        Some(ErrorCodeMetadata {
            replaces: &["VALUE_TYPE_FIELD_TYPE_MISMATCH"],
            ..DEFAULT_METADATA.clone()
        }),
    )
});

static FIELD_ARGUMENT_TYPE_MISMATCH: LazyLock<ErrorCodeDefinition> = LazyLock::new(|| {
    ErrorCodeDefinition::new(
        "FIELD_ARGUMENT_TYPE_MISMATCH".to_owned(),
        "An argument (of a field/directive) has a type that is incompatible with that of other declarations of that same argument in other subgraphs.".to_owned(),
        Some(ErrorCodeMetadata {
            replaces: &["VALUE_TYPE_INPUT_VALUE_MISMATCH"],
            ..DEFAULT_METADATA.clone()
        }),
    )
});

static INPUT_FIELD_DEFAULT_MISMATCH: LazyLock<ErrorCodeDefinition> = LazyLock::new(|| {
    ErrorCodeDefinition::new(
        "INPUT_FIELD_DEFAULT_MISMATCH".to_owned(),
        "An input field has a default value that is incompatible with other declarations of that field in other subgraphs.".to_owned(),
        None,
    )
});

static FIELD_ARGUMENT_DEFAULT_MISMATCH: LazyLock<ErrorCodeDefinition> = LazyLock::new(|| {
    ErrorCodeDefinition::new(
        "FIELD_ARGUMENT_DEFAULT_MISMATCH".to_owned(),
        "An argument (of a field/directive) has a default value that is incompatible with that of other declarations of that same argument in other subgraphs.".to_owned(),
        None,
    )
});

static EXTENSION_WITH_NO_BASE: LazyLock<ErrorCodeDefinition> = LazyLock::new(|| {
    ErrorCodeDefinition::new(
        "EXTENSION_WITH_NO_BASE".to_owned(),
        "A subgraph is attempting to `extend` a type that is not originally defined in any known subgraph.".to_owned(),
        Some(ErrorCodeMetadata {
            added_in: FED1_CODE,
            replaces: &[],
        }),
    )
});

static EXTERNAL_MISSING_ON_BASE: LazyLock<ErrorCodeDefinition> = LazyLock::new(|| {
    ErrorCodeDefinition::new(
        "EXTERNAL_MISSING_ON_BASE".to_owned(),
        "A field is marked as `@external` in a subgraph but with no non-external declaration in any other subgraph.".to_owned(),
        Some(ErrorCodeMetadata {
            added_in: FED1_CODE,
            replaces: &[],
        }),
    )
});

static INVALID_FIELD_SHARING: LazyLock<ErrorCodeDefinition> = LazyLock::new(|| {
    ErrorCodeDefinition::new(
        "INVALID_FIELD_SHARING".to_owned(),
        "A field that is non-shareable in at least one subgraph is resolved by multiple subgraphs."
            .to_owned(),
        None,
    )
});

static INVALID_SHAREABLE_USAGE: LazyLock<ErrorCodeDefinition> = LazyLock::new(|| {
    ErrorCodeDefinition::new(
        "INVALID_SHAREABLE_USAGE".to_owned(),
        "The `@shareable` federation directive is used in an invalid way.".to_owned(),
        Some(ErrorCodeMetadata {
            added_in: "2.1.2",
            replaces: &[],
        }),
    )
});

static INVALID_LINK_DIRECTIVE_USAGE: LazyLock<ErrorCodeDefinition> = LazyLock::new(|| {
    ErrorCodeDefinition::new(
        "INVALID_LINK_DIRECTIVE_USAGE".to_owned(),
        "An application of the @link directive is invalid/does not respect the specification."
            .to_owned(),
        None,
    )
});

static INVALID_LINK_IDENTIFIER: LazyLock<ErrorCodeDefinition> = LazyLock::new(|| {
    ErrorCodeDefinition::new(
        "INVALID_LINK_IDENTIFIER".to_owned(),
        "A url/version for a @link feature is invalid/does not respect the specification."
            .to_owned(),
        Some(ErrorCodeMetadata {
            added_in: "2.1.0",
            replaces: &[],
        }),
    )
});

static LINK_IMPORT_NAME_MISMATCH: LazyLock<ErrorCodeDefinition> = LazyLock::new(|| {
    ErrorCodeDefinition::new(
        "LINK_IMPORT_NAME_MISMATCH".to_owned(),
        "The import name for a merged directive (as declared by the relevant `@link(import:)` argument) is inconsistent between subgraphs.".to_owned(),
        None,
    )
});

static REFERENCED_INACCESSIBLE: LazyLock<ErrorCodeDefinition> = LazyLock::new(|| {
    ErrorCodeDefinition::new(
        "REFERENCED_INACCESSIBLE".to_owned(),
        "An element is marked as @inaccessible but is referenced by an element visible in the API schema.".to_owned(),
        None,
    )
});

static DEFAULT_VALUE_USES_INACCESSIBLE: LazyLock<ErrorCodeDefinition> = LazyLock::new(|| {
    ErrorCodeDefinition::new(
        "DEFAULT_VALUE_USES_INACCESSIBLE".to_owned(),
        "An element is marked as @inaccessible but is used in the default value of an element visible in the API schema.".to_owned(),
        None,
    )
});

static QUERY_ROOT_TYPE_INACCESSIBLE: LazyLock<ErrorCodeDefinition> = LazyLock::new(|| {
    ErrorCodeDefinition::new(
        "QUERY_ROOT_TYPE_INACCESSIBLE".to_owned(),
        "An element is marked as @inaccessible but is the query root type, which must be visible in the API schema.".to_owned(),
        None,
    )
});

static REQUIRED_INACCESSIBLE: LazyLock<ErrorCodeDefinition> = LazyLock::new(|| {
    ErrorCodeDefinition::new(
        "REQUIRED_INACCESSIBLE".to_owned(),
        "An element is marked as @inaccessible but is required by an element visible in the API schema.".to_owned(),
        None,
    )
});

static IMPLEMENTED_BY_INACCESSIBLE: LazyLock<ErrorCodeDefinition> = LazyLock::new(|| {
    ErrorCodeDefinition::new(
        "IMPLEMENTED_BY_INACCESSIBLE".to_owned(),
        "An element is marked as @inaccessible but implements an element visible in the API schema.".to_owned(),
        None,
    )
});

static DISALLOWED_INACCESSIBLE: LazyLock<ErrorCodeDefinition> = LazyLock::new(|| {
    ErrorCodeDefinition::new(
        "DISALLOWED_INACCESSIBLE".to_owned(),
        "An element is marked as @inaccessible that is not allowed to be @inaccessible.".to_owned(),
        None,
    )
});

static ONLY_INACCESSIBLE_CHILDREN: LazyLock<ErrorCodeDefinition> = LazyLock::new(|| {
    ErrorCodeDefinition::new(
        "ONLY_INACCESSIBLE_CHILDREN".to_owned(),
        "A type visible in the API schema has only @inaccessible children.".to_owned(),
        None,
    )
});

static REQUIRED_INPUT_FIELD_MISSING_IN_SOME_SUBGRAPH: LazyLock<ErrorCodeDefinition> = LazyLock::new(
    || {
        ErrorCodeDefinition::new(
        "REQUIRED_INPUT_FIELD_MISSING_IN_SOME_SUBGRAPH".to_owned(),
        "A field of an input object type is mandatory in some subgraphs, but the field is not defined in all the subgraphs that define the input object type.".to_owned(),
        None,
    )
    },
);

static REQUIRED_ARGUMENT_MISSING_IN_SOME_SUBGRAPH: LazyLock<ErrorCodeDefinition> = LazyLock::new(
    || {
        ErrorCodeDefinition::new(
        "REQUIRED_ARGUMENT_MISSING_IN_SOME_SUBGRAPH".to_owned(),
        "An argument of a field or directive definition is mandatory in some subgraphs, but the argument is not defined in all the subgraphs that define the field or directive definition.".to_owned(),
        None,
    )
    },
);

static EMPTY_MERGED_INPUT_TYPE: LazyLock<ErrorCodeDefinition> = LazyLock::new(|| {
    ErrorCodeDefinition::new(
        "EMPTY_MERGED_INPUT_TYPE".to_owned(),
        "An input object type has no field common to all the subgraphs that define the type. Merging that type would result in an invalid empty input object type.".to_owned(),
        None,
    )
});

static INPUT_FIELD_MERGE_FAILED: LazyLock<ErrorCodeDefinition> = LazyLock::new(|| {
    ErrorCodeDefinition::new(
        "INPUT_FIELD_MERGE_FAILED".to_owned(),
        "Failed to merge an input object field due to incompatible definitions across subgraphs."
            .to_owned(),
        None,
    )
});

static ENUM_VALUE_MISMATCH: LazyLock<ErrorCodeDefinition> = LazyLock::new(|| {
    ErrorCodeDefinition::new(
        "ENUM_VALUE_MISMATCH".to_owned(),
        "An enum type that is used as both an input and output type has a value that is not defined in all the subgraphs that define the enum type.".to_owned(),
        None,
    )
});

static EMPTY_MERGED_ENUM_TYPE: LazyLock<ErrorCodeDefinition> = LazyLock::new(|| {
    ErrorCodeDefinition::new(
        "EMPTY_MERGED_ENUM_TYPE".to_owned(),
        "An enum type has no value common to all the subgraphs that define the type. Merging that type would result in an invalid empty enum type.".to_owned(),
        None,
    )
});

static SHAREABLE_HAS_MISMATCHED_RUNTIME_TYPES: LazyLock<ErrorCodeDefinition> = LazyLock::new(
    || {
        ErrorCodeDefinition::new(
        "SHAREABLE_HAS_MISMATCHED_RUNTIME_TYPES".to_owned(),
        "A shareable field return type has mismatched possible runtime types in the subgraphs in which the field is declared. As shared fields must resolve the same way in all subgraphs, this is almost surely a mistake.".to_owned(),
        None,
    )
    },
);

static SATISFIABILITY_ERROR: LazyLock<ErrorCodeDefinition> = LazyLock::new(|| {
    ErrorCodeDefinition::new(
        "SATISFIABILITY_ERROR".to_owned(),
        "Subgraphs can be merged, but the resulting supergraph API would have queries that cannot be satisfied by those subgraphs.".to_owned(),
        None,
    )
});

static MAX_VALIDATION_SUBGRAPH_PATHS_EXCEEDED: LazyLock<ErrorCodeDefinition> =
    LazyLock::new(|| {
        ErrorCodeDefinition::new(
            "MAX_VALIDATION_SUBGRAPH_PATHS_EXCEEDED".to_owned(),
            "The maximum number of validation subgraph paths has been exceeded.".to_owned(),
            Some(ErrorCodeMetadata {
                added_in: "2.8.0",
                replaces: &[],
            }),
        )
    });

static OVERRIDE_FROM_SELF_ERROR: LazyLock<ErrorCodeDefinition> = LazyLock::new(|| {
    ErrorCodeDefinition::new(
        "OVERRIDE_FROM_SELF_ERROR".to_owned(),
        "Field with `@override` directive has \"from\" location that references its own subgraph."
            .to_owned(),
        None,
    )
});

static OVERRIDE_SOURCE_HAS_OVERRIDE: LazyLock<ErrorCodeDefinition> = LazyLock::new(|| {
    ErrorCodeDefinition::new(
        "OVERRIDE_SOURCE_HAS_OVERRIDE".to_owned(),
        "Field which is overridden to another subgraph is also marked @override.".to_owned(),
        None,
    )
});

static OVERRIDE_COLLISION_WITH_ANOTHER_DIRECTIVE: LazyLock<ErrorCodeDefinition> = LazyLock::new(
    || {
        ErrorCodeDefinition::new(
        "OVERRIDE_COLLISION_WITH_ANOTHER_DIRECTIVE".to_owned(),
        "The @override directive cannot be used on external fields, nor to override fields with either @external, @provides, or @requires.".to_owned(),
        None,
    )
    },
);

static OVERRIDE_ON_INTERFACE: LazyLock<ErrorCodeDefinition> = LazyLock::new(|| {
    ErrorCodeDefinition::new(
        "OVERRIDE_ON_INTERFACE".to_owned(),
        "The @override directive cannot be used on the fields of an interface type.".to_owned(),
        Some(ErrorCodeMetadata {
            added_in: "2.3.0",
            replaces: &[],
        }),
    )
});

static UNSUPPORTED_FEATURE: LazyLock<ErrorCodeDefinition> = LazyLock::new(|| {
    ErrorCodeDefinition::new(
        "UNSUPPORTED_FEATURE".to_owned(),
        "Indicates an error due to feature currently unsupported by federation.".to_owned(),
        Some(ErrorCodeMetadata {
            added_in: "2.1.0",
            replaces: &[],
        }),
    )
});

static INVALID_FEDERATION_SUPERGRAPH: LazyLock<ErrorCodeDefinition> = LazyLock::new(|| {
    ErrorCodeDefinition::new(
        "INVALID_FEDERATION_SUPERGRAPH".to_owned(),
        "Indicates that a schema provided for an Apollo Federation supergraph is not a valid supergraph schema.".to_owned(),
        Some(ErrorCodeMetadata {
            added_in: "2.1.0",
            replaces: &[],
        }),
    )
});

static DOWNSTREAM_SERVICE_ERROR: LazyLock<ErrorCodeDefinition> = LazyLock::new(|| {
    ErrorCodeDefinition::new(
        "DOWNSTREAM_SERVICE_ERROR".to_owned(),
        "Indicates an error in a subgraph service query during query execution in a federated service.".to_owned(),
        Some(ErrorCodeMetadata {
            added_in: FED1_CODE,
            replaces: &[],
        }),
    )
});

static DIRECTIVE_COMPOSITION_ERROR: LazyLock<ErrorCodeDefinition> = LazyLock::new(|| {
    ErrorCodeDefinition::new(
        "DIRECTIVE_COMPOSITION_ERROR".to_owned(),
        "Error when composing custom directives.".to_owned(),
        Some(ErrorCodeMetadata {
            added_in: "2.1.0",
            replaces: &[],
        }),
    )
});

static INTERFACE_OBJECT_USAGE_ERROR: LazyLock<ErrorCodeDefinition> = LazyLock::new(|| {
    ErrorCodeDefinition::new(
        "INTERFACE_OBJECT_USAGE_ERROR".to_owned(),
        "Error in the usage of the @interfaceObject directive.".to_owned(),
        Some(ErrorCodeMetadata {
            added_in: "2.3.0",
            replaces: &[],
        }),
    )
});

static INTERFACE_KEY_NOT_ON_IMPLEMENTATION: LazyLock<ErrorCodeDefinition> = LazyLock::new(|| {
    ErrorCodeDefinition::new(
        "INTERFACE_KEY_NOT_ON_IMPLEMENTATION".to_owned(),
        "A `@key` is defined on an interface type, but is not defined (or is not resolvable) on at least one of the interface implementations".to_owned(),
        Some(ErrorCodeMetadata {
            added_in: "2.3.0",
            replaces: &[],
        }),
    )
});

static INTERFACE_KEY_MISSING_IMPLEMENTATION_TYPE: LazyLock<ErrorCodeDefinition> = LazyLock::new(
    || {
        ErrorCodeDefinition::new(
        "INTERFACE_KEY_MISSING_IMPLEMENTATION_TYPE".to_owned(),
        "A subgraph has a `@key` on an interface type, but that subgraph does not define an implementation (in the supergraph) of that interface".to_owned(),
        Some(ErrorCodeMetadata {
            added_in: "2.3.0",
            replaces: &[],
        }),
    )
    },
);

static INTERNAL: LazyLock<ErrorCodeDefinition> = LazyLock::new(|| {
    ErrorCodeDefinition::new(
        "INTERNAL".to_owned(),
        "An internal federation error occured.".to_owned(),
        None,
    )
});

static ERROR_CODE_MISSING: LazyLock<ErrorCodeDefinition> = LazyLock::new(|| {
    ErrorCodeDefinition::new(
        "ERROR_CODE_MISSING".to_owned(),
        "An internal federation error occurred when translating a federation error into an error code".to_owned(),
        None,
    )
});

static UNSUPPORTED_FEDERATION_VERSION: LazyLock<ErrorCodeDefinition> = LazyLock::new(|| {
    ErrorCodeDefinition::new(
        "UNSUPPORTED_FEDERATION_VERSION".to_owned(),
        "Supergraphs composed with federation version 1 are not supported. Please recompose your supergraph with federation version 2 or greater".to_owned(),
        None,
    )
});

static UNSUPPORTED_FEDERATION_DIRECTIVE: LazyLock<ErrorCodeDefinition> = LazyLock::new(|| {
    ErrorCodeDefinition::new(
        "UNSUPPORTED_FEDERATION_DIRECTIVE".to_owned(),
        "Indicates that the specified specification version is outside of supported range"
            .to_owned(),
        None,
    )
});

static QUERY_PLAN_COMPLEXITY_EXCEEDED: LazyLock<ErrorCodeDefinition> = LazyLock::new(|| {
    ErrorCodeDefinition::new(
        "QUERY_PLAN_COMPLEXITY_EXCEEDED".to_owned(),
        "Indicates that provided query has too many possible ways to generate a plan and cannot be planned in a reasonable amount of time"
            .to_owned(),
        None,
    )
});

static NO_PLAN_FOUND_WITH_DISABLED_SUBGRAPHS: LazyLock<ErrorCodeDefinition> = LazyLock::new(|| {
    ErrorCodeDefinition::new(
        "NO_PLAN_FOUND_WITH_DISABLED_SUBGRAPHS".to_owned(),
        "Indicates that the provided query could not be query planned due to subgraphs being disabled"
            .to_owned(),
        None,
    )
});

static COST_APPLIED_TO_INTERFACE_FIELD: LazyLock<ErrorCodeDefinition> = LazyLock::new(|| {
    ErrorCodeDefinition::new(
        "COST_APPLIED_TO_INTERFACE_FIELD".to_owned(),
        "The `@cost` directive must be applied to concrete types".to_owned(),
        Some(ErrorCodeMetadata {
            added_in: "2.9.2",
            replaces: &[],
        }),
    )
});

static LIST_SIZE_APPLIED_TO_NON_LIST: LazyLock<ErrorCodeDefinition> = LazyLock::new(|| {
    ErrorCodeDefinition::new(
        "LIST_SIZE_APPLIED_TO_NON_LIST".to_owned(),
        "The `@listSize` directive must be applied to list types".to_owned(),
        Some(ErrorCodeMetadata {
            added_in: "2.9.2",
            replaces: &[],
        }),
    )
});

static LIST_SIZE_INVALID_ASSUMED_SIZE: LazyLock<ErrorCodeDefinition> = LazyLock::new(|| {
    ErrorCodeDefinition::new(
        "LIST_SIZE_INVALID_ASSUMED_SIZE".to_owned(),
        "The `@listSize` directive assumed size cannot be negative".to_owned(),
        Some(ErrorCodeMetadata {
            added_in: "2.9.2",
            replaces: &[],
        }),
    )
});

static LIST_SIZE_INVALID_SLICING_ARGUMENT: LazyLock<ErrorCodeDefinition> = LazyLock::new(|| {
    ErrorCodeDefinition::new(
        "LIST_SIZE_INVALID_SLICING_ARGUMENT".to_owned(),
        "The `@listSize` directive must have existing integer slicing arguments".to_owned(),
        Some(ErrorCodeMetadata {
            added_in: "2.9.2",
            replaces: &[],
        }),
    )
});

static LIST_SIZE_INVALID_SIZED_FIELD: LazyLock<ErrorCodeDefinition> = LazyLock::new(|| {
    ErrorCodeDefinition::new(
        "LIST_SIZE_INVALID_SIZED_FIELD".to_owned(),
        "The `@listSize` directive must reference existing list fields as sized fields".to_owned(),
        Some(ErrorCodeMetadata {
            added_in: "2.9.2",
            replaces: &[],
        }),
    )
});

static CONTEXT_NAME_CONTAINS_UNDERSCORE: LazyLock<ErrorCodeDefinition> = LazyLock::new(|| {
    ErrorCodeDefinition::new(
        "CONTEXT_NAME_CONTAINS_UNDERSCORE".to_owned(),
        "Context name is invalid.".to_owned(),
        Some(ErrorCodeMetadata {
            added_in: "2.8.0",
            replaces: &[],
        }),
    )
});

static CONTEXT_NAME_INVALID: LazyLock<ErrorCodeDefinition> = LazyLock::new(|| {
    ErrorCodeDefinition::new(
        "CONTEXT_NAME_INVALID".to_owned(),
        "Context name is invalid.".to_owned(),
        Some(ErrorCodeMetadata {
            added_in: "2.8.0",
            replaces: &[],
        }),
    )
});

static CONTEXT_NOT_SET: LazyLock<ErrorCodeDefinition> = LazyLock::new(|| {
    ErrorCodeDefinition::new(
        "CONTEXT_NOT_SET".to_owned(),
        "Context is never set for context trying to be used".to_owned(),
        Some(ErrorCodeMetadata {
            added_in: "2.8.0",
            replaces: &[],
        }),
    )
});

static NO_CONTEXT_REFERENCED: LazyLock<ErrorCodeDefinition> = LazyLock::new(|| {
    ErrorCodeDefinition::new(
        "NO_CONTEXT_REFERENCED".to_owned(),
        "Selection in @fromContext field argument does not reference a context".to_owned(),
        Some(ErrorCodeMetadata {
            added_in: "2.8.0",
            replaces: &[],
        }),
    )
});

static NO_SELECTION_FOR_CONTEXT: LazyLock<ErrorCodeDefinition> = LazyLock::new(|| {
    ErrorCodeDefinition::new(
        "NO_SELECTION_FOR_CONTEXT".to_owned(),
        "field parameter in @fromContext must contain a selection set".to_owned(),
        Some(ErrorCodeMetadata {
            added_in: "2.8.0",
            replaces: &[],
        }),
    )
});

static CONTEXT_NO_RESOLVABLE_KEY: LazyLock<ErrorCodeDefinition> = LazyLock::new(|| {
    ErrorCodeDefinition::new(
        "CONTEXT_NO_RESOLVABLE_KEY".to_owned(),
        "If an ObjectType uses a @fromContext, at least one of its keys must be resolvable"
            .to_owned(),
        Some(ErrorCodeMetadata {
            added_in: "2.8.0",
            replaces: &[],
        }),
    )
});

static CONTEXT_SELECTION_INVALID: LazyLock<ErrorCodeDefinition> = LazyLock::new(|| {
    ErrorCodeDefinition::new(
        "CONTEXT_SELECTION_INVALID".to_owned(),
        "The selection set is invalid".to_owned(),
        Some(ErrorCodeMetadata {
            added_in: "2.8.0",
            replaces: &[],
        }),
    )
});

static INVALID_TAG_NAME: LazyLock<ErrorCodeDefinition> = LazyLock::new(|| {
    ErrorCodeDefinition::new(
        "INVALID_TAG_NAME".to_owned(),
        "Invalid value for argument \"name\" in application of @tag.".to_owned(),
        Some(ErrorCodeMetadata {
            added_in: "2.0.0",
            replaces: &[],
        }),
    )
});

#[derive(Debug, PartialEq, strum_macros::EnumIter)]
pub enum ErrorCode {
    ErrorCodeMissing,
    Internal,
    ExtensionWithNoBase,
    InvalidGraphQL,
    DirectiveDefinitionInvalid,
    TypeDefinitionInvalid,
    UnsupportedLinkedFeature,
    UnknownFederationLinkVersion,
    UnknownLinkVersion,
    KeyFieldsHasArgs,
    ProvidesFieldsHasArgs,
    ProvidesFieldsMissingExternal,
    RequiresFieldsMissingExternal,
    KeyUnsupportedOnInterface,
    ProvidesUnsupportedOnInterface,
    RequiresUnsupportedOnInterface,
    KeyDirectiveInFieldsArgs,
    ProvidesDirectiveInFieldsArgs,
    RequiresDirectiveInFieldsArgs,
    ExternalUnused,
    TypeWithOnlyUnusedExternal,
    ProvidesOnNonObjectField,
    KeyInvalidFieldsType,
    ProvidesInvalidFieldsType,
    RequiresInvalidFieldsType,
    KeyInvalidFields,
    ProvidesInvalidFields,
    RequiresInvalidFields,
    KeyFieldsSelectInvalidType,
    RootQueryUsed,
    RootMutationUsed,
    RootSubscriptionUsed,
    InvalidSubgraphName,
    NoQueries,
    InterfaceFieldNoImplem,
    TypeKindMismatch,
    ExternalTypeMismatch,
    ExternalCollisionWithAnotherDirective,
    ExternalArgumentMissing,
    ExternalArgumentTypeMismatch,
    ExternalArgumentDefaultMismatch,
    ExternalOnInterface,
    MergedDirectiveApplicationOnExternal,
    FieldTypeMismatch,
    FieldArgumentTypeMismatch,
    InputFieldDefaultMismatch,
    FieldArgumentDefaultMismatch,
    ExternalMissingOnBase,
    InvalidFieldSharing,
    InvalidShareableUsage,
    InvalidLinkDirectiveUsage,
    InvalidLinkIdentifier,
    LinkImportNameMismatch,
    ReferencedInaccessible,
    DefaultValueUsesInaccessible,
    QueryRootTypeInaccessible,
    RequiredInaccessible,
    ImplementedByInaccessible,
    DisallowedInaccessible,
    OnlyInaccessibleChildren,
    RequiredInputFieldMissingInSomeSubgraph,
    RequiredArgumentMissingInSomeSubgraph,
    EmptyMergedInputType,
    InputFieldMergeFailed,
    EnumValueMismatch,
    EmptyMergedEnumType,
    ShareableHasMismatchedRuntimeTypes,
    SatisfiabilityError,
    MaxValidationSubgraphPathsExceeded,
    OverrideFromSelfError,
    OverrideSourceHasOverride,
    OverrideCollisionWithAnotherDirective,
    OverrideOnInterface,
    UnsupportedFeature,
    InvalidFederationSupergraph,
    DownstreamServiceError,
    DirectiveCompositionError,
    InterfaceObjectUsageError,
    InterfaceKeyNotOnImplementation,
    InterfaceKeyMissingImplementationType,
    UnsupportedFederationVersion,
    UnsupportedFederationDirective,
    QueryPlanComplexityExceededError,
    NoPlanFoundWithDisabledSubgraphs,
    CostAppliedToInterfaceField,
    ListSizeAppliedToNonList,
    ListSizeInvalidAssumedSize,
    ListSizeInvalidSlicingArgument,
    ListSizeInvalidSizedField,
    ContextNameInvalid,
    ContextNameContainsUnderscore,
    ContextNotSet,
    NoContextReferenced,
    NoSelectionForContext,
    ContextNoResolvableKey,
    ContextSelectionInvalid,
    InvalidTagName,
}

impl ErrorCode {
    pub fn definition(&self) -> &'static ErrorCodeDefinition {
        match self {
            ErrorCode::Internal => &INTERNAL,
            ErrorCode::ExtensionWithNoBase => &EXTENSION_WITH_NO_BASE,
            ErrorCode::InvalidGraphQL => &INVALID_GRAPHQL,
            ErrorCode::DirectiveDefinitionInvalid => &DIRECTIVE_DEFINITION_INVALID,
            ErrorCode::TypeDefinitionInvalid => &TYPE_DEFINITION_INVALID,
            ErrorCode::UnsupportedLinkedFeature => &UNSUPPORTED_LINKED_FEATURE,
            ErrorCode::UnknownFederationLinkVersion => &UNKNOWN_FEDERATION_LINK_VERSION,
            ErrorCode::UnknownLinkVersion => &UNKNOWN_LINK_VERSION,
            ErrorCode::KeyFieldsHasArgs => &KEY_FIELDS_HAS_ARGS,
            ErrorCode::ProvidesFieldsHasArgs => &PROVIDES_FIELDS_HAS_ARGS,
            ErrorCode::ProvidesFieldsMissingExternal => &PROVIDES_FIELDS_MISSING_EXTERNAL,
            ErrorCode::RequiresFieldsMissingExternal => &REQUIRES_FIELDS_MISSING_EXTERNAL,
            ErrorCode::KeyUnsupportedOnInterface => &KEY_UNSUPPORTED_ON_INTERFACE,
            ErrorCode::ProvidesUnsupportedOnInterface => &PROVIDES_UNSUPPORTED_ON_INTERFACE,
            ErrorCode::RequiresUnsupportedOnInterface => &REQUIRES_UNSUPPORTED_ON_INTERFACE,
            ErrorCode::KeyDirectiveInFieldsArgs => &KEY_DIRECTIVE_IN_FIELDS_ARGS,
            ErrorCode::ProvidesDirectiveInFieldsArgs => &PROVIDES_DIRECTIVE_IN_FIELDS_ARGS,
            ErrorCode::RequiresDirectiveInFieldsArgs => &REQUIRES_DIRECTIVE_IN_FIELDS_ARGS,
            ErrorCode::ExternalUnused => &EXTERNAL_UNUSED,
            ErrorCode::ExternalCollisionWithAnotherDirective => {
                &EXTERNAL_COLLISION_WITH_ANOTHER_DIRECTIVE
            }
            ErrorCode::TypeWithOnlyUnusedExternal => &TYPE_WITH_ONLY_UNUSED_EXTERNAL,
            ErrorCode::ProvidesOnNonObjectField => &PROVIDES_ON_NON_OBJECT_FIELD,
            ErrorCode::KeyInvalidFieldsType => &KEY_INVALID_FIELDS_TYPE,
            ErrorCode::ProvidesInvalidFieldsType => &PROVIDES_INVALID_FIELDS_TYPE,
            ErrorCode::RequiresInvalidFieldsType => &REQUIRES_INVALID_FIELDS_TYPE,
            ErrorCode::KeyInvalidFields => &KEY_INVALID_FIELDS,
            ErrorCode::ProvidesInvalidFields => &PROVIDES_INVALID_FIELDS,
            ErrorCode::RequiresInvalidFields => &REQUIRES_INVALID_FIELDS,
            ErrorCode::KeyFieldsSelectInvalidType => &KEY_FIELDS_SELECT_INVALID_TYPE,
            ErrorCode::RootQueryUsed => &ROOT_QUERY_USED,
            ErrorCode::RootMutationUsed => &ROOT_MUTATION_USED,
            ErrorCode::RootSubscriptionUsed => &ROOT_SUBSCRIPTION_USED,
            ErrorCode::InvalidSubgraphName => &INVALID_SUBGRAPH_NAME,
            ErrorCode::NoQueries => &NO_QUERIES,
            ErrorCode::InterfaceFieldNoImplem => &INTERFACE_FIELD_NO_IMPLEM,
            ErrorCode::TypeKindMismatch => &TYPE_KIND_MISMATCH,
            ErrorCode::ExternalTypeMismatch => &EXTERNAL_TYPE_MISMATCH,
            ErrorCode::ExternalArgumentMissing => &EXTERNAL_ARGUMENT_MISSING,
            ErrorCode::ExternalArgumentTypeMismatch => &EXTERNAL_ARGUMENT_TYPE_MISMATCH,
            ErrorCode::ExternalArgumentDefaultMismatch => &EXTERNAL_ARGUMENT_DEFAULT_MISMATCH,
            ErrorCode::ExternalOnInterface => &EXTERNAL_ON_INTERFACE,
            ErrorCode::MergedDirectiveApplicationOnExternal => {
                &MERGED_DIRECTIVE_APPLICATION_ON_EXTERNAL
            }
            ErrorCode::FieldTypeMismatch => &FIELD_TYPE_MISMATCH,
            ErrorCode::FieldArgumentTypeMismatch => &FIELD_ARGUMENT_TYPE_MISMATCH,
            ErrorCode::InputFieldDefaultMismatch => &INPUT_FIELD_DEFAULT_MISMATCH,
            ErrorCode::FieldArgumentDefaultMismatch => &FIELD_ARGUMENT_DEFAULT_MISMATCH,
            ErrorCode::ExternalMissingOnBase => &EXTERNAL_MISSING_ON_BASE,
            ErrorCode::InvalidFieldSharing => &INVALID_FIELD_SHARING,
            ErrorCode::InvalidShareableUsage => &INVALID_SHAREABLE_USAGE,
            ErrorCode::InvalidLinkDirectiveUsage => &INVALID_LINK_DIRECTIVE_USAGE,
            ErrorCode::InvalidLinkIdentifier => &INVALID_LINK_IDENTIFIER,
            ErrorCode::LinkImportNameMismatch => &LINK_IMPORT_NAME_MISMATCH,
            ErrorCode::ReferencedInaccessible => &REFERENCED_INACCESSIBLE,
            ErrorCode::DefaultValueUsesInaccessible => &DEFAULT_VALUE_USES_INACCESSIBLE,
            ErrorCode::QueryRootTypeInaccessible => &QUERY_ROOT_TYPE_INACCESSIBLE,
            ErrorCode::RequiredInaccessible => &REQUIRED_INACCESSIBLE,
            ErrorCode::ImplementedByInaccessible => &IMPLEMENTED_BY_INACCESSIBLE,
            ErrorCode::DisallowedInaccessible => &DISALLOWED_INACCESSIBLE,
            ErrorCode::OnlyInaccessibleChildren => &ONLY_INACCESSIBLE_CHILDREN,
            ErrorCode::RequiredInputFieldMissingInSomeSubgraph => {
                &REQUIRED_INPUT_FIELD_MISSING_IN_SOME_SUBGRAPH
            }
            ErrorCode::RequiredArgumentMissingInSomeSubgraph => {
                &REQUIRED_ARGUMENT_MISSING_IN_SOME_SUBGRAPH
            }
            ErrorCode::EmptyMergedInputType => &EMPTY_MERGED_INPUT_TYPE,
            ErrorCode::InputFieldMergeFailed => &INPUT_FIELD_MERGE_FAILED,
            ErrorCode::EnumValueMismatch => &ENUM_VALUE_MISMATCH,
            ErrorCode::EmptyMergedEnumType => &EMPTY_MERGED_ENUM_TYPE,
            ErrorCode::ShareableHasMismatchedRuntimeTypes => {
                &SHAREABLE_HAS_MISMATCHED_RUNTIME_TYPES
            }
            ErrorCode::SatisfiabilityError => &SATISFIABILITY_ERROR,
            ErrorCode::MaxValidationSubgraphPathsExceeded => {
                &MAX_VALIDATION_SUBGRAPH_PATHS_EXCEEDED
            }
            ErrorCode::OverrideFromSelfError => &OVERRIDE_FROM_SELF_ERROR,
            ErrorCode::OverrideSourceHasOverride => &OVERRIDE_SOURCE_HAS_OVERRIDE,
            ErrorCode::OverrideCollisionWithAnotherDirective => {
                &OVERRIDE_COLLISION_WITH_ANOTHER_DIRECTIVE
            }
            ErrorCode::OverrideOnInterface => &OVERRIDE_ON_INTERFACE,
            ErrorCode::UnsupportedFeature => &UNSUPPORTED_FEATURE,
            ErrorCode::InvalidFederationSupergraph => &INVALID_FEDERATION_SUPERGRAPH,
            ErrorCode::DownstreamServiceError => &DOWNSTREAM_SERVICE_ERROR,
            ErrorCode::DirectiveCompositionError => &DIRECTIVE_COMPOSITION_ERROR,
            ErrorCode::InterfaceObjectUsageError => &INTERFACE_OBJECT_USAGE_ERROR,
            ErrorCode::InterfaceKeyNotOnImplementation => &INTERFACE_KEY_NOT_ON_IMPLEMENTATION,
            ErrorCode::InterfaceKeyMissingImplementationType => {
                &INTERFACE_KEY_MISSING_IMPLEMENTATION_TYPE
            }
            ErrorCode::UnsupportedFederationVersion => &UNSUPPORTED_FEDERATION_VERSION,
            ErrorCode::UnsupportedFederationDirective => &UNSUPPORTED_FEDERATION_DIRECTIVE,
            ErrorCode::QueryPlanComplexityExceededError => &QUERY_PLAN_COMPLEXITY_EXCEEDED,
            ErrorCode::NoPlanFoundWithDisabledSubgraphs => &NO_PLAN_FOUND_WITH_DISABLED_SUBGRAPHS,
            ErrorCode::CostAppliedToInterfaceField => &COST_APPLIED_TO_INTERFACE_FIELD,
            ErrorCode::ListSizeAppliedToNonList => &LIST_SIZE_APPLIED_TO_NON_LIST,
            ErrorCode::ListSizeInvalidAssumedSize => &LIST_SIZE_INVALID_ASSUMED_SIZE,
            ErrorCode::ListSizeInvalidSlicingArgument => &LIST_SIZE_INVALID_SLICING_ARGUMENT,
            ErrorCode::ListSizeInvalidSizedField => &LIST_SIZE_INVALID_SIZED_FIELD,
            ErrorCode::ContextNameContainsUnderscore => &CONTEXT_NAME_CONTAINS_UNDERSCORE,
            ErrorCode::ContextNameInvalid => &CONTEXT_NAME_INVALID,
            ErrorCode::ContextNotSet => &CONTEXT_NOT_SET,
            ErrorCode::NoContextReferenced => &NO_CONTEXT_REFERENCED,
            ErrorCode::NoSelectionForContext => &NO_SELECTION_FOR_CONTEXT,
            ErrorCode::ContextNoResolvableKey => &CONTEXT_NO_RESOLVABLE_KEY,
            ErrorCode::ContextSelectionInvalid => &CONTEXT_SELECTION_INVALID,
            ErrorCode::InvalidTagName => &INVALID_TAG_NAME,
            ErrorCode::ErrorCodeMissing => &ERROR_CODE_MISSING,
        }
    }
}<|MERGE_RESOLUTION|>--- conflicted
+++ resolved
@@ -204,9 +204,8 @@
         locations: Locations,
     },
     #[error("{message}")]
-<<<<<<< HEAD
     DirectiveCompositionError { message: String },
-=======
+    #[error("{message}")]
     InconsistentInputObjectField { message: String },
     #[error("{message}")]
     RequiredInputFieldMissingInSomeSubgraph {
@@ -223,7 +222,6 @@
         message: String,
         locations: Locations,
     },
->>>>>>> 54cc75dd
 }
 
 impl CompositionError {
@@ -340,11 +338,9 @@
                 message: format!("{message}{appendix}"),
                 locations,
             },
-<<<<<<< HEAD
             Self::DirectiveCompositionError { message } => Self::DirectiveCompositionError {
                 message: format!("{message}{appendix}"),
             },
-=======
             Self::InconsistentInputObjectField { message } => Self::InconsistentInputObjectField {
                 message: format!("{message}{appendix}"),
             },
@@ -362,7 +358,6 @@
                 message: format!("{message}{appendix}"),
                 locations,
             },
->>>>>>> 54cc75dd
             // Remaining errors do not have an obvious way to appending a message, so we just return self.
             Self::SubgraphError { .. }
             | Self::InvalidGraphQLName(..)
