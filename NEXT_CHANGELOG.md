--- conflicted
+++ resolved
@@ -38,8 +38,15 @@
 Instead, the Router now parses introspection types separately
 and “concatenates” definitions at the AST level.
 
-<<<<<<< HEAD
-By [@SimonSapin](https://github.com/SimonSapin) in https://github.com/apollographql/router/issues/2448
+By [@SimonSapin](https://github.com/SimonSapin) in https://github.com/apollographql/router/pull/2448
+
+### Fix handling of root query operation not named `Query`
+
+With such a schema, some parsing code in the Router would incorrectly
+return an error because it was assuming the default name.
+Similarly with a root mutation operation not named `Mutation`.
+
+By [@SimonSapin](https://github.com/SimonSapin) in https://github.com/apollographql/router/pull/2459
 
 
 ## 📚 Documentation
@@ -54,16 +61,4 @@
   listen: '[::1]:4000'
 ```
 
-By [@bryncooke](https://github.com/bryncooke) in https://github.com/apollographql/router/pull/2440
-
-=======
-By [@SimonSapin](https://github.com/SimonSapin) in https://github.com/apollographql/router/pull/2448
-
-### Fix handling of root query operation not named `Query`
-
-With such a schema, some parsing code in the Router would incorrectly
-return an error because it was assuming the default name.
-Similarly with a root mutation operation not named `Mutation`.
-
-By [@SimonSapin](https://github.com/SimonSapin) in https://github.com/apollographql/router/pull/2459
->>>>>>> 0a90e328
+By [@bryncooke](https://github.com/bryncooke) in https://github.com/apollographql/router/pull/2440