--- conflicted
+++ resolved
@@ -139,11 +139,7 @@
                     name,
                     selection_set,
                 } => {
-<<<<<<< HEAD
-                    if let Some(input_value) = input.remove(name.as_str()) {
-=======
-                    if let Some((field_name, input_value)) = input.remove_entry(name) {
->>>>>>> 7243c9fc
+                    if let Some((field_name, input_value)) = input.remove_entry(name.as_str()) {
                         if let Some(selection_set) = selection_set {
                             match input_value {
                                 Value::Object(mut input_object) => {
