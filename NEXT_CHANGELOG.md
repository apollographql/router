# Changelog for the next release

All notable changes to Router will be documented in this file.

This project adheres to [Semantic Versioning](https://semver.org/spec/v2.0.0.html).

<!-- <THIS IS AN EXAMPLE, DO NOT REMOVE>

# [x.x.x] (unreleased) - 2022-mm-dd
> Important: X breaking changes below, indicated by **❗ BREAKING ❗**
## ❗ BREAKING ❗
## 🚀 Features
## 🐛 Fixes
## 🛠 Maintenance
## 📚 Documentation
## 🥼 Experimental

## Example section entry format

### Headline ([Issue #ISSUE_NUMBER](https://github.com/apollographql/router/issues/ISSUE_NUMBER))

Description! And a link to a [reference](http://url)

By [@USERNAME](https://github.com/USERNAME) in https://github.com/apollographql/router/pull/PULL_NUMBER
-->

# [x.x.x] (unreleased) - 2022-mm-dd

## 🚀 Features

### Apollo uplink: Configurable schema poll timeout ([PR #2271](https://github.com/apollographql/router/pull/2271))

In addition to the url and poll interval, Uplink poll timeout can now be configured via command line arg and env variable:

```bash
        --apollo-uplink-timeout <APOLLO_UPLINK_TIMEOUT>
            The timeout for each of the polls to Apollo Uplink. [env: APOLLO_UPLINK_TIMEOUT=] [default: 30s]
```

It defaults to 30 seconds.

By [@o0Ignition0o](https://github.com/o0Ignition0o) in https://github.com/apollographql/router/pull/2271

## 🐛 Fixes

<<<<<<< HEAD
### Return root `__typename` in first chunk of defer response when first response is empty ([Issue #1922](https://github.com/apollographql/router/issues/1922))

With this query:

```graphql
{
  __typename
  ...deferedFragment @defer
}

fragment deferedFragment on Query {
  slow
}
```

You will receive the first response chunk:

```json
{"data":{"__typename": "Query"},"hasNext":true}
```

By [@bnjjj](https://github.com/bnjjj) in https://github.com/apollographql/router/pull/2274
=======
### Change log level when we can't get the schema from GCP ([Issue #2004](https://github.com/apollographql/router/issues/2004))

Set the log level for this specific log to `debug`.

By [@bnjjj](https://github.com/bnjjj) in https://github.com/apollographql/router/pull/2215

### Traces won't cause missing field-stats ([Issue #2267](https://github.com/apollographql/router/issues/2267))

Previously if a request was sampled for tracing it was not contributing to metrics correctly. This was a particular problem for users with a high sampling rate.
Now metrics and traces have been separated so that metrics are always comprehensive and traces are ancillary.

By [@bryncooke](https://github.com/bryncooke) in https://github.com/apollographql/router/pull/2277
>>>>>>> dba6ffbd

### Replace notify recommended watcher with PollWatcher ([Issue #2245](https://github.com/apollographql/router/issues/2245))

We noticed that we kept receiving issues about hot reload. We tried to fix this a while back by moving from HotWatch to Notify, but there are still issues. The problem appears to be caused by having different mechanisms on different platforms. Switching to the PollWatcher, which offers less sophisticated functionality but is the same on all platforms, should solve these issues at the expense of slightly worse reactiveness.

By [@garypen](https://github.com/garypen) in https://github.com/apollographql/router/pull/2276

### Keep the error path when redacting subgraph errors ([Issue #1818](https://github.com/apollographql/router/issues/1818))

Error redaction was erasing the error's path, which made it impossible to affect the errors to deferred responses. Now the redacted errors keep the path. Since the response shape for the primary and deferred responses are defined from the API schema, there is no possibility of leaking internal schema information here.

By [@Geal](https://github.com/geal) in https://github.com/apollographql/router/pull/2273

### Wrong urldecoding for variables in get requests ([Issue #2248](https://github.com/apollographql/router/issues/2248))

Using APQs, any '+' characters would be replaced by spaces in variables, breaking for instance datetimes with timezone info.

By [@neominik](https://github.com/neominik) in https://github.com/apollographql/router/pull/2249

## 🛠 Maintenance

### Return more consistent errors ([Issue #2101](https://github.com/apollographql/router/issues/2101))

Change some of our errors we returned by following [this specs](https://www.apollographql.com/docs/apollo-server/data/errors/). It adds a `code` field in `extensions` describing the current error. 

By [@bnjjj](https://github.com/bnjjj) in https://github.com/apollographql/router/pull/2178

## 🥼 Experimental


### Introduce a `router_service` ([Issue #1496](https://github.com/apollographql/router/issues/1496))

A `router_service` is now part of our service stack, which allows plugin developers to process raw http requests and raw http responses, that wrap the already available `supergraph_service`

By [@o0Ignition0o](https://github.com/o0Ignition0o) in https://github.com/apollographql/router/pull/2170<|MERGE_RESOLUTION|>--- conflicted
+++ resolved
@@ -43,7 +43,6 @@
 
 ## 🐛 Fixes
 
-<<<<<<< HEAD
 ### Return root `__typename` in first chunk of defer response when first response is empty ([Issue #1922](https://github.com/apollographql/router/issues/1922))
 
 With this query:
@@ -66,7 +65,7 @@
 ```
 
 By [@bnjjj](https://github.com/bnjjj) in https://github.com/apollographql/router/pull/2274
-=======
+
 ### Change log level when we can't get the schema from GCP ([Issue #2004](https://github.com/apollographql/router/issues/2004))
 
 Set the log level for this specific log to `debug`.
@@ -79,7 +78,6 @@
 Now metrics and traces have been separated so that metrics are always comprehensive and traces are ancillary.
 
 By [@bryncooke](https://github.com/bryncooke) in https://github.com/apollographql/router/pull/2277
->>>>>>> dba6ffbd
 
 ### Replace notify recommended watcher with PollWatcher ([Issue #2245](https://github.com/apollographql/router/issues/2245))
 
