--- conflicted
+++ resolved
@@ -1,10 +1,7 @@
 use std::fmt::Display;
-<<<<<<< HEAD
-use std::sync::Arc;
-=======
 use std::hash::Hash;
 use std::hash::Hasher;
->>>>>>> 0418b1fc
+use std::sync::Arc;
 
 use apollo_compiler::NodeStr;
 use indexmap::IndexMap;
@@ -30,7 +27,6 @@
 pub(crate) use spec::ConnectSpecDefinition;
 pub use url_path_template::URLPathTemplate;
 
-<<<<<<< HEAD
 pub use self::models::Connector;
 pub use self::models::HTTPMethod;
 pub use self::models::HttpJsonTransport;
@@ -38,10 +34,7 @@
 
 pub type Connectors = Arc<IndexMap<SourceId, Connector>>;
 
-#[derive(Debug, Clone, Hash, PartialEq, Eq)]
-=======
 #[derive(Debug, Clone)]
->>>>>>> 0418b1fc
 pub struct ConnectId {
     pub label: String,
     pub subgraph_name: NodeStr,
