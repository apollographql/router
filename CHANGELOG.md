# Changelog

All notable changes to Router will be documented in this file.

This project adheres to [Semantic Versioning](https://semver.org/spec/v2.0.0.html).

<!-- <THIS IS AN EXAMPLE, DO NOT REMOVE>

# [x.x.x] (unreleased) - 2022-mm-dd
> Important: X breaking changes below, indicated by **❗ BREAKING ❗**
## ❗ BREAKING ❗
## 🚀 Features ( :rocket: )
## 🐛 Fixes ( :bug: )
## 🛠 Maintenance ( :hammer_and_wrench: )
## 📚 Documentation ( :books: )
## 🐛 Fixes ( :bug: )

## Example section entry format

- **Headline** ([PR #PR_NUMBER](https://github.com/apollographql/router/pull/PR_NUMBER))

  Description! And a link to a [reference](http://url)

</THIS IS AN EXAMPLE, DO NOT REMOVE> -->

<!--# [x.x.x] (unreleased) - 2022-mm-dd
> Important: X breaking changes below, indicated by **❗ BREAKING ❗**
## ❗ BREAKING ❗
## 🚀 Features
## 🐛 Fixes
## 🛠 Maintenance
## 📚 Documentation
<<<<<<< HEAD
-->
=======
## 🐛 Fixes

- **Eliminate memory leaks when tasks are cancelled** [PR #758](https://github.com/apollographql/router/pull/758)

  The deduplication layer could leak memory when queries were cancelled and never retried: leaks were previously cleaned up on the next similar query. Now the leaking data will be deleted right when the query is cancelled


## 🛠 Maintenance

- **A faster Query planner** ([PR #768](https://github.com/apollographql/router/pull/768))
We reworked the way query plans are generated before being cached, which lead to a great performance improvement. Moreover, the router is able to make sure the schema is valid at startup and on schema update, before you query it.

- **Xtask improvements** ([PR #604](https://github.com/apollographql/router/pull/604))

  The command we run locally to make sure tests, lints and compliance-checks pass will now edit the license file and run cargo fmt so you can directly commit it before you open a Pull Request

- **Switch from reqwest to a Tower client for subgraph services** ([PR #769](https://github.com/apollographql/router/pull/769))

  It results in better performance due to less URL parsing, and now header propagation falls under the apollo_router_core log filter, making it harder to disable accidentally

- **Remove OpenSSL usage** ([PR #783](https://github.com/apollographql/router/pull/783))

  OpenSSL is used for HTTPS clients when connecting to subgraphs or the Studio API. It is now replaced with rustls, which is faster to compile and link

 -->
>>>>>>> e1bdbaa2

# [v0.1.0-preview.3] (unreleased) - 2022-mm-dd
## ❗ BREAKING ❗
## 🚀 Features
- **Add support of metrics in `apollo.telemetry` plugin** ([#738](https://github.com/apollographql/router/pull/738))

  The Router will now compute different metrics you can expose via Prometheus or OTLP exporter.

  Example of configuration to export an endpoint (configured with the path `/plugins/apollo.telemetry/metrics`) with metrics in `Prometheus` format:

  ```yaml
  telemetry:
    metrics:
      exporter:
        prometheus:
          # By setting this endpoint you enable the prometheus exporter
          # All our endpoints exposed by plugins are namespaced by the name of the plugin
          # Then to access to this prometheus endpoint, the full url path will be `/plugins/apollo.telemetry/metrics`
          endpoint: "/metrics"
    ```

- **Add experimental support of `custom_endpoint` method in `Plugin` trait** ([#738](https://github.com/apollographql/router/pull/738))

  The `custom_endpoint` method lets you declare a new endpoint exposed for your plugin. For now it's only accessible for official `apollo.` plugins and for `experimental.`. The return type of this method is a Tower [`Service`]().
  
- **configurable subgraph error redaction** ([797](https://github.com/apollographql/router/issues/797))
  By default, subgraph errors are not propagated to the user. This experimental plugin allows messages to be propagated either for all subgraphs or on
  an individual subgraph basis. Individual subgraph configuration overrides the default (all) configuration. The configuration mechanism is similar
  to that used in the `headers` plugin:
  ```yaml
  plugins:
    experimental.include_subgraph_errors:
      all: true
  ```
  See the docs for more examples.

## 🐛 Fixes
- **Eliminate memory leaks when tasks are cancelled** [PR #758](https://github.com/apollographql/router/pull/758)

  The deduplication layer could leak memory when queries were cancelled and never retried: leaks were previously cleaned up on the next similar query. Now the leaking data will be deleted right when the query is cancelled

- **Trim the query to better detect an empty query** ([PR #738](https://github.com/apollographql/router/pull/738))

  Before this fix, if you wrote a query with only whitespaces inside, it wasn't detected as an empty query.

- **Keep the original context in `RouterResponse` when returning an error** ([PR #738](https://github.com/apollographql/router/pull/738))

  This fix keeps the original http request in `RouterResponse` when there is an error.


## 🛠 Maintenance
- **A faster Query planner** ([PR #768](https://github.com/apollographql/router/pull/768))

  We reworked the way query plans are generated before being cached, which lead to a great performance improvement. Moreover, the router is able to make sure the schema is valid at startup and on schema update, before you query it.

- **Xtask improvements** ([PR #604](https://github.com/apollographql/router/pull/604))

  The command we run locally to make sure tests, lints and compliance-checks pass will now edit the license file and run cargo fmt so you can directly commit it before you open a Pull Request

- **Switch from reqwest to a Tower client for subgraph services** ([PR #769](https://github.com/apollographql/router/pull/769))

  It results in better performance due to less URL parsing, and now header propagation falls under the apollo_router_core log filter, making it harder to disable accidentally

## 📚 Documentation

# [v0.1.0-preview.2] - 2022-04-01
## ❗ BREAKING ❗

- **CORS default Configuration** ([#40](https://github.com/apollographql/router/issues/40))

  The Router will allow only the https://studio.apollographql.com origin by default, instead of any origin.
  This behavior can still be tweaked in the [YAML configuration](https://www.apollographql.com/docs/router/configuration/cors)

- **Hot reload flag** ([766](https://github.com/apollographql/router/issues/766))
  The `--watch` (or `-w`) flag that enables hot reload was renamed to `--hr` or `--hot-reload`

## 🚀 Features

- **Hot reload via en environment variable** ([766](https://github.com/apollographql/router/issues/766))
  You can now use the `ROUTER_HOT_RELOAD=true` environment variable to have the router watch for configuration and schema changes and automatically reload.

- **Container images are now available** ([PR #764](https://github.com/apollographql/router/pull/764))

  We now build container images More details at:
    https://github.com/apollographql/router/pkgs/container/router

  You can use the images with docker, for example, as follows:
    e.g.: docker pull ghcr.io/apollographql/router:v0.1.0-preview.1

  The images are based on [distroless](https://github.com/GoogleContainerTools/distroless) which is a very constrained image, intended to be secure and small.

  We'll provide release and debug images for each release. The debug image has a busybox shell which can be accessed using (for instance) `--entrypoint=sh`.

  For more details about these images, see the docs.

- **Skip and Include directives in post processing** ([PR #626](https://github.com/apollographql/router/pull/626))

  The Router now understands the [@skip](https://spec.graphql.org/October2021/#sec--skip) and [@include](https://spec.graphql.org/October2021/#sec--include) directives in queries, to add or remove fields depending on variables. It works in post processing, by filtering fields after aggregating the subgraph responses.

- **Add an option to deactivate introspection** ([PR #749](https://github.com/apollographql/router/pull/749))

  While schema introspection is useful in development, we might not want to expose the entire schema in production,
  so the router can be configured to forbid introspection queries as follows:
  ```yaml
  server:
    introspection: false
  ```

## 🐛 Fixes
- **Move query dedup to an experimental `traffic_shaping` plugin** ([PR #753](https://github.com/apollographql/router/pull/753))

  The experimental `traffic_shaping` plugin will be a central location where we can add things such as rate limiting and retry.

- **Remove `hasNext` from our response objects** ([PR #733](https://github.com/apollographql/router/pull/733))

  `hasNext` is a field in the response that may be used in future to support features such as defer and stream. However, we are some way off supporting this and including it now may break clients. It has been removed.

- **Extend Apollo uplink configurability** ([PR #741](https://github.com/apollographql/router/pull/741))

  Uplink url and poll interval can now be configured via command line arg and env variable:
  ```bash
    --apollo-schema-config-delivery-endpoint <apollo-schema-config-delivery-endpoint>
      The endpoint polled to fetch the latest supergraph schema [env: APOLLO_SCHEMA_CONFIG_DELIVERY_ENDPOINT=]

    --apollo-schema-poll-interval <apollo-schema-poll-interval>
      The time between polls to Apollo uplink. Minimum 10s [env: APOLLO_SCHEMA_POLL_INTERVAL=]  [default: 10s]
  ```
  In addition, other existing uplink env variables are now also configurable via arg. 

- **Make deduplication and caching more robust against cancellation** [PR #752](https://github.com/apollographql/router/pull/752)

  Cancelling a request could put the router in an unresponsive state where the deduplication layer or cache would make subgraph requests hang.

- **Relax variables selection for subgraph queries** ([PR #755](https://github.com/apollographql/router/pull/755))

  Federated subgraph queries relying on partial or invalid data from previous subgraph queries could result in response failures or empty subgraph queries. The router is now more flexible when selecting data from previous queries, while still keeping a correct form for the final response

## 🛠 Maintenance

## 📚 Documentation

<!--# [v0.1.0-preview.1] - 2022-03-23

## 🎉 **The Apollo Router has graduated to its Preview phase!** 🎉
## ❗ BREAKING ❗

- **Improvements to telemetry attribute YAML ergonomics** ([PR #729](https://github.com/apollographql/router/pull/729))

  Trace config YAML ergonomics have been improved. To add additional attributes to your trace information, you can now use the following format:

  ```yaml
        trace_config:
          attributes:
            str: "a"
            int: 1
            float: 1.0
            bool: true
            str_arr:
              - "a"
              - "b"
            int_arr:
              - 1
              - 2
            float_arr:
              - 1.0
              - 2.0
            bool_arr:
              - true
              - false
  ```
## 🐛 Fixes

- **Log and error message formatting** ([PR #721](https://github.com/apollographql/router/pull/721))

  Logs and error messages now begin with lower case and do not have trailing punctuation, per Rust conventions.

- **OTLP default service.name and service.namespace** ([PR #722](https://github.com/apollographql/router/pull/722))

  While the Jaeger YAML configuration would default to `router` for the `service.name` and to `apollo` for the `service.namespace`, it was not the case when using a configuration that utilized OTLP. This lead to an `UNKNOWN_SERVICE` name span in zipkin traces, and difficult to find Jaeger traces.

# [v0.1.0-preview.0] - 2022-03-22

## 🎉 **The Apollo Router has graduated to its Preview phase!** 🎉

For more information on what's expected at this stage, please see our [release stages](https://www.apollographql.com/docs/resources/release-stages/#preview).

## 🐛 Fixes

- **Header propagation by `name` only fixed** ([PR #709](https://github.com/apollographql/router/pull/709))

  Previously `rename` and `default` values were required (even though they were correctly not flagged as required in the json schema).
  The following will now work:
  ```yaml
  headers:
    all:
    - propagate:
        named: test
  ```
- **Fix OTLP hang on reload** ([PR #711](https://github.com/apollographql/router/pull/711))

  Fixes hang when OTLP exporter is configured and configuration hot reloads.

# [v0.1.0-alpha.10] 2022-03-21

## ❗ BREAKING ❗

- **Header propagation `remove`'s `name` is now `named`** ([PR #674](https://github.com/apollographql/router/pull/674))

  This merely renames the `remove` options' `name` setting to be instead `named` to be a bit more intuitively named and consistent with its partner configuration, `propagate`.

  _Previous configuration_

  ```yaml
    # Remove a named header
    - remove:
      name: "Remove" # Was: "name"
  ```
  _New configuration_

  ```yaml
    # Remove a named header
    - remove:
      named: "Remove" # Now: "named"
  ```

- **Command-line flag vs Environment variable precedence changed** ([PR #693](https://github.com/apollographql/router/pull/693))

  For logging related verbosity overrides, the `RUST_LOG` environment variable no longer takes precedence over the command line argument.  The full order of precedence is now command-line argument overrides environment variable overrides the default setting.

## 🚀 Features

- **Forbid mutations plugin** ([PR #641](https://github.com/apollographql/router/pull/641))

  The forbid mutations plugin allows you to configure the router so that it disallows mutations.  Assuming none of your `query` requests are mutating data or changing state (they shouldn't!) this plugin can be used to effectively make your graph read-only. This can come in handy when testing the router, for example, if you are mirroring/shadowing traffic when trying to validate a Gateway to Router migration! 😸

- **⚠️ Add experimental Rhai plugin** ([PR #484](https://github.com/apollographql/router/pull/484))

  Add an _experimental_ core plugin to be able to extend Apollo Router functionality using [Rhai script](https://rhai.rs/). This allows users to write their own `*_service` function similar to how as you would with a native Rust plugin but without needing to compile a custom router. Rhai scripts have access to the request context and headers directly and can make simple manipulations on them.

  See our [Rhai script documentation](https://www.apollographql.com/docs/router/customizations/rhai) for examples and details!

## 🐛 Fixes

- **Correctly set the URL path of the HTTP request in `RouterRequest`** ([Issue #699](https://github.com/apollographql/router/issues/699))

  Previously, we were not setting the right HTTP path on the `RouterRequest` so when writing a plugin with `router_service` you always had an empty path `/` on `RouterRequest`.

## 📚 Documentation

- **We have incorporated a substantial amount of documentation** (via many, many PRs!)

  See our improved documentation [on our website](https://www.apollographql.com/docs/router/).

# [v0.1.0-alpha.9] 2022-03-16
## ❗ BREAKING ❗

- **Header propagation configuration changes** ([PR #599](https://github.com/apollographql/router/pull/599))

  Header manipulation configuration is now a core-plugin and configured at the _top-level_ of the Router's configuration file, rather than its previous location within service-level layers.  Some keys have also been renamed.  For example:

  **Previous configuration**

  ```yaml
  subgraphs:
    products:
      layers:
        - headers_propagate:
            matching:
              regex: .*
  ```

  **New configuration**

  ```yaml
  headers:
    subgraphs:
      products:
        - propagate:
          matching: ".*"
  ```

- **Move Apollo plugins to top-level configuration** ([PR #623](https://github.com/apollographql/router/pull/623))

  Previously plugins were all under the `plugins:` section of the YAML config.  However, these "core" plugins are now promoted to the top-level of the config. This reflects the fact that these plugins provide core functionality even though they are implemented as plugins under the hood and further reflects the fact that they receive special treatment in terms of initialization order (they are initialized first before members of `plugins`).

- **Remove configurable layers** ([PR #603](https://github.com/apollographql/router/pull/603))

  Having `plugins` _and_ `layers` as configurable items in YAML was creating confusion as to when it was appropriate to use a `layer` vs a `plugin`.  As the layer API is a subset of the plugin API, `plugins` has been kept, however the `layer` option has been dropped.

- **Plugin names have dropped the `com.apollographql` prefix** ([PR #602](https://github.com/apollographql/router/pull/600))

  Previously, core plugins were prefixed with `com.apollographql.`.  This is no longer the case and, when coupled with the above moving of the core plugins to the top-level, the prefixing is no longer present.  This means that, for example, `com.apollographql.telemetry` would now be just `telemetry`.

- **Use `ControlFlow` in checkpoints** ([PR #602](https://github.com/apollographql/router/pull/602))


- **Add Rhai plugin** ([PR #548](https://github.com/apollographql/router/pull/484))

  Both `checkpoint` and `async_checkpoint` now `use std::ops::ControlFlow` instead of the `Step` enum.  `ControlFlow` has two variants, `Continue` and `Break`.

- **The `reporting` configuration changes to `telemetry`** ([PR #651](https://github.com/apollographql/router/pull/651))

  All configuration that was previously under the `reporting` header is now under a `telemetry` key.
## :sparkles: Features

- **Header propagation now supports "all" subgraphs** ([PR #599](https://github.com/apollographql/router/pull/599))

  It is now possible to configure header propagation rules for *all* subgraphs without needing to explicitly name each subgraph.  You can accomplish this by using the `all` key, under the (now relocated; see above _breaking changes_) `headers` section.

  ```yaml
  headers:
    all:
    - propagate:
      matching: "aaa.*"
    - propagate:
      named: "bbb"
      default: "def"
      rename: "ccc"
    - insert:
      name: "ddd"
      value: "eee"
    - remove:
      matching: "fff.*"
    - remove:
      name: "ggg"
  ```

- **Update to latest query planner from Federation 2** ([PR #653](https://github.com/apollographql/router/pull/653))

  The Router now uses the `@apollo/query-planner@2.0.0-preview.5` query planner, bringing the most recent version of Federation 2.

## 🐛 Fixes

- **`Content-Type` of HTTP responses is now set to `application/json`** ([Issue #639](https://github.com/apollographql/router/issues/639))

  Previously, we were not setting a `content-type` on HTTP responses.  While plugins can still set a different `content-type` if they'd like, we now ensure that a `content-type` of `application/json` is set when one was not already provided.

- **GraphQL Enums in query parameters** ([Issue #612](https://github.com/apollographql/router/issues/612))

  Enums in query parameters were handled correctly in the response formatting, but not in query validation.  We now have a new test and a fix.

- **OTel trace propagation works again** ([PR #620](https://github.com/apollographql/router/pull/620))

  When we re-worked our OTel implementation to be a plugin, the ability to trace across processes (into subgraphs) was lost. This fix restores this capability.  We are working to improve our end-to-end testing of this to prevent further regressions.

- **Reporting plugin schema generation** ([PR #607](https://github.com/apollographql/router/pull/607))

  Previously our `reporting` plugin configuration was not able to participate in JSON Schema generation. This is now broadly correct and makes writing a syntactically-correct schema much easier.

  To generate a schema, you can still run the same command as before:

  ```
  router --schema > apollo_configuration_schema.json
  ```

  Then, follow the instructions for associating it with your development environment.

- **Input object validation** ([PR #658](https://github.com/apollographql/router/pull/658))

  Variable validation was incorrectly using output objects instead of input objects

# [v0.1.0-alpha.8] 2022-03-08

## :sparkles: Features

- **Request lifecycle checkpoints** ([PR #558](https://github.com/apollographql/router/pull/548) and [PR #580](https://github.com/apollographql/router/pull/548))

    Checkpoints in the request pipeline now allow plugin authors (which includes us!) to check conditions during a request's lifecycle and circumvent further execution if desired.
    
    Using `Step` return types within the checkpoint it's possible to influence what happens (including changing things like the HTTP status code, etc.).  A caching layer, for example, could return `Step::Return(response)` if a cache "hit" occurred and `Step::Continue(request)` (to allow normal processing to continue) in the event of a cache "miss".
    
    These can be either synchronous or asynchronous.  To see examples, see:
    
    - A [synchronous example](https://github.com/apollographql/router/tree/190afe181bf2c50be1761b522fcbdcc82b81d6ca/examples/forbid-anonymous-operations)
    - An [asynchronous example](https://github.com/apollographql/router/tree/190afe181bf2c50be1761b522fcbdcc82b81d6ca/examples/async-allow-client-id)

- **Contracts support** ([PR #573](https://github.com/apollographql/router/pull/573))

  The Apollo Router now supports [Apollo Studio Contracts](https://www.apollographql.com/docs/studio/contracts/)!

- **Add OpenTracing support** ([PR #548](https://github.com/apollographql/router/pull/548))

  OpenTracing support has been added into the reporting plugin.  You're now able to have span propagation (via headers) via two common formats supported by the `opentracing` crate: `zipkin_b3` and `jaeger`.


## :bug: Fixes

- **Configuration no longer requires `router_url`** ([PR #553](https://github.com/apollographql/router/pull/553))

  When using Managed Federation or directly providing a Supergraph file, it is no longer necessary to provide a `routing_url` value.  Instead, the values provided by the Supergraph or Studio will be used and the `routing_url` can be used only to override specific URLs for specific subgraphs.

- **Fix plugin ordering** ([PR #559](https://github.com/apollographql/router/issues/559))

  Plugins need to execute in sequence of declaration *except* for certain "core" plugins (e.g., reporting) which must execute early in the plugin sequence to make sure they are in place as soon as possible in the Router lifecycle. This change now ensures that the reporting plugin executes first and that all other plugins are executed in the order of declaration in configuration.

- **Propagate Router operation lifecycle errors** ([PR #537](https://github.com/apollographql/router/issues/537))

  Our recent extension rework was missing a key part: Error propagation and handling! This change makes sure errors that occurred during query planning and query execution will be displayed as GraphQL errors instead of an empty payload.


# [v0.1.0-alpha.7] 2022-02-25

## :sparkles: Features

- **Apollo Studio Explorer landing page** ([PR #526](https://github.com/apollographql/router/pull/526))

  We've replaced the _redirect_ to Apollo Studio with a statically rendered landing page.  This supersedes the previous redirect approach was merely introduced as a short-cut.  The experience now duplicates the user-experience which exists in Apollo Gateway today.

  It is also possible to _save_ the redirect preference and make the behavior sticky for future visits.  As a bonus, this also resolves the failure to preserve the correct HTTP scheme (e.g., `https://`) in the event that the Apollo Router was operating behind a TLS-terminating proxy, since the redirect is now handled client-side.

  Overall, this should be a more durable and more transparent experience for the user.

- **Display Apollo Router version on startup** ([PR #543](https://github.com/apollographql/router/pull/543))
  The Apollo Router displays its version on startup from now on, which will come in handy when debugging/observing how your application behaves.

## :bug: Fixes

- **Passing a `--supergraph` file supersedes Managed Federation** ([PR #535](https://github.com/apollographql/router/pull/535))

  The `--supergraph` flag will no longer be silently ignored when the Supergraph is already being provided through [Managed Federation](https://www.apollographql.com/docs/federation/managed-federation/overview) (i.e., when the `APOLLO_KEY` and `APOLLO_GRAPH_REF` environment variables are set).  This allows temporarily overriding the Supergraph schema that is fetched from Apollo Studio's Uplink endpoint, while still reporting metrics to Apollo Studio reporting ingress.

- **Anonymous operation names are now empty in tracing** ([PR #525](https://github.com/apollographql/router/pull/525))

  When GraphQL operation names are not necessary to execute an operation (i.e., when there is only a single operation in a GraphQL document) and the GraphQL operation is _not_ named (i.e., it is anonymous), the `operation_name` attribute on the trace spans that are associated with the request will no longer contain a single hyphen character (`-`) but will instead be an empty string.  This matches the way that these operations are represented during the GraphQL operation's life-cycle as well.

- **Resolved missing documentation in Apollo Explorer** ([PR #540](https://github.com/apollographql/router/pull/540))

   We've resolved a scenario that prevented Apollo Explorer from displaying documentation by adding support for a new introspection query which also queries for deprecation (i.e., `includeDeprecated`) on `input` arguments.
  
# [v0.1.0-alpha.6] 2022-02-18

## :sparkles: Features

- **Apollo Studio Managed Federation support** ([PR #498](https://github.com/apollographql/router/pull/498))

  [Managed Federation]: https://www.apollographql.com/docs/federation/managed-federation/overview/

  The Router can now automatically download and check for updates on its schema from Studio (via [Uplink])'s free, [Managed Federation] service.  This is configured in the same way as Apollo Gateway via the `APOLLO_KEY` and `APOLLO_GRAPH_REF` environment variables, in the same way as was true in Apollo Gateway ([seen here](https://www.apollographql.com/docs/federation/managed-federation/setup/#4-connect-the-gateway-to-studio)). This will also enable operation usage reporting.

  > **Note:** It is not yet possible to configure the Router with [`APOLLO_SCHEMA_CONFIG_DELIVERY_ENDPOINT`].  If you need this behavior, please open a feature request with your use case.

  [`APOLLO_SCHEMA_CONFIG_DELIVERY_ENDPOINT`]: https://www.apollographql.com/docs/federation/managed-federation/uplink/#environment-variable
  [Uplink]: https://www.apollographql.com/docs/federation/managed-federation/uplink/
  [operation usage reporting]: https://www.apollographql.com/docs/studio/metrics/usage-reporting/#pushing-metrics-from-apollo-server

- **Subgraph header configuration** ([PR #453](https://github.com/apollographql/router/pull/453))

  The Router now supports passing both client-originated and router-originated headers to specific subgraphs using YAML configuration.  Each subgraph which needs to receive headers can specify which headers (or header patterns) should be forwarded to which subgraph.

  More information can be found in our documentation on [subgraph header configuration].

  At the moment, when using using YAML configuration alone, router-originated headers can only be static strings (e.g., `sent-from-apollo-router: true`).  If you have use cases for deriving headers in the router dynamically, please open or find a feature request issue on the repository which explains the use case.

  [subgraph header configuration]: https://www.apollographql.com/docs/router/configuration/#configuring-headers-received-by-subgraphs

- **In-flight subgraph `query` de-duplication** ([PR #285](https://github.com/apollographql/router/pull/285))

  As a performance booster to both the Router and the subgraphs it communicates with, the Router will now _de-duplicate_ multiple _identical_ requests to subgraphs when there are multiple in-flight requests to the same subgraph with the same `query` (**never** `mutation`s), headers, and GraphQL `variables`.  Instead, a single request will be made to the subgraph and the many client requests will be served via that single response.

  There may be a substantial drop in number of requests observed by subgraphs with this release.

- **Operations can now be made via `GET` requests** ([PR #429](https://github.com/apollographql/router/pull/429))

  The Router now supports `GET` requests for `query` operations.  Previously, the Apollo Router only supported making requests via `POST` requests.  We've always intended on supporting `GET` support, but needed some additional support in place to make sure we could prevent allowing `mutation`s to happen over `GET` requests.

- **Automatic persisted queries (APQ) support** ([PR #433](https://github.com/apollographql/router/pull/433))

  The Router now handles [automatic persisted queries (APQ)] by default, as was previously the case in Apollo Gateway.  APQ support pairs really well with `GET` requests (which also landed in this release) since they allow read operations (e.g., `GET` requests) to be more easily cached by intermediary proxies and CDNs, which typically forbid caching `POST` requests by specification (even if they often are just reads in GraphQL).  Follow the link above to the documentation to test them out.

  [automatic persisted queries (APQ)]: https://www.apollographql.com/docs/apollo-server/performance/apq/

- **New internal Tower architecture and preparation for extensibility** ([PR #319](https://github.com/apollographql/router/pull/319))

  We've introduced new foundational primitives to the Router's request pipeline which facilitate the creation of composable _onion layers_.  For now, this is largely leveraged through a series of internal refactors and we'll need to document and expand on more of the details that facilitate developers building their own custom extensions.  To leverage existing art &mdash; and hopefully maximize compatibility and facilitate familiarity &mdash; we've leveraged the [Tokio Tower `Service`] pattern.

  This should facilitate a number of interesting extension opportunities and we're excited for what's in-store next.  We intend on improving and iterating on the API's ergonomics for common Graph Router behaviors over time, and we'd encourage you to open issues on the repository with use-cases you might think need consideration.

  [Tokio Tower `Service`]: https://docs.rs/tower/latest/tower/trait.Service.html

- **Support for Jaeger HTTP collector in OpenTelemetry** ([PR #479](https://github.com/apollographql/router/pull/479))

  It is now possible to configure Jaeger HTTP collector endpoints within the `opentelemetry` configuration.  Previously, Router only supported the UDP method.

  The [documentation] has also been updated to demonstrate how this can be configured.

  [documentation]: https://www.apollographql.com/docs/router/configuration/#using-jaeger

## :bug: Fixes

- **Studio agent collector now binds to localhost** [PR #486](https://github.com/apollographql/router/pulls/486)

  The Studio agent collector will bind to `127.0.0.1`.  It can be configured to bind to `0.0.0.0` if desired (e.g., if you're using the collector to collect centrally) by using the [`spaceport.listener` property] in the documentation.

  [`spaceport.listener` property]: https://www.apollographql.com/docs/router/configuration/#spaceport-configuration

# [v0.1.0-alpha.5] 2022-02-15

## :sparkles: Features

- **Apollo Studio usage reporting agent and operation-level reporting** ([PR #309](https://github.com/apollographql/router/pulls/309), [PR #420](https://github.com/apollographql/router/pulls/420))

  While there are several levels of Apollo Studio integration, the initial phase of our Apollo Studio reporting focuses on operation-level reporting.

  At a high-level, this will allow Apollo Studio to have visibility into some basic schema details, like graph ID and variant, and per-operation details, including:
  
  - Overall operation latency
  - The number of times the operation is executed
  - [Client awareness] reporting, which leverages the `apollographql-client-*` headers to give visibility into _which clients are making which operations_.

  This should enable several Apollo Studio features including the _Clients_ and _Checks_ pages as well as the _Checks_ tab on the _Operations_ page.
  
  > *Note:* As a current limitation, the _Fields_ page will not have detailed field-based metrics and on the _Operations_ page the _Errors_ tab, the _Traces_ tab and the _Error Percentage_ graph will not receive data.  We recommend configuring the Router's [OpenTelemetry tracing] with your APM provider and using distributed tracing to increase visibility into individual resolver performance.

  Overall, this marks a notable but still incremental progress toward more of the Studio integrations which are laid out in [#66](https://github.com/apollographql/router/issues/66).

  [Client awareness]: https://www.apollographql.com/docs/studio/metrics/client-awareness/
  [Schema checks]: https://www.apollographql.com/docs/studio/schema-checks/
  [OpenTelemetry tracing]: https://www.apollographql.com/docs/router/configuration/#tracing

- **Complete GraphQL validation** ([PR #471](https://github.com/apollographql/router/pull/471) via [federation-rs#37](https://github.com/apollographql/federation-rs/pull/37))

  We now apply all of the standard validations which are defined in the `graphql` (JavaScript) implementation's default set of "[specified rules]" during query planning.

  [specified rules]: https://github.com/graphql/graphql-js/blob/95dac43fd4bff037e06adaa7cfb44f497bca94a7/src/validation/specifiedRules.ts#L76-L103

## :bug: Fixes

- **No more double `http://http://` in logs** ([PR #448](https://github.com/apollographql/router/pulls/448))

  The server logs will no longer advertise the listening host and port with a doubled-up `http://` prefix.  You can once again click happily into Studio Explorer!

- **Improved handling of Federation 1 supergraphs** ([PR #446](https://github.com/apollographql/router/pull/446) via [federation#1511](https://github.com/apollographql/federation/pull/1511))

  Our partner team has improved the handling of Federation 1 supergraphs in the implementation of Federation 2 alpha (which the Router depends on and is meant to offer compatibility with Federation 1 in most cases).  We've updated our query planner implementation to the version with the fixes.

  This also was the first time that we've leveraged the new [`federation-rs`] repository to handle our bridge, bringing a huge developmental advantage to teams working across the various concerns!

  [`federation-rs`]: https://github.com/apollographql/federation-rs

- **Resolved incorrect subgraph ordering during merge** ([PR #460](https://github.com/apollographql/router/pull/460))

  A fix was applied to fix the behavior which was identified in [Issue #451] which was caused by a misconfigured filter which was being applied to field paths.

  [Issue #451]: https://github.com/apollographql/router/issues/451
# [v0.1.0-alpha.4] 2022-02-03

## :sparkles: Features

- **Unix socket support** via [#158](https://github.com/apollographql/router/issues/158)

  _...and via upstream [`tokios-rs/tokio#4385`](https://github.com/tokio-rs/tokio/pull/4385)_

  The Router can now listen on Unix domain sockets (i.e., IPC) in addition to the existing IP-based (port) listening.  This should bring further compatibility with upstream intermediaries who also allow support this form of communication!

  _(Thank you to [@cecton](https://github.com/cecton), both for the PR that landed this feature but also for contributing the upstream PR to `tokio`.)_

## :bug: Fixes

- **Resolved hangs occurring on Router reload when `jaeger` was configured** via [#337](https://github.com/apollographql/router/pull/337)

  Synchronous calls being made to [`opentelemetry::global::set_tracer_provider`] were causing the runtime to misbehave when the configuration (file) was adjusted (and thus, hot-reloaded) on account of the root context of that call being asynchronous.

  This change adjusts the call to be made from a new thread.  Since this only affected _potential_ runtime configuration changes (again, hot-reloads on a configuration change), the thread spawn is  a reasonable solution.

  [`opentelemetry::global::set_tracer_provider`]: https://docs.rs/opentelemetry/0.10.0/opentelemetry/global/fn.set_tracer_provider.html

## :nail_care: Improvements

> Most of the improvements this time are internal to the code-base but that doesn't mean we shouldn't talk about them.  A great developer experience matters both internally and externally! :smile_cat:

- **Store JSON strings in a `bytes::Bytes` instance** via [#284](https://github.com/apollographql/router/pull/284)

  The router does a a fair bit of deserialization, filtering, aggregation and re-serializing of JSON objects.  Since we currently operate on a dynamic schema, we've been relying on [`serde_json::Value`] to represent this data internally.

  After this change, that `Value` type is now replaced with an equivalent type from a new [`serde_json_bytes`], which acts as an envelope around an underlying `bytes::Bytes`.  This allows us to refer to the buffer that contained the JSON data while avoiding the allocation and copying costs on each string for values that are largely unused by the Router directly.

  This should offer future benefits when implementing &mdash; e.g., query de-duplication and caching &mdash; since a single buffer will be usable by multiple responses at the same time.

  [`serde_json::Value`]: https://docs.rs/serde_json/0.9.8/serde_json/enum.Value.html
  [`serde_json_bytes`]: https://crates.io/crates/serde_json_bytes
  [`bytes::Bytes`]: https://docs.rs/bytes/0.4.12/bytes/struct.Bytes.html

-  **Development workflow improvement** via [#367](https://github.com/apollographql/router/pull/367)

   Polished away some existing _Problems_ reported by `rust-analyzer` and added troubleshooting instructions to our documentation.

- **Removed unnecessary `Arc` from `PreparedQuery`'s `execute`** via [#328](https://github.com/apollographql/router/pull/328)

  _...and followed up with [#367](https://github.com/apollographql/router/pull/367)_

- **Bumped/upstream improvements to `test_span`** via [#359](https://github.com/apollographql/router/pull/359)

  _...and [`apollographql/test-span#11`](https://github.com/apollographql/test-span/pull/11) upstream_

  Internally, this is just a version bump to the Router, but it required upstream changes to the `test-span` crate.  The bump brings new filtering abilities and adjusts the verbosity of spans tracing levels, and removes non-determinism from tests.

# [v0.1.0-alpha.3] 2022-01-11

## :rocket::waxing_crescent_moon: Public alpha release

> An alpha or beta release is in volatile, active development. The release might not be feature-complete, and breaking API changes are possible between individual versions.

## :sparkles: Features

- Trace sampling [#228](https://github.com/apollographql/router/issues/228): Tracing each request can be expensive. The router now supports sampling, which allows us to only send a fraction of the received requests.

- Health check [#54](https://github.com/apollographql/router/issues/54)

## :bug: Fixes

- Schema parse errors [#136](https://github.com/apollographql/router/pull/136): The router wouldn't display what went wrong when parsing an invalid Schema. It now displays exactly where a the parsing error occured, and why.

- Various tracing and telemetry fixes [#237](https://github.com/apollographql/router/pull/237): The router wouldn't display what went wrong when parsing an invalid Schema. It now displays exactly where a the parsing error occured, and why.

- Query variables validation [#62](https://github.com/apollographql/router/issues/62): Now that we have a schema parsing feature, we can validate the variables and their types against the schemas and queries.


# [v0.1.0-alpha.2] 2021-12-03

## :rocket::waxing_crescent_moon: Public alpha release

> An alpha or beta release is in volatile, active development. The release might not be feature-complete, and breaking API changes are possible between individual versions.

## :sparkles: Features

- Add support for JSON Logging [#46](https://github.com/apollographql/router/issues/46)

## :bug: Fixes

- Fix Open Telemetry report errors when using Zipkin [#180](https://github.com/apollographql/router/issues/180)

# [v0.1.0-alpha.1] 2021-11-18

## :rocket::waxing_crescent_moon: Initial public alpha release

> An alpha or beta release is in volatile, active development. The release might not be feature-complete, and breaking API changes are possible between individual versions.

See our [release stages] for more information.

## :sparkles: Features

This release focuses on documentation and bug fixes, stay tuned for the next releases!

## :bug: Fixes

- Handle commas in the @join\_\_graph directive parameters [#101](https://github.com/apollographql/router/pull/101)

There are several accepted syntaxes to define @join\_\_graph parameters. While we did handle whitespace separated parameters such as `@join__graph(name: "accounts" url: "http://accounts/graphql")`for example, we discarded the url in`@join__graph(name: "accounts", url: "http://accounts/graphql")` (notice the comma). This pr fixes that.

- Invert subgraph URL override logic [#135](https://github.com/apollographql/router/pull/135)

Subservices endpoint URLs can both be defined in `supergraph.graphql` and in the subgraphs section of the `configuration.yml` file. The configuration now correctly overrides the supergraph endpoint definition when applicable.

- Parse OTLP endpoint address [#156](https://github.com/apollographql/router/pull/156)

The router OpenTelemetry configuration only supported full URLs (that contain a scheme) while OpenTelemtry collectors support full URLs and endpoints, defaulting to `https`. This pull request fixes that.

## :books: Documentation

A lot of configuration examples and links have been fixed ([#117](https://github.com/apollographql/router/pull/117), [#120](https://github.com/apollographql/router/pull/120), [#133](https://github.com/apollographql/router/pull/133))

## :pray: Thank you!

Special thanks to @sjungling, @hsblhsn, @martin-dd, @Mithras and @vvakame for being pioneers by trying out the router, opening issues and documentation fixes! :rocket:

# [v0.1.0-alpha.0] 2021-11-10

## :rocket::waxing_crescent_moon: Initial public alpha release

> An alpha or beta release is in volatile, active development. The release might not be feature-complete, and breaking API changes are possible between individual versions.

See our [release stages] for more information.

[release stages]: https://www.apollographql.com/docs/resources/release-stages/

## :sparkles: Features

- **Federation 2 alpha**

  The Apollo Router supports the new alpha features of [Apollo Federation 2], including its improved shared ownership model and enhanced type merging.  As new Federation 2 features are released, we will update the Router to bring in that new functionality.
  
  [Apollo Federation 2]: https://www.apollographql.com/blog/announcement/backend/announcing-federation-2/

- **Supergraph support**

  The Apollo Router supports supergraphs that are published to the Apollo Registry, or those that are composed locally.  Both options are enabled by using [Rover] to produce (`rover supergraph compose`) or fetch (`rover supergraph fetch`) the supergraph to a file.  This file is passed to the Apollo Router using the `--supergraph` flag.
  
  See the Rover documentation on [supergraphs] for more information!
  
  [Rover]: https://www.apollographql.com/rover/
  [supergraphs]: https://www.apollographql.com/docs/rover/supergraphs/

- **Query planning and execution**

  The Apollo Router supports Federation 2 query planning using the same implementation we use in Apollo Gateway for maximum compatibility.  In the future, we would like to migrate the query planner to Rust.  Query plans are cached in the Apollo Router for improved performance.
  
- **Performance**

  We've created benchmarks demonstrating the performance advantages of a Rust-based Apollo Router. Early results show a substantial performance improvement over our Node.js based Apollo Gateway, with the possibility of improving performance further for future releases. 
  
  Additionally, we are making benchmarking an integrated part of our CI/CD pipeline to allow us to monitor the changes over time.  We hope to bring awareness of this into the public purview as we have new learnings.
  
  See our [blog post] for more.
  
  [blog post]: https://www.apollographql.com/blog/announcement/backend/apollo-router-our-graphql-federation-runtime-in-rust/
  
- **Apollo Sandbox Explorer**

  [Apollo Sandbox Explorer] is a powerful web-based IDE for creating, running, and managing GraphQL operations.  Visiting your Apollo Router endpoint will take you into the Apollo Sandbox Explorer, preconfigured to operate against your graph. 
  
  [Apollo Sandbox Explorer]: https://www.apollographql.com/docs/studio/explorer/

- **Introspection support**

  Introspection support makes it possible to immediately explore the graph that's running on your Apollo Router using the Apollo Sandbox Explorer.  Introspection is currently enabled by default on the Apollo Router.  In the future, we'll support toggling this behavior.
  
- **OpenTelemetry tracing**

  For enabling observability with existing infrastructure and monitoring performance, we've added support using [OpenTelemetry] tracing. A number of configuration options can be seen in the [configuration][configuration 1] documentation under the `opentelemetry` property which allows enabling Jaeger or [OTLP]. 
  
  In the event that you'd like to send data to other tracing platforms, the [OpenTelemetry Collector] can be run an agent and can funnel tracing (and eventually, metrics) to a number of destinations which are implemented as [exporters].
  
  [configuration 1]: https://www.apollographql.com/docs/router/configuration/#configuration-file
  [OpenTelemetry]: https://opentelemetry.io/
  [OTLP]: https://github.com/open-telemetry/opentelemetry-specification/blob/main/specification/protocol/otlp.md
  [OpenTelemetry Collector]: https://github.com/open-telemetry/opentelemetry-collector
  [exporters]: https://github.com/open-telemetry/opentelemetry-collector-contrib/tree/main/exporter
  
- **CORS customizations**

  For a seamless getting started story, the Apollo Router has CORS support enabled by default with `Access-Control-Allow-Origin` set to `*`, allowing access to it from any browser environment.
  
  This configuration can be adjusted using the [CORS configuration] in the documentation.
  
  [CORS configuration]: https://www.apollographql.com/docs/router/configuration/#handling-cors

- **Subgraph routing URL overrides**

  Routing URLs are encoded in the supergraph, so specifying them explicitly isn't always necessary.
  
  In the event that you have dynamic subgraph URLs, or just want to quickly test something out locally, you can override subgraph URLs in the configuration.
  
  Changes to the configuration will be hot-reloaded by the running Apollo Router.
  
## 📚 Documentation

  The beginnings of the [Apollo Router's documentation] is now available in the Apollo documentation. We look forward to continually improving it!

- **Quickstart tutorial**

  The [quickstart tutorial] offers a quick way to try out the Apollo Router using a pre-deployed set of subgraphs we have running in the cloud.  No need to spin up local subgraphs!  You can of course run the Apollo Router with your own subgraphs too by providing a supergraph.
  
- **Configuration options**

  On our [configuration][configuration 2] page we have a set of descriptions for some common configuration options (e.g., supergraph and CORS) as well as a [full configuration] file example of the currently supported options.  
  
  [quickstart tutorial]: https://www.apollographql.com/docs/router/quickstart/
  [configuration 2]: https://www.apollographql.com/docs/router/configuration/
  [full configuration]: https://www.apollographql.com/docs/router/configuration/#configuration-file

# [v0.1.0-prealpha.5] 2021-11-09

## :rocket: Features

- **An updated `CHANGELOG.md`!**

  As we build out the base functionality for the router, we haven't spent much time updating the `CHANGELOG`. We should probably get better at that!

  This release is the last one before reveal! 🎉

## :bug: Fixes

- **Potentially, many!**

  But the lack of clarity goes back to not having kept track of everything thus far! We can _fix_ our processes to keep track of these things! :smile_cat:

# [0.1.0] - TBA<|MERGE_RESOLUTION|>--- conflicted
+++ resolved
@@ -30,35 +30,7 @@
 ## 🐛 Fixes
 ## 🛠 Maintenance
 ## 📚 Documentation
-<<<<<<< HEAD
 -->
-=======
-## 🐛 Fixes
-
-- **Eliminate memory leaks when tasks are cancelled** [PR #758](https://github.com/apollographql/router/pull/758)
-
-  The deduplication layer could leak memory when queries were cancelled and never retried: leaks were previously cleaned up on the next similar query. Now the leaking data will be deleted right when the query is cancelled
-
-
-## 🛠 Maintenance
-
-- **A faster Query planner** ([PR #768](https://github.com/apollographql/router/pull/768))
-We reworked the way query plans are generated before being cached, which lead to a great performance improvement. Moreover, the router is able to make sure the schema is valid at startup and on schema update, before you query it.
-
-- **Xtask improvements** ([PR #604](https://github.com/apollographql/router/pull/604))
-
-  The command we run locally to make sure tests, lints and compliance-checks pass will now edit the license file and run cargo fmt so you can directly commit it before you open a Pull Request
-
-- **Switch from reqwest to a Tower client for subgraph services** ([PR #769](https://github.com/apollographql/router/pull/769))
-
-  It results in better performance due to less URL parsing, and now header propagation falls under the apollo_router_core log filter, making it harder to disable accidentally
-
-- **Remove OpenSSL usage** ([PR #783](https://github.com/apollographql/router/pull/783))
-
-  OpenSSL is used for HTTPS clients when connecting to subgraphs or the Studio API. It is now replaced with rustls, which is faster to compile and link
-
- -->
->>>>>>> e1bdbaa2
 
 # [v0.1.0-preview.3] (unreleased) - 2022-mm-dd
 ## ❗ BREAKING ❗
@@ -121,6 +93,10 @@
 - **Switch from reqwest to a Tower client for subgraph services** ([PR #769](https://github.com/apollographql/router/pull/769))
 
   It results in better performance due to less URL parsing, and now header propagation falls under the apollo_router_core log filter, making it harder to disable accidentally
+
+- **Remove OpenSSL usage** ([PR #783](https://github.com/apollographql/router/pull/783))
+
+  OpenSSL is used for HTTPS clients when connecting to subgraphs or the Studio API. It is now replaced with rustls, which is faster to compile and link
 
 ## 📚 Documentation
 
