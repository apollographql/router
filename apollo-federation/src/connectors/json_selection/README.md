# What is `JSONSelection` syntax?

One of the most fundamental goals of the connectors project is that a GraphQL
subgraph schema, all by itself, should be able to encapsulate and selectively
re-expose any JSON-speaking data source as strongly-typed GraphQL, using a
declarative annotation syntax based on the `@source` and `@connect` directives,
with no need for additional resolver code, and without having to run a subgraph
server.

Delivering on this goal entails somehow transforming arbitrary JSON into
GraphQL-shaped JSON without writing any procedural transformation code. Instead,
these transformations are expressed using a static, declarative string literal
syntax, which resembles GraphQL operation syntax but also supports a number of
other features necessary/convenient for processing arbitrary JSON.

The _static_ part is important, since we need to be able to tell, by examining a
given `JSONSelection` string at composition time, exactly what shape its output
will have, even though we cannot anticipate every detail of every possible JSON
input that will be encountered at runtime. As a benefit of this static analysis,
we can then validate that the connector schema reliably generates the expected
GraphQL data types.

In GraphQL terms, this syntax is represented by the `JSONSelection` scalar type,
whose grammar and semantics are detailed in this document. Typically, string
literals obeying this grammar will be passed as the `selection` argument to the
`@connect` directive, which is used to annotate fields of object types within a
subgraph schema.

In terms of this Rust implementation, the string syntax is parsed into a
`JSONSelection` enum, which implements the `ApplyTo` trait for processing
incoming JSON and producing GraphQL-friendly JSON output.

## Guiding principles

As the `JSONSelection` syntax was being designed, and as we consider future
improvements, we should adhere to the following principles:

1. Since `JSONSelection` syntax resembles GraphQL operation syntax and will
   often be used in close proximity to GraphQL operations, whenever an element
   of `JSONSelection` syntax looks the same as GraphQL, its behavior and
   semantics should be the same as (or at least analogous to) GraphQL. It is
   preferable, therefore, to invent new (non-GraphQL) `JSONSelection` syntax
   when we want to introduce behaviors that are not part of GraphQL, or when
   GraphQL syntax is insufficiently expressive to accomplish a particular
   JSON-processing task. For example, `->` method syntax is better for inline
   transformations that reusing/abusing GraphQL field argument syntax.

2. It must be possible to statically determine the output shape (object
   properties, array types, and nested value shapes) produced by a
   `JSONSelection` string. JSON data encountered at runtime may be inherently
   dynamic and unpredictable, but we must be able to validate the output shape
   matches the GraphQL schema. Because we can assume all input data is some kind
   of JSON, for types whose shape cannot be statically determined, the GraphQL
   `JSON` scalar type can be used as an "any" type, though this should be
   avoided because it limits the developer's ability to subselect fields of the
   opaque `JSON` value in GraphQL operations.

3. `JSONSelection` syntax may be _subsetted_ arbitrarily, either by generating a
   reduced `JSONSelection` that serves the needs of a particular GraphQL
   operation, or by skipping unneeded selections during `ApplyTo` execution.
   When this subsetting happens, it would be highly undesirable for the behavior
   of the remaining selections to change unexpectedly. Equivalently, but in the
   other direction, `JSONSelection` syntax should always be _composable_, in the
   sense that two `NamedSelection` items should continue to work as before when
   used together in the same `SubSelection`.

4. Backwards compatibility should be maintained as we release new versions of
   the `JSONSelection` syntax along with new versions of the (forthcoming)
   `@link(url: "https://specs.apollo.dev/connect/vX.Y")` specification. Wherever
   possible, we should only add new functionality, not remove or change existing
   functionality, unless we are releasing a new major version (and even then we
   should be careful not to create unnecessary upgrade work for developers).

## Formal grammar

[Extended Backus-Naur Form](https://en.wikipedia.org/wiki/Extended_Backus%E2%80%93Naur_form)
(EBNF) provides a compact way to describe the complete `JSONSelection` grammar.

This grammar is more for future reference than initial explanation, so don't
worry if it doesn't seem helpful yet, as every rule will be explained in detail
below.

```ebnf
JSONSelection        ::= NamedSelection*
SubSelection         ::= "{" NamedSelection* "}"
NamedSelection       ::= (Alias | "...")? PathSelection | Alias SubSelection
Alias                ::= Key ":"
PathSelection        ::= Path SubSelection?
Path                 ::= VarPath | KeyPath | AtPath | ExprPath
VarPath              ::= "$" (NO_SPACE Identifier)? PathStep*
KeyPath              ::= Key PathStep*
AtPath               ::= "@" PathStep*
ExprPath             ::= "$(" LitExpr ")" PathStep*
PathStep             ::= "." Key | "->" Identifier MethodArgs? | "?"
Key                  ::= Identifier | LitString
Identifier           ::= [a-zA-Z_] NO_SPACE [0-9a-zA-Z_]*
MethodArgs           ::= "(" (LitExpr ("," LitExpr)* ","?)? ")"
LitExpr              ::= LitPath | LitPrimitive | LitObject | LitArray | PathSelection
LitPath              ::= (LitPrimitive | LitObject | LitArray) PathStep+
LitPrimitive         ::= LitString | LitNumber | "true" | "false" | "null"
LitString            ::= "'" ("\\'" | [^'])* "'" | '"' ('\\"' | [^"])* '"'
LitNumber            ::= "-"? ([0-9]+ ("." [0-9]*)? | "." [0-9]+)
LitObject            ::= "{" (LitProperty ("," LitProperty)* ","?)? "}"
LitProperty          ::= Key ":" LitExpr
LitArray             ::= "[" (LitExpr ("," LitExpr)* ","?)? "]"
NO_SPACE             ::= !SpacesOrComments
SpacesOrComments     ::= (Spaces | Comment)+
Spaces               ::= ("⎵" | "\t" | "\r" | "\n")+
Comment              ::= "#" [^\n]*
```

### How to read this grammar

Every valid `JSONSelection` string can be parsed by starting with the
`JSONSelection` non-terminal and repeatedly applying one of the expansions on
the right side of the `::=` operator, with alternatives separated by the `|`
operator. Every `CamelCase` identifier on the left side of the `::=` operator
can be recursively expanded into one of its right-side alternatives.

Methodically trying out all these alternatives is the fundamental job of the
parser. Parsing succeeds when only terminal tokens remain (quoted text or
regular expression character classes).

Ambiguities can be resolved by applying the alternatives left to right,
accepting the first set of expansions that fully matches the input tokens. An
example where this kind of ordering matters is the `NamedSelection` rule, which
specifies parsing `NamedPathSelection` before `NamedFieldSelection` and
`NamedQuotedSelection`, so the entire path will be consumed, rather than
mistakenly consuming only the first key in the path as a field name.

As in many regular expression syntaxes, the `*` and `+` operators denote
repetition (_zero or more_ and _one or more_, respectively), `?` denotes
optionality (_zero or one_), parentheses allow grouping, `"quoted"` or
`'quoted'` text represents raw characters that cannot be expanded further, and
`[...]` specifies character ranges.

### Whitespace, comments, and `NO_SPACE`

In many parsers, whitespace and comments are handled by the lexer, which
performs tokenization before the parser sees the input. This approach can
simplify the grammar, because the parser doesn't need to worry about whitespace
or comments, and can focus instead on parsing the structure of the input tokens.

The grammar shown above adopts this convention. In other words, instead of
explicitly specifying everywhere whitespace and comments are allowed, we
verbally declare that **whitespace and comments are _allowed_ between any
tokens, except where explicitly forbidden by the `NO_SPACE` notation**. The
`NO_SPACE ::= !SpacesOrComments` rule is called _negative lookahead_ in many
parsing systems. Spaces are also implicitly _required_ if omitting them would
undesirably result in parsing adjacent tokens as one token, though the grammar
cannot enforce this requirement.

While the current Rust parser implementation does not have a formal lexical
analysis phase, the `spaces_or_comments` function is used extensively to consume
whitespace and `#`-style comments wherever they might appear between tokens. The
negative lookahead of `NO_SPACE` is enforced by _avoiding_ `spaces_or_comments`
in a few key places:

```ebnf
VarPath     ::= "$" (NO_SPACE Identifier)? PathStep*
Identifier  ::= [a-zA-Z_] NO_SPACE [0-9a-zA-Z_]*
```

These rules mean the `$` of a `$variable` cannot be separated from the
identifier part (so `$ var` is invalid), and the first character of a
multi-character `Identifier` must not be separated from the remaining
characters.

Make sure you use `spaces_or_comments` generously when modifying or adding to
the grammar implementation, or parsing may fail in cryptic ways when the input
contains seemingly harmless whitespace or comment characters.

### GraphQL string literals vs. `JSONSelection` string literals

Since the `JSONSelection` syntax is meant to be embedded within GraphQL string
literals, and GraphQL shares the same `'...'` and `"..."` string literal syntax
as `JSONSelection`, it can be visually confusing to embed a `JSONSelection`
string literal (denoted by the `LitString` non-terminal) within a GraphQL
string.

Fortunately, GraphQL also supports multi-line string literals, delimited by
triple quotes (`"""` or `'''`), which allow using single- or double-quoted
`JSONSelection` string literals freely within the GraphQL string, along with
newlines and `#`-style comments.

While it can be convenient to write short `JSONSelection` strings inline using
`"` or `'` quotes at the GraphQL level, multi-line string literals are strongly
recommended (with comments!) for any `JSONSelection` string that would overflow
the margin of a typical text editor.

## Rule-by-rule grammar explanation

This section discusses each non-terminal production in the `JSONSelection`
grammar, using a visual representation of the EBNF syntax called "railroad
diagrams" to illustrate the possible expansions of each rule. In case you need
to generate new diagrams or regenerate existing ones, you can use [this online
generator](https://rr.red-dove.com/ui), whose source code is available
[here](https://github.com/GuntherRademacher/rr).

The railroad metaphor comes from the way you read the diagram: start at the ▶▶
arrows on the far left side, and proceed along any path a train could take
(without reversing) until you reach the ▶◀ arrows on the far right side.
Whenever your "train" stops at a non-terminal node, recursively repeat the
process using the diagram for that non-terminal. When you reach a terminal
token, the input must match that token at the current position to proceed. If
you get stuck, restart from the last untaken branch. The input is considered
valid if you can reach the end of the original diagram, and invalid if you
exhaust all possible alternatives without reaching the end.

I like to think every stop along the railroad has a gift shop and restrooms, so
feel free to take your time and enjoy the journey.

### `JSONSelection ::= NamedSelection*`

![JSONSelection](./grammar/JSONSelection.svg)

The `JSONSelection` non-terminal is the top-level entry point for the grammar,
and consists of zero or more `NamedSelection` items. Each `NamedSelection` can
include an optional `Alias` or `...` followed by a `PathSelection`, or a
(mandatory) `Alias` followed by a `SubSelection`.

### `SubSelection ::= "{" NamedSelection* "}"`

![SubSelection](./grammar/SubSelection.svg)

A `SubSelection` is a sequence of zero or more `NamedSelection` items surrounded
by `{` and `}`, and is used to select specific properties from the preceding
object, much like a nested selection set in a GraphQL operation.

Note that `SubSelection` may appear recursively within itself, as part of one of
the various `NamedSelection` rules. This recursion allows for arbitrarily deep
nesting of selections, which is necessary to handle complex JSON structures.

### `NamedSelection ::= (Alias | "...")? PathSelection | Alias SubSelection`

![NamedSelection](./grammar/NamedSelection.svg)

Every production of the `NamedSelection` non-terminal adds named properties to
the output object, though they obtain their properties/values from the input
object in different ways.

Since `PathSelection` returns an anonymous value extracted from the given path,
if you want to use a `PathSelection` alongside other `NamedSelection` items, you
can either prefix it with an `Alias` or with a `...` spread operator, or ensure
the path has a trailing `SubSelection` guaranteeing an output object with fields
that can be merged into the larger selection set.

For example, the `abc:` alias in this example causes the `{ a b c }` object
selected from `some.nested.path` to be nested under an `abc` output key:

```graphql
id
author { name }
abc: some.nested.path { a b c }
```

This selection produces an output object with keys `id`, `author`, and `abc`,
where, `author` has an object value with a single `name` keye, and `abc` is an
object with keys `a`, `b`, and `c`.

Note that `id` and `author` are single-`Key` `PathSelection`s with no `Alias` or
`...` preceding them. When they appear in a larger `SubSelection` (for example,
here at the top level), they assign their computed value to an output key
matching the single `Key` in the `PathSelection` (`id` or `author`).

The `Alias`-free version is useful when you want to merge the output fields of a
path selection as siblings of other fields in a larger selection set:

```graphql
id
author { name }
some.nested.path { a b c }
```

This produces an output object with keys `id`, `author`, `a`, `b`, and `c`, all
at the same level, rather than grouping them under the `abc` alias`.

```graphql
id
created
model

# The { role content } SubSelection is mandatory so the output keys
# can be statically determined:
choices->first.message { role content }
```

#### Single-`Key` path selections

You may have noticed an ambiguity between these two lines:

```graphql
author { name }
some.nested.path { a b c }
```

Since `some.nested.path` is a `Path` with a trailing `SubSelection` (concretely,
the `{ a b c }` part), we've said the `a`, `b`, and `c` fields of that
`SubSelection` get merged into the top-level output object.

But isn't `author` also a (single-`Key`) `Path` with a trailing `SubSelection`
(the `{ name }` part)? Why do we preserve the `author` key, rather than merging
the `name` field into the top-level output object, as with `a`, `b`, and `c`
from `some.nested.path { a b c }`?

**The answer is that `author` has a special status as a single-`Key` `Path` used
in a `SubSelection` context.** By contrast, `some.nested.path` is not a `Path`
that has an obvious (single) output `Key`, so it remains anonymous unless you
explicitly provide an alias: `abc: some.nested.path { a b c }`. Referring back
to the [Guiding principles](#guiding-principles), the `author { name }` syntax
resembles GraphQL operation syntax, so it must behave like GraphQL query syntax.
However, the `some.nested.path { a b c }` is not valid GraphQL, since there is
no GraphQL syntax for path selections, so we are released from the obligation to
do exactly what GraphQL does.

You can always turn a single-`Key` path selection like `author { name }` into an
anonymous `VarPath` like `$.author { name }` by using the `$` variable as an
explicit disambiguator. This change always preserves the value because
single-`Key` field selections like `author` implicitly refer to the `$.author`
value, where `$` is the current object under selection.

In addition to prefixing the key with `$.`, as soon as you append one or more
`PathStep`s to the single-`Key` path, as in `author.name` or
`author->get("name")->slice(0, 100)`, it becomes a `KeyPath` and thus behaves
like `some.nested.path`, no longer automatically providing `author` as its
output key. This makes sense because the path has undergone a transformation
that likely means the path's ultimate value is no longer accurately described by
the original `author` key. Note also that `$.author.name` is equivalent to
`author.name`, but the `$.` is typically unnecessary because `author.name` is
already unambiguously a more-than-single-`Key` path.

Note that the special status of single-`Key` path selections is restricted to
the `SubSelection` parsing context. When you use the `$(...)` syntax or pass
`->` method arguments, parsing switches into the `LitExpr` literal expression
parsing context, where there is no special status for single-`Key` paths, and
everything is parsed as a JSON literal or a `PathSelection`:

```graphql
# These two expressions are equivalent:
author->echo([@.name, author.name, author { name }])
$.author->echo([@.name, $.author.name, $.author { name }])

# Given input { author: { name: "Ben" } }
# Expected output: ["Ben", "Ben", { name: "Ben" }]
```

While the `author` in `author { name }` no longer produces an `author` output
key (because we are passing an argument to `->echo`, which is always a `LitExpr`
element), the `name` in `author { name }` has returned to `SubSelection` parsing
context because of the `{...}` braces, so `name` still counts as a single-`Key`
GraphQL-style field selection.

#### Named group selections

Sometimes you will need to take a group of named properties and nest them under
a new name in the output object. The `NamedSelection ::= Alias SubSelection`
syntax uses the `Alias` to name the nested `SubSelection` object containing the
named properties to be grouped. The `Alias` is mandatory because the grouped
object would otherwise be anonymous.

For example, if the input JSON has `firstName` and `lastName` fields, but you
want to represent them under a single `names` field in the output object, you
could use the following `NamedGroupSelection`:

```graphql
names: {
  first: firstName
  last: lastName
}
# Also allowed:
firstName
lastName
```

A common use case for `NamedGroupSelection` is to create nested objects from
scalar ID fields:

```graphql
postID
title
author: {
  id: authorID
  name: authorName
}
```

This convention is useful when the `Author` type is an entity with `@key(fields:
"id")`, and you want to select fields from `post` and `post.author` in the same
query, without directly handling the `post.authorID` field in GraphQL.

### `Alias ::= Identifier ":"`

![Alias](./grammar/Alias.svg)

Analogous to a GraphQL alias, the `Alias` syntax allows for renaming properties
from the input JSON to match the desired output shape.

In addition to renaming, `Alias` can provide names to otherwise anonymous
structures, such as those selected by `PathSelection` or `NamedGroupSelection`.

### `Path ::= VarPath | KeyPath | AtPath | ExprPath`

![Path](./grammar/Path.svg)

A `Path` is a `VarPath`, `KeyPath`, `AtPath`, or `ExprPath`, which forms the
prefix of both `PathSelection` and `PathWithSubSelection`.

In the Rust implementation, there is no separate `Path` struct, as we represent
both `PathSelection` and `PathWithSubSelection` using the `PathSelection` struct
and `PathList` enum. The `Path` non-terminal is just a grammatical convenience,
to avoid repetition between `PathSelection` and `PathWithSubSelection`.

### `PathSelection ::= Path SubSelection?`

![PathSelection](./grammar/PathSelection.svg)

A `PathSelection` is a `Path` followed by an optional `SubSelection`. The
purpose of a `PathSelection` is to extract a single anonymous value from the
input JSON, without preserving the nested structure of the keys along the path.

Since properties along the path may be either `Identifier` or `LitString`
values, you are not limited to selecting only properties that are valid GraphQL
field names, e.g. `myID: people."Ben Newman".id`. This is a slight departure
from JavaScript syntax, which would use `people["Ben Newman"].id` to achieve the
same result. Using `.` for all steps along the path is more consistent, and
aligns with the goal of keeping all property names statically analyzable, since
it does not suggest dynamic properties like `people[$name].id` are allowed.

Often, the whole `JSONSelection` string serves as a `PathSelection`, in cases
where you want to extract a single nested value from the input JSON, without
selecting any other named properties:

```graphql
type Query {
  authorName(isbn: ID!): String
    @connect(source: "BOOKS", http: { GET: "/books/{$args.isbn}" }, selection: "author.name")
}
```

If you need to select other named properties, you can still use a
`PathSelection` within a `NamedSelection*` sequence, as long as you give it an
`Alias`:

```graphql
type Query {
  book(isbn: ID!): Book
    @connect(
      source: "BOOKS"
      http: { GET: "/books/{$args.isbn}" }
      selection: """
      title
      year: publication.year
      authorName: author.name
      """
    )
}
```

### `VarPath ::= "$" (NO_SPACE Identifier)? PathStep*`

![VarPath](./grammar/VarPath.svg)

A `VarPath` is a `PathSelection` that begins with a `$variable` reference, which
allows embedding arbitrary variables and their sub-properties within the output
object, rather than always selecting a property from the input object. The
`variable` part must be an `Identifier`, and must not be separated from the `$`
by whitespace.

In the Rust implementation, input variables are passed as JSON to the
`apply_with_vars` method of the `ApplyTo` trait, providing additional context
besides the input JSON. Unlike GraphQL, the provided variables do not all have
to be consumed, since variables like `$this` may have many more possible keys
than you actually want to use.

Variable references are especially useful when you want to refer to field
arguments (like `$args.some.arg` or `$args { x y }`) or sibling fields of the
current GraphQL object (like `$this.sibling` or `sibs: $this { brother sister
}`).

Injecting a known argument value comes in handy when your REST endpoint does not
return the property you need:

```graphql
type Query {
  user(id: ID!): User
    @connect(
      source: "USERS"
      http: { GET: "/users/{$args.id}" }
      selection: """
      # For some reason /users/{$args.id} returns an object with name
      # and email but no id, so we inject the id manually:
      id: $args.id
      name
      email
      """
    )
}

type User @key(fields: "id") {
  id: ID!
  name: String
  email: String
}
```

In addition to variables like `$this` and `$args`, a special `$` variable is
always bound to the value received by the closest enclosing `SubSelection`, which allows you to transform input data that looks like this

```json
{
  "id": 123,
  "name": "Ben",
  "friend_ids": [234, 345, 456]
}
```

into output data that looks like this

```json
{
  "id": 123,
  "name": "Ben",
  "friends": [{ "id": 234 }, { "id": 345 }, { "id": 456 }]
}
```

using the following `JSONSelection` string:

```graphql
id name friends: friend_ids { id: $ }
```

Because `friend_ids` is an array, the `{ id: $ }` selection maps over each
element of the array, with `$` taking on the value of each scalar ID in turn.
See [the FAQ](#what-about-arrays) for more discussion of this array-handling
behavior.

The `$` variable is also essential for disambiguating a `KeyPath` consisting of
only one key from a `NamedFieldSelection` with no `Alias`. For example,
`$.result` extracts the `result` property as an anonymous value from the current
object, where as `result` would select an object that still has the `result`
property.

### `KeyPath ::= Key PathStep*`

![KeyPath](./grammar/KeyPath.svg)

A `KeyPath` is a `PathSelection` that begins with a `Key` (referring to a
property of the current object) and is followed by a sequence of at least one
`PathStep`, where each `PathStep` either selects a nested key or invokes a `->`
method against the preceding value.

For example:

```graphql
items: data.nested.items { id name }
firstItem: data.nested.items->first { id name }
firstItemName: data.nested.items->first.name
```

An important ambiguity arises when you want to extract a `PathSelection`
consisting of only a single key, such as `data` by itself. Since there is no `.`
to disambiguate the path from an ordinary `NamedFieldSelection`, the `KeyPath`
rule is inadequate. Instead, you should use a `VarPath` (which also counts as a
`PathSelection`), where the variable is the special `$` character, which
represents the current value being processed:

```graphql
$.data { id name }
```

This will produce a single object with `id` and `name` fields, without the
enclosing `data` property. Equivalently, you could manually unroll this example
to the following `NamedSelection*` sequence:

```graphql
id: data.id
name: data.name
```

In this case, the `$.` is no longer necessary because `data.id` and `data.name`
are unambiguously `KeyPath` selections.

### `AtPath ::= "@" PathStep*`

![AtPath](./grammar/AtPath.svg)

Similar to the special `$` variable, the `@` character always represents the
current value being processed, which is often equal to `$`, but may differ from
the `$` variable when `@` is used within the arguments of `->` methods.

For example, when you want to compute the logical conjunction of several
properties of the current object, you can keep using `$` with different property
selections:

```graphql
all: $.first->and($.second)->and($.third)
```

If the `$` variable were rebound to the input value received by the `->and`
method, this style of method chaining would not work, because the `$.second`
expression would attempt to select a `second` property from the value of
`$.first`. Instead, the `$` remains bound to the same value received by the
closest enclosing `{...}` selection set, or the root value when used at the top
level of a `JSONSelection`.

The `@` character becomes useful when you need to refer to the input value
received by a `->` method, as when using the `->echo` method to wrap a given
input value:

```graphql
wrapped: field->echo({ fieldValue: @ })
children: parent->echo([@.child1, @.child2, @.child3])
```

The `->map` method has the special ability to apply its argument to each element
of its input array, so `@` will take on the value of each of those elements,
rather than referring to the array itself:

```graphql
doubled: numbers->map({ value: @->mul(2) })
types: values->map(@->typeof)
```

This special behavior of `@` within `->map` is available to any method
implementation, since method arguments are not evaluated before calling the
method, but are passed in as expressions that the method may choose to evaluate
(or even repeatedly reevaluate) however it chooses.

### `ExprPath ::= "$(" LitExpr ")" PathStep*`

![ExprPath](./grammar/ExprPath.svg)

Another syntax for beginning a `PathSelection` is the `ExprPath` rule, which is
a `LitExpr` enclosed by `$(...)`, followed by zero or more `PathStep` items.

This syntax is especially useful for embedding literal values, allowing

```graphql
__typename: $("Product")
condition: $(true)

# Probably incorrect because "Product" and true parse as field names:
# __typename: "Product"
# condition: true

# Best alternative option without ExprPath:
# __typename: $->echo("Product")
# condition: $->echo(true)
```

In addition to embedding a single value, this syntax also makes it easier to use
a literal expression as the input value for a `.key` or `->method` application,
as in

```graphql
alphabetSlice: $("abcdefghijklmnopqrstuvwxyz")->slice($args.start, $args.end)

# Instead of using $->echo(...):
# alphabetSlice: $->echo("abcdefghijklmnopqrstuvwxyz")->slice($args.start, $args.end)
```

The `->echo` method is still useful when you want to do something with the input
value (which is bound to `@` within the echoed expression), rather than ignoring
the input value (using `@` nowhere in the expression).

#### The difference between `array.field->map(...)` and `$(array.field)->map(...)`

When you apply a field selection to an array (as in `array.field`), the field
selection is automatically mapped over each element of the array, producing a
new array of all the field values.

If the field selection has a further `->method` applied to it (as in
`array.field->map(...)`), the method will be applied to each of the resulting
field values _individually_, rather than to the array as a whole, which is
probably not what you want given that you're using `->map` (unless each field
value is an array, and you want an array of all those arrays, after mapping).

The `$(...)` wrapping syntax can be useful to control this behavior, because it
allows writing `$(array.field)->map(...)`, which provides the complete array of
field values as a single input to the `->map` method:

```json
// Input JSON
{
  "array": [{ "field": 1 }, { "field": 2 }, { "field": 3 }]
}
```

```graphql
# Produces [2, 4, 6] by doubling each field value
doubled: $(array.field)->map(@->mul(2))

# Produces [[2], [4], [6]], since ->map applied to a non-array produces a
# single-element array wrapping the result of the mapping expression applied
# to that individual value
nested: array.field->map(@->mul(2))
```

In this capacity, the `$(...)` syntax is useful for controlling
associativity/grouping/precedence, similar to parenthesized expressions in other
programming languages.

### `PathStep ::= "." Key | "->" Identifier MethodArgs?`

![PathStep](./grammar/PathStep.svg)

A `PathStep` is a single step along a `VarPath` or `KeyPath`, which can either
select a nested key using `.`, invoke a method using `->`, or coerce `null` to
`None` using the `?` token.

Keys selected using `.` can be either `Identifier` or `LitString` names, but
method names invoked using `->` must be `Identifier` names, and must be
registered in the `JSONSelection` parser in order to be recognized.

For the time being, only a fixed set of known methods are supported, though this
list may grow and/or become user-configurable in the future:

```graphql
# The ->echo method returns its first input argument as-is, ignoring
# the input data. Useful for embedding literal values, as in
# $->echo("give me this string"), or wrapping the input value.
__typename: $->echo("Book")
wrapped: field->echo({ fieldValue: @ })

# Returns the type of the data as a string, e.g. "object", "array",
# "string", "number", "boolean", or "null". Note that `typeof null` is
# "object" in JavaScript but "null" for our purposes.
typeOfValue: value->typeof

# When invoked against an array, ->map evaluates its first argument
# against each element of the array, binding the element values to `@`,
# and returns an array of the results. When invoked against a non-array,
# ->map evaluates its first argument against that value and returns the
# result without wrapping it in an array.
doubled: numbers->map(@->mul(2))
types: values->map(@->typeof)

# Returns true if the data is deeply equal to the first argument, false
# otherwise. Equality is solely value-based (all JSON), no references.
isObject: value->typeof->eq("object")

# Takes any number of pairs [candidate, value], and returns value for
# the first candidate that equals the input data. If none of the
# pairs match, a runtime error is reported, but a single-element
# [<default>] array as the final argument guarantees a default value.
__typename: kind->match(
    ["dog", "Canine"],
    ["cat", "Feline"],
    ["Exotic"]
)

# Like ->match, but expects the first element of each pair to evaluate
# to a boolean, returning the second element of the first pair whose
# first element is true. This makes providing a final catch-all case
# easy, since the last pair can be [true, <default>].
__typename: kind->matchIf(
    [@->eq("dog"), "Canine"],
    [@->eq("cat"), "Feline"],
    [true, "Exotic"]
)

# Arithmetic methods, supporting both integers and floating point values,
# similar to JavaScript.
sum: $.a->add($.b)->add($.c)
difference: $.a->sub($.b)->sub($.c)
product: $.a->mul($.b, $.c)
quotient: $.a->div($.b)
remainder: $.a->mod($.b)

# Array/string methods
first: list->first
last: list->last
index3: list->get(3)
secondToLast: list->get(-2)
slice: list->slice(0, 5)
substring: string->slice(2, 5)
arraySize: array->size
stringLength: string->size

# Object methods
aValue: $->echo({ a: 123 })->get("a")
hasKey: object->has("key")
hasAB: object->has("a")->and(object->has("b"))
numberOfProperties: object->size
keys: object->keys
values: object->values
entries: object->entries
keysFromEntries: object->entries.key
valuesFromEntries: object->entries.value

# Logical methods
negation: $.condition->not
bangBang: $.condition->not->not
disjunction: $.a->or($.b)->or($.c)
conjunction: $.a->and($.b, $.c)
aImpliesB: $.a->not->or($.b)
excludedMiddle: $.toBe->or($.toBe->not)->eq(true)
```

<<<<<<< HEAD
Any `PathStep` may optionally be a `?` character, which maps `null` values to
`None`, short-circuiting path evaluation.

```graphql
a: $args.something?.nested?.name
b: isNull?.possiblyNull?.value
c: $.doesNotExist?->slice(0, 5)
```

If any of these `?`s map a `null` value to `None`, the whole path will evaluate
to `None`, and the corresponding key (`a`, `b`, or `c`) will not be defined in
the output object. The same behavior holds if properties like `$args.something`
are simply missing (`None`) rather than `null`.

### `MethodArgs ::=`
=======
### `MethodArgs ::= "(" (LitExpr ("," LitExpr)* ","?)? ")"`
>>>>>>> 344817da

![MethodArgs](./grammar/MethodArgs.svg)

When a `PathStep` invokes an `->operator` method, the method invocation may
optionally take a sequence of comma-separated `LitExpr` arguments in
parentheses, as in `list->slice(0, 5)` or `kilometers: miles->mul(1.60934)`.

Methods do not have to take arguments, as in `list->first` or `list->last`,
which is why `MethodArgs` is optional in `PathStep`.

### `Key ::= Identifier | LitString`

![Key](./grammar/Key.svg)

A property name occurring along a dotted `PathSelection`, either an `Identifier`
or a `LitString`.

### `Identifier ::= [a-zA-Z_] NO_SPACE [0-9a-zA-Z_]*`

![Identifier](./grammar/Identifier.svg)

Any valid GraphQL field name. If you need to select a property that is not
allowed by this rule, use a `NamedQuotedSelection` instead.

In some languages, identifiers can include `$` characters, but `JSONSelection`
syntax aims to match GraphQL grammar, which does not allow `$` in field names.
Instead, the `$` is reserved for denoting variables in `VarPath` selections.

### `LitExpr ::= LitPath | LitPrimitive | LitObject | LitArray | PathSelection`

![LitExpr](./grammar/LitExpr.svg)

A `LitExpr` (short for _literal expression_) represents a JSON-like value that
can be passed inline as part of `MethodArgs`.

The `LitExpr` mini-language diverges from JSON by allowing symbolic
`PathSelection` values (which may refer to variables or fields) in addition to
the usual JSON primitives. This allows `->` methods to be parameterized in
powerful ways, e.g. `page: list->slice(0, $limit)`.

Also, as a minor syntactic convenience, `LitObject` literals can have
`Identifier` or `LitString` keys, whereas JSON objects can have only
double-quoted string literal keys.

### `LitPath ::= (LitPrimitive | LitObject | LitArray) PathStep+`

![LitPath](./grammar/LitPath.svg)

A `LitPath` is a special form of `PathSelection` (similar to `VarPath`,
`KeyPath`, `AtPath`, and `ExprPath`) that can be used _only_ within `LitExpr`
expressions, allowing the head of the path to be any `LitExpr` value, with a
non-empty tail of `PathStep` items afterward:

```graphql
object: $({
  sd: "asdf"->slice(1, 3),
  sum: 1234->add(5678),
  celsius: 98.6->sub(32)->mul(5)->div(9),
  nine: -1->add(10),
  false: true->not,
  true: false->not,
  twenty: { a: 1, b: 2 }.b->mul(10),
  last: [1, 2, 3]->last,
  justA: "abc"->first,
  justC: "abc"->last,
})
```

Note that expressions like `true->not` and `"asdf"->slice(1, 3)` have a
different interpretation in the default selection syntax (outside of `LitExpr`
parsing), since `true` and `"asdf"` will be interpreted as field names there,
not as literal values. If you want to refer to a quoted field value within a
`LitExpr`, you can use the `$.` variable prefix to disambiguate it:

```graphql
object: $({
  fieldEntries: $."quoted field"->entries,
  stringPrefix: "quoted field"->slice(0, "quoted"->size),
})
```

You can still nest the `$(...)` inside itself (or use it within `->` method
arguments), as in

```graphql
justA: $($("abc")->first)
nineAgain: $($(-1)->add($(10)))
```

In these examples, only the outermost `$(...)` wrapper is required, though the
inner wrappers may be used to clarify the structure of the expression, similar
to parentheses in other languages.

### `LitPrimitive ::= LitString | LitNumber | "true" | "false" | "null"`

![LitPrimitive](./grammar/LitPrimitive.svg)

Analogous to a JSON primitive value, with the only differences being that
`LitNumber` does not currently support the exponential syntax, and `LitString`
values can be single-quoted as well as double-quoted.

### `LitString ::= "'" ("\\'" | [^'])* "'" | '"' ('\\"' | [^"])* '"'`

![LitString](./grammar/LitString.svg)

A string literal that can be single-quoted or double-quoted, and may contain any
characters except the quote character that delimits the string. The backslash
character `\` can be used to escape the quote character within the string.

Note that the `\\'` and `\\"` tokens correspond to character sequences
consisting of two characters: a literal backslash `\` followed by a single quote
`'` or double quote `"` character, respectively. The double backslash is
important so the backslash can stand alone, without escaping the quote
character.

You can avoid most of the headaches of escaping by choosing your outer quote
characters wisely. If your string contains many double quotes, use single quotes
to delimit the string, and vice versa, as in JavaScript.

### `LitNumber ::= "-"? ([0-9]+ ("." [0-9]*)? | "." [0-9]+)`

![LitNumber](./grammar/LitNumber.svg)

A numeric literal that is possibly negative and may contain a fractional
component. The integer component is required unless a fractional component is
present, and the fractional component can have zero digits when the integer
component is present (as in `-123.`), but the fractional component must have at
least one digit when there is no integer component, since `.` is not a valid
numeric literal by itself.

### `LitObject ::= "{" (LitProperty ("," LitProperty)* ","?)? "}"`

![LitObject](./grammar/LitObject.svg)

A sequence of `LitProperty` items within curly braces, as in JavaScript.

Trailing commas are not currently allowed, but could be supported in the future.

### `LitProperty ::= Key ":" LitExpr`

![LitProperty](./grammar/LitProperty.svg)

A key-value pair within a `LitObject`. Note that the `Key` may be either an
`Identifier` or a `LitString`, as in JavaScript. This is a little different
from JSON, which allows double-quoted strings only.

### `LitArray ::= "[" (LitExpr ("," LitExpr)* ","?)? "]"`

![LitArray](./grammar/LitArray.svg)

A list of `LitExpr` items within square brackets, as in JavaScript.

Trailing commas are not currently allowed, but could be supported in the future.

### `NO_SPACE ::= !SpacesOrComments`

The `NO_SPACE` non-terminal is used to enforce the absence of whitespace or
comments between certain tokens. See [Whitespace, comments, and
`NO_SPACE`](#whitespace-comments-and-no_space) for more information. There is no
diagram for this rule because the `!` negative lookahead operator is not
supported by the railroad diagram generator.

### `SpacesOrComments ::= (Spaces | Comment)+`

![SpacesOrComments](./grammar/SpacesOrComments.svg)

A run of either whitespace or comments involving at least one character, which
are handled equivalently (ignored) by the parser.

### `Spaces ::= ("⎵" | "\t" | "\r" | "\n")+`

![Spaces](./grammar/Spaces.svg)

A run of at least one whitespace character, including spaces, tabs, carriage
returns, and newlines.

Note that we generally allow any amount of whitespace between tokens, so the
`Spaces` non-terminal is not explicitly used in most places where whitespace is
allowed, though it could be used to enforce the presence of some whitespace, if
desired.

### `Comment ::= "#" [^\n]*`

![Comment](./grammar/Comment.svg)

A `#` character followed by any number of characters up to the next newline
character. Comments are allowed anywhere whitespace is allowed, and are handled
like whitespace (i.e. ignored) by the parser.

## FAQ

### What about arrays?

As with standard GraphQL operation syntax, there is no explicit representation
of array-valued fields in this grammar, but (as with GraphQL) a `SubSelection`
following an array-valued field or `PathSelection` will be automatically applied
to every element of the array, thereby preserving/mapping/sub-selecting the
array structure.

Conveniently, this handling of arrays also makes sense within dotted
`PathSelection` elements, which do not exist in GraphQL. Consider the following
selections, assuming the `author` property of the JSON object has an object
value with a child property called `articles` whose value is an array of
`Article` objects, which have `title`, `date`, `byline`, and `author`
properties:

```graphql
@connect(
  selection: "author.articles.title" #1
  selection: "author.articles { title }" #2
  selection: "author.articles { title date }" #3
  selection: "author.articles.byline.place" #4
  selection: "author.articles.byline { place date }" #5
  selection: "author.articles { name: author.name place: byline.place }" #6
  selection: "author.articles { titleDateAlias: { title date } }" #7
)
```

These selections should produce the following result shapes:

1. an array of `title` strings
2. an array of `{ title }` objects
3. an array of `{ title date }` objects
4. an array of `place` strings
5. an array of `{ place date }` objects
6. an array of `{ name place }` objects
7. an array of `{ titleDateAlias }` objects

If the `author.articles` value happened not to be an array, this syntax would
resolve a single result in each case, instead of an array, but the
`JSONSelection` syntax would not have to change to accommodate this possibility.

If the top-level JSON input itself is an array, then the whole `JSONSelection`
will be applied to each element of that array, and the result will be an array
of those results.

Compared to dealing explicitly with hard-coded array indices, this automatic
array mapping behavior is much easier to reason about, once you get the hang of
it. If you're familiar with how arrays are handled during GraphQL execution,
it's essentially the same principle, extended to the additional syntaxes
introduced by `JSONSelection`.

### Why a string-based syntax, rather than first-class syntax?

### What about field argument syntax?

### What future `JSONSelection` syntax is under consideration?<|MERGE_RESOLUTION|>--- conflicted
+++ resolved
@@ -798,7 +798,6 @@
 excludedMiddle: $.toBe->or($.toBe->not)->eq(true)
 ```
 
-<<<<<<< HEAD
 Any `PathStep` may optionally be a `?` character, which maps `null` values to
 `None`, short-circuiting path evaluation.
 
@@ -813,10 +812,7 @@
 the output object. The same behavior holds if properties like `$args.something`
 are simply missing (`None`) rather than `null`.
 
-### `MethodArgs ::=`
-=======
 ### `MethodArgs ::= "(" (LitExpr ("," LitExpr)* ","?)? ")"`
->>>>>>> 344817da
 
 ![MethodArgs](./grammar/MethodArgs.svg)
 
