--- conflicted
+++ resolved
@@ -65,20 +65,6 @@
     Regex::new(r"^/\{\*[^/]+\}$").expect("this regex to check wildcard paths is valid")
 });
 
-<<<<<<< HEAD
-fn session_count_instrument() -> ObservableGauge<u64> {
-    let meter = meter_provider().meter("apollo/router");
-    meter
-        .u64_observable_gauge("apollo.router.session.count.active")
-        .with_description("Amount of in-flight sessions")
-        .with_callback(|gauge| {
-            gauge.observe(ACTIVE_SESSION_COUNT.load(Ordering::Relaxed), &[]);
-        })
-        .build()
-}
-
-=======
->>>>>>> 84439adf
 #[cfg(all(feature = "global-allocator", not(feature = "dhat-heap"), unix))]
 fn jemalloc_metrics_instruments() -> (
     tokio::task::JoinHandle<()>,
