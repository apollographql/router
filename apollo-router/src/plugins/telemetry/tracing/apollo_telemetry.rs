use std::collections::HashMap;
use std::io::Cursor;
use std::time::SystemTime;
use std::time::SystemTimeError;

use apollo_spaceport::trace::query_plan_node::FetchNode;
use apollo_spaceport::trace::query_plan_node::FlattenNode;
use apollo_spaceport::trace::query_plan_node::ParallelNode;
use apollo_spaceport::trace::query_plan_node::SequenceNode;
use apollo_spaceport::trace::QueryPlanNode;
<<<<<<< HEAD
use apollo_spaceport::Message;
use apollo_spaceport::TracesAndStats;
=======
use apollo_spaceport::{Message, Report, TracesAndStats};
>>>>>>> ec5709a2
use async_trait::async_trait;
use derivative::Derivative;
use http::header::HeaderName;
<<<<<<< HEAD
use multimap::MultiMap;
use opentelemetry::sdk::export::trace::ExportResult;
use opentelemetry::sdk::export::trace::SpanData;
use opentelemetry::sdk::export::trace::SpanExporter;
use opentelemetry::trace::SpanId;
use opentelemetry::Key;
use opentelemetry::Value;
=======
use lru::LruCache;
use opentelemetry::sdk::export::trace::{ExportResult, SpanData, SpanExporter};
use opentelemetry::trace::SpanId;
use opentelemetry::{Key, Value};
use std::io::Cursor;
use std::time::SystemTimeError;
>>>>>>> ec5709a2
use thiserror::Error;
use url::Url;

use super::apollo::SingleTraces;
use super::apollo::SingleTracesReport;
use crate::plugins::telemetry::apollo::Sender;
use crate::plugins::telemetry::apollo::SingleReport;
use crate::plugins::telemetry::config;

#[derive(Error, Debug)]
pub(crate) enum Error {
    #[error("protobuf decode error")]
    ProtobufDecode(#[from] apollo_spaceport::DecodeError),

    #[error("ftv1 span attribute should have been a string")]
    Ftv1SpanAttribute,

    #[error("ftv1 span attribute should have been a string")]
    MultipleErrors(Vec<Error>),

    #[error("duration could not be calcualted")]
    SystemTime(#[from] SystemTimeError),
}

/// A [`SpanExporter`] that writes to [`Reporter`].
///
/// [`SpanExporter`]: super::SpanExporter
/// [`Reporter`]: apollo_spaceport::Reporter
#[derive(Derivative)]
#[derivative(Debug)]
#[allow(dead_code)]
pub(crate) struct Exporter {
    trace_config: config::Trace,
    spans_by_parent_id: LruCache<SpanId, Vec<SpanData>>,
    endpoint: Url,
    apollo_key: String,
    apollo_graph_ref: String,
    client_name_header: HeaderName,
    client_version_header: HeaderName,
    schema_id: String,
    #[derivative(Debug = "ignore")]
    apollo_sender: Sender,
}

#[buildstructor::buildstructor]
impl Exporter {
    #[allow(clippy::too_many_arguments)]
    #[builder]
    pub(crate) fn new(
        trace_config: config::Trace,
        endpoint: Url,
        apollo_key: String,
        apollo_graph_ref: String,
        client_name_header: HeaderName,
        client_version_header: HeaderName,
        schema_id: String,
<<<<<<< HEAD
        apollo_sender: Sender,
=======
        buffer_size: usize,
>>>>>>> ec5709a2
    ) -> Self {
        Self {
            spans_by_parent_id: LruCache::new(buffer_size),
            trace_config,
            endpoint,
            apollo_key,
            apollo_graph_ref,
            client_name_header,
            client_version_header,
            schema_id,
            apollo_sender,
        }
    }

    pub(crate) fn extract_query_plan_trace(
        &mut self,
        span: SpanData,
    ) -> Result<apollo_spaceport::Trace, Error> {
        let node = self.extract_query_plan_node(&span, &span)?;
        Ok(apollo_spaceport::Trace {
            start_time: Some(span.start_time.into()),
            end_time: Some(span.end_time.into()),
            duration_ns: span.end_time.duration_since(span.start_time)?.as_nanos() as u64,
            root: None,
            signature: "".to_string(),
            unexecuted_operation_body: "".to_string(),
            unexecuted_operation_name: "".to_string(),
            details: None,
            client_name: "".to_string(),
            client_version: "".to_string(),
            http: None,
            cache_policy: None,
            query_plan: node.map(Box::new),
            full_query_cache_hit: false,
            persisted_query_hit: false,
            persisted_query_register: false,
            registered_operation: false,
            forbidden_operation: false,
            field_execution_weight: 0.0,
        })
    }

    fn extract_query_plan_node(
        &mut self,
        root_span: &SpanData,
        span: &SpanData,
    ) -> Result<Option<QueryPlanNode>, Error> {
        let (child_nodes, errors) = self
            .spans_by_parent_id
            .pop_entry(&span.span_context.span_id())
            .map(|(_, spans)| spans)
            .unwrap_or_default()
            .into_iter()
            .map(|span| self.extract_query_plan_node(root_span, &span))
            .fold((Vec::new(), Vec::new()), |(mut oks, mut errors), next| {
                match next {
                    Ok(Some(ok)) => oks.push(ok),
                    Err(err) => errors.push(err),
                    _ => {}
                }
                (oks, errors)
            });
        if !errors.is_empty() {
            return Err(Error::MultipleErrors(errors));
        }

        Ok(match span.name.as_ref() {
            "parallel" => Some(QueryPlanNode {
                node: Some(apollo_spaceport::trace::query_plan_node::Node::Parallel(
                    ParallelNode { nodes: child_nodes },
                )),
            }),
            "sequence" => Some(QueryPlanNode {
                node: Some(apollo_spaceport::trace::query_plan_node::Node::Sequence(
                    SequenceNode { nodes: child_nodes },
                )),
            }),
            "fetch" => {
                let (trace_parsing_failed, trace) = match self.extract_ftv1_trace(span) {
                    Ok(trace) => (false, trace),
                    Err(_err) => (true, None),
                };
                let service_name = (span
                    .attributes
                    .get(&Key::new("service_name"))
                    .cloned()
                    .unwrap_or_else(|| Value::String("unknown service".into()))
                    .as_str())
                .to_string();

                Some(QueryPlanNode {
                    node: Some(apollo_spaceport::trace::query_plan_node::Node::Fetch(
                        Box::new(FetchNode {
                            service_name,
                            trace_parsing_failed,
                            trace,
                            sent_time_offset: span
                                .start_time
                                .duration_since(root_span.start_time)?
                                .as_nanos() as u64,
                            sent_time: Some(span.start_time.into()),
                            received_time: Some(span.end_time.into()),
                        }),
                    )),
                })
            }
            "flatten" => Some(QueryPlanNode {
                node: Some(apollo_spaceport::trace::query_plan_node::Node::Flatten(
                    Box::new(FlattenNode {
                        response_path: vec![],
                        node: None,
                    }),
                )),
            }),
            _ => None,
        })
    }

    fn extract_ftv1_trace(
        &self,
        span: &SpanData,
    ) -> Result<Option<Box<apollo_spaceport::Trace>>, Error> {
        span.attributes
            .get(&Key::new("ftv1"))
            .map(|data| {
                if let Value::String(data) = data {
                    Ok(Box::new(apollo_spaceport::Trace::decode(Cursor::new(
                        data.as_bytes(),
                    ))?))
                } else {
                    Err(Error::Ftv1SpanAttribute)
                }
            })
            .transpose()
    }
}

#[async_trait]
impl SpanExporter for Exporter {
    /// Export spans to apollo telemetry
    async fn export(&mut self, batch: Vec<SpanData>) -> ExportResult {
        // Exporting to apollo means that we must have complete trace as the entire trace must be built.
        // We do what we can, and if there are any traces that are not complete then we keep them for the next export event.
        // We may get spams that simply don't complete. These need to be cleaned up after a period. It's the price of using ftv1.

        // Note that apollo-tracing won't really work with defer/stream/live queries. In this situation it's difficult to know when a request has actually finished.
<<<<<<< HEAD
        let mut traces = HashMap::new();
        for span in batch {
            if span.name == "router" {
                let query = span
                    .attributes
                    .get(&Key::new("graphql.document"))
                    .cloned()
                    .unwrap_or_else(|| Value::String("unknown query".into()))
                    .as_str()
                    .to_string();
                let trace = self.extract_query_plan_trace(span);
                match trace {
                    Ok(trace) => {
                        traces.insert(query, trace);
                    }
                    Err(_err) => {
                        // TODO
                    }
                }

                let traces = TracesAndStats {
                    trace: vec![],
                    stats_with_context: vec![],
                    referenced_fields_by_type: Default::default(),
                    internal_traces_contributing_to_stats: vec![],
                };
                apollo_spaceport::Report {
                    header: None,
                    traces_per_query: HashMap::new(),
                    end_time: Some(SystemTime::now().into()),
                    operation_count: 0,
                };
            } else {
                // Not a root span, we may need it later so stash it.
                self.spans_by_parent_id
                    .insert(span.span_context.span_id(), span);
            }
        }

        // TODO Clean up old spans that have been knocking around for a long time? In theory as long as all spans are parented correctly then we shouldn't need to.
        dbg!(&traces);
        // TODO send spans to spaceport
        self.apollo_sender
            .send(SingleReport::Traces(SingleTracesReport {
                traces: traces
                    .into_iter()
                    .map(|(k, v)| (k, SingleTraces::from(vec![v])))
                    .collect(),
            }));
=======
        let mut report = Report {
            header: None,
            traces_per_query: Default::default(),
            end_time: None,
            operation_count: 0,
        };
        for span in batch {
            if span.name == "router" {
                if let Some(operation_signature) = span
                    .attributes
                    .get(&Key::new("operation.signature"))
                    .map(Value::to_string)
                {
                    let traces_and_stats = report
                        .traces_per_query
                        .entry(operation_signature)
                        .or_insert_with(|| TracesAndStats {
                            trace: vec![],
                            stats_with_context: vec![],
                            referenced_fields_by_type: Default::default(),
                            internal_traces_contributing_to_stats: vec![],
                        });
                    match self.extract_query_plan_trace(span) {
                        Ok(trace) => {
                            traces_and_stats.trace.push(trace);
                        }
                        Err(error) => {
                            tracing::error!("failed to construct trace: {}, skipping", error);
                        }
                    }
                } else {
                    // Not a root span, we may need it later so stash it.

                    // This is sad, but with LRU there is no `get_insert_mut` so a double lookup is required
                    // It is safe to expect the entry to exist as we just inserted it, however capacity of the LRU must not be 0.
                    self.spans_by_parent_id
                        .get_or_insert(span.span_context.span_id(), Vec::new);
                    self.spans_by_parent_id
                        .get_mut(&span.span_context.span_id())
                        .expect("capacity of cache was zero")
                        .push(span);
                }
            }
        }

        // TODO send spans to spaceport
        tracing::info!("Report {:#?}", report.traces_per_query);
>>>>>>> ec5709a2
        return ExportResult::Ok(());
    }
}<|MERGE_RESOLUTION|>--- conflicted
+++ resolved
@@ -1,6 +1,4 @@
-use std::collections::HashMap;
 use std::io::Cursor;
-use std::time::SystemTime;
 use std::time::SystemTimeError;
 
 use apollo_spaceport::trace::query_plan_node::FetchNode;
@@ -8,31 +6,19 @@
 use apollo_spaceport::trace::query_plan_node::ParallelNode;
 use apollo_spaceport::trace::query_plan_node::SequenceNode;
 use apollo_spaceport::trace::QueryPlanNode;
-<<<<<<< HEAD
 use apollo_spaceport::Message;
+use apollo_spaceport::Report;
 use apollo_spaceport::TracesAndStats;
-=======
-use apollo_spaceport::{Message, Report, TracesAndStats};
->>>>>>> ec5709a2
 use async_trait::async_trait;
 use derivative::Derivative;
 use http::header::HeaderName;
-<<<<<<< HEAD
-use multimap::MultiMap;
+use lru::LruCache;
 use opentelemetry::sdk::export::trace::ExportResult;
 use opentelemetry::sdk::export::trace::SpanData;
 use opentelemetry::sdk::export::trace::SpanExporter;
 use opentelemetry::trace::SpanId;
 use opentelemetry::Key;
 use opentelemetry::Value;
-=======
-use lru::LruCache;
-use opentelemetry::sdk::export::trace::{ExportResult, SpanData, SpanExporter};
-use opentelemetry::trace::SpanId;
-use opentelemetry::{Key, Value};
-use std::io::Cursor;
-use std::time::SystemTimeError;
->>>>>>> ec5709a2
 use thiserror::Error;
 use url::Url;
 
@@ -89,11 +75,8 @@
         client_name_header: HeaderName,
         client_version_header: HeaderName,
         schema_id: String,
-<<<<<<< HEAD
         apollo_sender: Sender,
-=======
         buffer_size: usize,
->>>>>>> ec5709a2
     ) -> Self {
         Self {
             spans_by_parent_id: LruCache::new(buffer_size),
@@ -240,57 +223,6 @@
         // We may get spams that simply don't complete. These need to be cleaned up after a period. It's the price of using ftv1.
 
         // Note that apollo-tracing won't really work with defer/stream/live queries. In this situation it's difficult to know when a request has actually finished.
-<<<<<<< HEAD
-        let mut traces = HashMap::new();
-        for span in batch {
-            if span.name == "router" {
-                let query = span
-                    .attributes
-                    .get(&Key::new("graphql.document"))
-                    .cloned()
-                    .unwrap_or_else(|| Value::String("unknown query".into()))
-                    .as_str()
-                    .to_string();
-                let trace = self.extract_query_plan_trace(span);
-                match trace {
-                    Ok(trace) => {
-                        traces.insert(query, trace);
-                    }
-                    Err(_err) => {
-                        // TODO
-                    }
-                }
-
-                let traces = TracesAndStats {
-                    trace: vec![],
-                    stats_with_context: vec![],
-                    referenced_fields_by_type: Default::default(),
-                    internal_traces_contributing_to_stats: vec![],
-                };
-                apollo_spaceport::Report {
-                    header: None,
-                    traces_per_query: HashMap::new(),
-                    end_time: Some(SystemTime::now().into()),
-                    operation_count: 0,
-                };
-            } else {
-                // Not a root span, we may need it later so stash it.
-                self.spans_by_parent_id
-                    .insert(span.span_context.span_id(), span);
-            }
-        }
-
-        // TODO Clean up old spans that have been knocking around for a long time? In theory as long as all spans are parented correctly then we shouldn't need to.
-        dbg!(&traces);
-        // TODO send spans to spaceport
-        self.apollo_sender
-            .send(SingleReport::Traces(SingleTracesReport {
-                traces: traces
-                    .into_iter()
-                    .map(|(k, v)| (k, SingleTraces::from(vec![v])))
-                    .collect(),
-            }));
-=======
         let mut report = Report {
             header: None,
             traces_per_query: Default::default(),
@@ -338,7 +270,17 @@
 
         // TODO send spans to spaceport
         tracing::info!("Report {:#?}", report.traces_per_query);
->>>>>>> ec5709a2
+        // TODO Clean up old spans that have been knocking around for a long time? In theory as long as all spans are parented correctly then we shouldn't need to.
+        // TODO send spans to spaceport
+        self.apollo_sender
+            .send(SingleReport::Traces(SingleTracesReport {
+                traces: report
+                    .traces_per_query
+                    .into_iter()
+                    .map(|(k, v)| (k, SingleTraces::from(v.trace)))
+                    .collect(),
+            }));
+
         return ExportResult::Ok(());
     }
 }