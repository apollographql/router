--- conflicted
+++ resolved
@@ -828,10 +828,6 @@
                         "label",
                     ),
                     transport: HttpJsonTransport {
-<<<<<<< HEAD
-                        method: HTTPMethod::Get,
-=======
->>>>>>> 798d8d37
                         connect_template: StringTemplate::from_str("/test").unwrap(),
                         ..Default::default()
                     },
@@ -1184,10 +1180,6 @@
                         "label",
                     ),
                     transport: HttpJsonTransport {
-<<<<<<< HEAD
-                        method: HTTPMethod::Get,
-=======
->>>>>>> 798d8d37
                         connect_template: StringTemplate::from_str("/test").unwrap(),
                         ..Default::default()
                     },
