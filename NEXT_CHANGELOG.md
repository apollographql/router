--- conflicted
+++ resolved
@@ -100,18 +100,16 @@
 
 ## 🐛 Fixes ( :bug: )
 
-<<<<<<< HEAD
-### Fix input validation rules ([PR #XXX](https://XXX))
+### Fix input validation rules ([PR #1211](https://github.com/apollographql/router/pull/1211))
 The graphql specification provides two sets of coercion / validation rules, depending on whether we're dealing with inputs or outputs.
 The spec we were following for query validation used the output coercion rules; which don't match the spec.
 
-By [@o0Ignition0o](https://github.com/o0Ignition0o) in https://github.com/apollographql/router/pull/XXX
-=======
+By [@o0Ignition0o](https://github.com/o0Ignition0o) in https://github.com/apollographql/router/pull/1211
+
 ### Display better error message when on subgraph fetch errors ([PR #1201](https://github.com/apollographql/router/pull/1201))
 Show a helpful error message when a subgraph does not return JSON or bad status code
 
 By [@bnjjj](https://github.com/bnjjj) in https://github.com/apollographql/router/pull/1201
->>>>>>> 6c999885
 
 ### Fix CORS configuration to eliminate runtime panic on mis-configuration ([PR #1197](https://github.com/apollographql/router/pull/1197))
 Previously, it was possible to specify a CORS configuration which was syntactically valid, but which could not be enforced at runtime:
