//! Telemetry plugin.
use std::collections::BTreeMap;
use std::collections::HashMap;
use std::collections::LinkedList;
use std::fmt;
use std::sync::Arc;
use std::time::Duration;
use std::time::Instant;

use ::tracing::info_span;
use ::tracing::Span;
use axum::headers::HeaderName;
use config_new::Selectors;
use dashmap::DashMap;
use futures::future::ready;
use futures::future::BoxFuture;
use futures::stream::once;
use futures::StreamExt;
use http::header;
use http::HeaderMap;
use http::HeaderValue;
use http::StatusCode;
use multimap::MultiMap;
use once_cell::sync::OnceCell;
use opentelemetry::global::GlobalTracerProvider;
use opentelemetry::propagation::text_map_propagator::FieldIter;
use opentelemetry::propagation::Extractor;
use opentelemetry::propagation::Injector;
use opentelemetry::propagation::TextMapPropagator;
use opentelemetry::sdk::propagation::TextMapCompositePropagator;
use opentelemetry::sdk::trace::Builder;
use opentelemetry::trace::SpanContext;
use opentelemetry::trace::SpanId;
use opentelemetry::trace::TraceContextExt;
use opentelemetry::trace::TraceFlags;
use opentelemetry::trace::TraceState;
use opentelemetry::trace::TracerProvider;
use opentelemetry::Key;
use opentelemetry::KeyValue;
use opentelemetry_semantic_conventions::trace::HTTP_REQUEST_METHOD;
use rand::Rng;
use router_bridge::planner::UsageReporting;
use serde_json_bytes::json;
use serde_json_bytes::ByteString;
use serde_json_bytes::Map;
use serde_json_bytes::Value;
use tokio::runtime::Handle;
use tower::BoxError;
use tower::ServiceBuilder;
use tower::ServiceExt;
use tracing_opentelemetry::OpenTelemetrySpanExt;

use self::apollo::ForwardValues;
use self::apollo::LicensedOperationCountByType;
use self::apollo::OperationSubType;
use self::apollo::SingleReport;
use self::apollo_exporter::proto;
use self::apollo_exporter::Sender;
use self::config::Conf;
use self::config::Sampler;
use self::config::SamplerOption;
use self::config::TraceIdFormat;
use self::config_new::spans::Spans;
use self::metrics::apollo::studio::SingleTypeStat;
use self::metrics::AttributesForwardConf;
use self::reload::reload_fmt;
use self::reload::SamplingFilter;
pub(crate) use self::span_factory::SpanMode;
use self::tracing::apollo_telemetry::APOLLO_PRIVATE_DURATION_NS;
use self::tracing::apollo_telemetry::CLIENT_NAME_KEY;
use self::tracing::apollo_telemetry::CLIENT_VERSION_KEY;
use crate::axum_factory::utils::REQUEST_SPAN_NAME;
use crate::context::OPERATION_KIND;
use crate::context::OPERATION_NAME;
use crate::layers::instrument::InstrumentLayer;
use crate::layers::ServiceBuilderExt;
use crate::metrics::aggregation::MeterProviderType;
use crate::metrics::filter::FilterMeterProvider;
use crate::metrics::meter_provider;
use crate::plugin::Plugin;
use crate::plugin::PluginInit;
use crate::plugins::telemetry::apollo::ForwardHeaders;
use crate::plugins::telemetry::apollo_exporter::proto::reports::trace::node::Id::ResponseName;
use crate::plugins::telemetry::apollo_exporter::proto::reports::StatsContext;
use crate::plugins::telemetry::config::AttributeValue;
use crate::plugins::telemetry::config::MetricsCommon;
use crate::plugins::telemetry::config::TracingCommon;
use crate::plugins::telemetry::dynamic_attribute::DynAttribute;
use crate::plugins::telemetry::fmt_layer::create_fmt_layer;
use crate::plugins::telemetry::metrics::apollo::studio::SingleContextualizedStats;
use crate::plugins::telemetry::metrics::apollo::studio::SinglePathErrorStats;
use crate::plugins::telemetry::metrics::apollo::studio::SingleQueryLatencyStats;
use crate::plugins::telemetry::metrics::apollo::studio::SingleStats;
use crate::plugins::telemetry::metrics::apollo::studio::SingleStatsReport;
use crate::plugins::telemetry::metrics::prometheus::commit_prometheus;
use crate::plugins::telemetry::metrics::MetricsBuilder;
use crate::plugins::telemetry::metrics::MetricsConfigurator;
use crate::plugins::telemetry::reload::metrics_layer;
use crate::plugins::telemetry::reload::OPENTELEMETRY_TRACER_HANDLE;
use crate::plugins::telemetry::tracing::apollo_telemetry::decode_ftv1_trace;
use crate::plugins::telemetry::tracing::apollo_telemetry::APOLLO_PRIVATE_OPERATION_SIGNATURE;
use crate::plugins::telemetry::tracing::TracingConfigurator;
use crate::plugins::telemetry::utils::TracingUtils;
use crate::query_planner::OperationKind;
use crate::register_plugin;
use crate::router_factory::Endpoint;
use crate::services::execution;
use crate::services::router;
use crate::services::subgraph;
use crate::services::subgraph::Request;
use crate::services::subgraph::Response;
use crate::services::supergraph;
use crate::services::ExecutionRequest;
use crate::services::SubgraphRequest;
use crate::services::SubgraphResponse;
use crate::services::SupergraphRequest;
use crate::services::SupergraphResponse;
use crate::tracer::TraceId;
use crate::Context;
use crate::ListenAddr;

pub(crate) mod apollo;
pub(crate) mod apollo_exporter;
pub(crate) mod config;
mod config_new;
pub(crate) mod dynamic_attribute;
mod endpoint;
mod fmt_layer;
pub(crate) mod formatters;
mod logging;
pub(crate) mod metrics;
mod otlp;
pub(crate) mod reload;
mod resource;
mod span_factory;
pub(crate) mod tracing;
pub(crate) mod utils;

// Tracing consts
pub(crate) const SUPERGRAPH_SPAN_NAME: &str = "supergraph";
pub(crate) const SUBGRAPH_SPAN_NAME: &str = "subgraph";
pub(crate) const ROUTER_SPAN_NAME: &str = "router";
pub(crate) const EXECUTION_SPAN_NAME: &str = "execution";
const CLIENT_NAME: &str = "apollo_telemetry::client_name";
const CLIENT_VERSION: &str = "apollo_telemetry::client_version";
const SUBGRAPH_FTV1: &str = "apollo_telemetry::subgraph_ftv1";
pub(crate) const STUDIO_EXCLUDE: &str = "apollo_telemetry::studio::exclude";
pub(crate) const LOGGING_DISPLAY_HEADERS: &str = "apollo_telemetry::logging::display_headers";
pub(crate) const LOGGING_DISPLAY_BODY: &str = "apollo_telemetry::logging::display_body";
pub(crate) const OTEL_STATUS_CODE: &str = "otel.status_code";
const GLOBAL_TRACER_NAME: &str = "apollo-router";
const DEFAULT_EXPOSE_TRACE_ID_HEADER: &str = "apollo-trace-id";
static DEFAULT_EXPOSE_TRACE_ID_HEADER_NAME: HeaderName =
    HeaderName::from_static(DEFAULT_EXPOSE_TRACE_ID_HEADER);
static FTV1_HEADER_NAME: HeaderName = HeaderName::from_static("apollo-federation-include-trace");
static FTV1_HEADER_VALUE: HeaderValue = HeaderValue::from_static("ftv1");

#[doc(hidden)] // Only public for integration tests
pub(crate) struct Telemetry {
    config: Arc<config::Conf>,
    custom_endpoints: MultiMap<ListenAddr, Endpoint>,
    apollo_metrics_sender: apollo_exporter::Sender,
    field_level_instrumentation_ratio: f64,
    sampling_filter_ratio: SamplerOption,

    tracer_provider: Option<opentelemetry::sdk::trace::TracerProvider>,
    // We have to have separate meter providers for prometheus metrics so that they don't get zapped on router reload.
    public_meter_provider: Option<FilterMeterProvider>,
    public_prometheus_meter_provider: Option<FilterMeterProvider>,
    private_meter_provider: Option<FilterMeterProvider>,
<<<<<<< HEAD
    counter: Option<Arc<Mutex<CacheCounter>>>,
    is_active: bool,
=======
>>>>>>> 626a1ceb
}

#[derive(Debug)]
struct ReportingError;

impl fmt::Display for ReportingError {
    fn fmt(&self, f: &mut fmt::Formatter<'_>) -> fmt::Result {
        write!(f, "ReportingError")
    }
}

impl std::error::Error for ReportingError {}

fn setup_tracing<T: TracingConfigurator>(
    mut builder: Builder,
    configurator: &T,
    tracing_config: &TracingCommon,
    spans_config: &Spans,
) -> Result<Builder, BoxError> {
    if configurator.enabled() {
        builder = configurator.apply(builder, tracing_config, spans_config)?;
    }
    Ok(builder)
}

fn setup_metrics_exporter<T: MetricsConfigurator>(
    mut builder: MetricsBuilder,
    configurator: &T,
    metrics_common: &MetricsCommon,
) -> Result<MetricsBuilder, BoxError> {
    if configurator.enabled() {
        builder = configurator.apply(builder, metrics_common)?;
    }
    Ok(builder)
}

impl Drop for Telemetry {
    fn drop(&mut self) {
        let metrics_providers: [Option<FilterMeterProvider>; 3] = [
            self.private_meter_provider.take(),
            self.public_meter_provider.take(),
            self.public_prometheus_meter_provider.take(),
        ];
        Self::checked_meter_shutdown(metrics_providers);

        if let Some(tracer_provider) = self.tracer_provider.take() {
            Self::checked_tracer_shutdown(tracer_provider);
        }
    }
}

#[async_trait::async_trait]
impl Plugin for Telemetry {
    type Config = config::Conf;

    async fn new(init: PluginInit<Self::Config>) -> Result<Self, BoxError> {
        opentelemetry::global::set_error_handler(handle_error)
            .expect("otel error handler lock poisoned, fatal");

        let mut config = init.config;
        config.instrumentation.spans.update_defaults();
        config.exporters.logging.validate()?;

        let field_level_instrumentation_ratio =
            config.calculate_field_level_instrumentation_ratio()?;
        let metrics_builder = Self::create_metrics_builder(&config)?;

        let (sampling_filter_ratio, tracer_provider) = Self::create_tracer_provider(&config)?;

        if config.instrumentation.spans.mode == SpanMode::Deprecated {
            ::tracing::warn!("telemetry.instrumentation.spans.mode is currently set to 'deprecated', either explicitly or via defaulting. Set telemetry.instrumentation.spans.mode explicitly in your router.yaml to 'spec_compliant' for log and span attributes that follow OpenTelemetry semantic conventions. This option will be defaulted to 'spec_compliant' in a future release and eventually removed altogether");
        }

        Ok(Telemetry {
            custom_endpoints: metrics_builder.custom_endpoints,
            apollo_metrics_sender: metrics_builder.apollo_metrics_sender,
            field_level_instrumentation_ratio,
            tracer_provider: Some(tracer_provider),
            public_meter_provider: Some(FilterMeterProvider::public(
                metrics_builder.public_meter_provider_builder.build(),
            )),
            private_meter_provider: Some(FilterMeterProvider::private(
                metrics_builder.apollo_meter_provider_builder.build(),
            )),
            public_prometheus_meter_provider: metrics_builder
                .prometheus_meter_provider
                .map(FilterMeterProvider::public),
            sampling_filter_ratio,
            config: Arc::new(config),
<<<<<<< HEAD
            counter,
            is_active: false,
=======
>>>>>>> 626a1ceb
        })
    }

    fn router_service(&self, service: router::BoxService) -> router::BoxService {
        let config = self.config.clone();
        let config_later = self.config.clone();
        let config_request = self.config.clone();
        let span_mode = config.instrumentation.spans.mode;
        let use_legacy_request_span =
            matches!(config.instrumentation.spans.mode, SpanMode::Deprecated);

        ServiceBuilder::new()
            .map_response(move |response: router::Response| {
                // The current span *should* be the request span as we are outside the instrument block.
                let span = Span::current();
                if let Some(span_name) = span.metadata().map(|metadata| metadata.name()) {
                    if (use_legacy_request_span && span_name == REQUEST_SPAN_NAME)
                        || (!use_legacy_request_span && span_name == ROUTER_SPAN_NAME)
                    {
                        //https://opentelemetry.io/docs/specs/otel/trace/semantic_conventions/instrumentation/graphql/
                        let operation_kind = response.context.get::<_, String>(OPERATION_KIND);
                        let operation_name = response.context.get::<_, String>(OPERATION_NAME);

                        if let Ok(Some(operation_kind)) = &operation_kind {
                            span.record("graphql.operation.type", operation_kind);
                        }
                        if let Ok(Some(operation_name)) = &operation_name {
                            span.record("graphql.operation.name", operation_name);
                        }
                        match (&operation_kind, &operation_name) {
                            (Ok(Some(kind)), Ok(Some(name))) => {
                                span.record("otel.name", format!("{kind} {name}"))
                            }
                            (Ok(Some(kind)), _) => span.record("otel.name", kind),
                            _ => span.record("otel.name", "GraphQL Operation"),
                        };
                    }
                }

                response
            })
            .option_layer(use_legacy_request_span.then(move || {
                InstrumentLayer::new(move |request: &router::Request| {
                    span_mode.create_router(&request.router_request)
                })
            }))
            .map_future_with_request_data(
                move |request: &router::Request| {
                    if !use_legacy_request_span {
                        let span = Span::current();

                        span.set_dyn_attribute(
                            HTTP_REQUEST_METHOD,
                            request.router_request.method().to_string().into(),
                        );
                    }

                    let client_name: &str = request
                        .router_request
                        .headers()
                        .get(&config_request.apollo.client_name_header)
                        .and_then(|h| h.to_str().ok())
                        .unwrap_or("");
                    let client_version = request
                        .router_request
                        .headers()
                        .get(&config_request.apollo.client_version_header)
                        .and_then(|h| h.to_str().ok())
                        .unwrap_or("");

                    let mut custom_attributes = config_request
                        .instrumentation
                        .spans
                        .router
                        .attributes
                        .on_request(request);
                    custom_attributes.extend([
                        KeyValue::new(CLIENT_NAME_KEY, client_name.to_string()),
                        KeyValue::new(CLIENT_VERSION_KEY, client_version.to_string()),
                        KeyValue::new(
                            Key::from_static_str("apollo_private.http.request_headers"),
                            filter_headers(
                                request.router_request.headers(),
                                &config_request.apollo.send_headers,
                            ),
                        ),
                    ]);

                    custom_attributes
                },
                move |custom_attributes: LinkedList<KeyValue>, fut| {
                    let start = Instant::now();
                    let config = config_later.clone();

                    Self::plugin_metrics(&config);

                    async move {
                        let span = Span::current();
                        span.set_dyn_attributes(custom_attributes);
                        let response: Result<router::Response, BoxError> = fut.await;

                        span.record(
                            APOLLO_PRIVATE_DURATION_NS,
                            start.elapsed().as_nanos() as i64,
                        );

                        let expose_trace_id = &config.exporters.tracing.response_trace_id;
                        if let Ok(response) = &response {
                            span.set_dyn_attributes(
                                config
                                    .instrumentation
                                    .spans
                                    .router
                                    .attributes
                                    .on_response(response),
                            );
                            if expose_trace_id.enabled {
                                if let Some(header_name) = &expose_trace_id.header_name {
                                    let mut headers: HashMap<String, Vec<String>> =
                                        HashMap::with_capacity(1);
                                    if let Some(value) =
                                        response.response.headers().get(header_name)
                                    {
                                        headers.insert(
                                            header_name.to_string(),
                                            vec![value.to_str().unwrap_or_default().to_string()],
                                        );
                                        let response_headers =
                                            serde_json::to_string(&headers).unwrap_or_default();
                                        span.record(
                                            "apollo_private.http.response_headers",
                                            &response_headers,
                                        );
                                    }
                                }
                            }

                            if response.response.status() >= StatusCode::BAD_REQUEST {
                                span.record(OTEL_STATUS_CODE, "Error");
                            } else {
                                span.record(OTEL_STATUS_CODE, "Ok");
                            }
                        } else if let Err(err) = &response {
                            span.record(OTEL_STATUS_CODE, "Error");
                            span.set_dyn_attributes(
                                config.instrumentation.spans.router.attributes.on_error(err),
                            );
                        }

                        response
                    }
                },
            )
            .service(service)
            .boxed()
    }

    fn supergraph_service(&self, service: supergraph::BoxService) -> supergraph::BoxService {
        let metrics_sender = self.apollo_metrics_sender.clone();
        let span_mode = self.config.instrumentation.spans.mode;
        let config = self.config.clone();
        let config_instrument = self.config.clone();
        let config_map_res_first = config.clone();
        let config_map_res = config.clone();
        let field_level_instrumentation_ratio = self.field_level_instrumentation_ratio;
        ServiceBuilder::new()
            .instrument(move |supergraph_req: &SupergraphRequest| span_mode.create_supergraph(
                &config_instrument.apollo,
                supergraph_req,
                field_level_instrumentation_ratio,
            ))
            .map_response(move |mut resp: SupergraphResponse| {
                let config = config_map_res_first.clone();
                if let Some(usage_reporting) =
                    resp.context.extensions().lock().get::<UsageReporting>()
                {
                    // Record the operation signature on the router span
                    Span::current().record(
                        APOLLO_PRIVATE_OPERATION_SIGNATURE.as_str(),
                        usage_reporting.stats_report_key.as_str(),
                    );
                }
                // To expose trace_id or not
                let expose_trace_id_header = config.exporters.tracing.response_trace_id.enabled.then(|| {
                    config.exporters.tracing.response_trace_id
                        .header_name
                        .clone()
                        .unwrap_or_else(|| DEFAULT_EXPOSE_TRACE_ID_HEADER_NAME.clone())
                });

                // Append the trace ID with the right format, based on the config
                let format_id = |trace: TraceId| {
                    let id = match config.exporters.tracing.response_trace_id.format {
                        TraceIdFormat::Hexadecimal => format!("{:032x}", trace.to_u128()),
                        TraceIdFormat::Decimal => format!("{}", trace.to_u128()),
                    };

                    HeaderValue::from_str(&id).ok()
                };
                if let (Some(header_name), Some(trace_id)) = (
                    expose_trace_id_header,
                    TraceId::maybe_new().and_then(format_id),
                ) {
                    resp.response.headers_mut().append(header_name, trace_id);
                }

                if resp.context.contains_key(LOGGING_DISPLAY_HEADERS) {
                    let sorted_headers = resp
                        .response
                        .headers()
                        .iter()
                        .map(|(k, v)| (k.as_str(), v))
                        .collect::<BTreeMap<_, _>>();
                    ::tracing::info!(http.response.headers = ?sorted_headers, "Supergraph response headers");
                }
                let display_body = resp.context.contains_key(LOGGING_DISPLAY_BODY);
                resp.map_stream(move |gql_response| {
                    if display_body {
                        ::tracing::info!(http.response.body = ?gql_response, "Supergraph GraphQL response");
                    }
                    gql_response
                })
            })
            .map_future_with_request_data(
                move |req: &SupergraphRequest| {
                    let custom_attributes = config.instrumentation.spans.supergraph.attributes.on_request(req);
                    Self::populate_context(config.clone(), field_level_instrumentation_ratio, req);
                    (req.context.clone(), custom_attributes)
                },
                move |(ctx, custom_attributes): (Context, LinkedList<KeyValue>), fut| {
                    let config = config_map_res.clone();
                    let sender = metrics_sender.clone();
                    let start = Instant::now();

                    async move {
                        let span = Span::current();
                        span.set_dyn_attributes(custom_attributes);
                        let mut result: Result<SupergraphResponse, BoxError> = fut.await;
                        match &result {
                            Ok(resp) => span.set_dyn_attributes(config.instrumentation.spans.supergraph.attributes.on_response(resp)),
                            Err(err) => span.set_dyn_attributes(config.instrumentation.spans.supergraph.attributes.on_error(err)),
                        }
                        result = Self::update_otel_metrics(
                            config.clone(),
                            ctx.clone(),
                            result,
                            start.elapsed(),
                        )
                        .await;
                        Self::update_metrics_on_response_events(
                            &ctx, config, field_level_instrumentation_ratio, sender, start, result,
                        )
                    }
                },
            )
            .service(service)
            .boxed()
    }

    fn execution_service(&self, service: execution::BoxService) -> execution::BoxService {
        ServiceBuilder::new()
            .instrument(move |req: &ExecutionRequest| {
                let operation_kind = req
                    .query_plan
                    .query
                    .operation(req.supergraph_request.body().operation_name.as_deref())
                    .map(|op| *op.kind());

                match operation_kind {
                    Some(operation_kind) => {
                        info_span!(
                            EXECUTION_SPAN_NAME,
                            "otel.kind" = "INTERNAL",
                            "graphql.operation.type" = operation_kind.as_apollo_operation_type()
                        )
                    }
                    None => {
                        info_span!(EXECUTION_SPAN_NAME, "otel.kind" = "INTERNAL",)
                    }
                }
            })
            .service(service)
            .boxed()
    }

    fn subgraph_service(&self, name: &str, service: subgraph::BoxService) -> subgraph::BoxService {
        let config = self.config.clone();
        let span_mode = self.config.instrumentation.spans.mode;
        let conf = self.config.clone();
        let subgraph_attribute = KeyValue::new("subgraph", name.to_string());
        let subgraph_metrics_conf_req = self.create_subgraph_metrics_conf(name);
        let subgraph_metrics_conf_resp = subgraph_metrics_conf_req.clone();
        let subgraph_name = ByteString::from(name);
        let name = name.to_owned();
        ServiceBuilder::new()
            .instrument(move |req: &SubgraphRequest| span_mode.create_subgraph(name.as_str(), req))
            .map_request(move |req: SubgraphRequest| request_ftv1(req))
            .map_response(move |resp| store_ftv1(&subgraph_name, resp))
            .map_future_with_request_data(
                move |sub_request: &SubgraphRequest| {
                    Self::store_subgraph_request_attributes(
                        subgraph_metrics_conf_req.as_ref(),
                        sub_request,
                    );

                    let custom_attributes = config
                        .instrumentation
                        .spans
                        .subgraph
                        .attributes
                        .on_request(sub_request);

                    (sub_request.context.clone(), custom_attributes)
                },
                move |(context, custom_attributes): (Context, LinkedList<KeyValue>),
                      f: BoxFuture<'static, Result<SubgraphResponse, BoxError>>| {
                    let subgraph_attribute = subgraph_attribute.clone();
                    let subgraph_metrics_conf = subgraph_metrics_conf_resp.clone();
                    let conf = conf.clone();
                    // Using Instant because it is guaranteed to be monotonically increasing.
                    let now = Instant::now();
                    async move {
                        let span = Span::current();
                        span.set_dyn_attributes(custom_attributes);
                        let result: Result<SubgraphResponse, BoxError> = f.await;

                        match &result {
                            Ok(resp) => {
                                if resp.response.status() >= StatusCode::BAD_REQUEST {
                                    span.record(OTEL_STATUS_CODE, "Error");
                                } else {
                                    span.record(OTEL_STATUS_CODE, "Ok");
                                }
                                span.set_dyn_attributes(
                                    conf.instrumentation
                                        .spans
                                        .subgraph
                                        .attributes
                                        .on_response(resp),
                                );
                            }
                            Err(err) => {
                                span.record(OTEL_STATUS_CODE, "Error");

                                span.set_dyn_attributes(
                                    conf.instrumentation.spans.subgraph.attributes.on_error(err),
                                );
                            }
                        }

                        Self::store_subgraph_response_attributes(
                            &context,
                            subgraph_attribute,
                            subgraph_metrics_conf.as_ref(),
                            now,
                            &result,
                        );
                        result
                    }
                },
            )
            .service(service)
            .boxed()
    }

    fn web_endpoints(&self) -> MultiMap<ListenAddr, Endpoint> {
        self.custom_endpoints.clone()
    }
}

impl Telemetry {
    pub(crate) fn activate(&mut self) {
        if self.is_active {
            return;
        }

        // Only apply things if we were executing in the context of a vanilla the Apollo executable.
        // Users that are rolling their own routers will need to set up telemetry themselves.
        if let Some(hot_tracer) = OPENTELEMETRY_TRACER_HANDLE.get() {
            SamplingFilter::configure(&self.sampling_filter_ratio);

            // The reason that this has to happen here is that we are interacting with global state.
            // If we do this logic during plugin init then if a subsequent plugin fails to init then we
            // will already have set the new tracer provider and we will be in an inconsistent state.
            // activate is infallible, so if we get here we know the new pipeline is ready to go.
            let tracer_provider = self
                .tracer_provider
                .take()
                .expect("must have new tracer_provider");

            let tracer = tracer_provider.versioned_tracer(
                GLOBAL_TRACER_NAME,
                Some(env!("CARGO_PKG_VERSION")),
                None::<String>,
                None,
            );
            hot_tracer.reload(tracer);

            let last_provider = opentelemetry::global::set_tracer_provider(tracer_provider);

            Self::checked_global_tracer_shutdown(last_provider);

            opentelemetry::global::set_text_map_propagator(Self::create_propagator(&self.config));
        }

        self.reload_metrics();

        reload_fmt(create_fmt_layer(&self.config));
        self.is_active = true;
    }

    fn create_propagator(config: &config::Conf) -> TextMapCompositePropagator {
        let propagation = &config.exporters.tracing.propagation;

        let tracing = &config.exporters.tracing;

        let mut propagators: Vec<Box<dyn TextMapPropagator + Send + Sync + 'static>> = Vec::new();
        // TLDR the jaeger propagator MUST BE the first one because the version of opentelemetry_jaeger is buggy.
        // It overrides the current span context with an empty one if it doesn't find the corresponding headers.
        // Waiting for the >=0.16.1 release
        if propagation.jaeger || tracing.jaeger.enabled() {
            propagators.push(Box::<opentelemetry_jaeger::Propagator>::default());
        }
        if propagation.baggage {
            propagators.push(Box::<opentelemetry::sdk::propagation::BaggagePropagator>::default());
        }
        if propagation.trace_context || tracing.otlp.enabled {
            propagators
                .push(Box::<opentelemetry::sdk::propagation::TraceContextPropagator>::default());
        }
        if propagation.zipkin || tracing.zipkin.enabled {
            propagators.push(Box::<opentelemetry_zipkin::Propagator>::default());
        }
        if propagation.datadog || tracing.datadog.enabled {
            propagators.push(Box::<opentelemetry_datadog::DatadogPropagator>::default());
        }
        if propagation.aws_xray {
            propagators.push(Box::<opentelemetry_aws::XrayPropagator>::default());
        }
        if let Some(from_request_header) = &propagation.request.header_name {
            propagators.push(Box::new(CustomTraceIdPropagator::new(
                from_request_header.to_string(),
            )));
        }

        TextMapCompositePropagator::new(propagators)
    }

    fn create_tracer_provider(
        config: &config::Conf,
    ) -> Result<(SamplerOption, opentelemetry::sdk::trace::TracerProvider), BoxError> {
        let tracing_config = &config.exporters.tracing;
        let spans_config = &config.instrumentation.spans;
        let mut common = tracing_config.common.clone();
        let mut sampler = common.sampler.clone();
        // set it to AlwaysOn: it is now done in the SamplingFilter, so whatever is sent to an exporter
        // should be accepted
        common.sampler = SamplerOption::Always(Sampler::AlwaysOn);

        let mut builder =
            opentelemetry::sdk::trace::TracerProvider::builder().with_config((&common).into());

        builder = setup_tracing(builder, &tracing_config.jaeger, &common, spans_config)?;
        builder = setup_tracing(builder, &tracing_config.zipkin, &common, spans_config)?;
        builder = setup_tracing(builder, &tracing_config.datadog, &common, spans_config)?;
        builder = setup_tracing(builder, &tracing_config.otlp, &common, spans_config)?;
        builder = setup_tracing(builder, &config.apollo, &common, spans_config)?;

        if !tracing_config.jaeger.enabled()
            && !tracing_config.zipkin.enabled()
            && !tracing_config.datadog.enabled()
            && !TracingConfigurator::enabled(&tracing_config.otlp)
            && !TracingConfigurator::enabled(&config.apollo)
        {
            sampler = SamplerOption::Always(Sampler::AlwaysOff);
        }

        let tracer_provider = builder.build();
        Ok((sampler, tracer_provider))
    }

    fn create_metrics_builder(config: &config::Conf) -> Result<MetricsBuilder, BoxError> {
        let metrics_config = &config.exporters.metrics;
        let metrics_common_config = &metrics_config.common;
        let mut builder = MetricsBuilder::new(config);
        builder = setup_metrics_exporter(builder, &config.apollo, metrics_common_config)?;
        builder =
            setup_metrics_exporter(builder, &metrics_config.prometheus, metrics_common_config)?;
        builder = setup_metrics_exporter(builder, &metrics_config.otlp, metrics_common_config)?;
        Ok(builder)
    }

    fn filter_variables_values(
        variables: &Map<ByteString, Value>,
        forward_rules: &ForwardValues,
    ) -> String {
        let nb_var = variables.len();
        #[allow(clippy::mutable_key_type)] // False positive lint
        let variables = variables
            .iter()
            .map(|(name, value)| {
                if match &forward_rules {
                    ForwardValues::None => false,
                    ForwardValues::All => true,
                    ForwardValues::Only(only) => only.contains(&name.as_str().to_string()),
                    ForwardValues::Except(except) => !except.contains(&name.as_str().to_string()),
                } {
                    (
                        name,
                        serde_json::to_string(value).unwrap_or_else(|_| "<unknown>".to_string()),
                    )
                } else {
                    (name, "".to_string())
                }
            })
            .fold(HashMap::with_capacity(nb_var), |mut acc, (name, value)| {
                acc.insert(name, value);
                acc
            });

        match serde_json::to_string(&variables) {
            Ok(result) => result,
            Err(_err) => {
                ::tracing::warn!(
                    "could not serialize variables, trace will not have variables information"
                );
                Default::default()
            }
        }
    }

    async fn update_otel_metrics(
        config: Arc<Conf>,
        context: Context,
        result: Result<SupergraphResponse, BoxError>,
        request_duration: Duration,
    ) -> Result<SupergraphResponse, BoxError> {
        let mut metric_attrs = {
            context
                .extensions()
                .lock()
                .get::<MetricsAttributes>()
                .cloned()
        }
        .map(|attrs| {
            attrs
                .0
                .into_iter()
                .map(|(attr_name, attr_value)| KeyValue::new(attr_name, attr_value))
                .collect::<Vec<KeyValue>>()
        })
        .unwrap_or_default();
        let res = match result {
            Ok(response) => {
                metric_attrs.push(KeyValue::new(
                    "status",
                    response.response.status().as_u16().to_string(),
                ));

                // Wait for the first response of the stream
                let (parts, stream) = response.response.into_parts();
                let (first_response, rest) = stream.into_future().await;

                let attributes = config
                    .exporters
                    .metrics
                    .common
                    .attributes
                    .supergraph
                    .get_attributes_from_router_response(&parts, &context, &first_response);

                metric_attrs.extend(attributes.into_iter().map(|(k, v)| KeyValue::new(k, v)));

                if !parts.status.is_success() {
                    metric_attrs.push(KeyValue::new("error", parts.status.to_string()));
                }
                let response = http::Response::from_parts(
                    parts,
                    once(ready(first_response.unwrap_or_default()))
                        .chain(rest)
                        .boxed(),
                );

                Ok(SupergraphResponse { context, response })
            }
            Err(err) => {
                metric_attrs.push(KeyValue::new("status", "500"));
                Err(err)
            }
        };

        // http_requests_total - the total number of HTTP requests received
        u64_counter!(
            "apollo_router_http_requests_total",
            "Total number of HTTP requests made.",
            1,
            metric_attrs
        );

        f64_histogram!(
            "apollo_router_http_request_duration_seconds",
            "Duration of HTTP requests.",
            request_duration.as_secs_f64(),
            metric_attrs
        );
        res
    }

    fn populate_context(
        config: Arc<Conf>,
        field_level_instrumentation_ratio: f64,
        req: &SupergraphRequest,
    ) {
        let apollo_config = &config.apollo;
        let context = &req.context;
        let http_request = &req.supergraph_request;
        let headers = http_request.headers();
        let client_name_header = &apollo_config.client_name_header;
        let client_version_header = &apollo_config.client_version_header;
        if let Some(name) = headers
            .get(client_name_header)
            .and_then(|h| h.to_str().ok())
            .map(|s| s.to_owned())
        {
            let _ = context.insert(CLIENT_NAME, name);
        }

        if let Some(version) = headers
            .get(client_version_header)
            .and_then(|h| h.to_str().ok())
            .map(|s| s.to_owned())
        {
            let _ = context.insert(CLIENT_VERSION, version);
        }

        let (should_log_headers, should_log_body) = config.exporters.logging.should_log(req);
        if should_log_headers {
            let sorted_headers = req
                .supergraph_request
                .headers()
                .iter()
                .map(|(k, v)| (k.as_str(), v))
                .collect::<BTreeMap<_, _>>();
            ::tracing::info!(http.request.headers = ?sorted_headers, "Supergraph request headers");

            let _ = req.context.insert(LOGGING_DISPLAY_HEADERS, true);
        }
        if should_log_body {
            ::tracing::info!(http.request.body = ?req.supergraph_request.body(), "Supergraph request body");

            let _ = req.context.insert(LOGGING_DISPLAY_BODY, true);
        }

        // List of custom attributes for metrics
        let mut attributes: HashMap<String, AttributeValue> = HashMap::new();
        if let Some(operation_name) = &req.supergraph_request.body().operation_name {
            attributes.insert(
                OPERATION_NAME.to_string(),
                AttributeValue::String(operation_name.clone()),
            );
        }

        let router_attributes_conf = &config.exporters.metrics.common.attributes.supergraph;
        attributes.extend(
            router_attributes_conf
                .get_attributes_from_request(headers, req.supergraph_request.body()),
        );
        attributes.extend(router_attributes_conf.get_attributes_from_context(context));

        let _ = context
            .extensions()
            .lock()
            .insert(MetricsAttributes(attributes));
        if rand::thread_rng().gen_bool(field_level_instrumentation_ratio) {
            context.extensions().lock().insert(EnableSubgraphFtv1);
        }
    }

    fn create_subgraph_metrics_conf(&self, name: &str) -> Arc<AttributesForwardConf> {
        let subgraph_cfg = &self.config.exporters.metrics.common.attributes.subgraph;
        macro_rules! extend_config {
            ($forward_kind: ident) => {{
                let mut cfg = subgraph_cfg.all.$forward_kind.clone();
                cfg.extend(
                    subgraph_cfg
                        .subgraphs
                        .get(&name.to_owned())
                        .map(|s| s.$forward_kind.clone())
                        .unwrap_or_default(),
                );

                cfg
            }};
        }
        macro_rules! merge_config {
            ($forward_kind: ident) => {{
                let mut cfg = subgraph_cfg.all.$forward_kind.clone();
                cfg.merge(
                    subgraph_cfg
                        .subgraphs
                        .get(&name.to_owned())
                        .map(|s| s.$forward_kind.clone())
                        .unwrap_or_default(),
                );

                cfg
            }};
        }

        Arc::new(AttributesForwardConf {
            insert: extend_config!(insert),
            request: merge_config!(request),
            response: merge_config!(response),
            errors: merge_config!(errors),
            context: extend_config!(context),
        })
    }

    fn store_subgraph_request_attributes(
        attribute_forward_config: &AttributesForwardConf,
        sub_request: &Request,
    ) {
        let mut attributes = HashMap::new();
        attributes.extend(attribute_forward_config.get_attributes_from_request(
            sub_request.subgraph_request.headers(),
            sub_request.subgraph_request.body(),
        ));
        attributes
            .extend(attribute_forward_config.get_attributes_from_context(&sub_request.context));
        sub_request
            .context
            .extensions()
            .lock()
            .insert(SubgraphMetricsAttributes(attributes)); //.unwrap();
    }

    #[allow(clippy::too_many_arguments)]
    fn store_subgraph_response_attributes(
        context: &Context,
        subgraph_attribute: KeyValue,
        attribute_forward_config: &AttributesForwardConf,
        now: Instant,
        result: &Result<Response, BoxError>,
    ) {
        let mut metric_attrs = {
            context
                .extensions()
                .lock()
                .get::<SubgraphMetricsAttributes>()
                .cloned()
        }
        .map(|attrs| {
            attrs
                .0
                .into_iter()
                .map(|(attr_name, attr_value)| KeyValue::new(attr_name, attr_value))
                .collect::<Vec<KeyValue>>()
        })
        .unwrap_or_default();
        metric_attrs.push(subgraph_attribute);
        // Fill attributes from context
        metric_attrs.extend(
            attribute_forward_config
                .get_attributes_from_context(context)
                .into_iter()
                .map(|(k, v)| KeyValue::new(k, v)),
        );

        match &result {
            Ok(response) => {
                metric_attrs.push(KeyValue::new(
                    "status",
                    response.response.status().as_u16().to_string(),
                ));

                // Fill attributes from response
                metric_attrs.extend(
                    attribute_forward_config
                        .get_attributes_from_response(
                            response.response.headers(),
                            response.response.body(),
                        )
                        .into_iter()
                        .map(|(k, v)| KeyValue::new(k, v)),
                );

                u64_counter!(
                    "apollo_router_http_requests_total",
                    "Total number of HTTP requests made.",
                    1,
                    metric_attrs
                );
            }
            Err(err) => {
                metric_attrs.push(KeyValue::new("status", "500"));
                // Fill attributes from error
                metric_attrs.extend(
                    attribute_forward_config
                        .get_attributes_from_error(err)
                        .into_iter()
                        .map(|(k, v)| KeyValue::new(k, v)),
                );

                u64_counter!(
                    "apollo_router_http_requests_total",
                    "Total number of HTTP requests made.",
                    1,
                    metric_attrs
                );
            }
        }
        f64_histogram!(
            "apollo_router_http_request_duration_seconds",
            "Duration of HTTP requests.",
            now.elapsed().as_secs_f64(),
            metric_attrs
        );
    }

    #[allow(clippy::too_many_arguments)]
    fn update_metrics_on_response_events(
        ctx: &Context,
        config: Arc<Conf>,
        field_level_instrumentation_ratio: f64,
        sender: Sender,
        start: Instant,
        result: Result<supergraph::Response, BoxError>,
    ) -> Result<supergraph::Response, BoxError> {
        let operation_kind: OperationKind =
            ctx.get(OPERATION_KIND).ok().flatten().unwrap_or_default();

        match result {
            Err(e) => {
                if !matches!(sender, Sender::Noop) {
                    let operation_subtype = (operation_kind == OperationKind::Subscription)
                        .then_some(OperationSubType::SubscriptionRequest);
                    Self::update_apollo_metrics(
                        ctx,
                        field_level_instrumentation_ratio,
                        sender,
                        true,
                        start.elapsed(),
                        operation_kind,
                        operation_subtype,
                    );
                }
                let mut metric_attrs = Vec::new();
                // Fill attributes from error

                metric_attrs.extend(
                    config
                        .exporters
                        .metrics
                        .common
                        .attributes
                        .supergraph
                        .get_attributes_from_error(&e)
                        .into_iter()
                        .map(|(k, v)| KeyValue::new(k, v)),
                );

                u64_counter!(
                    "apollo_router_http_requests_total",
                    "Total number of HTTP requests made.",
                    1,
                    metric_attrs
                );

                Err(e)
            }
            Ok(router_response) => {
                let http_status_is_success = router_response.response.status().is_success();

                // Only send the subscription-request metric if it's an http status in error because we won't always enter the stream after.
                if operation_kind == OperationKind::Subscription && !http_status_is_success {
                    Self::update_apollo_metrics(
                        ctx,
                        field_level_instrumentation_ratio,
                        sender.clone(),
                        true,
                        start.elapsed(),
                        operation_kind,
                        Some(OperationSubType::SubscriptionRequest),
                    );
                }
                Ok(router_response.map(move |response_stream| {
                    let sender = sender.clone();
                    let ctx = ctx.clone();

                    response_stream
                        .enumerate()
                        .map(move |(idx, response)| {
                            let has_errors = !response.errors.is_empty();

                            if !matches!(sender, Sender::Noop) {
                                if operation_kind == OperationKind::Subscription {
                                    // The first empty response is always a heartbeat except if it's an error
                                    if idx == 0 {
                                        // Don't count for subscription-request if http status was in error because it has been counted before
                                        if http_status_is_success {
                                            Self::update_apollo_metrics(
                                                &ctx,
                                                field_level_instrumentation_ratio,
                                                sender.clone(),
                                                has_errors,
                                                start.elapsed(),
                                                operation_kind,
                                                Some(OperationSubType::SubscriptionRequest),
                                            );
                                        }
                                    } else {
                                        // Only for subscription events
                                        Self::update_apollo_metrics(
                                            &ctx,
                                            field_level_instrumentation_ratio,
                                            sender.clone(),
                                            has_errors,
                                            response
                                                .created_at
                                                .map(|c| c.elapsed())
                                                .unwrap_or_else(|| start.elapsed()),
                                            operation_kind,
                                            Some(OperationSubType::SubscriptionEvent),
                                        );
                                    }
                                } else {
                                    // If it's the last response
                                    if !response.has_next.unwrap_or(false) {
                                        Self::update_apollo_metrics(
                                            &ctx,
                                            field_level_instrumentation_ratio,
                                            sender.clone(),
                                            has_errors,
                                            start.elapsed(),
                                            operation_kind,
                                            None,
                                        );
                                    }
                                }
                            }

                            response
                        })
                        .boxed()
                }))
            }
        }
    }

    fn update_apollo_metrics(
        context: &Context,
        field_level_instrumentation_ratio: f64,
        sender: Sender,
        has_errors: bool,
        duration: Duration,
        operation_kind: OperationKind,
        operation_subtype: Option<OperationSubType>,
    ) {
        let metrics = if let Some(usage_reporting) =
            context.extensions().lock().get::<UsageReporting>().cloned()
        {
            let licensed_operation_count =
                licensed_operation_count(&usage_reporting.stats_report_key);
            let persisted_query_hit = context
                .get::<_, bool>("persisted_query_hit")
                .unwrap_or_default();

            if context
                .get(STUDIO_EXCLUDE)
                .map_or(false, |x| x.unwrap_or_default())
            {
                // The request was excluded don't report the details, but do report the operation count
                SingleStatsReport {
                    licensed_operation_count_by_type: (licensed_operation_count > 0).then_some(
                        LicensedOperationCountByType {
                            r#type: operation_kind,
                            subtype: operation_subtype,
                            licensed_operation_count,
                        },
                    ),
                    ..Default::default()
                }
            } else {
                let traces = Self::subgraph_ftv1_traces(context);
                let per_type_stat = Self::per_type_stat(&traces, field_level_instrumentation_ratio);
                let root_error_stats = Self::per_path_error_stats(&traces);
                SingleStatsReport {
                    request_id: uuid::Uuid::from_bytes(
                        Span::current()
                            .context()
                            .span()
                            .span_context()
                            .trace_id()
                            .to_bytes(),
                    ),
                    licensed_operation_count_by_type: (licensed_operation_count > 0).then_some(
                        LicensedOperationCountByType {
                            r#type: operation_kind,
                            subtype: operation_subtype,
                            licensed_operation_count,
                        },
                    ),
                    stats: HashMap::from([(
                        usage_reporting.stats_report_key.to_string(),
                        SingleStats {
                            stats_with_context: SingleContextualizedStats {
                                context: StatsContext {
                                    client_name: context
                                        .get(CLIENT_NAME)
                                        .unwrap_or_default()
                                        .unwrap_or_default(),
                                    client_version: context
                                        .get(CLIENT_VERSION)
                                        .unwrap_or_default()
                                        .unwrap_or_default(),
                                    operation_type: operation_kind
                                        .as_apollo_operation_type()
                                        .to_string(),
                                    operation_subtype: operation_subtype
                                        .map(|op| op.to_string())
                                        .unwrap_or_default(),
                                },
                                query_latency_stats: SingleQueryLatencyStats {
                                    latency: duration,
                                    has_errors,
                                    persisted_query_hit,
                                    root_error_stats,
                                    ..Default::default()
                                },
                                per_type_stat,
                            },
                            referenced_fields_by_type: usage_reporting
                                .referenced_fields_by_type
                                .into_iter()
                                .map(|(k, v)| (k, convert(v)))
                                .collect(),
                        },
                    )]),
                }
            }
        } else {
            // Usage reporting was missing, so it counts as one operation.
            SingleStatsReport {
                licensed_operation_count_by_type: LicensedOperationCountByType {
                    r#type: operation_kind,
                    subtype: operation_subtype,
                    licensed_operation_count: 1,
                }
                .into(),
                ..Default::default()
            }
        };
        sender.send(SingleReport::Stats(metrics));
    }

    /// Returns `[(subgraph_name, trace), …]`
    fn subgraph_ftv1_traces(context: &Context) -> Vec<(ByteString, proto::reports::Trace)> {
        if let Some(Value::Array(array)) = context.get_json_value(SUBGRAPH_FTV1) {
            array
                .iter()
                .filter_map(|value| match value.as_array()?.as_slice() {
                    [Value::String(subgraph_name), trace] => {
                        Some((subgraph_name.clone(), decode_ftv1_trace(trace.as_str()?)?))
                    }
                    _ => None,
                })
                .collect()
        } else {
            Vec::new()
        }
    }

    // https://github.com/apollographql/apollo-server/blob/6ff88e87c52/packages/server/src/plugin/usageReporting/stats.ts#L283
    fn per_type_stat(
        traces: &[(ByteString, proto::reports::Trace)],
        field_level_instrumentation_ratio: f64,
    ) -> HashMap<String, SingleTypeStat> {
        fn recur(
            per_type: &mut HashMap<String, SingleTypeStat>,
            field_execution_weight: f64,
            node: &proto::reports::trace::Node,
        ) {
            for child in &node.child {
                recur(per_type, field_execution_weight, child)
            }
            let response_name = if let Some(ResponseName(response_name)) = &node.id {
                response_name
            } else {
                return;
            };
            let field_name = if node.original_field_name.is_empty() {
                response_name
            } else {
                &node.original_field_name
            };
            if field_name.is_empty()
                || node.parent_type.is_empty()
                || node.r#type.is_empty()
                || node.start_time == 0
                || node.end_time == 0
            {
                return;
            }
            let field_stat = per_type
                .entry(node.parent_type.clone())
                .or_default()
                .per_field_stat
                .entry(field_name.clone())
                .or_insert_with(|| metrics::apollo::studio::SingleFieldStat {
                    return_type: node.r#type.clone(), // not `Default::default()`’s empty string
                    errors_count: 0,
                    latency: Default::default(),
                    observed_execution_count: 0,
                    requests_with_errors_count: 0,
                });
            let latency = Duration::from_nanos(node.end_time.saturating_sub(node.start_time));
            field_stat
                .latency
                .increment_duration(Some(latency), field_execution_weight);
            field_stat.observed_execution_count += 1;
            field_stat.errors_count += node.error.len() as u64;
            if !node.error.is_empty() {
                field_stat.requests_with_errors_count += 1;
            }
        }

        // For example, `field_level_instrumentation_ratio == 0.03` means we send a
        // `apollo-federation-include-trace: ftv1` header with 3% of subgraph requests.
        // To compensate, assume that each trace we recieve is representative of 33.3… requests.
        // Metrics that recieve this treatment are kept as floating point values in memory,
        // and converted to integers after aggregating values for a number of requests.
        let field_execution_weight = 1.0 / field_level_instrumentation_ratio;

        let mut per_type = HashMap::new();
        for (_subgraph_name, trace) in traces {
            if let Some(node) = &trace.root {
                recur(&mut per_type, field_execution_weight, node)
            }
        }
        per_type
    }

    fn per_path_error_stats(
        traces: &[(ByteString, proto::reports::Trace)],
    ) -> SinglePathErrorStats {
        fn recur<'node>(
            stats_root: &mut SinglePathErrorStats,
            path: &mut Vec<&'node String>,
            node: &'node proto::reports::trace::Node,
        ) {
            if let Some(ResponseName(name)) = &node.id {
                path.push(name)
            }
            if !node.error.is_empty() {
                let mut stats = &mut *stats_root;
                for &name in &*path {
                    stats = stats.children.entry(name.clone()).or_default();
                }
                stats.errors_count += node.error.len() as u64;
                stats.requests_with_errors_count += 1;
            }
            for child in &node.child {
                recur(stats_root, path, child)
            }
            if let Some(ResponseName(_)) = &node.id {
                path.pop();
            }
        }
        let mut root = Default::default();
        for (subgraph_name, trace) in traces {
            if let Some(node) = &trace.root {
                let path = format!("service:{}", subgraph_name.as_str());
                recur(&mut root, &mut vec![&path], node)
            }
        }
        root
    }

    fn plugin_metrics(config: &Arc<Conf>) {
        let metrics_prom_used = config.exporters.metrics.prometheus.enabled;
        let metrics_otlp_used = MetricsConfigurator::enabled(&config.exporters.metrics.otlp);
        let tracing_otlp_used = TracingConfigurator::enabled(&config.exporters.tracing.otlp);
        let tracing_datadog_used = config.exporters.tracing.datadog.enabled();
        let tracing_jaeger_used = config.exporters.tracing.jaeger.enabled();
        let tracing_zipkin_used = config.exporters.tracing.zipkin.enabled();

        if metrics_prom_used
            || metrics_otlp_used
            || tracing_jaeger_used
            || tracing_otlp_used
            || tracing_zipkin_used
            || tracing_datadog_used
        {
            ::tracing::info!(
                monotonic_counter.apollo.router.operations.telemetry = 1u64,
                telemetry.metrics.otlp = metrics_otlp_used.or_empty(),
                telemetry.metrics.prometheus = metrics_prom_used.or_empty(),
                telemetry.tracing.otlp = tracing_otlp_used.or_empty(),
                telemetry.tracing.datadog = tracing_datadog_used.or_empty(),
                telemetry.tracing.jaeger = tracing_jaeger_used.or_empty(),
                telemetry.tracing.zipkin = tracing_zipkin_used.or_empty(),
            );
        }
    }

    fn reload_metrics(&mut self) {
        let meter_provider = meter_provider();
        commit_prometheus();
        let mut old_meter_providers: [Option<FilterMeterProvider>; 3] = Default::default();

        old_meter_providers[0] = meter_provider.set(
            MeterProviderType::PublicPrometheus,
            self.public_prometheus_meter_provider.take(),
        );

        old_meter_providers[1] = meter_provider.set(
            MeterProviderType::Apollo,
            self.private_meter_provider.take(),
        );

        old_meter_providers[2] =
            meter_provider.set(MeterProviderType::Public, self.public_meter_provider.take());

        metrics_layer().clear();

        Self::checked_meter_shutdown(old_meter_providers);
    }

    fn checked_meter_shutdown(meters: [Option<FilterMeterProvider>; 3]) {
        for meter_provider in meters.into_iter().flatten() {
            Self::checked_spawn_task(Box::new(move || {
                if let Err(e) = meter_provider.shutdown() {
                    ::tracing::error!(error = %e, "failed to shutdown meter provider")
                }
            }));
        }
    }

    fn checked_tracer_shutdown(tracer_provider: opentelemetry::sdk::trace::TracerProvider) {
        Self::checked_spawn_task(Box::new(move || {
            drop(tracer_provider);
        }));
    }

    fn checked_global_tracer_shutdown(global_tracer_provider: GlobalTracerProvider) {
        Self::checked_spawn_task(Box::new(move || {
            drop(global_tracer_provider);
        }));
    }

    fn checked_spawn_task(task: Box<dyn FnOnce() + Send + 'static>) {
        // If we are in an tokio async context, use `spawn_blocking()`, if not just execute the
        // task.
        // Note:
        //  - If we use spawn_blocking, then tokio looks after waiting for the task to
        //    terminate
        //  - We could spawn a thread to execute the task, but if the process terminated that would
        //    cause the thread to terminate which isn't ideal. Let's just run it in the current
        //    thread. This won't affect router performance since that will always be within the
        //    context of tokio.
        match Handle::try_current() {
            Ok(hdl) => {
                hdl.spawn_blocking(move || {
                    task();
                });
                // We don't join here since we can't await or block_on()
            }
            Err(_err) => {
                task();
            }
        }
    }
}

fn filter_headers(headers: &HeaderMap, forward_rules: &ForwardHeaders) -> String {
    if let ForwardHeaders::None = forward_rules {
        return String::from("{}");
    }
    let headers_map = headers
        .iter()
        .filter(|(name, _value)| {
            name != &header::AUTHORIZATION && name != &header::COOKIE && name != &header::SET_COOKIE
        })
        .filter_map(|(name, value)| {
            let send_header = match &forward_rules {
                ForwardHeaders::None => false,
                ForwardHeaders::All => true,
                ForwardHeaders::Only(only) => only.contains(name),
                ForwardHeaders::Except(except) => !except.contains(name),
            };

            send_header.then(|| {
                (
                    name.to_string(),
                    value.to_str().unwrap_or("<unknown>").to_string(),
                )
            })
        })
        .fold(
            BTreeMap::new(),
            |mut acc: BTreeMap<String, Vec<String>>, (name, value)| {
                acc.entry(name).or_default().push(value);
                acc
            },
        );

    match serde_json::to_string(&headers_map) {
        Ok(result) => result,
        Err(_err) => {
            ::tracing::warn!("could not serialize header, trace will not have header information");
            Default::default()
        }
    }
}

// Planner errors return stats report key that start with `## `
// while successful planning stats report key start with `# `
fn licensed_operation_count(stats_report_key: &str) -> u64 {
    if stats_report_key.starts_with("## ") {
        0
    } else {
        1
    }
}

fn convert(
    referenced_fields: router_bridge::planner::ReferencedFieldsForType,
) -> crate::plugins::telemetry::apollo_exporter::proto::reports::ReferencedFieldsForType {
    crate::plugins::telemetry::apollo_exporter::proto::reports::ReferencedFieldsForType {
        field_names: referenced_fields.field_names,
        is_interface: referenced_fields.is_interface,
    }
}

#[derive(Eq, PartialEq, Hash)]
enum ErrorType {
    Trace,
    Metric,
    Other,
}
static OTEL_ERROR_LAST_LOGGED: OnceCell<DashMap<ErrorType, Instant>> = OnceCell::new();

fn handle_error<T: Into<opentelemetry::global::Error>>(err: T) {
    // We have to rate limit these errors because when they happen they are very frequent.
    // Use a dashmap to store the message type with the last time it was logged.
    let last_logged_map = OTEL_ERROR_LAST_LOGGED.get_or_init(DashMap::new);

    handle_error_internal(err, last_logged_map);
}

fn handle_error_internal<T: Into<opentelemetry::global::Error>>(
    err: T,
    last_logged_map: &DashMap<ErrorType, Instant>,
) {
    let err = err.into();

    // We don't want the dashmap to get big, so we key the error messages by type.
    let error_type = match err {
        opentelemetry::global::Error::Trace(_) => ErrorType::Trace,
        opentelemetry::global::Error::Metric(_) => ErrorType::Metric,
        _ => ErrorType::Other,
    };
    #[cfg(not(test))]
    let threshold = Duration::from_secs(10);
    #[cfg(test)]
    let threshold = Duration::from_millis(100);

    // For now we have to suppress Metrics error: reader is shut down or not registered
    // https://github.com/open-telemetry/opentelemetry-rust/issues/1244
    if let opentelemetry::global::Error::Metric(err) = &err {
        if err.to_string() == "Metrics error: reader is shut down or not registered" {
            return;
        }
    }
    // Copy here so that we don't retain a mutable reference into the dashmap and lock the shard
    let now = Instant::now();
    let last_logged = *last_logged_map
        .entry(error_type)
        .and_modify(|last_logged| {
            if last_logged.elapsed() > threshold {
                *last_logged = now;
            }
        })
        .or_insert_with(|| now);

    if last_logged == now {
        match err {
            opentelemetry::global::Error::Trace(err) => {
                ::tracing::error!("OpenTelemetry trace error occurred: {}", err)
            }
            opentelemetry::global::Error::Metric(err) => {
                ::tracing::error!("OpenTelemetry metric error occurred: {}", err)
            }
            opentelemetry::global::Error::Other(err) => {
                ::tracing::error!("OpenTelemetry error occurred: {}", err)
            }
            other => {
                ::tracing::error!("OpenTelemetry error occurred: {:?}", other)
            }
        }
    }
}

register_plugin!("apollo", "telemetry", Telemetry);

fn request_ftv1(mut req: SubgraphRequest) -> SubgraphRequest {
    if req
        .context
        .extensions()
        .lock()
        .contains_key::<EnableSubgraphFtv1>()
        && Span::current().context().span().span_context().is_sampled()
    {
        req.subgraph_request
            .headers_mut()
            .insert(FTV1_HEADER_NAME.clone(), FTV1_HEADER_VALUE.clone());
    }
    req
}

fn store_ftv1(subgraph_name: &ByteString, resp: SubgraphResponse) -> SubgraphResponse {
    // Stash the FTV1 data
    if resp
        .context
        .extensions()
        .lock()
        .contains_key::<EnableSubgraphFtv1>()
    {
        if let Some(serde_json_bytes::Value::String(ftv1)) =
            resp.response.body().extensions.get("ftv1")
        {
            // Record the ftv1 trace for processing later
            Span::current().record("apollo_private.ftv1", ftv1.as_str());
            resp.context
                .upsert_json_value(SUBGRAPH_FTV1, move |value: Value| {
                    let mut vec = match value {
                        Value::Array(array) => array,
                        // upsert_json_value populate the entry with null if it was vacant
                        Value::Null => Vec::new(),
                        _ => panic!("unexpected JSON value kind"),
                    };
                    vec.push(json!([subgraph_name, ftv1]));
                    Value::Array(vec)
                })
        }
    }
    resp
}

/// CustomTraceIdPropagator to set custom trace_id for our tracing system
/// coming from headers
#[derive(Debug)]
struct CustomTraceIdPropagator {
    header_name: String,
    fields: [String; 1],
}

impl CustomTraceIdPropagator {
    fn new(header_name: String) -> Self {
        Self {
            fields: [header_name.clone()],
            header_name,
        }
    }

    fn extract_span_context(&self, extractor: &dyn Extractor) -> Option<SpanContext> {
        let trace_id = extractor.get(&self.header_name)?;

        // extract trace id
        let trace_id = match opentelemetry::trace::TraceId::from_hex(trace_id) {
            Ok(trace_id) => trace_id,
            Err(err) => {
                ::tracing::error!("cannot generate custom trace_id: {err}");
                return None;
            }
        };

        SpanContext::new(
            trace_id,
            SpanId::INVALID,
            TraceFlags::default().with_sampled(true),
            true,
            TraceState::default(),
        )
        .into()
    }
}

impl TextMapPropagator for CustomTraceIdPropagator {
    fn inject_context(&self, cx: &opentelemetry::Context, injector: &mut dyn Injector) {
        let span = cx.span();
        let span_context = span.span_context();
        if span_context.is_valid() {
            let header_value = format!("{}", span_context.trace_id());
            injector.set(&self.header_name, header_value);
        }
    }

    fn extract_with_context(
        &self,
        cx: &opentelemetry::Context,
        extractor: &dyn Extractor,
    ) -> opentelemetry::Context {
        cx.with_remote_span_context(
            self.extract_span_context(extractor)
                .unwrap_or_else(SpanContext::empty_context),
        )
    }

    fn fields(&self) -> FieldIter<'_> {
        FieldIter::new(self.fields.as_ref())
    }
}

#[derive(Clone)]
struct MetricsAttributes(HashMap<String, AttributeValue>);

#[derive(Clone)]
struct SubgraphMetricsAttributes(HashMap<String, AttributeValue>);

struct EnableSubgraphFtv1;
//
// Please ensure that any tests added to the tests module use the tokio multi-threaded test executor.
//
#[cfg(test)]
mod tests {
    use std::fmt::Debug;
    use std::ops::DerefMut;
    use std::sync::Arc;
    use std::sync::Mutex;
    use std::time::Duration;

    use axum::headers::HeaderName;
    use dashmap::DashMap;
    use http::HeaderMap;
    use http::HeaderValue;
    use http::StatusCode;
    use insta::assert_snapshot;
    use itertools::Itertools;
    use serde_json::Value;
    use serde_json_bytes::json;
    use serde_json_bytes::ByteString;
    use tower::util::BoxService;
    use tower::Service;
    use tower::ServiceExt;
    use tracing_core::field::Visit;
    use tracing_core::Event;
    use tracing_core::Field;
    use tracing_core::Subscriber;
    use tracing_futures::WithSubscriber;
    use tracing_subscriber::layer::Context;
    use tracing_subscriber::layer::SubscriberExt;
    use tracing_subscriber::Layer;

    use super::apollo::ForwardHeaders;
    use super::Telemetry;
    use crate::error::FetchError;
    use crate::graphql::Error;
    use crate::graphql::Request;
    use crate::http_ext;
    use crate::json_ext::Object;
    use crate::metrics::FutureMetricsExt;
    use crate::plugin::test::MockSubgraphService;
    use crate::plugin::test::MockSupergraphService;
    use crate::plugin::DynPlugin;
    use crate::plugins::telemetry::handle_error_internal;
    use crate::services::SubgraphRequest;
    use crate::services::SubgraphResponse;
    use crate::services::SupergraphRequest;
    use crate::services::SupergraphResponse;

    async fn create_plugin_with_config(config: &str) -> Box<dyn DynPlugin> {
        let prometheus_support = config.contains("prometheus");
        let config: Value = serde_yaml::from_str(config).expect("yaml must be valid");
        let telemetry_config = config
            .as_object()
            .expect("must be an object")
            .get("telemetry")
            .expect("root key must be telemetry");
        let mut plugin = crate::plugin::plugins()
            .find(|factory| factory.name == "apollo.telemetry")
            .expect("Plugin not found")
            .create_instance(telemetry_config, Default::default(), Default::default())
            .await
            .unwrap();

        if prometheus_support {
            plugin
                .as_any_mut()
                .downcast_mut::<Telemetry>()
                .unwrap()
                .reload_metrics();
        }
        plugin
    }

    async fn get_prometheus_metrics(plugin: &dyn DynPlugin) -> String {
        let web_endpoint = plugin
            .web_endpoints()
            .into_iter()
            .next()
            .unwrap()
            .1
            .into_iter()
            .next()
            .unwrap()
            .into_router();

        let http_req_prom = http::Request::get("http://localhost:9090/metrics")
            .body(Default::default())
            .unwrap();
        let mut resp = web_endpoint.oneshot(http_req_prom).await.unwrap();
        assert_eq!(resp.status(), StatusCode::OK);
        let body = hyper::body::to_bytes(resp.body_mut()).await.unwrap();
        String::from_utf8_lossy(&body)
            .to_string()
            .split('\n')
            .filter(|l| l.contains("bucket") && !l.contains("apollo_router_span_count"))
            .sorted()
            .join("\n")
    }

    async fn make_supergraph_request(plugin: &dyn DynPlugin) {
        let mut mock_service = MockSupergraphService::new();
        mock_service
            .expect_call()
            .times(1)
            .returning(move |req: SupergraphRequest| {
                Ok(SupergraphResponse::fake_builder()
                    .context(req.context)
                    .header("x-custom", "coming_from_header")
                    .data(json!({"data": {"my_value": 2usize}}))
                    .build()
                    .unwrap())
            });

        let mut supergraph_service = plugin.supergraph_service(BoxService::new(mock_service));
        let router_req = SupergraphRequest::fake_builder().header("test", "my_value_set");
        let _router_response = supergraph_service
            .ready()
            .await
            .unwrap()
            .call(router_req.build().unwrap())
            .await
            .unwrap()
            .next_response()
            .await
            .unwrap();
    }

    #[tokio::test(flavor = "multi_thread")]
    async fn plugin_registered() {
        crate::plugin::plugins()
            .find(|factory| factory.name == "apollo.telemetry")
            .expect("Plugin not found")
            .create_instance(
                &serde_json::json!({"apollo": {"schema_id":"abc"}, "exporters": {"tracing": {}}}),
                Default::default(),
                Default::default(),
            )
            .await
            .unwrap();
    }

    #[tokio::test]
    async fn config_serialization() {
        create_plugin_with_config(include_str!("testdata/config.router.yaml")).await;
    }

    #[tokio::test]
    async fn test_supergraph_metrics_ok() {
        async {
            let plugin =
                create_plugin_with_config(include_str!("testdata/custom_attributes.router.yaml"))
                    .await;
            make_supergraph_request(plugin.as_ref()).await;

            assert_counter!(
                "apollo_router_http_requests_total",
                1,
                "another_test" = "my_default_value",
                "my_value" = 2,
                "myname" = "label_value",
                "renamed_value" = "my_value_set",
                "status" = "200",
                "x-custom" = "coming_from_header"
            );
            assert_histogram!(
                "apollo_router_http_request_duration_seconds",
                1,
                "another_test" = "my_default_value",
                "my_value" = 2,
                "myname" = "label_value",
                "renamed_value" = "my_value_set",
                "status" = "200",
                "x-custom" = "coming_from_header"
            );
        }
        .with_metrics()
        .await;
    }

    #[tokio::test]
    async fn test_supergraph_metrics_bad_request() {
        async {
            let plugin =
                create_plugin_with_config(include_str!("testdata/custom_attributes.router.yaml"))
                    .await;

            let mut mock_bad_request_service = MockSupergraphService::new();
            mock_bad_request_service.expect_call().times(1).returning(
                move |req: SupergraphRequest| {
                    Ok(SupergraphResponse::fake_builder()
                        .context(req.context)
                        .status_code(StatusCode::BAD_REQUEST)
                        .data(json!({"errors": [{"message": "nope"}]}))
                        .build()
                        .unwrap())
                },
            );
            let mut bad_request_supergraph_service =
                plugin.supergraph_service(BoxService::new(mock_bad_request_service));
            let router_req = SupergraphRequest::fake_builder().header("test", "my_value_set");
            let _router_response = bad_request_supergraph_service
                .ready()
                .await
                .unwrap()
                .call(router_req.build().unwrap())
                .await
                .unwrap()
                .next_response()
                .await
                .unwrap();

            assert_counter!(
                "apollo_router_http_requests_total",
                1,
                "another_test" = "my_default_value",
                "error" = "400 Bad Request",
                "myname" = "label_value",
                "renamed_value" = "my_value_set",
                "status" = "400"
            );
        }
        .with_metrics()
        .await;
    }

    #[tokio::test]
    async fn test_subgraph_metrics_ok() {
        async {
            let plugin =
                create_plugin_with_config(include_str!("testdata/custom_attributes.router.yaml"))
                    .await;

            let mut mock_subgraph_service = MockSubgraphService::new();
            mock_subgraph_service
                .expect_call()
                .times(1)
                .returning(move |req: SubgraphRequest| {
                    let mut extension = Object::new();
                    extension.insert(
                        serde_json_bytes::ByteString::from("status"),
                        serde_json_bytes::Value::String(ByteString::from(
                            "custom_error_for_propagation",
                        )),
                    );
                    let _ = req
                        .context
                        .insert("my_key", "my_custom_attribute_from_context".to_string())
                        .unwrap();
                    Ok(SubgraphResponse::fake_builder()
                        .context(req.context)
                        .error(
                            Error::builder()
                                .message(String::from("an error occured"))
                                .extensions(extension)
                                .extension_code("FETCH_ERROR")
                                .build(),
                        )
                        .build())
                });

            let mut subgraph_service =
                plugin.subgraph_service("my_subgraph_name", BoxService::new(mock_subgraph_service));
            let subgraph_req = SubgraphRequest::fake_builder()
                .subgraph_request(
                    http_ext::Request::fake_builder()
                        .header("test", "my_value_set")
                        .body(
                            Request::fake_builder()
                                .query(String::from("query { test }"))
                                .build(),
                        )
                        .build()
                        .unwrap(),
                )
                .build();
            let _subgraph_response = subgraph_service
                .ready()
                .await
                .unwrap()
                .call(subgraph_req)
                .await
                .unwrap();

            assert_counter!(
                "apollo_router_http_requests_total",
                1,
                "error" = "custom_error_for_propagation",
                "my_key" = "my_custom_attribute_from_context",
                "query_from_request" = "query { test }",
                "status" = "200",
                "subgraph" = "my_subgraph_name",
                "unknown_data" = "default_value"
            );
        }
        .with_metrics()
        .await;
    }

    #[tokio::test]
    async fn test_subgraph_metrics_http_error() {
        async {
            let plugin =
                create_plugin_with_config(include_str!("testdata/custom_attributes.router.yaml"))
                    .await;

            let mut mock_subgraph_service_in_error = MockSubgraphService::new();
            mock_subgraph_service_in_error
                .expect_call()
                .times(1)
                .returning(move |_req: SubgraphRequest| {
                    Err(Box::new(FetchError::SubrequestHttpError {
                        status_code: None,
                        service: String::from("my_subgraph_name_error"),
                        reason: String::from("cannot contact the subgraph"),
                    }))
                });

            let mut subgraph_service = plugin.subgraph_service(
                "my_subgraph_name_error",
                BoxService::new(mock_subgraph_service_in_error),
            );

            let subgraph_req = SubgraphRequest::fake_builder()
                .subgraph_request(
                    http_ext::Request::fake_builder()
                        .header("test", "my_value_set")
                        .body(
                            Request::fake_builder()
                                .query(String::from("query { test }"))
                                .build(),
                        )
                        .build()
                        .unwrap(),
                )
                .build();
            let _subgraph_response = subgraph_service
                .ready()
                .await
                .unwrap()
                .call(subgraph_req)
                .await
                .expect_err("should be an error");

            assert_counter!(
                "apollo_router_http_requests_total",
                1,
                "message" = "cannot contact the subgraph",
                "status" = "500",
                "subgraph" = "my_subgraph_name_error",
                "subgraph_error_extended_code" = "SUBREQUEST_HTTP_ERROR"
            );
        }
        .with_metrics()
        .await;
    }

    #[tokio::test]
    async fn test_subgraph_metrics_bad_request() {
        async {
            let plugin =
                create_plugin_with_config(include_str!("testdata/custom_attributes.router.yaml"))
                    .await;

            let mut mock_bad_request_service = MockSupergraphService::new();
            mock_bad_request_service.expect_call().times(1).returning(
                move |req: SupergraphRequest| {
                    Ok(SupergraphResponse::fake_builder()
                        .context(req.context)
                        .status_code(StatusCode::BAD_REQUEST)
                        .data(json!({"errors": [{"message": "nope"}]}))
                        .build()
                        .unwrap())
                },
            );

            let mut bad_request_supergraph_service =
                plugin.supergraph_service(BoxService::new(mock_bad_request_service));

            let router_req = SupergraphRequest::fake_builder().header("test", "my_value_set");

            let _router_response = bad_request_supergraph_service
                .ready()
                .await
                .unwrap()
                .call(router_req.build().unwrap())
                .await
                .unwrap()
                .next_response()
                .await
                .unwrap();

            assert_counter!(
                "apollo_router_http_requests_total",
                1,
                "another_test" = "my_default_value",
                "error" = "400 Bad Request",
                "myname" = "label_value",
                "renamed_value" = "my_value_set",
                "status" = "400"
            );
            assert_histogram!(
                "apollo_router_http_request_duration_seconds",
                1,
                "another_test" = "my_default_value",
                "error" = "400 Bad Request",
                "myname" = "label_value",
                "renamed_value" = "my_value_set",
                "status" = "400"
            );
        }
        .with_metrics()
        .await;
    }

    #[tokio::test]
    async fn it_test_prometheus_wrong_endpoint() {
        async {
            let plugin =
                create_plugin_with_config(include_str!("testdata/prometheus.router.yaml")).await;

            let mut web_endpoint = plugin
                .web_endpoints()
                .into_iter()
                .next()
                .unwrap()
                .1
                .into_iter()
                .next()
                .unwrap()
                .into_router();

            let http_req_prom = http::Request::get("http://localhost:9090/WRONG/URL/metrics")
                .body(Default::default())
                .unwrap();

            let resp = web_endpoint
                .ready()
                .await
                .unwrap()
                .call(http_req_prom)
                .await
                .unwrap();
            assert_eq!(resp.status(), StatusCode::NOT_FOUND);
        }
        .with_metrics()
        .await;
    }

    #[tokio::test(flavor = "multi_thread")]
    async fn it_test_prometheus_metrics() {
        async {
            let plugin =
                create_plugin_with_config(include_str!("testdata/prometheus.router.yaml")).await;
            make_supergraph_request(plugin.as_ref()).await;
            let prometheus_metrics = get_prometheus_metrics(plugin.as_ref()).await;
            assert_snapshot!(prometheus_metrics);
        }
        .with_metrics()
        .await;
    }

    #[tokio::test(flavor = "multi_thread")]
    async fn it_test_prometheus_metrics_custom_buckets() {
        async {
            let plugin = create_plugin_with_config(include_str!(
                "testdata/prometheus_custom_buckets.router.yaml"
            ))
            .await;
            make_supergraph_request(plugin.as_ref()).await;
            let prometheus_metrics = get_prometheus_metrics(plugin.as_ref()).await;

            assert_snapshot!(prometheus_metrics);
        }
        .with_metrics()
        .await;
    }

    #[test]
    fn it_test_send_headers_to_studio() {
        let fw_headers = ForwardHeaders::Only(vec![
            HeaderName::from_static("test"),
            HeaderName::from_static("apollo-x-name"),
        ]);
        let mut headers = HeaderMap::new();
        headers.insert(
            HeaderName::from_static("authorization"),
            HeaderValue::from_static("xxx"),
        );
        headers.insert(
            HeaderName::from_static("test"),
            HeaderValue::from_static("content"),
        );
        headers.insert(
            HeaderName::from_static("referer"),
            HeaderValue::from_static("test"),
        );
        headers.insert(
            HeaderName::from_static("foo"),
            HeaderValue::from_static("bar"),
        );
        headers.insert(
            HeaderName::from_static("apollo-x-name"),
            HeaderValue::from_static("polaris"),
        );
        let filtered_headers = super::filter_headers(&headers, &fw_headers);
        assert_eq!(
            filtered_headers.as_str(),
            r#"{"apollo-x-name":["polaris"],"test":["content"]}"#
        );
        let filtered_headers = super::filter_headers(&headers, &ForwardHeaders::None);
        assert_eq!(filtered_headers.as_str(), "{}");
    }

    #[tokio::test]
    async fn test_handle_error_throttling() {
        let error_map = DashMap::new();
        // Set up a fake subscriber so we can check log events. If this is useful then maybe it can be factored out into something reusable
        #[derive(Default)]
        struct TestVisitor {
            log_entries: Vec<String>,
        }

        #[derive(Default, Clone)]
        struct TestLayer {
            visitor: Arc<Mutex<TestVisitor>>,
        }
        impl TestLayer {
            fn assert_log_entry_count(&self, message: &str, expected: usize) {
                let log_entries = self.visitor.lock().unwrap().log_entries.clone();
                let actual = log_entries.iter().filter(|e| e.contains(message)).count();
                assert_eq!(actual, expected);
            }
        }
        impl Visit for TestVisitor {
            fn record_debug(&mut self, field: &Field, value: &dyn Debug) {
                self.log_entries
                    .push(format!("{}={:?}", field.name(), value));
            }
        }

        impl<S> Layer<S> for TestLayer
        where
            S: Subscriber,
            Self: 'static,
        {
            fn on_event(&self, event: &Event<'_>, _ctx: Context<'_, S>) {
                event.record(self.visitor.lock().unwrap().deref_mut())
            }
        }

        let test_layer = TestLayer::default();

        async {
            // Log twice rapidly, they should get deduped
            handle_error_internal(
                opentelemetry::global::Error::Other("other error".to_string()),
                &error_map,
            );
            handle_error_internal(
                opentelemetry::global::Error::Other("other error".to_string()),
                &error_map,
            );
            handle_error_internal(
                opentelemetry::global::Error::Trace("trace error".to_string().into()),
                &error_map,
            );
        }
        .with_subscriber(tracing_subscriber::registry().with(test_layer.clone()))
        .await;

        test_layer.assert_log_entry_count("other error", 1);
        test_layer.assert_log_entry_count("trace error", 1);

        // Sleep a bit and then log again, it should get logged
        tokio::time::sleep(Duration::from_millis(200)).await;
        async {
            handle_error_internal(
                opentelemetry::global::Error::Other("other error".to_string()),
                &error_map,
            );
        }
        .with_subscriber(tracing_subscriber::registry().with(test_layer.clone()))
        .await;
        test_layer.assert_log_entry_count("other error", 2);
    }
}<|MERGE_RESOLUTION|>--- conflicted
+++ resolved
@@ -168,11 +168,7 @@
     public_meter_provider: Option<FilterMeterProvider>,
     public_prometheus_meter_provider: Option<FilterMeterProvider>,
     private_meter_provider: Option<FilterMeterProvider>,
-<<<<<<< HEAD
-    counter: Option<Arc<Mutex<CacheCounter>>>,
     is_active: bool,
-=======
->>>>>>> 626a1ceb
 }
 
 #[derive(Debug)]
@@ -262,11 +258,7 @@
                 .map(FilterMeterProvider::public),
             sampling_filter_ratio,
             config: Arc::new(config),
-<<<<<<< HEAD
-            counter,
             is_active: false,
-=======
->>>>>>> 626a1ceb
         })
     }
 
