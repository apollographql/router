//! Router errors.
use std::io::IsTerminal;
use std::sync::Arc;

use displaydoc::Display;
use lazy_static::__Deref;
use router_bridge::introspect::IntrospectionError;
use router_bridge::planner::PlannerError;
use router_bridge::planner::UsageReporting;
use serde::Deserialize;
use serde::Serialize;
use thiserror::Error;
use tokio::task::JoinError;

pub(crate) use crate::configuration::ConfigurationError;
pub(crate) use crate::graphql::Error;
use crate::graphql::ErrorExtension;
use crate::graphql::IntoGraphQLErrors;
use crate::graphql::Response;
use crate::json_ext::Path;
use crate::json_ext::Value;
use crate::spec::operation_limits::OperationLimits;
use crate::spec::SpecError;

/// Error types for execution.
///
/// Note that these are not actually returned to the client, but are instead converted to JSON for
/// [`struct@Error`].
#[derive(Error, Display, Debug, Clone, Serialize, Eq, PartialEq)]
#[serde(untagged)]
#[ignore_extra_doc_attributes]
#[non_exhaustive]
#[allow(missing_docs)] // FIXME
pub(crate) enum FetchError {
    /// invalid type for variable: '{name}'
    ValidationInvalidTypeVariable {
        /// Name of the variable.
        name: String,
    },

    /// query could not be planned: {reason}
    ValidationPlanningError {
        /// The failure reason.
        reason: String,
    },

    /// request was malformed: {reason}
    MalformedRequest {
        /// The reason the serialization failed.
        reason: String,
    },

    /// response was malformed: {reason}
    MalformedResponse {
        /// The reason the serialization failed.
        reason: String,
    },

    /// service '{service}' response was malformed: {reason}
    SubrequestMalformedResponse {
        /// The service that responded with the malformed response.
        service: String,

        /// The reason the serialization failed.
        reason: String,
    },

    /// service '{service}' returned a PATCH response which was not expected
    SubrequestUnexpectedPatchResponse {
        /// The service that returned the PATCH response.
        service: String,
    },

    /// HTTP fetch failed from '{service}': {reason}
    ///
    /// note that this relates to a transport error and not a GraphQL error
    SubrequestHttpError {
        status_code: Option<u16>,

        /// The service failed.
        service: String,

        /// The reason the fetch failed.
        reason: String,
    },
    /// Websocket fetch failed from '{service}': {reason}
    ///
    /// note that this relates to a transport error and not a GraphQL error
    SubrequestWsError {
        /// The service failed.
        service: String,

        /// The reason the fetch failed.
        reason: String,
    },

    /// subquery requires field '{field}' but it was not found in the current response
    ExecutionFieldNotFound {
        /// The field that is not found.
        field: String,
    },

    #[cfg(test)]
    /// invalid content: {reason}
    ExecutionInvalidContent { reason: String },

    /// could not find path: {reason}
    ExecutionPathNotFound { reason: String },
    /// could not compress request: {reason}
    CompressionError {
        /// The service that failed.
        service: String,
        /// The reason the compression failed.
        reason: String,
    },
}

impl FetchError {
    /// Convert the fetch error to a GraphQL error.
    pub(crate) fn to_graphql_error(&self, path: Option<Path>) -> Error {
        let mut value: Value = serde_json_bytes::to_value(self).unwrap_or_default();
        if let Some(extensions) = value.as_object_mut() {
            extensions
                .entry("code")
                .or_insert_with(|| self.extension_code().into());
            // Following these specs https://www.apollographql.com/docs/apollo-server/data/errors/#including-custom-error-details
            match self {
                FetchError::SubrequestHttpError {
                    service,
                    status_code,
                    ..
                } => {
                    extensions
                        .entry("service")
                        .or_insert_with(|| service.clone().into());
                    extensions.remove("status_code");
                    if let Some(status_code) = status_code {
                        extensions
                            .insert("http", serde_json_bytes::json!({ "status": status_code }));
                    }
                }
                FetchError::SubrequestMalformedResponse { service, .. }
                | FetchError::SubrequestUnexpectedPatchResponse { service }
                | FetchError::SubrequestWsError { service, .. }
                | FetchError::CompressionError { service, .. } => {
                    extensions
                        .entry("service")
                        .or_insert_with(|| service.clone().into());
                }
                FetchError::ExecutionFieldNotFound { field, .. } => {
                    extensions
                        .entry("field")
                        .or_insert_with(|| field.clone().into());
                }
                FetchError::ValidationInvalidTypeVariable { name } => {
                    extensions
                        .entry("name")
                        .or_insert_with(|| name.clone().into());
                }
                _ => (),
            }
        }

        Error {
            message: self.to_string(),
            locations: Default::default(),
            path,
            extensions: value.as_object().unwrap().to_owned(),
        }
    }

    /// Convert the error to an appropriate response.
    pub(crate) fn to_response(&self) -> Response {
        Response {
            errors: vec![self.to_graphql_error(None)],
            ..Response::default()
        }
    }
}

impl ErrorExtension for FetchError {
    fn extension_code(&self) -> String {
        match self {
            FetchError::ValidationInvalidTypeVariable { .. } => "VALIDATION_INVALID_TYPE_VARIABLE",
            FetchError::ValidationPlanningError { .. } => "VALIDATION_PLANNING_ERROR",
            FetchError::SubrequestMalformedResponse { .. } => "SUBREQUEST_MALFORMED_RESPONSE",
            FetchError::SubrequestUnexpectedPatchResponse { .. } => {
                "SUBREQUEST_UNEXPECTED_PATCH_RESPONSE"
            }
            FetchError::SubrequestHttpError { .. } => "SUBREQUEST_HTTP_ERROR",
            FetchError::SubrequestWsError { .. } => "SUBREQUEST_WEBSOCKET_ERROR",
            FetchError::ExecutionFieldNotFound { .. } => "EXECUTION_FIELD_NOT_FOUND",
            FetchError::ExecutionPathNotFound { .. } => "EXECUTION_PATH_NOT_FOUND",
            FetchError::CompressionError { .. } => "COMPRESSION_ERROR",
            #[cfg(test)]
            FetchError::ExecutionInvalidContent { .. } => "EXECUTION_INVALID_CONTENT",
            FetchError::MalformedRequest { .. } => "MALFORMED_REQUEST",
            FetchError::MalformedResponse { .. } => "MALFORMED_RESPONSE",
        }
        .to_string()
    }
}

impl From<QueryPlannerError> for FetchError {
    fn from(err: QueryPlannerError) -> Self {
        FetchError::ValidationPlanningError {
            reason: err.to_string(),
        }
    }
}

/// Error types for CacheResolver
#[derive(Error, Debug, Display, Clone, Serialize, Deserialize)]
pub(crate) enum CacheResolverError {
    /// value retrieval failed: {0}
    RetrievalError(Arc<QueryPlannerError>),
}

impl IntoGraphQLErrors for CacheResolverError {
    fn into_graphql_errors(self) -> Result<Vec<Error>, Self> {
        let CacheResolverError::RetrievalError(retrieval_error) = self;
        retrieval_error
            .deref()
            .clone()
            .into_graphql_errors()
            .map_err(|_err| CacheResolverError::RetrievalError(retrieval_error))
    }
}

impl From<QueryPlannerError> for CacheResolverError {
    fn from(qp_err: QueryPlannerError) -> Self {
        Self::RetrievalError(Arc::new(qp_err))
    }
}

/// Error types for service building.
#[derive(Error, Debug, Display)]
pub(crate) enum ServiceBuildError {
    /// couldn't build Router Service: {0}
    QueryPlannerError(QueryPlannerError),

    /// schema error: {0}
    Schema(SchemaError),
}

impl From<SchemaError> for ServiceBuildError {
    fn from(err: SchemaError) -> Self {
        ServiceBuildError::Schema(err)
    }
}

impl From<Vec<PlannerError>> for ServiceBuildError {
    fn from(errors: Vec<PlannerError>) -> Self {
        ServiceBuildError::QueryPlannerError(errors.into())
    }
}

impl From<router_bridge::error::Error> for ServiceBuildError {
    fn from(error: router_bridge::error::Error) -> Self {
        ServiceBuildError::QueryPlannerError(error.into())
    }
}

/// Error types for QueryPlanner
#[derive(Error, Debug, Display, Clone, Serialize, Deserialize)]
pub(crate) enum QueryPlannerError {
    /// couldn't instantiate query planner; invalid schema: {0}
    SchemaValidationErrors(PlannerErrors),

    /// couldn't plan query: {0}
    PlanningErrors(PlanErrors),

    /// query planning panicked: {0}
    JoinError(String),

    /// Cache resolution failed: {0}
    CacheResolverError(Arc<CacheResolverError>),

    /// empty query plan. This often means an unhandled Introspection query was sent. Please file an issue to apollographql/router.
    EmptyPlan(UsageReporting), // usage_reporting_signature

    /// unhandled planner result
    UnhandledPlannerResult,

    /// router bridge error: {0}
    RouterBridgeError(router_bridge::error::Error),

    /// spec error: {0}
    SpecError(SpecError),

    /// introspection error: {0}
    Introspection(IntrospectionError),

    /// complexity limit exceeded
    LimitExceeded(OperationLimits<bool>),

    /// Unauthorized field or type
    Unauthorized(Vec<Path>),
}

impl IntoGraphQLErrors for QueryPlannerError {
    fn into_graphql_errors(self) -> Result<Vec<Error>, Self> {
        match self {
            QueryPlannerError::SpecError(err) => {
                let gql_err = match err.custom_extension_details() {
                    Some(extension_details) => Error::builder()
                        .message(err.to_string())
                        .extension_code(err.extension_code())
                        .extensions(extension_details)
                        .build(),
                    None => Error::builder()
                        .message(err.to_string())
                        .extension_code(err.extension_code())
                        .build(),
                };

                Ok(vec![gql_err])
            }
            QueryPlannerError::SchemaValidationErrors(errs) => errs
                .into_graphql_errors()
                .map_err(QueryPlannerError::SchemaValidationErrors),
            QueryPlannerError::PlanningErrors(planning_errors) => Ok(planning_errors
                .errors
                .iter()
                .map(|p_err| Error::from(p_err.clone()))
                .collect()),
            QueryPlannerError::Introspection(introspection_error) => Ok(vec![Error::builder()
                .message(
                    introspection_error
                        .message
                        .unwrap_or_else(|| "introspection error".to_string()),
                )
                .extension_code("INTROSPECTION_ERROR")
                .build()]),
            QueryPlannerError::LimitExceeded(OperationLimits {
                depth,
                height,
                root_fields,
                aliases,
            }) => {
                let mut errors = Vec::new();
                let mut build = |exceeded, code, message| {
                    if exceeded {
                        errors.push(
                            Error::builder()
                                .message(message)
                                .extension_code(code)
                                .build(),
                        )
                    }
                };
                build(
                    depth,
                    "MAX_DEPTH_LIMIT",
                    "Maximum depth limit exceeded in this operation",
                );
                build(
                    height,
                    "MAX_HEIGHT_LIMIT",
                    "Maximum height (field count) limit exceeded in this operation",
                );
                build(
                    root_fields,
                    "MAX_ROOT_FIELDS_LIMIT",
                    "Maximum root fields limit exceeded in this operation",
                );
                build(
                    aliases,
                    "MAX_ALIASES_LIMIT",
                    "Maximum aliases limit exceeded in this operation",
                );
                Ok(errors)
            }
            err => Err(err),
        }
    }
}

#[derive(Clone, Debug, Error, Serialize, Deserialize)]
/// Container for planner setup errors
pub(crate) struct PlannerErrors(Arc<Vec<PlannerError>>);

impl IntoGraphQLErrors for PlannerErrors {
    fn into_graphql_errors(self) -> Result<Vec<Error>, Self> {
        let errors = self.0.iter().map(|e| Error::from(e.clone())).collect();

        Ok(errors)
    }
}

impl std::fmt::Display for PlannerErrors {
    fn fmt(&self, f: &mut std::fmt::Formatter<'_>) -> std::fmt::Result {
        f.write_fmt(format_args!(
            "schema validation errors: {}",
            self.0
                .iter()
                .map(std::string::ToString::to_string)
                .collect::<Vec<String>>()
                .join(", ")
        ))
    }
}

impl From<Vec<PlannerError>> for QueryPlannerError {
    fn from(errors: Vec<PlannerError>) -> Self {
        QueryPlannerError::SchemaValidationErrors(PlannerErrors(Arc::new(errors)))
    }
}

impl From<router_bridge::planner::PlanErrors> for QueryPlannerError {
    fn from(errors: router_bridge::planner::PlanErrors) -> Self {
        QueryPlannerError::PlanningErrors(errors.into())
    }
}

impl From<PlanErrors> for QueryPlannerError {
    fn from(errors: PlanErrors) -> Self {
        QueryPlannerError::PlanningErrors(errors)
    }
}

impl From<JoinError> for QueryPlannerError {
    fn from(err: JoinError) -> Self {
        QueryPlannerError::JoinError(err.to_string())
    }
}

impl From<CacheResolverError> for QueryPlannerError {
    fn from(err: CacheResolverError) -> Self {
        QueryPlannerError::CacheResolverError(Arc::new(err))
    }
}

impl From<SpecError> for QueryPlannerError {
    fn from(err: SpecError) -> Self {
        QueryPlannerError::SpecError(err)
    }
}

impl From<ValidationErrors> for QueryPlannerError {
    fn from(err: ValidationErrors) -> Self {
        // This needs to be serializable, so eagerly stringify the non-serializable
        // ApolloDiagnostics.
        QueryPlannerError::SpecError(SpecError::ValidationError(err.to_string()))
    }
}

impl From<router_bridge::error::Error> for QueryPlannerError {
    fn from(error: router_bridge::error::Error) -> Self {
        QueryPlannerError::RouterBridgeError(error)
    }
}
impl From<OperationLimits<bool>> for QueryPlannerError {
    fn from(error: OperationLimits<bool>) -> Self {
        QueryPlannerError::LimitExceeded(error)
    }
}

impl From<QueryPlannerError> for Response {
    fn from(err: QueryPlannerError) -> Self {
        FetchError::from(err).to_response()
    }
}

/// The payload if the plan_worker invocation failed
#[derive(Debug, Clone, Serialize, Deserialize)]
pub(crate) struct PlanErrors {
    /// The errors the plan_worker invocation failed with
    pub(crate) errors: Arc<Vec<router_bridge::planner::PlanError>>,
    /// Usage reporting related data such as the
    /// operation signature and referenced fields
    pub(crate) usage_reporting: UsageReporting,
}

impl From<router_bridge::planner::PlanErrors> for PlanErrors {
    fn from(
        router_bridge::planner::PlanErrors {
            errors,
            usage_reporting,
        }: router_bridge::planner::PlanErrors,
    ) -> Self {
        PlanErrors {
            errors,
            usage_reporting,
        }
    }
}

impl std::fmt::Display for PlanErrors {
    fn fmt(&self, f: &mut std::fmt::Formatter<'_>) -> std::fmt::Result {
        f.write_fmt(format_args!(
            "query validation errors: {}",
            self.errors
                .iter()
                .map(|e| e
                    .message
                    .clone()
                    .unwrap_or_else(|| "UNKNWON ERROR".to_string()))
                .collect::<Vec<String>>()
                .join(", ")
        ))
    }
}

/// Error in the schema.
#[derive(Debug, Error, Display)]
#[non_exhaustive]
pub(crate) enum SchemaError {
    /// URL parse error for subgraph {0}: {1}
    UrlParse(String, http::uri::InvalidUri),
    /// Could not find an URL for subgraph {0}
    MissingSubgraphUrl(String),
    /// GraphQL parser error: {0}
    Parse(ParseErrors),
    /// GraphQL validation error: {0}
    Validate(ValidationErrors),
    /// Api error(s): {0}
    Api(String),
}

/// Collection of schema validation errors.
#[derive(Clone, Debug)]
pub(crate) struct ParseErrors {
    pub(crate) errors: Vec<apollo_parser::Error>,
}

impl std::fmt::Display for ParseErrors {
    fn fmt(&self, f: &mut std::fmt::Formatter<'_>) -> std::fmt::Result {
        let mut errors = self.errors.iter();
        for (i, error) in errors.by_ref().take(5).enumerate() {
            if i > 0 {
                write!(f, "\n")?;
            }
            // TODO(@goto-bus-stop): display line/column once that is exposed from apollo-rs
            write!(f, "at index {}: {}", error.index(), error.message())?;
        }
        let remaining = errors.count();
        if remaining > 0 {
            write!(f, "\n...and {remaining} other errors")?;
        }
        Ok(())
    }
}

/// Collection of schema validation errors.
#[derive(Clone, Debug)]
pub(crate) struct ValidationErrors {
    pub(crate) errors: Vec<apollo_compiler::ApolloDiagnostic>,
}

impl std::fmt::Display for ValidationErrors {
    fn fmt(&self, f: &mut std::fmt::Formatter<'_>) -> std::fmt::Result {
        let mut errors = self.errors.iter();
        if let Some(error) = errors.next() {
            write!(f, "at index {}: {}", error.location.offset(), error.data)?;
        }
        for error in errors {
            write!(f, "\nat index {}: {}", error.location.offset(), error.data)?;
        }
        Ok(())
    }
}

<<<<<<< HEAD
=======
impl ValidationErrors {
    #[allow(clippy::needless_return)]
    pub(crate) fn print(&self) {
        if LevelFilter::current() == LevelFilter::OFF && cfg!(not(debug_assertions)) {
            return;
        } else if std::io::stdout().is_terminal() {
            // Fancy reports for TTYs
            self.errors.iter().for_each(|err| {
                // `format!` works around https://github.com/rust-lang/rust/issues/107118
                // to test the panic from https://github.com/apollographql/router/issues/2269
                #[allow(clippy::format_in_format_args)]
                {
                    println!("{}", format!("{err}"));
                }
            });
        } else {
            // Best effort to display errors
            self.errors.iter().for_each(|diag| {
                println!("{}", diag.data);
            });
        };
    }
}

>>>>>>> 99a26db5
#[cfg(test)]
mod tests {
    use super::*;
    use crate::graphql;

    #[test]
    fn test_into_graphql_error() {
        let error = FetchError::SubrequestHttpError {
            status_code: Some(400),
            service: String::from("my_service"),
            reason: String::from("invalid request"),
        };
        let expected_gql_error = graphql::Error::builder()
            .message("HTTP fetch failed from 'my_service': invalid request")
            .extension_code("SUBREQUEST_HTTP_ERROR")
            .extension("reason", Value::String("invalid request".into()))
            .extension("service", Value::String("my_service".into()))
            .extension(
                "http",
                serde_json_bytes::json!({"status": Value::Number(400.into())}),
            )
            .build();

        assert_eq!(expected_gql_error, error.to_graphql_error(None));
    }

    #[test]
    fn test_into_graphql_error_introspection_with_message_handled_correctly() {
        let expected_message = "no can introspect".to_string();
        let ie = IntrospectionError {
            message: Some(expected_message.clone()),
        };
        let error = QueryPlannerError::Introspection(ie);
        let mut graphql_errors = error.into_graphql_errors().expect("vec of graphql errors");
        assert_eq!(graphql_errors.len(), 1);
        let first_error = graphql_errors.pop().expect("has to be one error");
        assert_eq!(first_error.message, expected_message);
        assert_eq!(first_error.extensions.len(), 1);
        assert_eq!(
            first_error.extensions.get("code").expect("has code"),
            "INTROSPECTION_ERROR"
        );
    }

    #[test]
    fn test_into_graphql_error_introspection_without_message_handled_correctly() {
        let expected_message = "introspection error".to_string();
        let ie = IntrospectionError { message: None };
        let error = QueryPlannerError::Introspection(ie);
        let mut graphql_errors = error.into_graphql_errors().expect("vec of graphql errors");
        assert_eq!(graphql_errors.len(), 1);
        let first_error = graphql_errors.pop().expect("has to be one error");
        assert_eq!(first_error.message, expected_message);
        assert_eq!(first_error.extensions.len(), 1);
        assert_eq!(
            first_error.extensions.get("code").expect("has code"),
            "INTROSPECTION_ERROR"
        );
    }
}<|MERGE_RESOLUTION|>--- conflicted
+++ resolved
@@ -561,33 +561,6 @@
     }
 }
 
-<<<<<<< HEAD
-=======
-impl ValidationErrors {
-    #[allow(clippy::needless_return)]
-    pub(crate) fn print(&self) {
-        if LevelFilter::current() == LevelFilter::OFF && cfg!(not(debug_assertions)) {
-            return;
-        } else if std::io::stdout().is_terminal() {
-            // Fancy reports for TTYs
-            self.errors.iter().for_each(|err| {
-                // `format!` works around https://github.com/rust-lang/rust/issues/107118
-                // to test the panic from https://github.com/apollographql/router/issues/2269
-                #[allow(clippy::format_in_format_args)]
-                {
-                    println!("{}", format!("{err}"));
-                }
-            });
-        } else {
-            // Best effort to display errors
-            self.errors.iter().for_each(|diag| {
-                println!("{}", diag.data);
-            });
-        };
-    }
-}
-
->>>>>>> 99a26db5
 #[cfg(test)]
 mod tests {
     use super::*;
