--- conflicted
+++ resolved
@@ -7,11 +7,7 @@
 use tower_http::trace::MakeSpan;
 use tracing_futures::Instrument;
 
-<<<<<<< HEAD
-use crate::cache::DeduplicatingCache;
-=======
 use crate::axum_factory::utils::PropagatingMakeSpan;
->>>>>>> 718d83d4
 use crate::configuration::Configuration;
 use crate::plugin::test::canned;
 use crate::plugin::test::MockSubgraph;
@@ -223,22 +219,12 @@
     /// Builds the supergraph service
     #[deprecated = "use build_supergraph instead"]
     pub async fn build(self) -> Result<supergraph::BoxCloneService, BoxError> {
-<<<<<<< HEAD
-        let (configuration, router_creator) = self.build_common().await?;
-        let apq = APQLayer::with_cache(
-            DeduplicatingCache::from_configuration(
-                &configuration.supergraph.apq.experimental_cache,
-            )
-            .await,
-        );
-=======
         self.build_supergraph().await
     }
 
     /// Builds the supergraph service
     pub async fn build_supergraph(self) -> Result<supergraph::BoxCloneService, BoxError> {
         let (_config, supergraph_creator) = self.build_common().await?;
->>>>>>> 718d83d4
 
         Ok(tower::service_fn(move |request| {
             let router = supergraph_creator.make();
@@ -270,12 +256,6 @@
         let (config, supergraph_creator) = self.build_common().await?;
         let router_creator = RouterCreator::new(Arc::new(supergraph_creator), &config).await;
         let web_endpoints = router_creator.web_endpoints();
-<<<<<<< HEAD
-        let apq = APQLayer::with_cache(
-            DeduplicatingCache::from_configuration(&config.supergraph.apq.experimental_cache).await,
-        );
-=======
->>>>>>> 718d83d4
 
         let routers = make_axum_router(router_creator, &config, web_endpoints)?;
         let ListenAddrAndRouter(_listener, router) = routers.main;
