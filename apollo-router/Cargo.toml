[package]
name = "apollo-router"
version = "1.34.0"
authors = ["Apollo Graph, Inc. <packages@apollographql.com>"]
repository = "https://github.com/apollographql/router/"
documentation = "https://docs.rs/apollo-router"
description = "A configurable, high-performance routing runtime for Apollo Federation 🚀"
license = "Elastic-2.0"

# renovate-automation: rustc version
rust-version = "1.72.0"
edition = "2021"
build = "build/main.rs"

[[bin]]
name = "router"
path = "src/main.rs"

[features]
default = ["global-allocator"]

# Set the Rust global allocator on some platforms
# https://doc.rust-lang.org/std/alloc/index.html#the-global_allocator-attribute
# Enabled by default. Disable default features in library crates or to set it yourself:
# ```
# [dependencies]
# apollo-router = {version = "1.20", default-features = false}
# ```
global-allocator = []

# if you are doing heap profiling
dhat-heap = ["dhat"]
dhat-ad-hoc = ["dhat"]

# Prevents the query execution to continue if any error occurs while fetching
# the data of a subgraph. This is useful in development as you want to be
# alerted early when something is wrong instead of receiving an invalid result.
failfast = []

# Enables usage of tokio-console with the router
# tokio-console also requires at build time the environment variable
# RUSTFLAGS="--cfg tokio_unstable"
console = ["tokio/tracing", "console-subscriber"]

# "fake" feature to disable V8 usage when building on docs.rs
# See https://github.com/apollographql/federation-rs/pull/185
docs_rs = ["router-bridge/docs_rs"]

# Enables the use of new telemetry features that are under development
# and not yet ready for production use.
telemetry_next = []

[package.metadata.docs.rs]
features = ["docs_rs"]

[dependencies]
askama = "0.12.1"
access-json = "0.1.0"
anyhow = "1.0.75"
apollo-compiler = "=1.0.0-beta.5"
apollo-federation = "0.0.3"
arc-swap = "1.6.0"
async-compression = { version = "0.4.5", features = [
    "tokio",
    "brotli",
    "gzip",
    "deflate",
] }
async-trait = "0.1.74"
axum = { version = "0.6.20", features = ["headers", "json", "original-uri"] }
base64 = "0.21.5"
bloomfilter = "1.0.12"
buildstructor = "0.5.4"
bytes = "1.5.0"
clap = { version = "4.4.8", default-features = false, features = [
    "env",
    "derive",
    "std",
    "help",
] }
console-subscriber = { version = "0.1.10", optional = true }
ci_info = { version = "0.14.13", features = ["serde-1"] }
dashmap = { version = "5.5.3", features = ["serde"] }
derivative = "2.2.0"
derive_more = { version = "0.99.17", default-features = false, features = [
    "from",
    "display",
] }
dhat = { version = "0.3.2", optional = true }
diff = "0.1.13"
directories = "5.0.1"
displaydoc = "0.2"
flate2 = "1.0.28"
fred = { version = "6.3.2", features = ["enable-rustls", "no-client-setname"] }
futures = { version = "0.3.29", features = ["thread-pool"] }
graphql_client = "0.13.0"
<<<<<<< HEAD
hex = { version = "0.4.3", features = ["serde"] }
http = "0.2.9"
=======
hex = "0.4.3"
http = "0.2.11"
>>>>>>> 28f2a32a
http-body = "0.4.5"
heck = "0.4.1"
humantime = "2.1.0"
humantime-serde = "1.1.1"
hyper = { version = "0.14.27", features = ["server", "client"] }
hyper-rustls = { version = "0.24.2", features = ["http1", "http2"] }
indexmap = { version = "2.1.0", features = ["serde"] }
itertools = "0.11.0"
jsonpath_lib = "0.3.0"
jsonpath-rust = "0.3.4"
jsonschema = { version = "0.17.1", default-features = false }
jsonwebtoken = "8.3.0"
lazy_static = "1.4.0"
libc = "0.2.150"
linkme = "0.3.17"
lru = "0.11.1"
maplit = "1.0.2"
mediatype = "0.19.15"
mockall = "0.11.4"
mime = "0.3.17"
multer = "2.1.0"
multimap = "0.9.1"
# To avoid tokio issues
notify = { version = "6.1.1", default-features = false, features = [
    "macos_kqueue",
] }
nu-ansi-term = "0.49"
once_cell = "1.18.0"

# Any package that starts with `opentelemetry` needs to be updated with care
# because it is tightly intertwined with the `tracing` packages on account of
# the `opentelemetry-tracing` package.
#
# We are constrained in our ability to update the `tracing` packages and that is
# tracked in https://github.com/apollographql/router/issues/1407.
#
# To codify this with code, a rule in our Renovate configuration constraints and
# groups `^tracing` and `^opentelemetry*` dependencies together as of
# https://github.com/apollographql/router/pull/1509.  A comment which exists
# there (and on `tracing` packages below) should be updated should this change.
opentelemetry = { version = "0.21.0", features = [
    "trace",
    "metrics",
] }
opentelemetry_sdk = { version = "0.21.0", features = [
    "trace",
    "metrics",
    "rt-tokio",
] }
opentelemetry-aws = "0.9.0"
opentelemetry-datadog = { version = "0.9.0", features = ["reqwest-client"] }
opentelemetry-http = "0.10.0"
opentelemetry-jaeger = { version = "0.20.0", features = [
    "collector_client",
    "reqwest_collector_client",
    "rt-tokio",
] }
opentelemetry-otlp = { version = "0.14.0", default-features = false, features = [
    "grpc-tonic",
    "gzip-tonic",
    "tonic",
    "tls",
    "http-proto",
    "metrics",
    "reqwest-client",
] }
opentelemetry-semantic-conventions = "0.13.0"
opentelemetry-zipkin = { version = "0.19.0", default-features = false, features = [
    "reqwest-client",
    "reqwest-rustls",
] }
opentelemetry-prometheus = "0.14.0"
paste = "1.0.14"
pin-project-lite = "0.2.13"
prometheus = "0.13"
prost = "0.11.9"
prost-types = "0.11.9"
proteus = "0.5.0"
rand = "0.8.5"
rhai = { version = "1.16.3", features = ["sync", "serde", "internals"] }
regex = "1.10.2"
reqwest = { version = "0.11.22", default-features = false, features = [
    "rustls-tls",
    "rustls-native-certs",
    "json",
    "stream",
] }
# note: this dependency should _always_ be pinned, prefix the version with an `=`
router-bridge = "=0.5.8+v2.5.7"
rust-embed = "6.8.1"
rustls = "0.21.9"
rustls-pemfile = "1.0.4"
schemars = { version = "0.8.16", features = ["url"] }
shellexpand = "3.1.0"
sha2 = "0.10.8"
serde = { version = "1.0.192", features = ["derive", "rc"] }
serde_derive_default = "0.1"
serde_json_bytes = { version = "0.2.2", features = ["preserve_order"] }
serde_json = { version = "1.0.108", features = [
    "preserve_order",
    "float_roundtrip",
] }
serde_urlencoded = "0.7.1"
serde_yaml = "0.8.26"
static_assertions = "1.1.0"
strum_macros = "0.25.3"
sys-info = "0.9.1"
thiserror = "1.0.50"
tokio = { version = "1.34.0", features = ["full"] }
tokio-stream = { version = "0.1.14", features = ["sync", "net"] }
tokio-util = { version = "0.7.10", features = ["net", "codec", "time"] }
tonic = { version = "0.9.2", features = [
    "transport",
    "tls",
    "tls-roots",
    "gzip",
] }
tower = { version = "0.4.13", features = ["full"] }
tower-http = { version = "0.4.4", features = [
    "add-extension",
    "trace",
    "cors",
    "compression-br",
    "compression-deflate",
    "compression-gzip",
    "decompression-br",
    "decompression-deflate",
    "decompression-gzip",
    "timeout",
] }
tower-service = "0.3.2"
tracing = "0.1.37"
tracing-core = "0.1.31"
tracing-futures = { version = "0.2.5", features = ["futures-03"] }
tracing-opentelemetry = "0.22.0"
tracing-subscriber = { version = "0.3.18", features = ["env-filter", "json"] }
trust-dns-resolver = "0.23.2"
url = { version = "2.4.1", features = ["serde"] }
urlencoding = "2.1.3"
uuid = { version = "1.6.1", features = ["serde", "v4"] }
yaml-rust = "0.4.5"
wiremock = "0.5.21"
wsl = "0.1.0"
tokio-tungstenite = { version = "0.20.1", features = [
    "rustls-tls-native-roots",
] }
tokio-rustls = "0.24.1"
http-serde = "1.1.3"
hmac = "0.12.1"
parking_lot = "0.12.1"
memchr = "2.6.4"
brotli = "3.4.0"
zstd = "0.12.4"
zstd-safe = "6.0.6"
# note: AWS dependencies should always use the same version
aws-sigv4 = "0.56.1"
aws-credential-types = "0.56.1"
aws-config = "0.56.1"
aws-types = "0.56.1"
sha1 = "0.10.6"
tracing-serde = "0.1.3"
time = { version = "0.3.30", features = ["serde"] }

[target.'cfg(macos)'.dependencies]
uname = "0.1.1"

[target.'cfg(unix)'.dependencies]
uname = "0.1.1"

[target.'cfg(target_os = "linux")'.dependencies]
tikv-jemallocator = "0.5"

[dev-dependencies]
axum = { version = "0.6.20", features = [
    "headers",
    "json",
    "original-uri",
    "ws",
] }
ecdsa = { version = "0.15.1", features = ["signing", "pem", "pkcs8"] }
fred = { version = "6.3.2", features = ["enable-rustls", "no-client-setname"] }
futures-test = "0.3.29"
insta = { version = "1.34.0", features = ["json", "redactions", "yaml"] }
maplit = "1.0.2"
memchr = { version = "2.6.4", default-features = false }
mockall = "0.11.4"
num-traits = "0.2.17"
once_cell = "1.18.0"
opentelemetry_sdk = { version = "0.21.0", features = ["testing"] }
opentelemetry-stdout = { version = "0.2.0", features = ["trace"] }
p256 = "0.12.0"
rand_core = "0.6.4"
reqwest = { version = "0.11.22", default-features = false, features = [
    "json",
    "stream",
] }
rhai = { version = "1.16.3", features = [
    "sync",
    "serde",
    "internals",
    "testing-environ",
] }
tempfile = "3.8.1"
test-log = { version = "0.2.13", default-features = false, features = [
    "trace",
] }
test-span = "0.7"
toml = "0.7"
tower-test = "0.4.0"

# See note above in this file about `^tracing` packages which also applies to
# these dev dependencies.
tracing-subscriber = { version = "0.3", default-features = false, features = [
    "env-filter",
    "fmt",
] }
tracing-test = "0.2.4"
walkdir = "2.4.0"
wiremock = "0.5.21"

[target.'cfg(target_os = "linux")'.dev-dependencies]
rstack = { version = "0.3.3", features = ["dw"], default-features = false }


[build-dependencies]
tonic-build = "0.9.2"


[[test]]
name = "integration_tests"
path = "tests/integration_tests.rs"

[[bench]]
name = "huge_requests"
harness = false

[[bench]]
name = "deeply_nested"
harness = false<|MERGE_RESOLUTION|>--- conflicted
+++ resolved
@@ -94,13 +94,8 @@
 fred = { version = "6.3.2", features = ["enable-rustls", "no-client-setname"] }
 futures = { version = "0.3.29", features = ["thread-pool"] }
 graphql_client = "0.13.0"
-<<<<<<< HEAD
 hex = { version = "0.4.3", features = ["serde"] }
-http = "0.2.9"
-=======
-hex = "0.4.3"
 http = "0.2.11"
->>>>>>> 28f2a32a
 http-body = "0.4.5"
 heck = "0.4.1"
 humantime = "2.1.0"
