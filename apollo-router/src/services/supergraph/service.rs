//! Implements the router phase of the request lifecycle.

<<<<<<< HEAD
use std::collections::HashSet;
use std::sync::atomic::Ordering;
=======
>>>>>>> 4c10dd60
use std::sync::Arc;
use std::sync::atomic::Ordering;
use std::task::Poll;
use std::time::Instant;

use futures::TryFutureExt;
use futures::future::BoxFuture;
use futures::stream::StreamExt;
use http::StatusCode;
use indexmap::IndexMap;
use opentelemetry::Key;
use opentelemetry::KeyValue;
use tokio::sync::mpsc;
use tokio::sync::mpsc::error::SendError;
use tokio_stream::wrappers::ReceiverStream;
use tower::BoxError;
use tower::Layer;
use tower::ServiceBuilder;
use tower::ServiceExt;
use tower::buffer::Buffer;
use tower_service::Service;
use tracing::Span;
use tracing::field;
use tracing_futures::Instrument;

use crate::Configuration;
use crate::Context;
use crate::Notify;
use crate::apollo_studio_interop::UsageReporting;
use crate::batching::BatchQuery;
use crate::configuration::Batching;
use crate::configuration::PersistedQueriesPrewarmQueryPlanCache;
use crate::context::OPERATION_NAME;
use crate::error::CacheResolverError;
use crate::graphql;
use crate::graphql::IntoGraphQLErrors;
use crate::graphql::Response;
use crate::layers::DEFAULT_BUFFER_SIZE;
use crate::layers::ServiceBuilderExt;
use crate::plugin::DynPlugin;
use crate::plugins::connectors::query_plans::store_connectors;
use crate::plugins::connectors::query_plans::store_connectors_labels;
use crate::plugins::subscription::APOLLO_SUBSCRIPTION_PLUGIN;
use crate::plugins::subscription::Subscription;
use crate::plugins::subscription::SubscriptionConfig;
use crate::plugins::telemetry::config_new::events::SupergraphEventResponse;
use crate::plugins::telemetry::config_new::events::log_event;
use crate::plugins::telemetry::consts::QUERY_PLANNING_SPAN_NAME;
use crate::plugins::telemetry::tracing::apollo_telemetry::APOLLO_PRIVATE_DURATION_NS;
use crate::query_planner::CachingQueryPlanner;
use crate::query_planner::InMemoryCachePlanner;
use crate::query_planner::QueryPlannerService;
use crate::query_planner::subscription::OPENED_SUBSCRIPTIONS;
use crate::query_planner::subscription::SUBSCRIPTION_EVENT_SPAN_NAME;
use crate::query_planner::subscription::SubscriptionHandle;
use crate::router_factory::create_http_services;
use crate::router_factory::create_plugins;
use crate::router_factory::create_subgraph_services;
use crate::services::ExecutionRequest;
use crate::services::ExecutionResponse;
use crate::services::ExecutionServiceFactory;
use crate::services::QueryPlannerContent;
use crate::services::QueryPlannerResponse;
use crate::services::SubgraphServiceFactory;
use crate::services::SupergraphRequest;
use crate::services::SupergraphResponse;
use crate::services::connector::request_service::ConnectorRequestServiceFactory;
use crate::services::connector_service::ConnectorServiceFactory;
use crate::services::execution;
use crate::services::execution::QueryPlan;
use crate::services::fetch_service::FetchServiceFactory;
use crate::services::http::HttpClientServiceFactory;
use crate::services::layers::allow_only_http_post_mutations::AllowOnlyHttpPostMutationsLayer;
use crate::services::layers::content_negotiation;
use crate::services::layers::persisted_queries::PersistedQueryLayer;
use crate::services::layers::query_analysis::QueryAnalysisLayer;
use crate::services::new_service::ServiceFactory;
use crate::services::query_planner;
use crate::services::router::ClientRequestAccepts;
use crate::services::subgraph::BoxGqlStream;
use crate::services::subgraph_service::MakeSubgraphService;
use crate::services::supergraph;
use crate::spec::Schema;
use crate::spec::operation_limits::OperationLimits;
use crate::uplink::license_enforcement::LicenseState;

pub(crate) const FIRST_EVENT_CONTEXT_KEY: &str = "apollo::supergraph::first_event";
pub(crate) const DEPRECATED_FIRST_EVENT_CONTEXT_KEY: &str =
    "apollo_router::supergraph::first_event";

/// An [`IndexMap`] of available plugins.
pub(crate) type Plugins = IndexMap<String, Box<dyn DynPlugin>>;

/// Containing [`Service`] in the request lifecyle.
#[derive(Clone)]
pub(crate) struct SupergraphService {
    query_planner_service: CachingQueryPlanner<QueryPlannerService>,
    execution_service_factory: ExecutionServiceFactory,
    execution_service: execution::BoxCloneService,
    schema: Arc<Schema>,
    notify: Notify<String, graphql::Response>,
    license: LicenseState,
}

#[buildstructor::buildstructor]
impl SupergraphService {
    #[builder]
    pub(crate) fn new(
        query_planner_service: CachingQueryPlanner<QueryPlannerService>,
        execution_service_factory: ExecutionServiceFactory,
        schema: Arc<Schema>,
        notify: Notify<String, graphql::Response>,
        license: LicenseState,
    ) -> Self {
        let execution_service: execution::BoxCloneService = ServiceBuilder::new()
            .buffered()
            .service(execution_service_factory.create())
            .boxed_clone();

        SupergraphService {
            query_planner_service,
            execution_service_factory,
            execution_service,
            schema,
            notify,
            license,
        }
    }
}

impl Service<SupergraphRequest> for SupergraphService {
    type Response = SupergraphResponse;
    type Error = BoxError;
    type Future = BoxFuture<'static, Result<Self::Response, Self::Error>>;

    fn poll_ready(&mut self, cx: &mut std::task::Context<'_>) -> Poll<Result<(), Self::Error>> {
        self.query_planner_service
            .poll_ready(cx)
            .map_err(|err| err.into())
    }

    fn call(&mut self, req: SupergraphRequest) -> Self::Future {
        if let Some(connectors) = &self.schema.connectors {
            store_connectors_labels(&req.context, connectors.labels_by_service_name.clone());
            store_connectors(&req.context, connectors.by_service_name.clone());
        }

        // Consume our cloned services and allow ownership to be transferred to the async block.
        let clone = self.query_planner_service.clone();

        let planning = std::mem::replace(&mut self.query_planner_service, clone);

        let schema = self.schema.clone();

        let context_cloned = req.context.clone();
        let fut = service_call(
            planning,
            self.execution_service_factory.clone(),
            self.execution_service.clone(),
            schema,
            req,
            self.notify.clone(),
            self.license,
        )
        .or_else(|error: BoxError| async move {
            let errors = vec![crate::error::Error {
                message: error.to_string(),
                extensions: serde_json_bytes::json!({
                    "code": "INTERNAL_SERVER_ERROR",
                })
                .as_object()
                .unwrap()
                .to_owned(),
                ..Default::default()
            }];

            Ok(SupergraphResponse::infallible_builder()
                .errors(errors)
                .status_code(StatusCode::INTERNAL_SERVER_ERROR)
                .context(context_cloned)
                .build())
        });

        Box::pin(fut)
    }
}

async fn service_call(
    planning: CachingQueryPlanner<QueryPlannerService>,
    execution_service_factory: ExecutionServiceFactory,
    execution_service: execution::BoxCloneService,
    schema: Arc<Schema>,
    req: SupergraphRequest,
    notify: Notify<String, graphql::Response>,
    license: LicenseState,
) -> Result<SupergraphResponse, BoxError> {
    let context = req.context;
    let body = req.supergraph_request.body();
    let variables = body.variables.clone();

    let QueryPlannerResponse { content, errors } = match plan_query(
        planning,
        body.operation_name.clone(),
        context.clone(),
        schema.clone(),
        // We cannot assume that the query is present as it may have been modified by coprocessors or plugins.
        // There is a deeper issue here in that query analysis is doing a bunch of stuff that it should not and
        // places the results in context. Therefore plugins that have modified the query won't actually take effect.
        // However, this can't be resolved before looking at the pipeline again.
        req.supergraph_request
            .body()
            .query
            .clone()
            .unwrap_or_default(),
    )
    .await
    {
        Ok(resp) => resp,
        Err(err) => {
            let status = match &err {
                CacheResolverError::Backpressure(_) => StatusCode::SERVICE_UNAVAILABLE,
                CacheResolverError::RetrievalError(_) | CacheResolverError::BatchingError(_) => {
                    StatusCode::BAD_REQUEST
                }
            };
            match err.into_graphql_errors() {
                Ok(gql_errors) => {
                    return Ok(SupergraphResponse::infallible_builder()
                        .context(context)
                        .errors(gql_errors)
                        .status_code(status) // If it's a graphql error we return a status code 400
                        .build());
                }
                Err(err) => return Err(err.into()),
            }
        }
    };

    if !errors.is_empty() {
        return Ok(SupergraphResponse::infallible_builder()
            .context(context)
            .errors(errors)
            .status_code(StatusCode::BAD_REQUEST) // If it's a graphql error we return a status code 400
            .build());
    }

    match content {
        Some(QueryPlannerContent::Response { response })
        | Some(QueryPlannerContent::CachedIntrospectionResponse { response }) => Ok(
            SupergraphResponse::new_from_graphql_response(*response, context),
        ),
        Some(QueryPlannerContent::IntrospectionDisabled) => {
            let mut response = SupergraphResponse::new_from_graphql_response(
                graphql::Response::builder()
                    .errors(vec![
                        crate::error::Error::builder()
                            .message(String::from("introspection has been disabled"))
                            .extension_code("INTROSPECTION_DISABLED")
                            .build(),
                    ])
                    .build(),
                context,
            );
            *response.response.status_mut() = StatusCode::BAD_REQUEST;
            Ok(response)
        }

        Some(QueryPlannerContent::Plan { plan }) => {
            let query_metrics = plan.query_metrics;
            context.extensions().with_lock(|lock| {
                let _ = lock.insert::<OperationLimits<u32>>(query_metrics);
            });

            let is_deferred = plan.is_deferred(&variables);
            let is_subscription = plan.is_subscription();

            if let Some(batching) = context
                .extensions()
                .with_lock(|lock| lock.get::<Batching>().cloned())
            {
                if batching.enabled && (is_deferred || is_subscription) {
                    let message = if is_deferred {
                        "BATCHING_DEFER_UNSUPPORTED"
                    } else {
                        "BATCHING_SUBSCRIPTION_UNSUPPORTED"
                    };
                    let mut response = SupergraphResponse::new_from_graphql_response(
                            graphql::Response::builder()
                                .errors(vec![crate::error::Error::builder()
                                    .message(String::from(
                                        "Deferred responses and subscriptions aren't supported in batches",
                                    ))
                                    .extension_code(message)
                                    .build()])
                                .build(),
                            context.clone(),
                        );
                    *response.response.status_mut() = StatusCode::NOT_ACCEPTABLE;
                    return Ok(response);
                }
                // Now perform query batch analysis
                let batch_query_opt = context
                    .extensions()
                    .with_lock(|lock| lock.get::<BatchQuery>().cloned());
                if let Some(batch_query) = batch_query_opt {
                    let query_hashes = plan.query_hashes(batching, &variables)?;
                    batch_query
                        .set_query_hashes(query_hashes)
                        .await
                        .map_err(|e| CacheResolverError::BatchingError(e.to_string()))?;
                    tracing::debug!("batch registered: {}", batch_query);
                }
            }

            let ClientRequestAccepts {
                multipart_defer: accepts_multipart_defer,
                multipart_subscription: accepts_multipart_subscription,
                ..
            } = context
                .extensions()
                .with_lock(|lock| lock.get().cloned())
                .unwrap_or_default();
            let mut subscription_tx = None;
            if (is_deferred && !accepts_multipart_defer)
                || (is_subscription && !accepts_multipart_subscription)
            {
                let (error_message, error_code) = if is_deferred {
                    (
                        String::from(
                            "the router received a query with the @defer directive but the client does not accept multipart/mixed HTTP responses. To enable @defer support, add the HTTP header 'Accept: multipart/mixed;deferSpec=20220824'",
                        ),
                        "DEFER_BAD_HEADER",
                    )
                } else {
                    (
                        String::from(
                            "the router received a query with a subscription but the client does not accept multipart/mixed HTTP responses. To enable subscription support, add the HTTP header 'Accept: multipart/mixed;subscriptionSpec=1.0'",
                        ),
                        "SUBSCRIPTION_BAD_HEADER",
                    )
                };
                let mut response = SupergraphResponse::new_from_graphql_response(
                    graphql::Response::builder()
                        .errors(vec![
                            crate::error::Error::builder()
                                .message(error_message)
                                .extension_code(error_code)
                                .build(),
                        ])
                        .build(),
                    context,
                );
                *response.response.status_mut() = StatusCode::NOT_ACCEPTABLE;
                Ok(response)
            } else if let Some(err) = plan.query.validate_variables(body, &schema).err() {
                let mut res = SupergraphResponse::new_from_graphql_response(err, context);
                *res.response.status_mut() = StatusCode::BAD_REQUEST;
                Ok(res)
            } else {
                if is_subscription {
                    let ctx = context.clone();
                    let (subs_tx, subs_rx) = mpsc::channel(1);
                    let query_plan = plan.clone();
                    let execution_service_factory_cloned = execution_service_factory.clone();
                    let execution_service_cloned = execution_service.clone();
                    let cloned_supergraph_req =
                        clone_supergraph_request(&req.supergraph_request, context.clone());
                    // Spawn task for subscription
                    tokio::spawn(async move {
                        subscription_task(
                            execution_service_factory_cloned,
                            execution_service_cloned,
                            ctx,
                            query_plan,
                            subs_rx,
                            notify,
                            cloned_supergraph_req,
                            license,
                        )
                        .await;
                    });
                    subscription_tx = subs_tx.into();
                }

                let execution_response = execution_service
                    .oneshot(
                        ExecutionRequest::internal_builder()
                            .supergraph_request(req.supergraph_request)
                            .query_plan(plan.clone())
                            .context(context)
                            .and_subscription_tx(subscription_tx)
                            .build()
                            .await,
                    )
                    .await?;

                let ExecutionResponse { response, context } = execution_response;

                let (parts, response_stream) = response.into_parts();

                let supergraph_response_event = context
                    .extensions()
                    .with_lock(|lock| lock.get::<SupergraphEventResponse>().cloned());
                let mut first_event = true;
                let mut inserted = false;
                let ctx = context.clone();
                let response_stream = response_stream.inspect(move |_| {
                    if first_event {
                        first_event = false;
                    } else if !inserted {
                        ctx.insert_json_value(
                            FIRST_EVENT_CONTEXT_KEY,
                            serde_json_bytes::Value::Bool(false),
                        );
                        inserted = true;
                    }
                });
                match supergraph_response_event {
                    Some(supergraph_response_event) => {
                        let mut attrs = Vec::with_capacity(4);
                        attrs.push(KeyValue::new(
                            Key::from_static_str("http.response.headers"),
                            opentelemetry::Value::String(format!("{:?}", parts.headers).into()),
                        ));
                        attrs.push(KeyValue::new(
                            Key::from_static_str("http.response.status"),
                            opentelemetry::Value::String(format!("{}", parts.status).into()),
                        ));
                        attrs.push(KeyValue::new(
                            Key::from_static_str("http.response.version"),
                            opentelemetry::Value::String(format!("{:?}", parts.version).into()),
                        ));
                        let ctx = context.clone();
                        let response_stream = Box::pin(response_stream.inspect(move |resp| {
                            if let Some(condition) = supergraph_response_event.0.condition() {
                                if !condition.lock().evaluate_event_response(resp, &ctx) {
                                    return;
                                }
                            }
                            attrs.push(KeyValue::new(
                                Key::from_static_str("http.response.body"),
                                opentelemetry::Value::String(
                                    serde_json::to_string(resp).unwrap_or_default().into(),
                                ),
                            ));
                            log_event(
                                supergraph_response_event.0.level(),
                                "supergraph.response",
                                attrs.clone(),
                                "",
                            );
                        }));

                        Ok(SupergraphResponse {
                            context,
                            response: http::Response::from_parts(parts, response_stream.boxed()),
                        })
                    }
                    None => Ok(SupergraphResponse {
                        context,
                        response: http::Response::from_parts(parts, response_stream.boxed()),
                    }),
                }
            }
        }
        // This should never happen because if we have an empty query plan we should have error in errors vec
        None => Err(BoxError::from("cannot compute a query plan")),
    }
}

pub struct SubscriptionTaskParams {
    pub(crate) client_sender: tokio::sync::mpsc::Sender<Response>,
    pub(crate) subscription_handle: SubscriptionHandle,
    pub(crate) subscription_config: SubscriptionConfig,
    pub(crate) stream_rx: ReceiverStream<BoxGqlStream>,
}

#[allow(clippy::too_many_arguments)]
async fn subscription_task(
    mut execution_service_factory: ExecutionServiceFactory,
    execution_service: execution::BoxCloneService,
    context: Context,
    query_plan: Arc<QueryPlan>,
    mut rx: mpsc::Receiver<SubscriptionTaskParams>,
    notify: Notify<String, graphql::Response>,
    supergraph_req: SupergraphRequest,
    license: LicenseState,
) {
    let sub_params = match rx.recv().await {
        Some(sub_params) => sub_params,
        None => {
            return;
        }
    };
    let subscription_config = sub_params.subscription_config;
    let subscription_handle = sub_params.subscription_handle;
    let mut receiver = sub_params.stream_rx;
    let sender = sub_params.client_sender;

    // Get the rest of the query_plan to execute for subscription events
    let query_plan = match &*query_plan.root {
        crate::query_planner::PlanNode::Subscription { rest, .. } => rest.clone().map(|r| {
            Arc::new(QueryPlan {
                usage_reporting: query_plan.usage_reporting.clone(),
                root: Arc::new(*r),
                formatted_query_plan: query_plan.formatted_query_plan.clone(),
                query: query_plan.query.clone(),
                query_metrics: query_plan.query_metrics,
                estimated_size: Default::default(),
            })
        }),
        _ => {
            let _ = sender
                .send(
                    graphql::Response::builder()
                        .error(
                            graphql::Error::builder()
                                .message("cannot execute the subscription event")
                                .extension_code("SUBSCRIPTION_EXECUTION_ERROR")
                                .build(),
                        )
                        .build(),
                )
                .await;
            return;
        }
    };

    let limit_is_set = subscription_config.max_opened_subscriptions.is_some();
    let mut subscription_handle = subscription_handle.clone();
    let operation_signature = context
        .extensions()
        .with_lock(|lock| {
            lock.get::<Arc<UsageReporting>>()
                .map(|usage_reporting| usage_reporting.stats_report_key.clone())
        })
        .unwrap_or_default();

    let operation_name = context
        .get::<_, String>(OPERATION_NAME)
        .ok()
        .flatten()
        .unwrap_or_default();

    let mut receiver = match receiver.next().await {
        Some(receiver) => receiver,
        None => {
            tracing::trace!("receiver channel closed");
            return;
        }
    };

    if limit_is_set {
        OPENED_SUBSCRIPTIONS.fetch_add(1, Ordering::Relaxed);
    }

    let mut configuration_updated_rx = notify.subscribe_configuration();
    let mut schema_updated_rx = notify.subscribe_schema();

    let expires_in = crate::plugins::authentication::jwt_expires_in(&supergraph_req.context);

    let mut timeout = Box::pin(tokio::time::sleep(expires_in));

    loop {
        tokio::select! {
            // We prefer to specify the order of checks within the select
            biased;
            _ = subscription_handle.closed_signal.recv() => {
                break;
            }
            _ = &mut timeout => {
                let response = Response::builder()
                    .subscribed(false)
                    .error(
                        crate::error::Error::builder()
                            .message("subscription closed because the JWT has expired")
                            .extension_code("SUBSCRIPTION_JWT_EXPIRED")
                            .build(),
                    )
                    .build();
                let _ = sender.send(response).await;
                break;
            },
            message = receiver.next() => {
                match message {
                    Some(mut val) => {
                        val.created_at = Some(Instant::now());
                        let res = dispatch_event(&supergraph_req, execution_service.clone(), query_plan.as_ref(), context.clone(), val, sender.clone())
                            .instrument(tracing::info_span!(SUBSCRIPTION_EVENT_SPAN_NAME,
                                graphql.operation.name = %operation_name,
                                otel.kind = "INTERNAL",
                                apollo_private.operation_signature = %operation_signature,
                                apollo_private.duration_ns = field::Empty,)
                            ).await;
                        if let Err(err) = res {
                                tracing::error!("cannot send the subscription to the client: {err:?}");
                            break;
                        }
                    }
                    None => break,
                }
            }
            Some(new_configuration) = configuration_updated_rx.next() => {
                // If the configuration was dropped in the meantime, we ignore this update and will
                // pick up the next one.
                if let Some(conf) = new_configuration.upgrade() {
                    let subgraph_schemas = Arc::new(
                        execution_service_factory
                            .subgraph_schemas
                            .iter()
                            .map(|(k, v)| (k.clone(), v.schema.clone()))
                            .collect(),
                    );
                    let plugins = match create_plugins(&conf, &execution_service_factory.schema, subgraph_schemas, None, None, license).await {
                        Ok(plugins) => Arc::new(plugins),
                        Err(err) => {
                            tracing::error!("cannot re-create plugins with the new configuration (closing existing subscription): {err:?}");
                            break;
                        },
                    };
                    let http_service_factory = match create_http_services(&plugins, &execution_service_factory.schema, &conf).await {
                        Ok(http_service_factory) => http_service_factory,
                        Err(err) => {
                            tracing::error!("cannot re-create subgraph service with the new configuration (closing existing subscription): {err:?}");
                            break;
                        },                    };

                    let subgraph_services = match create_subgraph_services(&http_service_factory, &plugins, &conf).await {
                        Ok(subgraph_services) => subgraph_services,
                        Err(err) => {
                            tracing::error!("cannot re-create subgraph service with the new configuration (closing existing subscription): {err:?}");
                            break;
                        },
                    };


                    let subscription_plugin_conf = execution_service_factory
                        .plugins
                        .iter()
                        .find(|i| i.0.as_str() == APOLLO_SUBSCRIPTION_PLUGIN)
                        .and_then(|plugin| (*plugin.1).as_any().downcast_ref::<Subscription>())
                        .map(|p| p.config.clone());

                    let connector_sources: HashSet<String> = execution_service_factory.schema
                        .connectors
                        .as_ref()
                        .map(|c| {
                            c.by_service_name
                                .iter()
                                .map(|(_, connector)| connector.source_config_key())
                                .collect()
                        })
                        .unwrap_or_default();

                    let fetch_service_factory = Arc::new(FetchServiceFactory::new(
                        execution_service_factory.schema.clone(),
                                    execution_service_factory.subgraph_schemas.clone(),
                                    Arc::new(SubgraphServiceFactory::new(
                                        subgraph_services.into_iter().map(|(k, v)| (k, Arc::new(v) as Arc<dyn MakeSubgraphService>)).collect(),
                                        execution_service_factory.plugins.clone(),
                                    )),
                                    subscription_plugin_conf.clone(),
                                    // TODO: HTTP SERVICE + CONNECTORS
                                    Arc::new(ConnectorServiceFactory::new(
                                        execution_service_factory.schema.clone(),
                                        execution_service_factory.subgraph_schemas.clone(),
                                        subscription_plugin_conf,
                                        execution_service_factory.schema
                                            .connectors.as_ref().map(|c| c.by_service_name.clone())
                                            .unwrap_or_default(),
                                        Arc::new(ConnectorRequestServiceFactory::new(
                                            Arc::new(http_service_factory),
                                            execution_service_factory.plugins.clone(),
                                            connector_sources
                                        )),
                                    )),
                                 ),

                    );


                    execution_service_factory = ExecutionServiceFactory {
                        schema: execution_service_factory.schema.clone(),
                        subgraph_schemas: execution_service_factory.subgraph_schemas.clone(),
                        plugins: plugins.clone(),
                        fetch_service_factory,
                    };
                }
            }
            Some(new_schema) = schema_updated_rx.next() => {
                if new_schema.raw_sdl != execution_service_factory.schema.raw_sdl {
                    let _ = sender
                        .send(
                            Response::builder()
                                .subscribed(false)
                                .error(graphql::Error::builder().message("subscription has been closed due to a schema reload").extension_code("SUBSCRIPTION_SCHEMA_RELOAD").build())
                                .build(),
                        )
                        .await;

                    break;
                }
            }
        }
    }
    drop(sender);
    tracing::trace!("Leaving the task for subscription");
    if limit_is_set {
        OPENED_SUBSCRIPTIONS.fetch_sub(1, Ordering::Relaxed);
    }
}

async fn dispatch_event(
    supergraph_req: &SupergraphRequest,
    execution_service: execution::BoxCloneService,
    query_plan: Option<&Arc<QueryPlan>>,
    context: Context,
    mut val: graphql::Response,
    sender: mpsc::Sender<Response>,
) -> Result<(), SendError<Response>> {
    let start = Instant::now();
    let span = Span::current();
    let res = match query_plan {
        Some(query_plan) => {
            let cloned_supergraph_req = clone_supergraph_request(
                &supergraph_req.supergraph_request,
                supergraph_req.context.clone(),
            );
            let execution_request = ExecutionRequest::internal_builder()
                .supergraph_request(cloned_supergraph_req.supergraph_request)
                .query_plan(query_plan.clone())
                .context(context)
                .source_stream_value(val.data.take().unwrap_or_default())
                .build()
                .await;

            let execution_response = execution_service.oneshot(execution_request).await;
            let next_response = match execution_response {
                Ok(mut execution_response) => execution_response.next_response().await,
                Err(err) => {
                    tracing::error!("cannot execute the subscription event: {err:?}");
                    let _ = sender
                        .send(
                            graphql::Response::builder()
                                .error(
                                    graphql::Error::builder()
                                        .message("cannot execute the subscription event")
                                        .extension_code("SUBSCRIPTION_EXECUTION_ERROR")
                                        .build(),
                                )
                                .build(),
                        )
                        .await;
                    return Ok(());
                }
            };

            if let Some(mut next_response) = next_response {
                next_response.created_at = val.created_at;
                next_response.subscribed = val.subscribed;
                val.errors.append(&mut next_response.errors);
                next_response.errors = val.errors;

                sender.send(next_response).await
            } else {
                Ok(())
            }
        }
        None => sender.send(val).await,
    };
    span.record(
        APOLLO_PRIVATE_DURATION_NS,
        start.elapsed().as_nanos() as i64,
    );

    res
}

async fn plan_query(
    mut planning: CachingQueryPlanner<QueryPlannerService>,
    operation_name: Option<String>,
    context: Context,
    schema: Arc<Schema>,
    query_str: String,
) -> Result<QueryPlannerResponse, CacheResolverError> {
    // FIXME: we have about 80 tests creating a supergraph service and crafting a supergraph request for it
    // none of those tests create an executable document to put it in the context, and the document cannot be created
    // from inside the supergraph request fake builder, because it needs a schema matching the query.
    // So while we are updating the tests to create a document manually, this here will make sure current
    // tests will pass.
    // During a regular request, `ParsedDocument` is already populated during query analysis.
    // Some tests do populate the document, so we only do it if it's not already there.
    if !context.extensions().with_lock(|lock| {
        lock.contains_key::<crate::services::layers::query_analysis::ParsedDocument>()
    }) {
        let doc = crate::spec::Query::parse_document(
            &query_str,
            operation_name.as_deref(),
            &schema,
            &Configuration::default(),
        )
        .map_err(crate::error::QueryPlannerError::from)?;
        context.extensions().with_lock(|lock| {
            lock.insert::<crate::services::layers::query_analysis::ParsedDocument>(doc)
        });
    }

    let qpr = planning
        .call(
            query_planner::CachingRequest::builder()
                .query(query_str)
                .and_operation_name(operation_name)
                .context(context.clone())
                .build(),
        )
        .instrument(tracing::info_span!(
            QUERY_PLANNING_SPAN_NAME,
            "otel.kind" = "INTERNAL"
        ))
        .await?;

    Ok(qpr)
}

fn clone_supergraph_request(
    req: &http::Request<graphql::Request>,
    context: Context,
) -> SupergraphRequest {
    let mut cloned_supergraph_req = SupergraphRequest::builder()
        .extensions(req.body().extensions.clone())
        .and_query(req.body().query.clone())
        .context(context)
        .method(req.method().clone())
        .and_operation_name(req.body().operation_name.clone())
        .uri(req.uri().clone())
        .variables(req.body().variables.clone());

    for (header_name, header_value) in req.headers().clone() {
        if let Some(header_name) = header_name {
            cloned_supergraph_req = cloned_supergraph_req.header(header_name, header_value);
        }
    }

    cloned_supergraph_req
        .build()
        .expect("cloning an existing supergraph response should not fail")
}

/// Builder which generates a plugin pipeline.
///
/// This is at the heart of the delegation of responsibility model for the router. A schema,
/// collection of plugins, collection of subgraph services are assembled to generate a
/// [`tower::util::BoxCloneService`] capable of processing a router request
/// through the entire stack to return a response.
pub(crate) struct PluggableSupergraphServiceBuilder {
    plugins: Arc<Plugins>,
    subgraph_services: Vec<(String, Box<dyn MakeSubgraphService>)>,
    http_service_factory: IndexMap<String, HttpClientServiceFactory>,
    configuration: Option<Arc<Configuration>>,
    planner: QueryPlannerService,
    license: LicenseState,
}

impl PluggableSupergraphServiceBuilder {
    pub(crate) fn new(planner: QueryPlannerService) -> Self {
        Self {
            plugins: Arc::new(Default::default()),
            subgraph_services: Default::default(),
            http_service_factory: Default::default(),
            configuration: None,
            planner,
            license: Default::default(),
        }
    }

    pub(crate) fn with_plugins(
        mut self,
        plugins: Arc<Plugins>,
    ) -> PluggableSupergraphServiceBuilder {
        self.plugins = plugins;
        self
    }

    pub(crate) fn with_subgraph_service<S>(
        mut self,
        name: &str,
        service_maker: S,
    ) -> PluggableSupergraphServiceBuilder
    where
        S: MakeSubgraphService,
    {
        self.subgraph_services
            .push((name.to_string(), Box::new(service_maker)));
        self
    }

    pub(crate) fn with_http_service_factory(
        mut self,
        http_service_factory: IndexMap<String, HttpClientServiceFactory>,
    ) -> PluggableSupergraphServiceBuilder {
        self.http_service_factory = http_service_factory;
        self
    }

    pub(crate) fn with_configuration(
        mut self,
        configuration: Arc<Configuration>,
    ) -> PluggableSupergraphServiceBuilder {
        self.configuration = Some(configuration);
        self
    }

    pub(crate) fn with_license(
        mut self,
        license: LicenseState,
    ) -> PluggableSupergraphServiceBuilder {
        self.license = license;
        self
    }

    pub(crate) async fn build(self) -> Result<SupergraphCreator, crate::error::ServiceBuildError> {
        let configuration = self.configuration.unwrap_or_default();

        let schema = self.planner.schema();
        let subgraph_schemas = self.planner.subgraph_schemas();

        let query_planner_service = CachingQueryPlanner::new(
            self.planner,
            schema.clone(),
            subgraph_schemas.clone(),
            &configuration,
            IndexMap::default(),
        )
        .await?;

        // Activate the telemetry plugin.
        // We must NOT fail to go live with the new router from this point as the telemetry plugin activate interacts with globals.
        for (_, plugin) in self.plugins.iter() {
            plugin.activate();
        }

        // We need a non-fallible hook so that once we know we are going live with a pipeline we do final initialization.
        // For now just shoe-horn something in, but if we ever reintroduce the query planner hook in plugins and activate then this can be made clean.
        query_planner_service.activate();

        let subscription_plugin_conf = self
            .plugins
            .iter()
            .find(|i| i.0.as_str() == APOLLO_SUBSCRIPTION_PLUGIN)
            .and_then(|plugin| (*plugin.1).as_any().downcast_ref::<Subscription>())
            .map(|p| p.config.clone());

        let connector_sources: HashSet<String> = schema
            .connectors
            .as_ref()
            .map(|c| {
                c.by_service_name
                    .iter()
                    .map(|(_, connector)| connector.source_config_key())
                    .collect()
            })
            .unwrap_or_default();

        let fetch_service_factory = Arc::new(FetchServiceFactory::new(
            schema.clone(),
            subgraph_schemas.clone(),
            Arc::new(SubgraphServiceFactory::new(
                self.subgraph_services
                    .into_iter()
                    .map(|(name, service)| (name, service.into()))
                    .collect(),
                self.plugins.clone(),
            )),
            subscription_plugin_conf.clone(),
            // TODO: HTTP SERVICE + CONNECTORS
            Arc::new(ConnectorServiceFactory::new(
                schema.clone(),
                subgraph_schemas,
                subscription_plugin_conf,
                schema
                    .connectors
                    .as_ref()
                    .map(|c| c.by_service_name.clone())
                    .unwrap_or_default(),
                Arc::new(ConnectorRequestServiceFactory::new(
                    Arc::new(self.http_service_factory),
                    self.plugins.clone(),
                    connector_sources,
                )),
            )),
        ));

        let supergraph_service = SupergraphService::builder()
            .query_planner_service(query_planner_service.clone())
            .execution_service_factory(ExecutionServiceFactory {
                schema: schema.clone(),
                subgraph_schemas: query_planner_service.subgraph_schemas(),
                plugins: self.plugins.clone(),
                fetch_service_factory,
            })
            .schema(schema.clone())
            .notify(configuration.notify.clone())
            .license(self.license)
            .build();

        let supergraph_service =
            AllowOnlyHttpPostMutationsLayer::default().layer(supergraph_service);

        let sb = Buffer::new(
            ServiceBuilder::new()
                .layer(content_negotiation::SupergraphLayer::default())
                .service(
                    self.plugins
                        .iter()
                        .rev()
                        .fold(supergraph_service.boxed(), |acc, (_, e)| {
                            e.supergraph_service(acc)
                        }),
                )
                .boxed(),
            DEFAULT_BUFFER_SIZE,
        );

        Ok(SupergraphCreator {
            query_planner_service,
            schema,
            plugins: self.plugins,
            config: configuration,
            sb,
        })
    }
}

/// A collection of services and data which may be used to create a "router".
#[derive(Clone)]
pub(crate) struct SupergraphCreator {
    query_planner_service: CachingQueryPlanner<QueryPlannerService>,
    schema: Arc<Schema>,
    config: Arc<Configuration>,
    plugins: Arc<Plugins>,
    sb: Buffer<supergraph::Request, BoxFuture<'static, supergraph::ServiceResult>>,
}

pub(crate) trait HasPlugins {
    fn plugins(&self) -> Arc<Plugins>;
}

impl HasPlugins for SupergraphCreator {
    fn plugins(&self) -> Arc<Plugins> {
        self.plugins.clone()
    }
}

pub(crate) trait HasSchema {
    fn schema(&self) -> Arc<Schema>;
}

impl HasSchema for SupergraphCreator {
    fn schema(&self) -> Arc<Schema> {
        Arc::clone(&self.schema)
    }
}

pub(crate) trait HasConfig {
    fn config(&self) -> Arc<Configuration>;
}

impl HasConfig for SupergraphCreator {
    fn config(&self) -> Arc<Configuration> {
        Arc::clone(&self.config)
    }
}

impl ServiceFactory<supergraph::Request> for SupergraphCreator {
    type Service = supergraph::BoxService;
    fn create(&self) -> Self::Service {
        self.make().boxed()
    }
}

impl SupergraphCreator {
    pub(crate) fn make(
        &self,
    ) -> impl Service<
        supergraph::Request,
        Response = supergraph::Response,
        Error = BoxError,
        Future = BoxFuture<'static, supergraph::ServiceResult>,
    > + Send
    + use<> {
        // Note: We have to box our cloned service to erase the type of the Buffer.
        self.sb.clone().boxed()
    }

    pub(crate) fn previous_cache(&self) -> InMemoryCachePlanner {
        self.query_planner_service.previous_cache()
    }

    pub(crate) async fn warm_up_query_planner(
        &mut self,
        query_parser: &QueryAnalysisLayer,
        persisted_query_layer: &PersistedQueryLayer,
        previous_cache: Option<InMemoryCachePlanner>,
        count: Option<usize>,
        experimental_reuse_query_plans: bool,
        experimental_pql_prewarm: &PersistedQueriesPrewarmQueryPlanCache,
    ) {
        self.query_planner_service
            .warm_up(
                query_parser,
                persisted_query_layer,
                previous_cache,
                count,
                experimental_reuse_query_plans,
                experimental_pql_prewarm,
            )
            .await
    }
}<|MERGE_RESOLUTION|>--- conflicted
+++ resolved
@@ -1,10 +1,6 @@
 //! Implements the router phase of the request lifecycle.
 
-<<<<<<< HEAD
 use std::collections::HashSet;
-use std::sync::atomic::Ordering;
-=======
->>>>>>> 4c10dd60
 use std::sync::Arc;
 use std::sync::atomic::Ordering;
 use std::task::Poll;
