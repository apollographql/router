--- conflicted
+++ resolved
@@ -25,10 +25,7 @@
 pub(crate) use join_not_null::JoinNotNullMethod;
 mod eq;
 pub(crate) use eq::EqMethod;
-<<<<<<< HEAD
 mod or;
 pub(crate) use or::OrMethod;
-=======
 mod gt;
-pub(crate) use gt::GtMethod;
->>>>>>> 2f4a39ef
+pub(crate) use gt::GtMethod;