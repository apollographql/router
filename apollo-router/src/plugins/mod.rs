--- conflicted
+++ resolved
@@ -2,9 +2,6 @@
 //!
 //! These plugins are compiled into the router and configured via YAML configuration.
 
-<<<<<<< HEAD
-mod authentication;
-=======
 macro_rules! schemar_fn {
     ($name:ident, $ty:ty, $description:expr) => {
         schemar_fn!($name, $ty, None, $description);
@@ -23,7 +20,7 @@
     };
 }
 
->>>>>>> e137df2b
+mod authentication;
 pub(crate) mod csrf;
 mod expose_query_plan;
 mod external;
