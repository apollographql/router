version: 2.1

# These "CircleCI Orbs" are reusable bits of configuration that can be shared
# across projects.  See https://circleci.com/orbs/ for more information.
orbs:
  # Rust steps which are used below (like `rust/install`, `rust/test`) are
  # defined in this orb. For reference, the orb can be found here:
  # https://github.com/CircleCI-Public/rust-orb
  rust: circleci/rust@1.6.0
  gh: circleci/github-cli@1.0.4

executors:
  rust_linux: &rust_linux_executor
    docker:
      - image: cimg/base:stable
    resource_class: medium+
  rust_macos: &rust_macos_executor
    macos:
      xcode: 11.4
  rust_windows: &rust_windows_executor
    machine:
      image: "windows-server-2019-vs2019:stable"
    resource_class: windows.xlarge
    shell: powershell.exe -ExecutionPolicy Bypass

jobs:
  build_test_lint_check:
    parameters:
      platform:
        type: executor
    executor: << parameters.platform >>
    environment:
      NODE_VERSION: 14.17.5
      NPM_VERSION: 7.10.0
    steps:
      - checkout
      - run:
          name: Initialize submodules
          command: git submodule update --recursive --init
      - when:
          condition:
            equal: [*rust_macos_executor, << parameters.platform >>]
          steps:
            - run: echo "HOMEBREW_NO_AUTO_UPDATE=1" >> $BASH_ENV
            - run: echo "export OPENSSL_ROOT_DIR=/usr/local/opt/openssl@1.1" >> $BASH_ENV
            - run: test -e "$OPENSSL_ROOT_DIR"
            - run: brew install cmake
            - rust/install:
                version: stable
            - run: cargo install --locked cargo-deny
            - restore_cache:
                keys:
                  - rust-target-v1-macos-{{ checksum "Cargo.lock" }}
            # Installing this with the curl nvm command was proving difficult,
            # so I've opted to just install the .pkg.  Should be the same net
            # result, even if liked the opportunity for symmetry with Linux.
            - run:
                name: Installing Node.js with a .pkg.
                command: |
                  curl "https://nodejs.org/dist/v${NODE_VERSION}/node-v${NODE_VERSION}.pkg" > "$HOME/Downloads/node.pkg" && sudo installer -store -pkg "$HOME/Downloads/node.pkg" -target "/"
            - run:
                name: Install specific version of npm
                command: |
                  sudo npm install --global npm@${NPM_VERSION}
            - run:
                name: Assert Node.js version
                command: test "$(node --version)" = "v${NODE_VERSION}"
            - run:
                name: Assert npm version
                command: test "$(npm --version)" = "${NPM_VERSION}"
            - rust/build:
                # This is prefixed in the orb with 'cargo-'
                cache_version: v2-macos
                crate: --workspace --tests
            - save_cache:
                key: rust-target-v1-macos-{{ checksum "Cargo.lock" }}
                paths:
                  - target/
      - when:
          condition:
            equal: [*rust_linux_executor, << parameters.platform >>]
          steps:
            - run:
                name: Update and install dependencies
                command: |
                  sudo apt-get update
                  sudo apt-get install -y libssl-dev cmake
            - rust/install:
                version: stable
            - run: cargo install --locked cargo-deny
            - restore_cache:
                keys:
                  - rust-target-v1-linux-{{ checksum "Cargo.lock" }}
            - run:
                name: Install nvm
                command: curl -o- https://raw.githubusercontent.com/nvm-sh/nvm/v0.38.0/install.sh | bash
            - run: echo '. ~/.nvm/nvm.sh' >> $BASH_ENV
            - run:
                name: Install desired Node.js version
                command: |
                  nvm install $NODE_VERSION
                  nvm alias default $NODE_VERSION
                  npm install --global npm@${NPM_VERSION}
            - run:
                name: Assert Node.js version
                command: test "$(node --version)" = "v${NODE_VERSION}"
            - run:
                name: Assert npm version
                command: test "$(npm --version)" = "${NPM_VERSION}"
            - rust/build:
                # This is prefixed in the orb with 'cargo-'
                cache_version: v2-linux
                crate: --workspace --tests
            - save_cache:
                key: rust-target-v1-linux-{{ checksum "Cargo.lock" }}
                paths:
                  - target/
      - when:
          condition:
            equal: [*rust_windows_executor, << parameters.platform >>]
          steps:
            #            - run:
            #                # TODO compiling grpcio on Windows is still not working
            #                #      using boringssl gives an error message
            #                #      using openssl hangs indefinitely
            #                name: Install grpcio build dependencies
            #                command: |
            #                  choco install activeperl -y
            #                  choco install cmake -y --installargs 'ADD_CMAKE_TO_PATH=System'
            #                  choco install yasm -y
            #                  choco install openssl -y
            - run:
                name: Install rustup
                environment:
                  # Override auto-detection of RAM for Rustc install.
                  # https://github.com/rust-lang/rustup/issues/2229#issuecomment-585855925
                  RUSTUP_UNPACK_RAM: "21474836480"
                command: |
                  $installer_dir = "$Env:TEMP"
                  echo "Downloading rustup"
                  (New-Object System.Net.WebClient).DownloadFile("https://win.rustup.rs/x86_64", "$installer_dir\rustup-init.exe")
                  echo "Installing rustup"
                  & $installer_dir\rustup-init.exe --profile minimal --component rustfmt,clippy -y
                  exit $LASTEXITCODE
            - run:
                name: Special case for Windows because of ssh-agent
                command: |
                  Add-Content -path "${Env:USERPROFILE}\.cargo\config.toml" @"
                  [net]
                  git-fetch-with-cli = true
                  "@
                  $env:CARGO_NET_GIT_FETCH_WITH_CLI='true'
            - run: cargo install --locked cargo-deny
            - restore_cache:
                keys:
                  - rust-target-v1-windows-{{ checksum "Cargo.lock" }}
            - run:
                name: Install desired Node.js version with nvm
                command: |
                  nvm install ${Env:NODE_VERSION}
                  nvm on
            - run:
                # https://github.com/coreybutler/nvm-windows/issues/300
                # Have to move the command out of the way because it can't
                # overwrite itself otherwise.   This is madness, but apparently
                # accepted.  Other things I tried: using yarn to install npm,
                # using http://npm.im/npm-windows-upgrade and even shouting.
                name: Install specific version of npm in a crazy Windows way
                command: |
                  $node_dir = (get-item (get-command npm).source).directory.fullname
                  foreach ($cmd in @("npm", "npx")) {
                    foreach ($ext in @(".ps1", ".cmd", "")) {
                      if (Test-Path "$node_dir/$cmd$ext") {
                        rename-item -path (join-path -path $node_dir -childpath "$cmd$ext") "${cmd}-orig${ext}"
                      }
                    }
                  }
                  npm-orig install --global "npm@${Env:NPM_VERSION}"
            - run:
                name: Assert Node.js version
                command: |
                  if ((node --version) -Ne "v${Env:NODE_VERSION}") { exit 1 }
            - run:
                name: Assert npm version
                command: |
                  if ((npm --version) -Ne "${Env:NPM_VERSION}") { exit 1 }
            - rust/build:
                # This is prefixed in the orb with 'cargo-'
                cache_version: v2-windows
                crate: --workspace --tests
            - save_cache:
                key: rust-target-v1-windows-{{ checksum "Cargo.lock" }}
                paths:
                  - target/
            # TODO: normally xtask can run the federation by itself and it
            #       works on GitHub Actions on Windows. Unfortunately it
            #       doesn't work here on CircleCI on Windows only.
            - run:
                name: npm clean-install
                working_directory: dockerfiles/federation-demo/federation-demo
                command: npm clean-install
            - run:
                name: start federation-demo (background)
                working_directory: dockerfiles/federation-demo/federation-demo
                command: npm start
                background: true
            - run:
                name: wait for federation demo to start
<<<<<<< HEAD
                command: npx wait-on tcp:4001 tcp:4002 tcp:4003 tcp:4004 tcp:4000
      - when:
          condition:
            not:
              # TODO [igni]: figure out how to make this work on windows
              equal: [*rust_windows_executor, << parameters.platform >>]
          steps:
            - run:
                command: >
                  cargo xtask check
      - run:
          command: >
            cargo xtask lint
=======
                command: npx wait-on tcp:4001 tcp:4002 tcp:4003 tcp:4004 tcp:4100

      - run:
          command: >
            cargo xtask test --with-demo
>>>>>>> b075c743
      - run:
          command: >
            cargo xtask test

  build_release:
    parameters:
      platform:
        type: executor
    executor: << parameters.platform >>
    environment:
      NODE_VERSION: 14.17.5
      NPM_VERSION: 7.10.0
      RELEASE_BIN: router
      APPLE_TEAM_ID: "YQK948L752"
      APPLE_USERNAME: "opensource@apollographql.com"
      MACOS_PRIMARY_BUNDLE_ID: com.apollographql.router
    steps:
      - checkout
      - run:
          name: Initialize submodules
          command: git submodule update --recursive --init
      - when:
          condition:
            equal: [*rust_macos_executor, << parameters.platform >>]
          steps:
            - run: echo "HOMEBREW_NO_AUTO_UPDATE=1" >> $BASH_ENV
            - run: echo "export OPENSSL_ROOT_DIR=/usr/local/opt/openssl@1.1" >> $BASH_ENV
            - run: test -e "$OPENSSL_ROOT_DIR"
            - run: brew install cmake
            - rust/install:
                version: stable
            # Installing this with the curl nvm command was proving difficult,
            # so I've opted to just install the .pkg.  Should be the same net
            # result, even if liked the opportunity for symmetry with Linux.
            - run:
                name: Installing Node.js with a .pkg.
                command: |
                  curl "https://nodejs.org/dist/v${NODE_VERSION}/node-v${NODE_VERSION}.pkg" > "$HOME/Downloads/node.pkg" && sudo installer -store -pkg "$HOME/Downloads/node.pkg" -target "/"
            - run:
                name: Install specific version of npm
                command: |
                  sudo npm install --global npm@${NPM_VERSION}
            - run:
                name: Assert Node.js version
                command: test "$(node --version)" = "v${NODE_VERSION}"
            - run:
                name: Assert npm version
                command: test "$(npm --version)" = "${NPM_VERSION}"
            - run:
                command: >
                  cargo xtask dist
            - run:
                command: >
                  mkdir -p artifacts
            - run:
                command: >
                  cargo xtask package
                  --apple-team-id ${APPLE_TEAM_ID}
                  --apple-username ${APPLE_USERNAME}
                  --cert-bundle-base64 ${MACOS_CERT_BUNDLE_BASE64}
                  --cert-bundle-password ${MACOS_CERT_BUNDLE_PASSWORD}
                  --keychain-password ${MACOS_KEYCHAIN_PASSWORD}
                  --notarization-password ${MACOS_NOTARIZATION_PASSWORD}
                  --primary-bundle-id ${MACOS_PRIMARY_BUNDLE_ID}
                  --output artifacts/
      - when:
          condition:
            equal: [*rust_linux_executor, << parameters.platform >>]
          steps:
            - run:
                name: Update and install dependencies
                command: |
                  sudo apt-get update
                  sudo apt-get install -y libssl-dev
            - rust/install:
                version: stable
            - run:
                name: Install nvm
                command: curl -o- https://raw.githubusercontent.com/nvm-sh/nvm/v0.38.0/install.sh | bash
            - run: echo '. ~/.nvm/nvm.sh' >> $BASH_ENV
            - run:
                name: Install desired Node.js version
                command: |
                  nvm install $NODE_VERSION
                  nvm alias default $NODE_VERSION
                  npm install --global npm@${NPM_VERSION}
            - run:
                name: Assert Node.js version
                command: test "$(node --version)" = "v${NODE_VERSION}"
            - run:
                name: Assert npm version
                command: test "$(npm --version)" = "${NPM_VERSION}"
            - run:
                command: >
                  cargo xtask dist
            - run:
                command: >
                  mkdir -p artifacts
            - run:
                command: >
                  cargo xtask package --output artifacts/
      - when:
          condition:
            equal: [*rust_windows_executor, << parameters.platform >>]
          steps:
            - run:
                name: Install rustup
                environment:
                  # Override auto-detection of RAM for Rustc install.
                  # https://github.com/rust-lang/rustup/issues/2229#issuecomment-585855925
                  RUSTUP_UNPACK_RAM: "21474836480"
                command: |
                  $installer_dir = "$Env:TEMP"
                  echo "Downloading rustup"
                  (New-Object System.Net.WebClient).DownloadFile("https://win.rustup.rs/x86_64", "$installer_dir\rustup-init.exe")
                  echo "Installing rustup"
                  & $installer_dir\rustup-init.exe --profile minimal --component rustfmt,clippy -y
                  exit $LASTEXITCODE
            - run:
                name: Special case for Windows because of ssh-agent
                command: |
                  Add-Content -path "${Env:USERPROFILE}\.cargo\config.toml" @"
                  [net]
                  git-fetch-with-cli = true
                  "@
            - run:
                name: Install desired Node.js version with nvm
                command: |
                  nvm install ${Env:NODE_VERSION}
                  nvm on
            - run:
                # https://github.com/coreybutler/nvm-windows/issues/300
                # Have to move the command out of the way because it can't
                # overwrite itself otherwise.   This is madness, but apparently
                # accepted.  Other things I tried: using yarn to install npm,
                # using http://npm.im/npm-windows-upgrade and even shouting.
                name: Install specific version of npm in a crazy Windows way
                command: |
                  $node_dir = (get-item (get-command npm).source).directory.fullname
                  foreach ($cmd in @("npm", "npx")) {
                    foreach ($ext in @(".ps1", ".cmd", "")) {
                      if (Test-Path "$node_dir/$cmd$ext") {
                        rename-item -path (join-path -path $node_dir -childpath "$cmd$ext") "${cmd}-orig${ext}"
                      }
                    }
                  }
                  npm-orig install --global "npm@${Env:NPM_VERSION}"
            - run:
                name: Assert Node.js version
                command: |
                  if ((node --version) -Ne "v${Env:NODE_VERSION}") { exit 1 }
            - run:
                name: Assert npm version
                command: |
                  if ((npm --version) -Ne "${Env:NPM_VERSION}") { exit 1 }
            - run:
                command: >
                  cargo xtask dist
            - run:
                command: >
                  mkdir -p artifacts
            - run:
                command: >
                  cargo xtask package --output artifacts
      - persist_to_workspace:
          root: artifacts
          paths:
            - "*"

  publish_github_release:
    docker:
      - image: cimg/base:stable
    resource_class: small
    environment:
      VERSION: << pipeline.git.tag >>
    steps:
      - checkout
      - attach_workspace:
          at: artifacts
      - gh/setup
      - run:
          command: >
            cd artifacts && sha256sum *.tar.gz > sha256sums.txt
      - run:
          command: >
            cd artifacts && md5sum *.tar.gz > md5sums.txt
      - run:
          command: >
            cd artifacts && sha1sum *.tar.gz > sha1sums.txt
      - run:
          command: >
            gh release create $VERSION --notes-file CHANGELOG.md --title $VERSION artifacts/*

workflows:
  build:
    jobs:
      - build_test_lint_check:
          matrix:
            parameters:
              platform: [rust_macos, rust_windows, rust_linux]
  release:
    jobs:
      - build_release:
          matrix:
            parameters:
              platform: [rust_macos, rust_windows, rust_linux]
          filters:
            branches:
              ignore: /.*/
            tags:
              only: /v.*/
      - publish_github_release:
          requires: [build_release]
          filters:
            branches:
              ignore: /.*/
            tags:
              only: /v.*/<|MERGE_RESOLUTION|>--- conflicted
+++ resolved
@@ -206,12 +206,11 @@
                 background: true
             - run:
                 name: wait for federation demo to start
-<<<<<<< HEAD
+
                 command: npx wait-on tcp:4001 tcp:4002 tcp:4003 tcp:4004 tcp:4000
       - when:
           condition:
             not:
-              # TODO [igni]: figure out how to make this work on windows
               equal: [*rust_windows_executor, << parameters.platform >>]
           steps:
             - run:
@@ -220,16 +219,9 @@
       - run:
           command: >
             cargo xtask lint
-=======
-                command: npx wait-on tcp:4001 tcp:4002 tcp:4003 tcp:4004 tcp:4100
-
       - run:
           command: >
             cargo xtask test --with-demo
->>>>>>> b075c743
-      - run:
-          command: >
-            cargo xtask test
 
   build_release:
     parameters:
