--- conflicted
+++ resolved
@@ -603,14 +603,10 @@
     // tests will pass.
     // During a regular request, `ParsedDocument` is already populated during query analysis.
     // Some tests do populate the document, so we only do it if it's not already there.
-<<<<<<< HEAD
     if !{
         let lock = context.extensions().lock();
         lock.contains_key::<ParsedDocument>()
     } {
-        let doc = Query::parse_document(&query_str, &schema, &Configuration::default());
-=======
-    if !context.extensions().lock().contains_key::<ParsedDocument>() {
         let doc = Query::parse_document(
             &query_str,
             operation_name.as_deref(),
@@ -618,7 +614,6 @@
             &Configuration::default(),
         )
         .map_err(QueryPlannerError::SpecError)?;
->>>>>>> e9e2435a
         Query::check_errors(&doc).map_err(crate::error::QueryPlannerError::from)?;
         Query::validate_query(&doc).map_err(crate::error::QueryPlannerError::from)?;
         context.extensions().lock().insert::<ParsedDocument>(doc);
