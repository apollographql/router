--- conflicted
+++ resolved
@@ -8,9 +8,6 @@
     ops::{Deref, DerefMut},
 };
 
-<<<<<<< HEAD
-use http::{header::HeaderName, request::Builder, uri::InvalidUri, HeaderValue, Version};
-=======
 #[cfg(feature = "axum-server")]
 use axum::{body::boxed, response::IntoResponse};
 #[cfg(feature = "axum-server")]
@@ -23,9 +20,8 @@
     header::HeaderName,
     request::{Builder, Parts},
     uri::InvalidUri,
-    HeaderMap, HeaderValue, Method, Uri, Version,
+    HeaderValue, Version,
 };
->>>>>>> fef87501
 
 #[derive(Debug)]
 pub struct Request<T> {
@@ -34,69 +30,13 @@
 
 // Most of the required functionality is provided by our Deref and DerefMut implementations.
 impl<T> Request<T> {
-<<<<<<< HEAD
-=======
     /// Update the associated URL
     pub fn from_parts(head: Parts, body: T) -> Request<T> {
         Request {
-            url: head.uri.clone(),
             inner: http::Request::from_parts(head, body),
         }
     }
 
-    /// Update the associated URL
-    pub fn set_url(&mut self, url: http::Uri) -> Result<(), http::Error> {
-        *self.inner.uri_mut() = url.clone();
-        self.url = url;
-        Ok(())
-    }
-
-    /// Returns a reference to the associated URL.
-    pub fn url(&self) -> &http::Uri {
-        &self.url
-    }
-
-    /// Returns a reference to the associated HTTP method.
-    pub fn method(&self) -> &Method {
-        self.inner.method()
-    }
-
-    /// Returns a mutable reference to the associated HTTP method.
-    pub fn method_mut(&mut self) -> &mut Method {
-        self.inner.method_mut()
-    }
-
-    /// Returns the associated version.
-    pub fn version(&self) -> Version {
-        self.inner.version()
-    }
-
-    /// Returns a mutable reference to the associated version.
-    pub fn version_mut(&mut self) -> &mut Version {
-        self.inner.version_mut()
-    }
-
-    /// Returns a reference to the associated header field map.
-    pub fn headers(&self) -> &HeaderMap<HeaderValue> {
-        self.inner.headers()
-    }
-
-    /// Returns a mutable reference to the associated header field map.
-    pub fn headers_mut(&mut self) -> &mut HeaderMap<HeaderValue> {
-        self.inner.headers_mut()
-    }
-
-    /// Returns a reference to the associated HTTP body.
-    pub fn body(&self) -> &T {
-        self.inner.body()
-    }
-
-    /// Returns a mutable reference to the associated HTTP body.
-    pub fn body_mut(&mut self) -> &mut T {
-        self.inner.body_mut()
-    }
-
->>>>>>> fef87501
     /// Consumes the request, returning just the body.
     pub fn into_body(self) -> T {
         self.inner.into_body()
@@ -221,10 +161,7 @@
 impl<T> TryFrom<http::Request<T>> for Request<T> {
     type Error = InvalidUri;
     fn try_from(request: http::Request<T>) -> Result<Self, Self::Error> {
-        Ok(Self {
-            url: request.uri().to_string().parse()?,
-            inner: request,
-        })
+        Ok(Self { inner: request })
     }
 }
 
@@ -336,8 +273,6 @@
             .expect("cloning a valid response creates a valid response");
         Self { inner: res }
     }
-<<<<<<< HEAD
-=======
 }
 
 pub fn convert_uri(uri: http::Uri) -> Result<url::Url, url::ParseError> {
@@ -364,5 +299,4 @@
 
         axum::response::Response::from_parts(parts, boxed(http_body::Full::new(body)))
     }
->>>>>>> fef87501
 }