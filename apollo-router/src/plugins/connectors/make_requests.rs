use std::sync::Arc;

use apollo_compiler::Name;
use apollo_compiler::collections::HashSet;
use apollo_compiler::collections::IndexMap;
use apollo_compiler::executable::FieldSet;
use apollo_compiler::executable::Selection;
use apollo_compiler::validation::Valid;
use apollo_federation::sources::connect::Connector;
use apollo_federation::sources::connect::CustomConfiguration;
use apollo_federation::sources::connect::EntityResolver;
use apollo_federation::sources::connect::JSONSelection;
use apollo_federation::sources::connect::Namespace;
use http::response::Parts;
use parking_lot::Mutex;
use serde_json_bytes::ByteString;
use serde_json_bytes::Map;
use serde_json_bytes::Value;
use serde_json_bytes::json;

use super::http_json_transport::HttpJsonTransportError;
use super::http_json_transport::make_request;
use crate::Context;
use crate::json_ext::Path;
use crate::json_ext::PathElement;
use crate::plugins::connectors::plugin::debug::ConnectorContext;
use crate::services::connect;
use crate::services::connector::request_service::Request;
use crate::services::external::externalize_header_map;

const REPRESENTATIONS_VAR: &str = "representations";
const ENTITIES: &str = "_entities";
const TYPENAME: &str = "__typename";

#[derive(Clone, Default)]
pub(crate) struct RequestInputs {
    args: Map<ByteString, Value>,
    this: Map<ByteString, Value>,
    pub(crate) batch: Vec<Map<ByteString, Value>>,
}

impl RequestInputs {
    /// Creates a map for use in JSONSelection::apply_with_vars. It only clones
    /// values into the map if the variable namespaces (`$args`, `$this`, etc.)
    /// are actually referenced in the expressions for URLs, headers, body, or selection.
    #[allow(clippy::too_many_arguments)]
    pub(crate) fn merge(
        &self,
        variables_used: &HashSet<Namespace>,
        headers_used: &HashSet<String>,
        config: Option<&CustomConfiguration>,
        context: &Context,
        status: Option<u16>,
        supergraph_request: Arc<http::Request<crate::graphql::Request>>,
        response_parts: Option<&Parts>,
    ) -> IndexMap<String, Value> {
        let mut map = IndexMap::with_capacity_and_hasher(variables_used.len(), Default::default());

        // Not all connectors reference $args
        if variables_used.contains(&Namespace::Args) {
            map.insert(
                Namespace::Args.as_str().into(),
                Value::Object(self.args.clone()),
            );
        }

        // $this only applies to fields on entity types (not Query or Mutation)
        if variables_used.contains(&Namespace::This) {
            map.insert(
                Namespace::This.as_str().into(),
                Value::Object(self.this.clone()),
            );
        }

        // $batch only applies to entity resolvers on types
        if variables_used.contains(&Namespace::Batch) {
            map.insert(
                Namespace::Batch.as_str().into(),
                Value::Array(self.batch.clone().into_iter().map(Value::Object).collect()),
            );
        }

        // $context could be a large object, so we only convert it to JSON
        // if it's used. It can also be mutated between requests, so we have
        // to convert it each time.
        if variables_used.contains(&Namespace::Context) {
            let context: Map<ByteString, Value> = context
                .iter()
                .map(|r| (r.key().as_str().into(), r.value().clone()))
                .collect();
            map.insert(Namespace::Context.as_str().into(), Value::Object(context));
        }

        // $config doesn't change unless the schema reloads, but we can avoid
        // the allocation if it's unused.
        if variables_used.contains(&Namespace::Config) {
            if let Some(config) = config {
                map.insert(Namespace::Config.as_str().into(), json!(config));
            }
        }

        // $status is available only for response mapping
        if variables_used.contains(&Namespace::Status) {
            if let Some(status) = status {
                map.insert(
                    Namespace::Status.as_str().into(),
                    Value::Number(status.into()),
                );
            }
        }

        // Add headers from the original router request.
        // Only include headers that are actually referenced to save on passing around unused headers in memory.
        if variables_used.contains(&Namespace::Request) {
            let new_headers = externalize_header_map(supergraph_request.headers())
                .unwrap_or_default()
                .iter()
                .filter_map(|(key, value)| {
                    headers_used.contains(key.as_str()).then_some((
                        key.as_str().into(),
                        value
                            .iter()
                            .map(|s| Value::String(s.as_str().into()))
                            .collect(),
                    ))
                })
                .collect();
            let request_object = json!({
                "headers": Value::Object(new_headers)
            });
            map.insert(Namespace::Request.as_str().into(), request_object);
        }

        // Add headers from the connectors response
        // Only include headers that are actually referenced to save on passing around unused headers in memory.
        if variables_used.contains(&Namespace::Response) {
            if let Some(response_parts) = response_parts {
                let new_headers: Map<ByteString, Value> =
                    externalize_header_map(&response_parts.headers)
                        .unwrap_or_default()
                        .iter()
                        .filter_map(|(key, value)| {
                            headers_used.contains(key.as_str()).then_some((
                                key.as_str().into(),
                                value
                                    .iter()
                                    .map(|s| Value::String(s.as_str().into()))
                                    .collect(),
                            ))
                        })
                        .collect();
                let response_object = json!({
                    "headers": Value::Object(new_headers)
                });
                map.insert(Namespace::Response.as_str().into(), response_object);
            }
        }

        map
    }
}

impl std::fmt::Debug for RequestInputs {
    fn fmt(&self, f: &mut std::fmt::Formatter<'_>) -> std::fmt::Result {
        write!(
            f,
            "RequestInputs {{\n    args: {},\n    this: {},\n    batch: {}\n}}",
            serde_json::to_string(&self.args).unwrap_or("<invalid JSON>".to_string()),
            serde_json::to_string(&self.this).unwrap_or("<invalid JSON>".to_string()),
            serde_json::to_string(&self.batch).unwrap_or("<invalid JSON>".to_string()),
        )
    }
}

#[derive(Clone)]
pub(crate) enum ResponseKey {
    RootField {
        name: String,
        selection: Arc<JSONSelection>,
        inputs: RequestInputs,
    },
    Entity {
        index: usize,
        selection: Arc<JSONSelection>,
        inputs: RequestInputs,
    },
    EntityField {
        index: usize,
        field_name: String,
        /// Is Some only if the output type is a concrete object type. If it's
        /// an interface, it's treated as an interface object and we can't emit
        /// a __typename in the response.
        typename: Option<Name>,
        selection: Arc<JSONSelection>,
        inputs: RequestInputs,
    },
    BatchEntity {
        selection: Arc<JSONSelection>,
        keys: Valid<FieldSet>,
        inputs: RequestInputs,
    },
}

impl ResponseKey {
    pub(crate) fn selection(&self) -> &JSONSelection {
        match self {
            ResponseKey::RootField { selection, .. } => selection,
            ResponseKey::Entity { selection, .. } => selection,
            ResponseKey::EntityField { selection, .. } => selection,
            ResponseKey::BatchEntity { selection, .. } => selection,
        }
    }

    pub(crate) fn inputs(&self) -> &RequestInputs {
        match self {
            ResponseKey::RootField { inputs, .. } => inputs,
            ResponseKey::Entity { inputs, .. } => inputs,
            ResponseKey::EntityField { inputs, .. } => inputs,
            ResponseKey::BatchEntity { inputs, .. } => inputs,
        }
    }
}

/// Convert a ResponseKey into a Path for use in GraphQL errors. This mimics
/// the behavior of a GraphQL subgraph, including the `_entities` field. When
/// the path gets to [`FetchNode::response_at_path`], it will be amended and
/// appended to a parent path to create the full path to the field. For ex:
///
/// - parent path: `["posts", @, "user"]
/// - path from key: `["_entities", 0, "user", "profile"]`
/// - result: `["posts", 1, "user", "profile"]`
impl From<&ResponseKey> for Path {
    fn from(key: &ResponseKey) -> Self {
        match key {
            ResponseKey::RootField { name, .. } => {
                Path::from_iter(vec![PathElement::Key(name.to_string(), None)])
            }
            ResponseKey::Entity { index, .. } => Path::from_iter(vec![
                PathElement::Key("_entities".to_string(), None),
                PathElement::Index(*index),
            ]),
            ResponseKey::EntityField {
                index, field_name, ..
            } => Path::from_iter(vec![
                PathElement::Key("_entities".to_string(), None),
                PathElement::Index(*index),
                PathElement::Key(field_name.clone(), None),
            ]),
            ResponseKey::BatchEntity { .. } => {
                Path::from_iter(vec![PathElement::Key("_entities".to_string(), None)])
            }
        }
    }
}

impl std::fmt::Debug for ResponseKey {
    fn fmt(&self, f: &mut std::fmt::Formatter<'_>) -> std::fmt::Result {
        match self {
            Self::RootField {
                name,
                selection,
                inputs,
            } => f
                .debug_struct("RootField")
                .field("name", name)
                .field("selection", &selection.to_string())
                .field("inputs", inputs)
                .finish(),
            Self::Entity {
                index,
                selection,
                inputs,
            } => f
                .debug_struct("Entity")
                .field("index", index)
                .field("selection", &selection.to_string())
                .field("inputs", inputs)
                .finish(),
            Self::EntityField {
                index,
                field_name,
                typename,
                selection,
                inputs,
            } => f
                .debug_struct("EntityField")
                .field("index", index)
                .field("field_name", field_name)
                .field("typename", typename)
                .field("selection", &selection.to_string())
                .field("inputs", inputs)
                .finish(),
            Self::BatchEntity {
                selection,
                keys,
                inputs,
            } => f
                .debug_struct("BatchEntity")
                .field("selection", &selection.to_string())
                .field("key_selection", &keys.serialize().no_indent().to_string())
                .field("inputs", inputs)
                .finish(),
        }
    }
}

pub(crate) fn make_requests(
    request: connect::Request,
    context: &Context,
    connector: Arc<Connector>,
    service_name: &str,
    debug: &Option<Arc<Mutex<ConnectorContext>>>,
) -> Result<Vec<Request>, MakeRequestError> {
    let request_params = match connector.entity_resolver {
        Some(EntityResolver::Explicit) | Some(EntityResolver::TypeSingle) => {
            entities_from_request(connector.clone(), &request)
        }
        Some(EntityResolver::Implicit) => {
            entities_with_fields_from_request(connector.clone(), &request)
        }
        Some(EntityResolver::TypeBatch) => batch_entities_from_request(connector.clone(), &request),
        None => root_fields(connector.clone(), &request),
    }?;

    request_params_to_requests(
        context,
        connector,
        service_name,
        request_params,
        request,
        debug,
    )
}

fn request_params_to_requests(
    context: &Context,
    connector: Arc<Connector>,
    service_name: &str,
    request_params: Vec<ResponseKey>,
    original_request: connect::Request,
    debug: &Option<Arc<Mutex<ConnectorContext>>>,
) -> Result<Vec<Request>, MakeRequestError> {
    let mut results = vec![];
    for response_key in request_params {
        let connector = connector.clone();
        let (transport_request, mapping_problems) = make_request(
            &connector.transport,
            response_key.inputs().merge(
                &connector.request_variables,
                &connector.request_headers,
                connector.config.as_ref(),
                &original_request.context,
                None,
                original_request.supergraph_request.clone(),
                None,
            ),
            &original_request,
            debug,
        )?;

        results.push(Request {
            context: context.clone(),
            connector,
            service_name: service_name.to_string(),
            transport_request,
            key: response_key,
            mapping_problems,
            supergraph_request: original_request.supergraph_request.clone(),
        });
    }

    Ok(results)
}

// --- ERRORS ------------------------------------------------------------------

#[derive(Debug, thiserror::Error, displaydoc::Display)]
pub(crate) enum MakeRequestError {
    /// Invalid request operation: {0}
    InvalidOperation(String),

    /// Unsupported request operation: {0}
    UnsupportedOperation(String),

    /// Invalid request arguments: {0}
    InvalidArguments(String),

    /// Invalid entity representation: {0}
    InvalidRepresentations(String),

    /// Cannot create HTTP request: {0}
    TransportError(#[from] HttpJsonTransportError),
}

// --- ROOT FIELDS -------------------------------------------------------------

/// Given a query, find the root fields and return a list of requests.
/// The connector subgraph must have only a single root field, but it could be
/// used multiple times with aliases.
///
/// Root fields exist in the supergraph schema so we can parse the operation
/// using the schema. (This isn't true for _entities operations.)
///
/// Example:
/// ```graphql
/// type Query {
///   foo(bar: String): Foo @connect(...)
/// }
/// ```
/// ```graphql
/// {
///   a: foo(bar: "a") # one request
///   b: foo(bar: "b") # another request
/// }
/// ```
fn root_fields(
    connector: Arc<Connector>,
    request: &connect::Request,
) -> Result<Vec<ResponseKey>, MakeRequestError> {
    use MakeRequestError::*;

    let op = request
        .operation
        .operations
        .get(None)
        .map_err(|_| InvalidOperation("no operation document".into()))?;

    op.selection_set
        .selections
        .iter()
        .map(|s| match s {
            Selection::Field(field) => {
                let response_name = field
                    .alias
                    .as_ref()
                    .unwrap_or_else(|| &field.name)
                    .to_string();

                let args = graphql_utils::field_arguments_map(field, &request.variables.variables)
                    .map_err(|_| {
                        InvalidArguments("cannot get inputs from field arguments".into())
                    })?;

                let request_inputs = RequestInputs {
                    args,
                    ..Default::default()
                };

                let response_key = ResponseKey::RootField {
                    name: response_name,
                    selection: Arc::new(connector.selection.apply_selection_set(
                        &request.operation,
                        &field.selection_set,
                        None,
                    )),
                    inputs: request_inputs,
                };

                Ok(response_key)
            }

            // The query planner removes fragments at the root so we don't have
            // to worry these branches
            Selection::FragmentSpread(_) | Selection::InlineFragment(_) => {
                Err(UnsupportedOperation(
                    "top-level fragments in query planner nodes should not happen".into(),
                ))
            }
        })
        .collect::<Result<Vec<_>, MakeRequestError>>()
}

// --- ENTITIES ----------------------------------------------------------------

/// Connectors marked with `entity: true` can be used as entity resolvers,
/// (resolving `_entities` queries) or regular root fields. For now we'll check
/// the existence of the `representations` variable to determine which use case
/// is relevant here.
///
/// If it's an entity resolver, we create separate requests for each item in the
/// representations array.
///
/// ```json
/// {
///   "variables": {
///      "representations": [{ "__typename": "User", "id": "1" }]
///   }
/// }
/// ```
///
/// Returns a list of request inputs and the response key (index in the array).
fn entities_from_request(
    connector: Arc<Connector>,
    request: &connect::Request,
) -> Result<Vec<ResponseKey>, MakeRequestError> {
    use MakeRequestError::*;

    let Some(representations) = request.variables.variables.get(REPRESENTATIONS_VAR) else {
        return root_fields(connector, request);
    };

    let op = request
        .operation
        .operations
        .get(None)
        .map_err(|_| InvalidOperation("no operation document".into()))?;

    let (entities_field, _) = graphql_utils::get_entity_fields(&request.operation, op)?;

    let selection = Arc::new(connector.selection.apply_selection_set(
        &request.operation,
        &entities_field.selection_set,
        None,
    ));

    representations
        .as_array()
        .ok_or_else(|| InvalidRepresentations("representations is not an array".into()))?
        .iter()
        .enumerate()
        .map(|(i, rep)| {
            let request_inputs = match connector.entity_resolver {
                Some(EntityResolver::Explicit) => RequestInputs {
                    args: rep
                        .as_object()
                        .ok_or_else(|| {
                            InvalidRepresentations("representation is not an object".into())
                        })?
                        .clone(),
                    ..Default::default()
                },
                Some(EntityResolver::TypeSingle) => RequestInputs {
                    this: rep
                        .as_object()
                        .ok_or_else(|| {
                            InvalidRepresentations("representation is not an object".into())
                        })?
                        .clone(),
                    ..Default::default()
                },
                _ => {
                    return Err(InvalidRepresentations(
                        "entity resolver not supported for this connector".into(),
                    ));
                }
            };

            Ok(ResponseKey::Entity {
                index: i,
                selection: selection.clone(),
                inputs: request_inputs,
            })
        })
        .collect::<Result<Vec<_>, _>>()
}

// --- ENTITY FIELDS -----------------------------------------------------------

/// This is effectively the combination of the other two functions:
///
/// * It makes a request for each item in the `representations` array.
/// * If the connector field is aliased, it makes a request for each alias.
///
/// So it can return N (representations) x M (aliases) requests.
///
/// ```json
/// {
///   "query": "{ _entities(representations: $representations) { ... on User { name } } }",
///   "variables": { "representations": [{ "__typename": "User", "id": "1" }] }
/// }
/// ```
///
/// Return a list of request inputs with the response key (index in list and
/// name/alias of field) for each.
fn entities_with_fields_from_request(
    connector: Arc<Connector>,
    request: &connect::Request,
) -> Result<Vec<ResponseKey>, MakeRequestError> {
    use MakeRequestError::*;

    let op = request
        .operation
        .operations
        .get(None)
        .map_err(|_| InvalidOperation("no operation document".into()))?;

    let (entities_field, typename_requested) =
        graphql_utils::get_entity_fields(&request.operation, op)?;

    let types_and_fields = entities_field
        .selection_set
        .selections
        .iter()
        .map(|selection| match selection {
            Selection::Field(_) => Ok::<_, MakeRequestError>(vec![]),

            Selection::FragmentSpread(f) => {
                let Some(frag) = f.fragment_def(&request.operation) else {
                    return Err(InvalidOperation(format!(
                        "invalid operation: fragment `{}` missing",
                        f.fragment_name
                    )));
                };
                let typename = frag.type_condition();
                Ok(frag
                    .selection_set
                    .selections
                    .iter()
                    .filter_map(|sel| {
                        let field = match sel {
                            Selection::Field(f) => {
                                if f.name == TYPENAME {
                                    None
                                } else {
                                    Some(f)
                                }
                            }
                            Selection::FragmentSpread(_) | Selection::InlineFragment(_) => {
                                return Some(Err(InvalidOperation(
                                    "handling fragments inside entity selections not implemented"
                                        .into(),
                                )));
                            }
                        };
                        field.map(|f| Ok((typename, f)))
                    })
                    .collect::<Result<Vec<_>, _>>()?)
            }

            Selection::InlineFragment(frag) => {
                let typename = frag
                    .type_condition
                    .as_ref()
                    .ok_or_else(|| InvalidOperation("missing type condition".into()))?;
                Ok(frag
                    .selection_set
                    .selections
                    .iter()
                    .filter_map(|sel| {
                        let field = match sel {
                            Selection::Field(f) => {
                                if f.name == TYPENAME {
                                    None
                                } else {
                                    Some(f)
                                }
                            }
                            Selection::FragmentSpread(_) | Selection::InlineFragment(_) => {
                                return Some(Err(InvalidOperation(
                                    "handling fragments inside entity selections not implemented"
                                        .into(),
                                )));
                            }
                        };
                        field.map(|f| Ok((typename, f)))
                    })
                    .collect::<Result<Vec<_>, _>>()?)
            }
        })
        .collect::<Result<Vec<_>, _>>()?;

    let representations = request
        .variables
        .variables
        .get(REPRESENTATIONS_VAR)
        .ok_or_else(|| InvalidRepresentations("missing representations variable".into()))?
        .as_array()
        .ok_or_else(|| InvalidRepresentations("representations is not an array".into()))?
        .iter()
        .enumerate()
        .collect::<Vec<_>>();

    // if we have multiple fields (because of aliases, we'll flatten that list)
    // and generate requests for each field/representation pair
    types_and_fields
        .into_iter()
        .flatten()
        .flat_map(|(typename, field)| {
            let selection = Arc::new(connector.selection.apply_selection_set(
                &request.operation,
                &field.selection_set,
                None,
            ));

            representations.iter().map(move |(i, representation)| {
                let args = graphql_utils::field_arguments_map(field, &request.variables.variables)
                    .map_err(|_| {
                        InvalidArguments("cannot build inputs from field arguments".into())
                    })?;

                let response_name = field
                    .alias
                    .as_ref()
                    .unwrap_or_else(|| &field.name)
                    .to_string();

                let request_inputs = RequestInputs {
                    args,
                    this: representation
                        .as_object()
                        .ok_or_else(|| {
                            InvalidRepresentations("representation is not an object".into())
                        })?
                        .clone(),
                    ..Default::default()
                };
                Ok::<_, MakeRequestError>(ResponseKey::EntityField {
                    index: *i,
                    field_name: response_name.to_string(),
                    // if the fetch node operation doesn't include __typename, then
                    // we're assuming this is for an interface object and we don't want
                    // to include a __typename in the response.
                    //
                    // TODO: is this fragile? should we just check the output
                    // type of the field and omit the typename if it's abstract?
                    typename: typename_requested.then_some(typename.clone()),
                    selection: selection.clone(),
                    inputs: request_inputs,
                })
            })
        })
        .collect::<Result<Vec<_>, _>>()
}

// --- BATCH ENTITIES ----------------------------------------------------------------

/// Connectors on types can make a single batch request for multiple entities
/// using the `$batch` variable.
///
/// The key (pun intended) to batching is that we have to return entities in an
/// order than matches the `representations` variable. We use the "key" fields
/// to construct a HashMap key for each representation and response object,
/// which allows us to match them up and return them in the correct order.
fn batch_entities_from_request(
    connector: Arc<Connector>,
    request: &connect::Request,
) -> Result<Vec<ResponseKey>, MakeRequestError> {
    use MakeRequestError::*;

    let Some(keys) = &request.keys else {
        return Err(InvalidOperation("TODO better error type".into()));
    };

    let Some(representations) = request.variables.variables.get(REPRESENTATIONS_VAR) else {
        return Err(InvalidRepresentations(
            "batch_entities_from_request called without representations".into(),
        ));
    };

    let op = request
        .operation
        .operations
        .get(None)
        .map_err(|_| InvalidOperation("no operation document".into()))?;

    let (entities_field, _) = graphql_utils::get_entity_fields(&request.operation, op)?;

    let selection = Arc::new(connector.selection.apply_selection_set(
        &request.operation,
        &entities_field.selection_set,
        Some(keys),
    ));

    // First, let's grab all the representations into a single batch
    let batch = representations
        .as_array()
        .ok_or_else(|| InvalidRepresentations("representations is not an array".into()))?
        .iter()
        .map(|rep| {
            let obj = rep
                .as_object()
                .ok_or_else(|| InvalidRepresentations("representation is not an object".into()))?
                .clone();
            Ok::<_, MakeRequestError>(obj)
        })
        .collect::<Result<Vec<_>, _>>()?;

    // If we've got a max_size set, chunk the batch into smaller batches. Otherwise, we'll default to just a single batch.
    let max_size = connector.batch_settings.as_ref().and_then(|bs| bs.max_size);
    let batches = if let Some(size) = max_size {
        batch.chunks(size).map(|chunk| chunk.to_vec()).collect()
    } else {
        vec![batch]
    };

    // Finally, map the batches to BatchEntity. Each one of these final BatchEntity's ends up being a outgoing request
    let batch_entities = batches
        .iter()
        .map(|batch| {
            let inputs = RequestInputs {
                batch: batch.to_vec(),
                ..Default::default()
            };

            ResponseKey::BatchEntity {
                selection: selection.clone(),
                inputs,
                keys: keys.clone(),
            }
        })
        .collect();

    Ok(batch_entities)
}

#[cfg(test)]
mod tests {
    use std::str::FromStr;
    use std::sync::Arc;

    use apollo_compiler::ExecutableDocument;
    use apollo_compiler::Schema;
    use apollo_compiler::executable::FieldSet;
    use apollo_compiler::name;
    use apollo_federation::sources::connect::ConnectId;
    use apollo_federation::sources::connect::ConnectSpec;
    use apollo_federation::sources::connect::Connector;
    use apollo_federation::sources::connect::ConnectorBatchSettings;
    use apollo_federation::sources::connect::HTTPMethod;
    use apollo_federation::sources::connect::HttpJsonTransport;
    use apollo_federation::sources::connect::JSONSelection;
    use http::Uri;
    use insta::assert_debug_snapshot;

    use crate::Context;
    use crate::graphql;
    use crate::query_planner::fetch::Variables;
    use crate::services::connector::request_service::TransportRequest;

    #[test]
    fn test_root_fields_simple() {
        let schema = Arc::new(
            Schema::parse_and_validate("type Query { a: A } type A { f: String }", "./").unwrap(),
        );

        let req = crate::services::connect::Request::builder()
            .service_name("subgraph_Query_a_0".into())
            .context(Context::default())
            .operation(Arc::new(
                ExecutableDocument::parse_and_validate(
                    &schema,
                    "query { a { f } a2: a { f2: f } }".to_string(),
                    "./",
                )
                .unwrap(),
            ))
            .variables(Variables {
                variables: Default::default(),
                inverted_paths: Default::default(),
                contextual_arguments: Default::default(),
            })
            .supergraph_request(Arc::new(
                http::Request::builder()
                    .body(graphql::Request::builder().build())
                    .unwrap(),
            ))
            .build();

        let connector = Connector {
            spec: ConnectSpec::V0_1,
            id: ConnectId::new(
                "subgraph_name".into(),
                None,
                name!(Query),
                name!(a),
                0,
                "test label",
            ),
            transport: HttpJsonTransport {
<<<<<<< HEAD
                source_uri: Some(Uri::from_str("http://localhost/api").unwrap()),
=======
                source_url: Some(Uri::from_str("http://localhost/api").unwrap()),
>>>>>>> 346d01d2
                connect_template: "/path".parse().unwrap(),
                method: HTTPMethod::Get,
                headers: Default::default(),
                body: Default::default(),
            },
            selection: JSONSelection::parse("f").unwrap(),
            entity_resolver: None,
            config: Default::default(),
            max_requests: None,
            request_variables: Default::default(),
            response_variables: Default::default(),
            batch_settings: None,
            request_headers: Default::default(),
            response_headers: Default::default(),
        };

        assert_debug_snapshot!(super::root_fields(Arc::new(connector), &req), @r#"
        Ok(
            [
                RootField {
                    name: "a",
                    selection: "f",
                    inputs: RequestInputs {
                        args: {},
                        this: {},
                        batch: []
                    },
                },
                RootField {
                    name: "a2",
                    selection: "f2: f",
                    inputs: RequestInputs {
                        args: {},
                        this: {},
                        batch: []
                    },
                },
            ],
        )
        "#);
    }

    #[test]
    fn test_root_fields_inputs() {
        let schema = Arc::new(
            Schema::parse_and_validate("type Query {b(var: String): String}", "./").unwrap(),
        );

        let req = crate::services::connect::Request::builder()
            .service_name("subgraph_Query_b_0".into())
            .context(Context::default())
            .operation(Arc::new(
                ExecutableDocument::parse_and_validate(
                    &schema,
                    "query($var: String) { b(var: \"inline\") b2: b(var: $var) }".to_string(),
                    "./",
                )
                .unwrap(),
            ))
            .variables(Variables {
                variables: serde_json_bytes::json!({ "var": "variable" })
                    .as_object()
                    .unwrap()
                    .clone(),
                inverted_paths: Default::default(),
                contextual_arguments: Default::default(),
            })
            .supergraph_request(Arc::new(
                http::Request::builder()
                    .body(graphql::Request::builder().build())
                    .unwrap(),
            ))
            .build();

        let connector = Connector {
            spec: ConnectSpec::V0_1,
            id: ConnectId::new(
                "subgraph_name".into(),
                None,
                name!(Query),
                name!(b),
                0,
                "test label",
            ),
            transport: HttpJsonTransport {
<<<<<<< HEAD
                source_uri: Some(Uri::from_str("http://localhost/api").unwrap()),
=======
                source_url: Some(Uri::from_str("http://localhost/api").unwrap()),
>>>>>>> 346d01d2
                connect_template: "/path".parse().unwrap(),
                method: HTTPMethod::Get,
                headers: Default::default(),
                body: Default::default(),
            },
            selection: JSONSelection::parse("$").unwrap(),
            entity_resolver: None,
            config: Default::default(),
            max_requests: None,
            request_variables: Default::default(),
            response_variables: Default::default(),
            batch_settings: None,
            request_headers: Default::default(),
            response_headers: Default::default(),
        };

        assert_debug_snapshot!(super::root_fields(Arc::new(connector), &req), @r#"
        Ok(
            [
                RootField {
                    name: "b",
                    selection: "$",
                    inputs: RequestInputs {
                        args: {"var":"inline"},
                        this: {},
                        batch: []
                    },
                },
                RootField {
                    name: "b2",
                    selection: "$",
                    inputs: RequestInputs {
                        args: {"var":"variable"},
                        this: {},
                        batch: []
                    },
                },
            ],
        )
        "#);
    }

    #[test]
    fn test_root_fields_input_types() {
        let schema = Arc::new(Schema::parse_and_validate(
            r#"
            scalar JSON
            type Query {
              c(var1: Int, var2: Boolean, var3: Float, var4: ID, var5: JSON, var6: [String], var7: String): String
            }
          "#,
            "./",
        ).unwrap());

        let req = crate::services::connect::Request::builder()
        .service_name("subgraph_Query_c_0".into())
            .context(Context::default())
            .operation(Arc::new(
                ExecutableDocument::parse_and_validate(
                    &schema,
                r#"
                query(
                    $var1: Int, $var2: Boolean, $var3: Float, $var4: ID, $var5: JSON, $var6: [String], $var7: String
                ) {
                    c(var1: $var1, var2: $var2, var3: $var3, var4: $var4, var5: $var5, var6: $var6, var7: $var7)
                    c2: c(
                        var1: 1,
                        var2: true,
                        var3: 0.9,
                        var4: "123",
                        var5: { a: 42 },
                        var6: ["item"],
                        var7: null
                    )
                }
                "#.to_string(),
                    "./",
                )
                .unwrap(),
            )
            )
            .variables(Variables {
                variables: serde_json_bytes::json!({
                        "var1": 1, "var2": true, "var3": 0.9,
                        "var4": "123", "var5": { "a": 42 }, "var6": ["item"],
                        "var7": null
                    })
                    .as_object()
                    .unwrap()
                    .clone(),
                inverted_paths: Default::default(),
                contextual_arguments: Default::default(),
            })
            .supergraph_request(Arc::new(
                http::Request::builder()
                    .body(graphql::Request::builder().build())
                    .unwrap(),
            ))
            .build();

        let connector = Connector {
            spec: ConnectSpec::V0_1,
            id: ConnectId::new(
                "subgraph_name".into(),
                None,
                name!(Query),
                name!(c),
                0,
                "test label",
            ),
            transport: HttpJsonTransport {
<<<<<<< HEAD
                source_uri: Some(Uri::from_str("http://localhost/api").unwrap()),
=======
                source_url: Some(Uri::from_str("http://localhost/api").unwrap()),
>>>>>>> 346d01d2
                connect_template: "/path".parse().unwrap(),
                method: HTTPMethod::Get,
                headers: Default::default(),
                body: Default::default(),
            },
            selection: JSONSelection::parse("$.data").unwrap(),
            entity_resolver: None,
            config: Default::default(),
            max_requests: None,
            request_variables: Default::default(),
            response_variables: Default::default(),
            batch_settings: None,
            request_headers: Default::default(),
            response_headers: Default::default(),
        };

        assert_debug_snapshot!(super::root_fields(Arc::new(connector), &req), @r#"
        Ok(
            [
                RootField {
                    name: "c",
                    selection: "$.data",
                    inputs: RequestInputs {
                        args: {"var1":1,"var2":true,"var3":0.9,"var4":"123","var5":{"a":42},"var6":["item"],"var7":null},
                        this: {},
                        batch: []
                    },
                },
                RootField {
                    name: "c2",
                    selection: "$.data",
                    inputs: RequestInputs {
                        args: {"var1":1,"var2":true,"var3":0.9,"var4":"123","var5":{"a":42},"var6":["item"],"var7":null},
                        this: {},
                        batch: []
                    },
                },
            ],
        )
        "#);
    }

    #[test]
    fn entities_from_request_entity() {
        let partial_sdl = r#"
        type Query {
          entity(id: ID!): Entity
        }

        type Entity {
          field: String
        }
        "#;

        let subgraph_schema = Arc::new(
            Schema::parse_and_validate(
                format!(
                    r#"{partial_sdl}
        extend type Query {{
          _entities(representations: [_Any!]!): _Entity
        }}
        scalar _Any
        union _Entity = Entity
        "#
                ),
                "./",
            )
            .unwrap(),
        );

        let req = crate::services::connect::Request::builder()
            .service_name("subgraph_Query_entity_0".into())
            .context(Context::default())
            .operation(Arc::new(
                ExecutableDocument::parse_and_validate(
                    &subgraph_schema,
                    r#"
                query($representations: [_Any!]!) {
                    _entities(representations: $representations) {
                        __typename
                        ... on Entity {
                            field
                            alias: field
                        }
                    }
                }
                "#
                    .to_string(),
                    "./",
                )
                .unwrap(),
            ))
            .variables(Variables {
                variables: serde_json_bytes::json!({
                    "representations": [
                        { "__typename": "Entity", "id": "1" },
                        { "__typename": "Entity", "id": "2" },
                    ]
                })
                .as_object()
                .unwrap()
                .clone(),
                inverted_paths: Default::default(),
                contextual_arguments: Default::default(),
            })
            .supergraph_request(Arc::new(
                http::Request::builder()
                    .body(graphql::Request::builder().build())
                    .unwrap(),
            ))
            .build();

        let connector = Connector {
            spec: ConnectSpec::V0_1,
            id: ConnectId::new(
                "subgraph_name".into(),
                None,
                name!(Query),
                name!(entity),
                0,
                "test label",
            ),
            transport: HttpJsonTransport {
<<<<<<< HEAD
                source_uri: Some(Uri::from_str("http://localhost/api").unwrap()),
=======
                source_url: Some(Uri::from_str("http://localhost/api").unwrap()),
>>>>>>> 346d01d2
                connect_template: "/path".parse().unwrap(),
                method: HTTPMethod::Get,
                headers: Default::default(),
                body: Default::default(),
            },
            selection: JSONSelection::parse("field").unwrap(),
            entity_resolver: Some(super::EntityResolver::Explicit),
            config: Default::default(),
            max_requests: None,
            request_variables: Default::default(),
            response_variables: Default::default(),
            batch_settings: None,
            request_headers: Default::default(),
            response_headers: Default::default(),
        };

        assert_debug_snapshot!(super::entities_from_request(Arc::new(connector), &req).unwrap(), @r#"
        [
            Entity {
                index: 0,
                selection: "field\nalias: field",
                inputs: RequestInputs {
                    args: {"__typename":"Entity","id":"1"},
                    this: {},
                    batch: []
                },
            },
            Entity {
                index: 1,
                selection: "field\nalias: field",
                inputs: RequestInputs {
                    args: {"__typename":"Entity","id":"2"},
                    this: {},
                    batch: []
                },
            },
        ]
        "#);
    }

    #[test]
    fn entities_from_request_entity_with_fragment() {
        let partial_sdl = r#"
        type Query {
          entity(id: ID!): Entity
        }

        type Entity {
          field: String
        }
        "#;

        let subgraph_schema = Arc::new(
            Schema::parse_and_validate(
                format!(
                    r#"{partial_sdl}
        extend type Query {{
          _entities(representations: [_Any!]!): _Entity
        }}
        scalar _Any
        union _Entity = Entity
        "#
                ),
                "./",
            )
            .unwrap(),
        );

        let req = crate::services::connect::Request::builder()
            .service_name("subgraph_Query_entity_0".into())
            .context(Context::default())
            .operation(Arc::new(
                ExecutableDocument::parse_and_validate(
                    &subgraph_schema,
                    r#"
                query($representations: [_Any!]!) {
                    _entities(representations: $representations) {
                        ... _generated_Entity
                    }
                }
                fragment _generated_Entity on Entity {
                    __typename
                    field
                    alias: field
                }
                "#
                    .to_string(),
                    "./",
                )
                .unwrap(),
            ))
            .variables(Variables {
                variables: serde_json_bytes::json!({
                    "representations": [
                        { "__typename": "Entity", "id": "1" },
                        { "__typename": "Entity", "id": "2" },
                    ]
                })
                .as_object()
                .unwrap()
                .clone(),
                inverted_paths: Default::default(),
                contextual_arguments: Default::default(),
            })
            .supergraph_request(Arc::new(
                http::Request::builder()
                    .body(graphql::Request::builder().build())
                    .unwrap(),
            ))
            .build();

        let connector = Connector {
            spec: ConnectSpec::V0_1,
            id: ConnectId::new(
                "subgraph_name".into(),
                None,
                name!(Query),
                name!(entity),
                0,
                "test label",
            ),
            transport: HttpJsonTransport {
<<<<<<< HEAD
                source_uri: Some(Uri::from_str("http://localhost/api").unwrap()),
=======
                source_url: Some(Uri::from_str("http://localhost/api").unwrap()),
>>>>>>> 346d01d2
                connect_template: "/path".parse().unwrap(),
                method: HTTPMethod::Get,
                headers: Default::default(),
                body: Default::default(),
            },
            selection: JSONSelection::parse("field").unwrap(),
            entity_resolver: Some(super::EntityResolver::Explicit),
            config: Default::default(),
            max_requests: None,
            request_variables: Default::default(),
            response_variables: Default::default(),
            batch_settings: None,
            request_headers: Default::default(),
            response_headers: Default::default(),
        };

        assert_debug_snapshot!(super::entities_from_request(Arc::new(connector), &req).unwrap(), @r#"
        [
            Entity {
                index: 0,
                selection: "field\nalias: field",
                inputs: RequestInputs {
                    args: {"__typename":"Entity","id":"1"},
                    this: {},
                    batch: []
                },
            },
            Entity {
                index: 1,
                selection: "field\nalias: field",
                inputs: RequestInputs {
                    args: {"__typename":"Entity","id":"2"},
                    this: {},
                    batch: []
                },
            },
        ]
        "#);
    }

    #[test]
    fn entities_from_request_root_field() {
        let partial_sdl = r#"
        type Query {
          entity(id: ID!): Entity
        }

        type Entity {
          field: T
        }

        type T {
          field: String
        }
        "#;
        let schema = Arc::new(Schema::parse_and_validate(partial_sdl, "./").unwrap());

        let req = crate::services::connect::Request::builder()
            .service_name("subgraph_Query_entity_0".into())
            .context(Context::default())
            .operation(Arc::new(
                ExecutableDocument::parse_and_validate(
                    &schema,
                    r#"
                query($a: ID!, $b: ID!) {
                    a: entity(id: $a) { field { field } }
                    b: entity(id: $b) { field { alias: field } }
                }
            "#
                    .to_string(),
                    "./",
                )
                .unwrap(),
            ))
            .variables(Variables {
                variables: serde_json_bytes::json!({
                    "a": "1",
                    "b": "2"
                })
                .as_object()
                .unwrap()
                .clone(),
                inverted_paths: Default::default(),
                contextual_arguments: Default::default(),
            })
            .supergraph_request(Arc::new(
                http::Request::builder()
                    .body(graphql::Request::builder().build())
                    .unwrap(),
            ))
            .build();

        let connector = Connector {
            spec: ConnectSpec::V0_1,
            id: ConnectId::new(
                "subgraph_name".into(),
                None,
                name!(Query),
                name!(entity),
                0,
                "test label",
            ),
            transport: HttpJsonTransport {
<<<<<<< HEAD
                source_uri: Some(Uri::from_str("http://localhost/api").unwrap()),
=======
                source_url: Some(Uri::from_str("http://localhost/api").unwrap()),
>>>>>>> 346d01d2
                connect_template: "/path".parse().unwrap(),
                method: HTTPMethod::Get,
                headers: Default::default(),
                body: Default::default(),
            },
            selection: JSONSelection::parse("field { field }").unwrap(),
            entity_resolver: None,
            config: Default::default(),
            max_requests: None,
            request_variables: Default::default(),
            response_variables: Default::default(),
            batch_settings: None,
            request_headers: Default::default(),
            response_headers: Default::default(),
        };

        assert_debug_snapshot!(super::entities_from_request(Arc::new(connector), &req).unwrap(), @r#"
        [
            RootField {
                name: "a",
                selection: "field {\n  field\n}",
                inputs: RequestInputs {
                    args: {"id":"1"},
                    this: {},
                    batch: []
                },
            },
            RootField {
                name: "b",
                selection: "field {\n  alias: field\n}",
                inputs: RequestInputs {
                    args: {"id":"2"},
                    this: {},
                    batch: []
                },
            },
        ]
        "#);
    }

    #[test]
    fn entities_with_fields_from_request() {
        let partial_sdl = r#"
        type Query { _: String } # just to make it valid

        type Entity { # @key(fields: "id")
          id: ID!
          field(foo: String): T
        }

        type T {
          selected: String
        }
        "#;

        let subgraph_schema = Arc::new(
            Schema::parse_and_validate(
                format!(
                    r#"{partial_sdl}
        extend type Query {{
          _entities(representations: [_Any!]!): _Entity
        }}
        scalar _Any
        union _Entity = Entity
        "#
                ),
                "./",
            )
            .unwrap(),
        );

        let req = crate::services::connect::Request::builder()
            .service_name("subgraph_Entity_field_0".into())
            .context(Context::default())
            .operation(Arc::new(
                ExecutableDocument::parse_and_validate(
                    &subgraph_schema,
                    r#"
                query($representations: [_Any!]!, $bye: String) {
                    _entities(representations: $representations) {
                        __typename
                        ... on Entity {
                            field(foo: "hi") { selected }
                            alias: field(foo: $bye) { selected }
                        }
                    }
                }
            "#
                    .to_string(),
                    "./",
                )
                .unwrap(),
            ))
            .variables(Variables {
                variables: serde_json_bytes::json!({
                    "representations": [
                        { "__typename": "Entity", "id": "1" },
                        { "__typename": "Entity", "id": "2" },
                    ],
                    "bye": "bye"
                })
                .as_object()
                .unwrap()
                .clone(),
                inverted_paths: Default::default(),
                contextual_arguments: Default::default(),
            })
            .supergraph_request(Arc::new(
                http::Request::builder()
                    .body(graphql::Request::builder().build())
                    .unwrap(),
            ))
            .build();

        let connector = Connector {
            spec: ConnectSpec::V0_1,
            id: ConnectId::new(
                "subgraph_name".into(),
                None,
                name!(Entity),
                name!(field),
                0,
                "test label",
            ),
            transport: HttpJsonTransport {
<<<<<<< HEAD
                source_uri: Some(Uri::from_str("http://localhost/api").unwrap()),
=======
                source_url: Some(Uri::from_str("http://localhost/api").unwrap()),
>>>>>>> 346d01d2
                connect_template: "/path".parse().unwrap(),
                method: HTTPMethod::Get,
                headers: Default::default(),
                body: Default::default(),
            },
            selection: JSONSelection::parse("selected").unwrap(),
            entity_resolver: None,
            config: Default::default(),
            max_requests: None,
            request_variables: Default::default(),
            response_variables: Default::default(),
            batch_settings: None,
            request_headers: Default::default(),
            response_headers: Default::default(),
        };

        assert_debug_snapshot!(super::entities_with_fields_from_request(Arc::new(connector), &req).unwrap(), @r#"
        [
            EntityField {
                index: 0,
                field_name: "field",
                typename: Some(
                    "Entity",
                ),
                selection: "selected",
                inputs: RequestInputs {
                    args: {"foo":"hi"},
                    this: {"__typename":"Entity","id":"1"},
                    batch: []
                },
            },
            EntityField {
                index: 1,
                field_name: "field",
                typename: Some(
                    "Entity",
                ),
                selection: "selected",
                inputs: RequestInputs {
                    args: {"foo":"hi"},
                    this: {"__typename":"Entity","id":"2"},
                    batch: []
                },
            },
            EntityField {
                index: 0,
                field_name: "alias",
                typename: Some(
                    "Entity",
                ),
                selection: "selected",
                inputs: RequestInputs {
                    args: {"foo":"bye"},
                    this: {"__typename":"Entity","id":"1"},
                    batch: []
                },
            },
            EntityField {
                index: 1,
                field_name: "alias",
                typename: Some(
                    "Entity",
                ),
                selection: "selected",
                inputs: RequestInputs {
                    args: {"foo":"bye"},
                    this: {"__typename":"Entity","id":"2"},
                    batch: []
                },
            },
        ]
        "#);
    }

    #[test]
    fn entities_with_fields_from_request_with_fragment() {
        let partial_sdl = r#"
        type Query { _: String } # just to make it valid

        type Entity { # @key(fields: "id")
          id: ID!
          field(foo: String): T
        }

        type T {
          selected: String
        }
        "#;

        let subgraph_schema = Arc::new(
            Schema::parse_and_validate(
                format!(
                    r#"{partial_sdl}
        extend type Query {{
          _entities(representations: [_Any!]!): _Entity
        }}
        scalar _Any
        union _Entity = Entity
        "#
                ),
                "./",
            )
            .unwrap(),
        );

        let req = crate::services::connect::Request::builder()
            .service_name("subgraph_Entity_field_0".into())
            .context(Context::default())
            .operation(Arc::new(
                ExecutableDocument::parse_and_validate(
                    &subgraph_schema,
                    r#"
                query($representations: [_Any!]!, $bye: String) {
                    _entities(representations: $representations) {
                        ... _generated_Entity
                    }
                }
                fragment _generated_Entity on Entity {
                    __typename
                    field(foo: "hi") { selected }
                    alias: field(foo: $bye) { selected }
                }
            "#
                    .to_string(),
                    "./",
                )
                .unwrap(),
            ))
            .variables(Variables {
                variables: serde_json_bytes::json!({
                    "representations": [
                        { "__typename": "Entity", "id": "1" },
                        { "__typename": "Entity", "id": "2" },
                    ],
                    "bye": "bye"
                })
                .as_object()
                .unwrap()
                .clone(),
                inverted_paths: Default::default(),
                contextual_arguments: Default::default(),
            })
            .supergraph_request(Arc::new(
                http::Request::builder()
                    .body(graphql::Request::builder().build())
                    .unwrap(),
            ))
            .build();

        let connector = Connector {
            spec: ConnectSpec::V0_1,
            id: ConnectId::new(
                "subgraph_name".into(),
                None,
                name!(Entity),
                name!(field),
                0,
                "test label",
            ),
            transport: HttpJsonTransport {
<<<<<<< HEAD
                source_uri: Some(Uri::from_str("http://localhost/api").unwrap()),
=======
                source_url: Some(Uri::from_str("http://localhost/api").unwrap()),
>>>>>>> 346d01d2
                connect_template: "/path".parse().unwrap(),
                method: HTTPMethod::Get,
                headers: Default::default(),
                body: Default::default(),
            },
            selection: JSONSelection::parse("selected").unwrap(),
            entity_resolver: None,
            config: Default::default(),
            max_requests: None,
            request_variables: Default::default(),
            response_variables: Default::default(),
            batch_settings: None,
            request_headers: Default::default(),
            response_headers: Default::default(),
        };

        assert_debug_snapshot!(super::entities_with_fields_from_request(Arc::new(connector), &req).unwrap(), @r#"
        [
            EntityField {
                index: 0,
                field_name: "field",
                typename: Some(
                    "Entity",
                ),
                selection: "selected",
                inputs: RequestInputs {
                    args: {"foo":"hi"},
                    this: {"__typename":"Entity","id":"1"},
                    batch: []
                },
            },
            EntityField {
                index: 1,
                field_name: "field",
                typename: Some(
                    "Entity",
                ),
                selection: "selected",
                inputs: RequestInputs {
                    args: {"foo":"hi"},
                    this: {"__typename":"Entity","id":"2"},
                    batch: []
                },
            },
            EntityField {
                index: 0,
                field_name: "alias",
                typename: Some(
                    "Entity",
                ),
                selection: "selected",
                inputs: RequestInputs {
                    args: {"foo":"bye"},
                    this: {"__typename":"Entity","id":"1"},
                    batch: []
                },
            },
            EntityField {
                index: 1,
                field_name: "alias",
                typename: Some(
                    "Entity",
                ),
                selection: "selected",
                inputs: RequestInputs {
                    args: {"foo":"bye"},
                    this: {"__typename":"Entity","id":"2"},
                    batch: []
                },
            },
        ]
        "#);
    }

    #[test]
    fn entities_with_fields_from_request_interface_object() {
        let partial_sdl = r#"
        type Query { _: String } # just to make it valid

        type Entity { # @interfaceObject @key(fields: "id")
          id: ID!
          field(foo: String): T
        }

        type T {
          selected: String
        }
        "#;

        let subgraph_schema = Arc::new(
            Schema::parse_and_validate(
                format!(
                    r#"{partial_sdl}
        extend type Query {{
          _entities(representations: [_Any!]!): _Entity
        }}
        scalar _Any
        union _Entity = Entity
        "#
                ),
                "./",
            )
            .unwrap(),
        );

        let req = crate::services::connect::Request::builder()
            .service_name("subgraph_Entity_field_0".into())
            .context(Context::default())
            .operation(Arc::new(
                ExecutableDocument::parse_and_validate(
                    &subgraph_schema,
                    r#"
                query($representations: [_Any!]!, $foo: String) {
                    _entities(representations: $representations) {
                        ... on Entity {
                            field(foo: $foo) { selected }
                        }
                    }
                }
            "#
                    .to_string(),
                    "./",
                )
                .unwrap(),
            ))
            .variables(Variables {
                variables: serde_json_bytes::json!({
                  "representations": [
                      { "__typename": "Entity", "id": "1" },
                      { "__typename": "Entity", "id": "2" },
                  ],
                  "foo": "bar"
                })
                .as_object()
                .unwrap()
                .clone(),
                inverted_paths: Default::default(),
                contextual_arguments: Default::default(),
            })
            .supergraph_request(Arc::new(
                http::Request::builder()
                    .body(graphql::Request::builder().build())
                    .unwrap(),
            ))
            .build();

        let connector = Connector {
            spec: ConnectSpec::V0_1,
            id: ConnectId::new(
                "subgraph_name".into(),
                None,
                name!(Entity),
                name!(field),
                0,
                "test label",
            ),
            transport: HttpJsonTransport {
<<<<<<< HEAD
                source_uri: Some(Uri::from_str("http://localhost/api").unwrap()),
=======
                source_url: Some(Uri::from_str("http://localhost/api").unwrap()),
>>>>>>> 346d01d2
                connect_template: "/path".parse().unwrap(),
                method: HTTPMethod::Get,
                headers: Default::default(),
                body: Default::default(),
            },
            selection: JSONSelection::parse("selected").unwrap(),
            entity_resolver: None,
            config: Default::default(),
            max_requests: None,
            request_variables: Default::default(),
            response_variables: Default::default(),
            batch_settings: None,
            request_headers: Default::default(),
            response_headers: Default::default(),
        };

        assert_debug_snapshot!(super::entities_with_fields_from_request(Arc::new(connector), &req).unwrap(), @r#"
        [
            EntityField {
                index: 0,
                field_name: "field",
                typename: None,
                selection: "selected",
                inputs: RequestInputs {
                    args: {"foo":"bar"},
                    this: {"__typename":"Entity","id":"1"},
                    batch: []
                },
            },
            EntityField {
                index: 1,
                field_name: "field",
                typename: None,
                selection: "selected",
                inputs: RequestInputs {
                    args: {"foo":"bar"},
                    this: {"__typename":"Entity","id":"2"},
                    batch: []
                },
            },
        ]
        "#);
    }

    #[test]
    fn batch_entities_from_request() {
        let partial_sdl = r#"
        type Query {
          entity(id: ID!): Entity
        }

        type Entity {
          id: ID!
          field: String
        }
        "#;

        let subgraph_schema = Arc::new(
            Schema::parse_and_validate(
                format!(
                    r#"{partial_sdl}
        extend type Query {{
          _entities(representations: [_Any!]!): _Entity
        }}
        scalar _Any
        union _Entity = Entity
        "#
                ),
                "./",
            )
            .unwrap(),
        );

        let keys = FieldSet::parse_and_validate(&subgraph_schema, name!(Entity), "id", "").unwrap();

        let req = crate::services::connect::Request::builder()
            .service_name("subgraph_Entity_0".into())
            .context(Context::default())
            .operation(Arc::new(
                ExecutableDocument::parse_and_validate(
                    &subgraph_schema,
                    r#"
                query($representations: [_Any!]!) {
                    _entities(representations: $representations) {
                        __typename
                        ... on Entity {
                            field
                            alias: field
                        }
                    }
                }
                "#
                    .to_string(),
                    "./",
                )
                .unwrap(),
            ))
            .variables(Variables {
                variables: serde_json_bytes::json!({
                    "representations": [
                        { "__typename": "Entity", "id": "1" },
                        { "__typename": "Entity", "id": "2" },
                    ]
                })
                .as_object()
                .unwrap()
                .clone(),
                inverted_paths: Default::default(),
                contextual_arguments: Default::default(),
            })
            .supergraph_request(Arc::new(
                http::Request::builder()
                    .body(graphql::Request::builder().build())
                    .unwrap(),
            ))
            .and_keys(Some(keys))
            .build();

        let connector = Connector {
            spec: ConnectSpec::V0_1,
            id: ConnectId::new_on_object(
                "subgraph_name".into(),
                None,
                name!(Entity),
                0,
                "test label",
            ),
            transport: HttpJsonTransport {
<<<<<<< HEAD
                source_uri: Some(Uri::from_str("http://localhost/api").unwrap()),
=======
                source_url: Some(Uri::from_str("http://localhost/api").unwrap()),
>>>>>>> 346d01d2
                connect_template: "/path".parse().unwrap(),
                method: HTTPMethod::Get,
                headers: Default::default(),
                body: Default::default(),
            },
            selection: JSONSelection::parse("id field").unwrap(),
            entity_resolver: Some(super::EntityResolver::TypeBatch),
            config: Default::default(),
            max_requests: None,
            request_variables: Default::default(),
            response_variables: Default::default(),
            batch_settings: None,
            request_headers: Default::default(),
            response_headers: Default::default(),
        };

        assert_debug_snapshot!(super::batch_entities_from_request(Arc::new(connector), &req).unwrap(), @r#"
        [
            BatchEntity {
                selection: "id\nfield\nalias: field",
                key_selection: "id",
                inputs: RequestInputs {
                    args: {},
                    this: {},
                    batch: [{"__typename":"Entity","id":"1"},{"__typename":"Entity","id":"2"}]
                },
            },
        ]
        "#);
    }

    #[test]
    fn batch_entities_from_request_within_max_size() {
        let partial_sdl = r#"
        type Query {
          entity(id: ID!): Entity
        }

        type Entity {
          id: ID!
          field: String
        }
        "#;

        let subgraph_schema = Arc::new(
            Schema::parse_and_validate(
                format!(
                    r#"{partial_sdl}
        extend type Query {{
          _entities(representations: [_Any!]!): _Entity
        }}
        scalar _Any
        union _Entity = Entity
        "#
                ),
                "./",
            )
            .unwrap(),
        );

        let keys = FieldSet::parse_and_validate(&subgraph_schema, name!(Entity), "id", "").unwrap();

        let req = crate::services::connect::Request::builder()
            .service_name("subgraph_Entity_0".into())
            .context(Context::default())
            .operation(Arc::new(
                ExecutableDocument::parse_and_validate(
                    &subgraph_schema,
                    r#"
                query($representations: [_Any!]!) {
                    _entities(representations: $representations) {
                        __typename
                        ... on Entity {
                            field
                            alias: field
                        }
                    }
                }
                "#
                    .to_string(),
                    "./",
                )
                .unwrap(),
            ))
            .variables(Variables {
                variables: serde_json_bytes::json!({
                    "representations": [
                        { "__typename": "Entity", "id": "1" },
                        { "__typename": "Entity", "id": "2" },
                    ]
                })
                .as_object()
                .unwrap()
                .clone(),
                inverted_paths: Default::default(),
                contextual_arguments: Default::default(),
            })
            .supergraph_request(Arc::new(
                http::Request::builder()
                    .body(graphql::Request::builder().build())
                    .unwrap(),
            ))
            .and_keys(Some(keys))
            .build();

        let connector = Connector {
            spec: ConnectSpec::V0_1,
            id: ConnectId::new_on_object(
                "subgraph_name".into(),
                None,
                name!(Entity),
                0,
                "test label",
            ),
            transport: HttpJsonTransport {
<<<<<<< HEAD
                source_uri: Some(Uri::from_str("http://localhost/api").unwrap()),
=======
                source_url: Some(Uri::from_str("http://localhost/api").unwrap()),
>>>>>>> 346d01d2
                connect_template: "/path".parse().unwrap(),
                method: HTTPMethod::Get,
                headers: Default::default(),
                body: Default::default(),
            },
            selection: JSONSelection::parse("id field").unwrap(),
            entity_resolver: Some(super::EntityResolver::TypeBatch),
            config: Default::default(),
            max_requests: None,
            request_variables: Default::default(),
            response_variables: Default::default(),
            batch_settings: Some(ConnectorBatchSettings { max_size: Some(10) }),
            request_headers: Default::default(),
            response_headers: Default::default(),
        };

        assert_debug_snapshot!(super::batch_entities_from_request(Arc::new(connector), &req).unwrap(), @r#"
        [
            BatchEntity {
                selection: "id\nfield\nalias: field",
                key_selection: "id",
                inputs: RequestInputs {
                    args: {},
                    this: {},
                    batch: [{"__typename":"Entity","id":"1"},{"__typename":"Entity","id":"2"}]
                },
            },
        ]
        "#);
    }

    #[test]
    fn batch_entities_from_request_above_max_size() {
        let partial_sdl = r#"
        type Query {
          entity(id: ID!): Entity
        }

        type Entity {
          id: ID!
          field: String
        }
        "#;

        let subgraph_schema = Arc::new(
            Schema::parse_and_validate(
                format!(
                    r#"{partial_sdl}
        extend type Query {{
          _entities(representations: [_Any!]!): _Entity
        }}
        scalar _Any
        union _Entity = Entity
        "#
                ),
                "./",
            )
            .unwrap(),
        );

        let keys = FieldSet::parse_and_validate(&subgraph_schema, name!(Entity), "id", "").unwrap();

        let req = crate::services::connect::Request::builder()
            .service_name("subgraph_Entity_0".into())
            .context(Context::default())
            .operation(Arc::new(
                ExecutableDocument::parse_and_validate(
                    &subgraph_schema,
                    r#"
                query($representations: [_Any!]!) {
                    _entities(representations: $representations) {
                        __typename
                        ... on Entity {
                            field
                            alias: field
                        }
                    }
                }
                "#
                    .to_string(),
                    "./",
                )
                .unwrap(),
            ))
            .variables(Variables {
                variables: serde_json_bytes::json!({
                    "representations": [
                        { "__typename": "Entity", "id": "1" },
                        { "__typename": "Entity", "id": "2" },
                        { "__typename": "Entity", "id": "3" },
                        { "__typename": "Entity", "id": "4" },
                        { "__typename": "Entity", "id": "5" },
                        { "__typename": "Entity", "id": "6" },
                        { "__typename": "Entity", "id": "7" },
                    ]
                })
                .as_object()
                .unwrap()
                .clone(),
                inverted_paths: Default::default(),
                contextual_arguments: Default::default(),
            })
            .supergraph_request(Arc::new(
                http::Request::builder()
                    .body(graphql::Request::builder().build())
                    .unwrap(),
            ))
            .and_keys(Some(keys))
            .build();

        let connector = Connector {
            spec: ConnectSpec::V0_1,
            id: ConnectId::new_on_object(
                "subgraph_name".into(),
                None,
                name!(Entity),
                0,
                "test label",
            ),
            transport: HttpJsonTransport {
<<<<<<< HEAD
                source_uri: Some(Uri::from_str("http://localhost/api").unwrap()),
=======
                source_url: Some(Uri::from_str("http://localhost/api").unwrap()),
>>>>>>> 346d01d2
                connect_template: "/path".parse().unwrap(),
                method: HTTPMethod::Get,
                headers: Default::default(),
                body: Default::default(),
            },
            selection: JSONSelection::parse("id field").unwrap(),
            entity_resolver: Some(super::EntityResolver::TypeBatch),
            config: Default::default(),
            max_requests: None,
            request_variables: Default::default(),
            response_variables: Default::default(),
            batch_settings: Some(ConnectorBatchSettings { max_size: Some(5) }),
            request_headers: Default::default(),
            response_headers: Default::default(),
        };

        assert_debug_snapshot!(super::batch_entities_from_request(Arc::new(connector), &req).unwrap(), @r#"
        [
            BatchEntity {
                selection: "id\nfield\nalias: field",
                key_selection: "id",
                inputs: RequestInputs {
                    args: {},
                    this: {},
                    batch: [{"__typename":"Entity","id":"1"},{"__typename":"Entity","id":"2"},{"__typename":"Entity","id":"3"},{"__typename":"Entity","id":"4"},{"__typename":"Entity","id":"5"}]
                },
            },
            BatchEntity {
                selection: "id\nfield\nalias: field",
                key_selection: "id",
                inputs: RequestInputs {
                    args: {},
                    this: {},
                    batch: [{"__typename":"Entity","id":"6"},{"__typename":"Entity","id":"7"}]
                },
            },
        ]
        "#);
    }

    #[test]
    fn entities_from_request_on_type() {
        let partial_sdl = r#"
        type Query {
          entity(id: ID!): Entity
        }

        type Entity {
          id: ID!
          field: String
        }
        "#;

        let subgraph_schema = Arc::new(
            Schema::parse_and_validate(
                format!(
                    r#"{partial_sdl}
        extend type Query {{
          _entities(representations: [_Any!]!): _Entity
        }}
        scalar _Any
        union _Entity = Entity
        "#
                ),
                "./",
            )
            .unwrap(),
        );

        let keys = FieldSet::parse_and_validate(&subgraph_schema, name!(Entity), "id", "").unwrap();

        let req = crate::services::connect::Request::builder()
            .service_name("subgraph_Entity_0".into())
            .context(Context::default())
            .operation(Arc::new(
                ExecutableDocument::parse_and_validate(
                    &subgraph_schema,
                    r#"
                query($representations: [_Any!]!) {
                    _entities(representations: $representations) {
                        __typename
                        ... on Entity {
                            field
                            alias: field
                        }
                    }
                }
                "#
                    .to_string(),
                    "./",
                )
                .unwrap(),
            ))
            .variables(Variables {
                variables: serde_json_bytes::json!({
                    "representations": [
                        { "__typename": "Entity", "id": "1" },
                        { "__typename": "Entity", "id": "2" },
                    ]
                })
                .as_object()
                .unwrap()
                .clone(),
                inverted_paths: Default::default(),
                contextual_arguments: Default::default(),
            })
            .supergraph_request(Arc::new(
                http::Request::builder()
                    .body(graphql::Request::builder().build())
                    .unwrap(),
            ))
            .and_keys(Some(keys))
            .build();

        let connector = Connector {
            spec: ConnectSpec::V0_1,
            id: ConnectId::new_on_object(
                "subgraph_name".into(),
                None,
                name!(Entity),
                0,
                "test label",
            ),
            transport: HttpJsonTransport {
<<<<<<< HEAD
                source_uri: Some(Uri::from_str("http://localhost/api").unwrap()),
=======
                source_url: Some(Uri::from_str("http://localhost/api").unwrap()),
>>>>>>> 346d01d2
                connect_template: "/path?id={$this.id}".parse().unwrap(),
                method: HTTPMethod::Get,
                headers: Default::default(),
                body: Default::default(),
            },
            selection: JSONSelection::parse("id field").unwrap(),
            entity_resolver: Some(super::EntityResolver::TypeSingle),
            config: Default::default(),
            max_requests: None,
            request_variables: Default::default(),
            response_variables: Default::default(),
            batch_settings: None,
            request_headers: Default::default(),
            response_headers: Default::default(),
        };

        assert_debug_snapshot!(super::entities_from_request(Arc::new(connector), &req).unwrap(), @r#"
        [
            Entity {
                index: 0,
                selection: "field\nalias: field",
                inputs: RequestInputs {
                    args: {},
                    this: {"__typename":"Entity","id":"1"},
                    batch: []
                },
            },
            Entity {
                index: 1,
                selection: "field\nalias: field",
                inputs: RequestInputs {
                    args: {},
                    this: {"__typename":"Entity","id":"2"},
                    batch: []
                },
            },
        ]
        "#);
    }

    #[test]
    fn make_requests() {
        let schema = Schema::parse_and_validate("type Query { hello: String }", "./").unwrap();
        let service_name = String::from("subgraph_Query_a_0");
        let req = crate::services::connect::Request::builder()
            .service_name(service_name.clone().into())
            .context(Context::default())
            .operation(Arc::new(
                ExecutableDocument::parse_and_validate(
                    &schema,
                    "query { a: hello }".to_string(),
                    "./",
                )
                .unwrap(),
            ))
            .variables(Variables {
                variables: Default::default(),
                inverted_paths: Default::default(),
                contextual_arguments: Default::default(),
            })
            .supergraph_request(Arc::new(
                http::Request::builder()
                    .body(graphql::Request::builder().build())
                    .unwrap(),
            ))
            .build();

        let connector = Connector {
            spec: ConnectSpec::V0_1,
            id: ConnectId::new(
                "subgraph_name".into(),
                None,
                name!(Query),
                name!(users),
                0,
                "test label",
            ),
            transport: HttpJsonTransport {
<<<<<<< HEAD
                source_uri: Some(Uri::from_str("http://localhost/api").unwrap()),
=======
                source_url: Some(Uri::from_str("http://localhost/api").unwrap()),
>>>>>>> 346d01d2
                connect_template: "/path".parse().unwrap(),
                method: HTTPMethod::Get,
                headers: Default::default(),
                body: Default::default(),
            },
            selection: JSONSelection::parse("$.data").unwrap(),
            entity_resolver: None,
            config: Default::default(),
            max_requests: None,
            request_variables: Default::default(),
            response_variables: Default::default(),
            batch_settings: None,
            request_headers: Default::default(),
            response_headers: Default::default(),
        };

        let requests: Vec<_> = super::make_requests(
            req,
            &Context::default(),
            Arc::new(connector),
            &service_name,
            &None,
        )
        .unwrap()
        .into_iter()
        .map(|req| {
            let TransportRequest::Http(http_request) = req.transport_request;
            let (parts, _body) = http_request.inner.into_parts();
            let new_req =
                http::Request::from_parts(parts, http_body_util::Empty::<bytes::Bytes>::new());
            (new_req, req.key, http_request.debug)
        })
        .collect();

        assert_debug_snapshot!(requests, @r#"
        [
            (
                Request {
                    method: GET,
                    uri: http://localhost/api/path,
                    version: HTTP/1.1,
                    headers: {},
                    body: Empty,
                },
                RootField {
                    name: "a",
                    selection: "$.data",
                    inputs: RequestInputs {
                        args: {},
                        this: {},
                        batch: []
                    },
                },
                None,
            ),
        ]
        "#);
    }
}

mod graphql_utils;<|MERGE_RESOLUTION|>--- conflicted
+++ resolved
@@ -867,11 +867,7 @@
                 "test label",
             ),
             transport: HttpJsonTransport {
-<<<<<<< HEAD
-                source_uri: Some(Uri::from_str("http://localhost/api").unwrap()),
-=======
                 source_url: Some(Uri::from_str("http://localhost/api").unwrap()),
->>>>>>> 346d01d2
                 connect_template: "/path".parse().unwrap(),
                 method: HTTPMethod::Get,
                 headers: Default::default(),
@@ -957,11 +953,7 @@
                 "test label",
             ),
             transport: HttpJsonTransport {
-<<<<<<< HEAD
-                source_uri: Some(Uri::from_str("http://localhost/api").unwrap()),
-=======
                 source_url: Some(Uri::from_str("http://localhost/api").unwrap()),
->>>>>>> 346d01d2
                 connect_template: "/path".parse().unwrap(),
                 method: HTTPMethod::Get,
                 headers: Default::default(),
@@ -1073,11 +1065,7 @@
                 "test label",
             ),
             transport: HttpJsonTransport {
-<<<<<<< HEAD
-                source_uri: Some(Uri::from_str("http://localhost/api").unwrap()),
-=======
                 source_url: Some(Uri::from_str("http://localhost/api").unwrap()),
->>>>>>> 346d01d2
                 connect_template: "/path".parse().unwrap(),
                 method: HTTPMethod::Get,
                 headers: Default::default(),
@@ -1201,11 +1189,7 @@
                 "test label",
             ),
             transport: HttpJsonTransport {
-<<<<<<< HEAD
-                source_uri: Some(Uri::from_str("http://localhost/api").unwrap()),
-=======
                 source_url: Some(Uri::from_str("http://localhost/api").unwrap()),
->>>>>>> 346d01d2
                 connect_template: "/path".parse().unwrap(),
                 method: HTTPMethod::Get,
                 headers: Default::default(),
@@ -1328,11 +1312,7 @@
                 "test label",
             ),
             transport: HttpJsonTransport {
-<<<<<<< HEAD
-                source_uri: Some(Uri::from_str("http://localhost/api").unwrap()),
-=======
                 source_url: Some(Uri::from_str("http://localhost/api").unwrap()),
->>>>>>> 346d01d2
                 connect_template: "/path".parse().unwrap(),
                 method: HTTPMethod::Get,
                 headers: Default::default(),
@@ -1436,11 +1416,7 @@
                 "test label",
             ),
             transport: HttpJsonTransport {
-<<<<<<< HEAD
-                source_uri: Some(Uri::from_str("http://localhost/api").unwrap()),
-=======
                 source_url: Some(Uri::from_str("http://localhost/api").unwrap()),
->>>>>>> 346d01d2
                 connect_template: "/path".parse().unwrap(),
                 method: HTTPMethod::Get,
                 headers: Default::default(),
@@ -1566,11 +1542,7 @@
                 "test label",
             ),
             transport: HttpJsonTransport {
-<<<<<<< HEAD
-                source_uri: Some(Uri::from_str("http://localhost/api").unwrap()),
-=======
                 source_url: Some(Uri::from_str("http://localhost/api").unwrap()),
->>>>>>> 346d01d2
                 connect_template: "/path".parse().unwrap(),
                 method: HTTPMethod::Get,
                 headers: Default::default(),
@@ -1731,11 +1703,7 @@
                 "test label",
             ),
             transport: HttpJsonTransport {
-<<<<<<< HEAD
-                source_uri: Some(Uri::from_str("http://localhost/api").unwrap()),
-=======
                 source_url: Some(Uri::from_str("http://localhost/api").unwrap()),
->>>>>>> 346d01d2
                 connect_template: "/path".parse().unwrap(),
                 method: HTTPMethod::Get,
                 headers: Default::default(),
@@ -1893,11 +1861,7 @@
                 "test label",
             ),
             transport: HttpJsonTransport {
-<<<<<<< HEAD
-                source_uri: Some(Uri::from_str("http://localhost/api").unwrap()),
-=======
                 source_url: Some(Uri::from_str("http://localhost/api").unwrap()),
->>>>>>> 346d01d2
                 connect_template: "/path".parse().unwrap(),
                 method: HTTPMethod::Get,
                 headers: Default::default(),
@@ -2026,11 +1990,7 @@
                 "test label",
             ),
             transport: HttpJsonTransport {
-<<<<<<< HEAD
-                source_uri: Some(Uri::from_str("http://localhost/api").unwrap()),
-=======
                 source_url: Some(Uri::from_str("http://localhost/api").unwrap()),
->>>>>>> 346d01d2
                 connect_template: "/path".parse().unwrap(),
                 method: HTTPMethod::Get,
                 headers: Default::default(),
@@ -2146,11 +2106,7 @@
                 "test label",
             ),
             transport: HttpJsonTransport {
-<<<<<<< HEAD
-                source_uri: Some(Uri::from_str("http://localhost/api").unwrap()),
-=======
                 source_url: Some(Uri::from_str("http://localhost/api").unwrap()),
->>>>>>> 346d01d2
                 connect_template: "/path".parse().unwrap(),
                 method: HTTPMethod::Get,
                 headers: Default::default(),
@@ -2271,11 +2227,7 @@
                 "test label",
             ),
             transport: HttpJsonTransport {
-<<<<<<< HEAD
-                source_uri: Some(Uri::from_str("http://localhost/api").unwrap()),
-=======
                 source_url: Some(Uri::from_str("http://localhost/api").unwrap()),
->>>>>>> 346d01d2
                 connect_template: "/path".parse().unwrap(),
                 method: HTTPMethod::Get,
                 headers: Default::default(),
@@ -2400,11 +2352,7 @@
                 "test label",
             ),
             transport: HttpJsonTransport {
-<<<<<<< HEAD
-                source_uri: Some(Uri::from_str("http://localhost/api").unwrap()),
-=======
                 source_url: Some(Uri::from_str("http://localhost/api").unwrap()),
->>>>>>> 346d01d2
                 connect_template: "/path?id={$this.id}".parse().unwrap(),
                 method: HTTPMethod::Get,
                 headers: Default::default(),
@@ -2483,11 +2431,7 @@
                 "test label",
             ),
             transport: HttpJsonTransport {
-<<<<<<< HEAD
-                source_uri: Some(Uri::from_str("http://localhost/api").unwrap()),
-=======
                 source_url: Some(Uri::from_str("http://localhost/api").unwrap()),
->>>>>>> 346d01d2
                 connect_template: "/path".parse().unwrap(),
                 method: HTTPMethod::Get,
                 headers: Default::default(),
