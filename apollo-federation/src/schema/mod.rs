--- conflicted
+++ resolved
@@ -511,7 +511,6 @@
                     for provides_directive_application in
                         directives.get_all(&provides_directive_definition.name)
                     {
-<<<<<<< HEAD
                         if !matches!(
                             provides_directive_application
                                 .argument_by_name(&FEDERATION_FIELDS_ARGUMENT_NAME, self.schema())
@@ -522,8 +521,8 @@
                             // when this isn't the right type. We preempt that here to provide a better error to the user during validation.
                             applications.push(Err(
                                 SingleFederationError::ProvidesInvalidFieldsType {
-                                    target_type: field_definition_position.type_name.clone(),
-                                    target_field: field_definition_position.field_name.clone(),
+                                    target_type: field_definition.ty.inner_named_type().clone(),
+                                    target_field: field_definition.name.clone(),
                                     application: provides_directive_application.to_string(),
                                 }
                                 .into(),
@@ -534,19 +533,10 @@
                             applications.push(arguments.map(|args| ProvidesDirective {
                                 arguments: args,
                                 schema_directive: provides_directive_application,
-                                target: field_definition_position,
+                                target: field_definition_position.clone(),
                                 target_return_type: field_definition.ty.inner_named_type(),
                             }));
                         }
-=======
-                        let arguments = federation_spec
-                            .provides_directive_arguments(provides_directive_application);
-                        applications.push(arguments.map(|args| ProvidesDirective {
-                            arguments: args,
-                            target: field_definition_position.clone(),
-                            target_return_type: field_definition.ty.inner_named_type(),
-                        }));
->>>>>>> 3db976d8
                     }
                 }
                 Err(error) => applications.push(Err(error.into())),
@@ -570,7 +560,6 @@
             match field_definition_position.get(self.schema()) {
                 Ok(field_definition) => {
                     let directives = &field_definition.directives;
-<<<<<<< HEAD
                     for requires_directive_application in
                         directives.get_all(&requires_directive_definition.name)
                     {
@@ -584,8 +573,8 @@
                             // when this isn't the right type. We preempt that here to provide a better error to the user during validation.
                             applications.push(Err(
                                 SingleFederationError::RequiresInvalidFieldsType {
-                                    target_type: field_definition_position.type_name.clone(),
-                                    target_field: field_definition_position.field_name.clone(),
+                                    target_type: field_definition.ty.inner_named_type().clone(),
+                                    target_field: field_definition.name.clone(),
                                     application: requires_directive_application.to_string(),
                                 }
                                 .into(),
@@ -596,20 +585,9 @@
                             applications.push(arguments.map(|args| RequiresDirective {
                                 arguments: args,
                                 schema_directive: requires_directive_application,
-                                target: field_definition_position,
+                                target: field_definition_position.clone(),
                             }));
                         }
-=======
-                    for directive_application in
-                        directives.get_all(&requires_directive_definition.name)
-                    {
-                        let arguments =
-                            federation_spec.requires_directive_arguments(directive_application);
-                        applications.push(arguments.map(|args| RequiresDirective {
-                            arguments: args,
-                            target: field_definition_position.clone(),
-                        }));
->>>>>>> 3db976d8
                     }
                 }
                 Err(error) => applications.push(Err(error.into())),
