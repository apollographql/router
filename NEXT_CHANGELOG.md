# Changelog for the next release

All notable changes to Router will be documented in this file.

This project adheres to [Semantic Versioning](https://semver.org/spec/v2.0.0.html).

<!-- <THIS IS AN EXAMPLE, DO NOT REMOVE>

# [x.x.x] (unreleased) - 2022-mm-dd
> Important: X breaking changes below, indicated by **❗ BREAKING ❗**
## ❗ BREAKING ❗
## 🚀 Features
## 🐛 Fixes
## 🛠 Maintenance
## 📚 Documentation

## Example section entry format

### Headline ([Issue #ISSUE_NUMBER](https://github.com/apollographql/router/issues/ISSUE_NUMBER))

Description! And a link to a [reference](http://url)

By [@USERNAME](https://github.com/USERNAME) in https://github.com/apollographql/router/pull/PULL_NUMBER
-->

# [x.x.x] (unreleased) - 2022-mm-dd

## ❗ BREAKING ❗
## 🚀 Features

### Support serviceMonitor in helm chart

`kube-prometheus-stack` ignores scrape annotations, so a `serviceMonitor` CRD is required to scrape a given target to avoid scrape_configs. 

By [@hobbsh](https://github.com/hobbsh) in https://github.com/apollographql/router/pull/1853

### Add support of dynamic header injection ([Issue #1755](https://github.com/apollographql/router/issues/1755))

+ Insert static header

```yaml
headers:
  all: # Header rules for all subgraphs
    request:
    - insert:
        name: "sent-from-our-apollo-router"
        value: "indeed"
```

+ Insert header from context

```yaml
headers:
  all: # Header rules for all subgraphs
    request:
    - insert:
        name: "sent-from-our-apollo-router-context"
        from_context: "my_key_in_context"
```

+ Insert header from request body

```yaml
headers:
  all: # Header rules for all subgraphs
    request:
    + insert:
        name: "sent-from-our-apollo-router-request-body"
        path: ".operationName" # It's a JSON path query to fetch the operation name from request body
        default: "UNKNOWN" # If no operationName has been specified
```


By [@bnjjj](https://github.com/bnjjj) in https://github.com/apollographql/router/pull/1830

## 🐛 Fixes

### Do not erase errors when missing `_entities` ([Issue #1863](https://github.com/apollographql/router/issues/1863))

in a federated query, if the subgraph returned a response with errors and a null or absent data field, the router
was ignoring the subgraph error and instead returning an error complaining about the missing` _entities` field.
This will now aggregate the subgraph error and the missing `_entities` error.

By [@Geal](https://github.com/Geal) in https://github.com/apollographql/router/pull/1870

## 🛠 Maintenance

<<<<<<< HEAD
### Change span attribute names in otel to be more consistent ([PR #1876](https://github.com/apollographql/router/pull/1876))

Change span attributes name in our tracing to be more consistent and use namespaced attributes to be compliant with opentelemetry specs.

By [@bnjjj](https://github.com/bnjjj) in https://github.com/apollographql/router/pull/1876
=======
### Have CI use rust-toolchain.toml and not install another redudant toolchain ([Issue #1313](https://github.com/apollographql/router/issues/1313))

Avoids redundant work in CI and makes the YAML configuration less mis-leading.

By [@garypen](https://github.com/garypen) in https://github.com/apollographql/router/pull/1877
>>>>>>> 7e0472dc

### Query plan execution refactoring ([PR #1843](https://github.com/apollographql/router/pull/1843))

This splits the query plan execution in multiple modules to make the code more manageable.

By [@Geal](https://github.com/Geal) in https://github.com/apollographql/router/pull/1843

### Remove `Buffer` from APQ ([PR #1641](https://github.com/apollographql/router/pull/1641))

This removes `tower::Buffer` usage from the Automated Persisted Queries implementation to improve reliability.

By [@Geal](https://github.com/Geal) in https://github.com/apollographql/router/pull/1641

## 📚 Documentation<|MERGE_RESOLUTION|>--- conflicted
+++ resolved
@@ -85,19 +85,17 @@
 
 ## 🛠 Maintenance
 
-<<<<<<< HEAD
 ### Change span attribute names in otel to be more consistent ([PR #1876](https://github.com/apollographql/router/pull/1876))
 
 Change span attributes name in our tracing to be more consistent and use namespaced attributes to be compliant with opentelemetry specs.
 
 By [@bnjjj](https://github.com/bnjjj) in https://github.com/apollographql/router/pull/1876
-=======
+
 ### Have CI use rust-toolchain.toml and not install another redudant toolchain ([Issue #1313](https://github.com/apollographql/router/issues/1313))
 
 Avoids redundant work in CI and makes the YAML configuration less mis-leading.
 
 By [@garypen](https://github.com/garypen) in https://github.com/apollographql/router/pull/1877
->>>>>>> 7e0472dc
 
 ### Query plan execution refactoring ([PR #1843](https://github.com/apollographql/router/pull/1843))
 
