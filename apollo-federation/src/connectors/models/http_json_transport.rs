use std::error::Error;
use std::fmt::Display;
use std::fmt::Formatter;
use std::fmt::Write;
use std::iter::once;
use std::str::FromStr;

use apollo_compiler::Node;
use apollo_compiler::ast;
use apollo_compiler::collections::IndexMap;
use apollo_compiler::parser::SourceSpan;
use either::Either;
use http::HeaderName;
use http::Uri;
use http::header;
use http::uri::InvalidUri;
use http::uri::InvalidUriParts;
use http::uri::Parts;
use http::uri::PathAndQuery;
use serde_json_bytes::Value;
use serde_json_bytes::json;
use thiserror::Error;

use super::ProblemLocation;
use crate::connectors::ApplyToError;
use crate::connectors::JSONSelection;
use crate::connectors::Namespace;
use crate::connectors::PathSelection;
use crate::connectors::StringTemplate;
use crate::connectors::header::HeaderValue;
use crate::connectors::json_selection::ExternalVarPaths;
use crate::connectors::spec::ConnectHTTPArguments;
use crate::connectors::spec::SourceHTTPArguments;
use crate::connectors::spec::schema::HEADERS_ARGUMENT_NAME;
use crate::connectors::spec::schema::HTTP_HEADER_MAPPING_FROM_ARGUMENT_NAME;
use crate::connectors::spec::schema::HTTP_HEADER_MAPPING_NAME_ARGUMENT_NAME;
use crate::connectors::spec::schema::HTTP_HEADER_MAPPING_VALUE_ARGUMENT_NAME;
use crate::connectors::string_template;
use crate::connectors::string_template::UriString;
use crate::connectors::string_template::write_value;
use crate::connectors::variable::VariableReference;
use crate::error::FederationError;

#[derive(Clone, Debug, Default)]
pub struct HttpJsonTransport {
    pub source_url: Option<Uri>,
    pub connect_template: StringTemplate,
    pub method: HTTPMethod,
    pub headers: IndexMap<HeaderName, (HeaderSource, OriginatingDirective)>,
    pub body: Option<JSONSelection>,
    pub source_path: Option<JSONSelection>,
    pub source_query_params: Option<JSONSelection>,
    pub connect_path: Option<JSONSelection>,
    pub connect_query_params: Option<JSONSelection>,
}

impl HttpJsonTransport {
    pub fn from_directive(
        http: ConnectHTTPArguments,
        source: Option<&SourceHTTPArguments>,
    ) -> Result<Self, FederationError> {
        let (method, connect_url) = if let Some(url) = &http.get {
            (HTTPMethod::Get, url)
        } else if let Some(url) = &http.post {
            (HTTPMethod::Post, url)
        } else if let Some(url) = &http.patch {
            (HTTPMethod::Patch, url)
        } else if let Some(url) = &http.put {
            (HTTPMethod::Put, url)
        } else if let Some(url) = &http.delete {
            (HTTPMethod::Delete, url)
        } else {
            return Err(FederationError::internal("missing http method"));
        };

        #[allow(clippy::mutable_key_type)]
        // HeaderName is internally mutable, but we don't mutate it
<<<<<<< HEAD
        let mut headers: IndexMap<HeaderName, (HeaderSource, OriginatingDirective)> = http
            .headers
            .iter()
            .map(|(name, source)| {
                (
                    name.clone(),
                    (source.clone(), OriginatingDirective::Connect),
                )
            })
            .collect();
=======
        let mut headers = http.headers;
>>>>>>> 3f8cf371
        for (header_name, header_source) in
            source.map(|source| &source.headers).into_iter().flatten()
        {
            if !headers.contains_key(header_name) {
                headers.insert(
                    header_name.clone(),
                    (header_source.clone(), OriginatingDirective::Source),
                );
            }
        }

        Ok(Self {
            source_url: source.map(|s| s.base_url.clone()),
            connect_template: connect_url.parse().map_err(|e: string_template::Error| {
                FederationError::internal(format!(
                    "could not parse URL template: {message}",
                    message = e.message
                ))
            })?,
            method,
            headers,
            body: http.body,
            source_path: source.and_then(|s| s.path.clone()),
            source_query_params: source.and_then(|s| s.query_params.clone()),
            connect_path: http.path,
            connect_query_params: http.query_params,
        })
    }

    pub(super) fn label(&self) -> String {
        format!("http: {} {}", self.method, self.connect_template)
    }

    pub(crate) fn variable_references(&self) -> impl Iterator<Item = VariableReference<Namespace>> {
        let url_selections = self.connect_template.expressions().map(|e| &e.expression);
        let header_selections = self
            .headers
            .iter()
            .flat_map(|(_, (source, _))| source.expressions());
        url_selections
            .chain(header_selections)
            .chain(self.body.iter())
            .chain(self.source_path.iter())
            .chain(self.source_query_params.iter())
            .chain(self.connect_path.iter())
            .chain(self.connect_query_params.iter())
            .flat_map(|b| {
                b.external_var_paths()
                    .into_iter()
                    .flat_map(PathSelection::variable_reference)
            })
    }

    pub fn make_uri(
        &self,
        inputs: &IndexMap<String, Value>,
    ) -> Result<(Uri, Vec<(ProblemLocation, ApplyToError)>), MakeUriError> {
        let mut uri_parts = Parts::default();
        let mut warnings = Vec::new();

        let (connect_uri, connect_template_warnings) =
            self.connect_template.interpolate_uri(inputs)?;
        warnings.extend(
            connect_template_warnings
                .into_iter()
                .map(|warning| (ProblemLocation::ConnectUrl, warning)),
        );

        if let Some(source_uri) = &self.source_url {
            uri_parts.scheme = source_uri.scheme().cloned();
            uri_parts.authority = source_uri.authority().cloned();
        } else {
            uri_parts.scheme = connect_uri.scheme().cloned();
            uri_parts.authority = connect_uri.authority().cloned();
        }

        let mut path = UriString::new();
        if let Some(source_uri_path) = self.source_url.as_ref().map(|source_uri| source_uri.path())
        {
            path.write_without_encoding(source_uri_path)?;
        }
        if let Some(source_path) = self.source_path.as_ref() {
            warnings.extend(
                extend_path_from_expression(&mut path, source_path, inputs)?
                    .into_iter()
                    .map(|error| (ProblemLocation::SourcePath, error)),
            );
        }
        let connect_path = connect_uri.path();
        if !connect_path.is_empty() && connect_path != "/" {
            if path.ends_with('/') {
                path.write_without_encoding(connect_path.trim_start_matches('/'))?;
            } else if connect_path.starts_with('/') {
                path.write_without_encoding(connect_path)?;
            } else {
                path.write_without_encoding("/")?;
                path.write_without_encoding(connect_path)?;
            };
        }
        if let Some(connect_path) = self.connect_path.as_ref() {
            warnings.extend(
                extend_path_from_expression(&mut path, connect_path, inputs)?
                    .into_iter()
                    .map(|error| (ProblemLocation::ConnectPath, error)),
            );
        }

        let mut query = UriString::new();

        if let Some(source_uri_query) = self
            .source_url
            .as_ref()
            .and_then(|source_uri| source_uri.query())
        {
            query.write_without_encoding(source_uri_query)?;
        }
        if let Some(source_query) = self.source_query_params.as_ref() {
            warnings.extend(
                extend_query_from_expression(&mut query, source_query, inputs)?
                    .into_iter()
                    .map(|error| (ProblemLocation::SourceQueryParams, error)),
            );
        }
        let connect_query = connect_uri.query().unwrap_or_default();
        if !connect_query.is_empty() {
            if !query.is_empty() && !query.ends_with('&') {
                query.write_without_encoding("&")?;
            }
            query.write_without_encoding(connect_query)?;
        }
        if let Some(connect_query) = self.connect_query_params.as_ref() {
            warnings.extend(
                extend_query_from_expression(&mut query, connect_query, inputs)?
                    .into_iter()
                    .map(|error| (ProblemLocation::ConnectQueryParams, error)),
            );
        }

        let path = path.into_string();
        let query = query.into_string();

        uri_parts.path_and_query = Some(match (path.is_empty(), query.is_empty()) {
            (true, true) => PathAndQuery::from_static(""),
            (true, false) => PathAndQuery::try_from(format!("?{query}"))?,
            (false, true) => PathAndQuery::try_from(path)?,
            (false, false) => PathAndQuery::try_from(format!("{path}?{query}"))?,
        });

        let uri = Uri::from_parts(uri_parts).map_err(MakeUriError::BuildMergedUri)?;

        Ok((uri, warnings))
    }
}

/// Path segments can optionally be appended from the `http.path` inputs, each of which are a
/// [`JSONSelection`] expression expected to evaluate to an array.
fn extend_path_from_expression(
    path: &mut UriString,
    expression: &JSONSelection,
    inputs: &IndexMap<String, Value>,
) -> Result<Vec<ApplyToError>, MakeUriError> {
    let (value, warnings) = expression.apply_with_vars(&json!({}), inputs);
    let Some(value) = value else {
        return Ok(warnings);
    };
    let Value::Array(values) = value else {
        return Err(MakeUriError::PathComponents(
            "Expression did not evaluate to an array".into(),
        ));
    };
    for value in &values {
        if !path.ends_with('/') {
            path.write_trusted("/")?;
        }
        write_value(&mut *path, value)
            .map_err(|err| MakeUriError::PathComponents(err.to_string()))?;
    }
    Ok(warnings)
}

fn extend_query_from_expression(
    query: &mut UriString,
    expression: &JSONSelection,
    inputs: &IndexMap<String, Value>,
) -> Result<Vec<ApplyToError>, MakeUriError> {
    let (value, warnings) = expression.apply_with_vars(&json!({}), inputs);
    let Some(value) = value else {
        return Ok(warnings);
    };
    let Value::Object(map) = value else {
        return Err(MakeUriError::QueryParams(
            "Expression did not evaluate to an object".into(),
        ));
    };

    let all_params = map
        .iter()
        .filter(|(_, value)| !value.is_null())
        .flat_map(|(key, value)| {
            if let Value::Array(values) = value {
                // If the top-level value is an array, we're going to turn that into repeated params
                Either::Left(values.iter().map(|value| (key.as_str(), value)))
            } else {
                Either::Right(once((key.as_str(), value)))
            }
        });

    for (key, value) in all_params {
        if !query.is_empty() && !query.ends_with('&') {
            query.write_trusted("&")?;
        }
        query.write_str(key)?;
        query.write_trusted("=")?;
        write_value(&mut *query, value)
            .map_err(|err| MakeUriError::QueryParams(err.to_string()))?;
    }
    Ok(warnings)
}

#[derive(Debug, Error)]
pub enum MakeUriError {
    #[error("Error building URI: {0}")]
    ParsePathAndQuery(#[from] InvalidUri),
    #[error("Error building URI: {0}")]
    BuildMergedUri(InvalidUriParts),
    #[error("Error rendering URI template: {0}")]
    TemplateGenerationError(#[from] string_template::Error),
    #[error("Internal error building URI")]
    WriteError(#[from] std::fmt::Error),
    #[error("Error building path components from expression: {0}")]
    PathComponents(String),
    #[error("Error building query parameters from queryParams: {0}")]
    QueryParams(String),
}

/// The HTTP arguments needed for a connect request
#[derive(Debug, Clone, Copy, Default)]
pub enum HTTPMethod {
    #[default]
    Get,
    Post,
    Patch,
    Put,
    Delete,
}

impl HTTPMethod {
    #[inline]
    pub const fn as_str(&self) -> &str {
        match self {
            HTTPMethod::Get => "GET",
            HTTPMethod::Post => "POST",
            HTTPMethod::Patch => "PATCH",
            HTTPMethod::Put => "PUT",
            HTTPMethod::Delete => "DELETE",
        }
    }
}

impl FromStr for HTTPMethod {
    type Err = String;

    fn from_str(s: &str) -> Result<Self, Self::Err> {
        match s.to_uppercase().as_str() {
            "GET" => Ok(HTTPMethod::Get),
            "POST" => Ok(HTTPMethod::Post),
            "PATCH" => Ok(HTTPMethod::Patch),
            "PUT" => Ok(HTTPMethod::Put),
            "DELETE" => Ok(HTTPMethod::Delete),
            _ => Err(format!("Invalid HTTP method: {s}")),
        }
    }
}

impl Display for HTTPMethod {
    fn fmt(&self, f: &mut Formatter) -> std::fmt::Result {
        write!(f, "{}", self.as_str())
    }
}

#[derive(Clone, Debug)]
pub enum HeaderSource {
    From(HeaderName),
    Value(HeaderValue),
}

impl HeaderSource {
    pub(crate) fn expressions(&self) -> impl Iterator<Item = &JSONSelection> {
        match self {
            HeaderSource::From(_) => Either::Left(std::iter::empty()),
            HeaderSource::Value(value) => Either::Right(value.expressions().map(|e| &e.expression)),
        }
    }
}

#[derive(Clone, Copy, Debug, Hash, Eq, PartialEq)]
pub enum OriginatingDirective {
    Source,
    Connect,
}

#[derive(Clone, Debug)]
pub(crate) struct Header<'a> {
    pub(crate) name: HeaderName,
    pub(crate) name_node: &'a Node<ast::Value>,
    pub(crate) source: HeaderSource,
    pub(crate) source_node: &'a Node<ast::Value>,
}

impl<'a> Header<'a> {
    /// Get a list of headers from the `headers` argument in a `@connect` or `@source` directive.
    pub(crate) fn from_headers_arg(
        node: &'a Node<ast::Value>,
    ) -> Vec<Result<Self, HeaderParseError<'a>>> {
        match (node.as_list(), node.as_object()) {
            (Some(values), _) => values.iter().map(Self::from_single).collect(),
            (None, Some(_)) => vec![Self::from_single(node)],
            _ => vec![Err(HeaderParseError::Other {
                message: format!("`{HEADERS_ARGUMENT_NAME}` must be an object or list of objects"),
                node,
            })],
        }
    }

    /// Build a single [`Self`] from a single entry in the `headers` arg.
    fn from_single(node: &'a Node<ast::Value>) -> Result<Self, HeaderParseError<'a>> {
        let mappings = node.as_object().ok_or_else(|| HeaderParseError::Other {
            message: "the HTTP header mapping is not an object".to_string(),
            node,
        })?;
        let name_node = mappings
            .iter()
            .find_map(|(name, value)| {
                (*name == HTTP_HEADER_MAPPING_NAME_ARGUMENT_NAME).then_some(value)
            })
            .ok_or_else(|| HeaderParseError::Other {
                message: format!("missing `{HTTP_HEADER_MAPPING_NAME_ARGUMENT_NAME}` field"),
                node,
            })?;
        let name = name_node
            .as_str()
            .ok_or_else(|| format!("`{HTTP_HEADER_MAPPING_NAME_ARGUMENT_NAME}` is not a string"))
            .and_then(|name_str| {
                HeaderName::try_from(name_str)
                    .map_err(|_| format!("the value `{name_str}` is an invalid HTTP header name"))
            })
            .map_err(|message| HeaderParseError::Other {
                message,
                node: name_node,
            })?;

        if RESERVED_HEADERS.contains(&name) {
            return Err(HeaderParseError::Other {
                message: format!("header '{name}' is reserved and cannot be set by a connector"),
                node: name_node,
            });
        }

        let from = mappings
            .iter()
            .find(|(name, _value)| *name == HTTP_HEADER_MAPPING_FROM_ARGUMENT_NAME);
        let value = mappings
            .iter()
            .find(|(name, _value)| *name == HTTP_HEADER_MAPPING_VALUE_ARGUMENT_NAME);

        match (from, value) {
            (Some(_), None) if STATIC_HEADERS.contains(&name) => {
                Err(HeaderParseError::Other{ message: format!(
                    "header '{name}' can't be set with `{HTTP_HEADER_MAPPING_FROM_ARGUMENT_NAME}`, only with `{HTTP_HEADER_MAPPING_VALUE_ARGUMENT_NAME}`"
                ), node: name_node})
            }
            (Some((_, from_node)), None) => {
                from_node.as_str()
                    .ok_or_else(|| format!("`{HTTP_HEADER_MAPPING_FROM_ARGUMENT_NAME}` is not a string"))
                    .and_then(|from_str| {
                        HeaderName::try_from(from_str).map_err(|_| {
                            format!("the value `{from_str}` is an invalid HTTP header name")
                        })
                    })
                    .map(|from| Self {
                        name,
                        name_node,
                        source: HeaderSource::From(from),
                        source_node: from_node,
                    })
                    .map_err(|message| HeaderParseError::Other{ message, node: from_node})
            }
            (None, Some((_, value_node))) => {
                value_node
                    .as_str()
                    .ok_or_else(|| HeaderParseError::Other{ message: format!("`{HTTP_HEADER_MAPPING_VALUE_ARGUMENT_NAME}` field in HTTP header mapping must be a string"), node: value_node})
                    .and_then(|value_str| {
                        value_str
                            .parse::<HeaderValue>()
                            .map_err(|err| HeaderParseError::ValueError {err, node: value_node})
                    })
                    .map(|value| Self {
                        name,
                        name_node,
                        source: HeaderSource::Value(value),
                        source_node: value_node,
                    })
            }
            (None, None) => {
                Err(HeaderParseError::Other {
                    message: format!("either `{HTTP_HEADER_MAPPING_FROM_ARGUMENT_NAME}` or `{HTTP_HEADER_MAPPING_VALUE_ARGUMENT_NAME}` must be set"),
                    node,
                })
            },
            (Some((from_name, _)), Some((value_name, _))) => {
                Err(HeaderParseError::ConflictingArguments {
                    message: format!("`{HTTP_HEADER_MAPPING_FROM_ARGUMENT_NAME}` and `{HTTP_HEADER_MAPPING_VALUE_ARGUMENT_NAME}` can't be set at the same time"),
                    from_location: from_name.location(),
                    value_location: value_name.location(),
                })
            }
        }
    }
}

#[derive(Debug)]
pub(crate) enum HeaderParseError<'a> {
    ValueError {
        err: string_template::Error,
        node: &'a Node<ast::Value>,
    },
    /// Both `value` and `from` are set
    ConflictingArguments {
        message: String,
        from_location: Option<SourceSpan>,
        value_location: Option<SourceSpan>,
    },
    Other {
        message: String,
        node: &'a Node<ast::Value>,
    },
}

impl Display for HeaderParseError<'_> {
    fn fmt(&self, f: &mut Formatter<'_>) -> std::fmt::Result {
        match self {
            Self::ConflictingArguments { message, .. } | Self::Other { message, .. } => {
                write!(f, "{}", message)
            }
            Self::ValueError { err, .. } => write!(f, "{err}"),
        }
    }
}

impl Error for HeaderParseError<'_> {}

const RESERVED_HEADERS: [HeaderName; 11] = [
    header::CONNECTION,
    header::PROXY_AUTHENTICATE,
    header::PROXY_AUTHORIZATION,
    header::TE,
    header::TRAILER,
    header::TRANSFER_ENCODING,
    header::UPGRADE,
    header::CONTENT_LENGTH,
    header::CONTENT_ENCODING,
    header::ACCEPT_ENCODING,
    HeaderName::from_static("keep-alive"),
];

const STATIC_HEADERS: [HeaderName; 3] = [header::CONTENT_TYPE, header::ACCEPT, header::HOST];

#[cfg(test)]
mod test_make_uri {
    use std::str::FromStr;

    use apollo_compiler::collections::IndexMap;
    use http::Uri;
    use pretty_assertions::assert_eq;
    use serde_json_bytes::json;

    use super::*;
    use crate::connectors::JSONSelection;

    /// Take data from all the places it can come from and make sure they combine in the right order
    #[test]
    fn merge_all_sources() {
        let transport = HttpJsonTransport {
            source_url: Uri::from_str(
                "http://example.com/sourceUri?shared=sourceUri&sourceUri=sourceUri",
            )
            .ok(),
            connect_template: "/{$args.connectUri}?shared={$args.connectUri}&{$args.connectUri}={$args.connectUri}".parse().unwrap(),
            source_path: JSONSelection::parse("$args.sourcePath").ok(),
            connect_path: JSONSelection::parse("$args.connectPath").ok(),
            source_query_params: JSONSelection::parse("$args.sourceQuery").ok(),
            connect_query_params: JSONSelection::parse("$args.connectQuery").ok(),
            ..Default::default()
        };
        let inputs = IndexMap::from_iter([(
            "$args".to_string(),
            json!({
                "connectUri": "connectUri",
                "sourcePath": ["sourcePath1", "sourcePath2"],
                "connectPath": ["connectPath1", "connectPath2"],
                "sourceQuery": {"shared": "sourceQuery", "sourceQuery": "sourceQuery"},
                "connectQuery": {"shared": "connectQuery", "connectQuery": "connectQuery"},
            }),
        )]);
        let (url, _) = transport.make_uri(&inputs).unwrap();
        assert_eq!(
            url.to_string(),
            "http://example.com/sourceUri/sourcePath1/sourcePath2/connectUri/connectPath1/connectPath2\
            ?shared=sourceUri&sourceUri=sourceUri\
            &shared=sourceQuery&sourceQuery=sourceQuery\
            &shared=connectUri&connectUri=connectUri\
            &shared=connectQuery&connectQuery=connectQuery"
        );
    }

    macro_rules! this {
        ($($value:tt)*) => {{
            let mut map = IndexMap::with_capacity_and_hasher(1, Default::default());
            map.insert("$this".to_string(), serde_json_bytes::json!({ $($value)* }));
            map
        }};
    }

    mod combining_paths {
        use pretty_assertions::assert_eq;
        use rstest::rstest;

        use super::*;

        #[rstest]
        #[case::connect_only("https://localhost:8080/v1", "/hello")]
        #[case::source_only("https://localhost:8080/v1/", "hello")]
        #[case::neither("https://localhost:8080/v1", "hello")]
        #[case::both("https://localhost:8080/v1/", "/hello")]
        fn slashes_between_source_and_connect(
            #[case] source_uri: &str,
            #[case] connect_path: &str,
        ) {
            let transport = HttpJsonTransport {
                source_url: Uri::from_str(source_uri).ok(),
                connect_template: connect_path.parse().unwrap(),
                ..Default::default()
            };
            assert_eq!(
                transport
                    .make_uri(&Default::default())
                    .unwrap()
                    .0
                    .to_string(),
                "https://localhost:8080/v1/hello"
            );
        }

        #[rstest]
        #[case::when_base_has_trailing("http://localhost/")]
        #[case::when_base_does_not_have_trailing("http://localhost")]
        fn handle_slashes_when_adding_path_expression(#[case] base: &str) {
            let transport = HttpJsonTransport {
                source_url: Uri::from_str(base).ok(),
                source_path: JSONSelection::parse("$([1, 2])").ok(),
                ..Default::default()
            };
            assert_eq!(
                transport
                    .make_uri(&Default::default())
                    .unwrap()
                    .0
                    .to_string(),
                "http://localhost/1/2"
            );
        }

        #[test]
        fn preserve_trailing_slash_from_connect() {
            let transport = HttpJsonTransport {
                source_url: Uri::from_str("https://localhost:8080/v1").ok(),
                connect_template: "/hello/".parse().unwrap(),
                ..Default::default()
            };
            assert_eq!(
                transport
                    .make_uri(&Default::default())
                    .unwrap()
                    .0
                    .to_string(),
                "https://localhost:8080/v1/hello/"
            );
        }

        #[test]
        fn preserve_trailing_slash_from_source() {
            let transport = HttpJsonTransport {
                source_url: Uri::from_str("https://localhost:8080/v1/").ok(),
                connect_template: "/".parse().unwrap(),
                ..Default::default()
            };
            assert_eq!(
                transport
                    .make_uri(&Default::default())
                    .unwrap()
                    .0
                    .to_string(),
                "https://localhost:8080/v1/"
            );
        }

        #[test]
        fn preserve_no_trailing_slash_from_source() {
            let transport = HttpJsonTransport {
                source_url: Uri::from_str("https://localhost:8080/v1").ok(),
                connect_template: "/".parse().unwrap(),
                ..Default::default()
            };
            assert_eq!(
                transport
                    .make_uri(&Default::default())
                    .unwrap()
                    .0
                    .to_string(),
                "https://localhost:8080/v1"
            );
        }

        #[test]
        fn add_path_before_query_params() {
            let transport = HttpJsonTransport {
                source_url: Uri::from_str("https://localhost:8080/v1?something").ok(),
                connect_template: "/hello".parse().unwrap(),
                ..Default::default()
            };
            assert_eq!(
                transport
                    .make_uri(&this! { "id": 42 })
                    .unwrap()
                    .0
                    .to_string(),
                "https://localhost:8080/v1/hello?something"
            );
        }

        #[test]
        fn trailing_slash_plus_query_params() {
            let transport = HttpJsonTransport {
                source_url: Uri::from_str("https://localhost:8080/v1/?something").ok(),
                connect_template: "/hello/".parse().unwrap(),
                ..Default::default()
            };
            assert_eq!(
                transport
                    .make_uri(&this! { "id": 42 })
                    .unwrap()
                    .0
                    .to_string(),
                "https://localhost:8080/v1/hello/?something"
            );
        }

        #[test]
        fn with_trailing_slash_in_base_plus_query_params() {
            let transport = HttpJsonTransport {
                source_url: Uri::from_str("https://localhost:8080/v1/?foo=bar").ok(),
                connect_template: "/hello/{$this.id}?id={$this.id}".parse().unwrap(),
                ..Default::default()
            };
            assert_eq!(
                transport
                    .make_uri(&this! {"id": 42 })
                    .unwrap()
                    .0
                    .to_string(),
                "https://localhost:8080/v1/hello/42?foo=bar&id=42"
            );
        }
    }

    mod merge_query {
        use pretty_assertions::assert_eq;

        use super::*;
        #[test]
        fn source_only() {
            let transport = HttpJsonTransport {
                source_url: Uri::from_str("http://localhost/users?a=b").ok(),
                connect_template: "/123".parse().unwrap(),
                ..Default::default()
            };
            assert_eq!(
                transport.make_uri(&Default::default()).unwrap().0,
                "http://localhost/users/123?a=b"
            );
        }

        #[test]
        fn connect_only() {
            let transport = HttpJsonTransport {
                source_url: Uri::from_str("http://localhost/users").ok(),
                connect_template: "?a=b&c=d".parse().unwrap(),
                ..Default::default()
            };
            assert_eq!(
                transport.make_uri(&Default::default()).unwrap().0,
                "http://localhost/users?a=b&c=d"
            )
        }

        #[test]
        fn combine_from_both_uris() {
            let transport = HttpJsonTransport {
                source_url: Uri::from_str("http://localhost/users?a=b").ok(),
                connect_template: "?c=d".parse().unwrap(),
                ..Default::default()
            };
            assert_eq!(
                transport.make_uri(&Default::default()).unwrap().0,
                "http://localhost/users?a=b&c=d"
            )
        }

        #[test]
        fn source_and_connect_have_same_param() {
            let transport = HttpJsonTransport {
                source_url: Uri::from_str("http://localhost/users?a=b").ok(),
                connect_template: "?a=d".parse().unwrap(),
                ..Default::default()
            };
            assert_eq!(
                transport.make_uri(&Default::default()).unwrap().0,
                "http://localhost/users?a=b&a=d"
            )
        }

        #[test]
        fn repeated_params_from_array() {
            let transport = HttpJsonTransport {
                connect_template: "http://localhost".parse().unwrap(),
                connect_query_params: JSONSelection::parse("$args.connectQuery").ok(),
                ..Default::default()
            };
            let inputs = IndexMap::from_iter([(
                "$args".to_string(),
                json!({
                    "connectQuery": {"multi": ["first", "second"]},
                }),
            )]);
            assert_eq!(
                transport.make_uri(&inputs).unwrap().0,
                "http://localhost?multi=first&multi=second"
            )
        }
    }

    #[test]
    fn fragments_are_dropped() {
        let transport = HttpJsonTransport {
            source_url: Uri::from_str("http://localhost/source?a=b#SourceFragment").ok(),
            connect_template: "/connect?c=d#connectFragment".parse().unwrap(),
            ..Default::default()
        };
        assert_eq!(
            transport.make_uri(&Default::default()).unwrap().0,
            "http://localhost/source/connect?a=b&c=d"
        )
    }

    /// When merging source and connect pieces, we sometimes have to apply encoding as we go.
    /// This double-checks that we never _double_ encode pieces.
    #[test]
    fn pieces_are_not_double_encoded() {
        let transport = HttpJsonTransport {
            source_url: Uri::from_str("http://localhost/source%20path?param=source%20param").ok(),
            connect_template: "/connect%20path?param=connect%20param".parse().unwrap(),
            ..Default::default()
        };
        assert_eq!(
            transport.make_uri(&Default::default()).unwrap().0,
            "http://localhost/source%20path/connect%20path?param=source%20param&param=connect%20param"
        )
    }

    /// Regression test for a very specific case where the resulting `Uri` might not be valid
    /// because we did _too little_ work.
    #[test]
    fn empty_path_and_query() {
        let transport = HttpJsonTransport {
            source_url: None,
            connect_template: "http://localhost/".parse().unwrap(),
            ..Default::default()
        };
        assert_eq!(
            transport.make_uri(&Default::default()).unwrap().0,
            "http://localhost/"
        )
    }

    #[test]
    fn skip_null_query_params() {
        let transport = HttpJsonTransport {
            source_url: None,
            connect_template: "http://localhost/".parse().unwrap(),
            connect_query_params: JSONSelection::parse("something: $(null)").ok(),
            ..Default::default()
        };

        assert_eq!(
            transport.make_uri(&Default::default()).unwrap().0,
            "http://localhost/"
        )
    }

    #[test]
    fn skip_null_path_params() {
        let transport = HttpJsonTransport {
            source_url: None,
            connect_template: "http://localhost/".parse().unwrap(),
            connect_path: JSONSelection::parse("$([1, null, 2])").ok(),
            ..Default::default()
        };

        assert_eq!(
            transport.make_uri(&Default::default()).unwrap().0,
            "http://localhost/1/2"
        )
    }
}<|MERGE_RESOLUTION|>--- conflicted
+++ resolved
@@ -75,7 +75,6 @@
 
         #[allow(clippy::mutable_key_type)]
         // HeaderName is internally mutable, but we don't mutate it
-<<<<<<< HEAD
         let mut headers: IndexMap<HeaderName, (HeaderSource, OriginatingDirective)> = http
             .headers
             .iter()
@@ -86,9 +85,6 @@
                 )
             })
             .collect();
-=======
-        let mut headers = http.headers;
->>>>>>> 3f8cf371
         for (header_name, header_source) in
             source.map(|source| &source.headers).into_iter().flatten()
         {
