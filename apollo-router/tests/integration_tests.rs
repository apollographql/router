--- conflicted
+++ resolved
@@ -604,7 +604,6 @@
     insta::assert_json_snapshot!(second);
 }
 
-<<<<<<< HEAD
 #[tokio::test(flavor = "multi_thread")]
 async fn defer_query_without_accept() {
     let config = serde_json::json!({
@@ -645,12 +644,7 @@
     insta::assert_json_snapshot!(first);
 }
 
-async fn query_node(
-    request: &supergraph::Request,
-) -> Result<graphql::Response, apollo_router::error::FetchError> {
-=======
 async fn query_node(request: &supergraph::Request) -> Result<graphql::Response, String> {
->>>>>>> cb345d31
     reqwest::Client::new()
         .post("https://federation-demo-gateway.fly.dev/")
         .json(request.originating_request.body())
