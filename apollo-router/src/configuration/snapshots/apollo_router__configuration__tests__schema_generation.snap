---
source: apollo-router/src/configuration/tests.rs
expression: "&schema"
---
{
  "$schema": "http://json-schema.org/draft-07/schema#",
  "additionalProperties": false,
  "definitions": {
    "AWSSigV4Config": {
      "description": "Configure AWS sigv4 auth.",
      "oneOf": [
        {
          "additionalProperties": false,
          "properties": {
            "hardcoded": {
              "$ref": "#/definitions/AWSSigV4HardcodedConfig",
              "description": "#/definitions/AWSSigV4HardcodedConfig"
            }
          },
          "required": [
            "hardcoded"
          ],
          "type": "object"
        },
        {
          "additionalProperties": false,
          "properties": {
            "default_chain": {
              "$ref": "#/definitions/DefaultChainConfig",
              "description": "#/definitions/DefaultChainConfig"
            }
          },
          "required": [
            "default_chain"
          ],
          "type": "object"
        }
      ]
    },
    "AWSSigV4HardcodedConfig": {
      "additionalProperties": false,
      "description": "Hardcoded Config using access_key and secret. Prefer using DefaultChain instead.",
      "properties": {
        "access_key_id": {
          "description": "The ID for this access key.",
          "type": "string"
        },
        "assume_role": {
          "$ref": "#/definitions/AssumeRoleProvider",
          "description": "#/definitions/AssumeRoleProvider",
          "nullable": true
        },
        "region": {
          "description": "The AWS region this chain applies to.",
          "type": "string"
        },
        "secret_access_key": {
          "description": "The secret key used to sign requests.",
          "type": "string"
        },
        "service_name": {
          "description": "The service you're trying to access, eg: \"s3\", \"vpc-lattice-svcs\", etc.",
          "type": "string"
        }
      },
      "required": [
        "access_key_id",
        "region",
        "secret_access_key",
        "service_name"
      ],
      "type": "object"
    },
    "ActiveRequestsAttributes": {
      "additionalProperties": false,
      "properties": {
        "http.request.method": {
          "default": false,
          "description": "The HTTP request method",
          "type": "boolean"
        },
        "server.address": {
          "default": false,
          "description": "The server address",
          "type": "boolean"
        },
        "server.port": {
          "default": false,
          "description": "The server port",
          "type": "boolean"
        },
        "url.scheme": {
          "default": false,
          "description": "The URL scheme",
          "type": "boolean"
        }
      },
      "type": "object"
    },
    "All": {
      "enum": [
        "all"
      ],
      "type": "string"
    },
    "ApolloMetricsReferenceMode": {
      "description": "Apollo usage report reference generation modes.",
      "oneOf": [
        {
          "description": "Use the extended mode to report input object fields and enum value references as well as object fields.",
          "enum": [
            "extended"
          ],
          "type": "string"
        },
        {
          "description": "Use the standard mode that only reports referenced object fields.",
          "enum": [
            "standard"
          ],
          "type": "string"
        }
      ]
    },
    "ApolloSignatureNormalizationAlgorithm": {
      "description": "Apollo usage report signature normalization algorithm",
      "oneOf": [
        {
          "description": "Use the algorithm that matches the JavaScript-based implementation.",
          "enum": [
            "legacy"
          ],
          "type": "string"
        },
        {
          "description": "Use a new algorithm that includes input object forms, normalized aliases and variable names, and removes some edge cases from the JS implementation that affected normalization.",
          "enum": [
            "enhanced"
          ],
          "type": "string"
        }
      ]
    },
    "Apq": {
      "additionalProperties": false,
      "description": "Automatic Persisted Queries (APQ) configuration",
      "properties": {
        "enabled": {
          "default": true,
          "description": "Activates Automatic Persisted Queries (enabled by default)",
          "type": "boolean"
        },
        "router": {
          "$ref": "#/definitions/Router",
          "description": "#/definitions/Router"
        },
        "subgraph": {
          "$ref": "#/definitions/SubgraphConfiguration_for_SubgraphApq",
          "description": "#/definitions/SubgraphConfiguration_for_SubgraphApq"
        }
      },
      "type": "object"
    },
    "AssumeRoleProvider": {
      "additionalProperties": false,
      "description": "Specify assumed role configuration.",
      "properties": {
        "external_id": {
          "description": "Unique identifier that might be required when you assume a role in another account.",
          "nullable": true,
          "type": "string"
        },
        "role_arn": {
          "description": "Amazon Resource Name (ARN) for the role assumed when making requests",
          "type": "string"
        },
        "session_name": {
          "description": "Uniquely identify a session when the same role is assumed by different principals or for different reasons.",
          "type": "string"
        }
      },
      "required": [
        "role_arn",
        "session_name"
      ],
      "type": "object"
    },
    "AttributeArray": {
      "anyOf": [
        {
          "description": "Array of bools",
          "items": {
            "type": "boolean"
          },
          "type": "array"
        },
        {
          "description": "Array of integers",
          "items": {
            "format": "int64",
            "type": "integer"
          },
          "type": "array"
        },
        {
          "description": "Array of floats",
          "items": {
            "format": "double",
            "type": "number"
          },
          "type": "array"
        },
        {
          "description": "Array of strings",
          "items": {
            "type": "string"
          },
          "type": "array"
        }
      ]
    },
    "AttributeValue": {
      "anyOf": [
        {
          "description": "bool values",
          "type": "boolean"
        },
        {
          "description": "i64 values",
          "format": "int64",
          "type": "integer"
        },
        {
          "description": "f64 values",
          "format": "double",
          "type": "number"
        },
        {
          "description": "String values",
          "type": "string"
        },
        {
          "$ref": "#/definitions/AttributeArray",
          "description": "#/definitions/AttributeArray"
        }
      ]
    },
    "AuthConfig": {
      "oneOf": [
        {
          "additionalProperties": false,
          "properties": {
            "aws_sig_v4": {
              "$ref": "#/definitions/AWSSigV4Config",
              "description": "#/definitions/AWSSigV4Config"
            }
          },
          "required": [
            "aws_sig_v4"
          ],
          "type": "object"
        }
      ]
    },
    "BatchProcessorConfig": {
      "description": "Batch processor configuration",
      "properties": {
        "max_concurrent_exports": {
          "default": 1,
          "description": "Maximum number of concurrent exports\n\nLimits the number of spawned tasks for exports and thus memory consumed by an exporter. A value of 1 will cause exports to be performed synchronously on the BatchSpanProcessor task. The default is 1.",
          "format": "uint",
          "minimum": 0.0,
          "type": "integer"
        },
        "max_export_batch_size": {
          "default": 512,
          "description": "The maximum number of spans to process in a single batch. If there are more than one batch worth of spans then it processes multiple batches of spans one batch after the other without any delay. The default value is 512.",
          "format": "uint",
          "minimum": 0.0,
          "type": "integer"
        },
        "max_export_timeout": {
          "default": {
            "nanos": 0,
            "secs": 30
          },
          "description": "The maximum duration to export a batch of data. The default value is 30 seconds.",
          "type": "string"
        },
        "max_queue_size": {
          "default": 2048,
          "description": "The maximum queue size to buffer spans for delayed processing. If the queue gets full it drops the spans. The default value of is 2048.",
          "format": "uint",
          "minimum": 0.0,
          "type": "integer"
        },
        "scheduled_delay": {
          "default": {
            "nanos": 0,
            "secs": 5
          },
          "description": "The delay interval in milliseconds between two consecutive processing of batches. The default value is 5 seconds.",
          "type": "string"
        }
      },
      "type": "object"
    },
    "Batching": {
      "additionalProperties": false,
      "description": "Configuration for Batching",
      "properties": {
        "enabled": {
          "default": false,
          "description": "Activates Batching (disabled by default)",
          "type": "boolean"
        },
        "maximum_size": {
          "default": null,
          "description": "Maximum size for a batch",
          "format": "uint",
          "minimum": 0.0,
          "nullable": true,
          "type": "integer"
        },
        "mode": {
          "$ref": "#/definitions/BatchingMode",
          "description": "#/definitions/BatchingMode"
        },
        "subgraph": {
          "$ref": "#/definitions/SubgraphConfiguration_for_CommonBatchingConfig",
          "description": "#/definitions/SubgraphConfiguration_for_CommonBatchingConfig",
          "nullable": true
        }
      },
      "required": [
        "mode"
      ],
      "type": "object"
    },
    "BatchingMode": {
      "oneOf": [
        {
          "description": "batch_http_link",
          "enum": [
            "batch_http_link"
          ],
          "type": "string"
        }
      ]
    },
    "CSRFConfig": {
      "additionalProperties": false,
      "description": "CSRF protection configuration.\n\nSee <https://owasp.org/www-community/attacks/csrf> for an explanation on CSRF attacks.",
      "properties": {
        "required_headers": {
          "default": [
            "x-apollo-operation-name",
            "apollo-require-preflight"
          ],
          "description": "Override the headers to check for by setting custom_headers Note that if you set required_headers here, you may also want to have a look at your `CORS` configuration, and make sure you either: - did not set any `allow_headers` list (so it defaults to `mirror_request`) - added your required headers to the allow_headers list, as shown in the `examples/cors-and-csrf/custom-headers.router.yaml` files.",
          "items": {
            "type": "string"
          },
          "type": "array"
        },
        "unsafe_disabled": {
          "default": false,
          "description": "The CSRF plugin is enabled by default.\n\nSetting `unsafe_disabled: true` *disables* CSRF protection.",
          "type": "boolean"
        }
      },
      "type": "object"
    },
    "Cache": {
      "additionalProperties": false,
      "description": "Cache configuration",
      "properties": {
        "in_memory": {
          "$ref": "#/definitions/InMemoryCache",
          "description": "#/definitions/InMemoryCache"
        },
        "redis": {
          "$ref": "#/definitions/RedisCache",
          "description": "#/definitions/RedisCache",
          "nullable": true
        }
      },
      "type": "object"
    },
    "CacheAttributes": {
      "additionalProperties": false,
      "properties": {
        "graphql.type.name": {
          "$ref": "#/definitions/StandardAttribute",
          "description": "#/definitions/StandardAttribute",
          "nullable": true
        }
      },
      "type": "object"
    },
    "CacheInstrumentsConfig": {
      "additionalProperties": false,
      "properties": {
        "apollo.router.operations.entity.cache": {
          "$ref": "#/definitions/DefaultedStandardInstrument_for_extendable_attribute_apollo_router::plugins::telemetry::config_new::cache::attributes::CacheAttributes_apollo_router::plugins::telemetry::config_new::subgraph::selectors::SubgraphSelector",
          "description": "#/definitions/DefaultedStandardInstrument_for_extendable_attribute_apollo_router::plugins::telemetry::config_new::cache::attributes::CacheAttributes_apollo_router::plugins::telemetry::config_new::subgraph::selectors::SubgraphSelector"
        }
      },
      "type": "object"
    },
    "CacheKind": {
      "enum": [
        "hit",
        "miss"
      ],
      "type": "string"
    },
    "CallbackMode": {
      "additionalProperties": false,
      "description": "Using a callback url",
      "properties": {
        "heartbeat_interval": {
          "$ref": "#/definitions/HeartbeatInterval",
          "description": "#/definitions/HeartbeatInterval"
        },
        "listen": {
          "$ref": "#/definitions/ListenAddr",
          "description": "#/definitions/ListenAddr",
          "nullable": true
        },
        "path": {
          "description": "Specify on which path you want to listen for callbacks (default: /callback)",
          "nullable": true,
          "type": "string",
          "writeOnly": true
        },
        "public_url": {
          "description": "URL used to access this router instance, including the path configured on the Router",
          "type": "string"
        },
        "subgraphs": {
          "default": [],
          "description": "Specify on which subgraph we enable the callback mode for subscription If empty it applies to all subgraphs (passthrough mode takes precedence)",
          "items": {
            "type": "string"
          },
          "type": "array",
          "uniqueItems": true
        }
      },
      "required": [
        "public_url"
      ],
      "type": "object"
    },
    "Chaos": {
      "additionalProperties": false,
      "description": "Configuration for chaos testing, trying to reproduce bugs that require uncommon conditions. You probably don’t want this in production!",
      "properties": {
        "force_reload": {
          "default": null,
          "description": "Force a hot reload of the Router (as if the schema or configuration had changed) at a regular time interval.",
          "nullable": true,
          "type": "string"
        }
      },
      "type": "object"
    },
    "Client": {
      "additionalProperties": false,
      "properties": {
        "dns_resolution_strategy": {
          "$ref": "#/definitions/DnsResolutionStrategy",
          "description": "#/definitions/DnsResolutionStrategy",
          "nullable": true
        },
        "experimental_http2": {
          "$ref": "#/definitions/Http2Config",
          "description": "#/definitions/Http2Config",
          "nullable": true
        }
      },
      "type": "object"
    },
    "CommonBatchingConfig": {
      "description": "Common options for configuring subgraph batching",
      "properties": {
        "enabled": {
          "description": "Whether this batching config should be enabled",
          "type": "boolean"
        }
      },
      "required": [
        "enabled"
      ],
      "type": "object"
    },
    "Compression": {
      "oneOf": [
        {
          "description": "gzip",
          "enum": [
            "gzip"
          ],
          "type": "string"
        },
        {
          "description": "deflate",
          "enum": [
            "deflate"
          ],
          "type": "string"
        },
        {
          "description": "brotli",
          "enum": [
            "br"
          ],
          "type": "string"
        },
        {
          "description": "identity",
          "enum": [
            "identity"
          ],
          "type": "string"
        }
      ]
    },
    "Condition_for_ConnectorSelector": {
      "oneOf": [
        {
          "additionalProperties": false,
          "description": "A condition to check a selection against a value.",
          "properties": {
            "eq": {
              "items": {
                "$ref": "#/definitions/SelectorOrValue_for_ConnectorSelector",
                "description": "#/definitions/SelectorOrValue_for_ConnectorSelector"
              },
              "maxItems": 2,
              "minItems": 2,
              "type": "array"
            }
          },
          "required": [
            "eq"
          ],
          "type": "object"
        },
        {
          "additionalProperties": false,
          "description": "The first selection must be greater than the second selection.",
          "properties": {
            "gt": {
              "items": {
                "$ref": "#/definitions/SelectorOrValue_for_ConnectorSelector",
                "description": "#/definitions/SelectorOrValue_for_ConnectorSelector"
              },
              "maxItems": 2,
              "minItems": 2,
              "type": "array"
            }
          },
          "required": [
            "gt"
          ],
          "type": "object"
        },
        {
          "additionalProperties": false,
          "description": "The first selection must be less than the second selection.",
          "properties": {
            "lt": {
              "items": {
                "$ref": "#/definitions/SelectorOrValue_for_ConnectorSelector",
                "description": "#/definitions/SelectorOrValue_for_ConnectorSelector"
              },
              "maxItems": 2,
              "minItems": 2,
              "type": "array"
            }
          },
          "required": [
            "lt"
          ],
          "type": "object"
        },
        {
          "additionalProperties": false,
          "description": "A condition to check a selection against a selector.",
          "properties": {
            "exists": {
              "$ref": "#/definitions/ConnectorSelector",
              "description": "#/definitions/ConnectorSelector"
            }
          },
          "required": [
            "exists"
          ],
          "type": "object"
        },
        {
          "additionalProperties": false,
          "description": "All sub-conditions must be true.",
          "properties": {
            "all": {
              "items": {
                "$ref": "#/definitions/Condition_for_ConnectorSelector",
                "description": "#/definitions/Condition_for_ConnectorSelector"
              },
              "type": "array"
            }
          },
          "required": [
            "all"
          ],
          "type": "object"
        },
        {
          "additionalProperties": false,
          "description": "At least one sub-conditions must be true.",
          "properties": {
            "any": {
              "items": {
                "$ref": "#/definitions/Condition_for_ConnectorSelector",
                "description": "#/definitions/Condition_for_ConnectorSelector"
              },
              "type": "array"
            }
          },
          "required": [
            "any"
          ],
          "type": "object"
        },
        {
          "additionalProperties": false,
          "description": "The sub-condition must not be true",
          "properties": {
            "not": {
              "$ref": "#/definitions/Condition_for_ConnectorSelector",
              "description": "#/definitions/Condition_for_ConnectorSelector"
            }
          },
          "required": [
            "not"
          ],
          "type": "object"
        },
        {
          "description": "Static true condition",
          "enum": [
            "true"
          ],
          "type": "string"
        },
        {
          "description": "Static false condition",
          "enum": [
            "false"
          ],
          "type": "string"
        }
      ]
    },
    "Condition_for_GraphQLSelector": {
      "oneOf": [
        {
          "additionalProperties": false,
          "description": "A condition to check a selection against a value.",
          "properties": {
            "eq": {
              "items": {
                "$ref": "#/definitions/SelectorOrValue_for_GraphQLSelector",
                "description": "#/definitions/SelectorOrValue_for_GraphQLSelector"
              },
              "maxItems": 2,
              "minItems": 2,
              "type": "array"
            }
          },
          "required": [
            "eq"
          ],
          "type": "object"
        },
        {
          "additionalProperties": false,
          "description": "The first selection must be greater than the second selection.",
          "properties": {
            "gt": {
              "items": {
                "$ref": "#/definitions/SelectorOrValue_for_GraphQLSelector",
                "description": "#/definitions/SelectorOrValue_for_GraphQLSelector"
              },
              "maxItems": 2,
              "minItems": 2,
              "type": "array"
            }
          },
          "required": [
            "gt"
          ],
          "type": "object"
        },
        {
          "additionalProperties": false,
          "description": "The first selection must be less than the second selection.",
          "properties": {
            "lt": {
              "items": {
                "$ref": "#/definitions/SelectorOrValue_for_GraphQLSelector",
                "description": "#/definitions/SelectorOrValue_for_GraphQLSelector"
              },
              "maxItems": 2,
              "minItems": 2,
              "type": "array"
            }
          },
          "required": [
            "lt"
          ],
          "type": "object"
        },
        {
          "additionalProperties": false,
          "description": "A condition to check a selection against a selector.",
          "properties": {
            "exists": {
              "$ref": "#/definitions/GraphQLSelector",
              "description": "#/definitions/GraphQLSelector"
            }
          },
          "required": [
            "exists"
          ],
          "type": "object"
        },
        {
          "additionalProperties": false,
          "description": "All sub-conditions must be true.",
          "properties": {
            "all": {
              "items": {
                "$ref": "#/definitions/Condition_for_GraphQLSelector",
                "description": "#/definitions/Condition_for_GraphQLSelector"
              },
              "type": "array"
            }
          },
          "required": [
            "all"
          ],
          "type": "object"
        },
        {
          "additionalProperties": false,
          "description": "At least one sub-conditions must be true.",
          "properties": {
            "any": {
              "items": {
                "$ref": "#/definitions/Condition_for_GraphQLSelector",
                "description": "#/definitions/Condition_for_GraphQLSelector"
              },
              "type": "array"
            }
          },
          "required": [
            "any"
          ],
          "type": "object"
        },
        {
          "additionalProperties": false,
          "description": "The sub-condition must not be true",
          "properties": {
            "not": {
              "$ref": "#/definitions/Condition_for_GraphQLSelector",
              "description": "#/definitions/Condition_for_GraphQLSelector"
            }
          },
          "required": [
            "not"
          ],
          "type": "object"
        },
        {
          "description": "Static true condition",
          "enum": [
            "true"
          ],
          "type": "string"
        },
        {
          "description": "Static false condition",
          "enum": [
            "false"
          ],
          "type": "string"
        }
      ]
    },
    "Condition_for_RouterSelector": {
      "oneOf": [
        {
          "additionalProperties": false,
          "description": "A condition to check a selection against a value.",
          "properties": {
            "eq": {
              "items": {
                "$ref": "#/definitions/SelectorOrValue_for_RouterSelector",
                "description": "#/definitions/SelectorOrValue_for_RouterSelector"
              },
              "maxItems": 2,
              "minItems": 2,
              "type": "array"
            }
          },
          "required": [
            "eq"
          ],
          "type": "object"
        },
        {
          "additionalProperties": false,
          "description": "The first selection must be greater than the second selection.",
          "properties": {
            "gt": {
              "items": {
                "$ref": "#/definitions/SelectorOrValue_for_RouterSelector",
                "description": "#/definitions/SelectorOrValue_for_RouterSelector"
              },
              "maxItems": 2,
              "minItems": 2,
              "type": "array"
            }
          },
          "required": [
            "gt"
          ],
          "type": "object"
        },
        {
          "additionalProperties": false,
          "description": "The first selection must be less than the second selection.",
          "properties": {
            "lt": {
              "items": {
                "$ref": "#/definitions/SelectorOrValue_for_RouterSelector",
                "description": "#/definitions/SelectorOrValue_for_RouterSelector"
              },
              "maxItems": 2,
              "minItems": 2,
              "type": "array"
            }
          },
          "required": [
            "lt"
          ],
          "type": "object"
        },
        {
          "additionalProperties": false,
          "description": "A condition to check a selection against a selector.",
          "properties": {
            "exists": {
              "$ref": "#/definitions/RouterSelector",
              "description": "#/definitions/RouterSelector"
            }
          },
          "required": [
            "exists"
          ],
          "type": "object"
        },
        {
          "additionalProperties": false,
          "description": "All sub-conditions must be true.",
          "properties": {
            "all": {
              "items": {
                "$ref": "#/definitions/Condition_for_RouterSelector",
                "description": "#/definitions/Condition_for_RouterSelector"
              },
              "type": "array"
            }
          },
          "required": [
            "all"
          ],
          "type": "object"
        },
        {
          "additionalProperties": false,
          "description": "At least one sub-conditions must be true.",
          "properties": {
            "any": {
              "items": {
                "$ref": "#/definitions/Condition_for_RouterSelector",
                "description": "#/definitions/Condition_for_RouterSelector"
              },
              "type": "array"
            }
          },
          "required": [
            "any"
          ],
          "type": "object"
        },
        {
          "additionalProperties": false,
          "description": "The sub-condition must not be true",
          "properties": {
            "not": {
              "$ref": "#/definitions/Condition_for_RouterSelector",
              "description": "#/definitions/Condition_for_RouterSelector"
            }
          },
          "required": [
            "not"
          ],
          "type": "object"
        },
        {
          "description": "Static true condition",
          "enum": [
            "true"
          ],
          "type": "string"
        },
        {
          "description": "Static false condition",
          "enum": [
            "false"
          ],
          "type": "string"
        }
      ]
    },
    "Condition_for_SubgraphSelector": {
      "oneOf": [
        {
          "additionalProperties": false,
          "description": "A condition to check a selection against a value.",
          "properties": {
            "eq": {
              "items": {
                "$ref": "#/definitions/SelectorOrValue_for_SubgraphSelector",
                "description": "#/definitions/SelectorOrValue_for_SubgraphSelector"
              },
              "maxItems": 2,
              "minItems": 2,
              "type": "array"
            }
          },
          "required": [
            "eq"
          ],
          "type": "object"
        },
        {
          "additionalProperties": false,
          "description": "The first selection must be greater than the second selection.",
          "properties": {
            "gt": {
              "items": {
                "$ref": "#/definitions/SelectorOrValue_for_SubgraphSelector",
                "description": "#/definitions/SelectorOrValue_for_SubgraphSelector"
              },
              "maxItems": 2,
              "minItems": 2,
              "type": "array"
            }
          },
          "required": [
            "gt"
          ],
          "type": "object"
        },
        {
          "additionalProperties": false,
          "description": "The first selection must be less than the second selection.",
          "properties": {
            "lt": {
              "items": {
                "$ref": "#/definitions/SelectorOrValue_for_SubgraphSelector",
                "description": "#/definitions/SelectorOrValue_for_SubgraphSelector"
              },
              "maxItems": 2,
              "minItems": 2,
              "type": "array"
            }
          },
          "required": [
            "lt"
          ],
          "type": "object"
        },
        {
          "additionalProperties": false,
          "description": "A condition to check a selection against a selector.",
          "properties": {
            "exists": {
              "$ref": "#/definitions/SubgraphSelector",
              "description": "#/definitions/SubgraphSelector"
            }
          },
          "required": [
            "exists"
          ],
          "type": "object"
        },
        {
          "additionalProperties": false,
          "description": "All sub-conditions must be true.",
          "properties": {
            "all": {
              "items": {
                "$ref": "#/definitions/Condition_for_SubgraphSelector",
                "description": "#/definitions/Condition_for_SubgraphSelector"
              },
              "type": "array"
            }
          },
          "required": [
            "all"
          ],
          "type": "object"
        },
        {
          "additionalProperties": false,
          "description": "At least one sub-conditions must be true.",
          "properties": {
            "any": {
              "items": {
                "$ref": "#/definitions/Condition_for_SubgraphSelector",
                "description": "#/definitions/Condition_for_SubgraphSelector"
              },
              "type": "array"
            }
          },
          "required": [
            "any"
          ],
          "type": "object"
        },
        {
          "additionalProperties": false,
          "description": "The sub-condition must not be true",
          "properties": {
            "not": {
              "$ref": "#/definitions/Condition_for_SubgraphSelector",
              "description": "#/definitions/Condition_for_SubgraphSelector"
            }
          },
          "required": [
            "not"
          ],
          "type": "object"
        },
        {
          "description": "Static true condition",
          "enum": [
            "true"
          ],
          "type": "string"
        },
        {
          "description": "Static false condition",
          "enum": [
            "false"
          ],
          "type": "string"
        }
      ]
    },
    "Condition_for_SupergraphSelector": {
      "oneOf": [
        {
          "additionalProperties": false,
          "description": "A condition to check a selection against a value.",
          "properties": {
            "eq": {
              "items": {
                "$ref": "#/definitions/SelectorOrValue_for_SupergraphSelector",
                "description": "#/definitions/SelectorOrValue_for_SupergraphSelector"
              },
              "maxItems": 2,
              "minItems": 2,
              "type": "array"
            }
          },
          "required": [
            "eq"
          ],
          "type": "object"
        },
        {
          "additionalProperties": false,
          "description": "The first selection must be greater than the second selection.",
          "properties": {
            "gt": {
              "items": {
                "$ref": "#/definitions/SelectorOrValue_for_SupergraphSelector",
                "description": "#/definitions/SelectorOrValue_for_SupergraphSelector"
              },
              "maxItems": 2,
              "minItems": 2,
              "type": "array"
            }
          },
          "required": [
            "gt"
          ],
          "type": "object"
        },
        {
          "additionalProperties": false,
          "description": "The first selection must be less than the second selection.",
          "properties": {
            "lt": {
              "items": {
                "$ref": "#/definitions/SelectorOrValue_for_SupergraphSelector",
                "description": "#/definitions/SelectorOrValue_for_SupergraphSelector"
              },
              "maxItems": 2,
              "minItems": 2,
              "type": "array"
            }
          },
          "required": [
            "lt"
          ],
          "type": "object"
        },
        {
          "additionalProperties": false,
          "description": "A condition to check a selection against a selector.",
          "properties": {
            "exists": {
              "$ref": "#/definitions/SupergraphSelector",
              "description": "#/definitions/SupergraphSelector"
            }
          },
          "required": [
            "exists"
          ],
          "type": "object"
        },
        {
          "additionalProperties": false,
          "description": "All sub-conditions must be true.",
          "properties": {
            "all": {
              "items": {
                "$ref": "#/definitions/Condition_for_SupergraphSelector",
                "description": "#/definitions/Condition_for_SupergraphSelector"
              },
              "type": "array"
            }
          },
          "required": [
            "all"
          ],
          "type": "object"
        },
        {
          "additionalProperties": false,
          "description": "At least one sub-conditions must be true.",
          "properties": {
            "any": {
              "items": {
                "$ref": "#/definitions/Condition_for_SupergraphSelector",
                "description": "#/definitions/Condition_for_SupergraphSelector"
              },
              "type": "array"
            }
          },
          "required": [
            "any"
          ],
          "type": "object"
        },
        {
          "additionalProperties": false,
          "description": "The sub-condition must not be true",
          "properties": {
            "not": {
              "$ref": "#/definitions/Condition_for_SupergraphSelector",
              "description": "#/definitions/Condition_for_SupergraphSelector"
            }
          },
          "required": [
            "not"
          ],
          "type": "object"
        },
        {
          "description": "Static true condition",
          "enum": [
            "true"
          ],
          "type": "string"
        },
        {
          "description": "Static false condition",
          "enum": [
            "false"
          ],
          "type": "string"
        }
      ]
    },
    "Conf": {
      "description": "Configuration for the test plugin",
      "properties": {
        "name": {
          "description": "The name of the test",
          "type": "string"
        }
      },
      "required": [
        "name"
      ],
      "type": "object"
    },
    "Conf2": {
      "additionalProperties": false,
      "description": "Authentication",
      "properties": {
        "connector": {
          "$ref": "#/definitions/Config6",
          "description": "#/definitions/Config6",
          "nullable": true
        },
        "router": {
          "$ref": "#/definitions/RouterConf",
          "description": "#/definitions/RouterConf",
          "nullable": true
        },
        "subgraph": {
          "$ref": "#/definitions/Config5",
          "description": "#/definitions/Config5",
          "nullable": true
        }
      },
      "type": "object"
    },
    "Conf3": {
      "description": "Authorization plugin",
      "properties": {
        "directives": {
          "$ref": "#/definitions/Directives",
          "description": "#/definitions/Directives"
        },
        "require_authentication": {
          "default": false,
          "description": "Reject unauthenticated requests",
          "type": "boolean"
        }
      },
      "type": "object"
    },
    "Conf4": {
      "additionalProperties": false,
      "description": "Configures the externalization plugin",
      "properties": {
        "client": {
          "$ref": "#/definitions/Client",
          "description": "#/definitions/Client",
          "nullable": true
        },
        "execution": {
          "$ref": "#/definitions/ExecutionStage",
          "description": "#/definitions/ExecutionStage"
        },
        "router": {
          "$ref": "#/definitions/RouterStage",
          "description": "#/definitions/RouterStage"
        },
        "subgraph": {
          "$ref": "#/definitions/SubgraphStages",
          "description": "#/definitions/SubgraphStages"
        },
        "supergraph": {
          "$ref": "#/definitions/SupergraphStage",
          "description": "#/definitions/SupergraphStage"
        },
        "timeout": {
          "default": {
            "nanos": 0,
            "secs": 1
          },
          "description": "The timeout for external requests",
          "type": "string"
        },
        "url": {
          "description": "The url you'd like to offload processing to",
          "type": "string"
        }
      },
      "required": [
        "url"
      ],
      "type": "object"
    },
    "Conf5": {
      "type": "object"
    },
    "Conf6": {
      "anyOf": [
        {
          "additionalProperties": {
            "type": "string"
          },
          "description": "Subgraph URL mappings",
          "type": "object"
        }
      ],
      "description": "Subgraph URL mappings"
    },
    "Conf7": {
      "additionalProperties": false,
      "description": "Configuration for the Rhai Plugin",
      "properties": {
        "main": {
          "description": "The main entry point for Rhai script evaluation",
          "nullable": true,
          "type": "string"
        },
        "scripts": {
          "description": "The directory where Rhai scripts can be found",
          "nullable": true,
          "type": "string"
        }
      },
      "type": "object"
    },
    "Conf8": {
      "additionalProperties": false,
      "description": "Telemetry configuration",
      "properties": {
        "apollo": {
          "$ref": "#/definitions/Config13",
          "description": "#/definitions/Config13"
        },
        "exporters": {
          "$ref": "#/definitions/Exporters",
          "description": "#/definitions/Exporters"
        },
        "instrumentation": {
          "$ref": "#/definitions/Instrumentation",
          "description": "#/definitions/Instrumentation"
        }
      },
      "type": "object"
    },
    "Config": {
      "additionalProperties": false,
      "description": "Configuration options pertaining to the health component.",
      "properties": {
        "enabled": {
          "default": true,
          "description": "Set to false to disable the health check",
          "type": "boolean"
        },
        "listen": {
          "$ref": "#/definitions/ListenAddr",
          "description": "#/definitions/ListenAddr"
        },
        "path": {
          "default": "/health",
          "description": "Optionally set a custom healthcheck path Defaults to /health",
          "type": "string"
        },
        "readiness": {
          "$ref": "#/definitions/ReadinessConfig",
          "description": "#/definitions/ReadinessConfig"
        }
      },
      "type": "object"
    },
    "Config10": {
      "additionalProperties": false,
      "description": "Configuration for exposing errors that originate from subgraphs",
      "properties": {
        "all": {
          "$ref": "#/definitions/ErrorMode",
          "description": "#/definitions/ErrorMode"
        },
        "subgraphs": {
          "additionalProperties": {
            "$ref": "#/definitions/SubgraphConfig2",
            "description": "#/definitions/SubgraphConfig2"
          },
          "default": {},
          "description": "Overrides global configuration on a per-subgraph basis",
          "type": "object"
        }
      },
      "type": "object"
    },
    "Config11": {
      "additionalProperties": false,
      "description": "Configuration for entity caching",
      "properties": {
        "enabled": {
          "default": false,
          "description": "Enable or disable the entity caching feature",
          "type": "boolean"
        },
        "expose_keys_in_context": {
          "default": false,
          "description": "Expose cache keys in context",
          "type": "boolean"
        },
        "invalidation": {
          "$ref": "#/definitions/InvalidationEndpointConfig2",
          "description": "#/definitions/InvalidationEndpointConfig2",
          "nullable": true
        },
        "metrics": {
          "$ref": "#/definitions/Metrics2",
          "description": "#/definitions/Metrics2"
        },
        "subgraph": {
          "$ref": "#/definitions/SubgraphConfiguration_for_Subgraph2",
          "description": "#/definitions/SubgraphConfiguration_for_Subgraph2"
        }
      },
      "required": [
        "subgraph"
      ],
      "type": "object"
    },
    "Config12": {
      "description": "Configuration for the progressive override plugin",
      "type": "object"
    },
    "Config13": {
      "additionalProperties": false,
      "properties": {
        "batch_processor": {
          "$ref": "#/definitions/BatchProcessorConfig",
          "description": "#/definitions/BatchProcessorConfig"
        },
        "buffer_size": {
          "default": 10000,
          "description": "The buffer size for sending traces to Apollo. Increase this if you are experiencing lost traces.",
          "format": "uint",
          "minimum": 1.0,
          "type": "integer"
        },
        "client_name_header": {
          "default": "apollographql-client-name",
          "description": "The name of the header to extract from requests when populating 'client name' for traces and metrics in Apollo Studio.",
          "nullable": true,
          "type": "string"
        },
        "client_version_header": {
          "default": "apollographql-client-version",
          "description": "The name of the header to extract from requests when populating 'client version' for traces and metrics in Apollo Studio.",
          "nullable": true,
          "type": "string"
        },
        "endpoint": {
          "default": "https://usage-reporting.api.apollographql.com/api/ingress/traces",
          "description": "The Apollo Studio endpoint for exporting traces and metrics.",
          "type": "string"
        },
        "errors": {
          "$ref": "#/definitions/ErrorsConfiguration",
          "description": "#/definitions/ErrorsConfiguration"
        },
        "experimental_local_field_metrics": {
          "default": false,
          "description": "Enable field metrics that are generated without FTV1 to be sent to Apollo Studio.",
          "type": "boolean"
        },
        "experimental_otlp_endpoint": {
          "default": "https://usage-reporting.api.apollographql.com/",
          "description": "The Apollo Studio endpoint for exporting traces and metrics.",
          "type": "string"
        },
        "experimental_otlp_tracing_protocol": {
          "$ref": "#/definitions/Protocol",
          "description": "#/definitions/Protocol"
        },
        "field_level_instrumentation_sampler": {
          "$ref": "#/definitions/SamplerOption",
          "description": "#/definitions/SamplerOption"
        },
        "metrics_reference_mode": {
          "$ref": "#/definitions/ApolloMetricsReferenceMode",
          "description": "#/definitions/ApolloMetricsReferenceMode"
        },
        "otlp_tracing_sampler": {
          "$ref": "#/definitions/SamplerOption",
          "description": "#/definitions/SamplerOption"
        },
        "send_headers": {
          "$ref": "#/definitions/ForwardHeaders",
          "description": "#/definitions/ForwardHeaders"
        },
        "send_variable_values": {
          "$ref": "#/definitions/ForwardValues",
          "description": "#/definitions/ForwardValues"
        },
        "signature_normalization_algorithm": {
          "$ref": "#/definitions/ApolloSignatureNormalizationAlgorithm",
          "description": "#/definitions/ApolloSignatureNormalizationAlgorithm"
        }
      },
      "type": "object"
    },
    "Config14": {
      "additionalProperties": false,
      "properties": {
        "batch_processor": {
          "$ref": "#/definitions/BatchProcessorConfig",
          "description": "#/definitions/BatchProcessorConfig"
        },
        "enabled": {
          "description": "Enable otlp",
          "type": "boolean"
        },
        "endpoint": {
          "default": null,
          "description": "The endpoint to send data to",
          "nullable": true,
          "type": "string"
        },
        "grpc": {
          "$ref": "#/definitions/GrpcExporter",
          "description": "#/definitions/GrpcExporter"
        },
        "http": {
          "$ref": "#/definitions/HttpExporter",
          "description": "#/definitions/HttpExporter"
        },
        "protocol": {
          "$ref": "#/definitions/Protocol",
          "description": "#/definitions/Protocol"
        },
        "temporality": {
          "$ref": "#/definitions/Temporality",
          "description": "#/definitions/Temporality"
        }
      },
      "required": [
        "enabled"
      ],
      "type": "object"
    },
    "Config15": {
      "additionalProperties": false,
      "description": "Prometheus configuration",
      "properties": {
        "enabled": {
          "default": false,
          "description": "Set to true to enable",
          "type": "boolean"
        },
        "listen": {
          "$ref": "#/definitions/ListenAddr",
          "description": "#/definitions/ListenAddr"
        },
        "path": {
          "default": "/metrics",
          "description": "The path where prometheus will be exposed",
          "type": "string"
        },
        "resource_selector": {
          "$ref": "#/definitions/ResourceSelectorConfig",
          "description": "#/definitions/ResourceSelectorConfig"
        }
      },
      "type": "object"
    },
    "Config16": {
      "additionalProperties": false,
      "properties": {
        "batch_processor": {
          "$ref": "#/definitions/BatchProcessorConfig",
          "description": "#/definitions/BatchProcessorConfig"
        },
        "enabled": {
          "description": "Enable zipkin",
          "type": "boolean"
        },
        "endpoint": {
          "$ref": "#/definitions/UriEndpoint",
          "description": "#/definitions/UriEndpoint"
        }
      },
      "required": [
        "enabled"
      ],
      "type": "object"
    },
    "Config17": {
      "additionalProperties": false,
      "properties": {
        "batch_processor": {
          "$ref": "#/definitions/BatchProcessorConfig",
          "description": "#/definitions/BatchProcessorConfig"
        },
        "enable_span_mapping": {
          "default": true,
          "description": "Enable datadog span mapping for span name and resource name.",
          "type": "boolean"
        },
        "enabled": {
          "description": "Enable datadog",
          "type": "boolean"
        },
        "endpoint": {
          "$ref": "#/definitions/UriEndpoint",
          "description": "#/definitions/UriEndpoint"
        },
        "fixed_span_names": {
          "default": true,
          "description": "Fixes the span names, this means that the APM view will show the original span names in the operation dropdown.",
          "type": "boolean"
        },
        "resource_mapping": {
          "additionalProperties": {
            "type": "string"
          },
          "default": {},
          "description": "Custom mapping to be used as the resource field in spans, defaults to: router -> http.route supergraph -> graphql.operation.name query_planning -> graphql.operation.name subgraph -> subgraph.name subgraph_request -> subgraph.name http_request -> http.route",
          "type": "object"
        },
        "span_metrics": {
          "additionalProperties": {
            "type": "boolean"
          },
          "default": {
            "connect": true,
            "connect_request": true,
            "execution": true,
            "http_request": true,
            "parse_query": true,
            "query_planning": true,
            "request": true,
            "router": true,
            "subgraph": true,
            "subgraph_request": true,
            "supergraph": true
          },
          "description": "Which spans will be eligible for span stats to be collected for viewing in the APM view. Defaults to true for `request`, `router`, `query_parsing`, `supergraph`, `execution`, `query_planning`, `subgraph`, `subgraph_request`, `connect`, `connect_request` and `http_request`.",
          "type": "object"
        }
      },
      "required": [
        "enabled"
      ],
      "type": "object"
    },
    "Config18": {
      "additionalProperties": false,
      "description": "Configuration for the experimental traffic shaping plugin",
      "properties": {
        "all": {
          "$ref": "#/definitions/SubgraphShaping",
          "description": "#/definitions/SubgraphShaping",
          "nullable": true
        },
        "connector": {
          "$ref": "#/definitions/ConnectorsShapingConfig",
          "description": "#/definitions/ConnectorsShapingConfig"
        },
        "deduplicate_variables": {
          "default": null,
          "description": "DEPRECATED, now always enabled: Enable variable deduplication optimization when sending requests to subgraphs (https://github.com/apollographql/router/issues/87)",
          "nullable": true,
          "type": "boolean"
        },
        "router": {
          "$ref": "#/definitions/RouterShaping",
          "description": "#/definitions/RouterShaping",
          "nullable": true
        },
        "subgraphs": {
          "additionalProperties": {
            "$ref": "#/definitions/SubgraphShaping",
            "description": "#/definitions/SubgraphShaping"
          },
          "description": "Applied on specific subgraphs",
          "type": "object"
        }
      },
      "type": "object"
    },
    "Config2": {
      "additionalProperties": false,
      "description": "Configuration for operation limits, parser limits, HTTP limits, etc.",
      "properties": {
        "http1_max_request_buf_size": {
          "default": null,
          "description": "Limit the maximum buffer size for the HTTP1 connection.\n\nDefault is ~400kib.",
          "nullable": true,
          "type": "string"
        },
        "http1_max_request_headers": {
          "default": null,
          "description": "Limit the maximum number of headers of incoming HTTP1 requests. Default is 100.\n\nIf router receives more headers than the buffer size, it responds to the client with \"431 Request Header Fields Too Large\".",
          "format": "uint",
          "minimum": 0.0,
          "nullable": true,
          "type": "integer"
        },
        "http_max_request_bytes": {
          "default": 2000000,
          "description": "Limit the size of incoming HTTP requests read from the network, to protect against running out of memory. Default: 2000000 (2 MB)",
          "format": "uint",
          "minimum": 0.0,
          "type": "integer"
        },
        "introspection_max_depth": {
          "default": true,
          "description": "Limit the depth of nested list fields in introspection queries to protect avoid generating huge responses. Returns a GraphQL error with `{ message: \"Maximum introspection depth exceeded\" }` when nested fields exceed the limit. Default: true",
          "type": "boolean"
        },
        "max_aliases": {
          "default": null,
          "description": "If set, requests with operations with more aliases than this maximum are rejected with a HTTP 400 Bad Request response and GraphQL error with `\"extensions\": {\"code\": \"MAX_ALIASES_LIMIT\"}`",
          "format": "uint32",
          "minimum": 0.0,
          "nullable": true,
          "type": "integer"
        },
        "max_depth": {
          "default": null,
          "description": "If set, requests with operations deeper than this maximum are rejected with a HTTP 400 Bad Request response and GraphQL error with `\"extensions\": {\"code\": \"MAX_DEPTH_LIMIT\"}`\n\nCounts depth of an operation, looking at its selection sets,˛ including fields in fragments and inline fragments. The following example has a depth of 3.\n\n```graphql query getProduct { book { # 1 ...bookDetails } }\n\nfragment bookDetails on Book { details { # 2 ... on ProductDetailsBook { country # 3 } } } ```",
          "format": "uint32",
          "minimum": 0.0,
          "nullable": true,
          "type": "integer"
        },
        "max_height": {
          "default": null,
          "description": "If set, requests with operations higher than this maximum are rejected with a HTTP 400 Bad Request response and GraphQL error with `\"extensions\": {\"code\": \"MAX_DEPTH_LIMIT\"}`\n\nHeight is based on simple merging of fields using the same name or alias, but only within the same selection set. For example `name` here is only counted once and the query has height 3, not 4:\n\n```graphql query { name { first } name { last } } ```\n\nThis may change in a future version of Apollo Router to do [full field merging across fragments][merging] instead.\n\n[merging]: https://spec.graphql.org/October2021/#sec-Field-Selection-Merging]",
          "format": "uint32",
          "minimum": 0.0,
          "nullable": true,
          "type": "integer"
        },
        "max_root_fields": {
          "default": null,
          "description": "If set, requests with operations with more root fields than this maximum are rejected with a HTTP 400 Bad Request response and GraphQL error with `\"extensions\": {\"code\": \"MAX_ROOT_FIELDS_LIMIT\"}`\n\nThis limit counts only the top level fields in a selection set, including fragments and inline fragments.",
          "format": "uint32",
          "minimum": 0.0,
          "nullable": true,
          "type": "integer"
        },
        "parser_max_recursion": {
          "default": 500,
          "description": "Limit recursion in the GraphQL parser to protect against stack overflow. default: 500",
          "format": "uint",
          "minimum": 0.0,
          "type": "integer"
        },
        "parser_max_tokens": {
          "default": 15000,
          "description": "Limit the number of tokens the GraphQL parser processes before aborting.",
          "format": "uint",
          "minimum": 0.0,
          "type": "integer"
        },
        "warn_only": {
          "default": false,
          "description": "If set to true (which is the default is dev mode), requests that exceed a `max_*` limit are *not* rejected. Instead they are executed normally, and a warning is logged.",
          "type": "boolean"
        }
      },
      "type": "object"
    },
    "Config3": {
      "description": "This is a broken plugin for testing purposes only.",
      "properties": {
        "enabled": {
          "description": "Enable the broken plugin.",
          "type": "boolean"
        }
      },
      "required": [
        "enabled"
      ],
      "type": "object"
    },
    "Config4": {
      "description": "Restricted plugin (for testing purposes only)",
      "properties": {
        "enabled": {
          "description": "Enable the restricted plugin (for testing purposes only)",
          "type": "boolean"
        }
      },
      "required": [
        "enabled"
      ],
      "type": "object"
    },
    "Config5": {
      "additionalProperties": false,
      "description": "Configure subgraph authentication",
      "properties": {
        "all": {
          "$ref": "#/definitions/AuthConfig",
          "description": "#/definitions/AuthConfig",
          "nullable": true
        },
        "subgraphs": {
          "additionalProperties": {
            "$ref": "#/definitions/AuthConfig",
            "description": "#/definitions/AuthConfig"
          },
          "default": {},
          "description": "Create a configuration that will apply only to a specific subgraph.",
          "type": "object"
        }
      },
      "type": "object"
    },
    "Config6": {
      "additionalProperties": false,
      "description": "Configure connector authentication",
      "properties": {
        "sources": {
          "additionalProperties": {
            "$ref": "#/definitions/AuthConfig",
            "description": "#/definitions/AuthConfig"
          },
          "default": {},
          "description": "Create a configuration that will apply only to a specific source.",
          "type": "object"
        }
      },
      "type": "object"
    },
    "Config7": {
      "type": "object"
    },
    "Config8": {
      "additionalProperties": false,
      "description": "Configuration for subgraph caching",
      "properties": {
        "debug": {
          "default": false,
          "description": "Enable debug mode for the debugger",
          "type": "boolean"
        },
        "enabled": {
          "default": false,
          "description": "Enable or disable the subgraph caching feature",
          "type": "boolean"
        },
        "invalidation": {
          "$ref": "#/definitions/InvalidationEndpointConfig",
          "description": "#/definitions/InvalidationEndpointConfig",
          "nullable": true
        },
        "metrics": {
          "$ref": "#/definitions/Metrics",
          "description": "#/definitions/Metrics"
        },
        "subgraph": {
          "$ref": "#/definitions/SubgraphConfiguration_for_Subgraph",
          "description": "#/definitions/SubgraphConfiguration_for_Subgraph"
        }
      },
      "required": [
        "subgraph"
      ],
      "type": "object"
    },
    "Config9": {
      "additionalProperties": false,
      "description": "Configuration for header propagation",
      "properties": {
        "all": {
          "$ref": "#/definitions/HeadersLocation",
          "description": "#/definitions/HeadersLocation",
          "nullable": true
        },
        "connector": {
          "$ref": "#/definitions/ConnectorHeadersConfiguration",
          "description": "#/definitions/ConnectorHeadersConfiguration"
        },
        "subgraphs": {
          "additionalProperties": {
            "$ref": "#/definitions/HeadersLocation",
            "description": "#/definitions/HeadersLocation"
          },
          "description": "Rules to specific subgraphs",
          "type": "object"
        }
      },
      "type": "object"
    },
    "ConnectorAttributes": {
      "additionalProperties": false,
      "properties": {
        "connector.http.method": {
          "$ref": "#/definitions/StandardAttribute",
          "description": "#/definitions/StandardAttribute",
          "nullable": true
        },
        "connector.source.name": {
          "$ref": "#/definitions/StandardAttribute",
          "description": "#/definitions/StandardAttribute",
          "nullable": true
        },
        "connector.url.template": {
          "$ref": "#/definitions/StandardAttribute",
          "description": "#/definitions/StandardAttribute",
          "nullable": true
        },
        "subgraph.name": {
          "$ref": "#/definitions/StandardAttribute",
          "description": "#/definitions/StandardAttribute",
          "nullable": true
        }
      },
      "type": "object"
    },
    "ConnectorConfiguration_for_TlsClient": {
      "properties": {
        "all": {
          "$ref": "#/definitions/TlsClient",
          "description": "#/definitions/TlsClient"
        },
        "sources": {
          "additionalProperties": {
            "$ref": "#/definitions/TlsClient",
            "description": "#/definitions/TlsClient"
          },
          "default": {},
          "description": "Map of subgraph_name.connector_source_name to configuration",
          "type": "object"
        }
      },
      "type": "object"
    },
    "ConnectorEventsConfig": {
      "additionalProperties": false,
      "properties": {
        "error": {
          "$ref": "#/definitions/StandardEventConfig_for_ConnectorSelector",
          "description": "#/definitions/StandardEventConfig_for_ConnectorSelector"
        },
        "request": {
          "$ref": "#/definitions/StandardEventConfig_for_ConnectorSelector",
          "description": "#/definitions/StandardEventConfig_for_ConnectorSelector"
        },
        "response": {
          "$ref": "#/definitions/StandardEventConfig_for_ConnectorSelector",
          "description": "#/definitions/StandardEventConfig_for_ConnectorSelector"
        }
      },
      "type": "object"
    },
    "ConnectorHeadersConfiguration": {
      "additionalProperties": false,
      "properties": {
        "all": {
          "$ref": "#/definitions/HeadersLocation",
          "description": "#/definitions/HeadersLocation",
          "nullable": true
        },
        "sources": {
          "additionalProperties": {
            "$ref": "#/definitions/HeadersLocation",
            "description": "#/definitions/HeadersLocation"
          },
          "description": "Map of subgraph_name.connector_source_name to configuration",
          "type": "object"
        }
      },
      "type": "object"
    },
    "ConnectorInstrumentsConfig": {
      "additionalProperties": false,
      "properties": {
        "http.client.request.body.size": {
          "$ref": "#/definitions/DefaultedStandardInstrument_for_extendable_attribute_apollo_router::plugins::telemetry::config_new::connector::attributes::ConnectorAttributes_apollo_router::plugins::telemetry::config_new::connector::selectors::ConnectorSelector",
          "description": "#/definitions/DefaultedStandardInstrument_for_extendable_attribute_apollo_router::plugins::telemetry::config_new::connector::attributes::ConnectorAttributes_apollo_router::plugins::telemetry::config_new::connector::selectors::ConnectorSelector"
        },
        "http.client.request.duration": {
          "$ref": "#/definitions/DefaultedStandardInstrument_for_extendable_attribute_apollo_router::plugins::telemetry::config_new::connector::attributes::ConnectorAttributes_apollo_router::plugins::telemetry::config_new::connector::selectors::ConnectorSelector",
          "description": "#/definitions/DefaultedStandardInstrument_for_extendable_attribute_apollo_router::plugins::telemetry::config_new::connector::attributes::ConnectorAttributes_apollo_router::plugins::telemetry::config_new::connector::selectors::ConnectorSelector"
        },
        "http.client.response.body.size": {
          "$ref": "#/definitions/DefaultedStandardInstrument_for_extendable_attribute_apollo_router::plugins::telemetry::config_new::connector::attributes::ConnectorAttributes_apollo_router::plugins::telemetry::config_new::connector::selectors::ConnectorSelector",
          "description": "#/definitions/DefaultedStandardInstrument_for_extendable_attribute_apollo_router::plugins::telemetry::config_new::connector::attributes::ConnectorAttributes_apollo_router::plugins::telemetry::config_new::connector::selectors::ConnectorSelector"
        }
      },
      "type": "object"
    },
    "ConnectorSelector": {
      "anyOf": [
        {
          "additionalProperties": false,
          "properties": {
            "subgraph_name": {
              "description": "The subgraph name",
              "type": "boolean"
            }
          },
          "required": [
            "subgraph_name"
          ],
          "type": "object"
        },
        {
          "additionalProperties": false,
          "properties": {
            "connector_source": {
              "$ref": "#/definitions/ConnectorSource",
              "description": "#/definitions/ConnectorSource"
            }
          },
          "required": [
            "connector_source"
          ],
          "type": "object"
        },
        {
          "additionalProperties": false,
          "properties": {
            "connector_http_request_header": {
              "description": "The name of a connector HTTP request header.",
              "type": "string"
            },
            "default": {
              "description": "Optional default value.",
              "nullable": true,
              "type": "string"
            }
          },
          "required": [
            "connector_http_request_header"
          ],
          "type": "object"
        },
        {
          "additionalProperties": false,
          "properties": {
            "connector_http_response_header": {
              "description": "The name of a connector HTTP response header.",
              "type": "string"
            },
            "default": {
              "description": "Optional default value.",
              "nullable": true,
              "type": "string"
            }
          },
          "required": [
            "connector_http_response_header"
          ],
          "type": "object"
        },
        {
          "additionalProperties": false,
          "properties": {
            "connector_http_response_status": {
              "$ref": "#/definitions/ResponseStatus",
              "description": "#/definitions/ResponseStatus"
            }
          },
          "required": [
            "connector_http_response_status"
          ],
          "type": "object"
        },
        {
          "additionalProperties": false,
          "properties": {
            "connector_http_method": {
              "description": "The connector HTTP method.",
              "type": "boolean"
            }
          },
          "required": [
            "connector_http_method"
          ],
          "type": "object"
        },
        {
          "additionalProperties": false,
          "properties": {
            "connector_url_template": {
              "description": "The connector URL template.",
              "type": "boolean"
            }
          },
          "required": [
            "connector_url_template"
          ],
          "type": "object"
        },
        {
          "additionalProperties": false,
          "properties": {
            "static": {
              "$ref": "#/definitions/AttributeValue",
              "description": "#/definitions/AttributeValue"
            }
          },
          "required": [
            "static"
          ],
          "type": "object"
        },
        {
          "additionalProperties": false,
          "properties": {
            "error": {
              "$ref": "#/definitions/ErrorRepr",
              "description": "#/definitions/ErrorRepr"
            }
          },
          "required": [
            "error"
          ],
          "type": "object"
        },
        {
          "additionalProperties": false,
          "properties": {
            "connector_request_mapping_problems": {
              "$ref": "#/definitions/MappingProblems",
              "description": "#/definitions/MappingProblems"
            }
          },
          "required": [
            "connector_request_mapping_problems"
          ],
          "type": "object"
        },
        {
          "additionalProperties": false,
          "properties": {
            "connector_response_mapping_problems": {
              "$ref": "#/definitions/MappingProblems",
              "description": "#/definitions/MappingProblems"
            }
          },
          "required": [
            "connector_response_mapping_problems"
          ],
          "type": "object"
        }
      ]
    },
    "ConnectorShaping": {
      "additionalProperties": false,
      "properties": {
        "compression": {
          "$ref": "#/definitions/Compression",
          "description": "#/definitions/Compression",
          "nullable": true
        },
        "dns_resolution_strategy": {
          "$ref": "#/definitions/DnsResolutionStrategy",
          "description": "#/definitions/DnsResolutionStrategy",
          "nullable": true
        },
        "experimental_http2": {
          "$ref": "#/definitions/Http2Config",
          "description": "#/definitions/Http2Config",
          "nullable": true
        },
        "global_rate_limit": {
          "$ref": "#/definitions/RateLimitConf",
          "description": "#/definitions/RateLimitConf",
          "nullable": true
        },
        "timeout": {
          "default": null,
          "description": "Enable timeout for connectors requests",
          "type": "string"
        }
      },
      "type": "object"
    },
    "ConnectorSource": {
      "oneOf": [
        {
          "description": "The name of the connector source.",
          "enum": [
            "name"
          ],
          "type": "string"
        }
      ]
    },
    "ConnectorSpans": {
      "additionalProperties": false,
      "properties": {
        "attributes": {
          "$ref": "#/definitions/extendable_attribute_apollo_router::plugins::telemetry::config_new::connector::attributes::ConnectorAttributes_apollo_router::plugins::telemetry::config_new::conditional::Conditional<apollo_router::plugins::telemetry::config_new::connector::selectors::ConnectorSelector>",
          "description": "#/definitions/extendable_attribute_apollo_router::plugins::telemetry::config_new::connector::attributes::ConnectorAttributes_apollo_router::plugins::telemetry::config_new::conditional::Conditional<apollo_router::plugins::telemetry::config_new::connector::selectors::ConnectorSelector>"
        }
      },
      "type": "object"
    },
    "ConnectorValue": {
      "anyOf": [
        {
          "$ref": "#/definitions/Standard",
          "description": "#/definitions/Standard"
        },
        {
          "$ref": "#/definitions/ConnectorSelector",
          "description": "#/definitions/ConnectorSelector"
        }
      ]
    },
    "ConnectorsConfig": {
      "additionalProperties": false,
      "properties": {
        "debug_extensions": {
          "default": false,
          "description": "Enables connector debugging information on response extensions if the feature is enabled",
          "type": "boolean"
        },
        "expose_sources_in_context": {
          "default": false,
          "description": "When enabled, adds an entry to the context for use in coprocessors ```json { \"context\": { \"entries\": { \"apollo_connectors::sources_in_query_plan\": [ { \"subgraph_name\": \"subgraph\", \"source_name\": \"source\" } ] } } } ```",
          "type": "boolean"
        },
        "max_requests_per_operation_per_source": {
          "default": null,
          "description": "The maximum number of requests for a connector source",
          "format": "uint",
          "minimum": 0.0,
          "nullable": true,
          "type": "integer"
        },
        "preview_connect_v0_2": {
          "default": null,
          "deprecated": true,
          "description": "Enables Connect spec v0.2 during the preview.",
          "nullable": true,
          "type": "boolean"
        },
        "preview_connect_v0_3": {
          "default": null,
          "description": "Feature gate for Connect spec v0.3. Set to `true` to enable the using the v0.3 spec during the preview phase.",
          "nullable": true,
          "type": "boolean"
        },
        "sources": {
          "additionalProperties": {
            "$ref": "#/definitions/SourceConfiguration",
            "description": "#/definitions/SourceConfiguration"
          },
          "default": {},
          "description": "Map of subgraph_name.connector_source_name to source configuration",
          "type": "object"
        },
        "subgraphs": {
          "additionalProperties": {
            "$ref": "#/definitions/SubgraphConnectorConfiguration",
            "description": "#/definitions/SubgraphConnectorConfiguration"
          },
          "default": {},
          "deprecated": true,
          "description": "A map of subgraph name to connectors config for that subgraph",
          "type": "object"
        }
      },
      "type": "object"
    },
    "ConnectorsShapingConfig": {
      "additionalProperties": false,
      "properties": {
        "all": {
          "$ref": "#/definitions/ConnectorShaping",
          "description": "#/definitions/ConnectorShaping",
          "nullable": true
        },
        "sources": {
          "additionalProperties": {
            "$ref": "#/definitions/ConnectorShaping",
            "description": "#/definitions/ConnectorShaping"
          },
          "description": "Applied on specific connector sources",
          "type": "object"
        }
      },
      "type": "object"
    },
    "ContextConf": {
      "anyOf": [
        {
          "description": "Deprecated configuration using a boolean",
          "type": "boolean"
        },
        {
          "$ref": "#/definitions/NewContextConf",
          "description": "#/definitions/NewContextConf"
        }
      ],
      "description": "Configures the context"
    },
    "CooperativeCancellation": {
      "additionalProperties": false,
      "properties": {
        "enabled": {
          "default": true,
          "description": "When true, cooperative cancellation is enabled.",
          "type": "boolean"
        },
        "mode": {
          "$ref": "#/definitions/Mode",
          "description": "#/definitions/Mode"
        },
        "timeout": {
          "default": null,
          "description": "Enable timeout for query planning.",
          "nullable": true,
          "type": "string"
        }
      },
      "type": "object"
    },
    "Cors": {
      "additionalProperties": false,
      "description": "Cross origin request configuration.",
      "properties": {
        "allow_any_origin": {
          "default": false,
          "description": "Set to true to allow any origin.\n\nDefaults to false Having this set to true is the only way to allow Origin: null.",
          "type": "boolean"
        },
        "allow_credentials": {
          "default": false,
          "description": "Set to true to add the `Access-Control-Allow-Credentials` header.",
          "type": "boolean"
        },
        "allow_headers": {
          "default": [],
          "description": "The headers to allow.\n\nIf this value is not set, the router will mirror client's `Access-Control-Request-Headers`.\n\nNote that if you set headers here, you also want to have a look at your `CSRF` plugins configuration, and make sure you either: - accept `x-apollo-operation-name` AND / OR `apollo-require-preflight` - defined `csrf` required headers in your yml configuration, as shown in the `examples/cors-and-csrf/custom-headers.router.yaml` files.",
          "items": {
            "type": "string"
          },
          "type": "array"
        },
        "expose_headers": {
          "default": null,
          "description": "Which response headers should be made available to scripts running in the browser, in response to a cross-origin request.",
          "items": {
            "type": "string"
          },
          "nullable": true,
          "type": "array"
        },
        "match_origins": {
          "default": null,
          "description": "`Regex`es you want to match the origins against to determine if they're allowed. Defaults to an empty list. Note that `origins` will be evaluated before `match_origins`",
          "items": {
            "type": "string"
          },
          "nullable": true,
          "type": "array"
        },
        "max_age": {
          "default": null,
          "description": "The `Access-Control-Max-Age` header value in time units",
          "type": "string"
        },
        "methods": {
          "default": [
            "GET",
            "POST",
            "OPTIONS"
          ],
          "description": "Allowed request methods. Defaults to GET, POST, OPTIONS.",
          "items": {
            "type": "string"
          },
          "type": "array"
        },
        "origins": {
          "default": [
            "https://studio.apollographql.com"
          ],
          "description": "The origin(s) to allow requests from. Defaults to `https://studio.apollographql.com/` for Apollo Studio.",
          "items": {
            "type": "string"
          },
          "type": "array"
        }
      },
      "type": "object"
    },
    "CostValue": {
      "oneOf": [
        {
          "description": "The estimated cost of the operation using the currently configured cost model",
          "enum": [
            "estimated"
          ],
          "type": "string"
        },
        {
          "description": "The actual cost of the operation using the currently configured cost model",
          "enum": [
            "actual"
          ],
          "type": "string"
        },
        {
          "description": "The delta between the estimated and actual cost of the operation using the currently configured cost model",
          "enum": [
            "delta"
          ],
          "type": "string"
        },
        {
          "description": "The result of the cost calculation. This is the error code returned by the cost calculation.",
          "enum": [
            "result"
          ],
          "type": "string"
        }
      ]
    },
    "DeduplicationConfig": {
      "additionalProperties": false,
      "description": "Subscription deduplication configuration",
      "properties": {
        "enabled": {
          "default": true,
          "description": "Enable subgraph subscription deduplication. When enabled, multiple identical requests to the same subgraph will share one WebSocket connection in passthrough mode. (default: true)",
          "type": "boolean"
        },
        "ignored_headers": {
          "default": [],
          "description": "List of headers to ignore for deduplication. Even if these headers are different, the subscription request is considered identical. For example, if you forward the \"User-Agent\" header, but the subgraph doesn't depend on the value of that header, adding it to this list will let the router dedupe subgraph subscriptions even if the header value is different.",
          "items": {
            "type": "string"
          },
          "type": "array",
          "uniqueItems": true
        }
      },
      "type": "object"
    },
    "DefaultAttributeRequirementLevel": {
      "oneOf": [
        {
          "description": "No default attributes set on spans, you have to set it one by one in the configuration to enable some attributes",
          "enum": [
            "none"
          ],
          "type": "string"
        },
        {
          "description": "Attributes that are marked as required in otel semantic conventions and apollo documentation will be included (default)",
          "enum": [
            "required"
          ],
          "type": "string"
        },
        {
          "description": "Attributes that are marked as required or recommended in otel semantic conventions and apollo documentation will be included",
          "enum": [
            "recommended"
          ],
          "type": "string"
        }
      ]
    },
    "DefaultChainConfig": {
      "additionalProperties": false,
      "description": "Configuration of the DefaultChainProvider",
      "properties": {
        "assume_role": {
          "$ref": "#/definitions/AssumeRoleProvider",
          "description": "#/definitions/AssumeRoleProvider",
          "nullable": true
        },
        "profile_name": {
          "description": "The profile name used by this provider",
          "nullable": true,
          "type": "string"
        },
        "region": {
          "description": "The AWS region this chain applies to.",
          "type": "string"
        },
        "service_name": {
          "description": "The service you're trying to access, eg: \"s3\", \"vpc-lattice-svcs\", etc.",
          "type": "string"
        }
      },
      "required": [
        "region",
        "service_name"
      ],
      "type": "object"
    },
    "DefaultedStandardInstrument_for_ActiveRequestsAttributes": {
      "anyOf": [
        {
          "type": "null"
        },
        {
          "type": "boolean"
        },
        {
          "additionalProperties": false,
          "properties": {
            "attributes": {
              "$ref": "#/definitions/ActiveRequestsAttributes",
              "description": "#/definitions/ActiveRequestsAttributes"
            }
          },
          "required": [
            "attributes"
          ],
          "type": "object"
        }
      ]
    },
    "DefaultedStandardInstrument_for_extendable_attribute_apollo_router::plugins::telemetry::config_new::cache::attributes::CacheAttributes_apollo_router::plugins::telemetry::config_new::subgraph::selectors::SubgraphSelector": {
      "anyOf": [
        {
          "type": "null"
        },
        {
          "type": "boolean"
        },
        {
          "additionalProperties": false,
          "properties": {
            "attributes": {
              "$ref": "#/definitions/extendable_attribute_apollo_router::plugins::telemetry::config_new::cache::attributes::CacheAttributes_apollo_router::plugins::telemetry::config_new::subgraph::selectors::SubgraphSelector",
              "description": "#/definitions/extendable_attribute_apollo_router::plugins::telemetry::config_new::cache::attributes::CacheAttributes_apollo_router::plugins::telemetry::config_new::subgraph::selectors::SubgraphSelector"
            }
          },
          "required": [
            "attributes"
          ],
          "type": "object"
        }
      ]
    },
    "DefaultedStandardInstrument_for_extendable_attribute_apollo_router::plugins::telemetry::config_new::connector::attributes::ConnectorAttributes_apollo_router::plugins::telemetry::config_new::connector::selectors::ConnectorSelector": {
      "anyOf": [
        {
          "type": "null"
        },
        {
          "type": "boolean"
        },
        {
          "additionalProperties": false,
          "properties": {
            "attributes": {
              "$ref": "#/definitions/extendable_attribute_apollo_router::plugins::telemetry::config_new::connector::attributes::ConnectorAttributes_apollo_router::plugins::telemetry::config_new::connector::selectors::ConnectorSelector",
              "description": "#/definitions/extendable_attribute_apollo_router::plugins::telemetry::config_new::connector::attributes::ConnectorAttributes_apollo_router::plugins::telemetry::config_new::connector::selectors::ConnectorSelector"
            }
          },
          "required": [
            "attributes"
          ],
          "type": "object"
        }
      ]
    },
    "DefaultedStandardInstrument_for_extendable_attribute_apollo_router::plugins::telemetry::config_new::graphql::attributes::GraphQLAttributes_apollo_router::plugins::telemetry::config_new::graphql::selectors::GraphQLSelector": {
      "anyOf": [
        {
          "type": "null"
        },
        {
          "type": "boolean"
        },
        {
          "additionalProperties": false,
          "properties": {
            "attributes": {
              "$ref": "#/definitions/extendable_attribute_apollo_router::plugins::telemetry::config_new::graphql::attributes::GraphQLAttributes_apollo_router::plugins::telemetry::config_new::graphql::selectors::GraphQLSelector",
              "description": "#/definitions/extendable_attribute_apollo_router::plugins::telemetry::config_new::graphql::attributes::GraphQLAttributes_apollo_router::plugins::telemetry::config_new::graphql::selectors::GraphQLSelector"
            }
          },
          "required": [
            "attributes"
          ],
          "type": "object"
        }
      ]
    },
    "DefaultedStandardInstrument_for_extendable_attribute_apollo_router::plugins::telemetry::config_new::router::attributes::RouterAttributes_apollo_router::plugins::telemetry::config_new::router::selectors::RouterSelector": {
      "anyOf": [
        {
          "type": "null"
        },
        {
          "type": "boolean"
        },
        {
          "additionalProperties": false,
          "properties": {
            "attributes": {
              "$ref": "#/definitions/extendable_attribute_apollo_router::plugins::telemetry::config_new::router::attributes::RouterAttributes_apollo_router::plugins::telemetry::config_new::router::selectors::RouterSelector",
              "description": "#/definitions/extendable_attribute_apollo_router::plugins::telemetry::config_new::router::attributes::RouterAttributes_apollo_router::plugins::telemetry::config_new::router::selectors::RouterSelector"
            }
          },
          "required": [
            "attributes"
          ],
          "type": "object"
        }
      ]
    },
    "DefaultedStandardInstrument_for_extendable_attribute_apollo_router::plugins::telemetry::config_new::subgraph::attributes::SubgraphAttributes_apollo_router::plugins::telemetry::config_new::subgraph::selectors::SubgraphSelector": {
      "anyOf": [
        {
          "type": "null"
        },
        {
          "type": "boolean"
        },
        {
          "additionalProperties": false,
          "properties": {
            "attributes": {
              "$ref": "#/definitions/extendable_attribute_apollo_router::plugins::telemetry::config_new::subgraph::attributes::SubgraphAttributes_apollo_router::plugins::telemetry::config_new::subgraph::selectors::SubgraphSelector",
              "description": "#/definitions/extendable_attribute_apollo_router::plugins::telemetry::config_new::subgraph::attributes::SubgraphAttributes_apollo_router::plugins::telemetry::config_new::subgraph::selectors::SubgraphSelector"
            }
          },
          "required": [
            "attributes"
          ],
          "type": "object"
        }
      ]
    },
    "DefaultedStandardInstrument_for_extendable_attribute_apollo_router::plugins::telemetry::config_new::supergraph::attributes::SupergraphAttributes_apollo_router::plugins::telemetry::config_new::supergraph::selectors::SupergraphSelector": {
      "anyOf": [
        {
          "type": "null"
        },
        {
          "type": "boolean"
        },
        {
          "additionalProperties": false,
          "properties": {
            "attributes": {
              "$ref": "#/definitions/extendable_attribute_apollo_router::plugins::telemetry::config_new::supergraph::attributes::SupergraphAttributes_apollo_router::plugins::telemetry::config_new::supergraph::selectors::SupergraphSelector",
              "description": "#/definitions/extendable_attribute_apollo_router::plugins::telemetry::config_new::supergraph::attributes::SupergraphAttributes_apollo_router::plugins::telemetry::config_new::supergraph::selectors::SupergraphSelector"
            }
          },
          "required": [
            "attributes"
          ],
          "type": "object"
        }
      ]
    },
    "DemandControlConfig": {
      "additionalProperties": false,
      "description": "Demand control configuration",
      "properties": {
        "enabled": {
          "description": "Enable demand control",
          "type": "boolean"
        },
        "mode": {
          "$ref": "#/definitions/Mode2",
          "description": "#/definitions/Mode2"
        },
        "strategy": {
          "$ref": "#/definitions/StrategyConfig",
          "description": "#/definitions/StrategyConfig"
        }
      },
      "required": [
        "enabled",
        "mode",
        "strategy"
      ],
      "type": "object"
    },
    "Directives": {
      "properties": {
        "dry_run": {
          "default": false,
          "description": "generates the authorization error messages without modying the query",
          "type": "boolean"
        },
        "enabled": {
          "default": true,
          "description": "enables the `@authenticated` and `@requiresScopes` directives",
          "type": "boolean"
        },
        "errors": {
          "$ref": "#/definitions/ErrorConfig",
          "description": "#/definitions/ErrorConfig"
        },
        "reject_unauthorized": {
          "default": false,
          "description": "refuse a query entirely if any part would be filtered",
          "type": "boolean"
        }
      },
      "type": "object"
    },
    "Disabled": {
      "enum": [
        "disabled"
      ],
      "type": "string"
    },
    "DisplayTraceIdFormat": {
      "anyOf": [
        {
          "$ref": "#/definitions/TraceIdFormat",
          "description": "#/definitions/TraceIdFormat"
        },
        {
          "type": "boolean"
        }
      ]
    },
    "DnsResolutionStrategy": {
      "oneOf": [
        {
          "description": "Only query for `A` (IPv4) records",
          "enum": [
            "ipv4_only"
          ],
          "type": "string"
        },
        {
          "description": "Only query for `AAAA` (IPv6) records",
          "enum": [
            "ipv6_only"
          ],
          "type": "string"
        },
        {
          "description": "Query for both `A` (IPv4) and `AAAA` (IPv6) records in parallel",
          "enum": [
            "ipv4_and_ipv6"
          ],
          "type": "string"
        },
        {
          "description": "Query for `AAAA` (IPv6) records first; if that fails, query for `A` (IPv4) records",
          "enum": [
            "ipv6_then_ipv4"
          ],
          "type": "string"
        },
        {
          "description": "Default: Query for `A` (IPv4) records first; if that fails, query for `AAAA` (IPv6) records",
          "enum": [
            "ipv4_then_ipv6"
          ],
          "type": "string"
        }
      ]
    },
    "Enabled": {
      "enum": [
        "enabled"
      ],
      "type": "string"
    },
    "EntityType": {
      "anyOf": [
        {
          "$ref": "#/definitions/All",
          "description": "#/definitions/All"
        },
        {
          "type": "string"
        }
      ]
    },
    "ErrorConfig": {
      "properties": {
        "log": {
          "default": true,
          "description": "log authorization errors",
          "type": "boolean"
        },
        "response": {
          "$ref": "#/definitions/ErrorLocation",
          "description": "#/definitions/ErrorLocation"
        }
      },
      "type": "object"
    },
    "ErrorConfiguration": {
      "additionalProperties": false,
      "properties": {
        "redact": {
          "default": true,
          "description": "Redact subgraph errors to Apollo Studio",
          "type": "boolean"
        },
        "redaction_policy": {
          "$ref": "#/definitions/ErrorRedactionPolicy",
          "description": "#/definitions/ErrorRedactionPolicy"
        },
        "send": {
          "default": true,
          "description": "Send subgraph errors to Apollo Studio",
          "type": "boolean"
        }
      },
      "type": "object"
    },
    "ErrorLocation": {
      "oneOf": [
        {
          "description": "store authorization errors in the response errors",
          "enum": [
            "errors"
          ],
          "type": "string"
        },
        {
          "description": "store authorization errors in the response extensions",
          "enum": [
            "extensions"
          ],
          "type": "string"
        },
        {
          "description": "do not add the authorization errors to the GraphQL response",
          "enum": [
            "disabled"
          ],
          "type": "string"
        }
      ]
    },
    "ErrorMode": {
      "anyOf": [
        {
          "description": "When `true`, Propagate the original error as is. Otherwise, redact it.",
          "type": "boolean"
        },
        {
          "description": "Allow specific extension keys with required redact_message",
          "properties": {
            "allow_extensions_keys": {
              "description": "Allow specific extension keys",
              "items": {
                "type": "string"
              },
              "type": "array"
            },
            "redact_message": {
              "description": "redact error messages for all subgraphs",
              "type": "boolean"
            }
          },
          "required": [
            "allow_extensions_keys",
            "redact_message"
          ],
          "type": "object"
        },
        {
          "description": "Deny specific extension keys with required redact_message",
          "properties": {
            "deny_extensions_keys": {
              "description": "Deny specific extension keys",
              "items": {
                "type": "string"
              },
              "type": "array"
            },
            "redact_message": {
              "description": "redact error messages for all subgraphs",
              "type": "boolean"
            }
          },
          "required": [
            "deny_extensions_keys",
            "redact_message"
          ],
          "type": "object"
        }
      ]
    },
    "ErrorRedactionPolicy": {
      "description": "Allow some error fields to be send to Apollo Studio even when `redact` is true.",
      "oneOf": [
        {
          "description": "Applies redaction to all error details.",
          "enum": [
            "strict"
          ],
          "type": "string"
        },
        {
          "description": "Modifies the `redact` setting by excluding the `extensions.code` field in errors from redaction.",
          "enum": [
            "extended"
          ],
          "type": "string"
        }
      ]
    },
    "ErrorRepr": {
      "oneOf": [
        {
          "description": "The error reason",
          "enum": [
            "reason"
          ],
          "type": "string"
        }
      ]
    },
    "ErrorsConfiguration": {
      "additionalProperties": false,
      "properties": {
        "preview_extended_error_metrics": {
          "$ref": "#/definitions/ExtendedErrorMetricsMode",
          "description": "#/definitions/ExtendedErrorMetricsMode"
        },
        "subgraph": {
          "$ref": "#/definitions/SubgraphErrorConfig",
          "description": "#/definitions/SubgraphErrorConfig"
        }
      },
      "type": "object"
    },
    "EventLevelConfig": {
      "enum": [
        "info",
        "warn",
        "error",
        "off"
      ],
      "type": "string"
    },
    "EventOn": {
      "description": "When to trigger the event.",
      "oneOf": [
        {
          "description": "Log the event on request",
          "enum": [
            "request"
          ],
          "type": "string"
        },
        {
          "description": "Log the event on response",
          "enum": [
            "response"
          ],
          "type": "string"
        },
        {
          "description": "Log the event on every chunks in the response",
          "enum": [
            "event_response"
          ],
          "type": "string"
        },
        {
          "description": "Log the event on error",
          "enum": [
            "error"
          ],
          "type": "string"
        }
      ]
    },
    "Event_for_ConnectorAttributes_and_ConnectorSelector": {
      "description": "An event that can be logged as part of a trace. The event has an implicit `type` attribute that matches the name of the event in the yaml and a message that can be used to provide additional information.",
      "properties": {
        "attributes": {
          "$ref": "#/definitions/extendable_attribute_apollo_router::plugins::telemetry::config_new::connector::attributes::ConnectorAttributes_apollo_router::plugins::telemetry::config_new::connector::selectors::ConnectorSelector",
          "description": "#/definitions/extendable_attribute_apollo_router::plugins::telemetry::config_new::connector::attributes::ConnectorAttributes_apollo_router::plugins::telemetry::config_new::connector::selectors::ConnectorSelector"
        },
        "condition": {
          "$ref": "#/definitions/Condition_for_ConnectorSelector",
          "description": "#/definitions/Condition_for_ConnectorSelector"
        },
        "level": {
          "$ref": "#/definitions/EventLevelConfig",
          "description": "#/definitions/EventLevelConfig"
        },
        "message": {
          "description": "The event message.",
          "type": "string"
        },
        "on": {
          "$ref": "#/definitions/EventOn",
          "description": "#/definitions/EventOn"
        }
      },
      "required": [
        "level",
        "message",
        "on"
      ],
      "type": "object"
    },
    "Event_for_RouterAttributes_and_RouterSelector": {
      "description": "An event that can be logged as part of a trace. The event has an implicit `type` attribute that matches the name of the event in the yaml and a message that can be used to provide additional information.",
      "properties": {
        "attributes": {
          "$ref": "#/definitions/extendable_attribute_apollo_router::plugins::telemetry::config_new::router::attributes::RouterAttributes_apollo_router::plugins::telemetry::config_new::router::selectors::RouterSelector",
          "description": "#/definitions/extendable_attribute_apollo_router::plugins::telemetry::config_new::router::attributes::RouterAttributes_apollo_router::plugins::telemetry::config_new::router::selectors::RouterSelector"
        },
        "condition": {
          "$ref": "#/definitions/Condition_for_RouterSelector",
          "description": "#/definitions/Condition_for_RouterSelector"
        },
        "level": {
          "$ref": "#/definitions/EventLevelConfig",
          "description": "#/definitions/EventLevelConfig"
        },
        "message": {
          "description": "The event message.",
          "type": "string"
        },
        "on": {
          "$ref": "#/definitions/EventOn",
          "description": "#/definitions/EventOn"
        }
      },
      "required": [
        "level",
        "message",
        "on"
      ],
      "type": "object"
    },
    "Event_for_SubgraphAttributes_and_SubgraphSelector": {
      "description": "An event that can be logged as part of a trace. The event has an implicit `type` attribute that matches the name of the event in the yaml and a message that can be used to provide additional information.",
      "properties": {
        "attributes": {
          "$ref": "#/definitions/extendable_attribute_apollo_router::plugins::telemetry::config_new::subgraph::attributes::SubgraphAttributes_apollo_router::plugins::telemetry::config_new::subgraph::selectors::SubgraphSelector",
          "description": "#/definitions/extendable_attribute_apollo_router::plugins::telemetry::config_new::subgraph::attributes::SubgraphAttributes_apollo_router::plugins::telemetry::config_new::subgraph::selectors::SubgraphSelector"
        },
        "condition": {
          "$ref": "#/definitions/Condition_for_SubgraphSelector",
          "description": "#/definitions/Condition_for_SubgraphSelector"
        },
        "level": {
          "$ref": "#/definitions/EventLevelConfig",
          "description": "#/definitions/EventLevelConfig"
        },
        "message": {
          "description": "The event message.",
          "type": "string"
        },
        "on": {
          "$ref": "#/definitions/EventOn",
          "description": "#/definitions/EventOn"
        }
      },
      "required": [
        "level",
        "message",
        "on"
      ],
      "type": "object"
    },
    "Event_for_SupergraphAttributes_and_SupergraphSelector": {
      "description": "An event that can be logged as part of a trace. The event has an implicit `type` attribute that matches the name of the event in the yaml and a message that can be used to provide additional information.",
      "properties": {
        "attributes": {
          "$ref": "#/definitions/extendable_attribute_apollo_router::plugins::telemetry::config_new::supergraph::attributes::SupergraphAttributes_apollo_router::plugins::telemetry::config_new::supergraph::selectors::SupergraphSelector",
          "description": "#/definitions/extendable_attribute_apollo_router::plugins::telemetry::config_new::supergraph::attributes::SupergraphAttributes_apollo_router::plugins::telemetry::config_new::supergraph::selectors::SupergraphSelector"
        },
        "condition": {
          "$ref": "#/definitions/Condition_for_SupergraphSelector",
          "description": "#/definitions/Condition_for_SupergraphSelector"
        },
        "level": {
          "$ref": "#/definitions/EventLevelConfig",
          "description": "#/definitions/EventLevelConfig"
        },
        "message": {
          "description": "The event message.",
          "type": "string"
        },
        "on": {
          "$ref": "#/definitions/EventOn",
          "description": "#/definitions/EventOn"
        }
      },
      "required": [
        "level",
        "message",
        "on"
      ],
      "type": "object"
    },
    "Event_for_SupergraphSelector": {
      "oneOf": [
        {
          "description": "For every supergraph response payload (including subscription events and defer events)",
          "enum": [
            "event_duration"
          ],
          "type": "string"
        },
        {
          "description": "For every supergraph response payload (including subscription events and defer events)",
          "enum": [
            "event_unit"
          ],
          "type": "string"
        },
        {
          "additionalProperties": false,
          "description": "For every supergraph response payload (including subscription events and defer events)",
          "properties": {
            "event_custom": {
              "$ref": "#/definitions/SupergraphSelector",
              "description": "#/definitions/SupergraphSelector"
            }
          },
          "required": [
            "event_custom"
          ],
          "type": "object"
        }
      ]
    },
    "Events": {
      "additionalProperties": false,
      "description": "Events are",
      "properties": {
        "connector": {
          "$ref": "#/definitions/extendable_attribute_apollo_router::plugins::telemetry::config_new::connector::events::ConnectorEventsConfig_apollo_router::plugins::telemetry::config_new::events::Event<apollo_router::plugins::telemetry::config_new::connector::attributes::ConnectorAttributes,_apollo_router::plugins::telemetry::config_new::connector::selectors::ConnectorSelector>",
          "description": "#/definitions/extendable_attribute_apollo_router::plugins::telemetry::config_new::connector::events::ConnectorEventsConfig_apollo_router::plugins::telemetry::config_new::events::Event<apollo_router::plugins::telemetry::config_new::connector::attributes::ConnectorAttributes, apollo_router::plugins::telemetry::config_new::connector::selectors::ConnectorSelector>"
        },
        "router": {
          "$ref": "#/definitions/extendable_attribute_apollo_router::plugins::telemetry::config_new::router::events::RouterEventsConfig_apollo_router::plugins::telemetry::config_new::events::Event<apollo_router::plugins::telemetry::config_new::router::attributes::RouterAttributes,_apollo_router::plugins::telemetry::config_new::router::selectors::RouterSelector>",
          "description": "#/definitions/extendable_attribute_apollo_router::plugins::telemetry::config_new::router::events::RouterEventsConfig_apollo_router::plugins::telemetry::config_new::events::Event<apollo_router::plugins::telemetry::config_new::router::attributes::RouterAttributes, apollo_router::plugins::telemetry::config_new::router::selectors::RouterSelector>"
        },
        "subgraph": {
          "$ref": "#/definitions/extendable_attribute_apollo_router::plugins::telemetry::config_new::subgraph::events::SubgraphEventsConfig_apollo_router::plugins::telemetry::config_new::events::Event<apollo_router::plugins::telemetry::config_new::subgraph::attributes::SubgraphAttributes,_apollo_router::plugins::telemetry::config_new::subgraph::selectors::SubgraphSelector>",
          "description": "#/definitions/extendable_attribute_apollo_router::plugins::telemetry::config_new::subgraph::events::SubgraphEventsConfig_apollo_router::plugins::telemetry::config_new::events::Event<apollo_router::plugins::telemetry::config_new::subgraph::attributes::SubgraphAttributes, apollo_router::plugins::telemetry::config_new::subgraph::selectors::SubgraphSelector>"
        },
        "supergraph": {
          "$ref": "#/definitions/extendable_attribute_apollo_router::plugins::telemetry::config_new::supergraph::events::SupergraphEventsConfig_apollo_router::plugins::telemetry::config_new::events::Event<apollo_router::plugins::telemetry::config_new::supergraph::attributes::SupergraphAttributes,_apollo_router::plugins::telemetry::config_new::supergraph::selectors::SupergraphSelector>",
          "description": "#/definitions/extendable_attribute_apollo_router::plugins::telemetry::config_new::supergraph::events::SupergraphEventsConfig_apollo_router::plugins::telemetry::config_new::events::Event<apollo_router::plugins::telemetry::config_new::supergraph::attributes::SupergraphAttributes, apollo_router::plugins::telemetry::config_new::supergraph::selectors::SupergraphSelector>"
        }
      },
      "type": "object"
    },
    "ExecutionRequestConf": {
      "additionalProperties": false,
      "description": "What information is passed to a router request/response stage",
      "properties": {
        "body": {
          "default": false,
          "description": "Send the body",
          "type": "boolean"
        },
        "context": {
          "$ref": "#/definitions/ContextConf",
          "description": "#/definitions/ContextConf"
        },
        "headers": {
          "default": false,
          "description": "Send the headers",
          "type": "boolean"
        },
        "method": {
          "default": false,
          "description": "Send the method",
          "type": "boolean"
        },
        "query_plan": {
          "default": false,
          "description": "Send the query plan",
          "type": "boolean"
        },
        "sdl": {
          "default": false,
          "description": "Send the SDL",
          "type": "boolean"
        }
      },
      "type": "object"
    },
    "ExecutionResponseConf": {
      "additionalProperties": false,
      "description": "What information is passed to a router request/response stage",
      "properties": {
        "body": {
          "default": false,
          "description": "Send the body",
          "type": "boolean"
        },
        "context": {
          "$ref": "#/definitions/ContextConf",
          "description": "#/definitions/ContextConf"
        },
        "headers": {
          "default": false,
          "description": "Send the headers",
          "type": "boolean"
        },
        "sdl": {
          "default": false,
          "description": "Send the SDL",
          "type": "boolean"
        },
        "status_code": {
          "default": false,
          "description": "Send the HTTP status",
          "type": "boolean"
        }
      },
      "type": "object"
    },
    "ExecutionStage": {
      "properties": {
        "request": {
          "$ref": "#/definitions/ExecutionRequestConf",
          "description": "#/definitions/ExecutionRequestConf"
        },
        "response": {
          "$ref": "#/definitions/ExecutionResponseConf",
          "description": "#/definitions/ExecutionResponseConf"
        }
      },
      "type": "object"
    },
    "Exporters": {
      "additionalProperties": false,
      "description": "Exporter configuration",
      "properties": {
        "logging": {
          "$ref": "#/definitions/Logging",
          "description": "#/definitions/Logging"
        },
        "metrics": {
          "$ref": "#/definitions/Metrics3",
          "description": "#/definitions/Metrics3"
        },
        "tracing": {
          "$ref": "#/definitions/Tracing",
          "description": "#/definitions/Tracing"
        }
      },
      "type": "object"
    },
    "ExposeQueryPlanConfig": {
      "description": "Expose query plan",
      "type": "boolean"
    },
    "ExposeTraceId": {
      "additionalProperties": false,
      "properties": {
        "enabled": {
          "default": false,
          "description": "Expose the trace_id in response headers",
          "type": "boolean"
        },
        "format": {
          "$ref": "#/definitions/TraceIdFormat",
          "description": "#/definitions/TraceIdFormat"
        },
        "header_name": {
          "description": "Choose the header name to expose trace_id (default: apollo-trace-id)",
          "nullable": true,
          "type": "string"
        }
      },
      "type": "object"
    },
    "ExtendedErrorMetricsMode": {
      "description": "Extended Open Telemetry error metrics mode",
      "oneOf": [
        {
          "description": "Do not send extended OTLP error metrics",
          "enum": [
            "disabled"
          ],
          "type": "string"
        },
        {
          "description": "Send extended OTLP error metrics to Apollo Studio with additional dimensions [`extensions.service`, `extensions.code`]. If enabled, it's also recommended to enable `redaction_policy: extended` on subgraphs to send the `extensions.code` for subgraph errors.",
          "enum": [
            "enabled"
          ],
          "type": "string"
        }
      ]
    },
    "FieldName": {
      "oneOf": [
        {
          "description": "The GraphQL field name",
          "enum": [
            "string"
          ],
          "type": "string"
        }
      ]
    },
    "FieldType": {
      "oneOf": [
        {
          "description": "The GraphQL field name",
          "enum": [
            "name"
          ],
          "type": "string"
        },
        {
          "description": "The GraphQL field type - `bool` - `number` - `scalar` - `object` - `list`",
          "enum": [
            "type"
          ],
          "type": "string"
        }
      ]
    },
    "FileUploadProtocols": {
      "additionalProperties": false,
      "description": "Configuration for the various protocols supported by the file upload plugin",
      "properties": {
        "multipart": {
          "$ref": "#/definitions/MultipartRequest",
          "description": "#/definitions/MultipartRequest"
        }
      },
      "required": [
        "multipart"
      ],
      "type": "object"
    },
    "FileUploadsConfig": {
      "additionalProperties": false,
      "description": "Configuration for File Uploads plugin",
      "properties": {
        "enabled": {
          "description": "Whether the file upload plugin should be enabled (default: false)",
          "type": "boolean"
        },
        "protocols": {
          "$ref": "#/definitions/FileUploadProtocols",
          "description": "#/definitions/FileUploadProtocols"
        }
      },
      "required": [
        "enabled",
        "protocols"
      ],
      "type": "object"
    },
    "ForbidMutationsConfig": {
      "description": "Forbid mutations configuration",
      "type": "boolean"
    },
    "ForwardHeaders": {
      "description": "Forward headers",
      "oneOf": [
        {
          "description": "Don't send any headers",
          "enum": [
            "none"
          ],
          "type": "string"
        },
        {
          "description": "Send all headers",
          "enum": [
            "all"
          ],
          "type": "string"
        },
        {
          "additionalProperties": false,
          "description": "Send only the headers specified",
          "properties": {
            "only": {
              "description": "Send only the headers specified",
              "items": {
                "type": "string"
              },
              "type": "array"
            }
          },
          "required": [
            "only"
          ],
          "type": "object"
        },
        {
          "additionalProperties": false,
          "description": "Send all headers except those specified",
          "properties": {
            "except": {
              "description": "Send all headers except those specified",
              "items": {
                "type": "string"
              },
              "type": "array"
            }
          },
          "required": [
            "except"
          ],
          "type": "object"
        }
      ]
    },
    "ForwardValues": {
      "description": "Forward GraphQL variables",
      "oneOf": [
        {
          "description": "Dont send any variables",
          "enum": [
            "none"
          ],
          "type": "string"
        },
        {
          "description": "Send all variables",
          "enum": [
            "all"
          ],
          "type": "string"
        },
        {
          "additionalProperties": false,
          "description": "Send only the variables specified",
          "properties": {
            "only": {
              "description": "Send only the variables specified",
              "items": {
                "type": "string"
              },
              "type": "array"
            }
          },
          "required": [
            "only"
          ],
          "type": "object"
        },
        {
          "additionalProperties": false,
          "description": "Send all variables except those specified",
          "properties": {
            "except": {
              "description": "Send all variables except those specified",
              "items": {
                "type": "string"
              },
              "type": "array"
            }
          },
          "required": [
            "except"
          ],
          "type": "object"
        }
      ]
    },
    "GraphQLAttributes": {
      "additionalProperties": false,
      "properties": {
        "graphql.field.name": {
          "$ref": "#/definitions/StandardAttribute",
          "description": "#/definitions/StandardAttribute",
          "nullable": true
        },
        "graphql.field.type": {
          "$ref": "#/definitions/StandardAttribute",
          "description": "#/definitions/StandardAttribute",
          "nullable": true
        },
        "graphql.list.length": {
          "$ref": "#/definitions/StandardAttribute",
          "description": "#/definitions/StandardAttribute",
          "nullable": true
        },
        "graphql.operation.name": {
          "$ref": "#/definitions/StandardAttribute",
          "description": "#/definitions/StandardAttribute",
          "nullable": true
        },
        "graphql.type.name": {
          "$ref": "#/definitions/StandardAttribute",
          "description": "#/definitions/StandardAttribute",
          "nullable": true
        }
      },
      "type": "object"
    },
    "GraphQLInstrumentsConfig": {
      "additionalProperties": false,
      "properties": {
        "field.execution": {
          "$ref": "#/definitions/DefaultedStandardInstrument_for_extendable_attribute_apollo_router::plugins::telemetry::config_new::graphql::attributes::GraphQLAttributes_apollo_router::plugins::telemetry::config_new::graphql::selectors::GraphQLSelector",
          "description": "#/definitions/DefaultedStandardInstrument_for_extendable_attribute_apollo_router::plugins::telemetry::config_new::graphql::attributes::GraphQLAttributes_apollo_router::plugins::telemetry::config_new::graphql::selectors::GraphQLSelector"
        },
        "list.length": {
          "$ref": "#/definitions/DefaultedStandardInstrument_for_extendable_attribute_apollo_router::plugins::telemetry::config_new::graphql::attributes::GraphQLAttributes_apollo_router::plugins::telemetry::config_new::graphql::selectors::GraphQLSelector",
          "description": "#/definitions/DefaultedStandardInstrument_for_extendable_attribute_apollo_router::plugins::telemetry::config_new::graphql::attributes::GraphQLAttributes_apollo_router::plugins::telemetry::config_new::graphql::selectors::GraphQLSelector"
        }
      },
      "type": "object"
    },
    "GraphQLSelector": {
      "anyOf": [
        {
          "additionalProperties": false,
          "description": "If the field is a list, the length of the list",
          "properties": {
            "list_length": {
              "$ref": "#/definitions/ListLength",
              "description": "#/definitions/ListLength"
            }
          },
          "required": [
            "list_length"
          ],
          "type": "object"
        },
        {
          "additionalProperties": false,
          "description": "The GraphQL field name",
          "properties": {
            "field_name": {
              "$ref": "#/definitions/FieldName",
              "description": "#/definitions/FieldName"
            }
          },
          "required": [
            "field_name"
          ],
          "type": "object"
        },
        {
          "additionalProperties": false,
          "description": "The GraphQL field type",
          "properties": {
            "field_type": {
              "$ref": "#/definitions/FieldType",
              "description": "#/definitions/FieldType"
            }
          },
          "required": [
            "field_type"
          ],
          "type": "object"
        },
        {
          "additionalProperties": false,
          "description": "The GraphQL type name",
          "properties": {
            "type_name": {
              "$ref": "#/definitions/TypeName",
              "description": "#/definitions/TypeName"
            }
          },
          "required": [
            "type_name"
          ],
          "type": "object"
        },
        {
          "additionalProperties": false,
          "properties": {
            "default": {
              "description": "Optional default value.",
              "nullable": true,
              "type": "string"
            },
            "operation_name": {
              "$ref": "#/definitions/OperationName",
              "description": "#/definitions/OperationName"
            }
          },
          "required": [
            "operation_name"
          ],
          "type": "object"
        },
        {
          "additionalProperties": false,
          "properties": {
            "static": {
              "$ref": "#/definitions/AttributeValue",
              "description": "#/definitions/AttributeValue"
            }
          },
          "required": [
            "static"
          ],
          "type": "object"
        }
      ]
    },
    "GraphQLValue": {
      "anyOf": [
        {
          "$ref": "#/definitions/StandardUnit",
          "description": "#/definitions/StandardUnit"
        },
        {
          "$ref": "#/definitions/GraphQLSelector",
          "description": "#/definitions/GraphQLSelector"
        }
      ]
    },
    "GrpcExporter": {
      "additionalProperties": false,
      "properties": {
        "ca": {
          "default": null,
          "description": "The optional certificate authority (CA) certificate to be used in TLS configuration.",
          "nullable": true,
          "type": "string"
        },
        "cert": {
          "default": null,
          "description": "The optional cert for tls config",
          "nullable": true,
          "type": "string"
        },
        "domain_name": {
          "default": null,
          "description": "The optional domain name for tls config. Note that domain name is will be defaulted to match the endpoint is not explicitly set.",
          "nullable": true,
          "type": "string"
        },
        "key": {
          "default": null,
          "description": "The optional private key file for TLS configuration.",
          "nullable": true,
          "type": "string"
        },
        "metadata": {
          "additionalProperties": true,
          "default": {},
          "description": "gRPC metadata",
          "type": "object"
        }
      },
      "type": "object"
    },
    "Header": {
      "additionalProperties": false,
      "description": "Insert a header",
      "properties": {
        "name": {
          "description": "The name of the header",
          "type": "string"
        },
        "value": {
          "description": "The value for the header",
          "type": "string"
        }
      },
      "required": [
        "name",
        "value"
      ],
      "type": "object"
    },
    "HeadersLocation": {
      "additionalProperties": false,
      "properties": {
        "request": {
          "description": "Propagate/Insert/Remove headers from request",
          "items": {
            "$ref": "#/definitions/Operation",
            "description": "#/definitions/Operation"
          },
          "type": "array"
        }
      },
      "required": [
        "request"
      ],
      "type": "object"
    },
    "HeartbeatInterval": {
      "anyOf": [
        {
          "$ref": "#/definitions/Disabled",
          "description": "#/definitions/Disabled"
        },
        {
          "$ref": "#/definitions/Enabled",
          "description": "#/definitions/Enabled"
        },
        {
          "description": "enable with custom interval, e.g. '100ms', '10s' or '1m'",
          "type": "string"
        }
      ]
    },
    "Homepage": {
      "additionalProperties": false,
      "description": "Configuration options pertaining to the home page.",
      "properties": {
        "enabled": {
          "default": true,
          "description": "Set to false to disable the homepage",
          "type": "boolean"
        },
        "graph_ref": {
          "default": null,
          "description": "Graph reference This will allow you to redirect from the Apollo Router landing page back to Apollo Studio Explorer",
          "nullable": true,
          "type": "string"
        }
      },
      "type": "object"
    },
    "Http2Config": {
      "oneOf": [
        {
          "description": "Enable HTTP2 for subgraphs",
          "enum": [
            "enable"
          ],
          "type": "string"
        },
        {
          "description": "Disable HTTP2 for subgraphs",
          "enum": [
            "disable"
          ],
          "type": "string"
        },
        {
          "description": "Only HTTP2 is active",
          "enum": [
            "http2only"
          ],
          "type": "string"
        }
      ]
    },
    "HttpExporter": {
      "additionalProperties": false,
      "properties": {
        "headers": {
          "additionalProperties": {
            "type": "string"
          },
          "default": {},
          "description": "Headers to send on report requests",
          "type": "object"
        }
      },
      "type": "object"
    },
    "InMemoryCache": {
      "additionalProperties": false,
      "description": "In memory cache configuration",
      "properties": {
        "limit": {
          "description": "Number of entries in the Least Recently Used cache",
          "format": "uint",
          "minimum": 1.0,
          "type": "integer"
        }
      },
      "required": [
        "limit"
      ],
      "type": "object"
    },
    "Insert": {
      "anyOf": [
        {
          "$ref": "#/definitions/InsertStatic",
          "description": "#/definitions/InsertStatic"
        },
        {
          "$ref": "#/definitions/InsertFromContext",
          "description": "#/definitions/InsertFromContext"
        },
        {
          "$ref": "#/definitions/InsertFromBody",
          "description": "#/definitions/InsertFromBody"
        }
      ],
      "description": "Insert header"
    },
    "InsertFromBody": {
      "additionalProperties": false,
      "description": "Insert header with a value coming from body",
      "properties": {
        "default": {
          "description": "The default if the path in the body did not resolve to an element",
          "nullable": true,
          "type": "string"
        },
        "name": {
          "description": "The target header name",
          "type": "string"
        },
        "path": {
          "description": "The path in the request body",
          "type": "string"
        }
      },
      "required": [
        "name",
        "path"
      ],
      "type": "object"
    },
    "InsertFromContext": {
      "additionalProperties": false,
      "description": "Insert header with a value coming from context key",
      "properties": {
        "from_context": {
          "description": "Specify context key to fetch value",
          "type": "string"
        },
        "name": {
          "description": "Specify header name",
          "type": "string"
        }
      },
      "required": [
        "from_context",
        "name"
      ],
      "type": "object"
    },
    "InsertStatic": {
      "additionalProperties": false,
      "description": "Insert static header",
      "properties": {
        "name": {
          "description": "The name of the header",
          "type": "string"
        },
        "value": {
          "description": "The value for the header",
          "type": "string"
        }
      },
      "required": [
        "name",
        "value"
      ],
      "type": "object"
    },
    "InstrumentType": {
      "oneOf": [
        {
          "description": "A monotonic counter https://opentelemetry.io/docs/specs/otel/metrics/data-model/#sums",
          "enum": [
            "counter"
          ],
          "type": "string"
        },
        {
          "description": "A histogram https://opentelemetry.io/docs/specs/otel/metrics/data-model/#histogram",
          "enum": [
            "histogram"
          ],
          "type": "string"
        }
      ]
    },
    "Instrument_for_CacheAttributes_and_SubgraphSelector_and_SubgraphValue": {
      "additionalProperties": false,
      "properties": {
        "attributes": {
          "$ref": "#/definitions/extendable_attribute_apollo_router::plugins::telemetry::config_new::cache::attributes::CacheAttributes_apollo_router::plugins::telemetry::config_new::subgraph::selectors::SubgraphSelector",
          "description": "#/definitions/extendable_attribute_apollo_router::plugins::telemetry::config_new::cache::attributes::CacheAttributes_apollo_router::plugins::telemetry::config_new::subgraph::selectors::SubgraphSelector"
        },
        "condition": {
          "$ref": "#/definitions/Condition_for_SubgraphSelector",
          "description": "#/definitions/Condition_for_SubgraphSelector"
        },
        "description": {
          "description": "The description of the instrument.",
          "type": "string"
        },
        "type": {
          "$ref": "#/definitions/InstrumentType",
          "description": "#/definitions/InstrumentType"
        },
        "unit": {
          "description": "The units of the instrument, e.g. \"ms\", \"bytes\", \"requests\".",
          "type": "string"
        },
        "value": {
          "$ref": "#/definitions/SubgraphValue",
          "description": "#/definitions/SubgraphValue"
        }
      },
      "required": [
        "description",
        "type",
        "unit",
        "value"
      ],
      "type": "object"
    },
    "Instrument_for_ConnectorAttributes_and_ConnectorSelector_and_ConnectorValue": {
      "additionalProperties": false,
      "properties": {
        "attributes": {
          "$ref": "#/definitions/extendable_attribute_apollo_router::plugins::telemetry::config_new::connector::attributes::ConnectorAttributes_apollo_router::plugins::telemetry::config_new::connector::selectors::ConnectorSelector",
          "description": "#/definitions/extendable_attribute_apollo_router::plugins::telemetry::config_new::connector::attributes::ConnectorAttributes_apollo_router::plugins::telemetry::config_new::connector::selectors::ConnectorSelector"
        },
        "condition": {
          "$ref": "#/definitions/Condition_for_ConnectorSelector",
          "description": "#/definitions/Condition_for_ConnectorSelector"
        },
        "description": {
          "description": "The description of the instrument.",
          "type": "string"
        },
        "type": {
          "$ref": "#/definitions/InstrumentType",
          "description": "#/definitions/InstrumentType"
        },
        "unit": {
          "description": "The units of the instrument, e.g. \"ms\", \"bytes\", \"requests\".",
          "type": "string"
        },
        "value": {
          "$ref": "#/definitions/ConnectorValue",
          "description": "#/definitions/ConnectorValue"
        }
      },
      "required": [
        "description",
        "type",
        "unit",
        "value"
      ],
      "type": "object"
    },
    "Instrument_for_GraphQLAttributes_and_GraphQLSelector_and_GraphQLValue": {
      "additionalProperties": false,
      "properties": {
        "attributes": {
          "$ref": "#/definitions/extendable_attribute_apollo_router::plugins::telemetry::config_new::graphql::attributes::GraphQLAttributes_apollo_router::plugins::telemetry::config_new::graphql::selectors::GraphQLSelector",
          "description": "#/definitions/extendable_attribute_apollo_router::plugins::telemetry::config_new::graphql::attributes::GraphQLAttributes_apollo_router::plugins::telemetry::config_new::graphql::selectors::GraphQLSelector"
        },
        "condition": {
          "$ref": "#/definitions/Condition_for_GraphQLSelector",
          "description": "#/definitions/Condition_for_GraphQLSelector"
        },
        "description": {
          "description": "The description of the instrument.",
          "type": "string"
        },
        "type": {
          "$ref": "#/definitions/InstrumentType",
          "description": "#/definitions/InstrumentType"
        },
        "unit": {
          "description": "The units of the instrument, e.g. \"ms\", \"bytes\", \"requests\".",
          "type": "string"
        },
        "value": {
          "$ref": "#/definitions/GraphQLValue",
          "description": "#/definitions/GraphQLValue"
        }
      },
      "required": [
        "description",
        "type",
        "unit",
        "value"
      ],
      "type": "object"
    },
    "Instrument_for_RouterAttributes_and_RouterSelector_and_RouterValue": {
      "additionalProperties": false,
      "properties": {
        "attributes": {
          "$ref": "#/definitions/extendable_attribute_apollo_router::plugins::telemetry::config_new::router::attributes::RouterAttributes_apollo_router::plugins::telemetry::config_new::router::selectors::RouterSelector",
          "description": "#/definitions/extendable_attribute_apollo_router::plugins::telemetry::config_new::router::attributes::RouterAttributes_apollo_router::plugins::telemetry::config_new::router::selectors::RouterSelector"
        },
        "condition": {
          "$ref": "#/definitions/Condition_for_RouterSelector",
          "description": "#/definitions/Condition_for_RouterSelector"
        },
        "description": {
          "description": "The description of the instrument.",
          "type": "string"
        },
        "type": {
          "$ref": "#/definitions/InstrumentType",
          "description": "#/definitions/InstrumentType"
        },
        "unit": {
          "description": "The units of the instrument, e.g. \"ms\", \"bytes\", \"requests\".",
          "type": "string"
        },
        "value": {
          "$ref": "#/definitions/RouterValue",
          "description": "#/definitions/RouterValue"
        }
      },
      "required": [
        "description",
        "type",
        "unit",
        "value"
      ],
      "type": "object"
    },
    "Instrument_for_SubgraphAttributes_and_SubgraphSelector_and_SubgraphValue": {
      "additionalProperties": false,
      "properties": {
        "attributes": {
          "$ref": "#/definitions/extendable_attribute_apollo_router::plugins::telemetry::config_new::subgraph::attributes::SubgraphAttributes_apollo_router::plugins::telemetry::config_new::subgraph::selectors::SubgraphSelector",
          "description": "#/definitions/extendable_attribute_apollo_router::plugins::telemetry::config_new::subgraph::attributes::SubgraphAttributes_apollo_router::plugins::telemetry::config_new::subgraph::selectors::SubgraphSelector"
        },
        "condition": {
          "$ref": "#/definitions/Condition_for_SubgraphSelector",
          "description": "#/definitions/Condition_for_SubgraphSelector"
        },
        "description": {
          "description": "The description of the instrument.",
          "type": "string"
        },
        "type": {
          "$ref": "#/definitions/InstrumentType",
          "description": "#/definitions/InstrumentType"
        },
        "unit": {
          "description": "The units of the instrument, e.g. \"ms\", \"bytes\", \"requests\".",
          "type": "string"
        },
        "value": {
          "$ref": "#/definitions/SubgraphValue",
          "description": "#/definitions/SubgraphValue"
        }
      },
      "required": [
        "description",
        "type",
        "unit",
        "value"
      ],
      "type": "object"
    },
    "Instrument_for_SupergraphAttributes_and_SupergraphSelector_and_SupergraphValue": {
      "additionalProperties": false,
      "properties": {
        "attributes": {
          "$ref": "#/definitions/extendable_attribute_apollo_router::plugins::telemetry::config_new::supergraph::attributes::SupergraphAttributes_apollo_router::plugins::telemetry::config_new::supergraph::selectors::SupergraphSelector",
          "description": "#/definitions/extendable_attribute_apollo_router::plugins::telemetry::config_new::supergraph::attributes::SupergraphAttributes_apollo_router::plugins::telemetry::config_new::supergraph::selectors::SupergraphSelector"
        },
        "condition": {
          "$ref": "#/definitions/Condition_for_SupergraphSelector",
          "description": "#/definitions/Condition_for_SupergraphSelector"
        },
        "description": {
          "description": "The description of the instrument.",
          "type": "string"
        },
        "type": {
          "$ref": "#/definitions/InstrumentType",
          "description": "#/definitions/InstrumentType"
        },
        "unit": {
          "description": "The units of the instrument, e.g. \"ms\", \"bytes\", \"requests\".",
          "type": "string"
        },
        "value": {
          "$ref": "#/definitions/SupergraphValue",
          "description": "#/definitions/SupergraphValue"
        }
      },
      "required": [
        "description",
        "type",
        "unit",
        "value"
      ],
      "type": "object"
    },
    "Instrumentation": {
      "additionalProperties": false,
      "description": "Instrumentation configuration",
      "properties": {
        "events": {
          "$ref": "#/definitions/Events",
          "description": "#/definitions/Events"
        },
        "instruments": {
          "$ref": "#/definitions/InstrumentsConfig",
          "description": "#/definitions/InstrumentsConfig"
        },
        "spans": {
          "$ref": "#/definitions/Spans",
          "description": "#/definitions/Spans"
        }
      },
      "type": "object"
    },
    "InstrumentsConfig": {
      "additionalProperties": false,
      "properties": {
        "cache": {
          "$ref": "#/definitions/extendable_attribute_apollo_router::plugins::telemetry::config_new::cache::CacheInstrumentsConfig_apollo_router::plugins::telemetry::config_new::instruments::Instrument<apollo_router::plugins::telemetry::config_new::cache::attributes::CacheAttributes,_apollo_router::plugins::telemetry::config_new::subgraph::selectors::SubgraphSelector,_apollo_router::plugins::telemetry::config_new::subgraph::selectors::SubgraphValue>",
          "description": "#/definitions/extendable_attribute_apollo_router::plugins::telemetry::config_new::cache::CacheInstrumentsConfig_apollo_router::plugins::telemetry::config_new::instruments::Instrument<apollo_router::plugins::telemetry::config_new::cache::attributes::CacheAttributes, apollo_router::plugins::telemetry::config_new::subgraph::selectors::SubgraphSelector, apollo_router::plugins::telemetry::config_new::subgraph::selectors::SubgraphValue>"
        },
        "connector": {
          "$ref": "#/definitions/extendable_attribute_apollo_router::plugins::telemetry::config_new::connector::instruments::ConnectorInstrumentsConfig_apollo_router::plugins::telemetry::config_new::instruments::Instrument<apollo_router::plugins::telemetry::config_new::connector::attributes::ConnectorAttributes,_apollo_router::plugins::telemetry::config_new::connector::selectors::ConnectorSelector,_apollo_router::plugins::telemetry::config_new::connector::selectors::ConnectorValue>",
          "description": "#/definitions/extendable_attribute_apollo_router::plugins::telemetry::config_new::connector::instruments::ConnectorInstrumentsConfig_apollo_router::plugins::telemetry::config_new::instruments::Instrument<apollo_router::plugins::telemetry::config_new::connector::attributes::ConnectorAttributes, apollo_router::plugins::telemetry::config_new::connector::selectors::ConnectorSelector, apollo_router::plugins::telemetry::config_new::connector::selectors::ConnectorValue>"
        },
        "default_requirement_level": {
          "$ref": "#/definitions/DefaultAttributeRequirementLevel",
          "description": "#/definitions/DefaultAttributeRequirementLevel"
        },
        "graphql": {
          "$ref": "#/definitions/extendable_attribute_apollo_router::plugins::telemetry::config_new::graphql::GraphQLInstrumentsConfig_apollo_router::plugins::telemetry::config_new::instruments::Instrument<apollo_router::plugins::telemetry::config_new::graphql::attributes::GraphQLAttributes,_apollo_router::plugins::telemetry::config_new::graphql::selectors::GraphQLSelector,_apollo_router::plugins::telemetry::config_new::graphql::selectors::GraphQLValue>",
          "description": "#/definitions/extendable_attribute_apollo_router::plugins::telemetry::config_new::graphql::GraphQLInstrumentsConfig_apollo_router::plugins::telemetry::config_new::instruments::Instrument<apollo_router::plugins::telemetry::config_new::graphql::attributes::GraphQLAttributes, apollo_router::plugins::telemetry::config_new::graphql::selectors::GraphQLSelector, apollo_router::plugins::telemetry::config_new::graphql::selectors::GraphQLValue>"
        },
        "router": {
          "$ref": "#/definitions/extendable_attribute_apollo_router::plugins::telemetry::config_new::router::instruments::RouterInstrumentsConfig_apollo_router::plugins::telemetry::config_new::instruments::Instrument<apollo_router::plugins::telemetry::config_new::router::attributes::RouterAttributes,_apollo_router::plugins::telemetry::config_new::router::selectors::RouterSelector,_apollo_router::plugins::telemetry::config_new::router::selectors::RouterValue>",
          "description": "#/definitions/extendable_attribute_apollo_router::plugins::telemetry::config_new::router::instruments::RouterInstrumentsConfig_apollo_router::plugins::telemetry::config_new::instruments::Instrument<apollo_router::plugins::telemetry::config_new::router::attributes::RouterAttributes, apollo_router::plugins::telemetry::config_new::router::selectors::RouterSelector, apollo_router::plugins::telemetry::config_new::router::selectors::RouterValue>"
        },
        "subgraph": {
          "$ref": "#/definitions/extendable_attribute_apollo_router::plugins::telemetry::config_new::subgraph::instruments::SubgraphInstrumentsConfig_apollo_router::plugins::telemetry::config_new::instruments::Instrument<apollo_router::plugins::telemetry::config_new::subgraph::attributes::SubgraphAttributes,_apollo_router::plugins::telemetry::config_new::subgraph::selectors::SubgraphSelector,_apollo_router::plugins::telemetry::config_new::subgraph::selectors::SubgraphValue>",
          "description": "#/definitions/extendable_attribute_apollo_router::plugins::telemetry::config_new::subgraph::instruments::SubgraphInstrumentsConfig_apollo_router::plugins::telemetry::config_new::instruments::Instrument<apollo_router::plugins::telemetry::config_new::subgraph::attributes::SubgraphAttributes, apollo_router::plugins::telemetry::config_new::subgraph::selectors::SubgraphSelector, apollo_router::plugins::telemetry::config_new::subgraph::selectors::SubgraphValue>"
        },
        "supergraph": {
          "$ref": "#/definitions/extendable_attribute_apollo_router::plugins::telemetry::config_new::supergraph::instruments::SupergraphInstrumentsConfig_apollo_router::plugins::telemetry::config_new::instruments::Instrument<apollo_router::plugins::telemetry::config_new::supergraph::attributes::SupergraphAttributes,_apollo_router::plugins::telemetry::config_new::supergraph::selectors::SupergraphSelector,_apollo_router::plugins::telemetry::config_new::supergraph::selectors::SupergraphValue>",
          "description": "#/definitions/extendable_attribute_apollo_router::plugins::telemetry::config_new::supergraph::instruments::SupergraphInstrumentsConfig_apollo_router::plugins::telemetry::config_new::instruments::Instrument<apollo_router::plugins::telemetry::config_new::supergraph::attributes::SupergraphAttributes, apollo_router::plugins::telemetry::config_new::supergraph::selectors::SupergraphSelector, apollo_router::plugins::telemetry::config_new::supergraph::selectors::SupergraphValue>"
        }
      },
      "type": "object"
    },
    "InvalidationEndpointConfig": {
      "additionalProperties": false,
      "properties": {
        "concurrent_requests": {
          "default": 1000,
          "description": "Number of concurrent invalidation requests",
          "format": "uint32",
          "minimum": 0.0,
          "type": "integer"
        },
        "listen": {
          "$ref": "#/definitions/ListenAddr",
          "description": "#/definitions/ListenAddr"
        },
        "path": {
          "description": "Specify on which path you want to listen for invalidation endpoint.",
          "type": "string"
        }
      },
      "required": [
        "listen",
        "path"
      ],
      "type": "object"
    },
    "InvalidationEndpointConfig2": {
      "additionalProperties": false,
      "properties": {
        "concurrent_requests": {
          "default": 10,
          "description": "Number of concurrent invalidation requests",
          "format": "uint32",
          "minimum": 0.0,
          "type": "integer"
        },
        "listen": {
          "$ref": "#/definitions/ListenAddr",
          "description": "#/definitions/ListenAddr"
        },
        "path": {
          "description": "Specify on which path you want to listen for invalidation endpoint.",
          "type": "string"
        },
        "scan_count": {
          "default": 1000,
          "description": "Number of keys to return at once from a redis SCAN command",
          "format": "uint32",
          "minimum": 0.0,
          "type": "integer"
        }
      },
      "required": [
        "listen",
        "path"
      ],
      "type": "object"
    },
    "JWTConf": {
      "additionalProperties": false,
      "properties": {
        "header_name": {
          "default": "authorization",
          "description": "HTTP header expected to contain JWT",
          "type": "string"
        },
        "header_value_prefix": {
          "default": "Bearer",
          "description": "Header value prefix",
          "type": "string"
        },
        "ignore_other_prefixes": {
          "default": false,
          "description": "Whether to ignore any mismatched prefixes",
          "type": "boolean"
        },
        "jwks": {
          "description": "List of JWKS used to verify tokens",
          "items": {
            "$ref": "#/definitions/JwksConf",
            "description": "#/definitions/JwksConf"
          },
          "type": "array"
        },
        "on_error": {
          "$ref": "#/definitions/OnError",
          "description": "#/definitions/OnError"
        },
        "sources": {
          "description": "Alternative sources to extract the JWT",
          "items": {
            "$ref": "#/definitions/Source",
            "description": "#/definitions/Source"
          },
          "type": "array"
        }
      },
      "required": [
        "jwks"
      ],
      "type": "object"
    },
    "JwksConf": {
      "additionalProperties": false,
      "properties": {
        "algorithms": {
          "default": null,
          "description": "List of accepted algorithms. Possible values are `HS256`, `HS384`, `HS512`, `ES256`, `ES384`, `RS256`, `RS384`, `RS512`, `PS256`, `PS384`, `PS512`, `EdDSA`",
          "items": {
            "type": "string"
          },
          "nullable": true,
          "type": "array"
        },
        "audiences": {
          "description": "Expected audiences for tokens verified by that JWKS\n\nIf not specified, the audience will not be checked.",
          "items": {
            "type": "string"
          },
          "nullable": true,
          "type": "array",
          "uniqueItems": true
        },
        "headers": {
          "description": "List of headers to add to the JWKS request",
          "items": {
            "$ref": "#/definitions/Header",
            "description": "#/definitions/Header"
          },
          "type": "array"
        },
        "issuers": {
          "description": "Expected issuers for tokens verified by that JWKS\n\nIf not specified, the issuer will not be checked.",
          "items": {
            "type": "string"
          },
          "nullable": true,
          "type": "array",
          "uniqueItems": true
        },
        "poll_interval": {
          "default": {
            "nanos": 0,
            "secs": 60
          },
          "description": "Polling interval for each JWKS endpoint in human-readable format; defaults to 60s",
          "type": "string"
        },
        "url": {
          "description": "Retrieve the JWK Set",
          "type": "string"
        }
      },
      "required": [
        "url"
      ],
      "type": "object"
    },
    "LicenseEnforcementConfig": {
      "type": "object"
    },
    "ListLength": {
      "oneOf": [
        {
          "description": "The length of the list",
          "enum": [
            "value"
          ],
          "type": "string"
        }
      ]
    },
    "ListenAddr": {
      "anyOf": [
        {
          "description": "Socket address.",
          "type": "string"
        },
        {
          "description": "Unix socket.",
          "type": "string"
        }
      ],
      "description": "Listening address."
    },
    "Logging": {
      "additionalProperties": false,
      "description": "Logging configuration.",
      "properties": {
        "common": {
          "$ref": "#/definitions/LoggingCommon",
          "description": "#/definitions/LoggingCommon"
        },
        "stdout": {
          "$ref": "#/definitions/StdOut",
          "description": "#/definitions/StdOut"
        }
      },
      "type": "object"
    },
    "LoggingCommon": {
      "additionalProperties": false,
      "properties": {
        "resource": {
          "additionalProperties": {
            "$ref": "#/definitions/AttributeValue",
            "description": "#/definitions/AttributeValue"
          },
          "default": {},
          "description": "The Open Telemetry resource",
          "type": "object"
        },
        "service_name": {
          "default": null,
          "description": "Set a service.name resource in your metrics",
          "nullable": true,
          "type": "string"
        },
        "service_namespace": {
          "default": null,
          "description": "Set a service.namespace attribute in your metrics",
          "nullable": true,
          "type": "string"
        }
      },
      "type": "object"
    },
    "MappingProblems": {
      "enum": [
        "problems",
        "count"
      ],
      "type": "string"
    },
    "MetricAggregation": {
      "oneOf": [
        {
          "additionalProperties": false,
          "description": "An aggregation that summarizes a set of measurements as an histogram with explicitly defined buckets.",
          "properties": {
            "histogram": {
              "additionalProperties": false,
              "properties": {
                "buckets": {
                  "items": {
                    "format": "double",
                    "type": "number"
                  },
                  "type": "array"
                }
              },
              "required": [
                "buckets"
              ],
              "type": "object"
            }
          },
          "required": [
            "histogram"
          ],
          "type": "object"
        },
        {
          "description": "Simply drop the metrics matching this view",
          "enum": [
            "drop"
          ],
          "type": "string"
        }
      ]
    },
    "MetricView": {
      "additionalProperties": false,
      "properties": {
        "aggregation": {
          "$ref": "#/definitions/MetricAggregation",
          "description": "#/definitions/MetricAggregation",
          "nullable": true
        },
        "allowed_attribute_keys": {
          "description": "An allow-list of attribute keys that will be preserved for the instrument.\n\nAny attribute recorded for the instrument with a key not in this set will be dropped. If the set is empty, all attributes will be dropped, if `None` all attributes will be kept.",
          "items": {
            "type": "string"
          },
          "nullable": true,
          "type": "array",
          "uniqueItems": true
        },
        "description": {
          "description": "New description to set to the instrument",
          "nullable": true,
          "type": "string"
        },
        "name": {
          "description": "The instrument name you're targeting",
          "type": "string"
        },
        "unit": {
          "description": "New unit to set to the instrument",
          "nullable": true,
          "type": "string"
        }
      },
      "required": [
        "name"
      ],
      "type": "object"
    },
    "Metrics": {
      "additionalProperties": false,
      "description": "Per subgraph configuration for response caching",
      "properties": {
        "enabled": {
          "default": false,
          "description": "enables metrics evaluating the benefits of response caching",
          "type": "boolean"
        },
        "separate_per_type": {
          "default": false,
          "description": "Adds the entity type name to attributes. This can greatly increase the cardinality",
          "type": "boolean"
        },
        "ttl": {
          "$ref": "#/definitions/Ttl",
          "description": "#/definitions/Ttl",
          "nullable": true
        }
      },
      "type": "object"
    },
    "Metrics2": {
      "additionalProperties": false,
      "description": "Per subgraph configuration for entity caching",
      "properties": {
        "enabled": {
          "default": false,
          "description": "enables metrics evaluating the benefits of entity caching",
          "type": "boolean"
        },
        "separate_per_type": {
          "default": false,
          "description": "Adds the entity type name to attributes. This can greatly increase the cardinality",
          "type": "boolean"
        },
        "ttl": {
          "$ref": "#/definitions/Ttl2",
          "description": "#/definitions/Ttl2",
          "nullable": true
        }
      },
      "type": "object"
    },
    "Metrics3": {
      "additionalProperties": false,
      "description": "Metrics configuration",
      "properties": {
        "common": {
          "$ref": "#/definitions/MetricsCommon",
          "description": "#/definitions/MetricsCommon"
        },
        "otlp": {
          "$ref": "#/definitions/Config14",
          "description": "#/definitions/Config14"
        },
        "prometheus": {
          "$ref": "#/definitions/Config15",
          "description": "#/definitions/Config15"
        }
      },
      "type": "object"
    },
    "MetricsCommon": {
      "additionalProperties": false,
      "properties": {
        "buckets": {
          "default": [
            0.001,
            0.005,
            0.015,
            0.05,
            0.1,
            0.2,
            0.3,
            0.4,
            0.5,
            1.0,
            5.0,
            10.0
          ],
          "description": "Custom buckets for all histograms",
          "items": {
            "format": "double",
            "type": "number"
          },
          "type": "array"
        },
        "resource": {
          "additionalProperties": {
            "$ref": "#/definitions/AttributeValue",
            "description": "#/definitions/AttributeValue"
          },
          "default": {},
          "description": "The Open Telemetry resource",
          "type": "object"
        },
        "service_name": {
          "default": null,
          "description": "Set a service.name resource in your metrics",
          "nullable": true,
          "type": "string"
        },
        "service_namespace": {
          "default": null,
          "description": "Set a service.namespace attribute in your metrics",
          "nullable": true,
          "type": "string"
        },
        "views": {
          "description": "Views applied on metrics",
          "items": {
            "$ref": "#/definitions/MetricView",
            "description": "#/definitions/MetricView"
          },
          "type": "array"
        }
      },
      "type": "object"
    },
    "Mode": {
      "enum": [
        "measure",
        "enforce"
      ],
      "type": "string"
    },
    "Mode2": {
      "enum": [
        "measure",
        "enforce"
      ],
      "type": "string"
    },
    "MultipartRequest": {
      "additionalProperties": false,
      "description": "Configuration for a multipart request for file uploads.\n\nThis protocol conforms to [jaydenseric's multipart spec](https://github.com/jaydenseric/graphql-multipart-request-spec)",
      "properties": {
        "enabled": {
          "default": true,
          "description": "Whether to enable the multipart protocol for file uploads (default: true)",
          "type": "boolean"
        },
        "limits": {
          "$ref": "#/definitions/MultipartRequestLimits",
          "description": "#/definitions/MultipartRequestLimits"
        },
        "mode": {
          "$ref": "#/definitions/MultipartRequestMode",
          "description": "#/definitions/MultipartRequestMode"
        }
      },
      "type": "object"
    },
    "MultipartRequestLimits": {
      "additionalProperties": false,
      "description": "Request limits for a multipart request",
      "properties": {
        "max_file_size": {
          "description": "The maximum size of each file, in bytes (default: 5MB)",
          "type": "string"
        },
        "max_files": {
          "description": "The maximum amount of files allowed for a single query (default: 4)",
          "format": "uint",
          "minimum": 0.0,
          "type": "integer"
        }
      },
      "required": [
        "max_file_size",
        "max_files"
      ],
      "type": "object"
    },
    "MultipartRequestMode": {
      "description": "Supported mode for a multipart request",
      "oneOf": [
        {
          "description": "The multipart request will not be loaded into memory and instead will be streamed directly to the subgraph in the order received. This has some limitations, mainly that the query _must_ be able to be streamed directly to the subgraph without buffering.\n\nIn practice, this means that certain queries will fail due to ordering of the files.",
          "enum": [
            "stream"
          ],
          "type": "string"
        }
      ]
    },
    "MyTestPluginConfig": {
      "description": "Config for the test plugin",
      "type": "object"
    },
    "NewContextConf": {
      "description": "Configures the context",
      "oneOf": [
        {
          "description": "Send all context keys to coprocessor",
          "enum": [
            "all"
          ],
          "type": "string"
        },
        {
          "description": "Send all context keys using deprecated names (from router 1.x) to coprocessor",
          "enum": [
            "deprecated"
          ],
          "type": "string"
        },
        {
          "additionalProperties": false,
          "description": "Only send the list of context keys to coprocessor",
          "properties": {
            "selective": {
              "items": {
                "type": "string"
              },
              "type": "array",
              "uniqueItems": true
            }
          },
          "required": [
            "selective"
          ],
          "type": "object"
        }
      ]
    },
    "OnError": {
      "enum": [
        "Continue",
        "Error"
      ],
      "type": "string"
    },
    "Operation": {
      "oneOf": [
        {
          "additionalProperties": false,
          "properties": {
            "insert": {
              "$ref": "#/definitions/Insert",
              "description": "#/definitions/Insert"
            }
          },
          "required": [
            "insert"
          ],
          "type": "object"
        },
        {
          "additionalProperties": false,
          "properties": {
            "remove": {
              "$ref": "#/definitions/Remove",
              "description": "#/definitions/Remove"
            }
          },
          "required": [
            "remove"
          ],
          "type": "object"
        },
        {
          "additionalProperties": false,
          "properties": {
            "propagate": {
              "$ref": "#/definitions/Propagate",
              "description": "#/definitions/Propagate"
            }
          },
          "required": [
            "propagate"
          ],
          "type": "object"
        }
      ]
    },
    "OperationKind": {
      "oneOf": [
        {
          "description": "The raw operation kind.",
          "enum": [
            "string"
          ],
          "type": "string"
        }
      ]
    },
    "OperationName": {
      "oneOf": [
        {
          "description": "The raw operation name.",
          "enum": [
            "string"
          ],
          "type": "string"
        },
        {
          "description": "A hash of the operation name.",
          "enum": [
            "hash"
          ],
          "type": "string"
        }
      ]
    },
    "PersistedQueries": {
      "additionalProperties": false,
      "description": "Persisted Queries (PQ) configuration",
      "properties": {
        "enabled": {
          "default": false,
          "description": "Activates Persisted Queries (disabled by default)",
          "type": "boolean"
        },
        "experimental_prewarm_query_plan_cache": {
          "$ref": "#/definitions/PersistedQueriesPrewarmQueryPlanCache",
          "description": "#/definitions/PersistedQueriesPrewarmQueryPlanCache"
        },
        "hot_reload": {
          "default": false,
          "description": "Enables hot reloading of the local persisted query manifests",
          "type": "boolean"
        },
        "local_manifests": {
          "default": null,
          "description": "Enables using a local copy of the persisted query manifest to safelist operations",
          "items": {
            "type": "string"
          },
          "nullable": true,
          "type": "array"
        },
        "log_unknown": {
          "default": false,
          "description": "Enabling this field configures the router to log any freeform GraphQL request that is not in the persisted query list",
          "type": "boolean"
        },
        "safelist": {
          "$ref": "#/definitions/PersistedQueriesSafelist",
          "description": "#/definitions/PersistedQueriesSafelist"
        }
      },
      "type": "object"
    },
    "PersistedQueriesPrewarmQueryPlanCache": {
      "additionalProperties": false,
      "description": "Persisted Queries (PQ) query plan cache prewarm configuration",
      "properties": {
        "on_reload": {
          "default": true,
          "description": "Enabling this field uses the persisted query list to pre-warm the query planner cache on schema and config changes (enabled by default)",
          "type": "boolean"
        },
        "on_startup": {
          "default": false,
          "description": "Enabling this field uses the persisted query list to pre-warm the query planner cache on startup (disabled by default)",
          "type": "boolean"
        }
      },
      "type": "object"
    },
    "PersistedQueriesSafelist": {
      "additionalProperties": false,
      "description": "Persisted Queries (PQ) Safelisting configuration",
      "properties": {
        "enabled": {
          "default": false,
          "description": "Enables using the persisted query list as a safelist (disabled by default)",
          "type": "boolean"
        },
        "require_id": {
          "default": false,
          "description": "Enabling this field configures the router to reject any request that does not include the persisted query ID",
          "type": "boolean"
        }
      },
      "type": "object"
    },
    "Plugins": {
      "additionalProperties": false,
      "properties": {
        "apollo_testing.my_test_plugin": {
          "$ref": "#/definitions/MyTestPluginConfig",
          "description": "#/definitions/MyTestPluginConfig"
        },
        "experimental.broken": {
          "$ref": "#/definitions/Config3",
          "description": "#/definitions/Config3"
        },
        "experimental.expose_query_plan": {
          "$ref": "#/definitions/ExposeQueryPlanConfig",
          "description": "#/definitions/ExposeQueryPlanConfig"
        },
        "experimental.record": {
          "$ref": "#/definitions/RecordConfig",
          "description": "#/definitions/RecordConfig"
        },
        "experimental.restricted": {
          "$ref": "#/definitions/Config4",
          "description": "#/definitions/Config4"
        },
        "test.always_fails_to_start": {
          "$ref": "#/definitions/Conf",
          "description": "#/definitions/Conf"
        },
        "test.always_starts_and_stops": {
          "$ref": "#/definitions/Conf",
          "description": "#/definitions/Conf"
        }
      }
    },
    "PostgresCacheConfig": {
      "additionalProperties": false,
      "description": "Postgres cache configuration",
      "properties": {
        "batch_size": {
          "default": 100,
          "description": "The size of batch when inserting cache entries in PG (default: 100)",
          "format": "uint",
          "minimum": 0.0,
          "type": "integer"
        },
        "namespace": {
          "default": null,
          "description": "Useful when running tests in parallel to avoid conflicts",
          "nullable": true,
          "type": "string"
        },
        "password": {
          "description": "PostgreSQL password if not provided in the URLs. This field takes precedence over the password in the URL",
          "nullable": true,
          "type": "string"
        },
        "pool_size": {
          "default": 5,
          "description": "The size of the PostgreSQL connection pool",
          "format": "uint32",
          "minimum": 0.0,
          "type": "integer"
        },
        "required_to_start": {
          "default": false,
          "description": "Prevents the router from starting if it cannot connect to PostgreSQL",
          "type": "boolean"
        },
        "timeout": {
          "default": null,
          "description": "PostgreSQL request timeout (default: 4mins)",
          "nullable": true,
          "type": "string"
        },
        "url": {
          "description": "List of URL to Postgres",
          "format": "uri",
          "type": "string"
        },
        "username": {
          "description": "PostgreSQL username if not provided in the URLs. This field takes precedence over the username in the URL",
          "nullable": true,
          "type": "string"
        }
      },
      "required": [
        "url"
      ],
      "type": "object"
    },
    "Propagate": {
      "anyOf": [
        {
          "additionalProperties": false,
          "description": "Propagate header given a header name",
          "properties": {
            "default": {
              "description": "Default value for the header.",
              "nullable": true,
              "type": "string"
            },
            "named": {
              "description": "The source header name",
              "type": "string"
            },
            "rename": {
              "description": "An optional target header name",
              "nullable": true,
              "type": "string"
            }
          },
          "required": [
            "named"
          ],
          "type": "object"
        },
        {
          "additionalProperties": false,
          "description": "Propagate header given a regex to match header name",
          "properties": {
            "matching": {
              "description": "The regex on header name",
              "type": "string"
            }
          },
          "required": [
            "matching"
          ],
          "type": "object"
        }
      ],
      "description": "Propagate header"
    },
    "Propagation": {
      "additionalProperties": false,
      "description": "Configure propagation of traces. In general you won't have to do this as these are automatically configured along with any exporter you configure.",
      "properties": {
        "aws_xray": {
          "default": false,
          "description": "Propagate AWS X-Ray",
          "type": "boolean"
        },
        "baggage": {
          "default": false,
          "description": "Propagate baggage https://www.w3.org/TR/baggage/",
          "type": "boolean"
        },
        "datadog": {
          "default": false,
          "description": "Propagate Datadog",
          "type": "boolean"
        },
        "jaeger": {
          "default": false,
          "description": "Propagate Jaeger",
          "type": "boolean"
        },
        "request": {
          "$ref": "#/definitions/RequestPropagation",
          "description": "#/definitions/RequestPropagation"
        },
        "trace_context": {
          "default": false,
          "description": "Propagate trace context https://www.w3.org/TR/trace-context/",
          "type": "boolean"
        },
        "zipkin": {
          "default": false,
          "description": "Propagate Zipkin",
          "type": "boolean"
        }
      },
      "type": "object"
    },
    "Protocol": {
      "enum": [
        "grpc",
        "http"
      ],
      "type": "string"
    },
    "Query": {
      "oneOf": [
        {
          "description": "The raw query kind.",
          "enum": [
            "string"
          ],
          "type": "string"
        },
        {
          "description": "The query aliases.",
          "enum": [
            "aliases"
          ],
          "type": "string"
        },
        {
          "description": "The query depth.",
          "enum": [
            "depth"
          ],
          "type": "string"
        },
        {
          "description": "The query height.",
          "enum": [
            "height"
          ],
          "type": "string"
        },
        {
          "description": "The query root fields.",
          "enum": [
            "root_fields"
          ],
          "type": "string"
        }
      ]
    },
    "QueryPlanCache": {
      "additionalProperties": false,
      "description": "Cache configuration",
      "properties": {
        "in_memory": {
          "$ref": "#/definitions/InMemoryCache",
          "description": "#/definitions/InMemoryCache"
        },
        "redis": {
          "$ref": "#/definitions/QueryPlanRedisCache",
          "description": "#/definitions/QueryPlanRedisCache",
          "nullable": true
        }
      },
      "type": "object"
    },
    "QueryPlanRedisCache": {
      "additionalProperties": false,
      "description": "Redis cache configuration",
      "properties": {
        "namespace": {
          "description": "namespace used to prefix Redis keys",
          "nullable": true,
          "type": "string"
        },
        "password": {
          "description": "Redis password if not provided in the URLs. This field takes precedence over the password in the URL",
          "nullable": true,
          "type": "string"
        },
        "pool_size": {
          "default": 1,
          "description": "The size of the Redis connection pool",
          "format": "uint32",
          "minimum": 0.0,
          "type": "integer"
        },
        "required_to_start": {
          "default": false,
          "description": "Prevents the router from starting if it cannot connect to Redis",
          "type": "boolean"
        },
        "reset_ttl": {
          "default": true,
          "description": "When a TTL is set on a key, reset it when reading the data from that key",
          "type": "boolean"
        },
        "timeout": {
          "default": null,
          "description": "Redis request timeout (default: 2ms)",
          "nullable": true,
          "type": "string"
        },
        "tls": {
          "$ref": "#/definitions/TlsClient",
          "description": "#/definitions/TlsClient",
          "nullable": true
        },
        "ttl": {
          "default": {
            "nanos": 0,
            "secs": 2592000
          },
          "description": "TTL for entries",
          "nullable": true,
          "type": "string"
        },
        "urls": {
          "description": "List of URLs to the Redis cluster",
          "items": {
            "format": "uri",
            "type": "string"
          },
          "type": "array"
        },
        "username": {
          "description": "Redis username if not provided in the URLs. This field takes precedence over the username in the URL",
          "nullable": true,
          "type": "string"
        }
      },
      "required": [
        "urls"
      ],
      "type": "object"
    },
    "QueryPlanning": {
      "additionalProperties": false,
      "description": "Query planning cache configuration",
      "properties": {
        "cache": {
          "$ref": "#/definitions/QueryPlanCache",
          "description": "#/definitions/QueryPlanCache"
        },
        "experimental_cooperative_cancellation": {
          "$ref": "#/definitions/CooperativeCancellation",
          "description": "#/definitions/CooperativeCancellation"
        },
        "experimental_paths_limit": {
          "default": null,
          "description": "Before creating query plans, for each path of fields in the query we compute all the possible options to traverse that path via the subgraphs. Multiple options can arise because fields in the path can be provided by multiple subgraphs, and abstract types (i.e. unions and interfaces) returned by fields sometimes require the query planner to traverse through each constituent object type. The number of options generated in this computation can grow large if the schema or query are sufficiently complex, and that will increase the time spent planning.\n\nThis config allows specifying a per-path limit to the number of options considered. If any path's options exceeds this limit, query planning will abort and the operation will fail.\n\nThe default value is None, which specifies no limit.",
          "format": "uint32",
          "minimum": 0.0,
          "nullable": true,
          "type": "integer"
        },
        "experimental_plans_limit": {
          "default": null,
          "description": "Sets a limit to the number of generated query plans. The planning process generates many different query plans as it explores the graph, and the list can grow large. By using this limit, we prevent that growth and still get a valid query plan, but it may not be the optimal one.\n\nThe default limit is set to 10000, but it may change in the future",
          "format": "uint32",
          "minimum": 0.0,
          "nullable": true,
          "type": "integer"
        },
        "experimental_reuse_query_plans": {
          "default": false,
          "description": "If cache warm up is configured, this will allow the router to keep a query plan created with the old schema, if it determines that the schema update does not affect the corresponding query",
          "type": "boolean"
        },
        "warmed_up_queries": {
          "default": null,
          "description": "Warms up the cache on reloads by running the query plan over a list of the most used queries (from the in memory cache) Configures the number of queries warmed up. Defaults to 1/3 of the in memory cache",
          "format": "uint",
          "minimum": 0.0,
          "nullable": true,
          "type": "integer"
        }
      },
      "type": "object"
    },
    "RateLimit": {
      "additionalProperties": false,
      "properties": {
        "capacity": {
          "default": 1,
          "description": "Number of log lines allowed in interval per message",
          "format": "uint32",
          "minimum": 0.0,
          "type": "integer"
        },
        "enabled": {
          "default": false,
          "description": "Set to true to limit the rate of log messages",
          "type": "boolean"
        },
        "interval": {
          "default": {
            "nanos": 0,
            "secs": 1
          },
          "description": "Interval for rate limiting",
          "type": "string"
        }
      },
      "type": "object"
    },
    "RateLimitConf": {
      "additionalProperties": false,
      "properties": {
        "capacity": {
          "description": "Number of requests allowed",
          "format": "uint64",
          "minimum": 1.0,
          "type": "integer"
        },
        "interval": {
          "description": "Per interval",
          "type": "string"
        }
      },
      "required": [
        "capacity",
        "interval"
      ],
      "type": "object"
    },
    "ReadinessConfig": {
      "additionalProperties": false,
      "description": "Configuration options pertaining to the readiness health sub-component.",
      "properties": {
        "allowed": {
          "default": 100,
          "description": "How many rejections are allowed in an interval (default: 100) If this number is exceeded, the router will start to report unready.",
          "format": "uint",
          "minimum": 0.0,
          "type": "integer"
        },
        "interval": {
          "$ref": "#/definitions/ReadinessIntervalConfig",
          "description": "#/definitions/ReadinessIntervalConfig"
        }
      },
      "type": "object"
    },
    "ReadinessIntervalConfig": {
      "additionalProperties": false,
      "description": "Configuration options pertaining to the readiness health interval sub-component.",
      "properties": {
        "sampling": {
          "default": "0s",
          "description": "The sampling interval (default: 5s)",
          "nullable": true,
          "type": "string"
        },
        "unready": {
          "default": null,
          "description": "The unready interval (default: 2 * sampling interval)",
          "nullable": true,
          "type": "string"
        }
      },
      "type": "object"
    },
    "RecordConfig": {
      "additionalProperties": false,
      "description": "Request recording configuration.",
      "properties": {
        "enabled": {
          "description": "The recording plugin is disabled by default.",
          "type": "boolean"
        },
        "storage_path": {
          "description": "The path to the directory where recordings will be stored. Defaults to the current working directory.",
          "nullable": true,
          "type": "string"
        }
      },
      "required": [
        "enabled"
      ],
      "type": "object"
    },
    "RedisCache": {
      "additionalProperties": false,
      "description": "Redis cache configuration",
      "properties": {
        "namespace": {
          "description": "namespace used to prefix Redis keys",
          "nullable": true,
          "type": "string"
        },
        "password": {
          "description": "Redis password if not provided in the URLs. This field takes precedence over the password in the URL",
          "nullable": true,
          "type": "string"
        },
        "pool_size": {
          "default": 1,
          "description": "The size of the Redis connection pool",
          "format": "uint32",
          "minimum": 0.0,
          "type": "integer"
        },
        "required_to_start": {
          "default": false,
          "description": "Prevents the router from starting if it cannot connect to Redis",
          "type": "boolean"
        },
        "reset_ttl": {
          "default": true,
          "description": "When a TTL is set on a key, reset it when reading the data from that key",
          "type": "boolean"
        },
        "timeout": {
          "default": null,
          "description": "Redis request timeout (default: 2ms)",
          "nullable": true,
          "type": "string"
        },
        "tls": {
          "$ref": "#/definitions/TlsClient",
          "description": "#/definitions/TlsClient",
          "nullable": true
        },
        "ttl": {
          "default": null,
          "description": "TTL for entries",
          "nullable": true,
          "type": "string"
        },
        "urls": {
          "description": "List of URLs to the Redis cluster",
          "items": {
            "format": "uri",
            "type": "string"
          },
          "type": "array"
        },
        "username": {
          "description": "Redis username if not provided in the URLs. This field takes precedence over the username in the URL",
          "nullable": true,
          "type": "string"
        }
      },
      "required": [
        "urls"
      ],
      "type": "object"
    },
    "Remove": {
      "description": "Remove header",
      "oneOf": [
        {
          "additionalProperties": false,
          "description": "Remove a header given a header name",
          "properties": {
            "named": {
              "description": "Remove a header given a header name",
              "type": "string"
            }
          },
          "required": [
            "named"
          ],
          "type": "object"
        },
        {
          "additionalProperties": false,
          "description": "Remove a header given a regex matching header name",
          "properties": {
            "matching": {
              "description": "Remove a header given a regex matching against the header name",
              "type": "string"
            }
          },
          "required": [
            "matching"
          ],
          "type": "object"
        }
      ]
    },
    "RequestPropagation": {
      "additionalProperties": false,
      "properties": {
        "format": {
          "$ref": "#/definitions/TraceIdFormat",
          "description": "#/definitions/TraceIdFormat"
        },
        "header_name": {
          "description": "Choose the header name to expose trace_id (default: apollo-trace-id)",
          "type": "string"
        }
      },
      "required": [
        "header_name"
      ],
      "type": "object"
    },
    "ResourceSelectorConfig": {
      "oneOf": [
        {
          "description": "Export all resource attributes with every metrics.",
          "enum": [
            "all"
          ],
          "type": "string"
        },
        {
          "description": "Do not export any resource attributes with every metrics.",
          "enum": [
            "none"
          ],
          "type": "string"
        }
      ]
    },
    "ResponseStatus": {
      "oneOf": [
        {
          "description": "The http status code.",
          "enum": [
            "code"
          ],
          "type": "string"
        },
        {
          "description": "The http status reason.",
          "enum": [
            "reason"
          ],
          "type": "string"
        }
      ]
    },
    "Router": {
      "additionalProperties": false,
      "description": "Router level (APQ) configuration",
      "properties": {
        "cache": {
          "$ref": "#/definitions/Cache",
          "description": "#/definitions/Cache"
        }
      },
      "type": "object"
    },
    "RouterAttributes": {
      "additionalProperties": false,
      "description": "Common attributes for http server and client. See https://opentelemetry.io/docs/specs/semconv/http/http-spans/#common-attributes",
      "properties": {
        "baggage": {
          "default": null,
          "description": "All key values from trace baggage.",
          "nullable": true,
          "type": "boolean"
        },
        "dd.trace_id": {
          "$ref": "#/definitions/StandardAttribute",
          "description": "#/definitions/StandardAttribute",
          "nullable": true
        },
        "error.type": {
          "$ref": "#/definitions/StandardAttribute",
          "description": "#/definitions/StandardAttribute",
          "nullable": true
        },
        "http.request.body.size": {
          "$ref": "#/definitions/StandardAttribute",
          "description": "#/definitions/StandardAttribute",
          "nullable": true
        },
        "http.request.method": {
          "$ref": "#/definitions/StandardAttribute",
          "description": "#/definitions/StandardAttribute",
          "nullable": true
        },
        "http.response.body.size": {
          "$ref": "#/definitions/StandardAttribute",
          "description": "#/definitions/StandardAttribute",
          "nullable": true
        },
        "http.response.status_code": {
          "$ref": "#/definitions/StandardAttribute",
          "description": "#/definitions/StandardAttribute",
          "nullable": true
        },
        "http.route": {
          "$ref": "#/definitions/StandardAttribute",
          "description": "#/definitions/StandardAttribute",
          "nullable": true
        },
        "network.local.address": {
          "$ref": "#/definitions/StandardAttribute",
          "description": "#/definitions/StandardAttribute",
          "nullable": true
        },
        "network.local.port": {
          "$ref": "#/definitions/StandardAttribute",
          "description": "#/definitions/StandardAttribute",
          "nullable": true
        },
        "network.peer.address": {
          "$ref": "#/definitions/StandardAttribute",
          "description": "#/definitions/StandardAttribute",
          "nullable": true
        },
        "network.peer.port": {
          "$ref": "#/definitions/StandardAttribute",
          "description": "#/definitions/StandardAttribute",
          "nullable": true
        },
        "network.protocol.name": {
          "$ref": "#/definitions/StandardAttribute",
          "description": "#/definitions/StandardAttribute",
          "nullable": true
        },
        "network.protocol.version": {
          "$ref": "#/definitions/StandardAttribute",
          "description": "#/definitions/StandardAttribute",
          "nullable": true
        },
        "network.transport": {
          "$ref": "#/definitions/StandardAttribute",
          "description": "#/definitions/StandardAttribute",
          "nullable": true
        },
        "network.type": {
          "$ref": "#/definitions/StandardAttribute",
          "description": "#/definitions/StandardAttribute",
          "nullable": true
        },
        "server.address": {
          "$ref": "#/definitions/StandardAttribute",
          "description": "#/definitions/StandardAttribute",
          "nullable": true
        },
        "server.port": {
          "$ref": "#/definitions/StandardAttribute",
          "description": "#/definitions/StandardAttribute",
          "nullable": true
        },
        "trace_id": {
          "$ref": "#/definitions/StandardAttribute",
          "description": "#/definitions/StandardAttribute",
          "nullable": true
        },
        "url.path": {
          "$ref": "#/definitions/StandardAttribute",
          "description": "#/definitions/StandardAttribute",
          "nullable": true
        },
        "url.query": {
          "$ref": "#/definitions/StandardAttribute",
          "description": "#/definitions/StandardAttribute",
          "nullable": true
        },
        "url.scheme": {
          "$ref": "#/definitions/StandardAttribute",
          "description": "#/definitions/StandardAttribute",
          "nullable": true
        },
        "user_agent.original": {
          "$ref": "#/definitions/StandardAttribute",
          "description": "#/definitions/StandardAttribute",
          "nullable": true
        }
      },
      "type": "object"
    },
    "RouterConf": {
      "additionalProperties": false,
      "properties": {
        "jwt": {
          "$ref": "#/definitions/JWTConf",
          "description": "#/definitions/JWTConf"
        }
      },
      "required": [
        "jwt"
      ],
      "type": "object"
    },
    "RouterEventsConfig": {
      "additionalProperties": false,
      "properties": {
        "error": {
          "$ref": "#/definitions/StandardEventConfig_for_RouterSelector",
          "description": "#/definitions/StandardEventConfig_for_RouterSelector"
        },
        "request": {
          "$ref": "#/definitions/StandardEventConfig_for_RouterSelector",
          "description": "#/definitions/StandardEventConfig_for_RouterSelector"
        },
        "response": {
          "$ref": "#/definitions/StandardEventConfig_for_RouterSelector",
          "description": "#/definitions/StandardEventConfig_for_RouterSelector"
        }
      },
      "type": "object"
    },
    "RouterInstrumentsConfig": {
      "additionalProperties": false,
      "properties": {
        "http.server.active_requests": {
          "$ref": "#/definitions/DefaultedStandardInstrument_for_ActiveRequestsAttributes",
          "description": "#/definitions/DefaultedStandardInstrument_for_ActiveRequestsAttributes"
        },
        "http.server.request.body.size": {
          "$ref": "#/definitions/DefaultedStandardInstrument_for_extendable_attribute_apollo_router::plugins::telemetry::config_new::router::attributes::RouterAttributes_apollo_router::plugins::telemetry::config_new::router::selectors::RouterSelector",
          "description": "#/definitions/DefaultedStandardInstrument_for_extendable_attribute_apollo_router::plugins::telemetry::config_new::router::attributes::RouterAttributes_apollo_router::plugins::telemetry::config_new::router::selectors::RouterSelector"
        },
        "http.server.request.duration": {
          "$ref": "#/definitions/DefaultedStandardInstrument_for_extendable_attribute_apollo_router::plugins::telemetry::config_new::router::attributes::RouterAttributes_apollo_router::plugins::telemetry::config_new::router::selectors::RouterSelector",
          "description": "#/definitions/DefaultedStandardInstrument_for_extendable_attribute_apollo_router::plugins::telemetry::config_new::router::attributes::RouterAttributes_apollo_router::plugins::telemetry::config_new::router::selectors::RouterSelector"
        },
        "http.server.response.body.size": {
          "$ref": "#/definitions/DefaultedStandardInstrument_for_extendable_attribute_apollo_router::plugins::telemetry::config_new::router::attributes::RouterAttributes_apollo_router::plugins::telemetry::config_new::router::selectors::RouterSelector",
          "description": "#/definitions/DefaultedStandardInstrument_for_extendable_attribute_apollo_router::plugins::telemetry::config_new::router::attributes::RouterAttributes_apollo_router::plugins::telemetry::config_new::router::selectors::RouterSelector"
        }
      },
      "type": "object"
    },
    "RouterRequestConf": {
      "additionalProperties": false,
      "description": "What information is passed to a router request/response stage",
      "properties": {
        "body": {
          "default": false,
          "description": "Send the body",
          "type": "boolean"
        },
        "condition": {
          "$ref": "#/definitions/Condition_for_RouterSelector",
          "description": "#/definitions/Condition_for_RouterSelector",
          "nullable": true
        },
        "context": {
          "$ref": "#/definitions/ContextConf",
          "description": "#/definitions/ContextConf"
        },
        "headers": {
          "default": false,
          "description": "Send the headers",
          "type": "boolean"
        },
        "method": {
          "default": false,
          "description": "Send the method",
          "type": "boolean"
        },
        "path": {
          "default": false,
          "description": "Send the path",
          "type": "boolean"
        },
        "sdl": {
          "default": false,
          "description": "Send the SDL",
          "type": "boolean"
        }
      },
      "type": "object"
    },
    "RouterResponseConf": {
      "additionalProperties": false,
      "description": "What information is passed to a router request/response stage",
      "properties": {
        "body": {
          "default": false,
          "description": "Send the body",
          "type": "boolean"
        },
        "condition": {
          "$ref": "#/definitions/Condition_for_RouterSelector",
          "description": "#/definitions/Condition_for_RouterSelector"
        },
        "context": {
          "$ref": "#/definitions/ContextConf",
          "description": "#/definitions/ContextConf"
        },
        "headers": {
          "default": false,
          "description": "Send the headers",
          "type": "boolean"
        },
        "sdl": {
          "default": false,
          "description": "Send the SDL",
          "type": "boolean"
        },
        "status_code": {
          "default": false,
          "description": "Send the HTTP status",
          "type": "boolean"
        }
      },
      "type": "object"
    },
    "RouterSelector": {
      "anyOf": [
        {
          "additionalProperties": false,
          "description": "A value from baggage.",
          "properties": {
            "baggage": {
              "description": "The name of the baggage item.",
              "type": "string"
            },
            "default": {
              "$ref": "#/definitions/AttributeValue",
              "description": "#/definitions/AttributeValue",
              "nullable": true
            }
          },
          "required": [
            "baggage"
          ],
          "type": "object"
        },
        {
          "additionalProperties": false,
          "description": "A value from an environment variable.",
          "properties": {
            "default": {
              "description": "Optional default value.",
              "nullable": true,
              "type": "string"
            },
            "env": {
              "description": "The name of the environment variable",
              "type": "string"
            }
          },
          "required": [
            "env"
          ],
          "type": "object"
        },
        {
          "additionalProperties": false,
          "description": "Critical error if it happens",
          "properties": {
            "error": {
              "$ref": "#/definitions/ErrorRepr",
              "description": "#/definitions/ErrorRepr"
            }
          },
          "required": [
            "error"
          ],
          "type": "object"
        },
        {
          "additionalProperties": false,
          "description": "Boolean set to true if the response body contains graphql error",
          "properties": {
            "on_graphql_error": {
              "type": "boolean"
            }
          },
          "required": [
            "on_graphql_error"
          ],
          "type": "object"
        },
        {
          "additionalProperties": false,
          "description": "The operation name from the query.",
          "properties": {
            "default": {
              "description": "Optional default value.",
              "nullable": true,
              "type": "string"
            },
            "operation_name": {
              "$ref": "#/definitions/OperationName",
              "description": "#/definitions/OperationName"
            }
          },
          "required": [
            "operation_name"
          ],
          "type": "object"
        },
        {
          "additionalProperties": false,
          "description": "A header from the request",
          "properties": {
            "default": {
              "$ref": "#/definitions/AttributeValue",
              "description": "#/definitions/AttributeValue",
              "nullable": true
            },
            "request_header": {
              "description": "The name of the request header.",
              "type": "string"
            }
          },
          "required": [
            "request_header"
          ],
          "type": "object"
        },
        {
          "additionalProperties": false,
          "description": "A value from context.",
          "properties": {
            "default": {
              "$ref": "#/definitions/AttributeValue",
              "description": "#/definitions/AttributeValue",
              "nullable": true
            },
            "request_context": {
              "description": "The request context key.",
              "type": "string"
            }
          },
          "required": [
            "request_context"
          ],
          "type": "object"
        },
        {
          "additionalProperties": false,
          "description": "The request method.",
          "properties": {
            "request_method": {
              "description": "The request method enabled or not",
              "type": "boolean"
            }
          },
          "required": [
            "request_method"
          ],
          "type": "object"
        },
        {
          "additionalProperties": false,
          "description": "The body of the response",
          "properties": {
            "response_body": {
              "description": "The response body enabled or not",
              "type": "boolean"
            }
          },
          "required": [
            "response_body"
          ],
          "type": "object"
        },
        {
          "additionalProperties": false,
          "description": "A header from the response",
          "properties": {
            "default": {
              "$ref": "#/definitions/AttributeValue",
              "description": "#/definitions/AttributeValue",
              "nullable": true
            },
            "response_header": {
              "description": "The name of the request header.",
              "type": "string"
            }
          },
          "required": [
            "response_header"
          ],
          "type": "object"
        },
        {
          "additionalProperties": false,
          "description": "A value from context.",
          "properties": {
            "default": {
              "$ref": "#/definitions/AttributeValue",
              "description": "#/definitions/AttributeValue",
              "nullable": true
            },
            "response_context": {
              "description": "The response context key.",
              "type": "string"
            }
          },
          "required": [
            "response_context"
          ],
          "type": "object"
        },
        {
          "additionalProperties": false,
          "description": "A status from the response",
          "properties": {
            "response_status": {
              "$ref": "#/definitions/ResponseStatus",
              "description": "#/definitions/ResponseStatus"
            }
          },
          "required": [
            "response_status"
          ],
          "type": "object"
        },
        {
          "description": "Deprecated, should not be used anymore, use static field instead",
          "type": "string"
        },
        {
          "additionalProperties": false,
          "properties": {
            "static": {
              "$ref": "#/definitions/AttributeValue",
              "description": "#/definitions/AttributeValue"
            }
          },
          "required": [
            "static"
          ],
          "type": "object"
        },
        {
          "additionalProperties": false,
          "description": "Apollo Studio operation id",
          "properties": {
            "studio_operation_id": {
              "description": "Apollo Studio operation id",
              "type": "boolean"
            }
          },
          "required": [
            "studio_operation_id"
          ],
          "type": "object"
        },
        {
          "additionalProperties": false,
          "description": "The trace ID of the request.",
          "properties": {
            "trace_id": {
              "$ref": "#/definitions/TraceIdFormat",
              "description": "#/definitions/TraceIdFormat"
            }
          },
          "required": [
            "trace_id"
          ],
          "type": "object"
        }
      ]
    },
    "RouterShaping": {
      "additionalProperties": false,
      "properties": {
        "concurrency_limit": {
          "description": "The global concurrency limit",
          "format": "uint",
          "minimum": 0.0,
          "nullable": true,
          "type": "integer"
        },
        "global_rate_limit": {
          "$ref": "#/definitions/RateLimitConf",
          "description": "#/definitions/RateLimitConf",
          "nullable": true
        },
        "timeout": {
          "default": null,
          "description": "Enable timeout for incoming requests",
          "type": "string"
        }
      },
      "type": "object"
    },
    "RouterSpans": {
      "additionalProperties": false,
      "properties": {
        "attributes": {
          "$ref": "#/definitions/extendable_attribute_apollo_router::plugins::telemetry::config_new::router::attributes::RouterAttributes_apollo_router::plugins::telemetry::config_new::conditional::Conditional<apollo_router::plugins::telemetry::config_new::router::selectors::RouterSelector>",
          "description": "#/definitions/extendable_attribute_apollo_router::plugins::telemetry::config_new::router::attributes::RouterAttributes_apollo_router::plugins::telemetry::config_new::conditional::Conditional<apollo_router::plugins::telemetry::config_new::router::selectors::RouterSelector>"
        }
      },
      "type": "object"
    },
    "RouterStage": {
      "properties": {
        "request": {
          "$ref": "#/definitions/RouterRequestConf",
          "description": "#/definitions/RouterRequestConf"
        },
        "response": {
          "$ref": "#/definitions/RouterResponseConf",
          "description": "#/definitions/RouterResponseConf"
        }
      },
      "type": "object"
    },
    "RouterValue": {
      "anyOf": [
        {
          "$ref": "#/definitions/Standard",
          "description": "#/definitions/Standard"
        },
        {
          "$ref": "#/definitions/RouterSelector",
          "description": "#/definitions/RouterSelector"
        }
      ]
    },
    "Sampler": {
      "oneOf": [
        {
          "description": "Always sample",
          "enum": [
            "always_on"
          ],
          "type": "string"
        },
        {
          "description": "Never sample",
          "enum": [
            "always_off"
          ],
          "type": "string"
        }
      ]
    },
    "SamplerOption": {
      "anyOf": [
        {
          "description": "Sample a given fraction. Fractions >= 1 will always sample.",
          "format": "double",
          "type": "number"
        },
        {
          "$ref": "#/definitions/Sampler",
          "description": "#/definitions/Sampler"
        }
      ]
    },
    "Sandbox": {
      "additionalProperties": false,
      "description": "Configuration options pertaining to the sandbox page.",
      "properties": {
        "enabled": {
          "default": false,
          "description": "Set to true to enable sandbox",
          "type": "boolean"
        }
      },
      "type": "object"
    },
    "SelectorOrValue_for_ConnectorSelector": {
      "anyOf": [
        {
          "$ref": "#/definitions/AttributeValue",
          "description": "#/definitions/AttributeValue"
        },
        {
          "$ref": "#/definitions/ConnectorSelector",
          "description": "#/definitions/ConnectorSelector"
        }
      ]
    },
    "SelectorOrValue_for_GraphQLSelector": {
      "anyOf": [
        {
          "$ref": "#/definitions/AttributeValue",
          "description": "#/definitions/AttributeValue"
        },
        {
          "$ref": "#/definitions/GraphQLSelector",
          "description": "#/definitions/GraphQLSelector"
        }
      ]
    },
    "SelectorOrValue_for_RouterSelector": {
      "anyOf": [
        {
          "$ref": "#/definitions/AttributeValue",
          "description": "#/definitions/AttributeValue"
        },
        {
          "$ref": "#/definitions/RouterSelector",
          "description": "#/definitions/RouterSelector"
        }
      ]
    },
    "SelectorOrValue_for_SubgraphSelector": {
      "anyOf": [
        {
          "$ref": "#/definitions/AttributeValue",
          "description": "#/definitions/AttributeValue"
        },
        {
          "$ref": "#/definitions/SubgraphSelector",
          "description": "#/definitions/SubgraphSelector"
        }
      ]
    },
    "SelectorOrValue_for_SupergraphSelector": {
      "anyOf": [
        {
          "$ref": "#/definitions/AttributeValue",
          "description": "#/definitions/AttributeValue"
        },
        {
          "$ref": "#/definitions/SupergraphSelector",
          "description": "#/definitions/SupergraphSelector"
        }
      ]
    },
    "Server": {
      "additionalProperties": false,
      "properties": {
        "http": {
          "$ref": "#/definitions/ServerHttpConfig",
          "description": "#/definitions/ServerHttpConfig"
        }
      },
      "type": "object"
    },
    "ServerHttpConfig": {
      "additionalProperties": false,
      "description": "Configuration for HTTP",
      "properties": {
        "header_read_timeout": {
          "default": {
            "nanos": 0,
            "secs": 10
          },
          "description": "Header read timeout in human-readable format; defaults to 10s",
          "type": "string"
        }
      },
      "type": "object"
    },
    "Source": {
      "oneOf": [
        {
          "additionalProperties": false,
          "properties": {
            "name": {
              "default": "authorization",
              "description": "HTTP header expected to contain JWT",
              "type": "string"
            },
            "type": {
              "enum": [
                "header"
              ],
              "type": "string"
            },
            "value_prefix": {
              "default": "Bearer",
              "description": "Header value prefix",
              "type": "string"
            }
          },
          "required": [
            "type"
          ],
          "type": "object"
        },
        {
          "additionalProperties": false,
          "properties": {
            "name": {
              "description": "Name of the cookie containing the JWT",
              "type": "string"
            },
            "type": {
              "enum": [
                "cookie"
              ],
              "type": "string"
            }
          },
          "required": [
            "name",
            "type"
          ],
          "type": "object"
        }
      ]
    },
    "SourceConfiguration": {
      "additionalProperties": false,
      "description": "Configuration for a `@source` directive",
      "properties": {
        "$config": {
          "additionalProperties": true,
          "default": {},
          "description": "Other values that can be used by connectors via `{$config.<key>}`",
          "type": "object"
        },
        "max_requests_per_operation": {
          "default": null,
          "description": "The maximum number of requests for this source",
          "format": "uint",
          "minimum": 0.0,
          "nullable": true,
          "type": "integer"
        },
        "override_url": {
          "default": null,
          "description": "Override the `@source(http: {baseURL:})`",
          "format": "uri",
          "nullable": true,
          "type": "string"
        }
      },
      "type": "object"
    },
    "SpanMode": {
      "description": "Span mode to create new or deprecated spans",
      "oneOf": [
        {
          "description": "Keep the request span as root span and deprecated attributes. This option will eventually removed.",
          "enum": [
            "deprecated"
          ],
          "type": "string"
        },
        {
          "description": "Use new OpenTelemetry spec compliant span attributes or preserve existing. This will be the default in future.",
          "enum": [
            "spec_compliant"
          ],
          "type": "string"
        }
      ]
    },
    "Spans": {
      "additionalProperties": false,
      "properties": {
        "connector": {
          "$ref": "#/definitions/ConnectorSpans",
          "description": "#/definitions/ConnectorSpans"
        },
        "default_attribute_requirement_level": {
          "$ref": "#/definitions/DefaultAttributeRequirementLevel",
          "description": "#/definitions/DefaultAttributeRequirementLevel"
        },
        "mode": {
          "$ref": "#/definitions/SpanMode",
          "description": "#/definitions/SpanMode"
        },
        "router": {
          "$ref": "#/definitions/RouterSpans",
          "description": "#/definitions/RouterSpans"
        },
        "subgraph": {
          "$ref": "#/definitions/SubgraphSpans",
          "description": "#/definitions/SubgraphSpans"
        },
        "supergraph": {
          "$ref": "#/definitions/SupergraphSpans",
          "description": "#/definitions/SupergraphSpans"
        }
      },
      "type": "object"
    },
    "Standard": {
      "enum": [
        "duration",
        "unit"
      ],
      "type": "string"
    },
    "StandardAttribute": {
      "anyOf": [
        {
          "type": "boolean"
        },
        {
          "additionalProperties": false,
          "properties": {
            "alias": {
              "type": "string"
            }
          },
          "required": [
            "alias"
          ],
          "type": "object"
        }
      ]
    },
    "StandardEventConfig_for_ConnectorSelector": {
      "anyOf": [
        {
          "$ref": "#/definitions/EventLevelConfig",
          "description": "#/definitions/EventLevelConfig"
        },
        {
          "properties": {
            "condition": {
              "$ref": "#/definitions/Condition_for_ConnectorSelector",
              "description": "#/definitions/Condition_for_ConnectorSelector"
            },
            "level": {
              "$ref": "#/definitions/EventLevelConfig",
              "description": "#/definitions/EventLevelConfig"
            }
          },
          "required": [
            "condition",
            "level"
          ],
          "type": "object"
        }
      ]
    },
    "StandardEventConfig_for_RouterSelector": {
      "anyOf": [
        {
          "$ref": "#/definitions/EventLevelConfig",
          "description": "#/definitions/EventLevelConfig"
        },
        {
          "properties": {
            "condition": {
              "$ref": "#/definitions/Condition_for_RouterSelector",
              "description": "#/definitions/Condition_for_RouterSelector"
            },
            "level": {
              "$ref": "#/definitions/EventLevelConfig",
              "description": "#/definitions/EventLevelConfig"
            }
          },
          "required": [
            "condition",
            "level"
          ],
          "type": "object"
        }
      ]
    },
    "StandardEventConfig_for_SubgraphSelector": {
      "anyOf": [
        {
          "$ref": "#/definitions/EventLevelConfig",
          "description": "#/definitions/EventLevelConfig"
        },
        {
          "properties": {
            "condition": {
              "$ref": "#/definitions/Condition_for_SubgraphSelector",
              "description": "#/definitions/Condition_for_SubgraphSelector"
            },
            "level": {
              "$ref": "#/definitions/EventLevelConfig",
              "description": "#/definitions/EventLevelConfig"
            }
          },
          "required": [
            "condition",
            "level"
          ],
          "type": "object"
        }
      ]
    },
    "StandardEventConfig_for_SupergraphSelector": {
      "anyOf": [
        {
          "$ref": "#/definitions/EventLevelConfig",
          "description": "#/definitions/EventLevelConfig"
        },
        {
          "properties": {
            "condition": {
              "$ref": "#/definitions/Condition_for_SupergraphSelector",
              "description": "#/definitions/Condition_for_SupergraphSelector"
            },
            "level": {
              "$ref": "#/definitions/EventLevelConfig",
              "description": "#/definitions/EventLevelConfig"
            }
          },
          "required": [
            "condition",
            "level"
          ],
          "type": "object"
        }
      ]
    },
    "StandardUnit": {
      "enum": [
        "unit"
      ],
      "type": "string"
    },
    "StdOut": {
      "additionalProperties": false,
      "properties": {
        "enabled": {
          "default": true,
          "description": "Set to true to log to stdout.",
          "type": "boolean"
        },
        "format": {
          "$ref": "#/definitions/logging_format",
          "description": "#/definitions/logging_format"
        },
        "rate_limit": {
          "$ref": "#/definitions/RateLimit",
          "description": "#/definitions/RateLimit"
        },
        "tty_format": {
          "$ref": "#/definitions/logging_format",
          "description": "#/definitions/logging_format",
          "nullable": true
        }
      },
      "type": "object"
    },
    "StrategyConfig": {
      "description": "Algorithm for calculating the cost of an incoming query.",
      "oneOf": [
        {
          "additionalProperties": false,
          "description": "A simple, statically-defined cost mapping for operations and types.\n\nOperation costs: - Mutation: 10 - Query: 0 - Subscription 0\n\nType costs: - Object: 1 - Interface: 1 - Union: 1 - Scalar: 0 - Enum: 0",
          "properties": {
            "static_estimated": {
              "additionalProperties": false,
              "properties": {
                "list_size": {
                  "description": "The assumed length of lists returned by the operation.",
                  "format": "uint32",
                  "minimum": 0.0,
                  "type": "integer"
                },
                "max": {
                  "description": "The maximum cost of a query",
                  "format": "double",
                  "type": "number"
                }
              },
              "required": [
                "list_size",
                "max"
              ],
              "type": "object"
            }
          },
          "required": [
            "static_estimated"
          ],
          "type": "object"
        },
        {
          "additionalProperties": false,
          "properties": {
            "test": {
              "additionalProperties": false,
              "properties": {
                "error": {
                  "$ref": "#/definitions/TestError",
                  "description": "#/definitions/TestError"
                },
                "stage": {
                  "$ref": "#/definitions/TestStage",
                  "description": "#/definitions/TestStage"
                }
              },
              "required": [
                "error",
                "stage"
              ],
              "type": "object"
            }
          },
          "required": [
            "test"
          ],
          "type": "object"
        }
      ]
    },
    "Subgraph": {
      "additionalProperties": false,
      "description": "Per subgraph configuration for response caching",
      "properties": {
        "enabled": {
          "default": true,
          "description": "activates caching for this subgraph, overrides the global configuration",
          "nullable": true,
          "type": "boolean"
        },
        "invalidation": {
          "$ref": "#/definitions/SubgraphInvalidationConfig",
          "description": "#/definitions/SubgraphInvalidationConfig",
          "nullable": true
        },
        "postgres": {
          "$ref": "#/definitions/PostgresCacheConfig",
          "description": "#/definitions/PostgresCacheConfig",
          "nullable": true
        },
        "private_id": {
          "default": null,
          "description": "Context key used to separate cache sections per user",
          "nullable": true,
          "type": "string"
        },
        "ttl": {
          "$ref": "#/definitions/Ttl",
          "description": "#/definitions/Ttl",
          "nullable": true
        }
      },
      "type": "object"
    },
    "Subgraph2": {
      "additionalProperties": false,
      "description": "Per subgraph configuration for entity caching",
      "properties": {
        "enabled": {
          "default": true,
          "description": "activates caching for this subgraph, overrides the global configuration",
          "nullable": true,
          "type": "boolean"
        },
        "invalidation": {
          "$ref": "#/definitions/SubgraphInvalidationConfig2",
          "description": "#/definitions/SubgraphInvalidationConfig2",
          "nullable": true
        },
        "private_id": {
          "default": null,
          "description": "Context key used to separate cache sections per user",
          "nullable": true,
          "type": "string"
        },
        "redis": {
          "$ref": "#/definitions/RedisCache",
          "description": "#/definitions/RedisCache",
          "nullable": true
        },
        "ttl": {
          "$ref": "#/definitions/Ttl2",
          "description": "#/definitions/Ttl2",
          "nullable": true
        }
      },
      "type": "object"
    },
    "SubgraphApq": {
      "additionalProperties": false,
      "description": "Subgraph level Automatic Persisted Queries (APQ) configuration",
      "properties": {
        "enabled": {
          "default": false,
          "description": "Enable",
          "type": "boolean"
        }
      },
      "type": "object"
    },
    "SubgraphAttributes": {
      "additionalProperties": false,
      "properties": {
        "http.request.resend_count": {
          "$ref": "#/definitions/StandardAttribute",
          "description": "#/definitions/StandardAttribute",
          "nullable": true
        },
        "subgraph.graphql.document": {
          "$ref": "#/definitions/StandardAttribute",
          "description": "#/definitions/StandardAttribute",
          "nullable": true
        },
        "subgraph.graphql.operation.name": {
          "$ref": "#/definitions/StandardAttribute",
          "description": "#/definitions/StandardAttribute",
          "nullable": true
        },
        "subgraph.graphql.operation.type": {
          "$ref": "#/definitions/StandardAttribute",
          "description": "#/definitions/StandardAttribute",
          "nullable": true
        },
        "subgraph.name": {
          "$ref": "#/definitions/StandardAttribute",
          "description": "#/definitions/StandardAttribute",
          "nullable": true
        }
      },
      "type": "object"
    },
    "SubgraphConfig": {
      "description": "Configuration for one subgraph for the `mock_subgraphs` plugin",
      "properties": {
        "entities": {
          "default": [],
          "description": "Entities that can be queried through Federation’s special `_entities` field\n\nIn maps directly in the top-level `Vec` (but not in other maps nested deeper), the `__cacheTags` key is special. Instead of representing a field that can be selected, when its parent entity is selected its contents are added to the `response.extensions[\"apolloEntityCacheTags\"]` array.",
          "items": {
            "additionalProperties": true,
            "type": "object"
          },
          "type": "array"
        },
        "headers": {
          "additionalProperties": {
            "type": "string"
          },
          "description": "HTTP headers for the subgraph response",
          "type": "object"
        },
        "mutation": {
          "additionalProperties": true,
          "default": null,
          "description": "Data for `mutation` operations",
          "nullable": true,
          "type": "object"
        },
        "query": {
          "additionalProperties": true,
          "default": {},
          "description": "Data for `query` operations (excluding the special `_entities` field)\n\nIn maps nested in this one (but not at the top level), the `__cacheTags` key is special. Instead of representing a field that can be selected, when its parent field is selected its value is expected to be an array which is appended to the `response.extensions[\"apolloCacheTags\"]` array.",
          "type": "object"
        }
      },
      "type": "object"
    },
    "SubgraphConfig2": {
      "anyOf": [
        {
          "description": "Enable or disable error redaction for a subgraph",
          "type": "boolean"
        },
        {
          "description": "Allow specific error extension keys for a subgraph",
          "properties": {
            "allow_extensions_keys": {
              "description": "Allow specific extension keys for a subgraph. Will extending global allow list or override a global deny list",
              "items": {
                "type": "string"
              },
              "type": "array"
            },
            "exclude_global_keys": {
              "default": [],
              "description": "Exclude specific extension keys from global allow/deny list",
              "items": {
                "type": "string"
              },
              "type": "array"
            },
            "redact_message": {
              "description": "Redact error messages for a subgraph",
              "nullable": true,
              "type": "boolean"
            }
          },
          "required": [
            "allow_extensions_keys"
          ],
          "type": "object"
        },
        {
          "description": "Deny specific error extension keys for a subgraph",
          "properties": {
            "deny_extensions_keys": {
              "description": "Allow specific extension keys for a subgraph. Will extending global deny list or override a global allow list",
              "items": {
                "type": "string"
              },
              "type": "array"
            },
            "exclude_global_keys": {
              "default": [],
              "description": "Exclude specific extension keys from global allow/deny list",
              "items": {
                "type": "string"
              },
              "type": "array"
            },
            "redact_message": {
              "description": "Redact error messages for a subgraph",
              "nullable": true,
              "type": "boolean"
            }
          },
          "required": [
            "deny_extensions_keys"
          ],
          "type": "object"
        },
        {
          "description": "Override global configuration, but don't allow or deny any new keys explicitly",
          "properties": {
            "exclude_global_keys": {
              "default": [],
              "description": "Exclude specific extension keys from global allow/deny list",
              "items": {
                "type": "string"
              },
              "type": "array"
            },
            "redact_message": {
              "description": "Redact error messages for a subgraph",
              "nullable": true,
              "type": "boolean"
            }
          },
          "type": "object"
        }
      ]
    },
    "SubgraphConfiguration_for_CommonBatchingConfig": {
      "description": "Configuration options pertaining to the subgraph server component.",
      "properties": {
        "all": {
          "$ref": "#/definitions/CommonBatchingConfig",
          "description": "#/definitions/CommonBatchingConfig"
        },
        "subgraphs": {
          "additionalProperties": {
            "$ref": "#/definitions/CommonBatchingConfig",
            "description": "#/definitions/CommonBatchingConfig"
          },
          "default": {},
          "description": "per subgraph options",
          "type": "object"
        }
      },
      "type": "object"
    },
    "SubgraphConfiguration_for_Subgraph": {
      "description": "Configuration options pertaining to the subgraph server component.",
      "properties": {
        "all": {
          "$ref": "#/definitions/Subgraph",
          "description": "#/definitions/Subgraph"
        },
        "subgraphs": {
          "additionalProperties": {
            "$ref": "#/definitions/Subgraph",
            "description": "#/definitions/Subgraph"
          },
          "default": {},
          "description": "per subgraph options",
          "type": "object"
        }
      },
      "type": "object"
    },
    "SubgraphConfiguration_for_Subgraph2": {
      "description": "Configuration options pertaining to the subgraph server component.",
      "properties": {
        "all": {
          "$ref": "#/definitions/Subgraph2",
          "description": "#/definitions/Subgraph2"
        },
        "subgraphs": {
          "additionalProperties": {
            "$ref": "#/definitions/Subgraph2",
            "description": "#/definitions/Subgraph2"
          },
          "default": {},
          "description": "per subgraph options",
          "type": "object"
        }
      },
      "type": "object"
    },
    "SubgraphConfiguration_for_SubgraphApq": {
      "description": "Configuration options pertaining to the subgraph server component.",
      "properties": {
        "all": {
          "$ref": "#/definitions/SubgraphApq",
          "description": "#/definitions/SubgraphApq"
        },
        "subgraphs": {
          "additionalProperties": {
            "$ref": "#/definitions/SubgraphApq",
            "description": "#/definitions/SubgraphApq"
          },
          "default": {},
          "description": "per subgraph options",
          "type": "object"
        }
      },
      "type": "object"
    },
    "SubgraphConfiguration_for_TlsClient": {
      "description": "Configuration options pertaining to the subgraph server component.",
      "properties": {
        "all": {
          "$ref": "#/definitions/TlsClient",
          "description": "#/definitions/TlsClient"
        },
        "subgraphs": {
          "additionalProperties": {
            "$ref": "#/definitions/TlsClient",
            "description": "#/definitions/TlsClient"
          },
          "default": {},
          "description": "per subgraph options",
          "type": "object"
        }
      },
      "type": "object"
    },
    "SubgraphConnectorConfiguration": {
      "additionalProperties": false,
      "description": "Configuration for a connector subgraph",
      "properties": {
        "$config": {
          "additionalProperties": true,
          "default": {},
          "description": "Other values that can be used by connectors via `{$config.<key>}`",
          "type": "object"
        },
        "sources": {
          "additionalProperties": {
            "$ref": "#/definitions/SourceConfiguration",
            "description": "#/definitions/SourceConfiguration"
          },
          "default": {},
          "description": "A map of `@source(name:)` to configuration for that source",
          "type": "object"
        }
      },
      "type": "object"
    },
    "SubgraphErrorConfig": {
      "additionalProperties": false,
      "properties": {
        "all": {
          "$ref": "#/definitions/ErrorConfiguration",
          "description": "#/definitions/ErrorConfiguration"
        },
        "subgraphs": {
          "additionalProperties": {
            "$ref": "#/definitions/ErrorConfiguration",
            "description": "#/definitions/ErrorConfiguration"
          },
          "description": "Handling of errors coming from specified subgraphs",
          "type": "object"
        }
      },
      "type": "object"
    },
    "SubgraphEventsConfig": {
      "additionalProperties": false,
      "properties": {
        "error": {
          "$ref": "#/definitions/StandardEventConfig_for_SubgraphSelector",
          "description": "#/definitions/StandardEventConfig_for_SubgraphSelector"
        },
        "request": {
          "$ref": "#/definitions/StandardEventConfig_for_SubgraphSelector",
          "description": "#/definitions/StandardEventConfig_for_SubgraphSelector"
        },
        "response": {
          "$ref": "#/definitions/StandardEventConfig_for_SubgraphSelector",
          "description": "#/definitions/StandardEventConfig_for_SubgraphSelector"
        }
      },
      "type": "object"
    },
    "SubgraphInstrumentsConfig": {
      "additionalProperties": false,
      "properties": {
        "http.client.request.body.size": {
          "$ref": "#/definitions/DefaultedStandardInstrument_for_extendable_attribute_apollo_router::plugins::telemetry::config_new::subgraph::attributes::SubgraphAttributes_apollo_router::plugins::telemetry::config_new::subgraph::selectors::SubgraphSelector",
          "description": "#/definitions/DefaultedStandardInstrument_for_extendable_attribute_apollo_router::plugins::telemetry::config_new::subgraph::attributes::SubgraphAttributes_apollo_router::plugins::telemetry::config_new::subgraph::selectors::SubgraphSelector"
        },
        "http.client.request.duration": {
          "$ref": "#/definitions/DefaultedStandardInstrument_for_extendable_attribute_apollo_router::plugins::telemetry::config_new::subgraph::attributes::SubgraphAttributes_apollo_router::plugins::telemetry::config_new::subgraph::selectors::SubgraphSelector",
          "description": "#/definitions/DefaultedStandardInstrument_for_extendable_attribute_apollo_router::plugins::telemetry::config_new::subgraph::attributes::SubgraphAttributes_apollo_router::plugins::telemetry::config_new::subgraph::selectors::SubgraphSelector"
        },
        "http.client.response.body.size": {
          "$ref": "#/definitions/DefaultedStandardInstrument_for_extendable_attribute_apollo_router::plugins::telemetry::config_new::subgraph::attributes::SubgraphAttributes_apollo_router::plugins::telemetry::config_new::subgraph::selectors::SubgraphSelector",
          "description": "#/definitions/DefaultedStandardInstrument_for_extendable_attribute_apollo_router::plugins::telemetry::config_new::subgraph::attributes::SubgraphAttributes_apollo_router::plugins::telemetry::config_new::subgraph::selectors::SubgraphSelector"
        }
      },
      "type": "object"
    },
    "SubgraphInvalidationConfig": {
      "additionalProperties": false,
      "properties": {
        "enabled": {
          "default": false,
          "description": "Enable the invalidation",
          "type": "boolean"
        },
        "shared_key": {
          "default": "",
          "description": "Shared key needed to request the invalidation endpoint",
          "type": "string"
        }
      },
      "type": "object"
    },
    "SubgraphInvalidationConfig2": {
      "additionalProperties": false,
      "properties": {
        "enabled": {
          "default": false,
          "description": "Enable the invalidation",
          "type": "boolean"
        },
        "shared_key": {
          "default": "",
          "description": "Shared key needed to request the invalidation endpoint",
          "type": "string"
        }
      },
      "type": "object"
    },
    "SubgraphPassthroughMode": {
      "additionalProperties": false,
      "properties": {
        "all": {
          "$ref": "#/definitions/WebSocketConfiguration",
          "description": "#/definitions/WebSocketConfiguration",
          "nullable": true
        },
        "subgraphs": {
          "additionalProperties": {
            "$ref": "#/definitions/WebSocketConfiguration",
            "description": "#/definitions/WebSocketConfiguration"
          },
          "default": {},
          "description": "Configuration for specific subgraphs",
          "type": "object"
        }
      },
      "type": "object"
    },
    "SubgraphQuery": {
      "oneOf": [
        {
          "description": "The raw query kind.",
          "enum": [
            "string"
          ],
          "type": "string"
        }
      ]
    },
    "SubgraphRequestConf": {
      "additionalProperties": false,
      "description": "What information is passed to a subgraph request/response stage",
      "properties": {
        "body": {
          "default": false,
          "description": "Send the body",
          "type": "boolean"
        },
        "condition": {
          "$ref": "#/definitions/Condition_for_SubgraphSelector",
          "description": "#/definitions/Condition_for_SubgraphSelector"
        },
        "context": {
          "$ref": "#/definitions/ContextConf",
          "description": "#/definitions/ContextConf"
        },
        "headers": {
          "default": false,
          "description": "Send the headers",
          "type": "boolean"
        },
        "method": {
          "default": false,
          "description": "Send the method URI",
          "type": "boolean"
        },
        "service_name": {
          "default": false,
          "description": "Send the service name",
          "type": "boolean"
        },
        "subgraph_request_id": {
          "default": false,
          "description": "Send the subgraph request id",
          "type": "boolean"
        },
        "uri": {
          "default": false,
          "description": "Send the subgraph URI",
          "type": "boolean"
        }
      },
      "type": "object"
    },
    "SubgraphResponseConf": {
      "additionalProperties": false,
      "description": "What information is passed to a subgraph request/response stage",
      "properties": {
        "body": {
          "default": false,
          "description": "Send the body",
          "type": "boolean"
        },
        "condition": {
          "$ref": "#/definitions/Condition_for_SubgraphSelector",
          "description": "#/definitions/Condition_for_SubgraphSelector"
        },
        "context": {
          "$ref": "#/definitions/ContextConf",
          "description": "#/definitions/ContextConf"
        },
        "headers": {
          "default": false,
          "description": "Send the headers",
          "type": "boolean"
        },
        "service_name": {
          "default": false,
          "description": "Send the service name",
          "type": "boolean"
        },
        "status_code": {
          "default": false,
          "description": "Send the http status",
          "type": "boolean"
        },
        "subgraph_request_id": {
          "default": false,
          "description": "Send the subgraph request id",
          "type": "boolean"
        }
      },
      "type": "object"
    },
    "SubgraphSelector": {
      "anyOf": [
        {
          "additionalProperties": false,
          "properties": {
            "default": {
              "description": "Optional default value.",
              "nullable": true,
              "type": "string"
            },
            "subgraph_operation_name": {
              "$ref": "#/definitions/OperationName",
              "description": "#/definitions/OperationName"
            }
          },
          "required": [
            "subgraph_operation_name"
          ],
          "type": "object"
        },
        {
          "additionalProperties": false,
          "properties": {
            "subgraph_operation_kind": {
              "$ref": "#/definitions/OperationKind",
              "description": "#/definitions/OperationKind"
            }
          },
          "required": [
            "subgraph_operation_kind"
          ],
          "type": "object"
        },
        {
          "additionalProperties": false,
          "properties": {
            "subgraph_name": {
              "description": "The subgraph name",
              "type": "boolean"
            }
          },
          "required": [
            "subgraph_name"
          ],
          "type": "object"
        },
        {
          "additionalProperties": false,
          "properties": {
            "default": {
              "description": "Optional default value.",
              "nullable": true,
              "type": "string"
            },
            "subgraph_query": {
              "$ref": "#/definitions/SubgraphQuery",
              "description": "#/definitions/SubgraphQuery"
            }
          },
          "required": [
            "subgraph_query"
          ],
          "type": "object"
        },
        {
          "additionalProperties": false,
          "properties": {
            "default": {
              "$ref": "#/definitions/AttributeValue",
              "description": "#/definitions/AttributeValue",
              "nullable": true
            },
            "subgraph_query_variable": {
              "description": "The name of a subgraph query variable.",
              "type": "string"
            }
          },
          "required": [
            "subgraph_query_variable"
          ],
          "type": "object"
        },
        {
          "additionalProperties": false,
          "properties": {
            "default": {
              "$ref": "#/definitions/AttributeValue",
              "description": "#/definitions/AttributeValue",
              "nullable": true
            },
            "subgraph_response_data": {
              "description": "The subgraph response body json path.",
              "type": "string"
            }
          },
          "required": [
            "subgraph_response_data"
          ],
          "type": "object"
        },
        {
          "additionalProperties": false,
          "properties": {
            "default": {
              "$ref": "#/definitions/AttributeValue",
              "description": "#/definitions/AttributeValue",
              "nullable": true
            },
            "subgraph_response_errors": {
              "description": "The subgraph response body json path.",
              "type": "string"
            }
          },
          "required": [
            "subgraph_response_errors"
          ],
          "type": "object"
        },
        {
          "additionalProperties": false,
          "properties": {
            "default": {
              "description": "Optional default value.",
              "nullable": true,
              "type": "string"
            },
            "subgraph_request_header": {
              "description": "The name of a subgraph request header.",
              "type": "string"
            }
          },
          "required": [
            "subgraph_request_header"
          ],
          "type": "object"
        },
        {
          "additionalProperties": false,
          "properties": {
            "default": {
              "description": "Optional default value.",
              "nullable": true,
              "type": "string"
            },
            "subgraph_response_header": {
              "description": "The name of a subgraph response header.",
              "type": "string"
            }
          },
          "required": [
            "subgraph_response_header"
          ],
          "type": "object"
        },
        {
          "additionalProperties": false,
          "properties": {
            "subgraph_response_status": {
              "$ref": "#/definitions/ResponseStatus",
              "description": "#/definitions/ResponseStatus"
            }
          },
          "required": [
            "subgraph_response_status"
          ],
          "type": "object"
        },
        {
          "additionalProperties": false,
          "properties": {
            "default": {
              "$ref": "#/definitions/AttributeValue",
              "description": "#/definitions/AttributeValue",
              "nullable": true
            },
            "subgraph_resend_count": {
              "description": "The subgraph http resend count",
              "type": "boolean"
            }
          },
          "required": [
            "subgraph_resend_count"
          ],
          "type": "object"
        },
        {
          "additionalProperties": false,
          "properties": {
            "default": {
              "description": "Optional default value.",
              "nullable": true,
              "type": "string"
            },
            "supergraph_operation_name": {
              "$ref": "#/definitions/OperationName",
              "description": "#/definitions/OperationName"
            }
          },
          "required": [
            "supergraph_operation_name"
          ],
          "type": "object"
        },
        {
          "additionalProperties": false,
          "properties": {
            "supergraph_operation_kind": {
              "$ref": "#/definitions/OperationKind",
              "description": "#/definitions/OperationKind"
            }
          },
          "required": [
            "supergraph_operation_kind"
          ],
          "type": "object"
        },
        {
          "additionalProperties": false,
          "properties": {
            "default": {
              "description": "Optional default value.",
              "nullable": true,
              "type": "string"
            },
            "supergraph_query": {
              "$ref": "#/definitions/Query",
              "description": "#/definitions/Query"
            }
          },
          "required": [
            "supergraph_query"
          ],
          "type": "object"
        },
        {
          "additionalProperties": false,
          "properties": {
            "default": {
              "$ref": "#/definitions/AttributeValue",
              "description": "#/definitions/AttributeValue",
              "nullable": true
            },
            "supergraph_query_variable": {
              "description": "The supergraph query variable name.",
              "type": "string"
            }
          },
          "required": [
            "supergraph_query_variable"
          ],
          "type": "object"
        },
        {
          "additionalProperties": false,
          "properties": {
            "default": {
              "description": "Optional default value.",
              "nullable": true,
              "type": "string"
            },
            "supergraph_request_header": {
              "description": "The supergraph request header name.",
              "type": "string"
            }
          },
          "required": [
            "supergraph_request_header"
          ],
          "type": "object"
        },
        {
          "additionalProperties": false,
          "properties": {
            "default": {
              "$ref": "#/definitions/AttributeValue",
              "description": "#/definitions/AttributeValue",
              "nullable": true
            },
            "request_context": {
              "description": "The request context key.",
              "type": "string"
            }
          },
          "required": [
            "request_context"
          ],
          "type": "object"
        },
        {
          "additionalProperties": false,
          "properties": {
            "default": {
              "$ref": "#/definitions/AttributeValue",
              "description": "#/definitions/AttributeValue",
              "nullable": true
            },
            "response_context": {
              "description": "The response context key.",
              "type": "string"
            }
          },
          "required": [
            "response_context"
          ],
          "type": "object"
        },
        {
          "additionalProperties": false,
          "properties": {
            "subgraph_on_graphql_error": {
              "description": "Boolean set to true if the response body contains graphql error",
              "type": "boolean"
            }
          },
          "required": [
            "subgraph_on_graphql_error"
          ],
          "type": "object"
        },
        {
          "additionalProperties": false,
          "properties": {
            "baggage": {
              "description": "The name of the baggage item.",
              "type": "string"
            },
            "default": {
              "$ref": "#/definitions/AttributeValue",
              "description": "#/definitions/AttributeValue",
              "nullable": true
            }
          },
          "required": [
            "baggage"
          ],
          "type": "object"
        },
        {
          "additionalProperties": false,
          "properties": {
            "default": {
              "description": "Optional default value.",
              "nullable": true,
              "type": "string"
            },
            "env": {
              "description": "The name of the environment variable",
              "type": "string"
            }
          },
          "required": [
            "env"
          ],
          "type": "object"
        },
        {
          "description": "Deprecated, should not be used anymore, use static field instead",
          "type": "string"
        },
        {
          "additionalProperties": false,
          "properties": {
            "static": {
              "$ref": "#/definitions/AttributeValue",
              "description": "#/definitions/AttributeValue"
            }
          },
          "required": [
            "static"
          ],
          "type": "object"
        },
        {
          "additionalProperties": false,
          "properties": {
            "error": {
              "$ref": "#/definitions/ErrorRepr",
              "description": "#/definitions/ErrorRepr"
            }
          },
          "required": [
            "error"
          ],
          "type": "object"
        },
        {
          "additionalProperties": false,
          "properties": {
            "cache": {
              "$ref": "#/definitions/CacheKind",
              "description": "#/definitions/CacheKind"
            },
            "entity_type": {
              "$ref": "#/definitions/EntityType",
              "description": "#/definitions/EntityType",
              "nullable": true
            }
          },
          "required": [
            "cache"
          ],
          "type": "object"
        }
      ]
    },
    "SubgraphShaping": {
      "additionalProperties": false,
      "description": "Traffic shaping options",
      "properties": {
        "compression": {
          "$ref": "#/definitions/Compression",
          "description": "#/definitions/Compression",
          "nullable": true
        },
        "deduplicate_query": {
          "description": "Enable query deduplication",
          "nullable": true,
          "type": "boolean"
        },
        "dns_resolution_strategy": {
          "$ref": "#/definitions/DnsResolutionStrategy",
          "description": "#/definitions/DnsResolutionStrategy",
          "nullable": true
        },
        "experimental_http2": {
          "$ref": "#/definitions/Http2Config",
          "description": "#/definitions/Http2Config",
          "nullable": true
        },
        "global_rate_limit": {
          "$ref": "#/definitions/RateLimitConf",
          "description": "#/definitions/RateLimitConf",
          "nullable": true
        },
        "timeout": {
          "default": null,
          "description": "Enable timeout for incoming requests",
          "type": "string"
        }
      },
      "type": "object"
    },
    "SubgraphSpans": {
      "additionalProperties": false,
      "properties": {
        "attributes": {
          "$ref": "#/definitions/extendable_attribute_apollo_router::plugins::telemetry::config_new::subgraph::attributes::SubgraphAttributes_apollo_router::plugins::telemetry::config_new::conditional::Conditional<apollo_router::plugins::telemetry::config_new::subgraph::selectors::SubgraphSelector>",
          "description": "#/definitions/extendable_attribute_apollo_router::plugins::telemetry::config_new::subgraph::attributes::SubgraphAttributes_apollo_router::plugins::telemetry::config_new::conditional::Conditional<apollo_router::plugins::telemetry::config_new::subgraph::selectors::SubgraphSelector>"
        }
      },
      "type": "object"
    },
    "SubgraphStage": {
      "additionalProperties": false,
      "description": "What information is passed to a subgraph request/response stage",
      "properties": {
        "request": {
          "$ref": "#/definitions/SubgraphRequestConf",
          "description": "#/definitions/SubgraphRequestConf"
        },
        "response": {
          "$ref": "#/definitions/SubgraphResponseConf",
          "description": "#/definitions/SubgraphResponseConf"
        }
      },
      "type": "object"
    },
    "SubgraphStages": {
      "additionalProperties": false,
      "description": "What information is passed to a subgraph request/response stage",
      "properties": {
        "all": {
          "$ref": "#/definitions/SubgraphStage",
          "description": "#/definitions/SubgraphStage"
        }
      },
      "type": "object"
    },
    "SubgraphValue": {
      "anyOf": [
        {
          "$ref": "#/definitions/Standard",
          "description": "#/definitions/Standard"
        },
        {
          "$ref": "#/definitions/SubgraphSelector",
          "description": "#/definitions/SubgraphSelector"
        }
      ]
    },
    "SubscriptionConfig": {
      "additionalProperties": false,
      "description": "Subscriptions configuration",
      "properties": {
        "deduplication": {
          "$ref": "#/definitions/DeduplicationConfig",
          "description": "#/definitions/DeduplicationConfig"
        },
        "enabled": {
          "default": true,
          "description": "Enable subscription",
          "type": "boolean"
        },
        "max_opened_subscriptions": {
          "default": null,
          "description": "This is a limit to only have maximum X opened subscriptions at the same time. By default if it's not set there is no limit.",
          "format": "uint",
          "minimum": 0.0,
          "nullable": true,
          "type": "integer"
        },
        "mode": {
          "$ref": "#/definitions/SubscriptionModeConfig",
          "description": "#/definitions/SubscriptionModeConfig"
        },
        "queue_capacity": {
          "default": null,
          "description": "It represent the capacity of the in memory queue to know how many events we can keep in a buffer",
          "format": "uint",
          "minimum": 0.0,
          "nullable": true,
          "type": "integer"
        }
      },
      "type": "object"
    },
    "SubscriptionModeConfig": {
      "additionalProperties": false,
      "properties": {
        "callback": {
          "$ref": "#/definitions/CallbackMode",
          "description": "#/definitions/CallbackMode",
          "nullable": true
        },
        "passthrough": {
          "$ref": "#/definitions/SubgraphPassthroughMode",
          "description": "#/definitions/SubgraphPassthroughMode",
          "nullable": true
        }
      },
      "type": "object"
    },
    "Supergraph": {
      "additionalProperties": false,
      "description": "Configuration options pertaining to the supergraph server component.",
      "properties": {
        "connection_shutdown_timeout": {
          "default": {
            "nanos": 0,
            "secs": 60
          },
          "description": "The timeout for shutting down connections during a router shutdown or a schema reload.",
          "type": "string"
        },
        "defer_support": {
          "default": true,
          "description": "Set to false to disable defer support",
          "type": "boolean"
        },
        "early_cancel": {
          "default": false,
          "description": "abort request handling when the client drops the connection. Default: false. When set to true, some parts of the request pipeline like telemetry will not work properly, but request handling will stop immediately when the client connection is closed.",
          "type": "boolean"
        },
        "experimental_log_on_broken_pipe": {
          "default": false,
          "description": "Log a message if the client closes the connection before the response is sent. Default: false.",
          "type": "boolean"
        },
        "generate_query_fragments": {
          "default": true,
          "description": "Enable QP generation of fragments for subgraph requests Default: true",
          "type": "boolean"
        },
        "introspection": {
          "default": false,
          "description": "Enable introspection Default: false",
          "type": "boolean"
        },
        "listen": {
          "$ref": "#/definitions/ListenAddr",
          "description": "#/definitions/ListenAddr"
        },
        "path": {
          "default": "/",
          "description": "The HTTP path on which GraphQL requests will be served. default: \"/\"",
          "type": "string"
        },
        "query_planning": {
          "$ref": "#/definitions/QueryPlanning",
          "description": "#/definitions/QueryPlanning"
        }
      },
      "type": "object"
    },
    "SupergraphAttributes": {
      "additionalProperties": false,
      "description": "Attributes for Cost",
      "properties": {
        "cost.actual": {
          "$ref": "#/definitions/StandardAttribute",
          "description": "#/definitions/StandardAttribute",
          "nullable": true
        },
        "cost.delta": {
          "$ref": "#/definitions/StandardAttribute",
          "description": "#/definitions/StandardAttribute",
          "nullable": true
        },
        "cost.estimated": {
          "$ref": "#/definitions/StandardAttribute",
          "description": "#/definitions/StandardAttribute",
          "nullable": true
        },
        "cost.result": {
          "$ref": "#/definitions/StandardAttribute",
          "description": "#/definitions/StandardAttribute",
          "nullable": true
        },
        "graphql.document": {
          "$ref": "#/definitions/StandardAttribute",
          "description": "#/definitions/StandardAttribute",
          "nullable": true
        },
        "graphql.operation.name": {
          "$ref": "#/definitions/StandardAttribute",
          "description": "#/definitions/StandardAttribute",
          "nullable": true
        },
        "graphql.operation.type": {
          "$ref": "#/definitions/StandardAttribute",
          "description": "#/definitions/StandardAttribute",
          "nullable": true
        }
      },
      "type": "object"
    },
    "SupergraphEventsConfig": {
      "additionalProperties": false,
      "properties": {
        "error": {
          "$ref": "#/definitions/StandardEventConfig_for_SupergraphSelector",
          "description": "#/definitions/StandardEventConfig_for_SupergraphSelector"
        },
        "request": {
          "$ref": "#/definitions/StandardEventConfig_for_SupergraphSelector",
          "description": "#/definitions/StandardEventConfig_for_SupergraphSelector"
        },
        "response": {
          "$ref": "#/definitions/StandardEventConfig_for_SupergraphSelector",
          "description": "#/definitions/StandardEventConfig_for_SupergraphSelector"
        }
      },
      "type": "object"
    },
    "SupergraphInstrumentsConfig": {
      "additionalProperties": false,
      "properties": {
        "cost.actual": {
          "$ref": "#/definitions/DefaultedStandardInstrument_for_extendable_attribute_apollo_router::plugins::telemetry::config_new::supergraph::attributes::SupergraphAttributes_apollo_router::plugins::telemetry::config_new::supergraph::selectors::SupergraphSelector",
          "description": "#/definitions/DefaultedStandardInstrument_for_extendable_attribute_apollo_router::plugins::telemetry::config_new::supergraph::attributes::SupergraphAttributes_apollo_router::plugins::telemetry::config_new::supergraph::selectors::SupergraphSelector"
        },
        "cost.delta": {
          "$ref": "#/definitions/DefaultedStandardInstrument_for_extendable_attribute_apollo_router::plugins::telemetry::config_new::supergraph::attributes::SupergraphAttributes_apollo_router::plugins::telemetry::config_new::supergraph::selectors::SupergraphSelector",
          "description": "#/definitions/DefaultedStandardInstrument_for_extendable_attribute_apollo_router::plugins::telemetry::config_new::supergraph::attributes::SupergraphAttributes_apollo_router::plugins::telemetry::config_new::supergraph::selectors::SupergraphSelector"
        },
        "cost.estimated": {
          "$ref": "#/definitions/DefaultedStandardInstrument_for_extendable_attribute_apollo_router::plugins::telemetry::config_new::supergraph::attributes::SupergraphAttributes_apollo_router::plugins::telemetry::config_new::supergraph::selectors::SupergraphSelector",
          "description": "#/definitions/DefaultedStandardInstrument_for_extendable_attribute_apollo_router::plugins::telemetry::config_new::supergraph::attributes::SupergraphAttributes_apollo_router::plugins::telemetry::config_new::supergraph::selectors::SupergraphSelector"
        }
      },
      "type": "object"
    },
    "SupergraphRequestConf": {
      "additionalProperties": false,
      "description": "What information is passed to a router request/response stage",
      "properties": {
        "body": {
          "default": false,
          "description": "Send the body",
          "type": "boolean"
        },
        "condition": {
          "$ref": "#/definitions/Condition_for_SupergraphSelector",
          "description": "#/definitions/Condition_for_SupergraphSelector"
        },
        "context": {
          "$ref": "#/definitions/ContextConf",
          "description": "#/definitions/ContextConf"
        },
        "headers": {
          "default": false,
          "description": "Send the headers",
          "type": "boolean"
        },
        "method": {
          "default": false,
          "description": "Send the method",
          "type": "boolean"
        },
        "sdl": {
          "default": false,
          "description": "Send the SDL",
          "type": "boolean"
        }
      },
      "type": "object"
    },
    "SupergraphResponseConf": {
      "additionalProperties": false,
      "description": "What information is passed to a router request/response stage",
      "properties": {
        "body": {
          "default": false,
          "description": "Send the body",
          "type": "boolean"
        },
        "condition": {
          "$ref": "#/definitions/Condition_for_SupergraphSelector",
          "description": "#/definitions/Condition_for_SupergraphSelector"
        },
        "context": {
          "$ref": "#/definitions/ContextConf",
          "description": "#/definitions/ContextConf"
        },
        "headers": {
          "default": false,
          "description": "Send the headers",
          "type": "boolean"
        },
        "sdl": {
          "default": false,
          "description": "Send the SDL",
          "type": "boolean"
        },
        "status_code": {
          "default": false,
          "description": "Send the HTTP status",
          "type": "boolean"
        }
      },
      "type": "object"
    },
    "SupergraphSelector": {
      "anyOf": [
        {
          "additionalProperties": false,
          "properties": {
            "default": {
              "description": "Optional default value.",
              "nullable": true,
              "type": "string"
            },
            "operation_name": {
              "$ref": "#/definitions/OperationName",
              "description": "#/definitions/OperationName"
            }
          },
          "required": [
            "operation_name"
          ],
          "type": "object"
        },
        {
          "additionalProperties": false,
          "properties": {
            "operation_kind": {
              "$ref": "#/definitions/OperationKind",
              "description": "#/definitions/OperationKind"
            }
          },
          "required": [
            "operation_kind"
          ],
          "type": "object"
        },
        {
          "additionalProperties": false,
          "properties": {
            "default": {
              "description": "Optional default value.",
              "nullable": true,
              "type": "string"
            },
            "query": {
              "$ref": "#/definitions/Query",
              "description": "#/definitions/Query"
            }
          },
          "required": [
            "query"
          ],
          "type": "object"
        },
        {
          "additionalProperties": false,
          "properties": {
            "default": {
              "$ref": "#/definitions/AttributeValue",
              "description": "#/definitions/AttributeValue",
              "nullable": true
            },
            "query_variable": {
              "description": "The name of a graphql query variable.",
              "type": "string"
            }
          },
          "required": [
            "query_variable"
          ],
          "type": "object"
        },
        {
          "additionalProperties": false,
          "properties": {
            "default": {
              "description": "Optional default value.",
              "nullable": true,
              "type": "string"
            },
            "request_header": {
              "description": "The name of the request header.",
              "type": "string"
            }
          },
          "required": [
            "request_header"
          ],
          "type": "object"
        },
        {
          "additionalProperties": false,
          "properties": {
            "default": {
              "description": "Optional default value.",
              "nullable": true,
              "type": "string"
            },
            "response_header": {
              "description": "The name of the response header.",
              "type": "string"
            }
          },
          "required": [
            "response_header"
          ],
          "type": "object"
        },
        {
          "additionalProperties": false,
          "description": "A status from the response",
          "properties": {
            "response_status": {
              "$ref": "#/definitions/ResponseStatus",
              "description": "#/definitions/ResponseStatus"
            }
          },
          "required": [
            "response_status"
          ],
          "type": "object"
        },
        {
          "additionalProperties": false,
          "properties": {
            "default": {
              "$ref": "#/definitions/AttributeValue",
              "description": "#/definitions/AttributeValue",
              "nullable": true
            },
            "request_context": {
              "description": "The request context key.",
              "type": "string"
            }
          },
          "required": [
            "request_context"
          ],
          "type": "object"
        },
        {
          "additionalProperties": false,
          "properties": {
            "default": {
              "$ref": "#/definitions/AttributeValue",
              "description": "#/definitions/AttributeValue",
              "nullable": true
            },
            "response_context": {
              "description": "The response context key.",
              "type": "string"
            }
          },
          "required": [
            "response_context"
          ],
          "type": "object"
        },
        {
          "additionalProperties": false,
          "properties": {
            "default": {
              "$ref": "#/definitions/AttributeValue",
              "description": "#/definitions/AttributeValue",
              "nullable": true
            },
            "response_data": {
              "description": "The supergraph response body json path of the chunks.",
              "type": "string"
            }
          },
          "required": [
            "response_data"
          ],
          "type": "object"
        },
        {
          "additionalProperties": false,
          "properties": {
            "default": {
              "$ref": "#/definitions/AttributeValue",
              "description": "#/definitions/AttributeValue",
              "nullable": true
            },
            "response_errors": {
              "description": "The supergraph response body json path of the chunks.",
              "type": "string"
            }
          },
          "required": [
            "response_errors"
          ],
          "type": "object"
        },
        {
          "additionalProperties": false,
          "properties": {
            "baggage": {
              "description": "The name of the baggage item.",
              "type": "string"
            },
            "default": {
              "$ref": "#/definitions/AttributeValue",
              "description": "#/definitions/AttributeValue",
              "nullable": true
            }
          },
          "required": [
            "baggage"
          ],
          "type": "object"
        },
        {
          "additionalProperties": false,
          "properties": {
            "default": {
              "description": "Optional default value.",
              "nullable": true,
              "type": "string"
            },
            "env": {
              "description": "The name of the environment variable",
              "type": "string"
            }
          },
          "required": [
            "env"
          ],
          "type": "object"
        },
        {
          "description": "Deprecated, should not be used anymore, use static field instead",
          "type": "string"
        },
        {
          "additionalProperties": false,
          "properties": {
            "static": {
              "$ref": "#/definitions/AttributeValue",
              "description": "#/definitions/AttributeValue"
            }
          },
          "required": [
            "static"
          ],
          "type": "object"
        },
        {
          "additionalProperties": false,
          "properties": {
            "on_graphql_error": {
              "description": "Boolean set to true if the response body contains graphql error",
              "type": "boolean"
            }
          },
          "required": [
            "on_graphql_error"
          ],
          "type": "object"
        },
        {
          "additionalProperties": false,
          "properties": {
            "error": {
              "$ref": "#/definitions/ErrorRepr",
              "description": "#/definitions/ErrorRepr"
            }
          },
          "required": [
            "error"
          ],
          "type": "object"
        },
        {
          "additionalProperties": false,
          "description": "Cost attributes",
          "properties": {
            "cost": {
              "$ref": "#/definitions/CostValue",
              "description": "#/definitions/CostValue"
            }
          },
          "required": [
            "cost"
          ],
          "type": "object"
        },
        {
          "additionalProperties": false,
          "description": "Boolean returning true if it's the primary response and not events like subscription events or deferred responses",
          "properties": {
            "is_primary_response": {
              "description": "Boolean returning true if it's the primary response and not events like subscription events or deferred responses",
              "type": "boolean"
            }
          },
          "required": [
            "is_primary_response"
          ],
          "type": "object"
        }
      ]
    },
    "SupergraphSpans": {
      "additionalProperties": false,
      "properties": {
        "attributes": {
          "$ref": "#/definitions/extendable_attribute_apollo_router::plugins::telemetry::config_new::supergraph::attributes::SupergraphAttributes_apollo_router::plugins::telemetry::config_new::conditional::Conditional<apollo_router::plugins::telemetry::config_new::supergraph::selectors::SupergraphSelector>",
          "description": "#/definitions/extendable_attribute_apollo_router::plugins::telemetry::config_new::supergraph::attributes::SupergraphAttributes_apollo_router::plugins::telemetry::config_new::conditional::Conditional<apollo_router::plugins::telemetry::config_new::supergraph::selectors::SupergraphSelector>"
        }
      },
      "type": "object"
    },
    "SupergraphStage": {
      "properties": {
        "request": {
          "$ref": "#/definitions/SupergraphRequestConf",
          "description": "#/definitions/SupergraphRequestConf"
        },
        "response": {
          "$ref": "#/definitions/SupergraphResponseConf",
          "description": "#/definitions/SupergraphResponseConf"
        }
      },
      "type": "object"
    },
    "SupergraphValue": {
      "anyOf": [
        {
          "$ref": "#/definitions/Standard",
          "description": "#/definitions/Standard"
        },
        {
          "$ref": "#/definitions/Event_for_SupergraphSelector",
          "description": "#/definitions/Event_for_SupergraphSelector"
        },
        {
          "$ref": "#/definitions/SupergraphSelector",
          "description": "#/definitions/SupergraphSelector"
        }
      ]
    },
    "Temporality": {
      "oneOf": [
        {
          "description": "Export cumulative metrics.",
          "enum": [
            "cumulative"
          ],
          "type": "string"
        },
        {
          "description": "Export delta metrics. `Delta` should be used when exporting to DataDog Agent.",
          "enum": [
            "delta"
          ],
          "type": "string"
        }
      ]
    },
    "TestError": {
      "enum": [
        "estimated_cost_too_expensive",
        "actual_cost_too_expensive"
      ],
      "type": "string"
    },
    "TestStage": {
      "enum": [
        "execution_request",
        "execution_response",
        "subgraph_request",
        "subgraph_response"
      ],
      "type": "string"
    },
    "Tls": {
      "additionalProperties": false,
      "description": "TLS related configuration options.",
      "properties": {
        "connector": {
          "$ref": "#/definitions/ConnectorConfiguration_for_TlsClient",
          "description": "#/definitions/ConnectorConfiguration_for_TlsClient"
        },
        "subgraph": {
          "$ref": "#/definitions/SubgraphConfiguration_for_TlsClient",
          "description": "#/definitions/SubgraphConfiguration_for_TlsClient"
        },
        "supergraph": {
          "$ref": "#/definitions/TlsSupergraph",
          "description": "#/definitions/TlsSupergraph",
          "nullable": true
        }
      },
      "type": "object"
    },
    "TlsClient": {
      "additionalProperties": false,
      "description": "Configuration options pertaining to the subgraph server component.",
      "properties": {
        "certificate_authorities": {
          "default": null,
          "description": "list of certificate authorities in PEM format",
          "nullable": true,
          "type": "string"
        },
        "client_authentication": {
          "$ref": "#/definitions/TlsClientAuth",
          "description": "#/definitions/TlsClientAuth",
          "nullable": true
        }
      },
      "type": "object"
    },
    "TlsClientAuth": {
      "additionalProperties": false,
      "description": "TLS client authentication",
      "properties": {
        "certificate_chain": {
          "description": "list of certificates in PEM format",
          "type": "string",
          "writeOnly": true
        },
        "key": {
          "description": "key in PEM format",
          "type": "string",
          "writeOnly": true
        }
      },
      "required": [
        "certificate_chain",
        "key"
      ],
      "type": "object"
    },
    "TlsSupergraph": {
      "additionalProperties": false,
      "description": "Configuration options pertaining to the supergraph server component.",
      "properties": {
        "certificate": {
          "description": "server certificate in PEM format",
          "type": "string",
          "writeOnly": true
        },
        "certificate_chain": {
          "description": "list of certificate authorities in PEM format",
          "type": "string",
          "writeOnly": true
        },
        "key": {
          "description": "server key in PEM format",
          "type": "string",
          "writeOnly": true
        }
      },
      "required": [
        "certificate",
        "certificate_chain",
        "key"
      ],
      "type": "object"
    },
    "TraceIdFormat": {
      "oneOf": [
        {
          "description": "Format the Trace ID as a hexadecimal number\n\n(e.g. Trace ID 16 -> 00000000000000000000000000000010)",
          "enum": [
            "hexadecimal"
          ],
          "type": "string"
        },
        {
          "description": "Format the Trace ID as a hexadecimal number\n\n(e.g. Trace ID 16 -> 00000000000000000000000000000010)",
          "enum": [
            "open_telemetry"
          ],
          "type": "string"
        },
        {
          "description": "Format the Trace ID as a decimal number\n\n(e.g. Trace ID 16 -> 16)",
          "enum": [
            "decimal"
          ],
          "type": "string"
        },
        {
          "description": "Datadog",
          "enum": [
            "datadog"
          ],
          "type": "string"
        },
        {
          "description": "UUID format with dashes (eg. 67e55044-10b1-426f-9247-bb680e5fe0c8)",
          "enum": [
            "uuid"
          ],
          "type": "string"
        }
      ]
    },
    "Tracing": {
      "additionalProperties": false,
      "description": "Tracing configuration",
      "properties": {
        "common": {
          "$ref": "#/definitions/TracingCommon",
          "description": "#/definitions/TracingCommon"
        },
        "datadog": {
          "$ref": "#/definitions/Config17",
          "description": "#/definitions/Config17"
        },
        "experimental_response_trace_id": {
          "$ref": "#/definitions/ExposeTraceId",
          "description": "#/definitions/ExposeTraceId"
        },
        "otlp": {
          "$ref": "#/definitions/Config14",
          "description": "#/definitions/Config14"
        },
        "propagation": {
          "$ref": "#/definitions/Propagation",
          "description": "#/definitions/Propagation"
        },
        "zipkin": {
          "$ref": "#/definitions/Config16",
          "description": "#/definitions/Config16"
        }
      },
      "type": "object"
    },
    "TracingCommon": {
      "additionalProperties": false,
      "properties": {
        "max_attributes_per_event": {
          "default": 128,
          "description": "The maximum attributes per event before discarding",
          "format": "uint32",
          "minimum": 0.0,
          "type": "integer"
        },
        "max_attributes_per_link": {
          "default": 128,
          "description": "The maximum attributes per link before discarding",
          "format": "uint32",
          "minimum": 0.0,
          "type": "integer"
        },
        "max_attributes_per_span": {
          "default": 128,
          "description": "The maximum attributes per span before discarding",
          "format": "uint32",
          "minimum": 0.0,
          "type": "integer"
        },
        "max_events_per_span": {
          "default": 128,
          "description": "The maximum events per span before discarding",
          "format": "uint32",
          "minimum": 0.0,
          "type": "integer"
        },
        "max_links_per_span": {
          "default": 128,
          "description": "The maximum links per span before discarding",
          "format": "uint32",
          "minimum": 0.0,
          "type": "integer"
        },
        "parent_based_sampler": {
          "default": true,
          "description": "Whether to use parent based sampling",
          "type": "boolean"
        },
        "preview_datadog_agent_sampling": {
          "default": null,
          "description": "Use datadog agent sampling. This means that all spans will be sent to the Datadog agent and the `sampling.priority` attribute will be used to control if the span will then be sent to Datadog",
          "nullable": true,
          "type": "boolean"
        },
        "resource": {
          "additionalProperties": {
            "$ref": "#/definitions/AttributeValue",
            "description": "#/definitions/AttributeValue"
          },
          "default": {},
          "description": "The Open Telemetry resource",
          "type": "object"
        },
        "sampler": {
          "$ref": "#/definitions/SamplerOption",
          "description": "#/definitions/SamplerOption"
        },
        "service_name": {
          "default": null,
          "description": "The trace service name",
          "nullable": true,
          "type": "string"
        },
        "service_namespace": {
          "default": null,
          "description": "The trace service namespace",
          "nullable": true,
          "type": "string"
        }
      },
      "type": "object"
    },
    "Ttl": {
      "description": "Per subgraph configuration for response caching",
      "type": "string"
    },
    "Ttl2": {
      "description": "Per subgraph configuration for entity caching",
      "type": "string"
    },
    "TypeName": {
      "oneOf": [
        {
          "description": "The GraphQL type name",
          "enum": [
            "string"
          ],
          "type": "string"
        }
      ]
    },
    "UriEndpoint": {
      "type": "string"
    },
    "WebSocketConfiguration": {
      "additionalProperties": false,
      "description": "WebSocket configuration for a specific subgraph",
      "properties": {
        "heartbeat_interval": {
          "$ref": "#/definitions/HeartbeatInterval",
          "description": "#/definitions/HeartbeatInterval"
        },
        "path": {
          "default": null,
          "description": "Path on which WebSockets are listening",
          "nullable": true,
          "type": "string"
        },
        "protocol": {
          "$ref": "#/definitions/WebSocketProtocol",
          "description": "#/definitions/WebSocketProtocol"
        }
      },
      "type": "object"
    },
    "WebSocketProtocol": {
      "enum": [
        "graphql_ws",
        "graphql_transport_ws"
      ],
      "type": "string"
    },
    "conditional_attribute_apollo_router::plugins::telemetry::config_new::connector::selectors::ConnectorSelector": {
      "anyOf": [
        {
          "$ref": "#/definitions/ConnectorSelector",
          "description": "#/definitions/ConnectorSelector"
        },
        {
          "properties": {
            "condition": {
              "$ref": "#/definitions/Condition_for_ConnectorSelector",
              "description": "#/definitions/Condition_for_ConnectorSelector"
            }
          }
        }
      ]
    },
    "conditional_attribute_apollo_router::plugins::telemetry::config_new::router::selectors::RouterSelector": {
      "anyOf": [
        {
          "$ref": "#/definitions/RouterSelector",
          "description": "#/definitions/RouterSelector"
        },
        {
          "properties": {
            "condition": {
              "$ref": "#/definitions/Condition_for_RouterSelector",
              "description": "#/definitions/Condition_for_RouterSelector"
            }
          }
        }
      ]
    },
    "conditional_attribute_apollo_router::plugins::telemetry::config_new::subgraph::selectors::SubgraphSelector": {
      "anyOf": [
        {
          "$ref": "#/definitions/SubgraphSelector",
          "description": "#/definitions/SubgraphSelector"
        },
        {
          "properties": {
            "condition": {
              "$ref": "#/definitions/Condition_for_SubgraphSelector",
              "description": "#/definitions/Condition_for_SubgraphSelector"
            }
          }
        }
      ]
    },
    "conditional_attribute_apollo_router::plugins::telemetry::config_new::supergraph::selectors::SupergraphSelector": {
      "anyOf": [
        {
          "$ref": "#/definitions/SupergraphSelector",
          "description": "#/definitions/SupergraphSelector"
        },
        {
          "properties": {
            "condition": {
              "$ref": "#/definitions/Condition_for_SupergraphSelector",
              "description": "#/definitions/Condition_for_SupergraphSelector"
            }
          }
        }
      ]
    },
    "extendable_attribute_apollo_router::plugins::telemetry::config_new::cache::CacheInstrumentsConfig_apollo_router::plugins::telemetry::config_new::instruments::Instrument<apollo_router::plugins::telemetry::config_new::cache::attributes::CacheAttributes,_apollo_router::plugins::telemetry::config_new::subgraph::selectors::SubgraphSelector,_apollo_router::plugins::telemetry::config_new::subgraph::selectors::SubgraphValue>": {
      "additionalProperties": {
        "$ref": "#/definitions/Instrument_for_CacheAttributes_and_SubgraphSelector_and_SubgraphValue",
        "description": "#/definitions/Instrument_for_CacheAttributes_and_SubgraphSelector_and_SubgraphValue"
      },
      "properties": {
        "apollo.router.operations.entity.cache": {
          "$ref": "#/definitions/DefaultedStandardInstrument_for_extendable_attribute_apollo_router::plugins::telemetry::config_new::cache::attributes::CacheAttributes_apollo_router::plugins::telemetry::config_new::subgraph::selectors::SubgraphSelector",
          "description": "#/definitions/DefaultedStandardInstrument_for_extendable_attribute_apollo_router::plugins::telemetry::config_new::cache::attributes::CacheAttributes_apollo_router::plugins::telemetry::config_new::subgraph::selectors::SubgraphSelector"
        }
      },
      "type": "object"
    },
    "extendable_attribute_apollo_router::plugins::telemetry::config_new::cache::attributes::CacheAttributes_apollo_router::plugins::telemetry::config_new::subgraph::selectors::SubgraphSelector": {
      "additionalProperties": {
        "$ref": "#/definitions/SubgraphSelector",
        "description": "#/definitions/SubgraphSelector"
      },
      "properties": {
        "graphql.type.name": {
          "$ref": "#/definitions/StandardAttribute",
          "description": "#/definitions/StandardAttribute",
          "nullable": true
        }
      },
      "type": "object"
    },
    "extendable_attribute_apollo_router::plugins::telemetry::config_new::connector::attributes::ConnectorAttributes_apollo_router::plugins::telemetry::config_new::conditional::Conditional<apollo_router::plugins::telemetry::config_new::connector::selectors::ConnectorSelector>": {
      "additionalProperties": {
        "$ref": "#/definitions/conditional_attribute_apollo_router::plugins::telemetry::config_new::connector::selectors::ConnectorSelector",
        "description": "#/definitions/conditional_attribute_apollo_router::plugins::telemetry::config_new::connector::selectors::ConnectorSelector"
      },
      "properties": {
        "connector.http.method": {
          "$ref": "#/definitions/StandardAttribute",
          "description": "#/definitions/StandardAttribute",
          "nullable": true
        },
        "connector.source.name": {
          "$ref": "#/definitions/StandardAttribute",
          "description": "#/definitions/StandardAttribute",
          "nullable": true
        },
        "connector.url.template": {
          "$ref": "#/definitions/StandardAttribute",
          "description": "#/definitions/StandardAttribute",
          "nullable": true
        },
        "subgraph.name": {
          "$ref": "#/definitions/StandardAttribute",
          "description": "#/definitions/StandardAttribute",
          "nullable": true
        }
      },
      "type": "object"
    },
    "extendable_attribute_apollo_router::plugins::telemetry::config_new::connector::attributes::ConnectorAttributes_apollo_router::plugins::telemetry::config_new::connector::selectors::ConnectorSelector": {
      "additionalProperties": {
        "$ref": "#/definitions/ConnectorSelector",
        "description": "#/definitions/ConnectorSelector"
      },
      "properties": {
        "connector.http.method": {
          "$ref": "#/definitions/StandardAttribute",
          "description": "#/definitions/StandardAttribute",
          "nullable": true
        },
        "connector.source.name": {
          "$ref": "#/definitions/StandardAttribute",
          "description": "#/definitions/StandardAttribute",
          "nullable": true
        },
        "connector.url.template": {
          "$ref": "#/definitions/StandardAttribute",
          "description": "#/definitions/StandardAttribute",
          "nullable": true
        },
        "subgraph.name": {
          "$ref": "#/definitions/StandardAttribute",
          "description": "#/definitions/StandardAttribute",
          "nullable": true
        }
      },
      "type": "object"
    },
    "extendable_attribute_apollo_router::plugins::telemetry::config_new::connector::events::ConnectorEventsConfig_apollo_router::plugins::telemetry::config_new::events::Event<apollo_router::plugins::telemetry::config_new::connector::attributes::ConnectorAttributes,_apollo_router::plugins::telemetry::config_new::connector::selectors::ConnectorSelector>": {
      "additionalProperties": {
        "$ref": "#/definitions/Event_for_ConnectorAttributes_and_ConnectorSelector",
        "description": "#/definitions/Event_for_ConnectorAttributes_and_ConnectorSelector"
      },
      "properties": {
        "error": {
          "$ref": "#/definitions/StandardEventConfig_for_ConnectorSelector",
          "description": "#/definitions/StandardEventConfig_for_ConnectorSelector"
        },
        "request": {
          "$ref": "#/definitions/StandardEventConfig_for_ConnectorSelector",
          "description": "#/definitions/StandardEventConfig_for_ConnectorSelector"
        },
        "response": {
          "$ref": "#/definitions/StandardEventConfig_for_ConnectorSelector",
          "description": "#/definitions/StandardEventConfig_for_ConnectorSelector"
        }
      },
      "type": "object"
    },
    "extendable_attribute_apollo_router::plugins::telemetry::config_new::connector::instruments::ConnectorInstrumentsConfig_apollo_router::plugins::telemetry::config_new::instruments::Instrument<apollo_router::plugins::telemetry::config_new::connector::attributes::ConnectorAttributes,_apollo_router::plugins::telemetry::config_new::connector::selectors::ConnectorSelector,_apollo_router::plugins::telemetry::config_new::connector::selectors::ConnectorValue>": {
      "additionalProperties": {
        "$ref": "#/definitions/Instrument_for_ConnectorAttributes_and_ConnectorSelector_and_ConnectorValue",
        "description": "#/definitions/Instrument_for_ConnectorAttributes_and_ConnectorSelector_and_ConnectorValue"
      },
      "properties": {
        "http.client.request.body.size": {
          "$ref": "#/definitions/DefaultedStandardInstrument_for_extendable_attribute_apollo_router::plugins::telemetry::config_new::connector::attributes::ConnectorAttributes_apollo_router::plugins::telemetry::config_new::connector::selectors::ConnectorSelector",
          "description": "#/definitions/DefaultedStandardInstrument_for_extendable_attribute_apollo_router::plugins::telemetry::config_new::connector::attributes::ConnectorAttributes_apollo_router::plugins::telemetry::config_new::connector::selectors::ConnectorSelector"
        },
        "http.client.request.duration": {
          "$ref": "#/definitions/DefaultedStandardInstrument_for_extendable_attribute_apollo_router::plugins::telemetry::config_new::connector::attributes::ConnectorAttributes_apollo_router::plugins::telemetry::config_new::connector::selectors::ConnectorSelector",
          "description": "#/definitions/DefaultedStandardInstrument_for_extendable_attribute_apollo_router::plugins::telemetry::config_new::connector::attributes::ConnectorAttributes_apollo_router::plugins::telemetry::config_new::connector::selectors::ConnectorSelector"
        },
        "http.client.response.body.size": {
          "$ref": "#/definitions/DefaultedStandardInstrument_for_extendable_attribute_apollo_router::plugins::telemetry::config_new::connector::attributes::ConnectorAttributes_apollo_router::plugins::telemetry::config_new::connector::selectors::ConnectorSelector",
          "description": "#/definitions/DefaultedStandardInstrument_for_extendable_attribute_apollo_router::plugins::telemetry::config_new::connector::attributes::ConnectorAttributes_apollo_router::plugins::telemetry::config_new::connector::selectors::ConnectorSelector"
        }
      },
      "type": "object"
    },
    "extendable_attribute_apollo_router::plugins::telemetry::config_new::graphql::GraphQLInstrumentsConfig_apollo_router::plugins::telemetry::config_new::instruments::Instrument<apollo_router::plugins::telemetry::config_new::graphql::attributes::GraphQLAttributes,_apollo_router::plugins::telemetry::config_new::graphql::selectors::GraphQLSelector,_apollo_router::plugins::telemetry::config_new::graphql::selectors::GraphQLValue>": {
      "additionalProperties": {
        "$ref": "#/definitions/Instrument_for_GraphQLAttributes_and_GraphQLSelector_and_GraphQLValue",
        "description": "#/definitions/Instrument_for_GraphQLAttributes_and_GraphQLSelector_and_GraphQLValue"
      },
      "properties": {
        "field.execution": {
          "$ref": "#/definitions/DefaultedStandardInstrument_for_extendable_attribute_apollo_router::plugins::telemetry::config_new::graphql::attributes::GraphQLAttributes_apollo_router::plugins::telemetry::config_new::graphql::selectors::GraphQLSelector",
          "description": "#/definitions/DefaultedStandardInstrument_for_extendable_attribute_apollo_router::plugins::telemetry::config_new::graphql::attributes::GraphQLAttributes_apollo_router::plugins::telemetry::config_new::graphql::selectors::GraphQLSelector"
        },
        "list.length": {
          "$ref": "#/definitions/DefaultedStandardInstrument_for_extendable_attribute_apollo_router::plugins::telemetry::config_new::graphql::attributes::GraphQLAttributes_apollo_router::plugins::telemetry::config_new::graphql::selectors::GraphQLSelector",
          "description": "#/definitions/DefaultedStandardInstrument_for_extendable_attribute_apollo_router::plugins::telemetry::config_new::graphql::attributes::GraphQLAttributes_apollo_router::plugins::telemetry::config_new::graphql::selectors::GraphQLSelector"
        }
      },
      "type": "object"
    },
    "extendable_attribute_apollo_router::plugins::telemetry::config_new::graphql::attributes::GraphQLAttributes_apollo_router::plugins::telemetry::config_new::graphql::selectors::GraphQLSelector": {
      "additionalProperties": {
        "$ref": "#/definitions/GraphQLSelector",
        "description": "#/definitions/GraphQLSelector"
      },
      "properties": {
        "graphql.field.name": {
          "$ref": "#/definitions/StandardAttribute",
          "description": "#/definitions/StandardAttribute",
          "nullable": true
        },
        "graphql.field.type": {
          "$ref": "#/definitions/StandardAttribute",
          "description": "#/definitions/StandardAttribute",
          "nullable": true
        },
        "graphql.list.length": {
          "$ref": "#/definitions/StandardAttribute",
          "description": "#/definitions/StandardAttribute",
          "nullable": true
        },
        "graphql.operation.name": {
          "$ref": "#/definitions/StandardAttribute",
          "description": "#/definitions/StandardAttribute",
          "nullable": true
        },
        "graphql.type.name": {
          "$ref": "#/definitions/StandardAttribute",
          "description": "#/definitions/StandardAttribute",
          "nullable": true
        }
      },
      "type": "object"
    },
    "extendable_attribute_apollo_router::plugins::telemetry::config_new::router::attributes::RouterAttributes_apollo_router::plugins::telemetry::config_new::conditional::Conditional<apollo_router::plugins::telemetry::config_new::router::selectors::RouterSelector>": {
      "additionalProperties": {
        "$ref": "#/definitions/conditional_attribute_apollo_router::plugins::telemetry::config_new::router::selectors::RouterSelector",
        "description": "#/definitions/conditional_attribute_apollo_router::plugins::telemetry::config_new::router::selectors::RouterSelector"
      },
      "description": "Common attributes for http server and client. See https://opentelemetry.io/docs/specs/semconv/http/http-spans/#common-attributes",
      "properties": {
        "baggage": {
          "default": null,
          "description": "All key values from trace baggage.",
          "nullable": true,
          "type": "boolean"
        },
        "dd.trace_id": {
          "$ref": "#/definitions/StandardAttribute",
          "description": "#/definitions/StandardAttribute",
          "nullable": true
        },
        "error.type": {
          "$ref": "#/definitions/StandardAttribute",
          "description": "#/definitions/StandardAttribute",
          "nullable": true
        },
        "http.request.body.size": {
          "$ref": "#/definitions/StandardAttribute",
          "description": "#/definitions/StandardAttribute",
          "nullable": true
        },
        "http.request.method": {
          "$ref": "#/definitions/StandardAttribute",
          "description": "#/definitions/StandardAttribute",
          "nullable": true
        },
        "http.response.body.size": {
          "$ref": "#/definitions/StandardAttribute",
          "description": "#/definitions/StandardAttribute",
          "nullable": true
        },
        "http.response.status_code": {
          "$ref": "#/definitions/StandardAttribute",
          "description": "#/definitions/StandardAttribute",
          "nullable": true
        },
        "http.route": {
          "$ref": "#/definitions/StandardAttribute",
          "description": "#/definitions/StandardAttribute",
          "nullable": true
        },
        "network.local.address": {
          "$ref": "#/definitions/StandardAttribute",
          "description": "#/definitions/StandardAttribute",
          "nullable": true
        },
        "network.local.port": {
          "$ref": "#/definitions/StandardAttribute",
          "description": "#/definitions/StandardAttribute",
          "nullable": true
        },
        "network.peer.address": {
          "$ref": "#/definitions/StandardAttribute",
          "description": "#/definitions/StandardAttribute",
          "nullable": true
        },
        "network.peer.port": {
          "$ref": "#/definitions/StandardAttribute",
          "description": "#/definitions/StandardAttribute",
          "nullable": true
        },
        "network.protocol.name": {
          "$ref": "#/definitions/StandardAttribute",
          "description": "#/definitions/StandardAttribute",
          "nullable": true
        },
        "network.protocol.version": {
          "$ref": "#/definitions/StandardAttribute",
          "description": "#/definitions/StandardAttribute",
          "nullable": true
        },
        "network.transport": {
          "$ref": "#/definitions/StandardAttribute",
          "description": "#/definitions/StandardAttribute",
          "nullable": true
        },
        "network.type": {
          "$ref": "#/definitions/StandardAttribute",
          "description": "#/definitions/StandardAttribute",
          "nullable": true
        },
        "server.address": {
          "$ref": "#/definitions/StandardAttribute",
          "description": "#/definitions/StandardAttribute",
          "nullable": true
        },
        "server.port": {
          "$ref": "#/definitions/StandardAttribute",
          "description": "#/definitions/StandardAttribute",
          "nullable": true
        },
        "trace_id": {
          "$ref": "#/definitions/StandardAttribute",
          "description": "#/definitions/StandardAttribute",
          "nullable": true
        },
        "url.path": {
          "$ref": "#/definitions/StandardAttribute",
          "description": "#/definitions/StandardAttribute",
          "nullable": true
        },
        "url.query": {
          "$ref": "#/definitions/StandardAttribute",
          "description": "#/definitions/StandardAttribute",
          "nullable": true
        },
        "url.scheme": {
          "$ref": "#/definitions/StandardAttribute",
          "description": "#/definitions/StandardAttribute",
          "nullable": true
        },
        "user_agent.original": {
          "$ref": "#/definitions/StandardAttribute",
          "description": "#/definitions/StandardAttribute",
          "nullable": true
        }
      },
      "type": "object"
    },
    "extendable_attribute_apollo_router::plugins::telemetry::config_new::router::attributes::RouterAttributes_apollo_router::plugins::telemetry::config_new::router::selectors::RouterSelector": {
      "additionalProperties": {
        "$ref": "#/definitions/RouterSelector",
        "description": "#/definitions/RouterSelector"
      },
      "description": "Common attributes for http server and client. See https://opentelemetry.io/docs/specs/semconv/http/http-spans/#common-attributes",
      "properties": {
        "baggage": {
          "default": null,
          "description": "All key values from trace baggage.",
          "nullable": true,
          "type": "boolean"
        },
        "dd.trace_id": {
          "$ref": "#/definitions/StandardAttribute",
          "description": "#/definitions/StandardAttribute",
          "nullable": true
        },
        "error.type": {
          "$ref": "#/definitions/StandardAttribute",
          "description": "#/definitions/StandardAttribute",
          "nullable": true
        },
        "http.request.body.size": {
          "$ref": "#/definitions/StandardAttribute",
          "description": "#/definitions/StandardAttribute",
          "nullable": true
        },
        "http.request.method": {
          "$ref": "#/definitions/StandardAttribute",
          "description": "#/definitions/StandardAttribute",
          "nullable": true
        },
        "http.response.body.size": {
          "$ref": "#/definitions/StandardAttribute",
          "description": "#/definitions/StandardAttribute",
          "nullable": true
        },
        "http.response.status_code": {
          "$ref": "#/definitions/StandardAttribute",
          "description": "#/definitions/StandardAttribute",
          "nullable": true
        },
        "http.route": {
          "$ref": "#/definitions/StandardAttribute",
          "description": "#/definitions/StandardAttribute",
          "nullable": true
        },
        "network.local.address": {
          "$ref": "#/definitions/StandardAttribute",
          "description": "#/definitions/StandardAttribute",
          "nullable": true
        },
        "network.local.port": {
          "$ref": "#/definitions/StandardAttribute",
          "description": "#/definitions/StandardAttribute",
          "nullable": true
        },
        "network.peer.address": {
          "$ref": "#/definitions/StandardAttribute",
          "description": "#/definitions/StandardAttribute",
          "nullable": true
        },
        "network.peer.port": {
          "$ref": "#/definitions/StandardAttribute",
          "description": "#/definitions/StandardAttribute",
          "nullable": true
        },
        "network.protocol.name": {
          "$ref": "#/definitions/StandardAttribute",
          "description": "#/definitions/StandardAttribute",
          "nullable": true
        },
        "network.protocol.version": {
          "$ref": "#/definitions/StandardAttribute",
          "description": "#/definitions/StandardAttribute",
          "nullable": true
        },
        "network.transport": {
          "$ref": "#/definitions/StandardAttribute",
          "description": "#/definitions/StandardAttribute",
          "nullable": true
        },
        "network.type": {
          "$ref": "#/definitions/StandardAttribute",
          "description": "#/definitions/StandardAttribute",
          "nullable": true
        },
        "server.address": {
          "$ref": "#/definitions/StandardAttribute",
          "description": "#/definitions/StandardAttribute",
          "nullable": true
        },
        "server.port": {
          "$ref": "#/definitions/StandardAttribute",
          "description": "#/definitions/StandardAttribute",
          "nullable": true
        },
        "trace_id": {
          "$ref": "#/definitions/StandardAttribute",
          "description": "#/definitions/StandardAttribute",
          "nullable": true
        },
        "url.path": {
          "$ref": "#/definitions/StandardAttribute",
          "description": "#/definitions/StandardAttribute",
          "nullable": true
        },
        "url.query": {
          "$ref": "#/definitions/StandardAttribute",
          "description": "#/definitions/StandardAttribute",
          "nullable": true
        },
        "url.scheme": {
          "$ref": "#/definitions/StandardAttribute",
          "description": "#/definitions/StandardAttribute",
          "nullable": true
        },
        "user_agent.original": {
          "$ref": "#/definitions/StandardAttribute",
          "description": "#/definitions/StandardAttribute",
          "nullable": true
        }
      },
      "type": "object"
    },
    "extendable_attribute_apollo_router::plugins::telemetry::config_new::router::events::RouterEventsConfig_apollo_router::plugins::telemetry::config_new::events::Event<apollo_router::plugins::telemetry::config_new::router::attributes::RouterAttributes,_apollo_router::plugins::telemetry::config_new::router::selectors::RouterSelector>": {
      "additionalProperties": {
        "$ref": "#/definitions/Event_for_RouterAttributes_and_RouterSelector",
        "description": "#/definitions/Event_for_RouterAttributes_and_RouterSelector"
      },
      "properties": {
        "error": {
          "$ref": "#/definitions/StandardEventConfig_for_RouterSelector",
          "description": "#/definitions/StandardEventConfig_for_RouterSelector"
        },
        "request": {
          "$ref": "#/definitions/StandardEventConfig_for_RouterSelector",
          "description": "#/definitions/StandardEventConfig_for_RouterSelector"
        },
        "response": {
          "$ref": "#/definitions/StandardEventConfig_for_RouterSelector",
          "description": "#/definitions/StandardEventConfig_for_RouterSelector"
        }
      },
      "type": "object"
    },
    "extendable_attribute_apollo_router::plugins::telemetry::config_new::router::instruments::RouterInstrumentsConfig_apollo_router::plugins::telemetry::config_new::instruments::Instrument<apollo_router::plugins::telemetry::config_new::router::attributes::RouterAttributes,_apollo_router::plugins::telemetry::config_new::router::selectors::RouterSelector,_apollo_router::plugins::telemetry::config_new::router::selectors::RouterValue>": {
      "additionalProperties": {
        "$ref": "#/definitions/Instrument_for_RouterAttributes_and_RouterSelector_and_RouterValue",
        "description": "#/definitions/Instrument_for_RouterAttributes_and_RouterSelector_and_RouterValue"
      },
      "properties": {
        "http.server.active_requests": {
          "$ref": "#/definitions/DefaultedStandardInstrument_for_ActiveRequestsAttributes",
          "description": "#/definitions/DefaultedStandardInstrument_for_ActiveRequestsAttributes"
        },
        "http.server.request.body.size": {
          "$ref": "#/definitions/DefaultedStandardInstrument_for_extendable_attribute_apollo_router::plugins::telemetry::config_new::router::attributes::RouterAttributes_apollo_router::plugins::telemetry::config_new::router::selectors::RouterSelector",
          "description": "#/definitions/DefaultedStandardInstrument_for_extendable_attribute_apollo_router::plugins::telemetry::config_new::router::attributes::RouterAttributes_apollo_router::plugins::telemetry::config_new::router::selectors::RouterSelector"
        },
        "http.server.request.duration": {
          "$ref": "#/definitions/DefaultedStandardInstrument_for_extendable_attribute_apollo_router::plugins::telemetry::config_new::router::attributes::RouterAttributes_apollo_router::plugins::telemetry::config_new::router::selectors::RouterSelector",
          "description": "#/definitions/DefaultedStandardInstrument_for_extendable_attribute_apollo_router::plugins::telemetry::config_new::router::attributes::RouterAttributes_apollo_router::plugins::telemetry::config_new::router::selectors::RouterSelector"
        },
        "http.server.response.body.size": {
          "$ref": "#/definitions/DefaultedStandardInstrument_for_extendable_attribute_apollo_router::plugins::telemetry::config_new::router::attributes::RouterAttributes_apollo_router::plugins::telemetry::config_new::router::selectors::RouterSelector",
          "description": "#/definitions/DefaultedStandardInstrument_for_extendable_attribute_apollo_router::plugins::telemetry::config_new::router::attributes::RouterAttributes_apollo_router::plugins::telemetry::config_new::router::selectors::RouterSelector"
        }
      },
      "type": "object"
    },
    "extendable_attribute_apollo_router::plugins::telemetry::config_new::subgraph::attributes::SubgraphAttributes_apollo_router::plugins::telemetry::config_new::conditional::Conditional<apollo_router::plugins::telemetry::config_new::subgraph::selectors::SubgraphSelector>": {
      "additionalProperties": {
        "$ref": "#/definitions/conditional_attribute_apollo_router::plugins::telemetry::config_new::subgraph::selectors::SubgraphSelector",
        "description": "#/definitions/conditional_attribute_apollo_router::plugins::telemetry::config_new::subgraph::selectors::SubgraphSelector"
      },
      "properties": {
        "http.request.resend_count": {
          "$ref": "#/definitions/StandardAttribute",
          "description": "#/definitions/StandardAttribute",
          "nullable": true
        },
        "subgraph.graphql.document": {
          "$ref": "#/definitions/StandardAttribute",
          "description": "#/definitions/StandardAttribute",
          "nullable": true
        },
        "subgraph.graphql.operation.name": {
          "$ref": "#/definitions/StandardAttribute",
          "description": "#/definitions/StandardAttribute",
          "nullable": true
        },
        "subgraph.graphql.operation.type": {
          "$ref": "#/definitions/StandardAttribute",
          "description": "#/definitions/StandardAttribute",
          "nullable": true
        },
        "subgraph.name": {
          "$ref": "#/definitions/StandardAttribute",
          "description": "#/definitions/StandardAttribute",
          "nullable": true
        }
      },
      "type": "object"
    },
    "extendable_attribute_apollo_router::plugins::telemetry::config_new::subgraph::attributes::SubgraphAttributes_apollo_router::plugins::telemetry::config_new::subgraph::selectors::SubgraphSelector": {
      "additionalProperties": {
        "$ref": "#/definitions/SubgraphSelector",
        "description": "#/definitions/SubgraphSelector"
      },
      "properties": {
        "http.request.resend_count": {
          "$ref": "#/definitions/StandardAttribute",
          "description": "#/definitions/StandardAttribute",
          "nullable": true
        },
        "subgraph.graphql.document": {
          "$ref": "#/definitions/StandardAttribute",
          "description": "#/definitions/StandardAttribute",
          "nullable": true
        },
        "subgraph.graphql.operation.name": {
          "$ref": "#/definitions/StandardAttribute",
          "description": "#/definitions/StandardAttribute",
          "nullable": true
        },
        "subgraph.graphql.operation.type": {
          "$ref": "#/definitions/StandardAttribute",
          "description": "#/definitions/StandardAttribute",
          "nullable": true
        },
        "subgraph.name": {
          "$ref": "#/definitions/StandardAttribute",
          "description": "#/definitions/StandardAttribute",
          "nullable": true
        }
      },
      "type": "object"
    },
    "extendable_attribute_apollo_router::plugins::telemetry::config_new::subgraph::events::SubgraphEventsConfig_apollo_router::plugins::telemetry::config_new::events::Event<apollo_router::plugins::telemetry::config_new::subgraph::attributes::SubgraphAttributes,_apollo_router::plugins::telemetry::config_new::subgraph::selectors::SubgraphSelector>": {
      "additionalProperties": {
        "$ref": "#/definitions/Event_for_SubgraphAttributes_and_SubgraphSelector",
        "description": "#/definitions/Event_for_SubgraphAttributes_and_SubgraphSelector"
      },
      "properties": {
        "error": {
          "$ref": "#/definitions/StandardEventConfig_for_SubgraphSelector",
          "description": "#/definitions/StandardEventConfig_for_SubgraphSelector"
        },
        "request": {
          "$ref": "#/definitions/StandardEventConfig_for_SubgraphSelector",
          "description": "#/definitions/StandardEventConfig_for_SubgraphSelector"
        },
        "response": {
          "$ref": "#/definitions/StandardEventConfig_for_SubgraphSelector",
          "description": "#/definitions/StandardEventConfig_for_SubgraphSelector"
        }
      },
      "type": "object"
    },
    "extendable_attribute_apollo_router::plugins::telemetry::config_new::subgraph::instruments::SubgraphInstrumentsConfig_apollo_router::plugins::telemetry::config_new::instruments::Instrument<apollo_router::plugins::telemetry::config_new::subgraph::attributes::SubgraphAttributes,_apollo_router::plugins::telemetry::config_new::subgraph::selectors::SubgraphSelector,_apollo_router::plugins::telemetry::config_new::subgraph::selectors::SubgraphValue>": {
      "additionalProperties": {
        "$ref": "#/definitions/Instrument_for_SubgraphAttributes_and_SubgraphSelector_and_SubgraphValue",
        "description": "#/definitions/Instrument_for_SubgraphAttributes_and_SubgraphSelector_and_SubgraphValue"
      },
      "properties": {
        "http.client.request.body.size": {
          "$ref": "#/definitions/DefaultedStandardInstrument_for_extendable_attribute_apollo_router::plugins::telemetry::config_new::subgraph::attributes::SubgraphAttributes_apollo_router::plugins::telemetry::config_new::subgraph::selectors::SubgraphSelector",
          "description": "#/definitions/DefaultedStandardInstrument_for_extendable_attribute_apollo_router::plugins::telemetry::config_new::subgraph::attributes::SubgraphAttributes_apollo_router::plugins::telemetry::config_new::subgraph::selectors::SubgraphSelector"
        },
        "http.client.request.duration": {
          "$ref": "#/definitions/DefaultedStandardInstrument_for_extendable_attribute_apollo_router::plugins::telemetry::config_new::subgraph::attributes::SubgraphAttributes_apollo_router::plugins::telemetry::config_new::subgraph::selectors::SubgraphSelector",
          "description": "#/definitions/DefaultedStandardInstrument_for_extendable_attribute_apollo_router::plugins::telemetry::config_new::subgraph::attributes::SubgraphAttributes_apollo_router::plugins::telemetry::config_new::subgraph::selectors::SubgraphSelector"
        },
        "http.client.response.body.size": {
          "$ref": "#/definitions/DefaultedStandardInstrument_for_extendable_attribute_apollo_router::plugins::telemetry::config_new::subgraph::attributes::SubgraphAttributes_apollo_router::plugins::telemetry::config_new::subgraph::selectors::SubgraphSelector",
          "description": "#/definitions/DefaultedStandardInstrument_for_extendable_attribute_apollo_router::plugins::telemetry::config_new::subgraph::attributes::SubgraphAttributes_apollo_router::plugins::telemetry::config_new::subgraph::selectors::SubgraphSelector"
        }
      },
      "type": "object"
    },
    "extendable_attribute_apollo_router::plugins::telemetry::config_new::supergraph::attributes::SupergraphAttributes_apollo_router::plugins::telemetry::config_new::conditional::Conditional<apollo_router::plugins::telemetry::config_new::supergraph::selectors::SupergraphSelector>": {
      "additionalProperties": {
        "$ref": "#/definitions/conditional_attribute_apollo_router::plugins::telemetry::config_new::supergraph::selectors::SupergraphSelector",
        "description": "#/definitions/conditional_attribute_apollo_router::plugins::telemetry::config_new::supergraph::selectors::SupergraphSelector"
      },
      "description": "Attributes for Cost",
      "properties": {
        "cost.actual": {
          "$ref": "#/definitions/StandardAttribute",
          "description": "#/definitions/StandardAttribute",
          "nullable": true
        },
        "cost.delta": {
          "$ref": "#/definitions/StandardAttribute",
          "description": "#/definitions/StandardAttribute",
          "nullable": true
        },
        "cost.estimated": {
          "$ref": "#/definitions/StandardAttribute",
          "description": "#/definitions/StandardAttribute",
          "nullable": true
        },
        "cost.result": {
          "$ref": "#/definitions/StandardAttribute",
          "description": "#/definitions/StandardAttribute",
          "nullable": true
        },
        "graphql.document": {
          "$ref": "#/definitions/StandardAttribute",
          "description": "#/definitions/StandardAttribute",
          "nullable": true
        },
        "graphql.operation.name": {
          "$ref": "#/definitions/StandardAttribute",
          "description": "#/definitions/StandardAttribute",
          "nullable": true
        },
        "graphql.operation.type": {
          "$ref": "#/definitions/StandardAttribute",
          "description": "#/definitions/StandardAttribute",
          "nullable": true
        }
      },
      "type": "object"
    },
    "extendable_attribute_apollo_router::plugins::telemetry::config_new::supergraph::attributes::SupergraphAttributes_apollo_router::plugins::telemetry::config_new::supergraph::selectors::SupergraphSelector": {
      "additionalProperties": {
        "$ref": "#/definitions/SupergraphSelector",
        "description": "#/definitions/SupergraphSelector"
      },
      "description": "Attributes for Cost",
      "properties": {
        "cost.actual": {
          "$ref": "#/definitions/StandardAttribute",
          "description": "#/definitions/StandardAttribute",
          "nullable": true
        },
        "cost.delta": {
          "$ref": "#/definitions/StandardAttribute",
          "description": "#/definitions/StandardAttribute",
          "nullable": true
        },
        "cost.estimated": {
          "$ref": "#/definitions/StandardAttribute",
          "description": "#/definitions/StandardAttribute",
          "nullable": true
        },
        "cost.result": {
          "$ref": "#/definitions/StandardAttribute",
          "description": "#/definitions/StandardAttribute",
          "nullable": true
        },
        "graphql.document": {
          "$ref": "#/definitions/StandardAttribute",
          "description": "#/definitions/StandardAttribute",
          "nullable": true
        },
        "graphql.operation.name": {
          "$ref": "#/definitions/StandardAttribute",
          "description": "#/definitions/StandardAttribute",
          "nullable": true
        },
        "graphql.operation.type": {
          "$ref": "#/definitions/StandardAttribute",
          "description": "#/definitions/StandardAttribute",
          "nullable": true
        }
      },
      "type": "object"
    },
    "extendable_attribute_apollo_router::plugins::telemetry::config_new::supergraph::events::SupergraphEventsConfig_apollo_router::plugins::telemetry::config_new::events::Event<apollo_router::plugins::telemetry::config_new::supergraph::attributes::SupergraphAttributes,_apollo_router::plugins::telemetry::config_new::supergraph::selectors::SupergraphSelector>": {
      "additionalProperties": {
        "$ref": "#/definitions/Event_for_SupergraphAttributes_and_SupergraphSelector",
        "description": "#/definitions/Event_for_SupergraphAttributes_and_SupergraphSelector"
      },
      "properties": {
        "error": {
          "$ref": "#/definitions/StandardEventConfig_for_SupergraphSelector",
          "description": "#/definitions/StandardEventConfig_for_SupergraphSelector"
        },
        "request": {
          "$ref": "#/definitions/StandardEventConfig_for_SupergraphSelector",
          "description": "#/definitions/StandardEventConfig_for_SupergraphSelector"
        },
        "response": {
          "$ref": "#/definitions/StandardEventConfig_for_SupergraphSelector",
          "description": "#/definitions/StandardEventConfig_for_SupergraphSelector"
        }
      },
      "type": "object"
    },
    "extendable_attribute_apollo_router::plugins::telemetry::config_new::supergraph::instruments::SupergraphInstrumentsConfig_apollo_router::plugins::telemetry::config_new::instruments::Instrument<apollo_router::plugins::telemetry::config_new::supergraph::attributes::SupergraphAttributes,_apollo_router::plugins::telemetry::config_new::supergraph::selectors::SupergraphSelector,_apollo_router::plugins::telemetry::config_new::supergraph::selectors::SupergraphValue>": {
      "additionalProperties": {
        "$ref": "#/definitions/Instrument_for_SupergraphAttributes_and_SupergraphSelector_and_SupergraphValue",
        "description": "#/definitions/Instrument_for_SupergraphAttributes_and_SupergraphSelector_and_SupergraphValue"
      },
      "properties": {
        "cost.actual": {
          "$ref": "#/definitions/DefaultedStandardInstrument_for_extendable_attribute_apollo_router::plugins::telemetry::config_new::supergraph::attributes::SupergraphAttributes_apollo_router::plugins::telemetry::config_new::supergraph::selectors::SupergraphSelector",
          "description": "#/definitions/DefaultedStandardInstrument_for_extendable_attribute_apollo_router::plugins::telemetry::config_new::supergraph::attributes::SupergraphAttributes_apollo_router::plugins::telemetry::config_new::supergraph::selectors::SupergraphSelector"
        },
        "cost.delta": {
          "$ref": "#/definitions/DefaultedStandardInstrument_for_extendable_attribute_apollo_router::plugins::telemetry::config_new::supergraph::attributes::SupergraphAttributes_apollo_router::plugins::telemetry::config_new::supergraph::selectors::SupergraphSelector",
          "description": "#/definitions/DefaultedStandardInstrument_for_extendable_attribute_apollo_router::plugins::telemetry::config_new::supergraph::attributes::SupergraphAttributes_apollo_router::plugins::telemetry::config_new::supergraph::selectors::SupergraphSelector"
        },
        "cost.estimated": {
          "$ref": "#/definitions/DefaultedStandardInstrument_for_extendable_attribute_apollo_router::plugins::telemetry::config_new::supergraph::attributes::SupergraphAttributes_apollo_router::plugins::telemetry::config_new::supergraph::selectors::SupergraphSelector",
          "description": "#/definitions/DefaultedStandardInstrument_for_extendable_attribute_apollo_router::plugins::telemetry::config_new::supergraph::attributes::SupergraphAttributes_apollo_router::plugins::telemetry::config_new::supergraph::selectors::SupergraphSelector"
        }
      },
      "type": "object"
    },
    "logging_format": {
      "oneOf": [
        {
          "additionalProperties": false,
          "description": "Tracing subscriber https://docs.rs/tracing-subscriber/latest/tracing_subscriber/fmt/format/struct.Json.html",
          "properties": {
            "json": {
              "additionalProperties": false,
              "properties": {
                "display_current_span": {
                  "default": false,
                  "description": "Include the current span in this log event.",
                  "type": "boolean"
                },
                "display_filename": {
                  "default": false,
                  "description": "Include the filename with the log event.",
                  "type": "boolean"
                },
                "display_level": {
                  "default": true,
                  "description": "Include the level with the log event. (default: true)",
                  "type": "boolean"
                },
                "display_line_number": {
                  "default": false,
                  "description": "Include the line number with the log event.",
                  "type": "boolean"
                },
                "display_resource": {
                  "default": true,
                  "description": "Include the resource with the log event. (default: true)",
                  "type": "boolean"
                },
                "display_span_id": {
                  "default": true,
                  "description": "Include the span id (if any) with the log event. (default: true)",
                  "type": "boolean"
                },
                "display_span_list": {
                  "default": true,
                  "description": "Include all of the containing span information with the log event. (default: true)",
                  "type": "boolean"
                },
                "display_target": {
                  "default": true,
                  "description": "Include the target with the log event. (default: true)",
                  "type": "boolean"
                },
                "display_thread_id": {
                  "default": false,
                  "description": "Include the thread_id with the log event.",
                  "type": "boolean"
                },
                "display_thread_name": {
                  "default": false,
                  "description": "Include the thread_name with the log event.",
                  "type": "boolean"
                },
                "display_timestamp": {
                  "default": true,
                  "description": "Include the timestamp with the log event. (default: true)",
                  "type": "boolean"
                },
                "display_trace_id": {
                  "$ref": "#/definitions/DisplayTraceIdFormat",
                  "description": "#/definitions/DisplayTraceIdFormat"
                },
                "span_attributes": {
                  "default": [],
                  "description": "List of span attributes to attach to the json log object",
                  "items": {
                    "type": "string"
                  },
                  "type": "array",
                  "uniqueItems": true
                }
              },
              "type": "object"
            }
          },
          "required": [
            "json"
          ],
          "type": "object"
        },
        {
          "description": "Tracing subscriber https://docs.rs/tracing-subscriber/latest/tracing_subscriber/fmt/format/struct.Json.html",
          "enum": [
            "json"
          ],
          "type": "string"
        },
        {
          "additionalProperties": false,
          "description": "Tracing subscriber https://docs.rs/tracing-subscriber/latest/tracing_subscriber/fmt/format/struct.Full.html",
          "properties": {
            "text": {
              "additionalProperties": false,
              "properties": {
                "ansi_escape_codes": {
                  "default": true,
                  "description": "Process ansi escapes (default: true)",
                  "type": "boolean"
                },
                "display_current_span": {
                  "default": true,
                  "description": "Include the current span in this log event. (default: true)",
                  "type": "boolean"
                },
                "display_filename": {
                  "default": false,
                  "description": "Include the filename with the log event.",
                  "type": "boolean"
                },
                "display_level": {
                  "default": true,
                  "description": "Include the level with the log event. (default: true)",
                  "type": "boolean"
                },
                "display_line_number": {
                  "default": false,
                  "description": "Include the line number with the log event.",
                  "type": "boolean"
                },
                "display_resource": {
                  "default": false,
                  "description": "Include the resource with the log event.",
                  "type": "boolean"
                },
                "display_service_name": {
                  "default": false,
                  "description": "Include the service name with the log event.",
                  "type": "boolean"
                },
                "display_service_namespace": {
                  "default": false,
                  "description": "Include the service namespace with the log event.",
                  "type": "boolean"
                },
                "display_span_id": {
                  "default": false,
                  "description": "Include the span id (if any) with the log event. (default: false)",
                  "type": "boolean"
                },
                "display_span_list": {
                  "default": true,
                  "description": "Include all of the containing span information with the log event. (default: true)",
                  "type": "boolean"
                },
                "display_target": {
                  "default": false,
                  "description": "Include the target with the log event.",
                  "type": "boolean"
                },
                "display_thread_id": {
                  "default": false,
                  "description": "Include the thread_id with the log event.",
                  "type": "boolean"
                },
                "display_thread_name": {
                  "default": false,
                  "description": "Include the thread_name with the log event.",
                  "type": "boolean"
                },
                "display_timestamp": {
                  "default": true,
                  "description": "Include the timestamp with the log event. (default: true)",
                  "type": "boolean"
                },
                "display_trace_id": {
                  "$ref": "#/definitions/DisplayTraceIdFormat",
                  "description": "#/definitions/DisplayTraceIdFormat"
                }
              },
              "type": "object"
            }
          },
          "required": [
            "text"
          ],
          "type": "object"
        },
        {
          "description": "Tracing subscriber https://docs.rs/tracing-subscriber/latest/tracing_subscriber/fmt/format/struct.Full.html",
          "enum": [
            "text"
          ],
          "type": "string"
        }
      ]
    }
  },
  "description": "The configuration for the router.\n\nCan be created through `serde::Deserialize` from various formats, or inline in Rust code with `serde_json::json!` and `serde_json::from_value`.",
  "patternProperties": {
    "^experimental_mock_subgraphs$": {
      "additionalProperties": {
        "$ref": "#/definitions/SubgraphConfig",
        "description": "#/definitions/SubgraphConfig"
      },
      "type": "object"
<<<<<<< HEAD
=======
    },
    "^experimental_response_cache$": {
      "$ref": "#/definitions/Config8",
      "description": "#/definitions/Config8"
>>>>>>> 14eb8830
    }
  },
  "properties": {
    "apq": {
      "$ref": "#/definitions/Apq",
      "description": "#/definitions/Apq"
    },
    "authentication": {
      "$ref": "#/definitions/Conf2",
      "description": "#/definitions/Conf2"
    },
    "authorization": {
      "$ref": "#/definitions/Conf3",
      "description": "#/definitions/Conf3"
    },
    "batching": {
      "$ref": "#/definitions/Batching",
      "description": "#/definitions/Batching"
    },
    "connectors": {
      "$ref": "#/definitions/ConnectorsConfig",
      "description": "#/definitions/ConnectorsConfig"
    },
    "coprocessor": {
      "$ref": "#/definitions/Conf4",
      "description": "#/definitions/Conf4"
    },
    "cors": {
      "$ref": "#/definitions/Cors",
      "description": "#/definitions/Cors"
    },
    "csrf": {
      "$ref": "#/definitions/CSRFConfig",
      "description": "#/definitions/CSRFConfig"
    },
    "demand_control": {
      "$ref": "#/definitions/DemandControlConfig",
      "description": "#/definitions/DemandControlConfig"
    },
    "enhanced_client_awareness": {
      "$ref": "#/definitions/Config7",
      "description": "#/definitions/Config7"
    },
    "experimental_chaos": {
      "$ref": "#/definitions/Chaos",
      "description": "#/definitions/Chaos"
    },
    "experimental_response_cache": {
      "$ref": "#/definitions/Config9",
      "description": "#/definitions/Config9"
    },
    "experimental_type_conditioned_fetching": {
      "default": false,
      "description": "Type conditioned fetching configuration.",
      "type": "boolean"
    },
    "fleet_detector": {
      "$ref": "#/definitions/Conf5",
      "description": "#/definitions/Conf5"
    },
    "forbid_mutations": {
      "$ref": "#/definitions/ForbidMutationsConfig",
      "description": "#/definitions/ForbidMutationsConfig"
    },
    "headers": {
      "$ref": "#/definitions/Config9",
      "description": "#/definitions/Config9"
    },
    "health_check": {
      "$ref": "#/definitions/Config",
      "description": "#/definitions/Config"
    },
    "homepage": {
      "$ref": "#/definitions/Homepage",
      "description": "#/definitions/Homepage"
    },
    "include_subgraph_errors": {
      "$ref": "#/definitions/Config10",
      "description": "#/definitions/Config10"
    },
    "license_enforcement": {
      "$ref": "#/definitions/LicenseEnforcementConfig",
      "description": "#/definitions/LicenseEnforcementConfig"
    },
    "limits": {
      "$ref": "#/definitions/Config2",
      "description": "#/definitions/Config2"
    },
    "override_subgraph_url": {
      "$ref": "#/definitions/Conf6",
      "description": "#/definitions/Conf6"
    },
    "persisted_queries": {
      "$ref": "#/definitions/PersistedQueries",
      "description": "#/definitions/PersistedQueries"
    },
    "plugins": {
      "$ref": "#/definitions/Plugins",
      "description": "#/definitions/Plugins"
    },
    "preview_entity_cache": {
      "$ref": "#/definitions/Config11",
      "description": "#/definitions/Config11"
    },
    "preview_file_uploads": {
      "$ref": "#/definitions/FileUploadsConfig",
      "description": "#/definitions/FileUploadsConfig"
    },
    "progressive_override": {
      "$ref": "#/definitions/Config12",
      "description": "#/definitions/Config12"
    },
    "rhai": {
      "$ref": "#/definitions/Conf7",
      "description": "#/definitions/Conf7"
    },
    "sandbox": {
      "$ref": "#/definitions/Sandbox",
      "description": "#/definitions/Sandbox"
    },
    "server": {
      "$ref": "#/definitions/Server",
      "description": "#/definitions/Server"
    },
    "subscription": {
      "$ref": "#/definitions/SubscriptionConfig",
      "description": "#/definitions/SubscriptionConfig"
    },
    "supergraph": {
      "$ref": "#/definitions/Supergraph",
      "description": "#/definitions/Supergraph"
    },
    "telemetry": {
      "$ref": "#/definitions/Conf8",
      "description": "#/definitions/Conf8"
    },
    "tls": {
      "$ref": "#/definitions/Tls",
      "description": "#/definitions/Tls"
    },
    "traffic_shaping": {
      "$ref": "#/definitions/Config18",
      "description": "#/definitions/Config18"
    }
  },
  "title": "Configuration",
  "type": "object"
}<|MERGE_RESOLUTION|>--- conflicted
+++ resolved
@@ -9418,13 +9418,6 @@
         "description": "#/definitions/SubgraphConfig"
       },
       "type": "object"
-<<<<<<< HEAD
-=======
-    },
-    "^experimental_response_cache$": {
-      "$ref": "#/definitions/Config8",
-      "description": "#/definitions/Config8"
->>>>>>> 14eb8830
     }
   },
   "properties": {
@@ -9473,8 +9466,8 @@
       "description": "#/definitions/Chaos"
     },
     "experimental_response_cache": {
-      "$ref": "#/definitions/Config9",
-      "description": "#/definitions/Config9"
+      "$ref": "#/definitions/Config8",
+      "description": "#/definitions/Config8"
     },
     "experimental_type_conditioned_fetching": {
       "default": false,
