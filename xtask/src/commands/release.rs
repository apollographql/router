use anyhow::{anyhow, Error, Result};
use cargo_metadata::MetadataCommand;
<<<<<<< HEAD
use chrono::prelude::Utc;
use git2::Repository;
=======
>>>>>>> 990bda9f
use octorust::types::PullsCreateRequest;
use octorust::Client;
use std::str::FromStr;
use structopt::StructOpt;
use tap::TapFallible;
use walkdir::WalkDir;
use xtask::*;

#[derive(Debug, StructOpt)]
pub enum Command {
    /// Prepare a new release
    Prepare(Prepare),
}

impl Command {
    pub fn run(&self) -> Result<()> {
        match self {
            Command::Prepare(command) => command.run(),
        }
    }
}

#[derive(Debug, Clone, Eq, PartialEq)]
enum Version {
    Major,
    Minor,
    Patch,
    Current,
    Nightly,
    Version(String),
}

type ParseError = &'static str;

impl FromStr for Version {
    type Err = ParseError;
    fn from_str(version: &str) -> Result<Self, Self::Err> {
        Ok(match version {
            "major" => Version::Major,
            "minor" => Version::Minor,
            "patch" => Version::Patch,
            "current" => Version::Current,
            "nightly" => Version::Nightly,
            version => Version::Version(version.to_string()),
        })
    }
}

#[derive(Debug, StructOpt)]
pub struct Prepare {
    /// Release from the current branch rather than creating a new one.
    #[structopt(long)]
    current_branch: bool,

    /// Skip the license check
    #[structopt(long)]
    skip_license_ckeck: bool,

    /// Dry run, don't commit the changes and create the PR.
    #[structopt(long)]
    dry_run: bool,

    /// The new version that is being created OR to bump (major|minor|patch|current).
    version: Version,
}

macro_rules! git {
    ($( $i:expr ),*) => {
        let git = which::which("git")?;
        let result = std::process::Command::new(git).args([$( $i ),*]).status()?;
        if !result.success() {
            return Err(anyhow!("git {}", [$( $i ),*].join(",")));
        }
    };
}

macro_rules! replace_in_file {
    ($path:expr, $regex:expr, $replacement:expr) => {
        let before = std::fs::read_to_string($path)?;
        let re = regex::Regex::new(&format!("(?m){}", $regex))?;
        let after = re.replace_all(&before, $replacement);
        std::fs::write($path, &after.as_ref())?;
    };
}

impl Prepare {
    pub fn run(&self) -> Result<()> {
        tokio::runtime::Builder::new_multi_thread()
            .enable_all()
            .build()
            .unwrap()
            .block_on(async { self.prepare_release().await })
    }

    async fn prepare_release(&self) -> Result<(), Error> {
        self.ensure_pristine_checkout()?;
        self.ensure_prereqs()?;
        let version = self.update_cargo_tomls(&self.version)?;
        let github = octorust::Client::new(
            "router-release".to_string(),
            octorust::auth::Credentials::Token(
                std::env::var("GITHUB_TOKEN").expect("GITHUB_TOKEN env variable must be set"),
            ),
        )?;
<<<<<<< HEAD

=======
        if !self.current_branch && !self.dry_run {
            self.switch_to_release_branch(&version)?;
        }
        self.update_install_script(&version)?;
        self.update_helm_charts(&version)?;
        self.update_docs(&version)?;
        self.docker_files(&version)?;
        self.finalize_changelog(&version)?;
>>>>>>> 990bda9f
        self.update_lock()?;
        self.check_compliance()?;

        if let Version::Nightly = &self.version {
            println!("Skipping various steps becasuse this is a nightly build.");
        } else {
            self.update_install_script(&version)?;
            self.update_helm_charts(&version)?;
            self.update_docs(&version)?;
            self.docker_files(&version)?;
            self.finalize_changelog(&version)?;

            if !self.dry_run {
                if !self.current_branch {
                    self.switch_to_release_branch(&version)?;
                }

                // This also commits all changes to previously tracked files
                // created by this script.
                self.create_release_pr(&github, &version).await?;
            }
        }

        Ok(())
    }

    fn ensure_pristine_checkout(&self) -> Result<(), anyhow::Error> {
        let git = which::which("git")?;
        let output = std::process::Command::new(git)
            .args(["status", "--untracked-files=no", "--porcelain"])
            .output()?;

        if !output.stdout.is_empty() {
            return Err(anyhow!(
                "git workspace was not clean and requires 'git stash' before releasing"
            ));
        }
        Ok(())
    }

    fn ensure_prereqs(&self) -> Result<()> {
        if which::which("git").is_err() {
            return Err(anyhow!(
                "the 'git' executable could not be found in your PATH"
            ));
        }

        if which::which("helm").is_err() {
            return Err(anyhow!("the 'helm' executable could not be found in your PATH.  Install it using the instructions at https://helm.sh/docs/intro/install/ and try again."));
        }

        if which::which("helm-docs").is_err() {
            return Err(anyhow!("the 'helm-docs' executable could not be found in your PATH.  Install it using the instructions at https://github.com/norwoodj/helm-docs#installation and try again."));
        }

        if which::which("cargo-about").is_err() {
            return Err(anyhow!("the 'cargo-about' executable could not be found in your PATH.  Install it by running `cargo install --locked cargo-about"));
        }

        if which::which("cargo-deny").is_err() {
            return Err(anyhow!("the 'cargo-deny' executable could not be found in your PATH.  Install it by running `cargo install --locked cargo-deny"));
        }

        if std::env::var("GITHUB_TOKEN").is_err() {
            return Err(anyhow!("the GITHUB_TOKEN environment variable must be set to a valid personal access token prior to starting a release. Obtain a personal access token at https://github.com/settings/tokens which has the 'repo' scope."))
        }
        Ok(())
    }

    /// Create a new branch "#.#.#" where "#.#.#" is this release's version
    /// (release) or "#.#.#-rc.#" (release candidate)
    fn switch_to_release_branch(&self, version: &str) -> Result<()> {
        println!("creating release branch");
        git!("fetch", "origin", &format!("dev:{}", version));
        git!("checkout", &version);
        Ok(())
    }

    /// Update the `version` in `*/Cargo.toml` (do not forget the ones in scaffold templates).
    /// Update the `apollo-router` version in the `dependencies` sections of the `Cargo.toml` files in `apollo-router-scaffold/templates/**`.
    fn update_cargo_tomls(&self, version: &Version) -> Result<String> {
        println!("updating Cargo.toml files");
        match version {
            Version::Current => {}
            Version::Major => cargo!([
                "set-version",
                "--bump",
                "major",
                "--package",
                "apollo-router"
            ]),
            Version::Minor => cargo!([
                "set-version",
                "--bump",
                "minor",
                "--package",
                "apollo-router"
            ]),
            Version::Patch => cargo!([
                "set-version",
                "--bump",
                "patch",
                "--package",
                "apollo-router"
            ]),
            Version::Nightly => {
                let head_commit: String = match Repository::open_from_env() {
                    Ok(repo) => {
                        let revspec = repo.revparse("HEAD")?;
                        if revspec.mode().contains(git2::RevparseMode::SINGLE) {
                            let mut full_hash = revspec.from().unwrap().id().to_string();
                            full_hash.truncate(8);
                            full_hash
                        } else {
                            panic!("unexpected rev-parse HEAD");
                        }
                    }
                    Err(e) => panic!("failed to open: {}", e),
                };

                replace_in_file!(
                    "./apollo-router/Cargo.toml",
                    r#"^(?P<existingVersion>version\s*=\s*)"[^"]+""#,
                    format!(
                        "${{existingVersion}}\"0.0.0-nightly.{}+{}\"",
                        Utc::now().format("%Y%m%d"),
                        head_commit
                    )
                );
            }
            Version::Version(version) => {
                cargo!(["set-version", version, "--package", "apollo-router"])
            }
        }

        let metadata = MetadataCommand::new()
            .manifest_path("./apollo-router/Cargo.toml")
            .exec()?;
        let resolved_version = metadata
            .root_package()
            .expect("root package missing")
            .version
            .to_string();

        if let Version::Nightly = version {
            println!("Not changing `apollo-router-scaffold` or `apollo-router-benchmarks` because of nightly build mode.");
        } else {
            let packages = vec!["apollo-router-scaffold", "apollo-router-benchmarks"];
            for package in packages {
                cargo!(["set-version", &resolved_version, "--package", package])
            }
            replace_in_file!(
                "./apollo-router-scaffold/templates/base/Cargo.toml",
                "^apollo-router\\s*=\\s*\"[^\"]+\"",
                format!("apollo-router = \"{}\"", resolved_version)
            );
            replace_in_file!(
                "./apollo-router-scaffold/templates/base/xtask/Cargo.toml",
                r#"^apollo-router-scaffold = \{\s*git\s*=\s*"https://github.com/apollographql/router.git",\s*tag\s*=\s*"v[^"]+"\s*\}$"#,
                format!(
                    r#"apollo-router-scaffold = {{ git = "https://github.com/apollographql/router.git", tag = "v{}" }}"#,
                    resolved_version
                )
            );
        }

        Ok(resolved_version)
    }

    /// Update the `PACKAGE_VERSION` value in `scripts/install.sh` (it should be prefixed with `v`!)
    fn update_install_script(&self, version: &str) -> Result<()> {
        println!("updating install script");
        replace_in_file!(
            "./scripts/install.sh",
            "^PACKAGE_VERSION=.*$",
            format!("PACKAGE_VERSION=\"v{}\"", version)
        );
        Ok(())
    }

    /// Update `docker.mdx` and `kubernetes.mdx` with the release version.
    /// Update the kubernetes section of the docs:
    ///   - go to the `helm/chart/router` folder
    ///   - run
    ///   ```helm template --set router.configuration.telemetry.metrics.prometheus.enabled=true  --set managedFederation.apiKey="REDACTED" --set managedFederation.graphRef="REDACTED" --debug .```
    ///   - Paste the output in the `Kubernetes Configuration` example of the `docs/source/containerization/kubernetes.mdx` file
    fn update_docs(&self, version: &str) -> Result<()> {
        println!("updating docs");
        replace_in_file!(
            "./docs/source/containerization/docker.mdx",
            "with your chosen version. e.g.: `v[^`]+`",
            format!("with your chosen version. e.g.: `v{}`", version)
        );
        replace_in_file!(
            "./docs/source/containerization/kubernetes.mdx",
            "https://github.com/apollographql/router/tree/[^/]+/helm/chart/router",
            format!("https://github.com/apollographql/router/tree/v{}/helm/chart/router", version)
        );
        let helm_chart = String::from_utf8(
            std::process::Command::new(which::which("helm")?)
                .current_dir("./helm/chart/router")
                .args([
                    "template",
                    "--set",
                    "router.configuration.telemetry.metrics.prometheus.enabled=true",
                    "--set",
                    "managedFederation.apiKey=REDACTED",
                    "--set",
                    "managedFederation.graphRef=REDACTED",
                    "--debug",
                    ".",
                ])
                .output()?
                .stdout,
        )?;

        replace_in_file!(
            "./docs/source/containerization/kubernetes.mdx",
            "^```yaml\n---\n# Source: router/templates/serviceaccount.yaml(.|\n)+?```",
            format!("```yaml\n{}\n```", helm_chart.trim())
        );

        Ok(())
    }

    /// Update `helm/chart/router/README.md` by running this from the repo root: `(cd helm/chart && helm-docs router)`.
    ///   (If not installed, you should [install `helm-docs`](https://github.com/norwoodj/helm-docs))
    fn update_helm_charts(&self, version: &str) -> Result<()> {
        println!("updating helm charts");
        replace_in_file!(
            "./helm/chart/router/Chart.yaml",
            "appVersion: \"v[^\"]+\"",
            format!("appVersion: \"v{}\"", version)
        );

        if !std::process::Command::new(which::which("helm-docs")?)
            .current_dir("./helm/chart")
            .args(["helm-docs", "router"])
            .status()?
            .success()
        {
            return Err(anyhow!("failed to generate helm docs"));
        }

        Ok(())
    }
    /// Update the `image` of the Docker image within `docker-compose*.yml` files inside the `dockerfiles` directory.
    fn docker_files(&self, version: &str) -> Result<()> {
        println!("updating docker files");
        for entry in WalkDir::new("./dockerfiles") {
            let entry = entry?;
            if entry
                .file_name()
                .to_string_lossy()
                .starts_with("docker-compose.")
            {
                replace_in_file!(
                    entry.path(),
                    r#"^(?P<indentation>\s+)image:\s*ghcr.io/apollographql/router:v.*$"#,
                    format!("${{indentation}}image: ghcr.io/apollographql/router:v{}", version)
                );
            }
        }
        Ok(())
    }

    /// Add a new section in `CHANGELOG.md` with the contents of `NEXT_CHANGELOG.md`
    /// Put a Release date and the version number on the new `CHANGELOG.md` section
    /// Update the version in `NEXT_CHANGELOG.md`.
    /// Clear `NEXT_CHANGELOG.md` leaving only the template.
    fn finalize_changelog(&self, version: &str) -> Result<()> {
        println!("finalizing changelog");
        let next_changelog = std::fs::read_to_string("./NEXT_CHANGELOG.md")?;
        let changelog = std::fs::read_to_string("./CHANGELOG.md")?;
        let changes_regex = regex::Regex::new(r"(?ms)(^<!--.*?^(?:# .*)^-->\s+)(.*)?")?;
        let captures = changes_regex
            .captures(&next_changelog)
            .expect("changelog format was unexpected");
        let changes = captures
            .get(2)
            .expect("changelog format was unexpected")
            .as_str();

        let new_next_changelog = changes_regex.replace(&next_changelog, "$1");

        let semver_heading = "This project adheres to [Semantic Versioning v2.0.0](https://semver.org/spec/v2.0.0.html).";

        let update_regex =
            regex::Regex::new(format!("(?ms){}\n", regex::escape(semver_heading)).as_str())?;
        let updated = update_regex.replace(
            &changelog,
            format!(
                "{}\n\n# [{}] - {}\n\n{}\n",
                semver_heading,
                version,
                chrono::Utc::now().date_naive(),
                changes
            ),
        );
        std::fs::write("./CHANGELOG.md", updated.to_string())?;
        std::fs::write("./NEXT_CHANGELOG.md", new_next_changelog.to_string())?;
        Ok(())
    }
    /// Update the license list with `cargo about generate --workspace -o licenses.html about.hbs`.
    ///     (If not installed, you can install `cargo-about` by running `cargo install cargo-about`.)
    /// Run `cargo xtask check-compliance`.
    fn check_compliance(&self) -> Result<()> {
        println!("checking compliance");
        cargo!([
            "about",
            "generate",
            "--workspace",
            "-o",
            "licenses.html",
            "about.hbs"
        ]);
        if !self.skip_license_ckeck {
            cargo!(["xtask", "check-compliance"]);
        }
        Ok(())
    }

    /// Run `cargo check` so the lock file gets updated.
    fn update_lock(&self) -> Result<()> {
        println!("updating lock file");
        cargo!(["check"]);
        Ok(())
    }

    /// Create the release PR
    async fn create_release_pr(&self, github: &Client, version: &str) -> Result<()> {
        let git = which::which("git")?;
        let result = std::process::Command::new(git)
            .args(["branch", "--show-current"])
            .output()?;
        if !result.status.success() {
            return Err(anyhow!("failed to get git current branch"));
        }
        let current_branch = String::from_utf8(result.stdout)?;

        println!("creating release PR");
        git!("add", "-u");
        git!("commit", "-m", &format!("release {}", version));
        git!(
            "push",
            "--set-upstream",
            "origin",
            &format!("{}:{}", current_branch.trim(), version)
        );
        github
            .pulls()
            .create(
                "apollographql",
                "router",
                &PullsCreateRequest {
                    base: "main".to_string(),
                    body: format!("Release {}", version),
                    draft: None,
                    head: version.to_string(),
                    issue: 0,
                    maintainer_can_modify: None,
                    title: format!("Release {}", version),
                },
            )
            .await
            .tap_err(|_| eprintln!("failed to create release PR"))?;
        Ok(())
    }
}<|MERGE_RESOLUTION|>--- conflicted
+++ resolved
@@ -1,10 +1,7 @@
 use anyhow::{anyhow, Error, Result};
 use cargo_metadata::MetadataCommand;
-<<<<<<< HEAD
 use chrono::prelude::Utc;
 use git2::Repository;
-=======
->>>>>>> 990bda9f
 use octorust::types::PullsCreateRequest;
 use octorust::Client;
 use std::str::FromStr;
@@ -109,18 +106,6 @@
                 std::env::var("GITHUB_TOKEN").expect("GITHUB_TOKEN env variable must be set"),
             ),
         )?;
-<<<<<<< HEAD
-
-=======
-        if !self.current_branch && !self.dry_run {
-            self.switch_to_release_branch(&version)?;
-        }
-        self.update_install_script(&version)?;
-        self.update_helm_charts(&version)?;
-        self.update_docs(&version)?;
-        self.docker_files(&version)?;
-        self.finalize_changelog(&version)?;
->>>>>>> 990bda9f
         self.update_lock()?;
         self.check_compliance()?;
 
