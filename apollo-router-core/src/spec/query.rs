--- conflicted
+++ resolved
@@ -403,7 +403,6 @@
                         self.apply_selection_set(selection_set, variables, input, output, schema)?;
                     }
                 }
-<<<<<<< HEAD
                 Selection::FragmentSpread {
                     name,
                     known_type,
@@ -418,19 +417,11 @@
                         continue;
                     }
 
-                    if let Some(fragment) = self
-                        .fragments
-                        .get(name)
-                        .or_else(|| schema.fragments.get(name))
-                    {
+                    if let Some(fragment) = self.fragments.get(name) {
                         if fragment.skip.should_skip(variables).unwrap_or(false) {
                             continue;
                         }
 
-=======
-                Selection::FragmentSpread { name, known_type } => {
-                    if let Some(fragment) = self.fragments.get(name) {
->>>>>>> 364ac035
                         if input
                             .get("__typename")
                             .map(|val| val.as_str() == Some(fragment.type_condition.as_str()))
