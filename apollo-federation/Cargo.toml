[package]
name = "apollo-federation"
version = "1.51.0"
authors = ["The Apollo GraphQL Contributors"]
edition = "2021"
description = "Apollo Federation"
documentation = "https://docs.rs/apollo-federation"
repository = "https://github.com/apollographql/router"
license = "Elastic-2.0"
autotests = false                                      # Integration tests are modules of tests/main.rs

[features]
# This feature adds the `#[instrument]` macro to many function as well as
# logging statements that capture serialized versions of key data structures.
# This logging is gated behind a feature to avoid any unnecessary (even if
# small) runtime costs where this data will not be desired.
snapshot_tracing = []

[dependencies]
apollo-compiler.workspace = true
time = { version = "0.3.34", default-features = false, features = [
    "local-offset",
] }
derive_more = "0.99.17"
enum_dispatch = "0.3.13"
http.workspace = true
indexmap = { version = "2.2.6", features = ["serde"] }
itertools = "0.13.0"
lazy_static = "1.4.0"
multimap = "0.10.0"
nom = "7.1.3"
petgraph = { version = "0.6.4", features = ["serde-1"] }
serde.workspace = true
serde_json.workspace = true
serde_json_bytes.workspace = true
strum = "0.26.0"
strum_macros = "0.26.0"
thiserror = "1.0"
url = "2"
either = "1.12"
<<<<<<< HEAD
schemars = { workspace = true, optional = true }
=======
pretty_assertions = "1.4.0"
tracing = "0.1.40"
>>>>>>> cf9a7520

[dev-dependencies]
hex.workspace = true
insta.workspace = true
sha1.workspace = true
tempfile.workspace = true
pretty_assertions = "1.4.0"

[[test]]
name = "main"<|MERGE_RESOLUTION|>--- conflicted
+++ resolved
@@ -38,12 +38,9 @@
 thiserror = "1.0"
 url = "2"
 either = "1.12"
-<<<<<<< HEAD
+pretty_assertions = "1.4.0"
 schemars = { workspace = true, optional = true }
-=======
-pretty_assertions = "1.4.0"
 tracing = "0.1.40"
->>>>>>> cf9a7520
 
 [dev-dependencies]
 hex.workspace = true
