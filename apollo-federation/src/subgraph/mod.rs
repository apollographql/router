--- conflicted
+++ resolved
@@ -426,21 +426,12 @@
             Subgraph::parse(name, &format!("http://{name}"), schema_str)?;
         let subgraph = if matches!(build_option, BuildOption::AsFed2) {
             subgraph
-<<<<<<< HEAD
-                .into_fed2_subgraph()?
-        } else {
-            subgraph
-        };
-        subgraph
-            .expand_links()
-=======
                 .into_fed2_test_subgraph()
                 .map_err(|e| SubgraphError::new(name, e))?
         } else {
             subgraph
         };
         subgraph.expand_links()
->>>>>>> d82c5d67
     }
 
     pub fn build_and_validate(schema_str: &str) -> Subgraph<Validated> {
