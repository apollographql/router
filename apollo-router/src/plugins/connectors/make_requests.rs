--- conflicted
+++ resolved
@@ -877,10 +877,7 @@
             max_requests: None,
             request_variables: Default::default(),
             response_variables: Default::default(),
-<<<<<<< HEAD
-=======
             batch_settings: None,
->>>>>>> df593628
             request_headers: Default::default(),
             response_headers: Default::default(),
         };
@@ -964,10 +961,7 @@
             max_requests: None,
             request_variables: Default::default(),
             response_variables: Default::default(),
-<<<<<<< HEAD
-=======
             batch_settings: None,
->>>>>>> df593628
             request_headers: Default::default(),
             response_headers: Default::default(),
         };
@@ -1077,10 +1071,7 @@
             max_requests: None,
             request_variables: Default::default(),
             response_variables: Default::default(),
-<<<<<<< HEAD
-=======
             batch_settings: None,
->>>>>>> df593628
             request_headers: Default::default(),
             response_headers: Default::default(),
         };
@@ -1202,10 +1193,7 @@
             max_requests: None,
             request_variables: Default::default(),
             response_variables: Default::default(),
-<<<<<<< HEAD
-=======
             batch_settings: None,
->>>>>>> df593628
             request_headers: Default::default(),
             response_headers: Default::default(),
         };
@@ -1326,10 +1314,7 @@
             max_requests: None,
             request_variables: Default::default(),
             response_variables: Default::default(),
-<<<<<<< HEAD
-=======
             batch_settings: None,
->>>>>>> df593628
             request_headers: Default::default(),
             response_headers: Default::default(),
         };
@@ -1431,10 +1416,7 @@
             max_requests: None,
             request_variables: Default::default(),
             response_variables: Default::default(),
-<<<<<<< HEAD
-=======
             batch_settings: None,
->>>>>>> df593628
             request_headers: Default::default(),
             response_headers: Default::default(),
         };
@@ -1558,10 +1540,7 @@
             max_requests: None,
             request_variables: Default::default(),
             response_variables: Default::default(),
-<<<<<<< HEAD
-=======
             batch_settings: None,
->>>>>>> df593628
             request_headers: Default::default(),
             response_headers: Default::default(),
         };
@@ -1720,10 +1699,7 @@
             max_requests: None,
             request_variables: Default::default(),
             response_variables: Default::default(),
-<<<<<<< HEAD
-=======
             batch_settings: None,
->>>>>>> df593628
             request_headers: Default::default(),
             response_headers: Default::default(),
         };
@@ -1879,10 +1855,7 @@
             max_requests: None,
             request_variables: Default::default(),
             response_variables: Default::default(),
-<<<<<<< HEAD
-=======
             batch_settings: None,
->>>>>>> df593628
             request_headers: Default::default(),
             response_headers: Default::default(),
         };
@@ -2009,10 +1982,7 @@
             max_requests: None,
             request_variables: Default::default(),
             response_variables: Default::default(),
-<<<<<<< HEAD
-=======
             batch_settings: None,
->>>>>>> df593628
             request_headers: Default::default(),
             response_headers: Default::default(),
         };
@@ -2372,10 +2342,7 @@
             max_requests: None,
             request_variables: Default::default(),
             response_variables: Default::default(),
-<<<<<<< HEAD
-=======
             batch_settings: None,
->>>>>>> df593628
             request_headers: Default::default(),
             response_headers: Default::default(),
         };
@@ -2452,10 +2419,7 @@
             max_requests: None,
             request_variables: Default::default(),
             response_variables: Default::default(),
-<<<<<<< HEAD
-=======
             batch_settings: None,
->>>>>>> df593628
             request_headers: Default::default(),
             response_headers: Default::default(),
         };
