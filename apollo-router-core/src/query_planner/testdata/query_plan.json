--- conflicted
+++ resolved
@@ -5,13 +5,8 @@
       "kind": "Fetch",
       "serviceName": "product",
       "variableUsages": [],
-<<<<<<< HEAD
-      "operationKind": "query",
-      "operation": "{topProducts{__typename ...on Book{__typename isbn}...on Furniture{name}}product(upc:\"1\"){__typename ...on Book{__typename isbn}...on Furniture{name}}}"
-=======
       "operation": "{topProducts{__typename ...on Book{__typename isbn}...on Furniture{name}}product(upc:\"1\"){__typename ...on Book{__typename isbn}...on Furniture{name}}}",
       "operationKind": "query"
->>>>>>> d147f97d
     },
     {
       "kind": "Parallel",
@@ -36,13 +31,8 @@
                   }
                 ],
                 "variableUsages": ["test_variable"],
-<<<<<<< HEAD
-                "operationKind": "query",
-                "operation": "query($representations:[_Any!]!){_entities(representations:$representations){...on Book{__typename isbn title year}}}"
-=======
                 "operation": "query($representations:[_Any!]!){_entities(representations:$representations){...on Book{__typename isbn title year}}}",
                 "operationKind": "query"
->>>>>>> d147f97d
               }
             },
             {
@@ -64,13 +54,8 @@
                   }
                 ],
                 "variableUsages": [],
-<<<<<<< HEAD
-                "operationKind": "query",
-                "operation": "query($representations:[_Any!]!){_entities(representations:$representations){...on Book{name}}}"
-=======
                 "operation": "query($representations:[_Any!]!){_entities(representations:$representations){...on Book{name}}}",
                 "operationKind": "query"
->>>>>>> d147f97d
               }
             }
           ]
@@ -95,13 +80,8 @@
                   }
                 ],
                 "variableUsages": [],
-<<<<<<< HEAD
-                "operationKind": "query",
-                "operation": "query($representations:[_Any!]!){_entities(representations:$representations){...on Book{__typename isbn title year}}}"
-=======
                 "operation": "query($representations:[_Any!]!){_entities(representations:$representations){...on Book{__typename isbn title year}}}",
                 "operationKind": "query"
->>>>>>> d147f97d
               }
             },
             {
@@ -123,13 +103,8 @@
                   }
                 ],
                 "variableUsages": [],
-<<<<<<< HEAD
-                "operationKind": "query",
-                "operation": "query($representations:[_Any!]!){_entities(representations:$representations){...on Book{name}}}"
-=======
                 "operation": "query($representations:[_Any!]!){_entities(representations:$representations){...on Book{name}}}",
                 "operationKind": "query"
->>>>>>> d147f97d
               }
             }
           ]
