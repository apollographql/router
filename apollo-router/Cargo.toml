[package]
name = "apollo-router"
version = "2.0.0-preview.3"
authors = ["Apollo Graph, Inc. <packages@apollographql.com>"]
repository = "https://github.com/apollographql/router/"
documentation = "https://docs.rs/apollo-router"
description = "A configurable, high-performance routing runtime for Apollo Federation 🚀"
license = "Elastic-2.0"

# renovate-automation: rustc version
rust-version = "1.83.0"
edition = "2021"
build = "build/main.rs"

[[bin]]
name = "router"
path = "src/main.rs"
# Don’t recompile main.rs to run unit tests, there aren’t any there:
test = false

[lib]
# Disabled as they are low value compared to the pathological amount of time and RAM
# needed to link an executable for each individual doctest:
doctest = false

[features]
default = ["global-allocator"]

# Set the Rust global allocator on some platforms
# https://doc.rust-lang.org/std/alloc/index.html#the-global_allocator-attribute
# Enabled by default. Disable default features in library crates or to set it yourself:
# ```
# [dependencies]
# apollo-router = {version = "1.20", default-features = false}
# ```
global-allocator = []

# if you are doing heap profiling
dhat-heap = ["dhat"]
dhat-ad-hoc = ["dhat"]

# Prevents the query execution to continue if any error occurs while fetching
# the data of a subgraph. This is useful in development as you want to be
# alerted early when something is wrong instead of receiving an invalid result.
failfast = []

# Enables the use of new telemetry features that are under development
# and not yet ready for production use.
telemetry_next = []

# is set when ci builds take place. It allows us to disable some tests when CI is running on certain platforms.
ci = []

<<<<<<< HEAD
=======
# Enables the HTTP snapshot server for testing
snapshot = ["axum-server"]

[package.metadata.docs.rs]
features = ["docs_rs"]

>>>>>>> 36a3babb
[dependencies]
arc-swap = "1.6.0"
access-json = "0.1.0"
anyhow = "1.0.86"
apollo-compiler.workspace = true
apollo-federation = { path = "../apollo-federation", version = "=2.0.0-preview.3" }
async-channel = "1.9.0"
async-compression = { version = "0.4.6", features = [
    "tokio",
    "brotli",
    "gzip",
    "deflate",
] }
async-trait.workspace = true
axum = { version = "0.7.9", features = ["http2"] }
axum-extra = { version = "0.9.6", features = [ "typed-header" ] }
axum-server = {  version = "0.7.1", optional = true }
base64 = "0.22.0"
bloomfilter = "1.0.13"
buildstructor = "0.5.4"
bytes = "1.6.0"
clap = { version = "4.5.8", default-features = false, features = [
    "env",
    "derive",
    "std",
    "help",
] }
cookie = { version = "0.18.0", default-features = false }
crossbeam-channel = "0.5"
ci_info = { version = "0.14.14", features = ["serde-1"] }
dashmap = { version = "5.5.3", features = ["serde"] }
derivative = "2.2.0"
derive_more = { version = "0.99.17", default-features = false, features = [
    "from",
    "display",
] }
dhat = { version = "0.3.3", optional = true }
diff = "0.1.13"
displaydoc = "0.2"
flate2 = "1.0.30"
fred = { version = "9.4.0", features = ["enable-rustls", "i-cluster"] }
futures = { version = "0.3.30", features = ["thread-pool"] }
graphql_client = "0.14.0"
hex.workspace = true
http.workspace = true
http-0_2 = { version = "0.2.12", package = "http" }
http-body = "1.0.1"
http-body-util = {version = "0.1.2" }
heck = "0.5.0"
humantime = "2.1.0"
humantime-serde = "1.1.1"
hyper = { version = "1.5.1", features = ["full"] }
hyper-util = { version = "0.1.10", features = ["full"] }
hyper-rustls = { version = "0.27.3", features = ["http1", "http2", "rustls-native-certs"] }
indexmap = { version = "2.2.6", features = ["serde"] }
itertools = "0.13.0"
jsonpath_lib = "0.3.0"
jsonpath-rust = "0.3.5"
jsonschema = { version = "0.17.1", default-features = false }
jsonwebtoken = "9.3.0"
libc = "0.2.155"
linkme = "0.3.27"
lru = "0.12.3"
maplit = "1.0.2"
mediatype = "0.19.18"
mockall = "0.13.0"
mime = "0.3.17"
multer = "3.1.0"
multimap = "0.9.1" # Warning: part of the public API
# To avoid tokio issues
notify = { version = "6.1.1", default-features = false, features = [
    "macos_kqueue",
] }
nu-ansi-term = "0.50"
num-traits = "0.2.19"
once_cell = "1.19.0"

# Any package that starts with `opentelemetry` needs to be updated with care
# because it is tightly intertwined with the `tracing` packages on account of
# the `opentelemetry-tracing` package.
#
# We are constrained in our ability to update the `tracing` packages and that is
# tracked in https://github.com/apollographql/router/issues/1407.
#
# To codify this with code, a rule in our Renovate configuration constraints and
# groups `^tracing` and `^opentelemetry*` dependencies together as of
# https://github.com/apollographql/router/pull/1509.  A comment which exists
# there (and on `tracing` packages below) should be updated should this change.
opentelemetry = { version = "0.20.0", features = ["trace", "metrics"] }
opentelemetry_sdk = { version = "0.20.0", default-features = false, features = [
    "trace",
] }
opentelemetry_api = "0.20.0"
opentelemetry-aws = "0.8.0"
# START TEMP DATADOG Temporarily remove until we upgrade otel to the latest version
# This means including the rmp library
# opentelemetry-datadog = { version = "0.8.0", features = ["reqwest-client"] }
rmp = "0.8"
# END TEMP DATADOG
opentelemetry-http = "0.9.0"
opentelemetry-jaeger = { version = "0.19.0", features = [
    "collector_client",
    "reqwest_collector_client",
    "rt-tokio",
] }
opentelemetry-otlp = { version = "0.13.0", default-features = false, features = [
    "grpc-tonic",
    "gzip-tonic",
    "tonic",
    "tls",
    "http-proto",
    "metrics",
    "reqwest-client",
    "trace",
] }
opentelemetry-semantic-conventions = "0.12.0"
opentelemetry-zipkin = { version = "0.18.0", default-features = false, features = [
    "reqwest-client",
    "reqwest-rustls",
] }
opentelemetry-prometheus = "0.13.0"
paste = "1.0.15"
pin-project-lite = "0.2.14"
prometheus = "0.13"
prost = "0.12.6"
prost-types = "0.12.6"
proteus = "0.5.0"
rand = "0.8.5"
rhai = { version = "1.19.0", features = ["sync", "serde", "internals"] }
regex = "1.10.5"
reqwest = { version = "0.12.9", default-features = false, features = [
    "rustls-tls",
    "rustls-tls-native-roots",
    "gzip",
    "json",
    "stream",
] }

reqwest-0_11 = { version = "0.11.27", default-features = false, features = [
    "rustls-tls",
    "rustls-tls-native-roots",
    "gzip",
    "json",
    "stream",
], package="reqwest" }
rust-embed = { version = "8.4.0", features = ["include-exclude"] }
rustls = "0.23.19"
rustls-native-certs = "0.8.1"
rustls-pemfile = "2.2.0"
schemars.workspace = true
shellexpand = "3.1.0"
sha2 = "0.10.8"
semver = "1.0.23"
serde.workspace = true
serde_derive_default = "0.1"
serde_json_bytes.workspace = true
serde_json.workspace = true
serde_urlencoded = "0.7.1"
serde_yaml = "0.8.26"
static_assertions = "1.1.0"
strum_macros = "0.26.0"
sys-info = "0.9.1"
sysinfo = { version = "0.32.0", features = ["windows"] }
thiserror = "1.0.61"
tokio.workspace = true
tokio-stream = { version = "0.1.15", features = ["sync", "net"] }
tokio-util = { version = "0.7.11", features = ["net", "codec", "time"] }
tonic = { version = "0.12.3", features = [
    "transport",
    "tls",
    "tls-roots",
    "gzip",
] }

tonic-0_9 = { version = "0.9.0", features = [
    "transport",
    "tls",
    "tls-roots",
    "gzip",
], package = "tonic" }
tower.workspace = true
tower-http = { version = "0.6.2", features = ["full"] }
tower-service = "0.3.2"
tracing = "0.1.40"
tracing-core = "0.1.32"
tracing-futures = { version = "0.2.5", features = ["futures-03"] }
tracing-subscriber = { version = "0.3.18", features = ["env-filter", "json"] }
url = { version = "2.5.4", features = ["serde"] }
urlencoding = "2.1.3"
uuid = { version = "1.9.1", features = ["serde", "v4"] }
yaml-rust = "0.4.5"
wiremock = "0.5.22"
wsl = "0.1.0"
tokio-tungstenite = { version = "0.24.0", features = [
    "rustls-tls-native-roots",
] }
tokio-rustls = "0.26.0"
hickory-resolver = "0.24.1"
http-serde = "2.1.1"
http-serde-1_1 = { version="1.1.3", package = "http-serde" }
hmac = "0.12.1"
parking_lot = { version = "0.12.3", features = ["serde"] }
memchr = "2.7.4"
brotli = "3.5.0"
zstd = "0.13.1"
zstd-safe = "7.1.0"
# note: AWS dependencies should always use the same version
# note: hyper 1.0 update seems to mean this isn't true...
aws-sigv4 = "1.2.6"
aws-credential-types = "1.2.1" # XXX: This is the latest version
aws-config = "1.5.5"
aws-types = "1.3.3"
aws-smithy-runtime-api = { version = "1.7.3", features = ["client"] }
aws-sdk-sso = "=1.39.0"                                               # TODO: unpin when on Rust 1.78+
aws-sdk-ssooidc = "=1.40.0"                                           # TODO: unpin when on Rust 1.78+
aws-sdk-sts = "=1.39.0"                                               # TODO: unpin when on Rust 1.78+
sha1.workspace = true
tracing-serde = "0.1.3"
time = { version = "0.3.36", features = ["serde"] }
similar = { version = "2.5.0", features = ["inline"] }
console = "0.15.8"
bytesize = { version = "1.3.0", features = ["serde"] }
ahash = "0.8.11"
itoa = "1.0.9"
ryu = "1.0.15"
form_urlencoded = "1.2.1"
apollo-environment-detector = "0.1.0"

[target.'cfg(macos)'.dependencies]
uname = "0.1.1"

[target.'cfg(unix)'.dependencies]
uname = "0.1.1"
hyperlocal = { version = "0.9.1", default-features = false, features = [
    "client",
] }

[target.'cfg(target_os = "linux")'.dependencies]
tikv-jemallocator = "0.6.0"

[dev-dependencies]
axum = { version = "0.7.9", features = ["http2", "ws"] }
axum-server = "0.7.1"
ecdsa = { version = "0.16.9", features = ["signing", "pem", "pkcs8"] }
fred = { version = "9.4.0", features = ["enable-rustls", "mocks", "i-cluster"] }
futures-test = "0.3.30"
insta.workspace = true
maplit = "1.0.2"
memchr = { version = "2.7.4", default-features = false }
mockall = "0.13.0"
num-traits = "0.2.19"
once_cell.workspace = true
opentelemetry-stdout = { version = "0.1.0", features = ["trace"] }
opentelemetry = { version = "0.20.0", features = ["testing"] }
opentelemetry-proto = { version = "0.5.0", features = [
    "metrics",
    "trace",
    "gen-tonic-messages",
    "with-serde",
] }
opentelemetry-datadog = { version = "0.8.0", features = ["reqwest-client"] }
p256 = "0.13.2"
pretty_assertions = "1.4.0"
rand_core = "0.6.4"
reqwest = { version = "0.12.9", default-features = false, features = [
    "json",
    "multipart",
    "stream",
] }
rhai = { version = "1.17.1", features = [
    "sync",
    "serde",
    "internals",
    "testing-environ",
] }
serial_test = { version = "3.1.1" }
tempfile.workspace = true
test-log = { version = "0.2.16", default-features = false, features = [
    "trace",
] }
basic-toml = "0.1.9"
tower-test = "0.4.0"

# See note above in this file about `^tracing` packages which also applies to
# these dev dependencies.
tracing-subscriber = { version = "0.3.18", default-features = false, features = [
    "env-filter",
    "fmt",
] }
tracing-opentelemetry = "0.21.0"
tracing-test = "0.2.5"
walkdir = "2.5.0"
wiremock = "0.5.22"
libtest-mimic = "0.7.3"
rstest = "0.22.0"

[target.'cfg(target_os = "linux")'.dev-dependencies]
rstack = { version = "0.3.3", features = ["dw"], default-features = false }

[target.'cfg(unix)'.dev-dependencies]
hyperlocal = { version = "0.9.1", default-features = false, features = [
    "client",
    "server",
] }

[build-dependencies]
tonic-build = "0.12.3"
basic-toml = "0.1.9"
serde_json.workspace = true

[package.metadata.cargo-machete]
ignored = [
    # Pinned to versions pre-MSRV bump. Remove when we update our rust-toolchain.
    "rowan",
    "aws-sdk-sso",
    "aws-sdk-ssooidc",
    "aws-sdk-sts",
]

[[test]]
name = "integration_tests"
path = "tests/integration_tests.rs"

[[test]]
name = "samples"
path = "tests/samples_tests.rs"
harness = false

[[bin]]
name = "snapshot"
path = "src/test_harness/http_snapshot_main.rs"
test = false
required-features = ["snapshot"]

[[bench]]
name = "huge_requests"
harness = false

[[bench]]
name = "deeply_nested"
harness = false

[[example]]
name = "planner"<|MERGE_RESOLUTION|>--- conflicted
+++ resolved
@@ -51,15 +51,12 @@
 # is set when ci builds take place. It allows us to disable some tests when CI is running on certain platforms.
 ci = []
 
-<<<<<<< HEAD
-=======
 # Enables the HTTP snapshot server for testing
 snapshot = ["axum-server"]
 
 [package.metadata.docs.rs]
 features = ["docs_rs"]
 
->>>>>>> 36a3babb
 [dependencies]
 arc-swap = "1.6.0"
 access-json = "0.1.0"
