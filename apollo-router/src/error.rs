//! Router errors.
use std::sync::Arc;

use apollo_federation::error::FederationError;
use displaydoc::Display;
use lazy_static::__Deref;
use router_bridge::introspect::IntrospectionError;
use router_bridge::planner::PlannerError;
use router_bridge::planner::UsageReporting;
use serde::Deserialize;
use serde::Serialize;
use thiserror::Error;
use tokio::task::JoinError;

pub(crate) use crate::configuration::ConfigurationError;
pub(crate) use crate::graphql::Error;
use crate::graphql::ErrorExtension;
use crate::graphql::IntoGraphQLErrors;
use crate::graphql::Location as ErrorLocation;
use crate::graphql::Response;
use crate::json_ext::Path;
use crate::json_ext::Value;
use crate::spec::operation_limits::OperationLimits;
use crate::spec::SpecError;

/// Error types for execution.
///
/// Note that these are not actually returned to the client, but are instead converted to JSON for
/// [`struct@Error`].
#[derive(Error, Display, Debug, Clone, Serialize, Eq, PartialEq)]
#[serde(untagged)]
#[ignore_extra_doc_attributes]
#[non_exhaustive]
#[allow(missing_docs)] // FIXME
pub(crate) enum FetchError {
    /// invalid type for variable: '{name}'
    ValidationInvalidTypeVariable {
        /// Name of the variable.
        name: String,
    },

    /// query could not be planned: {reason}
    ValidationPlanningError {
        /// The failure reason.
        reason: String,
    },

    /// request was malformed: {reason}
    MalformedRequest {
        /// The reason the serialization failed.
        reason: String,
    },

    /// response was malformed: {reason}
    MalformedResponse {
        /// The reason the serialization failed.
        reason: String,
    },

    /// service '{service}' response was malformed: {reason}
    SubrequestMalformedResponse {
        /// The service that responded with the malformed response.
        service: String,

        /// The reason the serialization failed.
        reason: String,
    },

    /// service '{service}' returned a PATCH response which was not expected
    SubrequestUnexpectedPatchResponse {
        /// The service that returned the PATCH response.
        service: String,
    },

    /// HTTP fetch failed from '{service}': {reason}
    ///
    /// note that this relates to a transport error and not a GraphQL error
    SubrequestHttpError {
        status_code: Option<u16>,

        /// The service failed.
        service: String,

        /// The reason the fetch failed.
        reason: String,
    },
    /// Websocket fetch failed from '{service}': {reason}
    ///
    /// note that this relates to a transport error and not a GraphQL error
    SubrequestWsError {
        /// The service failed.
        service: String,

        /// The reason the fetch failed.
        reason: String,
    },

    /// could not find path: {reason}
    ExecutionPathNotFound { reason: String },
    /// could not compress request: {reason}
    CompressionError {
        /// The service that failed.
        service: String,
        /// The reason the compression failed.
        reason: String,
    },
}

impl FetchError {
    /// Convert the fetch error to a GraphQL error.
    pub(crate) fn to_graphql_error(&self, path: Option<Path>) -> Error {
        let mut value: Value = serde_json_bytes::to_value(self).unwrap_or_default();
        if let Some(extensions) = value.as_object_mut() {
            extensions
                .entry("code")
                .or_insert_with(|| self.extension_code().into());
            // Following these specs https://www.apollographql.com/docs/apollo-server/data/errors/#including-custom-error-details
            match self {
                FetchError::SubrequestHttpError {
                    service,
                    status_code,
                    ..
                } => {
                    extensions
                        .entry("service")
                        .or_insert_with(|| service.clone().into());
                    extensions.remove("status_code");
                    if let Some(status_code) = status_code {
                        extensions
                            .insert("http", serde_json_bytes::json!({ "status": status_code }));
                    }
                }
                FetchError::SubrequestMalformedResponse { service, .. }
                | FetchError::SubrequestUnexpectedPatchResponse { service }
                | FetchError::SubrequestWsError { service, .. }
                | FetchError::CompressionError { service, .. } => {
                    extensions
                        .entry("service")
                        .or_insert_with(|| service.clone().into());
                }
                FetchError::ValidationInvalidTypeVariable { name } => {
                    extensions
                        .entry("name")
                        .or_insert_with(|| name.clone().into());
                }
                _ => (),
            }
        }

        Error {
            message: self.to_string(),
            locations: Default::default(),
            path,
            extensions: value.as_object().unwrap().to_owned(),
        }
    }

    /// Convert the error to an appropriate response.
    pub(crate) fn to_response(&self) -> Response {
        Response {
            errors: vec![self.to_graphql_error(None)],
            ..Response::default()
        }
    }
}

impl ErrorExtension for FetchError {
    fn extension_code(&self) -> String {
        match self {
            FetchError::ValidationInvalidTypeVariable { .. } => "VALIDATION_INVALID_TYPE_VARIABLE",
            FetchError::ValidationPlanningError { .. } => "VALIDATION_PLANNING_ERROR",
            FetchError::SubrequestMalformedResponse { .. } => "SUBREQUEST_MALFORMED_RESPONSE",
            FetchError::SubrequestUnexpectedPatchResponse { .. } => {
                "SUBREQUEST_UNEXPECTED_PATCH_RESPONSE"
            }
            FetchError::SubrequestHttpError { .. } => "SUBREQUEST_HTTP_ERROR",
            FetchError::SubrequestWsError { .. } => "SUBREQUEST_WEBSOCKET_ERROR",
            FetchError::ExecutionPathNotFound { .. } => "EXECUTION_PATH_NOT_FOUND",
            FetchError::CompressionError { .. } => "COMPRESSION_ERROR",
            FetchError::MalformedRequest { .. } => "MALFORMED_REQUEST",
            FetchError::MalformedResponse { .. } => "MALFORMED_RESPONSE",
        }
        .to_string()
    }
}

impl From<QueryPlannerError> for FetchError {
    fn from(err: QueryPlannerError) -> Self {
        FetchError::ValidationPlanningError {
            reason: err.to_string(),
        }
    }
}

/// Error types for CacheResolver
#[derive(Error, Debug, Display, Clone, Serialize, Deserialize)]
pub(crate) enum CacheResolverError {
    /// value retrieval failed: {0}
    RetrievalError(Arc<QueryPlannerError>),
}

impl IntoGraphQLErrors for CacheResolverError {
    fn into_graphql_errors(self) -> Result<Vec<Error>, Self> {
        let CacheResolverError::RetrievalError(retrieval_error) = self;
        retrieval_error
            .deref()
            .clone()
            .into_graphql_errors()
            .map_err(|_err| CacheResolverError::RetrievalError(retrieval_error))
    }
}

impl From<QueryPlannerError> for CacheResolverError {
    fn from(qp_err: QueryPlannerError) -> Self {
        Self::RetrievalError(Arc::new(qp_err))
    }
}

/// Error types for service building.
#[derive(Error, Debug, Display)]
pub(crate) enum ServiceBuildError {
    /// couldn't build Router Service: {0}
    QueryPlannerError(QueryPlannerError),

    /// API schema generation failed: {0}
    ApiSchemaError(FederationError),

    /// schema error: {0}
    Schema(SchemaError),
}

impl From<SchemaError> for ServiceBuildError {
    fn from(err: SchemaError) -> Self {
        ServiceBuildError::Schema(err)
    }
}

impl From<FederationError> for ServiceBuildError {
    fn from(err: FederationError) -> Self {
        ServiceBuildError::ApiSchemaError(err)
    }
}

impl From<Vec<PlannerError>> for ServiceBuildError {
    fn from(errors: Vec<PlannerError>) -> Self {
        ServiceBuildError::QueryPlannerError(errors.into())
    }
}

impl From<router_bridge::error::Error> for ServiceBuildError {
    fn from(error: router_bridge::error::Error) -> Self {
        ServiceBuildError::QueryPlannerError(error.into())
    }
}

/// Error types for QueryPlanner
#[derive(Error, Debug, Display, Clone, Serialize, Deserialize)]
pub(crate) enum QueryPlannerError {
    /// couldn't instantiate query planner; invalid schema: {0}
    SchemaValidationErrors(PlannerErrors),

    /// invalid query: {0}
    OperationValidationErrors(ValidationErrors),

    /// couldn't plan query: {0}
    PlanningErrors(PlanErrors),

    /// query planning panicked: {0}
    JoinError(String),

    /// Cache resolution failed: {0}
    CacheResolverError(Arc<CacheResolverError>),

    /// empty query plan. This behavior is unexpected and we suggest opening an issue to apollographql/router with a reproduction.
    EmptyPlan(UsageReporting), // usage_reporting_signature

    /// unhandled planner result
    UnhandledPlannerResult,

    /// router bridge error: {0}
    RouterBridgeError(router_bridge::error::Error),

    /// spec error: {0}
    SpecError(SpecError),

    /// introspection error: {0}
    Introspection(IntrospectionError),

    /// complexity limit exceeded
    LimitExceeded(OperationLimits<bool>),

    /// Unauthorized field or type
    Unauthorized(Vec<Path>),
}

impl IntoGraphQLErrors for Vec<apollo_compiler::execution::GraphQLError> {
    fn into_graphql_errors(self) -> Result<Vec<Error>, Self> {
        Ok(self
            .into_iter()
            .map(|err| {
                Error::builder()
                    .message(err.message)
                    .locations(
                        err.locations
                            .into_iter()
                            .map(|location| ErrorLocation {
                                line: location.line as u32,
                                column: location.column as u32,
                            })
                            .collect::<Vec<_>>(),
                    )
                    .extension_code("GRAPHQL_VALIDATION_FAILED")
                    .build()
            })
            .collect())
    }
}

impl IntoGraphQLErrors for QueryPlannerError {
    fn into_graphql_errors(self) -> Result<Vec<Error>, Self> {
        match self {
            QueryPlannerError::SpecError(err) => err
                .into_graphql_errors()
                .map_err(QueryPlannerError::SpecError),
            QueryPlannerError::SchemaValidationErrors(errs) => errs
                .into_graphql_errors()
                .map_err(QueryPlannerError::SchemaValidationErrors),
            QueryPlannerError::OperationValidationErrors(errs) => errs
                .into_graphql_errors()
                .map_err(QueryPlannerError::OperationValidationErrors),
            QueryPlannerError::PlanningErrors(planning_errors) => Ok(planning_errors
                .errors
                .iter()
                .map(|p_err| Error::from(p_err.clone()))
                .collect()),
            QueryPlannerError::Introspection(introspection_error) => Ok(vec![Error::builder()
                .message(
                    introspection_error
                        .message
                        .unwrap_or_else(|| "introspection error".to_string()),
                )
                .extension_code("INTROSPECTION_ERROR")
                .build()]),
            QueryPlannerError::LimitExceeded(OperationLimits {
                depth,
                height,
                root_fields,
                aliases,
            }) => {
                let mut errors = Vec::new();
                let mut build = |exceeded, code, message| {
                    if exceeded {
                        errors.push(
                            Error::builder()
                                .message(message)
                                .extension_code(code)
                                .build(),
                        )
                    }
                };
                build(
                    depth,
                    "MAX_DEPTH_LIMIT",
                    "Maximum depth limit exceeded in this operation",
                );
                build(
                    height,
                    "MAX_HEIGHT_LIMIT",
                    "Maximum height (field count) limit exceeded in this operation",
                );
                build(
                    root_fields,
                    "MAX_ROOT_FIELDS_LIMIT",
                    "Maximum root fields limit exceeded in this operation",
                );
                build(
                    aliases,
                    "MAX_ALIASES_LIMIT",
                    "Maximum aliases limit exceeded in this operation",
                );
                Ok(errors)
            }
            err => Err(err),
        }
    }
}

#[derive(Clone, Debug, Error, Serialize, Deserialize)]
/// Container for planner setup errors
pub(crate) struct PlannerErrors(Arc<Vec<PlannerError>>);

impl IntoGraphQLErrors for PlannerErrors {
    fn into_graphql_errors(self) -> Result<Vec<Error>, Self> {
        let errors = self.0.iter().map(|e| Error::from(e.clone())).collect();

        Ok(errors)
    }
}

impl std::fmt::Display for PlannerErrors {
    fn fmt(&self, f: &mut std::fmt::Formatter<'_>) -> std::fmt::Result {
        f.write_fmt(format_args!(
            "schema validation errors: {}",
            self.0
                .iter()
                .map(std::string::ToString::to_string)
                .collect::<Vec<String>>()
                .join(", ")
        ))
    }
}

impl From<Vec<PlannerError>> for QueryPlannerError {
    fn from(errors: Vec<PlannerError>) -> Self {
        QueryPlannerError::SchemaValidationErrors(PlannerErrors(Arc::new(errors)))
    }
}

impl From<router_bridge::planner::PlanErrors> for QueryPlannerError {
    fn from(errors: router_bridge::planner::PlanErrors) -> Self {
        QueryPlannerError::PlanningErrors(errors.into())
    }
}

impl From<PlanErrors> for QueryPlannerError {
    fn from(errors: PlanErrors) -> Self {
        QueryPlannerError::PlanningErrors(errors)
    }
}

impl From<JoinError> for QueryPlannerError {
    fn from(err: JoinError) -> Self {
        QueryPlannerError::JoinError(err.to_string())
    }
}

impl From<CacheResolverError> for QueryPlannerError {
    fn from(err: CacheResolverError) -> Self {
        QueryPlannerError::CacheResolverError(Arc::new(err))
    }
}

impl From<SpecError> for QueryPlannerError {
    fn from(err: SpecError) -> Self {
        match err {
            SpecError::ValidationError(errors) => {
                QueryPlannerError::OperationValidationErrors(errors)
            }
            _ => QueryPlannerError::SpecError(err),
        }
    }
}

impl From<ValidationErrors> for QueryPlannerError {
    fn from(err: ValidationErrors) -> Self {
        QueryPlannerError::OperationValidationErrors(ValidationErrors { errors: err.errors })
    }
}

impl From<router_bridge::error::Error> for QueryPlannerError {
    fn from(error: router_bridge::error::Error) -> Self {
        QueryPlannerError::RouterBridgeError(error)
    }
}
impl From<OperationLimits<bool>> for QueryPlannerError {
    fn from(error: OperationLimits<bool>) -> Self {
        QueryPlannerError::LimitExceeded(error)
    }
}

impl From<QueryPlannerError> for Response {
    fn from(err: QueryPlannerError) -> Self {
        FetchError::from(err).to_response()
    }
}

/// The payload if the plan_worker invocation failed
#[derive(Debug, Clone, Serialize, Deserialize)]
pub(crate) struct PlanErrors {
    /// The errors the plan_worker invocation failed with
    pub(crate) errors: Arc<Vec<router_bridge::planner::PlanError>>,
    /// Usage reporting related data such as the
    /// operation signature and referenced fields
    pub(crate) usage_reporting: UsageReporting,
}

impl From<router_bridge::planner::PlanErrors> for PlanErrors {
    fn from(
        router_bridge::planner::PlanErrors {
            errors,
            usage_reporting,
        }: router_bridge::planner::PlanErrors,
    ) -> Self {
        PlanErrors {
            errors,
            usage_reporting,
        }
    }
}

impl std::fmt::Display for PlanErrors {
    fn fmt(&self, f: &mut std::fmt::Formatter<'_>) -> std::fmt::Result {
        f.write_fmt(format_args!(
            "query validation errors: {}",
            self.errors
                .iter()
                .map(|e| e
                    .message
                    .clone()
                    .unwrap_or_else(|| "UNKNWON ERROR".to_string()))
                .collect::<Vec<String>>()
                .join(", ")
        ))
    }
}

/// Error in the schema.
#[derive(Debug, Error, Display)]
#[non_exhaustive]
pub(crate) enum SchemaError {
    /// URL parse error for subgraph {0}: {1}
    UrlParse(String, http::uri::InvalidUri),
    /// Could not find an URL for subgraph {0}
    MissingSubgraphUrl(String),
    /// GraphQL parser error: {0}
    Parse(ParseErrors),
    /// GraphQL validation error: {0}
    Validate(ValidationErrors),
    /// Api error(s): {0}
    Api(String),
}

/// Collection of schema validation errors.
#[derive(Debug)]
pub(crate) struct ParseErrors {
    pub(crate) errors: apollo_compiler::validation::DiagnosticList,
}

impl std::fmt::Display for ParseErrors {
    fn fmt(&self, f: &mut std::fmt::Formatter<'_>) -> std::fmt::Result {
        let mut errors = self.errors.iter();
        for (i, error) in errors.by_ref().take(5).enumerate() {
            if i > 0 {
                f.write_str("\n")?;
            }
            write!(f, "{}", error)?;
        }
        let remaining = errors.count();
        if remaining > 0 {
            write!(f, "\n...and {remaining} other errors")?;
        }
        Ok(())
    }
}

impl IntoGraphQLErrors for ParseErrors {
    fn into_graphql_errors(self) -> Result<Vec<Error>, Self> {
        Ok(self
            .errors
            .iter()
            .map(|diagnostic| {
                Error::builder()
                    .message(diagnostic.error.to_string())
                    .locations(
                        diagnostic
                            .get_line_column()
                            .map(|location| {
                                vec![ErrorLocation {
                                    line: location.line as u32,
                                    column: location.column as u32,
                                }]
                            })
                            .unwrap_or_default(),
                    )
                    .extension_code("GRAPHQL_PARSING_FAILED")
                    .build()
            })
            .collect())
    }
}

/// Collection of schema validation errors.
#[derive(Debug, Clone, Serialize, Deserialize)]
pub(crate) struct ValidationErrors {
    pub(crate) errors: Vec<apollo_compiler::execution::GraphQLError>,
}

impl IntoGraphQLErrors for ValidationErrors {
    fn into_graphql_errors(self) -> Result<Vec<Error>, Self> {
        Ok(self
            .errors
            .iter()
            .map(|diagnostic| {
                Error::builder()
                    .message(diagnostic.message.to_string())
                    .locations(
                        diagnostic
                            .locations
                            .iter()
                            .map(|loc| ErrorLocation {
                                line: loc.line as u32,
                                column: loc.column as u32,
                            })
                            .collect(),
                    )
                    .extension_code("GRAPHQL_VALIDATION_FAILED")
                    .build()
            })
            .collect())
    }
}

impl std::fmt::Display for ValidationErrors {
    fn fmt(&self, f: &mut std::fmt::Formatter<'_>) -> std::fmt::Result {
        for (index, error) in self.errors.iter().enumerate() {
            if index > 0 {
                f.write_str("\n")?;
            }
<<<<<<< HEAD
            if let Some(location) = error.locations.first() {
                write!(
                    f,
                    "[{}:{}] {}",
                    location.line, location.column, error.message
                )?;
            } else {
                write!(f, "{}", error.message)?;
=======
            if let Some(location) = error.get_line_column() {
                write!(f, "[{}:{}] {}", location.line, location.column, error.error)?;
            } else {
                write!(f, "{}", error.error)?;
>>>>>>> 63a37585
            }
        }
        Ok(())
    }
}

#[cfg(test)]
mod tests {
    use super::*;
    use crate::graphql;

    #[test]
    fn test_into_graphql_error() {
        let error = FetchError::SubrequestHttpError {
            status_code: Some(400),
            service: String::from("my_service"),
            reason: String::from("invalid request"),
        };
        let expected_gql_error = graphql::Error::builder()
            .message("HTTP fetch failed from 'my_service': invalid request")
            .extension_code("SUBREQUEST_HTTP_ERROR")
            .extension("reason", Value::String("invalid request".into()))
            .extension("service", Value::String("my_service".into()))
            .extension(
                "http",
                serde_json_bytes::json!({"status": Value::Number(400.into())}),
            )
            .build();

        assert_eq!(expected_gql_error, error.to_graphql_error(None));
    }

    #[test]
    fn test_into_graphql_error_introspection_with_message_handled_correctly() {
        let expected_message = "no can introspect".to_string();
        let ie = IntrospectionError {
            message: Some(expected_message.clone()),
        };
        let error = QueryPlannerError::Introspection(ie);
        let mut graphql_errors = error.into_graphql_errors().expect("vec of graphql errors");
        assert_eq!(graphql_errors.len(), 1);
        let first_error = graphql_errors.pop().expect("has to be one error");
        assert_eq!(first_error.message, expected_message);
        assert_eq!(first_error.extensions.len(), 1);
        assert_eq!(
            first_error.extensions.get("code").expect("has code"),
            "INTROSPECTION_ERROR"
        );
    }

    #[test]
    fn test_into_graphql_error_introspection_without_message_handled_correctly() {
        let expected_message = "introspection error".to_string();
        let ie = IntrospectionError { message: None };
        let error = QueryPlannerError::Introspection(ie);
        let mut graphql_errors = error.into_graphql_errors().expect("vec of graphql errors");
        assert_eq!(graphql_errors.len(), 1);
        let first_error = graphql_errors.pop().expect("has to be one error");
        assert_eq!(first_error.message, expected_message);
        assert_eq!(first_error.extensions.len(), 1);
        assert_eq!(
            first_error.extensions.get("code").expect("has code"),
            "INTROSPECTION_ERROR"
        );
    }
}<|MERGE_RESOLUTION|>--- conflicted
+++ resolved
@@ -616,7 +616,6 @@
             if index > 0 {
                 f.write_str("\n")?;
             }
-<<<<<<< HEAD
             if let Some(location) = error.locations.first() {
                 write!(
                     f,
@@ -625,12 +624,6 @@
                 )?;
             } else {
                 write!(f, "{}", error.message)?;
-=======
-            if let Some(location) = error.get_line_column() {
-                write!(f, "[{}:{}] {}", location.line, location.column, error.error)?;
-            } else {
-                write!(f, "{}", error.error)?;
->>>>>>> 63a37585
             }
         }
         Ok(())
