--- conflicted
+++ resolved
@@ -686,10 +686,6 @@
         schema: &Valid<apollo_compiler::Schema>,
         global_authorisation_cache_key: &CacheKeyMetadata,
     ) {
-<<<<<<< HEAD
-        let doc = self.parsed_operation(subgraph_schemas);
-        let schema = &subgraph_schemas[self.service_name().as_str()];
-=======
         let doc = ExecutableDocument::parse(
             schema,
             self.operation.as_serialized().to_string(),
@@ -697,7 +693,6 @@
         )
         // Assume query planing creates a valid document: ignore parse errors
         .unwrap_or_else(|invalid| invalid.partial);
->>>>>>> a4ca1d1b
         let subgraph_query_cache_key = AuthorizationPlugin::generate_cache_metadata(
             &doc,
             self.operation_name.as_deref(),
