--- conflicted
+++ resolved
@@ -143,13 +143,10 @@
         response_variables: {},
         request_headers: {},
         response_headers: {},
-<<<<<<< HEAD
-=======
         batch_settings: Some(
             ConnectorBatchSettings {
                 max_size: None,
             },
         ),
->>>>>>> df593628
     },
 }