--- conflicted
+++ resolved
@@ -374,17 +374,17 @@
             Some(d) => d.clone(),
         };
 
+        let metadata = {
+            let lock = request.context.extensions().lock();
+            let ckm = lock.get::<CacheKeyMetadata>().cloned();
+            ckm.unwrap_or_default()
+        };
+
         let caching_key = CachingQueryKey {
             query: request.query.clone(),
             operation: request.operation_name.to_owned(),
             hash: doc.hash.clone(),
-            metadata: request
-                .context
-                .extensions()
-                .lock()
-                .get::<CacheKeyMetadata>()
-                .cloned()
-                .unwrap_or_default(),
+            metadata,
             plan_options,
         };
 
@@ -397,20 +397,6 @@
                 context,
             } = request;
 
-<<<<<<< HEAD
-            let doc = match context.extensions().lock().get::<ParsedDocument>().cloned() {
-                None => {
-                    return Err(CacheResolverError::RetrievalError(Arc::new(
-                        QueryPlannerError::SpecError(SpecError::ParsingError(
-                            "missing parsed document".to_string(),
-                        )),
-                    )))
-                }
-                Some(d) => d,
-            };
-
-=======
->>>>>>> e9e2435a
             let schema = &self.schema.api_schema().definitions;
             if let Ok(modified_query) = add_defer_labels(schema, &doc.ast) {
                 query = modified_query.to_string();
