use std::collections::HashMap;
use std::sync::Arc;

use tower::ServiceBuilder;
use tower::ServiceExt;

use crate::plugins::authentication::subgraph::SigningParamsConfig;
use crate::services::connector;
use crate::services::connector_service::ConnectorSourceRef;

pub(super) struct ConnectorAuth {
    pub(super) signing_params: Arc<HashMap<ConnectorSourceRef, Arc<SigningParamsConfig>>>,
}

impl ConnectorAuth {
    pub(super) fn connector_request_service(
        &self,
        service: connector::request_service::BoxService,
    ) -> connector::request_service::BoxService {
        let signing_params = self.signing_params.clone();
        ServiceBuilder::new()
<<<<<<< HEAD
            .map_request(move |req: HttpRequest| {
                if let Ok(Some(connector_info)) = req
                    .context
                    .get::<&str, ConnectorInfo>(CONNECTOR_INFO_CONTEXT_KEY)
                {
                    if let Some(source_name) = connector_info.source_name {
                        if let Some(signing_params) = signing_params
                            .get(&ConnectorSourceRef::new(
                                subgraph_name.clone(),
                                source_name.clone(),
                            ))
                            .cloned()
                        {
                            req.context
                                .extensions()
                                .with_lock(|lock| lock.insert(signing_params));
                        }
=======
            .map_request(move |req: connector::request_service::Request| {
                if let Some(ref source_name) = req.connector.id.source_name {
                    if let Some(signing_params) = signing_params
                        .get(&ConnectorSourceRef::new(
                            req.connector.id.subgraph_name.clone(),
                            source_name.clone(),
                        ))
                        .cloned()
                    {
                        req.context
                            .extensions()
                            .with_lock(|mut lock| lock.insert(signing_params));
>>>>>>> bf30386c
                    }
                }
                req
            })
            .service(service)
            .boxed()
    }
}<|MERGE_RESOLUTION|>--- conflicted
+++ resolved
@@ -19,25 +19,6 @@
     ) -> connector::request_service::BoxService {
         let signing_params = self.signing_params.clone();
         ServiceBuilder::new()
-<<<<<<< HEAD
-            .map_request(move |req: HttpRequest| {
-                if let Ok(Some(connector_info)) = req
-                    .context
-                    .get::<&str, ConnectorInfo>(CONNECTOR_INFO_CONTEXT_KEY)
-                {
-                    if let Some(source_name) = connector_info.source_name {
-                        if let Some(signing_params) = signing_params
-                            .get(&ConnectorSourceRef::new(
-                                subgraph_name.clone(),
-                                source_name.clone(),
-                            ))
-                            .cloned()
-                        {
-                            req.context
-                                .extensions()
-                                .with_lock(|lock| lock.insert(signing_params));
-                        }
-=======
             .map_request(move |req: connector::request_service::Request| {
                 if let Some(ref source_name) = req.connector.id.source_name {
                     if let Some(signing_params) = signing_params
@@ -50,7 +31,6 @@
                         req.context
                             .extensions()
                             .with_lock(|mut lock| lock.insert(signing_params));
->>>>>>> bf30386c
                     }
                 }
                 req
