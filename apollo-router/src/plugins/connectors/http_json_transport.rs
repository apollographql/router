use std::str::FromStr;
use std::sync::Arc;

use apollo_compiler::collections::IndexMap;
use apollo_federation::sources::connect::HTTPMethod;
use apollo_federation::sources::connect::HeaderSource;
use apollo_federation::sources::connect::HttpJsonTransport;
use apollo_federation::sources::connect::StringTemplate;
use displaydoc::Display;
use http::HeaderMap;
use http::HeaderName;
use http::HeaderValue;
use http::Uri;
use http::header::CONTENT_LENGTH;
use http::header::CONTENT_TYPE;
use http::uri::InvalidUri;
use http::uri::InvalidUriParts;
use http::uri::PathAndQuery;
use parking_lot::Mutex;
use serde_json_bytes::Value;
use serde_json_bytes::json;
use thiserror::Error;

use super::form_encoding::encode_json_as_form;
use crate::plugins::connectors::mapping::Problem;
use crate::plugins::connectors::mapping::aggregate_apply_to_errors;
use crate::plugins::connectors::plugin::debug::ConnectorContext;
use crate::plugins::connectors::plugin::debug::SelectionData;
use crate::plugins::connectors::plugin::debug::serialize_request;
use crate::services::connect;
use crate::services::connector::request_service::TransportRequest;
use crate::services::connector::request_service::transport::http::HttpRequest;

pub(crate) fn make_request(
    transport: &HttpJsonTransport,
    inputs: IndexMap<String, Value>,
    original_request: &connect::Request,
    debug: &Option<Arc<Mutex<ConnectorContext>>>,
) -> Result<(TransportRequest, Vec<Problem>), HttpJsonTransportError> {
    let uri = make_uri(
        transport.source_url.as_ref(),
        &transport.connect_template,
        &inputs,
    )?;

    let request = http::Request::builder()
        .method(transport.method.as_str())
        .uri(uri);

    // add the headers and if content-type is specified, we'll check that when constructing the body
    let (mut request, content_type) = add_headers(
        request,
        original_request.supergraph_request.headers(),
        &transport.headers,
        &inputs,
    );

    let is_form_urlencoded = content_type.as_ref() == Some(&mime::APPLICATION_WWW_FORM_URLENCODED);

    let (json_body, form_body, body, content_length, apply_to_errors) =
        if let Some(ref selection) = transport.body {
            let (json_body, apply_to_errors) = selection.apply_with_vars(&json!({}), &inputs);
            let mut form_body = None;
            let (body, content_length) = if let Some(json_body) = json_body.as_ref() {
                if is_form_urlencoded {
                    let encoded = encode_json_as_form(json_body)
                        .map_err(HttpJsonTransportError::FormBodySerialization)?;
                    form_body = Some(encoded.clone());
                    let len = encoded.bytes().len();
                    (encoded, len)
                } else {
                    request = request.header(CONTENT_TYPE, mime::APPLICATION_JSON.essence_str());
                    let bytes = serde_json::to_vec(json_body)?;
                    let len = bytes.len();
                    let body_string = serde_json::to_string(json_body)?;
                    (body_string, len)
                }
            } else {
                ("".into(), 0)
            };
            (json_body, form_body, body, content_length, apply_to_errors)
        } else {
            (None, None, "".into(), 0, vec![])
        };

    match transport.method {
        HTTPMethod::Post | HTTPMethod::Patch | HTTPMethod::Put => {
            request = request.header(CONTENT_LENGTH, content_length);
        }
        _ => {}
    }

    let request = request
        .body(body)
        .map_err(HttpJsonTransportError::InvalidNewRequest)?;

    let mapping_problems = aggregate_apply_to_errors(&apply_to_errors);

    let debug_request = debug.as_ref().map(|_| {
        if is_form_urlencoded {
            serialize_request(
                &request,
                "form-urlencoded".to_string(),
                form_body
                    .map(|s| serde_json_bytes::Value::String(s.clone().into()))
                    .as_ref(),
                transport.body.as_ref().map(|body| SelectionData {
                    source: body.to_string(),
                    transformed: body.to_string(), // no transformation so this is the same
                    result: json_body,
                    errors: mapping_problems.clone(),
                }),
            )
        } else {
            serialize_request(
                &request,
                "json".to_string(),
                json_body.as_ref(),
                transport.body.as_ref().map(|body| SelectionData {
                    source: body.to_string(),
                    transformed: body.to_string(), // no transformation so this is the same
                    result: json_body.clone(),
                    errors: mapping_problems.clone(),
                }),
            )
        }
    });

    Ok((
        TransportRequest::Http(HttpRequest {
            inner: request,
            debug: debug_request,
        }),
        mapping_problems,
    ))
}

fn make_uri(
    source_url: Option<&Uri>,
<<<<<<< HEAD
    template: &StringTemplate,
    inputs: &IndexMap<String, Value>,
) -> Result<Uri, HttpJsonTransportError> {
    let connect_uri = template
        .interpolate_uri(inputs)
=======
    template: &URLTemplate,
    inputs: &IndexMap<String, Value>,
) -> Result<Url, HttpJsonTransportError> {
    let mut url = source_url
        .map(|uri| {
            // TODO: stop converting in https://github.com/apollographql/router/pull/7220
            Url::parse(&uri.to_string()).expect("URL definitions are consistent")
        })
        .or(template.base.clone())
        .ok_or(HttpJsonTransportError::NoBaseUrl)?
        .clone();

    url.path_segments_mut()
        .map_err(|_| {
            HttpJsonTransportError::InvalidUrl(url::ParseError::RelativeUrlWithCannotBeABaseBase)
        })?
        .pop_if_empty()
        .extend(
            template
                .interpolate_path(inputs)
                .map_err(|err| HttpJsonTransportError::TemplateGenerationError(err.message))?,
        );

    let query_params = template
        .interpolate_query(inputs)
>>>>>>> feac7ed0
        .map_err(|err| HttpJsonTransportError::TemplateGenerationError(err.message))?;

    let Some(source_uri) = source_url else {
        return Ok(connect_uri);
    };

    let Some(connect_path_and_query) = connect_uri.path_and_query() else {
        return Ok(source_uri.clone());
    };

    // Extract source path and query
    let source_path = source_uri.path();
    let source_query = source_uri.query().unwrap_or("");

    // Extract connect path and query
    let connect_path = connect_path_and_query.path();
    let connect_query = connect_path_and_query.query().unwrap_or("");

    // Merge paths (ensuring proper slash handling)
    let merged_path = if source_path.ends_with('/') {
        format!("{}{}", source_path, connect_path.trim_start_matches('/'))
    } else if connect_path.starts_with('/') {
        format!("{}{}", source_path, connect_path)
    } else {
        format!("{}/{}", source_path, connect_path)
    };

    // Merge query parameters
    let merged_query = if source_query.is_empty() {
        connect_query.to_string()
    } else if connect_query.is_empty() {
        source_query.to_string()
    } else {
        format!("{}&{}", source_query, connect_query)
    };

    // Build the merged URI
    let mut uri_parts = source_uri.clone().into_parts();
    let merged_path_and_query = if merged_query.is_empty() {
        merged_path
    } else {
        format!("{}?{}", merged_path, merged_query)
    };

    uri_parts.path_and_query = Some(PathAndQuery::from_str(&merged_path_and_query)?);

    // Reconstruct the URI and convert to string
    Uri::from_parts(uri_parts).map_err(HttpJsonTransportError::InvalidUri)
}

#[allow(clippy::mutable_key_type)] // HeaderName is internally mutable, but safe to use in maps
fn add_headers(
    mut request: http::request::Builder,
    incoming_supergraph_headers: &HeaderMap<HeaderValue>,
    config: &IndexMap<HeaderName, HeaderSource>,
    inputs: &IndexMap<String, Value>,
) -> (http::request::Builder, Option<mime::Mime>) {
    let mut content_type = None;

    for (header_name, header_source) in config {
        match header_source {
            HeaderSource::From(from) => {
                let values = incoming_supergraph_headers.get_all(from);
                let mut propagated = false;
                for value in values {
                    request = request.header(header_name.clone(), value.clone());
                    propagated = true;
                }
                if !propagated {
                    tracing::warn!("Header '{}' not found in incoming request", header_name);
                }
            }
            HeaderSource::Value(value) => match value.interpolate(inputs) {
                Ok(value) => {
                    request = request.header(header_name, value.clone());

                    if header_name == CONTENT_TYPE {
                        content_type = Some(value.clone());
                    }
                }
                Err(err) => {
                    tracing::error!("Unable to interpolate header value: {:?}", err);
                }
            },
        }
    }

    (
        request,
        content_type.and_then(|v| v.to_str().unwrap_or_default().parse().ok()),
    )
}

#[derive(Error, Display, Debug)]
pub(crate) enum HttpJsonTransportError {
    /// Error building URI: {0:?}
    NewUriError(#[from] Option<InvalidUri>),
    /// Could not generate HTTP request: {0}
    InvalidNewRequest(#[source] http::Error),
    /// Could not serialize body: {0}
    JsonBodySerialization(#[from] serde_json::Error),
    /// Could not serialize body: {0}
    FormBodySerialization(&'static str),
    /// Error building URI: {0:?}
    InvalidUri(#[from] InvalidUriParts),
    /// Could not generate URI from inputs: {0}
    TemplateGenerationError(String),
}

#[cfg(test)]
mod test_make_uri {
    use std::str::FromStr;

    use insta::assert_snapshot;
    use pretty_assertions::assert_eq;
    use serde_json_bytes::json;

    use super::*;

    macro_rules! this {
        ($($value:tt)*) => {{
            let mut map = IndexMap::with_capacity_and_hasher(1, Default::default());
            map.insert("$this".to_string(), json!({ $($value)* }));
            map
        }};
    }

    #[test]
    fn append_path() {
        assert_eq!(
            make_uri(
                Some(&Uri::from_str("https://localhost:8080/v1").unwrap()),
                &"/hello/42".parse().unwrap(),
                &Default::default(),
            )
            .unwrap()
            .to_string(),
            "https://localhost:8080/v1/hello/42"
        );
    }

    #[test]
    fn append_path_with_trailing_slash() {
        assert_eq!(
            make_uri(
                Some(&Uri::from_str("https://localhost:8080/").unwrap()),
                &"/hello/42".parse().unwrap(),
                &Default::default(),
            )
            .unwrap()
            .to_string(),
            "https://localhost:8080/hello/42"
        );
    }

    #[test]
    fn append_path_test_with_trailing_slash_and_base_path() {
        assert_eq!(
            make_uri(
                Some(&Uri::from_str("https://localhost:8080/v1/").unwrap()),
                &"/hello/{$this.id}?id={$this.id}".parse().unwrap(),
                &this! { "id": 42 },
            )
            .unwrap()
            .to_string(),
            "https://localhost:8080/v1/hello/42?id=42"
        );
    }
    #[test]
    fn append_path_test_with_and_base_path_and_params() {
        assert_eq!(
            make_uri(
                Some(&Uri::from_str("https://localhost:8080/v1?foo=bar").unwrap()),
                &"/hello/{$this.id}?id={$this.id}".parse().unwrap(),
                &this! {"id": 42 },
            )
            .unwrap()
            .to_string(),
            "https://localhost:8080/v1/hello/42?foo=bar&id=42"
        );
    }
    #[test]
    fn append_path_test_with_and_base_path_and_trailing_slash_and_params() {
        assert_eq!(
            make_uri(
                Some(&Uri::from_str("https://localhost:8080/v1/?foo=bar").unwrap()),
                &"/hello/{$this.id}?id={$this.id}".parse().unwrap(),
                &this! {"id": 42 },
            )
            .unwrap()
            .to_string(),
            "https://localhost:8080/v1/hello/42?foo=bar&id=42"
        );
    }

    #[test]
    fn path_cases() {
        let template = "http://localhost/users/{$this.user_id}?a={$this.b}&e={$this.f.g}"
            .parse()
            .unwrap();

        assert_snapshot!(
            make_uri(None, &template, &Default::default())
                .unwrap()
                .to_string(),
            @"http://localhost/users/?a=&e="
        );

        assert_snapshot!(
            make_uri(
                None,
                &template,
                &this! {
                    "user_id": 123,
                    "b": "456",
                    "f": {"g": "abc"}
                }
            )
            .unwrap()
            .to_string(),
            @"http://localhost/users/123?a=456&e=abc"
        );

        assert_snapshot!(
            make_uri(
                None,
                &template,
                &this! {
                    "user_id": 123,
                    "f": "not an object"
                }
            )
            .unwrap()
            .to_string(),
            @"http://localhost/users/123?a=&e="
        );

        assert_snapshot!(
            make_uri(
                None,
                &template,
                &this! {
                    // The order of the variables should not matter.
                    "b": "456",
                    "user_id": "123"
                }
            )
            .unwrap()
            .to_string(),
            @"http://localhost/users/123?a=456&e="
        );

        assert_eq!(
            make_uri(
                None,
                &template,
                &this! {
                    "user_id": "123",
                    "b": "a",
                    "f": {"g": "e"},
                    // Extra variables should be ignored.
                    "extra": "ignored"
                }
            )
            .unwrap()
            .to_string(),
            "http://localhost/users/123?a=a&e=e",
        );
    }

    #[test]
    fn multi_variable_parameter_values() {
        let template =
            "http://localhost/locations/xyz({$this.x},{$this.y},{$this.z})?required={$this.b},{$this.c};{$this.d}&optional=[{$this.e},{$this.f}]"
                .parse()
                .unwrap();

        assert_eq!(
            make_uri(
                None,
                &template,
                &this! {
                    "x": 1,
                    "y": 2,
                    "z": 3,
                    "b": 4,
                    "c": 5,
                    "d": 6,
                    "e": 7,
                    "f": 8,
                }
            )
            .unwrap()
            .to_string(),
            "http://localhost/locations/xyz(1,2,3)?required=4,5;6&optional=[7,8]"
        );

        assert_snapshot!(
            make_uri(
                None,
                &template,
                &this! {
                    "x": 1,
                    "y": 2,
                    "z": 3,
                    "b": 4,
                    "c": 5,
                    "d": 6,
                    "e": 7
                    // "f": 8,
                }
            )
            .unwrap()
            .to_string(),
            @"http://localhost/locations/xyz(1,2,3)?required=4,5;6&optional=[7,]",
        );

        assert_snapshot!(
            make_uri(
                None,
                &template,
                &this! {
                    "x": 1,
                    "y": 2,
                    "z": 3,
                    "b": 4,
                    "c": 5,
                    "d": 6,
                    // "e": 7,
                    "f": 8
                }
            )
            .unwrap()
            .to_string(),
            @"http://localhost/locations/xyz(1,2,3)?required=4,5;6&optional=[,8]",
        );

        assert_snapshot!(
            make_uri(
                None,
                &template,
                &this! {
                    "x": 1,
                    "y": 2,
                    "z": 3,
                    "b": 4,
                    "c": 5,
                    "d": 6
                }
            )
            .unwrap()
            .to_string(),
            @"http://localhost/locations/xyz(1,2,3)?required=4,5;6&optional=[,]",
        );

        assert_snapshot!(
            make_uri(
                None,
                &template,
                &this! {
                    // "x": 1,
                    "y": 2,
                    "z": 3
                }
            )
            .unwrap()
            .to_string(),
            @"http://localhost/locations/xyz(,2,3)?required=,;&optional=[,]",
        );

        assert_snapshot!(
            make_uri(
                None,
                &template,
                &this! {
                    "x": 1,
                    "y": 2
                    // "z": 3,
                }
            )
            .unwrap()
            .to_string(),
            @"http://localhost/locations/xyz(1,2,)?required=,;&optional=[,]"
        );

        assert_snapshot!(
            make_uri(
                None,
                &template,
                &this! {
                    "b": 4,
                    // "c": 5,
                    "d": 6,
                    "x": 1,
                    "y": 2,
                    "z": 3
                }
            )
            .unwrap()
            .to_string(),
            @"http://localhost/locations/xyz(1,2,3)?required=4,;6&optional=[,]"
        );

        let line_template = "http://localhost/line/{$this.p1.x},{$this.p1.y},{$this.p1.z}/{$this.p2.x},{$this.p2.y},{$this.p2.z}"
            .parse()
            .unwrap();

        assert_snapshot!(
            make_uri(
                None,
                &line_template,
                &this! {
                    "p1": {
                        "x": 1,
                        "y": 2,
                        "z": 3,
                    },
                    "p2": {
                        "x": 4,
                        "y": 5,
                        "z": 6,
                    }
                }
            )
            .unwrap()
            .to_string(),
            @"http://localhost/line/1,2,3/4,5,6"
        );

        assert_snapshot!(
            make_uri(
                None,
                &line_template,
            &this! {
                "p1": {
                    "x": 1,
                    "y": 2,
                    "z": 3,
                },
                "p2": {
                    "x": 4,
                    "y": 5,
                    // "z": 6,
                }
            }
            )
            .unwrap()
            .to_string(),
            @"http://localhost/line/1,2,3/4,5,"
        );

        assert_snapshot!(
            make_uri(
                None,
                &line_template,
                &this! {
                    "p1": {
                        "x": 1,
                        // "y": 2,
                        "z": 3,
                    },
                    "p2": {
                        "x": 4,
                        "y": 5,
                        "z": 6,
                    }
                }
            )
            .unwrap()
            .to_string(),
            @"http://localhost/line/1,,3/4,5,6"
        );
    }

    /// Values are all strings, they can't have semantic value for HTTP. That means no dynamic paths,
    /// no nested query params, etc. When we expand values, we have to make sure they're safe.
    #[test]
    fn parameter_encoding() {
        let vars = &this! {
            "path": "/some/path",
            "question_mark": "a?b",
            "ampersand": "a&b=b",
            "hash": "a#b",
        };

        let template = "http://localhost/{$this.path}/{$this.question_mark}?a={$this.ampersand}&c={$this.hash}"
            .parse()
            .expect("Failed to parse URL template");
        let url = make_uri(None, &template, vars).expect("Failed to generate URL");

        assert_eq!(
            url.to_string(),
            "http://localhost/%2Fsome%2Fpath/a%3Fb?a=a%26b%3Db&c=a%23b"
        );
    }
}

#[cfg(test)]
mod tests {
    use std::str::FromStr;

    use apollo_compiler::ExecutableDocument;
    use apollo_compiler::Schema;
    use apollo_federation::sources::connect::HTTPMethod;
    use apollo_federation::sources::connect::HeaderSource;
    use apollo_federation::sources::connect::JSONSelection;
    use http::HeaderMap;
    use http::HeaderValue;
    use http::header::CONTENT_ENCODING;
    use insta::assert_debug_snapshot;

    use super::*;
    use crate::Context;
    use crate::services::router::body;

    #[test]
    fn test_headers_to_add_no_directives() {
        let incoming_supergraph_headers: HeaderMap<HeaderValue> = vec![
            ("x-rename".parse().unwrap(), "renamed".parse().unwrap()),
            ("x-rename".parse().unwrap(), "also-renamed".parse().unwrap()),
            ("x-ignore".parse().unwrap(), "ignored".parse().unwrap()),
            (CONTENT_ENCODING, "gzip".parse().unwrap()),
        ]
        .into_iter()
        .collect();

        let request = http::Request::builder();
        let (request, _) = add_headers(
            request,
            &incoming_supergraph_headers,
            &IndexMap::with_hasher(Default::default()),
            &IndexMap::with_hasher(Default::default()),
        );
        let request = request.body(body::empty()).unwrap();
        assert!(request.headers().is_empty());
    }

    #[test]
    fn test_headers_to_add_with_config() {
        let incoming_supergraph_headers: HeaderMap<HeaderValue> = vec![
            ("x-rename".parse().unwrap(), "renamed".parse().unwrap()),
            ("x-rename".parse().unwrap(), "also-renamed".parse().unwrap()),
            ("x-ignore".parse().unwrap(), "ignored".parse().unwrap()),
            (CONTENT_ENCODING, "gzip".parse().unwrap()),
        ]
        .into_iter()
        .collect();

        #[allow(clippy::mutable_key_type)]
        let mut config = IndexMap::with_hasher(Default::default());
        config.insert(
            "x-new-name".parse().unwrap(),
            HeaderSource::From("x-rename".parse().unwrap()),
        );
        config.insert(
            "x-insert".parse().unwrap(),
            HeaderSource::Value("inserted".parse().unwrap()),
        );

        let request = http::Request::builder();
        let (request, _) = add_headers(
            request,
            &incoming_supergraph_headers,
            &config,
            &IndexMap::with_hasher(Default::default()),
        );
        let request = request.body(body::empty()).unwrap();
        let result = request.headers();
        assert_eq!(result.len(), 3);
        assert_eq!(result.get("x-new-name"), Some(&"renamed".parse().unwrap()));
        assert_eq!(result.get("x-insert"), Some(&"inserted".parse().unwrap()));
    }

    #[tokio::test(flavor = "multi_thread")]
    async fn make_request() {
        let schema = Schema::parse_and_validate("type Query { f(a: Int): String }", "").unwrap();
        let doc = ExecutableDocument::parse_and_validate(&schema, "{f(a: 42)}", "").unwrap();
        let mut vars = IndexMap::default();
        vars.insert("$args".to_string(), json!({ "a": 42 }));

        let req = super::make_request(
            &HttpJsonTransport {
                source_url: None,
                connect_template: StringTemplate::from_str("http://localhost:8080/").unwrap(),
                method: HTTPMethod::Post,
                headers: Default::default(),
                body: Some(JSONSelection::parse("$args { a }").unwrap()),
            },
            vars,
            &connect::Request {
                service_name: Arc::from("service"),
                context: Context::default(),
                operation: Arc::from(doc),
                supergraph_request: Arc::from(http::Request::default()),
                variables: Default::default(),
                keys: Default::default(),
            },
            &None,
        )
        .unwrap();

        assert_debug_snapshot!(req, @r#"
        (
            Http(
                HttpRequest {
                    inner: Request {
                        method: POST,
                        uri: http://localhost:8080/,
                        version: HTTP/1.1,
                        headers: {
                            "content-type": "application/json",
                            "content-length": "8",
                        },
                        body: "{\"a\":42}",
                    },
                    debug: None,
                },
            ),
            [],
        )
        "#);

        let TransportRequest::Http(HttpRequest { inner: req, .. }) = req.0;
        let body = body::into_string(req.into_body()).await.unwrap();
        insta::assert_snapshot!(body, @r#"{"a":42}"#);
    }

    #[tokio::test(flavor = "multi_thread")]
    async fn make_request_form_encoded() {
        let schema = Schema::parse_and_validate("type Query { f(a: Int): String }", "").unwrap();
        let doc = ExecutableDocument::parse_and_validate(&schema, "{f(a: 42)}", "").unwrap();
        let mut vars = IndexMap::default();
        vars.insert("$args".to_string(), json!({ "a": 42 }));
        let mut headers = IndexMap::default();
        headers.insert(
            "content-type".parse().unwrap(),
            HeaderSource::Value("application/x-www-form-urlencoded".parse().unwrap()),
        );

        let req = super::make_request(
            &HttpJsonTransport {
                source_url: None,
                connect_template: StringTemplate::from_str("http://localhost:8080/").unwrap(),
                method: HTTPMethod::Post,
                headers,
                body: Some(JSONSelection::parse("$args { a }").unwrap()),
            },
            vars,
            &connect::Request {
                service_name: Arc::from("service"),
                context: Context::default(),
                operation: Arc::from(doc),
                supergraph_request: Arc::from(http::Request::default()),
                variables: Default::default(),
                keys: Default::default(),
            },
            &None,
        )
        .unwrap();

        assert_debug_snapshot!(req, @r#"
        (
            Http(
                HttpRequest {
                    inner: Request {
                        method: POST,
                        uri: http://localhost:8080/,
                        version: HTTP/1.1,
                        headers: {
                            "content-type": "application/x-www-form-urlencoded",
                            "content-length": "4",
                        },
                        body: "a=42",
                    },
                    debug: None,
                },
            ),
            [],
        )
        "#);

        let TransportRequest::Http(HttpRequest { inner: req, .. }) = req.0;
        let body = body::into_string(req.into_body()).await.unwrap();
        insta::assert_snapshot!(body, @r#"a=42"#);
    }
}<|MERGE_RESOLUTION|>--- conflicted
+++ resolved
@@ -137,39 +137,11 @@
 
 fn make_uri(
     source_url: Option<&Uri>,
-<<<<<<< HEAD
     template: &StringTemplate,
     inputs: &IndexMap<String, Value>,
 ) -> Result<Uri, HttpJsonTransportError> {
     let connect_uri = template
         .interpolate_uri(inputs)
-=======
-    template: &URLTemplate,
-    inputs: &IndexMap<String, Value>,
-) -> Result<Url, HttpJsonTransportError> {
-    let mut url = source_url
-        .map(|uri| {
-            // TODO: stop converting in https://github.com/apollographql/router/pull/7220
-            Url::parse(&uri.to_string()).expect("URL definitions are consistent")
-        })
-        .or(template.base.clone())
-        .ok_or(HttpJsonTransportError::NoBaseUrl)?
-        .clone();
-
-    url.path_segments_mut()
-        .map_err(|_| {
-            HttpJsonTransportError::InvalidUrl(url::ParseError::RelativeUrlWithCannotBeABaseBase)
-        })?
-        .pop_if_empty()
-        .extend(
-            template
-                .interpolate_path(inputs)
-                .map_err(|err| HttpJsonTransportError::TemplateGenerationError(err.message))?,
-        );
-
-    let query_params = template
-        .interpolate_query(inputs)
->>>>>>> feac7ed0
         .map_err(|err| HttpJsonTransportError::TemplateGenerationError(err.message))?;
 
     let Some(source_uri) = source_url else {
