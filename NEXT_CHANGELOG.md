--- conflicted
+++ resolved
@@ -49,13 +49,6 @@
 
 By [@o0Ignition0o](https://github.com/o0Ignition0o) in https://github.com/apollographql/router/pull/2271
 
-<<<<<<< HEAD
-### Apollo Router landing page ([PR #2282](https://github.com/apollographql/router/pull/2282))
-
-We've added a `graph_ref` option to the `homepage` configuration, this will allow you to redirect from the Apollo Router landing page back to Apollo Studio Explorer.  The experience now duplicates the user-experience which exists in Apollo Gateway today.
-
-By [@flyboarder](https://github.com/flyboarder) in https://github.com/apollographql/router/pull/2282
-=======
 ### Warm up the query plan cache on schema updates ([Issue #2302](https://github.com/apollographql/router/issues/2302), [Issue #2308](https://github.com/apollographql/router/issues/2308))
 
 When the schema changes, queries have to go through the query planner again to get the plan cached, which creates latency
@@ -79,7 +72,12 @@
 Query planning was also updated to finish executing and setting up the cache even if the client timeouts and cancels the request.
 
 By [@Geal](https://github.com/geal) in https://github.com/apollographql/router/pull/2309
->>>>>>> 0787912e
+
+### Apollo Router landing page ([PR #2282](https://github.com/apollographql/router/pull/2282))
+
+We've added a `graph_ref` option to the `homepage` configuration, this will allow you to redirect from the Apollo Router landing page back to Apollo Studio Explorer.  The experience now duplicates the user-experience which exists in Apollo Gateway today.
+
+By [@flyboarder](https://github.com/flyboarder) in https://github.com/apollographql/router/pull/2282
 
 ## 🐛 Fixes
 
