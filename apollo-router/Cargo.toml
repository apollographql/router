--- conflicted
+++ resolved
@@ -74,12 +74,8 @@
 insta = "1.10.0"
 maplit = "1.0.2"
 mockall = "0.11.0"
-<<<<<<< HEAD
-reqwest = { version = "0.11.8", features = ["json", "stream"] }
+reqwest = { version = "0.11.9", features = ["json", "stream"] }
 serde_json_bytes = { version = "0.2.0", features = ["preserve_order"] }
-=======
-reqwest = { version = "0.11.9", features = ["json", "stream"] }
->>>>>>> 4564f14f
 test-log = { version = "0.2.8", default-features = false, features = ["trace"] }
 test-span = "0.1.1"
 tracing-subscriber = { version = "0.3", default-features = false, features = [
