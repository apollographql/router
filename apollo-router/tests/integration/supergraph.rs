--- conflicted
+++ resolved
@@ -6,29 +6,6 @@
 use crate::integration::common::Query;
 use crate::integration::IntegrationTest;
 
-<<<<<<< HEAD
-#[cfg(not(feature = "hyper_header_limits"))]
-#[tokio::test(flavor = "multi_thread")]
-async fn test_supergraph_error_http1_max_headers_config() -> Result<(), BoxError> {
-    let mut router = IntegrationTest::builder()
-        .config(
-            r#"
-            limits:
-              http1_max_request_headers: 100
-            "#,
-        )
-        .build()
-        .await;
-
-    router.start().await;
-    router.wait_for_log_message("'limits.http1_max_request_headers' requires 'hyper_header_limits' feature: enable 'hyper_header_limits' feature in order to use 'limits.http1_max_request_headers'").await;
-    router.assert_not_started().await;
-    Ok(())
-}
-
-#[cfg(feature = "hyper_header_limits")]
-=======
->>>>>>> d4faa7f8
 #[tokio::test(flavor = "multi_thread")]
 async fn test_supergraph_errors_on_http1_max_headers() -> Result<(), BoxError> {
     let mut router = IntegrationTest::builder()
