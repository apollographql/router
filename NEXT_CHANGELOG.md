# Changelog for the next release

All notable changes to Router will be documented in this file.

This project adheres to [Semantic Versioning](https://semver.org/spec/v2.0.0.html).

<!-- <THIS IS AN EXAMPLE, DO NOT REMOVE>

# [x.x.x] (unreleased) - 2022-mm-dd
> Important: X breaking changes below, indicated by **❗ BREAKING ❗**
## ❗ BREAKING ❗
## 🚀 Features
## 🐛 Fixes
## 🛠 Maintenance
## 📚 Documentation
## 🥼 Experimental

## Example section entry format

### Headline ([Issue #ISSUE_NUMBER](https://github.com/apollographql/router/issues/ISSUE_NUMBER))

Description! And a link to a [reference](http://url)

By [@USERNAME](https://github.com/USERNAME) in https://github.com/apollographql/router/pull/PULL_NUMBER
-->

<<<<<<< HEAD
# [x.x.x] (unreleased) - 2022-mm-dd

## ❗ BREAKING ❗
## 🚀 Features

### Apollo uplink: Configurable schema poll timeout ([PR #2271](https://github.com/apollographql/router/pull/2271))

In addition to the url and poll interval, Uplink poll timeout can now be configured via command line arg and env variable:

```bash
        --apollo-uplink-timeout <APOLLO_UPLINK_TIMEOUT>
            The timeout for each of the polls to Apollo Uplink. [env: APOLLO_UPLINK_TIMEOUT=] [default: 30s]
```

It defaults to 30 seconds.

By [@o0Ignition0o](https://github.com/o0Ignition0o) in https://github.com/apollographql/router/pull/2271

## 🐛 Fixes

### Only rebuild protos if proto source changes

By [@scottdouglas1989](https://github.com/scottdouglas1989) in https://github.com/apollographql/router/pull/2283

### Return an error on duplicate keys in configuration ([Issue #1428](https://github.com/apollographql/router/issues/1428))

If you have duplicated keys in your yaml configuration like this:

```yaml
telemetry:
  tracing:
    propagation:
      jaeger: true
  tracing:
    propagation:
      jaeger: false
```

It will now throw an error on router startup:

`ERROR duplicated keys detected in your yaml configuration: 'telemetry.tracing'`

By [@bnjjj](https://github.com/bnjjj) in https://github.com/apollographql/router/pull/2270

### Return root `__typename` in first chunk of defer response when first response is empty ([Issue #1922](https://github.com/apollographql/router/issues/1922))

With this query:

```graphql
{
  __typename
  ...deferedFragment @defer
}

fragment deferedFragment on Query {
  slow
}
```

You will receive the first response chunk:

```json
{"data":{"__typename": "Query"},"hasNext":true}
```

By [@bnjjj](https://github.com/bnjjj) in https://github.com/apollographql/router/pull/2274

### Change log level when we can't get the schema from GCP ([Issue #2004](https://github.com/apollographql/router/issues/2004))

Set the log level for this specific log to `debug`.

By [@bnjjj](https://github.com/bnjjj) in https://github.com/apollographql/router/pull/2215

### Traces won't cause missing field-stats ([Issue #2267](https://github.com/apollographql/router/issues/2267))

Previously if a request was sampled for tracing it was not contributing to metrics correctly. This was a particular problem for users with a high sampling rate.
Now metrics and traces have been separated so that metrics are always comprehensive and traces are ancillary.

By [@bryncooke](https://github.com/bryncooke) in https://github.com/apollographql/router/pull/2277 and https://github.com/apollographql/router/pull/2286

### Replace notify recommended watcher with PollWatcher ([Issue #2245](https://github.com/apollographql/router/issues/2245))

We noticed that we kept receiving issues about hot reload. We tried to fix this a while back by moving from HotWatch to Notify, but there are still issues. The problem appears to be caused by having different mechanisms on different platforms. Switching to the PollWatcher, which offers less sophisticated functionality but is the same on all platforms, should solve these issues at the expense of slightly worse reactiveness.

By [@garypen](https://github.com/garypen) in https://github.com/apollographql/router/pull/2276

### Keep the error path when redacting subgraph errors ([Issue #1818](https://github.com/apollographql/router/issues/1818))

Error redaction was erasing the error's path, which made it impossible to affect the errors to deferred responses. Now the redacted errors keep the path. Since the response shape for the primary and deferred responses are defined from the API schema, there is no possibility of leaking internal schema information here.

By [@Geal](https://github.com/geal) in https://github.com/apollographql/router/pull/2273

### Wrong urldecoding for variables in get requests ([Issue #2248](https://github.com/apollographql/router/issues/2248))

Using APQs, any '+' characters would be replaced by spaces in variables, breaking for instance datetimes with timezone info.

By [@neominik](https://github.com/neominik) in https://github.com/apollographql/router/pull/2249

## 🛠 Maintenance

### Upgrade axum to `0.6.1` ([PR #2303](https://github.com/apollographql/router/pull/2303))

For more details about the new axum release, please read the [changelog](https://github.com/tokio-rs/axum/releases/tag/axum-v0.6.0)

By [@bnjjj](https://github.com/bnjjj) in https://github.com/apollographql/router/pull/2303

### Add outgoing request URLs for the subgraph calls in the OTEL spans ([Issue #2280](https://github.com/apollographql/router/issues/2280))

Add attribute named `http.url` containing the subgraph URL in span `subgraph_request`.

By [@bnjjj](https://github.com/bnjjj) in https://github.com/apollographql/router/pull/2291

### Return more consistent errors ([Issue #2101](https://github.com/apollographql/router/issues/2101))

Change some of our errors we returned by following [this specs](https://www.apollographql.com/docs/apollo-server/data/errors/). It adds a `code` field in `extensions` describing the current error. 

By [@bnjjj](https://github.com/bnjjj) in https://github.com/apollographql/router/pull/2178

## 🥼 Experimental

### Introduce a `router_service` ([Issue #1496](https://github.com/apollographql/router/issues/1496))

A `router_service` is now part of our service stack, which allows plugin developers to process raw http requests and raw http responses, that wrap the already available `supergraph_service`

By [@o0Ignition0o](https://github.com/o0Ignition0o) in https://github.com/apollographql/router/pull/2170

### Introduce an externalization mechanism based on `router_service` ([Issue #1916](https://github.com/apollographql/router/issues/1916))

If external extensibility is configured, then a block of data is transmitted (encoded as JSON) to an endpoint via an HTTP POST request. The router will process the response to the POST request before resuming execution.

Conceptually, an external co-processor performs the same functionality as you may provide via a rust plugin or a rhai script within the router. The difference is the protocol which governs the interaction between the router and the co-processor.

Sample configuration:

```yaml
plugins:
  experimental.external:
    url: http://127.0.0.1:8081 # mandatory URL which is the address of the co-processor
    timeout: 2s # optional timeout (2 seconds in this example). If not set, defaults to 1 second
    stages: # In future, multiple stages may be configurable
      router: # Currently, the only valid value is router
        request: # What data should we transmit to the co-processor from the router request?
          headers: true # All of these data content attributes are optional and false by default.
          context: true
          body: true
          sdl: true
        response: # What data should we transmit to the co-processor from the router response?
          headers: true
          context: true
```

By [@garypen](https://github.com/garypen) in https://github.com/apollographql/router/pull/2229
=======
# [x.x.x] (unreleased) - 2022-mm-dd
>>>>>>> eb6b6d88
<|MERGE_RESOLUTION|>--- conflicted
+++ resolved
@@ -24,104 +24,7 @@
 By [@USERNAME](https://github.com/USERNAME) in https://github.com/apollographql/router/pull/PULL_NUMBER
 -->
 
-<<<<<<< HEAD
 # [x.x.x] (unreleased) - 2022-mm-dd
-
-## ❗ BREAKING ❗
-## 🚀 Features
-
-### Apollo uplink: Configurable schema poll timeout ([PR #2271](https://github.com/apollographql/router/pull/2271))
-
-In addition to the url and poll interval, Uplink poll timeout can now be configured via command line arg and env variable:
-
-```bash
-        --apollo-uplink-timeout <APOLLO_UPLINK_TIMEOUT>
-            The timeout for each of the polls to Apollo Uplink. [env: APOLLO_UPLINK_TIMEOUT=] [default: 30s]
-```
-
-It defaults to 30 seconds.
-
-By [@o0Ignition0o](https://github.com/o0Ignition0o) in https://github.com/apollographql/router/pull/2271
-
-## 🐛 Fixes
-
-### Only rebuild protos if proto source changes
-
-By [@scottdouglas1989](https://github.com/scottdouglas1989) in https://github.com/apollographql/router/pull/2283
-
-### Return an error on duplicate keys in configuration ([Issue #1428](https://github.com/apollographql/router/issues/1428))
-
-If you have duplicated keys in your yaml configuration like this:
-
-```yaml
-telemetry:
-  tracing:
-    propagation:
-      jaeger: true
-  tracing:
-    propagation:
-      jaeger: false
-```
-
-It will now throw an error on router startup:
-
-`ERROR duplicated keys detected in your yaml configuration: 'telemetry.tracing'`
-
-By [@bnjjj](https://github.com/bnjjj) in https://github.com/apollographql/router/pull/2270
-
-### Return root `__typename` in first chunk of defer response when first response is empty ([Issue #1922](https://github.com/apollographql/router/issues/1922))
-
-With this query:
-
-```graphql
-{
-  __typename
-  ...deferedFragment @defer
-}
-
-fragment deferedFragment on Query {
-  slow
-}
-```
-
-You will receive the first response chunk:
-
-```json
-{"data":{"__typename": "Query"},"hasNext":true}
-```
-
-By [@bnjjj](https://github.com/bnjjj) in https://github.com/apollographql/router/pull/2274
-
-### Change log level when we can't get the schema from GCP ([Issue #2004](https://github.com/apollographql/router/issues/2004))
-
-Set the log level for this specific log to `debug`.
-
-By [@bnjjj](https://github.com/bnjjj) in https://github.com/apollographql/router/pull/2215
-
-### Traces won't cause missing field-stats ([Issue #2267](https://github.com/apollographql/router/issues/2267))
-
-Previously if a request was sampled for tracing it was not contributing to metrics correctly. This was a particular problem for users with a high sampling rate.
-Now metrics and traces have been separated so that metrics are always comprehensive and traces are ancillary.
-
-By [@bryncooke](https://github.com/bryncooke) in https://github.com/apollographql/router/pull/2277 and https://github.com/apollographql/router/pull/2286
-
-### Replace notify recommended watcher with PollWatcher ([Issue #2245](https://github.com/apollographql/router/issues/2245))
-
-We noticed that we kept receiving issues about hot reload. We tried to fix this a while back by moving from HotWatch to Notify, but there are still issues. The problem appears to be caused by having different mechanisms on different platforms. Switching to the PollWatcher, which offers less sophisticated functionality but is the same on all platforms, should solve these issues at the expense of slightly worse reactiveness.
-
-By [@garypen](https://github.com/garypen) in https://github.com/apollographql/router/pull/2276
-
-### Keep the error path when redacting subgraph errors ([Issue #1818](https://github.com/apollographql/router/issues/1818))
-
-Error redaction was erasing the error's path, which made it impossible to affect the errors to deferred responses. Now the redacted errors keep the path. Since the response shape for the primary and deferred responses are defined from the API schema, there is no possibility of leaking internal schema information here.
-
-By [@Geal](https://github.com/geal) in https://github.com/apollographql/router/pull/2273
-
-### Wrong urldecoding for variables in get requests ([Issue #2248](https://github.com/apollographql/router/issues/2248))
-
-Using APQs, any '+' characters would be replaced by spaces in variables, breaking for instance datetimes with timezone info.
-
-By [@neominik](https://github.com/neominik) in https://github.com/apollographql/router/pull/2249
 
 ## 🛠 Maintenance
 
@@ -129,54 +32,4 @@
 
 For more details about the new axum release, please read the [changelog](https://github.com/tokio-rs/axum/releases/tag/axum-v0.6.0)
 
-By [@bnjjj](https://github.com/bnjjj) in https://github.com/apollographql/router/pull/2303
-
-### Add outgoing request URLs for the subgraph calls in the OTEL spans ([Issue #2280](https://github.com/apollographql/router/issues/2280))
-
-Add attribute named `http.url` containing the subgraph URL in span `subgraph_request`.
-
-By [@bnjjj](https://github.com/bnjjj) in https://github.com/apollographql/router/pull/2291
-
-### Return more consistent errors ([Issue #2101](https://github.com/apollographql/router/issues/2101))
-
-Change some of our errors we returned by following [this specs](https://www.apollographql.com/docs/apollo-server/data/errors/). It adds a `code` field in `extensions` describing the current error. 
-
-By [@bnjjj](https://github.com/bnjjj) in https://github.com/apollographql/router/pull/2178
-
-## 🥼 Experimental
-
-### Introduce a `router_service` ([Issue #1496](https://github.com/apollographql/router/issues/1496))
-
-A `router_service` is now part of our service stack, which allows plugin developers to process raw http requests and raw http responses, that wrap the already available `supergraph_service`
-
-By [@o0Ignition0o](https://github.com/o0Ignition0o) in https://github.com/apollographql/router/pull/2170
-
-### Introduce an externalization mechanism based on `router_service` ([Issue #1916](https://github.com/apollographql/router/issues/1916))
-
-If external extensibility is configured, then a block of data is transmitted (encoded as JSON) to an endpoint via an HTTP POST request. The router will process the response to the POST request before resuming execution.
-
-Conceptually, an external co-processor performs the same functionality as you may provide via a rust plugin or a rhai script within the router. The difference is the protocol which governs the interaction between the router and the co-processor.
-
-Sample configuration:
-
-```yaml
-plugins:
-  experimental.external:
-    url: http://127.0.0.1:8081 # mandatory URL which is the address of the co-processor
-    timeout: 2s # optional timeout (2 seconds in this example). If not set, defaults to 1 second
-    stages: # In future, multiple stages may be configurable
-      router: # Currently, the only valid value is router
-        request: # What data should we transmit to the co-processor from the router request?
-          headers: true # All of these data content attributes are optional and false by default.
-          context: true
-          body: true
-          sdl: true
-        response: # What data should we transmit to the co-processor from the router response?
-          headers: true
-          context: true
-```
-
-By [@garypen](https://github.com/garypen) in https://github.com/apollographql/router/pull/2229
-=======
-# [x.x.x] (unreleased) - 2022-mm-dd
->>>>>>> eb6b6d88
+By [@bnjjj](https://github.com/bnjjj) in https://github.com/apollographql/router/pull/2303