--- conflicted
+++ resolved
@@ -530,11 +530,7 @@
     use crate::configuration::Sandbox;
     use crate::configuration::Supergraph;
     use crate::services::router;
-<<<<<<< HEAD
     use crate::services::router::body;
-=======
-    use crate::services::router::body::full;
->>>>>>> 90a5a47a
 
     #[tokio::test]
     async fn it_makes_sure_same_listenaddrs_are_accepted() {
@@ -564,11 +560,7 @@
         let endpoint = service_fn(|req: router::Request| async move {
             Ok::<_, BoxError>(router::Response {
                 response: http::Response::builder()
-<<<<<<< HEAD
                     .body::<crate::services::router::Body>(body::full("this is a test".to_string()))
-=======
-                    .body::<crate::services::router::Body>(full("this is a test"))
->>>>>>> 90a5a47a
                     .unwrap(),
                 context: req.context,
             })
@@ -607,11 +599,7 @@
         let endpoint = service_fn(|req: router::Request| async move {
             Ok::<_, BoxError>(router::Response {
                 response: http::Response::builder()
-<<<<<<< HEAD
                     .body::<crate::services::router::Body>(body::full("this is a test".to_string()))
-=======
-                    .body::<crate::services::router::Body>(full("this is a test"))
->>>>>>> 90a5a47a
                     .unwrap(),
                 context: req.context,
             })
