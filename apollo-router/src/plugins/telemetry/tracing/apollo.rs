--- conflicted
+++ resolved
@@ -45,23 +45,14 @@
             .router_id(router_id())
             .buffer_size(self.buffer_size)
             .field_execution_sampler(&self.field_level_instrumentation_sampler)
-<<<<<<< HEAD
-            .usage_reports_exporter_config(&self.traces.usage_reports.exporter)
-            .otlp_exporter_config(&self.traces.otlp.exporter)
-=======
             .batch_processor_config(&self.tracing.batch_processor)
->>>>>>> 1d95f862
             .errors_configuration(&self.errors)
             .use_legacy_request_span(matches!(spans_config.mode, SpanMode::Deprecated))
             .metrics_reference_mode(self.metrics_reference_mode)
             .build()?;
         Ok(builder.with_span_processor(
             BatchSpanProcessor::builder(exporter, NamedTokioRuntime::new("apollo-tracing"))
-<<<<<<< HEAD
-                .with_batch_config(self.traces.otlp.exporter.clone().into())
-=======
                 .with_batch_config(self.tracing.batch_processor.clone().into())
->>>>>>> 1d95f862
                 .build(),
         ))
     }
