--- conflicted
+++ resolved
@@ -855,11 +855,7 @@
 }
 
 #[tokio::test]
-<<<<<<< HEAD
-async fn errors_in_extensions() {
-=======
 async fn scopes_directive_dry_run() {
->>>>>>> d5cbb98e
     let subgraphs = MockedSubgraphs([
     ("user", MockSubgraph::builder().with_json(
             serde_json::json!{{
@@ -899,13 +895,7 @@
         "authorization": {
             "preview_directives": {
                 "enabled": true,
-<<<<<<< HEAD
-                "errors": {
-                    "response": "extensions"
-                }
-=======
                 "dry_run": true,
->>>>>>> d5cbb98e
             }
         }}))
         .unwrap()
@@ -942,4 +932,86 @@
         .unwrap();
 
     insta::assert_json_snapshot!(response);
+}
+
+#[tokio::test]
+async fn errors_in_extensions() {
+    let subgraphs = MockedSubgraphs([
+    ("user", MockSubgraph::builder().with_json(
+            serde_json::json!{{
+                "query": "query($representations:[_Any!]!){_entities(representations:$representations){...on User{name}}}",
+                "variables": {"representations": [{ "__typename": "User", "id":0 }],}
+            }},
+            serde_json::json! {{ "data": { "_entities":[{"name":"Ada"}] } }},
+        ).with_json(
+            serde_json::json!{{
+                "query": "query($representations:[_Any!]!){_entities(representations:$representations){...on User{name phone}}}",
+                "variables": {"representations": [{ "__typename": "User", "id":0 }],}
+            }},
+            serde_json::json! {{ "data": { "_entities":[{"name":"Ada", "phone": "1234"}] } }},
+        ).build()),
+    ("orga", MockSubgraph::builder().with_json(
+        serde_json::json!{{"query":"{orga(id:1){id}}"}},
+        serde_json::json!{{"data": {"orga": { "id": 1 }}}}
+    ).with_json(
+        serde_json::json!{{"query":"{orga(id:1){id creatorUser{__typename id}}}"}},
+        serde_json::json!{{"data": {"orga": { "id": 1, "creatorUser": { "__typename": "User", "id": 0 } }}}}
+    ).with_json(
+        serde_json::json!{{"query":"{orga(id:1){id creatorUser{id name}}}"}},
+        serde_json::json!{{"data": {"orga": { "id": 1, "creatorUser": { "id": 0, "name":"Ada" } }}}}
+    )
+    .with_json(
+        serde_json::json!{{"query":"{orga(id:1){id creatorUser{id name phone}}}"}},
+        serde_json::json!{{"data": {"orga": { "id": 1, "creatorUser": { "id": 0, "name":"Ada", "phone": "1234" } }}}}
+    )
+    .build())
+].into_iter().collect());
+
+    let service = TestHarness::builder()
+        .configuration_json(serde_json::json!({
+        "include_subgraph_errors": {
+            "all": true
+        },
+        "authorization": {
+            "preview_directives": {
+                "enabled": true,
+                "errors": {
+                    "response": "extensions"
+                }
+            }
+        }}))
+        .unwrap()
+        .schema(SCOPES_SCHEMA)
+        .extra_plugin(subgraphs)
+        .build_router()
+        .await
+        .unwrap();
+
+    let req = graphql::Request {
+        query: Some("query { orga(id: 1) { id creatorUser { id name phone } } }".to_string()),
+        ..Default::default()
+    };
+    let request = router::Request {
+        context: Context::new(),
+        router_request: http::Request::builder()
+            .method("POST")
+            .header(CONTENT_TYPE, "application/json")
+            .header(ACCEPT, "application/json")
+            .body(serde_json::to_vec(&req).unwrap().into())
+            .unwrap(),
+    };
+
+    let response = service
+        .clone()
+        .oneshot(request)
+        .await
+        .unwrap()
+        .into_graphql_response_stream()
+        .await
+        .next()
+        .await
+        .unwrap()
+        .unwrap();
+
+    insta::assert_json_snapshot!(response);
 }