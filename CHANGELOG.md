--- conflicted
+++ resolved
@@ -8,22 +8,9 @@
 ## 🚀 Features
 - **Add version flag to router** ([PR #805](https://github.com/apollographql/router/pull/805))
 
-<<<<<<< HEAD
-</THIS IS AN EXAMPLE, DO NOT REMOVE> -->
-<!--
-[x.x.x] (unreleased) - 2022-mm-dd
-> Important: X breaking changes below, indicated by **❗ BREAKING ❗**
-## ❗ BREAKING ❗
-## 🚀 Features
-## 🐛 Fixes
-## 🛠 Maintenance
-## 📚 Documentation
--->
-=======
   You can now provider a `--version or -V` flag to the router. It will output version information and terminate.
 
 - **New startup message** ([PR #780](https://github.com/apollographql/router/pull/780))
->>>>>>> e38c848f
 
   The router startup message was updated with more links to documentation and version information.
 
@@ -49,23 +36,19 @@
   ```yaml
   telemetry:
     metrics:
-      prometheus:
-        # By setting this endpoint you enable the prometheus exporter
-        # All our endpoints exposed by plugins are namespaced by the name of the plugin
-        # Then to access to this prometheus endpoint, the full url path will be `/plugins/apollo.telemetry/metrics`
-        enabled: true
+      exporter:
+        prometheus:
+          # By setting this endpoint you enable the prometheus exporter
+          # All our endpoints exposed by plugins are namespaced by the name of the plugin
+          # Then to access to this prometheus endpoint, the full url path will be `/plugins/apollo.telemetry/metrics`
+          endpoint: "/metrics"
     ```
 
 - **Add experimental support of `custom_endpoint` method in `Plugin` trait** ([PR #738](https://github.com/apollographql/router/pull/738))
 
   The `custom_endpoint` method lets you declare a new endpoint exposed for your plugin. For now it's only accessible for official `apollo.` plugins and for `experimental.`. The return type of this method is a Tower [`Service`]().
   
-<<<<<<< HEAD
-- **configurable subgraph error redaction** ([797](https://github.com/apollographql/router/issues/797))
-
-=======
 - **configurable subgraph error redaction** ([PR #797](https://github.com/apollographql/router/issues/797))
->>>>>>> e38c848f
   By default, subgraph errors are not propagated to the user. This experimental plugin allows messages to be propagated either for all subgraphs or on
   an individual subgraph basis. Individual subgraph configuration overrides the default (all) configuration. The configuration mechanism is similar
   to that used in the `headers` plugin:
@@ -74,64 +57,6 @@
     experimental.include_subgraph_errors:
       all: true
   ```
-<<<<<<< HEAD
-  See the docs for more examples.
-- **Datadog support** [PR #782](https://github.com/apollographql/router/pull/782)
-
-  Datadog support has been added via `telemetry` yaml configuration.
-
-- **Yaml env variable expansion** [PR #782](https://github.com/apollographql/router/pull/782)
-
-  All values in the router configuration outside the `server` section may use environment variable expansion.
-  Unix style expansion is used. Either:
-
-  * `${ENV_VAR_NAME}`- Expands to the environment variable `ENV_VAR_NAME`.
-  * `${ENV_VAR_NAME:some_default}` - Expands to `ENV_VAR_NAME` or `some_default` if the environment variable did not exist.
-
-  Only values may be expanded (not keys):
-  ```yaml {4,8} title="router.yaml"
-  example:
-    passord: "${MY_PASSWORD}" 
-  ```
-- **Telemetry simplification** [PR #782](https://github.com/apollographql/router/pull/782)
-
-  Telemetry configuration has been reworked to focus exporters rather than OpenTelemetry. Users can focus on what they are tying to integrate with rather than the fact that OpenTelemetry is used in the Apollo Router under the hood.
-
-  ```yaml
-  telemetry:
-    apollo:
-      endpoint:
-      apollo_graph_ref:
-      apollo_key:
-    metrics:
-      prometheus:
-        enabled: true
-    tracing:
-      propagation:
-        # Propagation is automatically enabled for any exporters that are enabled,
-        # but you can enable extras. This is mostly to support otlp and opentracing.
-        zipkin: true
-        datadog: false
-        trace_context: false
-        jaeger: false
-        baggage: false
-  
-      otlp:
-        endpoint: default
-        protocol: grpc
-        http:
-          ..
-        grpc:
-          ..
-      zipkin:
-        agent:
-          endpoint: default
-      jaeger:
-        agent:
-          endpoint: default
-      datadog:
-        endpoint: default
-=======
 
 - **Add a trace level log for subgraph queries** ([PR #808](https://github.com/apollographql/router/issues/808))
 
@@ -140,7 +65,6 @@
 
   ```
   router -s supergraph.graphql --log info,apollo_router_core::query_planner::log=trace
->>>>>>> e38c848f
   ```
 
 ## 🐛 Fixes
