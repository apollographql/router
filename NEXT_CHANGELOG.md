--- conflicted
+++ resolved
@@ -34,80 +34,6 @@
 
 By [@Geal](https://github.com/geal) in https://github.com/apollographql/router/pull/2184
 
-<<<<<<< HEAD
-Note: If a configuration has errors after upgrading then the configuration will not be upgraded automatically.
-
-From the CLI users can run:
-* `router config upgrade <path_to_router.yaml>` to output configuration that has been upgraded to match the latest config format.
-* `router config upgrade --diff <path_to_router.yaml>` to output a diff e.g.
-```
- telemetry:
-   apollo:
-     client_name_header: apollographql-client-name
-   metrics:
-     common:
-       attributes:
--        router:
-+        supergraph:
-           request:
-             header:
-             - named: "1" # foo
-```
-
-There are situations where comments and whitespace are not preserved. This may be improved in future.
-
-By [@bryncooke](https://github.com/bryncooke) in https://github.com/apollographql/router/pull/2116, https://github.com/apollographql/router/pull/2162
-
-### *Experimental* 🥼 subgraph request retry ([Issue #338](https://github.com/apollographql/router/issues/338), [Issue #1956](https://github.com/apollographql/router/issues/1956))
-
-Implements subgraph request retries, using Finagle's retry buckets algorithm:
-- it defines a minimal number of retries per second (`min_per_sec`, default is 10 retries per second), to
-bootstrap the system or for low traffic deployments
-- for each successful request, we add a "token" to the bucket, those tokens expire after `ttl` (default: 10 seconds)
-- the number of available additional retries is a part of the number of tokens, defined by `retry_percent` (default is 0.2)
-
-Request retries are disabled by default on mutations.
-
-This is activated in the `traffic_shaping` plugin, either globally or per subgraph:
-
-```yaml
-traffic_shaping:
-  all:
-    experimental_retry:
-      min_per_sec: 10
-      ttl: 10s
-      retry_percent: 0.2
-      retry_mutations: false
-  subgraphs:
-    accounts:
-      experimental_retry:
-        min_per_sec: 20
-```
-
-By [@Geal](https://github.com/Geal) in https://github.com/apollographql/router/pull/2006 and https://github.com/apollographql/router/pull/2160
-
-### *Experimental* 🥼 Caching configuration ([Issue #2075](https://github.com/apollographql/router/issues/2075))
-
-Split Redis cache configuration for APQ and query planning:
-
-```yaml
-supergraph:
-  apq:
-    experimental_cache:
-      in_memory:
-        limit: 512
-      redis:
-        urls: ["redis://..."]
-  query_planning:
-    experimental_cache:
-      in_memory:
-        limit: 512
-      redis:
-        urls: ["redis://..."]
-```
-
-By [@Geal](https://github.com/Geal) in https://github.com/apollographql/router/pull/2155
-
 ## 🐛 Fixes
 
 ### wait for opentelemetry tracer provider to shutdown ([PR #2191](https://github.com/apollographql/router/pull/2191))
@@ -115,27 +41,6 @@
 When we drop Telemetry we spawn a thread to perform the global opentelemetry trace provider shutdown. The documentation of this function indicates that "This will invoke the shutdown method on all span processors. span processors should export remaining spans before return". We should give that process some time to complete (5 seconds currently) before returning from the `drop`. This will provide more opportunity for spans to be exported.
 
 By [@garypen](https://github.com/garypen) in https://github.com/apollographql/router/pull/2191
-
-### fix build_docker_image.sh script when using default repo ([PR #2163](https://github.com/apollographql/router/pull/2163))
-
-Adding the `-r` flag recently broke the existing functionality to build from the default repo using `-b`. This fixes that.
-
-By [@garypen](https://github.com/garypen) in https://github.com/apollographql/router/pull/2163
-
-### Improve errors when subgraph returns non-GraphQL response with a non-2xx status code ([Issue #2117](https://github.com/apollographql/router/issues/2117))
-
-The error response will now contain the status code and status name. Example: `HTTP fetch failed from 'my-service': 401 Unauthorized`
-
-By [@col](https://github.com/col) in https://github.com/apollographql/router/pull/2118
-
-### handle mutations containing @defer ([Issue #2099](https://github.com/apollographql/router/issues/2099))
-
-The Router generates partial query shapes corresponding to the primary and deferred responses,
-to validate the data sent back to the client. Those query shapes were invalid for mutations.
-
-By [@Geal](https://github.com/Geal) in https://github.com/apollographql/router/pull/2102
-=======
->>>>>>> fdb57cc7
 
 ## 🛠 Maintenance
 
