# Changelog for the next release

All notable changes to Router will be documented in this file.

This project adheres to [Semantic Versioning](https://semver.org/spec/v2.0.0.html).

<!-- <THIS IS AN EXAMPLE, DO NOT REMOVE>

# [x.x.x] (unreleased) - 2022-mm-dd
> Important: X breaking changes below, indicated by **❗ BREAKING ❗**
## ❗ BREAKING ❗
## 🚀 Features
## 🐛 Fixes
## 🛠 Maintenance
## 📚 Documentation

## Example section entry format

### Headline ([Issue #ISSUE_NUMBER](https://github.com/apollographql/router/issues/ISSUE_NUMBER))

Description! And a link to a [reference](http://url)

By [@USERNAME](https://github.com/USERNAME) in https://github.com/apollographql/router/pull/PULL_NUMBER
-->

# [x.x.x] (unreleased) - 2022-mm-dd

## ❗ BREAKING ❗
## 🚀 Features

<<<<<<< HEAD
### Support serviceMonitor in helm chart

`kube-prometheus-stack` ignores scrape annotations, so a `serviceMonitor` CRD is required to scrape a given target to avoid scrape_configs. 

By [@hobbsh](https://github.com/hobbsh) in https://github.com/apollographql/router/pull/1853
=======
### Add support of dynamic header injection ([Issue #1755](https://github.com/apollographql/router/issues/1755))

+ Insert static header

```yaml
headers:
  all: # Header rules for all subgraphs
    request:
    - insert:
        name: "sent-from-our-apollo-router"
        value: "indeed"
```

+ Insert header from context

```yaml
headers:
  all: # Header rules for all subgraphs
    request:
    - insert:
        name: "sent-from-our-apollo-router-context"
        from_context: "my_key_in_context"
```

+ Insert header from request body

```yaml
headers:
  all: # Header rules for all subgraphs
    request:
    + insert:
        name: "sent-from-our-apollo-router-request-body"
        path: ".operationName" # It's a JSON path query to fetch the operation name from request body
        default: "UNKNOWN" # If no operationName has been specified
```


By [@bnjjj](https://github.com/bnjjj) in https://github.com/apollographql/router/pull/1830
>>>>>>> 6ddd740b

## 🐛 Fixes

### Do not erase errors when missing `_entities` ([Issue #1863](https://github.com/apollographql/router/issues/1863))

in a federated query, if the subgraph returned a response with errors and a null or absent data field, the router
was ignoring the subgraph error and instead returning an error complaining about the missing` _entities` field.
This will now aggregate the subgraph error and the missing `_entities` error.

By [@Geal](https://github.com/Geal) in https://github.com/apollographql/router/pull/1870

## 🛠 Maintenance

### Query plan execution refactoring ([PR #1843](https://github.com/apollographql/router/pull/1843))

This splits the query plan execution in multiple modules to make the code more manageable.

By [@Geal](https://github.com/Geal) in https://github.com/apollographql/router/pull/1843

### Remove `Buffer` from APQ ([PR #1641](https://github.com/apollographql/router/pull/1641))

This removes `tower::Buffer` usage from the Automated Persisted Queries implementation to improve reliability.

By [@Geal](https://github.com/Geal) in https://github.com/apollographql/router/pull/1641

## 📚 Documentation<|MERGE_RESOLUTION|>--- conflicted
+++ resolved
@@ -28,13 +28,12 @@
 ## ❗ BREAKING ❗
 ## 🚀 Features
 
-<<<<<<< HEAD
 ### Support serviceMonitor in helm chart
 
 `kube-prometheus-stack` ignores scrape annotations, so a `serviceMonitor` CRD is required to scrape a given target to avoid scrape_configs. 
 
 By [@hobbsh](https://github.com/hobbsh) in https://github.com/apollographql/router/pull/1853
-=======
+
 ### Add support of dynamic header injection ([Issue #1755](https://github.com/apollographql/router/issues/1755))
 
 + Insert static header
@@ -73,7 +72,6 @@
 
 
 By [@bnjjj](https://github.com/bnjjj) in https://github.com/apollographql/router/pull/1830
->>>>>>> 6ddd740b
 
 ## 🐛 Fixes
 
