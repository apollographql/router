--- conflicted
+++ resolved
@@ -1535,7 +1535,6 @@
     router.assert_reloaded().await;
 
     router.assert_metrics_contains(expected_metric, None).await;
-<<<<<<< HEAD
 }
 
 #[tokio::test(flavor = "multi_thread")]
@@ -1968,6 +1967,4 @@
     router
         .assert_redis_cache_contains(example_cache_key, None)
         .await;
-=======
->>>>>>> f65c6b99
 }