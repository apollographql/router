---
source: apollo-federation/src/sources/connect/validation/mod.rs
expression: "format!(\"{:#?}\", result.errors)"
input_file: apollo-federation/src/sources/connect/validation/test_data/invalid_namespace_in_body_selection.graphql
---
[
    Message {
<<<<<<< HEAD
        code: InvalidJsonSelection,
        message: "In `@connect(http: {body:})` on `Mutation.createUser`: variable `$status` is not valid at this location, must be one of $args, $config, $context, $request, $this",
=======
        code: InvalidBody,
        message: "In `@connect(http: {body:})` on `Mutation.createUser`: $status is not valid here, must be one of $args, $config, $context",
>>>>>>> 5b59b42c
        locations: [
            21:17..21:24,
        ],
    },
]<|MERGE_RESOLUTION|>--- conflicted
+++ resolved
@@ -5,13 +5,8 @@
 ---
 [
     Message {
-<<<<<<< HEAD
-        code: InvalidJsonSelection,
-        message: "In `@connect(http: {body:})` on `Mutation.createUser`: variable `$status` is not valid at this location, must be one of $args, $config, $context, $request, $this",
-=======
         code: InvalidBody,
         message: "In `@connect(http: {body:})` on `Mutation.createUser`: $status is not valid here, must be one of $args, $config, $context",
->>>>>>> 5b59b42c
         locations: [
             21:17..21:24,
         ],
