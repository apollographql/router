--- conflicted
+++ resolved
@@ -280,15 +280,11 @@
         } = mapped_response
         {
             if let Some(Value::String(error_code)) = mapped_error.extensions.get("code") {
-<<<<<<< HEAD
                 emit_error_event(
                     error_code.as_str(),
                     &mapped_error.message,
                     mapped_error.path.clone(),
                 );
-=======
-                emit_error_event(error_code.as_str(), &mapped_error.message);
->>>>>>> 2dc9c8b6
             }
         }
 
