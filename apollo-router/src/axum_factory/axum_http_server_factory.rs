--- conflicted
+++ resolved
@@ -316,11 +316,7 @@
             let (main_server, main_shutdown_sender) = serve_router_on_listen_addr(
                 main_listener,
                 all_routers.main.1,
-<<<<<<< HEAD
-=======
-                true,
                 http_config.clone(),
->>>>>>> 2d25fec4
                 all_connections_stopped_sender.clone(),
             );
 
@@ -358,11 +354,7 @@
                         let (server, shutdown_sender) = serve_router_on_listen_addr(
                             listener,
                             router,
-<<<<<<< HEAD
-=======
-                            false,
                             http_config.clone(),
->>>>>>> 2d25fec4
                             all_connections_stopped_sender.clone(),
                         );
                         (
