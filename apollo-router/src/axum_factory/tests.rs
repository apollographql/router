use std::collections::HashMap;
use std::io;
use std::net::SocketAddr;
use std::pin::Pin;
use std::str::FromStr;
use std::sync::atomic::AtomicU32;
use std::sync::atomic::Ordering;
use std::sync::Arc;
use std::time::Duration;

use async_compression::tokio::write::GzipDecoder;
use async_compression::tokio::write::GzipEncoder;
use axum::body::BoxBody;
use futures::future::BoxFuture;
use futures::stream;
use futures::stream::poll_fn;
use futures::Future;
use futures::StreamExt;
use http::header::ACCEPT_ENCODING;
use http::header::CONTENT_ENCODING;
use http::header::CONTENT_TYPE;
use http::header::{self};
use http::HeaderMap;
use http::HeaderValue;
use http_body::Body;
use mime::APPLICATION_JSON;
use mockall::mock;
use multimap::MultiMap;
use reqwest::header::ACCEPT;
use reqwest::header::ACCESS_CONTROL_ALLOW_HEADERS;
use reqwest::header::ACCESS_CONTROL_ALLOW_METHODS;
use reqwest::header::ACCESS_CONTROL_ALLOW_ORIGIN;
use reqwest::header::ACCESS_CONTROL_MAX_AGE;
use reqwest::header::ACCESS_CONTROL_REQUEST_HEADERS;
use reqwest::header::ACCESS_CONTROL_REQUEST_METHOD;
use reqwest::header::ORIGIN;
use reqwest::redirect::Policy;
use reqwest::Client;
use reqwest::Method;
use reqwest::StatusCode;
use serde_json::json;
use serde_json_bytes::Value;
use test_log::test;
use tokio::io::AsyncRead;
use tokio::io::AsyncReadExt;
use tokio::io::AsyncWriteExt;
#[cfg(unix)]
use tokio::io::BufReader;
use tokio::sync::mpsc;
use tokio_util::io::StreamReader;
use tower::service_fn;
use tower::BoxError;
use tower::Service;
use tower::ServiceExt;

pub(crate) use super::axum_http_server_factory::make_axum_router;
use super::*;
use crate::configuration::cors::Cors;
use crate::configuration::HealthCheck;
use crate::configuration::Homepage;
use crate::configuration::Sandbox;
use crate::configuration::Supergraph;
use crate::graphql;
use crate::http_server_factory::HttpServerFactory;
use crate::http_server_factory::HttpServerHandle;
use crate::json_ext::Path;
use crate::plugin::test::MockSubgraph;
use crate::router_factory::create_plugins;
use crate::router_factory::Endpoint;
use crate::router_factory::RouterFactory;
use crate::services::layers::static_page::home_page_content;
use crate::services::layers::static_page::sandbox_page_content;
use crate::services::new_service::ServiceFactory;
use crate::services::router;
use crate::services::router_service;
use crate::services::router_service::RouterCreator;
use crate::services::supergraph;
use crate::services::PluggableSupergraphServiceBuilder;
use crate::services::RouterRequest;
use crate::services::RouterResponse;
use crate::services::SupergraphResponse;
use crate::services::MULTIPART_DEFER_CONTENT_TYPE;
use crate::spec::Schema;
use crate::test_harness::http_client;
use crate::test_harness::http_client::MaybeMultipart;
use crate::uplink::entitlement::EntitlementState;
use crate::ApolloRouterError;
use crate::Configuration;
use crate::Context;
use crate::ListenAddr;
use crate::TestHarness;

macro_rules! assert_header {
        ($response:expr, $header:expr, $expected:expr $(, $msg:expr)?) => {
            assert_eq!(
                $response
                    .headers()
                    .get_all($header)
                    .iter()
                    .map(|v|v.to_str().unwrap().to_string())
                    .collect::<Vec<_>>(),
                $expected
                $(, $msg)*
            );
        };
    }

/// `assert_header_contains` works like `assert_headers`,
/// except it doesn't care for the order of the items
macro_rules! assert_header_contains {
        ($response:expr, $header:expr, $expected:expr $(, $msg:expr)?) => {
            let header_values = $response
            .headers()
            .get_all($header)
            .iter()
            .map(|v|v.to_str().unwrap().to_string())
            .collect::<Vec<_>>();

            for e in $expected {
                assert!(
                    header_values
                        .iter()
                        .find(|header_value| header_value.contains(&e.to_string()))
                        .is_some(),
                    $($msg)*
                );
            }

        };
    }

mock! {
    #[derive(Debug)]
    pub(super) RouterService {
        fn service_call(&mut self, req: RouterRequest) -> impl Future<Output = Result<RouterResponse, BoxError>> + Send + 'static;
    }
}

type MockRouterServiceType = tower_test::mock::Mock<RouterRequest, RouterResponse>;

#[derive(Clone)]
struct TestRouterFactory {
    inner: MockRouterServiceType,
}

impl ServiceFactory<router::Request> for TestRouterFactory {
    type Service = MockRouterServiceType;

    fn create(&self) -> Self::Service {
        self.inner.clone()
    }
}

impl RouterFactory for TestRouterFactory {
    type RouterService = MockRouterServiceType;

    type Future = <<TestRouterFactory as ServiceFactory<router::Request>>::Service as Service<
        router::Request,
    >>::Future;

    fn web_endpoints(&self) -> MultiMap<ListenAddr, Endpoint> {
        MultiMap::new()
    }
}

async fn init(
    mut mock: impl Service<
            router::Request,
            Response = router::Response,
            Error = BoxError,
            Future = BoxFuture<'static, router::ServiceResult>,
        > + Send
        + 'static,
) -> (HttpServerHandle, Client) {
    let server_factory = AxumHttpServerFactory::new();
    let (service, mut handle) = tower_test::mock::spawn();

    tokio::spawn(async move {
        loop {
            while let Some((request, responder)) = handle.next_request().await {
                match mock.ready().await.unwrap().call(request).await {
                    Ok(response) => responder.send_response(response),
                    Err(err) => responder.send_error(err),
                }
            }
        }
    });
    let (all_connections_stopped_sender, _) = mpsc::channel::<()>(1);

    let server = server_factory
        .create(
            TestRouterFactory {
                inner: service.into_inner(),
            },
            Arc::new(
                Configuration::fake_builder()
                    .sandbox(
                        crate::configuration::Sandbox::fake_builder()
                            .enabled(true)
                            .build(),
                    )
                    .supergraph(
                        crate::configuration::Supergraph::fake_builder()
                            .introspection(true)
                            .build(),
                    )
                    .homepage(
                        crate::configuration::Homepage::fake_builder()
                            .enabled(false)
                            .build(),
                    )
                    .build()
                    .unwrap(),
            ),
            None,
            vec![],
            MultiMap::new(),
<<<<<<< HEAD
            all_connections_stopped_sender,
=======
            EntitlementState::Unentitled,
>>>>>>> 4f61bbfb
        )
        .await
        .expect("Failed to create server factory");
    let mut default_headers = HeaderMap::new();
    default_headers.insert(
        CONTENT_TYPE,
        HeaderValue::from_static(APPLICATION_JSON.essence_str()),
    );
    default_headers.insert(
        ACCEPT,
        HeaderValue::from_static(APPLICATION_JSON.essence_str()),
    );

    let client = reqwest::Client::builder()
        .default_headers(default_headers)
        .redirect(Policy::none())
        .build()
        .unwrap();
    (server, client)
}

pub(super) async fn init_with_config(
    mut router_service: impl Service<
            router::Request,
            Response = router::Response,
            Error = BoxError,
            Future = BoxFuture<'static, router::ServiceResult>,
        > + Send
        + 'static,
    conf: Arc<Configuration>,
    web_endpoints: MultiMap<ListenAddr, Endpoint>,
) -> Result<(HttpServerHandle, Client), ApolloRouterError> {
    let server_factory = AxumHttpServerFactory::new();
    let (service, mut handle) = tower_test::mock::spawn();
    let (all_connections_stopped_sender, _) = mpsc::channel::<()>(1);

    tokio::spawn(async move {
        loop {
            while let Some((request, responder)) = handle.next_request().await {
                match router_service.ready().await.unwrap().call(request).await {
                    Ok(response) => responder.send_response(response),
                    Err(err) => responder.send_error(err),
                }
            }
        }
    });
    let server = server_factory
        .create(
            TestRouterFactory {
                inner: service.into_inner(),
            },
            conf,
            None,
            vec![],
            web_endpoints,
<<<<<<< HEAD
            all_connections_stopped_sender,
=======
            EntitlementState::Unentitled,
>>>>>>> 4f61bbfb
        )
        .await?;
    let mut default_headers = HeaderMap::new();
    default_headers.insert(
        CONTENT_TYPE,
        HeaderValue::from_static(APPLICATION_JSON.essence_str()),
    );
    default_headers.insert(
        ACCEPT,
        HeaderValue::from_static(APPLICATION_JSON.essence_str()),
    );

    let client = reqwest::Client::builder()
        .default_headers(default_headers)
        .redirect(Policy::none())
        .build()
        .unwrap();
    Ok((server, client))
}

#[cfg(unix)]
async fn init_unix(
    mut mock: impl Service<
            router::Request,
            Response = router::Response,
            Error = BoxError,
            Future = BoxFuture<'static, router::ServiceResult>,
        > + Send
        + 'static,
    temp_dir: &tempfile::TempDir,
) -> HttpServerHandle {
    let server_factory = AxumHttpServerFactory::new();
    let (service, mut handle) = tower_test::mock::spawn();
    let (all_connections_stopped_sender, _) = mpsc::channel::<()>(1);

    tokio::spawn(async move {
        loop {
            while let Some((request, responder)) = handle.next_request().await {
                match mock.ready().await.unwrap().call(request).await {
                    Ok(response) => responder.send_response(response),
                    Err(err) => responder.send_error(err),
                }
            }
        }
    });

    server_factory
        .create(
            TestRouterFactory {
                inner: service.into_inner(),
            },
            Arc::new(
                Configuration::fake_builder()
                    .supergraph(
                        crate::configuration::Supergraph::fake_builder()
                            .listen(ListenAddr::UnixSocket(temp_dir.as_ref().join("sock")))
                            .build(),
                    )
                    .build()
                    .unwrap(),
            ),
            None,
            vec![],
            MultiMap::new(),
<<<<<<< HEAD
            all_connections_stopped_sender,
=======
            EntitlementState::Unentitled,
>>>>>>> 4f61bbfb
        )
        .await
        .expect("Failed to create server factory")
}

#[tokio::test]
async fn it_displays_sandbox() {
    let conf = Arc::new(
        Configuration::fake_builder()
            .sandbox(Sandbox::fake_builder().enabled(true).build())
            .homepage(Homepage::fake_builder().enabled(false).build())
            .supergraph(Supergraph::fake_builder().introspection(true).build())
            .build()
            .unwrap(),
    );

    let router_service = router_service::from_supergraph_mock_callback_and_configuration(
        move |_| {
            panic!("this should never be called");
        },
        conf.clone(),
    )
    .await;

    let (server, client) = init_with_config(router_service, conf, MultiMap::new())
        .await
        .unwrap();

    // Regular studio redirect
    let response = client
        .get(&format!(
            "{}/",
            server.graphql_listen_address().as_ref().unwrap()
        ))
        .header(ACCEPT, "text/html")
        .send()
        .await
        .unwrap();
    assert_eq!(
        response.status(),
        StatusCode::OK,
        "{}",
        response.text().await.unwrap()
    );
    assert_eq!(response.text().await.unwrap(), sandbox_page_content());
}

#[tokio::test]
async fn it_displays_sandbox_with_different_supergraph_path() {
    let conf = Arc::new(
        Configuration::fake_builder()
            .sandbox(Sandbox::fake_builder().enabled(true).build())
            .homepage(Homepage::fake_builder().enabled(false).build())
            .supergraph(
                Supergraph::fake_builder()
                    .introspection(true)
                    .path("/custom")
                    .build(),
            )
            .build()
            .unwrap(),
    );

    let router_service = router_service::from_supergraph_mock_callback_and_configuration(
        move |_| {
            panic!("this should never be called");
        },
        conf.clone(),
    )
    .await;
    let (server, client) = init_with_config(router_service, conf, MultiMap::new())
        .await
        .unwrap();

    // Regular studio redirect
    let response = client
        .get(&format!(
            "{}/custom",
            server.graphql_listen_address().as_ref().unwrap()
        ))
        .header(ACCEPT, "text/html")
        .send()
        .await
        .unwrap();
    assert_eq!(
        response.status(),
        StatusCode::OK,
        "{}",
        response.text().await.unwrap()
    );
    assert_eq!(response.text().await.unwrap(), sandbox_page_content());
}

#[tokio::test]
async fn it_compress_response_body() -> Result<(), ApolloRouterError> {
    let expected_response = graphql::Response::builder()
        .data(json!({"response": "yayyyyyyyyyyyyyyyyyyyyyyyyyyyyyyyyyyyyyyyyyyy"})) // Body must be bigger than 32 to be compressed
        .build();
    let example_response = expected_response.clone();
    let router_service = router_service::from_supergraph_mock_callback(move |req| {
        let example_response = example_response.clone();

        Ok(SupergraphResponse::new_from_graphql_response(
            example_response,
            req.context,
        ))
    })
    .await;
    let (server, client) = init(router_service).await;
    let url = format!("{}/", server.graphql_listen_address().as_ref().unwrap());

    // Post query
    let response = client
        .post(url.as_str())
        .header(ACCEPT_ENCODING, HeaderValue::from_static("gzip"))
        .body(json!({ "query": "query" }).to_string())
        .send()
        .await
        .unwrap()
        .error_for_status()
        .unwrap();
    assert_eq!(
        response.headers().get(&CONTENT_ENCODING),
        Some(&HeaderValue::from_static("gzip"))
    );

    // Decompress body
    let body_bytes = response.bytes().await.unwrap();
    let mut decoder = GzipDecoder::new(Vec::new());
    decoder.write_all(&body_bytes).await.unwrap();
    decoder.shutdown().await.unwrap();
    let response = decoder.into_inner();
    let graphql_resp: graphql::Response = serde_json::from_slice(&response).unwrap();
    assert_eq!(graphql_resp, expected_response);

    // Get query
    let response = client
        .get(url.as_str())
        .header(ACCEPT_ENCODING, HeaderValue::from_static("gzip"))
        .query(&json!({ "query": "query" }))
        .send()
        .await
        .unwrap()
        .error_for_status()
        .unwrap();

    assert_eq!(
        response.headers().get(header::CONTENT_TYPE),
        Some(&HeaderValue::from_static(APPLICATION_JSON.essence_str()))
    );
    assert_eq!(
        response.headers().get(&CONTENT_ENCODING),
        Some(&HeaderValue::from_static("gzip"))
    );

    // Decompress body
    let body_bytes = response.bytes().await.unwrap();
    let mut decoder = GzipDecoder::new(Vec::new());
    decoder.write_all(&body_bytes).await.unwrap();
    decoder.shutdown().await.unwrap();
    let response = decoder.into_inner();
    let graphql_resp: graphql::Response = serde_json::from_slice(&response).unwrap();
    assert_eq!(graphql_resp, expected_response);

    server.shutdown().await?;
    Ok(())
}

#[tokio::test]
async fn it_decompress_request_body() -> Result<(), ApolloRouterError> {
    let original_body = json!({ "query": "query" });
    let mut encoder = GzipEncoder::new(Vec::new());
    encoder
        .write_all(original_body.to_string().as_bytes())
        .await
        .unwrap();
    encoder.shutdown().await.unwrap();
    let compressed_body = encoder.into_inner();
    let expected_response = graphql::Response::builder()
        .data(json!({"response": "yayyyyyyyyyyyyyyyyyyyyyyyyyyyyyyyyyyyyyyyyyyy"})) // Body must be bigger than 32 to be compressed
        .build();
    let example_response = expected_response.clone();
    let router_service = router_service::from_supergraph_mock_callback(move |req| {
        let example_response = example_response.clone();
        assert_eq!(req.supergraph_request.into_body().query.unwrap(), "query");
        Ok(SupergraphResponse::new_from_graphql_response(
            example_response,
            req.context,
        ))
    })
    .await;
    let (server, client) = init(router_service).await;
    let url = format!("{}/", server.graphql_listen_address().as_ref().unwrap());

    // Post query
    let response = client
        .post(url.as_str())
        .header(CONTENT_ENCODING, HeaderValue::from_static("gzip"))
        .body(compressed_body.clone())
        .send()
        .await
        .unwrap()
        .error_for_status()
        .unwrap();

    assert_eq!(
        response.json::<graphql::Response>().await.unwrap(),
        expected_response,
    );

    server.shutdown().await?;
    Ok(())
}

#[tokio::test]
async fn malformed_request() -> Result<(), ApolloRouterError> {
    let (server, client) = init(router_service::empty().await).await;

    let response = client
        .post(format!(
            "{}/",
            server.graphql_listen_address().as_ref().unwrap()
        ))
        .body("Garbage")
        .send()
        .await
        .unwrap();
    assert_eq!(
        response.headers().get(CONTENT_TYPE).unwrap(),
        &HeaderValue::from_static("application/json")
    );
    assert_eq!(response.status(), StatusCode::BAD_REQUEST);
    let invalid_gql_req: graphql::Error = response.json().await.unwrap();
    assert_eq!(
        invalid_gql_req.extensions.get("code").unwrap(),
        &Value::from(String::from("INVALID_GRAPHQL_REQUEST"))
    );
    assert_eq!(
        invalid_gql_req.extensions.get("details").unwrap(),
        &Value::from(String::from(
            "failed to deserialize the request body into JSON: expected value at line 1 column 1"
        ))
    );
    assert_eq!(
        invalid_gql_req.message,
        "Invalid GraphQL request".to_string()
    );
    server.shutdown().await
}

#[tokio::test]
async fn response() -> Result<(), ApolloRouterError> {
    let expected_response = graphql::Response::builder()
        .data(json!({"response": "yay"}))
        .build();
    let example_response = expected_response.clone();
    let router_service = router_service::from_supergraph_mock_callback(move |req| {
        let example_response = example_response.clone();

        Ok(SupergraphResponse::new_from_graphql_response(
            example_response,
            req.context,
        ))
    })
    .await;
    let (server, client) = init(router_service).await;
    let url = format!("{}/", server.graphql_listen_address().as_ref().unwrap());

    // Post query
    let response = client
        .post(url.as_str())
        .body(json!({ "query": "query" }).to_string())
        .send()
        .await
        .unwrap()
        .error_for_status()
        .unwrap();

    assert_eq!(
        response.json::<graphql::Response>().await.unwrap(),
        expected_response,
    );

    // Get query
    let response = client
        .get(url.as_str())
        .query(&json!({ "query": "query" }))
        .send()
        .await
        .unwrap()
        .error_for_status()
        .unwrap();

    assert_eq!(
        response.headers().get(header::CONTENT_TYPE),
        Some(&HeaderValue::from_static(APPLICATION_JSON.essence_str()))
    );

    assert_eq!(
        response.json::<graphql::Response>().await.unwrap(),
        expected_response,
    );

    server.shutdown().await?;
    Ok(())
}

#[tokio::test]
async fn bad_response() -> Result<(), ApolloRouterError> {
    let (server, client) = init(router_service::empty().await).await;
    let url = format!("{}/test", server.graphql_listen_address().as_ref().unwrap());

    // Post query
    let err = client
        .post(url.as_str())
        .body(json!({ "query": "query" }).to_string())
        .send()
        .await
        .unwrap()
        .error_for_status()
        .expect_err("should be not found");

    assert!(err.is_status());
    assert_eq!(err.status(), Some(StatusCode::NOT_FOUND));

    // Get query
    let err = client
        .get(url.as_str())
        .query(&json!({ "query": "query" }))
        .send()
        .await
        .unwrap()
        .error_for_status()
        .expect_err("should be not found");

    assert!(err.is_status());
    assert_eq!(err.status(), Some(StatusCode::NOT_FOUND));

    server.shutdown().await?;
    Ok(())
}

#[tokio::test]
async fn response_with_root_wildcard() -> Result<(), ApolloRouterError> {
    let expected_response = graphql::Response::builder()
        .data(json!({"response": "yay"}))
        .build();
    let example_response = expected_response.clone();

    let router_service = router_service::from_supergraph_mock_callback(move |req| {
        let example_response = example_response.clone();
        Ok(SupergraphResponse::new_from_graphql_response(
            example_response,
            req.context,
        ))
    })
    .await;

    let conf = Configuration::fake_builder()
        .supergraph(
            crate::configuration::Supergraph::fake_builder()
                .path(String::from("/*"))
                .build(),
        )
        .build()
        .unwrap();
    let (server, client) =
        init_with_config(router_service, Arc::new(conf), MultiMap::new()).await?;
    let url = format!(
        "{}/graphql",
        server.graphql_listen_address().as_ref().unwrap()
    );

    // Post query
    let response = client
        .post(url.as_str())
        .body(json!({ "query": "query" }).to_string())
        .send()
        .await
        .unwrap()
        .error_for_status()
        .unwrap();

    assert_eq!(
        response.json::<graphql::Response>().await.unwrap(),
        expected_response,
    );

    // Post query without path
    let response = client
        .post(
            &server
                .graphql_listen_address()
                .as_ref()
                .unwrap()
                .to_string(),
        )
        .body(json!({ "query": "query" }).to_string())
        .send()
        .await
        .unwrap()
        .error_for_status()
        .unwrap();

    assert_eq!(
        response.json::<graphql::Response>().await.unwrap(),
        expected_response,
    );

    // Get query
    let response = client
        .get(url.as_str())
        .query(&json!({ "query": "query" }))
        .send()
        .await
        .unwrap()
        .error_for_status()
        .unwrap();

    assert_eq!(
        response.json::<graphql::Response>().await.unwrap(),
        expected_response,
    );

    server.shutdown().await?;
    Ok(())
}

#[tokio::test]
async fn response_with_custom_endpoint() -> Result<(), ApolloRouterError> {
    let expected_response = graphql::Response::builder()
        .data(json!({"response": "yay"}))
        .build();
    let example_response = expected_response.clone();

    let router_service = router_service::from_supergraph_mock_callback(move |req| {
        let example_response = example_response.clone();
        Ok(SupergraphResponse::new_from_graphql_response(
            example_response,
            req.context,
        ))
    })
    .await;

    let conf = Configuration::fake_builder()
        .supergraph(
            crate::configuration::Supergraph::fake_builder()
                .path(String::from("/graphql"))
                .build(),
        )
        .build()
        .unwrap();
    let (server, client) =
        init_with_config(router_service, Arc::new(conf), MultiMap::new()).await?;
    let url = format!(
        "{}/graphql",
        server.graphql_listen_address().as_ref().unwrap()
    );

    // Post query
    let response = client
        .post(url.as_str())
        .body(json!({ "query": "query" }).to_string())
        .send()
        .await
        .unwrap()
        .error_for_status()
        .unwrap();

    assert_eq!(
        response.json::<graphql::Response>().await.unwrap(),
        expected_response,
    );

    // Get query
    let response = client
        .get(url.as_str())
        .query(&json!({ "query": "query" }))
        .send()
        .await
        .unwrap()
        .error_for_status()
        .unwrap();

    assert_eq!(
        response.json::<graphql::Response>().await.unwrap(),
        expected_response,
    );

    server.shutdown().await?;
    Ok(())
}

#[tokio::test]
async fn response_with_custom_prefix_endpoint() -> Result<(), ApolloRouterError> {
    let expected_response = graphql::Response::builder()
        .data(json!({"response": "yay"}))
        .build();
    let example_response = expected_response.clone();
    let router_service = router_service::from_supergraph_mock_callback(move |req| {
        let example_response = example_response.clone();
        Ok(SupergraphResponse::new_from_graphql_response(
            example_response,
            req.context,
        ))
    })
    .await;

    let conf = Configuration::fake_builder()
        .supergraph(
            crate::configuration::Supergraph::fake_builder()
                .path(String::from("/:my_prefix/graphql"))
                .build(),
        )
        .build()
        .unwrap();
    let (server, client) =
        init_with_config(router_service, Arc::new(conf), MultiMap::new()).await?;
    let url = format!(
        "{}/prefix/graphql",
        server.graphql_listen_address().as_ref().unwrap()
    );

    // Post query
    let response = client
        .post(url.as_str())
        .body(json!({ "query": "query" }).to_string())
        .send()
        .await
        .unwrap()
        .error_for_status()
        .unwrap();

    assert_eq!(
        response.json::<graphql::Response>().await.unwrap(),
        expected_response,
    );

    // Get query
    let response = client
        .get(url.as_str())
        .query(&json!({ "query": "query" }))
        .send()
        .await
        .unwrap()
        .error_for_status()
        .unwrap();

    assert_eq!(
        response.json::<graphql::Response>().await.unwrap(),
        expected_response,
    );

    server.shutdown().await?;
    Ok(())
}

#[tokio::test]
async fn response_with_custom_endpoint_wildcard() -> Result<(), ApolloRouterError> {
    let expected_response = graphql::Response::builder()
        .data(json!({"response": "yay"}))
        .build();
    let example_response = expected_response.clone();

    let router_service = router_service::from_supergraph_mock_callback(move |req| {
        let example_response = example_response.clone();
        Ok(SupergraphResponse::new_from_graphql_response(
            example_response,
            req.context,
        ))
    })
    .await;

    let conf = Configuration::fake_builder()
        .supergraph(
            crate::configuration::Supergraph::fake_builder()
                .path(String::from("/graphql/*"))
                .build(),
        )
        .build()
        .unwrap();
    let (server, client) =
        init_with_config(router_service, Arc::new(conf), MultiMap::new()).await?;
    for url in &[
        format!(
            "{}/graphql/test",
            server.graphql_listen_address().as_ref().unwrap()
        ),
        format!(
            "{}/graphql/anothertest",
            server.graphql_listen_address().as_ref().unwrap()
        ),
    ] {
        // Post query
        let response = client
            .post(url.as_str())
            .body(json!({ "query": "query" }).to_string())
            .send()
            .await
            .unwrap()
            .error_for_status()
            .unwrap();

        assert_eq!(
            response.json::<graphql::Response>().await.unwrap(),
            expected_response,
        );

        // Get query
        let response = client
            .get(url.as_str())
            .query(&json!({ "query": "query" }))
            .send()
            .await
            .unwrap()
            .error_for_status()
            .unwrap();

        assert_eq!(
            response.json::<graphql::Response>().await.unwrap(),
            expected_response,
        );
    }

    server.shutdown().await?;
    Ok(())
}

#[tokio::test]
async fn response_failure() -> Result<(), ApolloRouterError> {
    let router_service = router_service::from_supergraph_mock_callback(move |req| {
        let example_response = crate::error::FetchError::SubrequestHttpError {
            service: "Mock service".to_string(),
            reason: "Mock error".to_string(),
        }
        .to_response();

        Ok(SupergraphResponse::new_from_graphql_response(
            example_response,
            req.context,
        ))
    })
    .await;
    let (server, client) = init(router_service).await;

    let response = client
        .post(format!(
            "{}/",
            server.graphql_listen_address().as_ref().unwrap()
        ))
        .body(
            json!(
            {
              "query": "query",
            })
            .to_string(),
        )
        .send()
        .await
        .unwrap()
        .json::<graphql::Response>()
        .await
        .unwrap();

    assert_eq!(
        response,
        crate::error::FetchError::SubrequestHttpError {
            service: "Mock service".to_string(),
            reason: "Mock error".to_string(),
        }
        .to_response()
    );
    server.shutdown().await
}

#[tokio::test]
async fn cors_preflight() -> Result<(), ApolloRouterError> {
    let conf = Configuration::fake_builder()
        .cors(Cors::builder().build())
        .supergraph(
            crate::configuration::Supergraph::fake_builder()
                .path(String::from("/graphql"))
                .build(),
        )
        .build()
        .unwrap();
    let (server, client) = init_with_config(
        router_service::empty().await,
        Arc::new(conf),
        MultiMap::new(),
    )
    .await?;

    let response = client
        .request(
            Method::OPTIONS,
            &format!(
                "{}/graphql",
                server.graphql_listen_address().as_ref().unwrap()
            ),
        )
        .header(ACCEPT, "text/html")
        .header(ORIGIN, "https://studio.apollographql.com")
        .header(ACCESS_CONTROL_REQUEST_METHOD, "POST")
        .header(
            ACCESS_CONTROL_REQUEST_HEADERS,
            "Content-type, x-an-other-test-header, apollo-require-preflight",
        )
        .send()
        .await
        .unwrap();

    assert_header!(
        &response,
        ACCESS_CONTROL_ALLOW_ORIGIN,
        vec!["https://studio.apollographql.com"],
        "Incorrect access control allow origin header"
    );
    let headers = response.headers().get_all(ACCESS_CONTROL_ALLOW_HEADERS);
    assert_header_contains!(
        &response,
        ACCESS_CONTROL_ALLOW_HEADERS,
        &["Content-type, x-an-other-test-header, apollo-require-preflight"],
        "Incorrect access control allow header header {headers:?}"
    );
    assert_header_contains!(
        &response,
        ACCESS_CONTROL_ALLOW_METHODS,
        &["GET", "POST", "OPTIONS"],
        "Incorrect access control allow methods header"
    );

    assert_eq!(response.status(), StatusCode::OK);

    server.shutdown().await
}

#[tokio::test]
async fn test_previous_health_check_returns_four_oh_four() {
    let (server, client) = init(router_service::empty().await).await;
    let url = format!(
        "{}/.well-known/apollo/server-health",
        server.graphql_listen_address().as_ref().unwrap()
    );

    let response = client.get(url).send().await.unwrap();
    assert_eq!(response.status(), StatusCode::NOT_FOUND);
}

#[test(tokio::test)]
async fn it_send_bad_content_type() -> Result<(), ApolloRouterError> {
    let query = "query";
    let operation_name = "operationName";

    let router_service = router_service::from_supergraph_mock_callback(|req| {
        Ok(SupergraphResponse::new_from_graphql_response(
            graphql::Response::builder()
                .data(json!({"response": "hey"}))
                .build(),
            req.context,
        ))
    })
    .await;

    let (server, client) = init(router_service).await;
    let url = format!("{}", server.graphql_listen_address().as_ref().unwrap());
    let response = client
        .post(url.as_str())
        .header(CONTENT_TYPE, "application/yaml")
        .body(json!({ "query": query, "operationName": operation_name }).to_string())
        .send()
        .await
        .unwrap();

    assert_eq!(response.status(), StatusCode::UNSUPPORTED_MEDIA_TYPE,);
    assert_eq!(
        response.headers().get(header::CONTENT_TYPE),
        Some(&HeaderValue::from_static(APPLICATION_JSON.essence_str()))
    );
    assert_eq!(
        response.text().await.unwrap(),
        r#"{"message":"'content-type' header can't be different from \"application/json\" or \"application/graphql-response+json\"","extensions":{"code":"INVALID_ACCEPT_HEADER"}}"#
    );

    server.shutdown().await
}

#[test(tokio::test)]
async fn it_sends_bad_accept_header() -> Result<(), ApolloRouterError> {
    let query = "query";
    let operation_name = "operationName";

    let router_service = router_service::from_supergraph_mock_callback(|req| {
        Ok(SupergraphResponse::new_from_graphql_response(
            graphql::Response::builder()
                .data(json!({"response": "hey"}))
                .build(),
            req.context,
        ))
    })
    .await;

    let (server, client) = init(router_service).await;
    let url = format!("{}", server.graphql_listen_address().as_ref().unwrap());
    let response = client
        .post(url.as_str())
        .header(ACCEPT, "foo/bar")
        .header(CONTENT_TYPE, APPLICATION_JSON.essence_str())
        .body(json!({ "query": query, "operationName": operation_name }).to_string())
        .send()
        .await
        .unwrap();

    assert_eq!(response.status(), StatusCode::NOT_ACCEPTABLE);
    assert_eq!(
        response.headers().get(header::CONTENT_TYPE),
        Some(&HeaderValue::from_static(APPLICATION_JSON.essence_str()))
    );
    assert_eq!(
        response.text().await.unwrap(),
        r#"{"message":"'accept' header can't be different from \\\"*/*\\\", \"application/json\", \"application/graphql-response+json\" or \"multipart/mixed;boundary=\\\"graphql\\\";deferSpec=20220824\"","extensions":{"code":"INVALID_ACCEPT_HEADER"}}"#
    );

    server.shutdown().await
}

#[test(tokio::test)]
async fn it_displays_homepage() {
    let conf = Arc::new(Configuration::fake_builder().build().unwrap());

    let router_service = router_service::from_supergraph_mock_callback_and_configuration(
        |req| {
            Ok(SupergraphResponse::new_from_graphql_response(
                graphql::Response::builder()
                    .data(json!({"response": "test"}))
                    .build(),
                req.context,
            ))
        },
        conf.clone(),
    )
    .await;

    let (server, client) = init_with_config(router_service, conf, MultiMap::new())
        .await
        .unwrap();
    let response = client
        .get(&format!(
            "{}/",
            server.graphql_listen_address().as_ref().unwrap()
        ))
        .header(ACCEPT, "text/html")
        .send()
        .await
        .unwrap();

    assert_eq!(response.status(), StatusCode::OK);
    assert_eq!(response.text().await.unwrap(), home_page_content());
    server.shutdown().await.unwrap();
}

#[test(tokio::test)]
async fn it_doesnt_display_disabled_homepage() {
    let conf = Arc::new(
        Configuration::fake_builder()
            .homepage(
                crate::configuration::Homepage::fake_builder()
                    .enabled(false)
                    .build(),
            )
            .build()
            .unwrap(),
    );

    let router_service = router_service::from_supergraph_mock_callback_and_configuration(
        |req| {
            Ok(SupergraphResponse::new_from_graphql_response(
                graphql::Response::builder()
                    .data(json!({"response": "test"}))
                    .build(),
                req.context,
            ))
        },
        conf.clone(),
    )
    .await;

    let (server, client) = init_with_config(router_service, conf, MultiMap::new())
        .await
        .unwrap();
    let response = client
        .get(&format!(
            "{}/",
            server.graphql_listen_address().as_ref().unwrap()
        ))
        .header(ACCEPT, "text/html")
        .header(ACCEPT, "*/*")
        .send()
        .await
        .unwrap();

    assert_eq!(
        response.status(),
        StatusCode::BAD_REQUEST,
        "{:?}",
        response.text().await
    );

    server.shutdown().await.unwrap();
}

#[test(tokio::test)]
async fn it_answers_to_custom_endpoint() -> Result<(), ApolloRouterError> {
    let endpoint = service_fn(|req: router::Request| async move {
        Ok::<_, BoxError>(
            http::Response::builder()
                .status(StatusCode::OK)
                .body(
                    format!(
                        "{} + {}",
                        req.router_request.method(),
                        req.router_request.uri().path()
                    )
                    .into(),
                )
                .unwrap()
                .into(),
        )
    })
    .boxed_clone();
    let mut web_endpoints = MultiMap::new();
    web_endpoints.insert(
        ListenAddr::SocketAddr("127.0.0.1:0".parse().unwrap()),
        Endpoint::from_router_service("/a-custom-path".to_string(), endpoint.clone().boxed()),
    );
    web_endpoints.insert(
        ListenAddr::SocketAddr("127.0.0.1:0".parse().unwrap()),
        Endpoint::from_router_service("/an-other-custom-path".to_string(), endpoint.boxed()),
    );

    let conf = Configuration::fake_builder().build().unwrap();
    let (server, client) =
        init_with_config(router_service::empty().await, Arc::new(conf), web_endpoints).await?;

    for path in &["/a-custom-path", "/an-other-custom-path"] {
        let response = client
            .get(&format!(
                "{}{}",
                server.graphql_listen_address().as_ref().unwrap(),
                path
            ))
            .send()
            .await
            .unwrap();

        assert_eq!(response.status(), StatusCode::OK);
        assert_eq!(response.text().await.unwrap(), format!("GET + {path}"));
    }

    for path in &["/a-custom-path", "/an-other-custom-path"] {
        let response = client
            .post(&format!(
                "{}{}",
                server.graphql_listen_address().as_ref().unwrap(),
                path
            ))
            .send()
            .await
            .unwrap();

        assert_eq!(response.status(), StatusCode::OK);
        assert_eq!(response.text().await.unwrap(), format!("POST + {path}"));
    }
    server.shutdown().await
}

#[test(tokio::test)]
async fn it_refuses_to_start_if_homepage_and_sandbox_are_enabled() {
    let error = Configuration::fake_builder()
        .homepage(crate::configuration::Homepage::fake_builder().build())
        .sandbox(
            crate::configuration::Sandbox::fake_builder()
                .enabled(true)
                .build(),
        )
        .build()
        .unwrap_err();

    assert_eq!(
            "sandbox and homepage cannot be enabled at the same time: disable the homepage if you want to enable sandbox",
            error.to_string()
        )
}

#[test(tokio::test)]
async fn it_refuses_to_start_if_sandbox_is_enabled_and_introspection_is_not() {
    let error = Configuration::fake_builder()
        .homepage(crate::configuration::Homepage::fake_builder().build())
        .sandbox(
            crate::configuration::Sandbox::fake_builder()
                .enabled(true)
                .build(),
        )
        .supergraph(
            crate::configuration::Supergraph::fake_builder()
                .introspection(false)
                .build(),
        )
        .build()
        .unwrap_err();

    assert_eq!(
            "sandbox and homepage cannot be enabled at the same time: disable the homepage if you want to enable sandbox",
            error.to_string()
        )
}

#[test(tokio::test)]
async fn it_refuses_to_bind_two_extra_endpoints_on_the_same_path() {
    let endpoint = service_fn(|req: router::Request| async move {
        Ok::<_, BoxError>(
            http::Response::builder()
                .status(StatusCode::OK)
                .body(
                    format!(
                        "{} + {}",
                        req.router_request.method(),
                        req.router_request.uri().path()
                    )
                    .into(),
                )
                .unwrap()
                .into(),
        )
    })
    .boxed_clone();

    let mut web_endpoints = MultiMap::new();
    web_endpoints.insert(
        ListenAddr::SocketAddr("127.0.0.1:0".parse().unwrap()),
        Endpoint::from_router_service("/a-custom-path".to_string(), endpoint.clone().boxed()),
    );
    web_endpoints.insert(
        ListenAddr::SocketAddr("127.0.0.1:0".parse().unwrap()),
        Endpoint::from_router_service("/a-custom-path".to_string(), endpoint.boxed()),
    );

    let conf = Configuration::fake_builder().build().unwrap();
    let error = init_with_config(router_service::empty().await, Arc::new(conf), web_endpoints)
        .await
        .unwrap_err();

    assert_eq!(
        "tried to register two endpoints on `127.0.0.1:0/a-custom-path`",
        error.to_string()
    )
}

#[tokio::test]
async fn cors_origin_default() -> Result<(), ApolloRouterError> {
    let (server, client) = init(router_service::empty().await).await;
    let url = format!("{}/", server.graphql_listen_address().as_ref().unwrap());

    let response =
        request_cors_with_origin(&client, url.as_str(), "https://studio.apollographql.com").await;
    assert_cors_origin(response, "https://studio.apollographql.com");

    let response =
        request_cors_with_origin(&client, url.as_str(), "https://this.wont.work.com").await;
    assert_not_cors_origin(response, "https://this.wont.work.com");
    Ok(())
}

#[tokio::test]
async fn cors_max_age() -> Result<(), ApolloRouterError> {
    let conf = Configuration::fake_builder()
        .cors(Cors::builder().max_age(Duration::from_secs(100)).build())
        .build()
        .unwrap();
    let (server, client) = init_with_config(
        router_service::empty().await,
        Arc::new(conf),
        MultiMap::new(),
    )
    .await?;
    let url = format!("{}/", server.graphql_listen_address().as_ref().unwrap());

    let response = request_cors_with_origin(&client, url.as_str(), "https://thisisatest.com").await;
    assert_cors_max_age(response, "100");

    Ok(())
}

#[tokio::test]
async fn cors_allow_any_origin() -> Result<(), ApolloRouterError> {
    let conf = Configuration::fake_builder()
        .cors(Cors::builder().allow_any_origin(true).build())
        .build()
        .unwrap();
    let (server, client) = init_with_config(
        router_service::empty().await,
        Arc::new(conf),
        MultiMap::new(),
    )
    .await?;
    let url = format!("{}/", server.graphql_listen_address().as_ref().unwrap());

    let response = request_cors_with_origin(&client, url.as_str(), "https://thisisatest.com").await;
    assert_cors_origin(response, "*");

    Ok(())
}

#[tokio::test]
async fn cors_origin_list() -> Result<(), ApolloRouterError> {
    let valid_origin = "https://thisoriginisallowed.com";

    let conf = Configuration::fake_builder()
        .cors(
            Cors::builder()
                .origins(vec![valid_origin.to_string()])
                .build(),
        )
        .build()
        .unwrap();
    let (server, client) = init_with_config(
        router_service::empty().await,
        Arc::new(conf),
        MultiMap::new(),
    )
    .await?;
    let url = format!("{}/", server.graphql_listen_address().as_ref().unwrap());

    let response = request_cors_with_origin(&client, url.as_str(), valid_origin).await;
    assert_cors_origin(response, valid_origin);

    let response =
        request_cors_with_origin(&client, url.as_str(), "https://thisoriginisinvalid").await;
    assert_not_cors_origin(response, "https://thisoriginisinvalid");

    Ok(())
}

#[tokio::test]
async fn cors_origin_regex() -> Result<(), ApolloRouterError> {
    let apollo_subdomains = "https://([a-z0-9]+[.])*apollographql[.]com";

    let conf = Configuration::fake_builder()
        .cors(
            Cors::builder()
                .origins(vec!["https://anexactmatchorigin.com".to_string()])
                .match_origins(vec![apollo_subdomains.to_string()])
                .build(),
        )
        .build()
        .unwrap();
    let (server, client) = init_with_config(
        router_service::empty().await,
        Arc::new(conf),
        MultiMap::new(),
    )
    .await?;
    let url = format!("{}/", server.graphql_listen_address().as_ref().unwrap());

    // regex tests
    let response =
        request_cors_with_origin(&client, url.as_str(), "https://www.apollographql.com").await;
    assert_cors_origin(response, "https://www.apollographql.com");
    let response =
        request_cors_with_origin(&client, url.as_str(), "https://staging.apollographql.com").await;
    assert_cors_origin(response, "https://staging.apollographql.com");
    let response =
        request_cors_with_origin(&client, url.as_str(), "https://thisshouldnotwork.com").await;
    assert_not_cors_origin(response, "https://thisshouldnotwork.com");

    // exact match tests
    let response =
        request_cors_with_origin(&client, url.as_str(), "https://anexactmatchorigin.com").await;
    assert_cors_origin(response, "https://anexactmatchorigin.com");

    // won't match
    let response =
        request_cors_with_origin(&client, url.as_str(), "https://thisshouldnotwork.com").await;
    assert_not_cors_origin(response, "https://thisshouldnotwork.com");

    Ok(())
}

async fn request_cors_with_origin(client: &Client, url: &str, origin: &str) -> reqwest::Response {
    client
        .request(Method::OPTIONS, url)
        .header("Origin", origin)
        .header("Access-Control-Request-Method", "POST")
        .header("Access-Control-Request-Headers", "content-type")
        .send()
        .await
        .unwrap()
}

fn assert_cors_origin(response: reqwest::Response, origin: &str) {
    assert!(response.status().is_success());
    let headers = response.headers();
    assert_headers_valid(&response);
    assert!(origin_valid(headers, origin));
}

fn assert_not_cors_origin(response: reqwest::Response, origin: &str) {
    assert!(response.status().is_success());
    let headers = response.headers();
    assert!(!origin_valid(headers, origin));
}

fn assert_cors_max_age(response: reqwest::Response, max_age: &str) {
    assert!(response.status().is_success());
    assert_headers_valid(&response);
    assert_header_contains!(response, ACCESS_CONTROL_MAX_AGE, &[max_age]);
}

fn assert_headers_valid(response: &reqwest::Response) {
    assert_header_contains!(response, ACCESS_CONTROL_ALLOW_METHODS, &["POST"]);
    assert_header_contains!(response, ACCESS_CONTROL_ALLOW_HEADERS, &["content-type"]);
}

fn origin_valid(headers: &HeaderMap, origin: &str) -> bool {
    headers
        .get("access-control-allow-origin")
        .map(|h| h.to_str().map(|o| o == origin).unwrap_or_default())
        .unwrap_or_default()
}

#[test(tokio::test)]
async fn response_shape() -> Result<(), ApolloRouterError> {
    let router_service = router_service::from_supergraph_mock_callback(move |req| {
        Ok(SupergraphResponse::new_from_graphql_response(
            graphql::Response::builder()
                .data(json!({
                    "test": "hello"
                }))
                .build(),
            req.context,
        ))
    })
    .await;
    let (server, client) = init(router_service).await;
    let query = json!(
    {
      "query": "query { test }",
    });
    let url = format!("{}/", server.graphql_listen_address().as_ref().unwrap());
    let response = client
        .post(&url)
        .body(query.to_string())
        .send()
        .await
        .unwrap();

    println!("response: {response:?}");
    assert_eq!(response.status(), StatusCode::OK);
    assert_eq!(
        response.headers().get(CONTENT_TYPE),
        Some(&HeaderValue::from_static(APPLICATION_JSON.essence_str()))
    );

    assert_eq!(
        response.text().await.unwrap(),
        serde_json::to_string(&json!({
            "data": {
                "test": "hello"
            },
        }))
        .unwrap()
    );

    server.shutdown().await
}

#[test(tokio::test)]
async fn deferred_response_shape() -> Result<(), ApolloRouterError> {
    let router_service = router_service::from_supergraph_mock_callback(|req| {
        let body = stream::iter(vec![
            graphql::Response::builder()
                .data(json!({
                    "test": "hello",
                }))
                .has_next(true)
                .build(),
            graphql::Response::builder()
                .incremental(vec![graphql::IncrementalResponse::builder()
                    .data(json!({
                        "other": "world"
                    }))
                    .path(Path::default())
                    .build()])
                .has_next(true)
                .build(),
            graphql::Response::builder().has_next(false).build(),
        ])
        .boxed();
        Ok(SupergraphResponse::new_from_response(
            http::Response::builder().status(200).body(body).unwrap(),
            req.context,
        ))
    })
    .await;
    let (server, client) = init(router_service).await;
    let query = json!(
    {
      "query": "query { test ... @defer { other } }",
    });
    let url = format!("{}/", server.graphql_listen_address().as_ref().unwrap());
    let mut response = client
        .post(&url)
        .body(query.to_string())
        .header(
            ACCEPT,
            HeaderValue::from_static(MULTIPART_DEFER_CONTENT_TYPE),
        )
        .send()
        .await
        .unwrap();

    assert_eq!(response.status(), StatusCode::OK);
    assert_eq!(
        response.headers().get(CONTENT_TYPE),
        Some(&HeaderValue::from_static(MULTIPART_DEFER_CONTENT_TYPE))
    );

    let first = response.chunk().await.unwrap().unwrap();
    assert_eq!(
            std::str::from_utf8(&first).unwrap(),
            "\r\n--graphql\r\ncontent-type: application/json\r\n\r\n{\"data\":{\"test\":\"hello\"},\"hasNext\":true}\r\n--graphql\r\n"
        );

    let second = response.chunk().await.unwrap().unwrap();
    assert_eq!(
            std::str::from_utf8(&second).unwrap(),
        "content-type: application/json\r\n\r\n{\"hasNext\":true,\"incremental\":[{\"data\":{\"other\":\"world\"},\"path\":[]}]}\r\n--graphql\r\n"
        );

    let third = response.chunk().await.unwrap().unwrap();
    assert_eq!(
        std::str::from_utf8(&third).unwrap(),
        "content-type: application/json\r\n\r\n{\"hasNext\":false}\r\n--graphql--\r\n"
    );

    server.shutdown().await
}

#[test(tokio::test)]
async fn multipart_response_shape_with_one_chunk() -> Result<(), ApolloRouterError> {
    let router_service = router_service::from_supergraph_mock_callback(move |req| {
        let body = stream::iter(vec![graphql::Response::builder()
            .data(json!({
                "test": "hello",
            }))
            .has_next(false)
            .build()])
        .boxed();

        Ok(SupergraphResponse::new_from_response(
            http::Response::builder().status(200).body(body).unwrap(),
            req.context,
        ))
    })
    .await;
    let (server, client) = init(router_service).await;
    let query = json!(
    {
      "query": "query { test }",
    });
    let url = format!("{}/", server.graphql_listen_address().as_ref().unwrap());
    let mut response = client
        .post(&url)
        .body(query.to_string())
        .header(
            ACCEPT,
            HeaderValue::from_static(MULTIPART_DEFER_CONTENT_TYPE),
        )
        .send()
        .await
        .unwrap();

    assert_eq!(response.status(), StatusCode::OK);
    assert_eq!(
        response.headers().get(CONTENT_TYPE),
        Some(&HeaderValue::from_static(MULTIPART_DEFER_CONTENT_TYPE))
    );

    let first = response.chunk().await.unwrap().unwrap();
    assert_eq!(
            std::str::from_utf8(&first).unwrap(),
            "\r\n--graphql\r\ncontent-type: application/json\r\n\r\n{\"data\":{\"test\":\"hello\"},\"hasNext\":false}\r\n--graphql--\r\n"
        );

    server.shutdown().await
}

#[tokio::test]
async fn it_supports_server_restart() {
    let configuration = Arc::new(
        Configuration::fake_builder()
            .supergraph(
                Supergraph::fake_builder()
                    .listen(SocketAddr::from_str("127.0.0.1:4010").unwrap())
                    .build(),
            )
            .build()
            .unwrap(),
    );

    let server_factory = AxumHttpServerFactory::new();
    let (service, _) = tower_test::mock::spawn();

    let supergraph_service_factory = TestRouterFactory {
        inner: service.into_inner(),
    };

    let (all_connections_stopped_sender, _) = mpsc::channel::<()>(1);

    let server = server_factory
        .create(
            supergraph_service_factory.clone(),
            configuration,
            None,
            vec![],
            MultiMap::new(),
<<<<<<< HEAD
            all_connections_stopped_sender,
=======
            EntitlementState::default(),
>>>>>>> 4f61bbfb
        )
        .await
        .expect("Failed to create server factory");

    assert_eq!(
        ListenAddr::SocketAddr(SocketAddr::from_str("127.0.0.1:4010").unwrap()),
        server.graphql_listen_address().clone().unwrap()
    );

    // change the listenaddr
    let new_configuration = Arc::new(
        Configuration::fake_builder()
            .supergraph(
                Supergraph::fake_builder()
                    .listen(SocketAddr::from_str("127.0.0.1:4020").unwrap())
                    .build(),
            )
            .build()
            .unwrap(),
    );

    let new_server = server
        .restart(
            &server_factory,
            supergraph_service_factory,
            new_configuration,
            MultiMap::new(),
            EntitlementState::default(),
        )
        .await
        .unwrap();

    assert_eq!(
        ListenAddr::SocketAddr(SocketAddr::from_str("127.0.0.1:4020").unwrap()),
        new_server.graphql_listen_address().clone().unwrap()
    );
}

/// A counter of how many GraphQL responses have been sent by an Apollo Router
///
/// When `@defer` is used, it should increment multiple times for a single HTTP request.
#[derive(Clone, Default)]
struct GraphQLResponseCounter(Arc<AtomicU32>);

impl GraphQLResponseCounter {
    fn increment(&self) {
        self.0.fetch_add(1, Ordering::SeqCst);
    }

    fn get(&self) -> u32 {
        self.0.load(Ordering::SeqCst)
    }
}

enum RequestType {
    Compressed,
    Deferred,
}

async fn http_compressed_service() -> impl Service<
    http::Request<serde_json::Value>,
    Response = http::Response<MaybeMultipart<serde_json::Value>>,
    Error = BoxError,
> {
    let counter = GraphQLResponseCounter::default();
    let service = TestHarness::builder()
        .configuration_json(json!({
            "plugins": {
                "apollo.include_subgraph_errors": {
                    "all": true
                }
            }
        }))
        .unwrap()
        .supergraph_hook(move |service| {
            let counter = counter.clone();
            service
                .map_response(move |mut response| {
                    response.response.extensions_mut().insert(counter.clone());
                    response.map_stream(move |graphql_response| {
                        counter.increment();
                        graphql_response
                    })
                })
                .boxed()
        })
        .build_http_service()
        .await
        .unwrap()
        .map_err(Into::into);

    let service = http_client::response_decompression(service)
        .map_request(|mut req: http::Request<hyper::Body>| {
            req.headers_mut().append(
                ACCEPT,
                HeaderValue::from_static(APPLICATION_JSON.essence_str()),
            );
            req
        })
        .map_future(|future| async {
            let response: http::Response<Pin<Box<dyn AsyncRead + Send>>> = future.await?;
            let (parts, mut body) = response.into_parts();

            let mut vec = Vec::new();
            body.read_to_end(&mut vec).await.unwrap();
            let body = MaybeMultipart::NotMultipart(vec);
            Ok(http::Response::from_parts(parts, body))
        });
    http_client::json(service)
}

async fn http_deferred_service() -> impl Service<
    http::Request<serde_json::Value>,
    Response = http::Response<MaybeMultipart<serde_json::Value>>,
    Error = BoxError,
> {
    let counter = GraphQLResponseCounter::default();
    let service = TestHarness::builder()
        .configuration_json(json!({
            "plugins": {
                "apollo.include_subgraph_errors": {
                    "all": true
                }
            }
        }))
        .unwrap()
        .supergraph_hook(move |service| {
            let counter = counter.clone();
            service
                .map_response(move |mut response| {
                    response.response.extensions_mut().insert(counter.clone());
                    response.map_stream(move |graphql_response| {
                        counter.increment();
                        graphql_response
                    })
                })
                .boxed()
        })
        .build_http_service()
        .await
        .unwrap()
        .map_err(Into::into)
        .map_response(|response: http::Response<BoxBody>| {
            let response = response.map(|body| {
                // Convert from axum’s BoxBody to AsyncBufRead
                let mut body = Box::pin(body);
                let stream = poll_fn(move |ctx| body.as_mut().poll_data(ctx))
                    .map(|result| result.map_err(|e| io::Error::new(io::ErrorKind::Other, e)));
                StreamReader::new(stream)
            });
            response.map(|body| Box::pin(body) as _)
        });

    let service = http_client::defer_spec_20220824_multipart(service);

    http_client::json(service)
}

/// Creates an Apollo Router as an HTTP-level Tower service and makes one request.
async fn make_request(
    request_body: serde_json::Value,
    request_type: RequestType,
) -> http::Response<MaybeMultipart<serde_json::Value>> {
    let request = http::Request::builder()
        .method(http::Method::POST)
        .header("host", "127.0.0.1")
        .body(request_body)
        .unwrap();
    match request_type {
        RequestType::Compressed => http_compressed_service()
            .await
            .oneshot(request)
            .await
            .unwrap(),
        RequestType::Deferred => http_deferred_service()
            .await
            .oneshot(request)
            .await
            .unwrap(),
    }
}

fn assert_compressed<B>(response: &http::Response<B>, expected: bool) {
    assert_eq!(
        response
            .extensions()
            .get::<http_client::ResponseBodyWasCompressed>()
            .map(|e| e.0)
            .unwrap_or_default(),
        expected
    )
}

#[tokio::test]
async fn test_compressed_response() {
    let response = make_request(
        json!({
            "query": "
                query TopProducts($first: Int) { 
                    topProducts(first: $first) { 
                        upc 
                        name 
                        reviews { 
                            id 
                            product { name } 
                            author { id name } 
                        } 
                    } 
                }
            ",
            "variables": {"first": 2_u32},
        }),
        RequestType::Compressed,
    )
    .await;
    assert_compressed(&response, true);
    let status = response.status().as_u16();
    let graphql_response = response.into_body().expect_not_multipart();
    assert_eq!(graphql_response["errors"], json!(null));
    assert_eq!(status, 200);
}

#[tokio::test]
async fn test_defer_is_not_buffered() {
    let mut response = make_request(
        json!({
            "query": "
                query TopProducts($first: Int) { 
                    topProducts(first: $first) { 
                        upc 
                        name 
                        reviews { 
                            id 
                            product { name } 
                            ... @defer { author { id name } }
                        } 
                    } 
                }
            ",
            "variables": {"first": 2_u32},
        }),
        RequestType::Deferred,
    )
    .await;
    assert_compressed(&response, false);
    let status = response.status().as_u16();
    assert_eq!(status, 200);
    let counter: GraphQLResponseCounter = response.extensions_mut().remove().unwrap();
    let parts = response.into_body().expect_multipart();

    let (parts, counts): (Vec<_>, Vec<_>) = parts.map(|part| (part, counter.get())).unzip().await;
    let parts = serde_json::Value::Array(parts);
    insta::assert_json_snapshot!(parts);

    // Non-regression test for https://github.com/apollographql/router/issues/1572
    //
    // With unpatched async-compression 0.3.14 as used by tower-http 0.3.4,
    // `counts` is `[2, 2]` since both parts have to be generated on the server side
    // before the first one reaches the client.
    //
    // Conversly, observing the value `1` after receiving the first part
    // means the didn’t wait for all parts to be in the compression buffer
    // before sending any.
    assert_eq!(counts, [1, 2]);
}

#[tokio::test]
#[cfg(unix)]
async fn listening_to_unix_socket() {
    let temp_dir = tempfile::tempdir().unwrap();
    let expected_response = graphql::Response::builder()
        .data(json!({"response": "yay"}))
        .build();
    let example_response = expected_response.clone();

    let router_service = router_service::from_supergraph_mock_callback(move |req| {
        let example_response = example_response.clone();
        Ok(SupergraphResponse::new_from_graphql_response(
            example_response,
            req.context,
        ))
    })
    .await;
    let server = init_unix(router_service, &temp_dir).await;

    let output = send_to_unix_socket(
        server.graphql_listen_address().as_ref().unwrap(),
        Method::POST,
        r#"{"query":"query"}"#,
    )
    .await;

    assert_eq!(
        serde_json::from_slice::<graphql::Response>(&output).unwrap(),
        expected_response,
    );

    // Get query
    let output = send_to_unix_socket(
        server.graphql_listen_address().as_ref().unwrap(),
        Method::GET,
        r#"query=query"#,
    )
    .await;

    assert_eq!(
        serde_json::from_slice::<graphql::Response>(&output).unwrap(),
        expected_response,
    );

    server.shutdown().await.unwrap();
}

#[cfg(unix)]
async fn send_to_unix_socket(addr: &ListenAddr, method: Method, body: &str) -> Vec<u8> {
    use tokio::io::AsyncBufReadExt;
    use tokio::io::Interest;
    use tokio::net::UnixStream;

    let content = match method {
        Method::GET => {
            format!(
                "{} /?{} HTTP/1.1\r
Host: localhost:4100\r
Content-Length: {}\r
Content-Type: application/json\r
Accept: application/json\r

\n",
                method.as_str(),
                body,
                body.len(),
            )
        }
        Method::POST => {
            format!(
                "{} / HTTP/1.1\r
Host: localhost:4100\r
Content-Length: {}\r
Content-Type: application/json\r
Accept: application/json\r

{}\n",
                method.as_str(),
                body.len(),
                body
            )
        }
        _ => {
            unimplemented!()
        }
    };
    let mut stream = UnixStream::connect(addr.to_string()).await.unwrap();
    stream.ready(Interest::WRITABLE).await.unwrap();
    stream.write_all(content.as_bytes()).await.unwrap();
    stream.flush().await.unwrap();
    let stream = BufReader::new(stream);
    let mut lines = stream.lines();
    let header_first_line = lines
        .next_line()
        .await
        .unwrap()
        .expect("no header received");
    // skip the rest of the headers
    let mut headers = String::new();
    let mut stream = lines.into_inner();
    loop {
        if stream.read_line(&mut headers).await.unwrap() == 2 {
            break;
        }
    }
    // get rest of the buffer as body
    let body = stream.buffer().to_vec();
    assert!(header_first_line.contains(" 200 "), "");
    body
}

#[tokio::test]
async fn test_health_check() {
    let router_service = router_service::from_supergraph_mock_callback(|_| {
        Ok(supergraph::Response::builder()
            .data(json!({ "__typename": "Query"}))
            .context(Context::new())
            .build()
            .unwrap())
    })
    .await;

    let (server, client) = init(router_service).await;
    let url = format!(
        "{}/health",
        server.graphql_listen_address().as_ref().unwrap()
    );

    let response = client.get(url).send().await.unwrap();
    assert_eq!(response.status(), StatusCode::OK);
    assert_eq!(
        json!({"status": "UP" }),
        response.json::<serde_json::Value>().await.unwrap()
    )
}

#[tokio::test]
async fn test_health_check_custom_listener() {
    let conf = Configuration::fake_builder()
        .health_check(
            HealthCheck::fake_builder()
                .listen(ListenAddr::SocketAddr("127.0.0.1:4012".parse().unwrap()))
                .enabled(true)
                .build(),
        )
        .build()
        .unwrap();

    // keep the server handle around otherwise it will immediately shutdown
    let (_server, client) = init_with_config(
        router_service::empty().await,
        Arc::new(conf),
        MultiMap::new(),
    )
    .await
    .unwrap();
    let url = "http://localhost:4012/health";

    let response = client.get(url).send().await.unwrap();
    assert_eq!(response.status(), StatusCode::OK);
    assert_eq!(
        json!({"status": "UP" }),
        response.json::<serde_json::Value>().await.unwrap()
    )
}

#[tokio::test]
async fn test_sneaky_supergraph_and_health_check_configuration() {
    let conf = Configuration::fake_builder()
        .health_check(
            HealthCheck::fake_builder()
                .listen(ListenAddr::SocketAddr("127.0.0.1:0".parse().unwrap()))
                .enabled(true)
                .build(),
        )
        .supergraph(Supergraph::fake_builder().path("/health").build()) // here be dragons
        .build()
        .unwrap();
    let error = init_with_config(
        router_service::empty().await,
        Arc::new(conf),
        MultiMap::new(),
    )
    .await
    .unwrap_err();

    assert_eq!(
        "tried to register two endpoints on `127.0.0.1:0/health`",
        error.to_string()
    );
}

#[tokio::test]
async fn test_sneaky_supergraph_and_disabled_health_check_configuration() {
    let conf = Configuration::fake_builder()
        .health_check(
            HealthCheck::fake_builder()
                .listen(ListenAddr::SocketAddr("127.0.0.1:0".parse().unwrap()))
                .enabled(false)
                .build(),
        )
        .supergraph(Supergraph::fake_builder().path("/health").build())
        .build()
        .unwrap();
    let _ = init_with_config(
        router_service::empty().await,
        Arc::new(conf),
        MultiMap::new(),
    )
    .await
    .unwrap();
}

#[tokio::test]
async fn test_supergraph_and_health_check_same_port_different_listener() {
    let conf = Configuration::fake_builder()
        .health_check(
            HealthCheck::fake_builder()
                .listen(ListenAddr::SocketAddr("127.0.0.1:4013".parse().unwrap()))
                .enabled(true)
                .build(),
        )
        .supergraph(
            Supergraph::fake_builder()
                .listen(ListenAddr::SocketAddr("0.0.0.0:4013".parse().unwrap()))
                .build(),
        )
        .build()
        .unwrap();
    let error = init_with_config(
        router_service::empty().await,
        Arc::new(conf),
        MultiMap::new(),
    )
    .await
    .unwrap_err();

    assert_eq!(
        "tried to bind 0.0.0.0 and 127.0.0.1 on port 4013",
        error.to_string()
    );
}

#[tokio::test]
async fn test_supergraph_timeout() {
    let config = serde_json::json!({
        "supergraph": {
            "defer_support": false,
        },
        "traffic_shaping": {
            "router": {
                "timeout": "1ns"
            }
        },
    });

    let conf: Arc<Configuration> = Arc::new(serde_json::from_value(config).unwrap());

    let schema = Schema::parse(
        include_str!("..//testdata/minimal_supergraph.graphql"),
        &conf,
    )
    .unwrap();

    // we do the entire supergraph rebuilding instead of using `from_supergraph_mock_callback_and_configuration`
    // because we need the plugins to apply on the supergraph
    let plugins = create_plugins(&conf, &schema, None).await.unwrap();

    let mut builder = PluggableSupergraphServiceBuilder::new(Arc::new(schema))
        .with_configuration(conf.clone())
        .with_subgraph_service("accounts", MockSubgraph::new(HashMap::new()));

    for (name, plugin) in plugins.into_iter() {
        builder = builder.with_dyn_plugin(name, plugin);
    }
    let supergraph_creator = builder.build().await.unwrap();

    let service = RouterCreator::new(Arc::new(supergraph_creator), &conf)
        .await
        .make();

    // keep the server handle around otherwise it will immediately shutdown
    let (_server, client) = init_with_config(service, conf.clone(), MultiMap::new())
        .await
        .unwrap();
    let url = "http://localhost:4000/";

    let response = client
        .post(url)
        .body(r#"{ "query": "{ me }" }"#)
        .send()
        .await
        .unwrap();

    assert_eq!(response.status(), StatusCode::GATEWAY_TIMEOUT);
    let body = response.bytes().await.unwrap();
    assert_eq!(std::str::from_utf8(&body).unwrap(), "request timed out");
}<|MERGE_RESOLUTION|>--- conflicted
+++ resolved
@@ -215,11 +215,8 @@
             None,
             vec![],
             MultiMap::new(),
-<<<<<<< HEAD
+            EntitlementState::Unentitled,
             all_connections_stopped_sender,
-=======
-            EntitlementState::Unentitled,
->>>>>>> 4f61bbfb
         )
         .await
         .expect("Failed to create server factory");
@@ -275,11 +272,8 @@
             None,
             vec![],
             web_endpoints,
-<<<<<<< HEAD
+            EntitlementState::Unentitled,
             all_connections_stopped_sender,
-=======
-            EntitlementState::Unentitled,
->>>>>>> 4f61bbfb
         )
         .await?;
     let mut default_headers = HeaderMap::new();
@@ -344,11 +338,8 @@
             None,
             vec![],
             MultiMap::new(),
-<<<<<<< HEAD
+            EntitlementState::Unentitled,
             all_connections_stopped_sender,
-=======
-            EntitlementState::Unentitled,
->>>>>>> 4f61bbfb
         )
         .await
         .expect("Failed to create server factory")
@@ -1775,11 +1766,8 @@
             None,
             vec![],
             MultiMap::new(),
-<<<<<<< HEAD
+            EntitlementState::default(),
             all_connections_stopped_sender,
-=======
-            EntitlementState::default(),
->>>>>>> 4f61bbfb
         )
         .await
         .expect("Failed to create server factory");
