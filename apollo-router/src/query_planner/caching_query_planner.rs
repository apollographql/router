--- conflicted
+++ resolved
@@ -16,11 +16,7 @@
 use tower_service::Service;
 use tracing::Instrument;
 
-<<<<<<< HEAD
-=======
-use super::fetch::QueryHash;
 use crate::apollo_studio_interop::UsageReporting;
->>>>>>> 25dc5bd2
 use crate::cache::estimate_size;
 use crate::cache::storage::InMemoryCache;
 use crate::cache::storage::ValueType;
@@ -54,15 +50,6 @@
     InMemoryCache<CachingQueryKey, Result<QueryPlannerContent, Arc<QueryPlannerError>>>;
 pub(crate) const APOLLO_OPERATION_ID: &str = "apollo_operation_id";
 
-<<<<<<< HEAD
-#[derive(Debug, Clone, Hash)]
-pub(crate) enum ConfigMode {
-    Rust(Arc<apollo_federation::query_plan::query_planner::QueryPlannerConfig>),
-    Both(Arc<QueryPlannerConfig>),
-    BothBestEffort(Arc<QueryPlannerConfig>),
-    Js(Arc<QueryPlannerConfig>),
-}
-
 /// Hashed value of query planner configuration for use in cache keys.
 #[derive(Clone, Hash, PartialEq, Eq)]
 // XXX(@goto-bus-stop): I think this probably should not be pub(crate), but right now all fields in
@@ -83,8 +70,6 @@
     }
 }
 
-=======
->>>>>>> 25dc5bd2
 /// A query planner wrapper that caches results.
 ///
 /// The query planner performs LRU caching.
@@ -144,43 +129,8 @@
             AuthorizationPlugin::enable_directives(configuration, &schema).unwrap_or(false);
 
         let mut hasher = StructHasher::new();
-<<<<<<< HEAD
-        match configuration.experimental_query_planner_mode {
-            crate::configuration::QueryPlannerMode::New => {
-                "PLANNER-NEW".hash(&mut hasher);
-                ConfigMode::Rust(Arc::new(configuration.rust_query_planner_config()))
-                    .hash(&mut hasher);
-            }
-            crate::configuration::QueryPlannerMode::Legacy => {
-                "PLANNER-LEGACY".hash(&mut hasher);
-                ConfigMode::Js(Arc::new(configuration.js_query_planner_config())).hash(&mut hasher);
-            }
-            crate::configuration::QueryPlannerMode::Both => {
-                "PLANNER-BOTH".hash(&mut hasher);
-                ConfigMode::Both(Arc::new(configuration.js_query_planner_config()))
-                    .hash(&mut hasher);
-                ConfigMode::Rust(Arc::new(configuration.rust_query_planner_config()))
-                    .hash(&mut hasher);
-            }
-            crate::configuration::QueryPlannerMode::BothBestEffort => {
-                "PLANNER-BOTH-BEST-EFFORT".hash(&mut hasher);
-                ConfigMode::BothBestEffort(Arc::new(configuration.js_query_planner_config()))
-                    .hash(&mut hasher);
-                ConfigMode::Rust(Arc::new(configuration.rust_query_planner_config()))
-                    .hash(&mut hasher);
-            }
-            crate::configuration::QueryPlannerMode::NewBestEffort => {
-                "PLANNER-NEW-BEST-EFFORT".hash(&mut hasher);
-                ConfigMode::Js(Arc::new(configuration.js_query_planner_config())).hash(&mut hasher);
-                ConfigMode::Rust(Arc::new(configuration.rust_query_planner_config()))
-                    .hash(&mut hasher);
-            }
-        };
+        configuration.rust_query_planner_config().hash(&mut hasher);
         let config_mode_hash = Arc::new(ConfigModeHash(hasher.finalize()));
-=======
-        configuration.rust_query_planner_config().hash(&mut hasher);
-        let config_mode_hash = Arc::new(QueryHash(hasher.finalize()));
->>>>>>> 25dc5bd2
 
         Ok(Self {
             cache,
@@ -407,15 +357,7 @@
     }
 }
 
-<<<<<<< HEAD
-impl CachingQueryPlanner<BridgeQueryPlannerPool> {
-    pub(crate) fn js_planners(&self) -> Vec<Arc<Planner<QueryPlanResult>>> {
-        self.delegate.js_planners()
-    }
-
-=======
 impl CachingQueryPlanner<QueryPlannerService> {
->>>>>>> 25dc5bd2
     pub(crate) fn subgraph_schemas(&self) -> Arc<SubgraphSchemas> {
         self.delegate.subgraph_schemas()
     }
