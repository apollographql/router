use std::any::type_name;
use std::collections::HashMap;
use std::fmt::Debug;
use std::sync::Arc;

use opentelemetry::KeyValue;
use schemars::gen::SchemaGenerator;
use schemars::schema::Schema;
use schemars::JsonSchema;
use serde::de::Error;
use serde::de::MapAccess;
use serde::de::Visitor;
use serde::Deserialize;
use serde::Deserializer;
use serde_json::Map;
use serde_json::Value;
use tower::BoxError;

use crate::plugins::telemetry::config_new::attributes::DefaultAttributeRequirementLevel;
use crate::plugins::telemetry::config_new::DefaultForLevel;
use crate::plugins::telemetry::config_new::Selector;
use crate::plugins::telemetry::config_new::Selectors;
use crate::plugins::telemetry::otlp::TelemetryDataKind;

/// This struct can be used as an attributes container, it has a custom JsonSchema implementation that will merge the schemas of the attributes and custom fields.
#[derive(Clone, Debug)]
pub(crate) struct Extendable<Att, Ext>
where
    Att: Default,
{
    pub(crate) attributes: Att,
    pub(crate) custom: HashMap<String, Ext>,
}

impl<Att, Ext> DefaultForLevel for Extendable<Att, Ext>
where
    Att: DefaultForLevel + Default,
{
    fn defaults_for_level(
        &mut self,
        requirement_level: DefaultAttributeRequirementLevel,
        kind: TelemetryDataKind,
    ) {
        self.attributes.defaults_for_level(requirement_level, kind);
    }
}

impl Extendable<(), ()> {
    pub(crate) fn empty_arc<A, E>() -> Arc<Extendable<A, E>>
    where
        A: Default,
    {
        Default::default()
    }
}

/// Custom Deserializer for attributes that will deserialize into a custom field if possible, but otherwise into one of the pre-defined attributes.
impl<'de, Att, Ext> Deserialize<'de> for Extendable<Att, Ext>
where
    Att: Default + Deserialize<'de> + Debug + Sized,
    Ext: Deserialize<'de> + Debug + Sized,
{
    fn deserialize<D>(deserializer: D) -> Result<Self, D::Error>
    where
        D: Deserializer<'de>,
    {
        struct ExtendableVisitor<Att, Ext> {
            _phantom: std::marker::PhantomData<(Att, Ext)>,
        }
        impl<'de, Att, Ext> Visitor<'de> for ExtendableVisitor<Att, Ext>
        where
            Att: Default + Deserialize<'de> + Debug,
            Ext: Deserialize<'de> + Debug,
        {
            type Value = Extendable<Att, Ext>;
            fn expecting(&self, formatter: &mut std::fmt::Formatter) -> std::fmt::Result {
                write!(formatter, "a map structure")
            }

            fn visit_map<A>(self, mut map: A) -> Result<Self::Value, A::Error>
            where
                A: MapAccess<'de>,
            {
                let mut attributes = Map::new();
                let mut custom: HashMap<String, Ext> = HashMap::new();
                while let Some(key) = map.next_key()? {
                    let value: Value = map.next_value()?;
                    match Ext::deserialize(value.clone()) {
                        Ok(value) => {
                            custom.insert(key, value);
                        }
                        Err(_err) => {
                            // We didn't manage to deserialize as a custom attribute, so stash the value and we'll try again later
                            // but let's try and deserialize it now so that we get a decent error message rather than 'unknown field'
                            let mut temp_attributes: Map<String, Value> = Map::new();
                            temp_attributes.insert(key.clone(), value.clone());
                            Att::deserialize(Value::Object(temp_attributes)).map_err(|e| {
                                A::Error::custom(format!(
                                    "failed to parse attribute '{}': {}",
                                    key, e
                                ))
                            })?;
                            attributes.insert(key, value);
                        }
                    }
                }

                let attributes =
                    Att::deserialize(Value::Object(attributes)).map_err(A::Error::custom)?;

                Ok(Extendable { attributes, custom })
            }
        }

        deserializer.deserialize_map(ExtendableVisitor::<Att, Ext> {
            _phantom: Default::default(),
        })
    }
}

impl<A, E> JsonSchema for Extendable<A, E>
where
    A: Default + JsonSchema,
    E: JsonSchema,
{
    fn schema_name() -> String {
        format!(
            "extendable_attribute_{}_{}",
            type_name::<A>(),
            type_name::<E>()
        )
    }

    fn json_schema(gen: &mut SchemaGenerator) -> Schema {
        let mut attributes = gen.subschema_for::<A>();
        let custom = gen.subschema_for::<HashMap<String, E>>();
        if let Schema::Object(schema) = &mut attributes {
            if let Some(object) = &mut schema.object {
                object.additional_properties =
                    custom.into_object().object().additional_properties.clone();
            }
        }

        attributes
    }
}

impl<A, E> Default for Extendable<A, E>
where
    A: Default,
{
    fn default() -> Self {
        Self {
            attributes: Default::default(),
            custom: HashMap::new(),
        }
    }
}

impl<A, E, Request, Response> Selectors for Extendable<A, E>
where
    A: Default + Selectors<Request = Request, Response = Response>,
    E: Selector<Request = Request, Response = Response>,
{
    type Request = Request;
    type Response = Response;

    fn on_request(&self, request: &Self::Request) -> Vec<KeyValue> {
        let mut attrs = self.attributes.on_request(request);
        let custom_attributes = self.custom.iter().filter_map(|(key, value)| {
            value
                .on_request(request)
                .map(|v| KeyValue::new(key.clone(), v))
        });
        attrs.extend(custom_attributes);

        attrs
    }

    fn on_response(&self, response: &Self::Response) -> Vec<KeyValue> {
        let mut attrs = self.attributes.on_response(response);
        let custom_attributes = self.custom.iter().filter_map(|(key, value)| {
            value
                .on_response(response)
                .map(|v| KeyValue::new(key.clone(), v))
        });
        attrs.extend(custom_attributes);

        attrs
    }

    fn on_error(&self, error: &BoxError) -> Vec<KeyValue> {
        self.attributes.on_error(error)
    }
}

#[cfg(test)]
mod test {
<<<<<<< HEAD
    use insta::assert_debug_snapshot;

    use crate::plugins::telemetry::config_new::attributes::RouterAttributes;
    use crate::plugins::telemetry::config_new::attributes::SupergraphAttributes;
    use crate::plugins::telemetry::config_new::conditional::Conditional;
    use crate::plugins::telemetry::config_new::extendable::Extendable;
=======
    use std::sync::Arc;

    use parking_lot::Mutex;

    use crate::plugins::telemetry::config::AttributeValue;
    use crate::plugins::telemetry::config_new::attributes::HttpCommonAttributes;
    use crate::plugins::telemetry::config_new::attributes::HttpServerAttributes;
    use crate::plugins::telemetry::config_new::attributes::RouterAttributes;
    use crate::plugins::telemetry::config_new::attributes::SupergraphAttributes;
    use crate::plugins::telemetry::config_new::conditional::Conditional;
    use crate::plugins::telemetry::config_new::conditions::Condition;
    use crate::plugins::telemetry::config_new::conditions::SelectorOrValue;
    use crate::plugins::telemetry::config_new::extendable::Extendable;
    use crate::plugins::telemetry::config_new::selectors::OperationName;
    use crate::plugins::telemetry::config_new::selectors::ResponseStatus;
>>>>>>> 8a93eb99
    use crate::plugins::telemetry::config_new::selectors::RouterSelector;
    use crate::plugins::telemetry::config_new::selectors::SupergraphSelector;

    #[test]
    fn test_extendable_serde() {
<<<<<<< HEAD
        let mut settings = insta::Settings::clone_current();
        settings.set_sort_maps(true);
        settings.bind(|| {
            let o = serde_json::from_value::<Extendable<SupergraphAttributes, SupergraphSelector>>(
                serde_json::json!({
                        "graphql.operation.name": true,
                        "graphql.operation.type": true,
                        "custom_1": {
                            "operation_name": "string"
                        },
                        "custom_2": {
                            "operation_name": "string"
                        }
                }),
            )
            .unwrap();
            assert_debug_snapshot!(o);
        });
=======
        let extendable_conf = serde_json::from_value::<
            Extendable<SupergraphAttributes, SupergraphSelector>,
        >(serde_json::json!({
                "graphql.operation.name": true,
                "graphql.operation.type": true,
                "custom_1": {
                    "operation_name": "string"
                },
                "custom_2": {
                    "operation_name": "string"
                }
        }))
        .unwrap();
        assert_eq!(
            extendable_conf.attributes,
            SupergraphAttributes {
                graphql_document: None,
                graphql_operation_name: Some(true),
                graphql_operation_type: Some(true)
            }
        );
        assert_eq!(
            extendable_conf.custom.get("custom_1"),
            Some(&SupergraphSelector::OperationName {
                operation_name: OperationName::String,
                redact: None,
                default: None
            })
        );
        assert_eq!(
            extendable_conf.custom.get("custom_2"),
            Some(&SupergraphSelector::OperationName {
                operation_name: OperationName::String,
                redact: None,
                default: None
            })
        );
>>>>>>> 8a93eb99
    }

    #[test]
    fn test_extendable_serde_fail() {
        serde_json::from_value::<Extendable<SupergraphAttributes, SupergraphSelector>>(
            serde_json::json!({
                    "graphql.operation": true,
                    "graphql.operation.type": true,
                    "custom_1": {
                        "operation_name": "string"
                    },
                    "custom_2": {
                        "operation_name": "string"
                    }
            }),
        )
        .expect_err("Should have errored");
    }

    #[test]
    fn test_extendable_serde_conditional() {
<<<<<<< HEAD
        let mut settings = insta::Settings::clone_current();
        settings.set_sort_maps(true);
        settings.bind(|| {
            let o = serde_json::from_value::<
                Extendable<RouterAttributes, Conditional<RouterSelector>>,
            >(serde_json::json!({
            "http.request.method": true,
            "http.response.status_code": true,
            "url.path": true,
              "http.request.header.x-my-header": {
              "request_header": "x-my-header"
            },
            "http.request.header.x-not-present": {
              "request_header": "x-not-present",
              "default": "nope"
            }
            }))
            .unwrap();
            assert_debug_snapshot!(o);
        });
=======
        let extendable_conf = serde_json::from_value::<
            Extendable<RouterAttributes, Conditional<RouterSelector>>,
        >(serde_json::json!({
        "http.request.method": true,
        "http.response.status_code": true,
        "url.path": true,
        "http.request.header.x-my-header": {
          "request_header": "x-my-header",
          "condition": {
            "eq": [
                200,
                {
                    "response_status": "code"
                }
            ]
          }
        },
        "http.request.header.x-not-present": {
          "request_header": "x-not-present",
          "default": "nope"
        }
        }))
        .unwrap();
        assert_eq!(
            extendable_conf.attributes,
            RouterAttributes {
                datadog_trace_id: None,
                trace_id: None,
                baggage: None,
                common: HttpCommonAttributes {
                    http_request_method: Some(true),
                    http_response_status_code: Some(true),
                    ..Default::default()
                },
                server: HttpServerAttributes {
                    url_path: Some(true),
                    ..Default::default()
                }
            }
        );
        assert_eq!(
            extendable_conf
                .custom
                .get("http.request.header.x-my-header"),
            Some(&Conditional {
                selector: RouterSelector::RequestHeader {
                    request_header: String::from("x-my-header"),
                    redact: None,
                    default: None
                },
                condition: Some(Arc::new(Mutex::new(Condition::Eq([
                    SelectorOrValue::Value(200.into()),
                    SelectorOrValue::Selector(RouterSelector::ResponseStatus {
                        response_status: ResponseStatus::Code
                    })
                ])))),
                value: Default::default(),
            })
        );
        assert_eq!(
            extendable_conf
                .custom
                .get("http.request.header.x-not-present"),
            Some(&Conditional {
                selector: RouterSelector::RequestHeader {
                    request_header: String::from("x-not-present"),
                    redact: None,
                    default: Some(AttributeValue::String("nope".to_string()))
                },
                condition: None,
                value: Default::default(),
            })
        );
>>>>>>> 8a93eb99
    }
}<|MERGE_RESOLUTION|>--- conflicted
+++ resolved
@@ -196,14 +196,6 @@
 
 #[cfg(test)]
 mod test {
-<<<<<<< HEAD
-    use insta::assert_debug_snapshot;
-
-    use crate::plugins::telemetry::config_new::attributes::RouterAttributes;
-    use crate::plugins::telemetry::config_new::attributes::SupergraphAttributes;
-    use crate::plugins::telemetry::config_new::conditional::Conditional;
-    use crate::plugins::telemetry::config_new::extendable::Extendable;
-=======
     use std::sync::Arc;
 
     use parking_lot::Mutex;
@@ -219,32 +211,11 @@
     use crate::plugins::telemetry::config_new::extendable::Extendable;
     use crate::plugins::telemetry::config_new::selectors::OperationName;
     use crate::plugins::telemetry::config_new::selectors::ResponseStatus;
->>>>>>> 8a93eb99
     use crate::plugins::telemetry::config_new::selectors::RouterSelector;
     use crate::plugins::telemetry::config_new::selectors::SupergraphSelector;
 
     #[test]
     fn test_extendable_serde() {
-<<<<<<< HEAD
-        let mut settings = insta::Settings::clone_current();
-        settings.set_sort_maps(true);
-        settings.bind(|| {
-            let o = serde_json::from_value::<Extendable<SupergraphAttributes, SupergraphSelector>>(
-                serde_json::json!({
-                        "graphql.operation.name": true,
-                        "graphql.operation.type": true,
-                        "custom_1": {
-                            "operation_name": "string"
-                        },
-                        "custom_2": {
-                            "operation_name": "string"
-                        }
-                }),
-            )
-            .unwrap();
-            assert_debug_snapshot!(o);
-        });
-=======
         let extendable_conf = serde_json::from_value::<
             Extendable<SupergraphAttributes, SupergraphSelector>,
         >(serde_json::json!({
@@ -263,7 +234,8 @@
             SupergraphAttributes {
                 graphql_document: None,
                 graphql_operation_name: Some(true),
-                graphql_operation_type: Some(true)
+                graphql_operation_type: Some(true),
+                cost: Default::default()
             }
         );
         assert_eq!(
@@ -282,7 +254,6 @@
                 default: None
             })
         );
->>>>>>> 8a93eb99
     }
 
     #[test]
@@ -304,28 +275,6 @@
 
     #[test]
     fn test_extendable_serde_conditional() {
-<<<<<<< HEAD
-        let mut settings = insta::Settings::clone_current();
-        settings.set_sort_maps(true);
-        settings.bind(|| {
-            let o = serde_json::from_value::<
-                Extendable<RouterAttributes, Conditional<RouterSelector>>,
-            >(serde_json::json!({
-            "http.request.method": true,
-            "http.response.status_code": true,
-            "url.path": true,
-              "http.request.header.x-my-header": {
-              "request_header": "x-my-header"
-            },
-            "http.request.header.x-not-present": {
-              "request_header": "x-not-present",
-              "default": "nope"
-            }
-            }))
-            .unwrap();
-            assert_debug_snapshot!(o);
-        });
-=======
         let extendable_conf = serde_json::from_value::<
             Extendable<RouterAttributes, Conditional<RouterSelector>>,
         >(serde_json::json!({
@@ -399,6 +348,5 @@
                 value: Default::default(),
             })
         );
->>>>>>> 8a93eb99
     }
 }