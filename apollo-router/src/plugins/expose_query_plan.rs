use futures::future::ready;
use futures::stream::once;
use futures::StreamExt;
use http::HeaderValue;
use serde_json_bytes::json;
use tower::BoxError;
use tower::ServiceExt as TowerServiceExt;

use crate::layers::ServiceExt;
use crate::plugin::Plugin;
use crate::plugin::PluginInit;
use crate::register_plugin;
use crate::services::execution;
use crate::services::supergraph;

const EXPOSE_QUERY_PLAN_HEADER_NAME: &str = "Apollo-Expose-Query-Plan";
const ENABLE_EXPOSE_QUERY_PLAN_ENV: &str = "APOLLO_EXPOSE_QUERY_PLAN";
const QUERY_PLAN_CONTEXT_KEY: &str = "experimental::expose_query_plan.plan";
const FORMATTED_QUERY_PLAN_CONTEXT_KEY: &str = "experimental::expose_query_plan.formatted_plan";
const ENABLED_CONTEXT_KEY: &str = "experimental::expose_query_plan.enabled";

#[derive(Debug, Clone)]
struct ExposeQueryPlan {
    enabled: bool,
}

#[async_trait::async_trait]
impl Plugin for ExposeQueryPlan {
    type Config = bool;

    async fn new(init: PluginInit<Self::Config>) -> Result<Self, BoxError> {
        Ok(ExposeQueryPlan {
            enabled: init.config
                || std::env::var(ENABLE_EXPOSE_QUERY_PLAN_ENV).as_deref() == Ok("true"),
        })
    }

    fn execution_service(&self, service: execution::BoxService) -> execution::BoxService {
        service
            .map_request(move |req: execution::Request| {
                if req
                    .context
                    .get::<_, bool>(ENABLED_CONTEXT_KEY)
                    .ok()
                    .flatten()
                    .is_some()
                {
<<<<<<< HEAD
                    if let Some(QueryPlannerContent::Plan { plan, .. }) = &res.content {
                        res.context
                            .insert(QUERY_PLAN_CONTEXT_KEY, plan.root.clone())
                            .unwrap();
                    }
=======
                    req.context
                        .insert(QUERY_PLAN_CONTEXT_KEY, req.query_plan.root.clone())
                        .unwrap();
                    req.context
                        .insert(
                            FORMATTED_QUERY_PLAN_CONTEXT_KEY,
                            req.query_plan.formatted_query_plan.clone(),
                        )
                        .unwrap();
>>>>>>> 9feb7d77
                }

                req
            })
            .boxed()
    }

    fn supergraph_service(&self, service: supergraph::BoxService) -> supergraph::BoxService {
        let conf_enabled = self.enabled;
        service
            .map_future_with_request_data(move |req: &supergraph::Request| {
                let is_enabled = conf_enabled && req.originating_request.headers().get(EXPOSE_QUERY_PLAN_HEADER_NAME) == Some(&HeaderValue::from_static("true"));
                if is_enabled {
                    req.context.insert(ENABLED_CONTEXT_KEY, true).unwrap();
                }

                is_enabled
            }, move | is_enabled: bool, f| async move {
                let mut res: supergraph::ServiceResult = f.await;

                res = match res {
                    Ok(mut res) => {
                        if is_enabled {
                            let (parts, stream) = res.response.into_parts();
                            let (mut first, rest) = stream.into_future().await;

                            if let Some(first) = &mut first {
                                if let Some(plan) =
                                    res.context.get_json_value(QUERY_PLAN_CONTEXT_KEY)
                                {
                                    first
                                        .extensions
                                        .insert("apolloQueryPlan", json!({ "object": { "kind": "QueryPlan", "node": plan }, "text": res.context.get_json_value(FORMATTED_QUERY_PLAN_CONTEXT_KEY) }));
                                }
                            }
                            res.response = http::Response::from_parts(
                                parts,
                                once(ready(first.unwrap_or_default())).chain(rest).boxed(),
                            );
                        }

                        Ok(res)
                    }
                    Err(err) => Err(err),
                };

                res
            })
            .boxed()
    }
}

register_plugin!("experimental", "expose_query_plan", ExposeQueryPlan);

#[cfg(test)]
mod tests {
    use std::sync::Arc;

    use once_cell::sync::Lazy;
    use serde_json::Value as jValue;
    use serde_json_bytes::ByteString;
    use serde_json_bytes::Value;
    use tower::Service;

    use super::*;
    use crate::graphql::Response;
    use crate::json_ext::Object;
    use crate::plugin::test::MockSubgraph;
    use crate::plugin::DynPlugin;
    use crate::services::PluggableSupergraphServiceBuilder;
    use crate::Schema;

    static EXPECTED_RESPONSE_WITH_QUERY_PLAN: Lazy<Response> = Lazy::new(|| {
        serde_json::from_str(include_str!(
            "../../tests/fixtures/expected_response_with_queryplan.json"
        ))
        .unwrap()
    });
    static EXPECTED_RESPONSE_WITHOUT_QUERY_PLAN: Lazy<Response> = Lazy::new(|| {
        serde_json::from_str(include_str!(
            "../../tests/fixtures/expected_response_without_queryplan.json"
        ))
        .unwrap()
    });

    static VALID_QUERY: &str = r#"query TopProducts($first: Int) { topProducts(first: $first) { upc name reviews { id product { name } author { id name } } } }"#;

    async fn build_mock_supergraph(plugin: Box<dyn DynPlugin>) -> supergraph::BoxCloneService {
        let mut extensions = Object::new();
        extensions.insert("test", Value::String(ByteString::from("value")));

        let account_mocks = vec![
            (
                r#"{"query":"query TopProducts__accounts__3($representations:[_Any!]!){_entities(representations:$representations){...on User{name}}}","operationName":"TopProducts__accounts__3","variables":{"representations":[{"__typename":"User","id":"1"},{"__typename":"User","id":"2"},{"__typename":"User","id":"1"}]}}"#,
                r#"{"data":{"_entities":[{"name":"Ada Lovelace"},{"name":"Alan Turing"},{"name":"Ada Lovelace"}]}}"#
            )
        ].into_iter().map(|(query, response)| (serde_json::from_str(query).unwrap(), serde_json::from_str(response).unwrap())).collect();
        let account_service = MockSubgraph::new(account_mocks);

        let review_mocks = vec![
            (
                r#"{"query":"query TopProducts__reviews__1($representations:[_Any!]!){_entities(representations:$representations){...on Product{reviews{id product{__typename upc}author{__typename id}}}}}","operationName":"TopProducts__reviews__1","variables":{"representations":[{"__typename":"Product","upc":"1"},{"__typename":"Product","upc":"2"}]}}"#,
                r#"{"data":{"_entities":[{"reviews":[{"id":"1","product":{"__typename":"Product","upc":"1"},"author":{"__typename":"User","id":"1"}},{"id":"4","product":{"__typename":"Product","upc":"1"},"author":{"__typename":"User","id":"2"}}]},{"reviews":[{"id":"2","product":{"__typename":"Product","upc":"2"},"author":{"__typename":"User","id":"1"}}]}]}}"#
            )
            ].into_iter().map(|(query, response)| (serde_json::from_str(query).unwrap(), serde_json::from_str(response).unwrap())).collect();
        let review_service = MockSubgraph::new(review_mocks);

        let product_mocks = vec![
            (
                r#"{"query":"query TopProducts__products__0($first:Int){topProducts(first:$first){__typename upc name}}","operationName":"TopProducts__products__0","variables":{"first":2}}"#,
                r#"{"data":{"topProducts":[{"__typename":"Product","upc":"1","name":"Table"},{"__typename":"Product","upc":"2","name":"Couch"}]}}"#
            ),
            (
                r#"{"query":"query TopProducts__products__2($representations:[_Any!]!){_entities(representations:$representations){...on Product{name}}}","operationName":"TopProducts__products__2","variables":{"representations":[{"__typename":"Product","upc":"1"},{"__typename":"Product","upc":"1"},{"__typename":"Product","upc":"2"}]}}"#,
                r#"{"data":{"_entities":[{"name":"Table"},{"name":"Table"},{"name":"Couch"}]}}"#
            )
            ].into_iter().map(|(query, response)| (serde_json::from_str(query).unwrap(), serde_json::from_str(response).unwrap())).collect();

        let product_service = MockSubgraph::new(product_mocks).with_extensions(extensions);

        let schema =
            include_str!("../../../apollo-router-benchmarks/benches/fixtures/supergraph.graphql");
        let schema = Arc::new(Schema::parse(schema, &Default::default()).unwrap());

        let builder = PluggableSupergraphServiceBuilder::new(schema.clone());
        let builder = builder
            .with_dyn_plugin("experimental.expose_query_plan".to_string(), plugin)
            .with_subgraph_service("accounts", account_service.clone())
            .with_subgraph_service("reviews", review_service.clone())
            .with_subgraph_service("products", product_service.clone());

        let router = builder.build().await.expect("should build").test_service();

        router
    }

    async fn get_plugin(config: &jValue) -> Box<dyn DynPlugin> {
        crate::plugin::plugins()
            .get("experimental.expose_query_plan")
            .expect("Plugin not found")
            .create_instance_without_schema(config)
            .await
            .expect("Plugin not created")
    }

    async fn execute_supergraph_test(
        query: &str,
        body: &Response,
        mut supergraph_service: supergraph::BoxCloneService,
    ) {
        let request = supergraph::Request::fake_builder()
            .query(query.to_string())
            .variable("first", 2usize)
            .header(EXPOSE_QUERY_PLAN_HEADER_NAME, "true")
            .build()
            .expect("expecting valid request");

        let response = supergraph_service
            .ready()
            .await
            .unwrap()
            .call(request)
            .await
            .unwrap()
            .next_response()
            .await
            .unwrap();

        assert_eq!(response, *body);
    }

    #[tokio::test]
    async fn it_expose_query_plan() {
        let plugin = get_plugin(&serde_json::json!(true)).await;
        let supergraph = build_mock_supergraph(plugin).await;
        execute_supergraph_test(
            VALID_QUERY,
            &*EXPECTED_RESPONSE_WITH_QUERY_PLAN,
            supergraph.clone(),
        )
        .await;
        // let's try that again
        execute_supergraph_test(VALID_QUERY, &*EXPECTED_RESPONSE_WITH_QUERY_PLAN, supergraph).await;
    }

    #[tokio::test]
    async fn it_doesnt_expose_query_plan() {
        let plugin = get_plugin(&serde_json::json!(false)).await;
        let supergraph = build_mock_supergraph(plugin).await;
        execute_supergraph_test(
            VALID_QUERY,
            &*EXPECTED_RESPONSE_WITHOUT_QUERY_PLAN,
            supergraph,
        )
        .await;
    }
}<|MERGE_RESOLUTION|>--- conflicted
+++ resolved
@@ -45,13 +45,6 @@
                     .flatten()
                     .is_some()
                 {
-<<<<<<< HEAD
-                    if let Some(QueryPlannerContent::Plan { plan, .. }) = &res.content {
-                        res.context
-                            .insert(QUERY_PLAN_CONTEXT_KEY, plan.root.clone())
-                            .unwrap();
-                    }
-=======
                     req.context
                         .insert(QUERY_PLAN_CONTEXT_KEY, req.query_plan.root.clone())
                         .unwrap();
@@ -61,7 +54,6 @@
                             req.query_plan.formatted_query_plan.clone(),
                         )
                         .unwrap();
->>>>>>> 9feb7d77
                 }
 
                 req
