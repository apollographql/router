//! Telemetry plugin.
use std::collections::BTreeMap;
use std::collections::HashMap;
use std::fmt;
use std::sync::Arc;
use std::thread;
use std::time::Duration;
use std::time::Instant;

use ::tracing::field;
use ::tracing::info_span;
use ::tracing::Span;
use axum::headers::HeaderName;
use bloomfilter::Bloom;
use dashmap::DashMap;
use futures::future::ready;
use futures::future::BoxFuture;
use futures::stream::once;
use futures::FutureExt;
use futures::StreamExt;
use http::header;
use http::HeaderMap;
use http::HeaderValue;
use http::StatusCode;
use multimap::MultiMap;
use once_cell::sync::OnceCell;
use opentelemetry::propagation::text_map_propagator::FieldIter;
use opentelemetry::propagation::Extractor;
use opentelemetry::propagation::Injector;
use opentelemetry::propagation::TextMapPropagator;
use opentelemetry::sdk::metrics::controllers::BasicController;
use opentelemetry::sdk::propagation::TextMapCompositePropagator;
use opentelemetry::sdk::trace::Builder;
use opentelemetry::trace::SpanContext;
use opentelemetry::trace::SpanId;
use opentelemetry::trace::TraceContextExt;
use opentelemetry::trace::TraceFlags;
use opentelemetry::trace::TraceState;
use opentelemetry::trace::TracerProvider;
use opentelemetry::Context as OtelContext;
use opentelemetry::KeyValue;
use parking_lot::Mutex;
use rand::Rng;
use router_bridge::planner::UsageReporting;
use serde_json_bytes::json;
use serde_json_bytes::ByteString;
use serde_json_bytes::Map;
use serde_json_bytes::Value;
use tokio::runtime::Handle;
use tower::BoxError;
use tower::ServiceBuilder;
use tower::ServiceExt;
use tracing_opentelemetry::OpenTelemetrySpanExt;
use tracing_subscriber::fmt::format::JsonFields;
use tracing_subscriber::Layer;

use self::apollo::ForwardValues;
use self::apollo::LicensedOperationCountByType;
use self::apollo::OperationSubType;
use self::apollo::SingleReport;
use self::apollo_exporter::proto;
use self::apollo_exporter::Sender;
use self::config::Conf;
use self::config::Sampler;
use self::config::SamplerOption;
use self::formatters::text::TextFormatter;
use self::metrics::apollo::studio::SingleTypeStat;
use self::metrics::AttributesForwardConf;
use self::metrics::MetricsAttributesConf;
use self::reload::reload_fmt;
use self::reload::reload_metrics;
use self::reload::LayeredTracer;
use self::reload::NullFieldFormatter;
use self::reload::SamplingFilter;
use self::reload::OPENTELEMETRY_TRACER_HANDLE;
use self::tracing::apollo_telemetry::APOLLO_PRIVATE_DURATION_NS;
<<<<<<< HEAD
use self::tracing::reload::ReloadTracer;
use super::traffic_shaping::cache::hash_request;
use super::traffic_shaping::cache::hash_vary_headers;
use super::traffic_shaping::cache::REPRESENTATIONS;
=======
>>>>>>> 07e69593
use crate::axum_factory::utils::REQUEST_SPAN_NAME;
use crate::context::OPERATION_NAME;
use crate::layers::ServiceBuilderExt;
use crate::plugin::Plugin;
use crate::plugin::PluginInit;
use crate::plugins::telemetry::apollo::ForwardHeaders;
use crate::plugins::telemetry::apollo_exporter::proto::reports::trace::node::Id::ResponseName;
use crate::plugins::telemetry::apollo_exporter::proto::reports::StatsContext;
use crate::plugins::telemetry::config::AttributeValue;
use crate::plugins::telemetry::config::Metrics;
use crate::plugins::telemetry::config::MetricsCommon;
use crate::plugins::telemetry::config::Trace;
use crate::plugins::telemetry::config::Tracing;
use crate::plugins::telemetry::formatters::filter_metric_events;
use crate::plugins::telemetry::formatters::FilteringFormatter;
use crate::plugins::telemetry::metrics::aggregation::AggregateMeterProvider;
use crate::plugins::telemetry::metrics::apollo::studio::SingleContextualizedStats;
use crate::plugins::telemetry::metrics::apollo::studio::SinglePathErrorStats;
use crate::plugins::telemetry::metrics::apollo::studio::SingleQueryLatencyStats;
use crate::plugins::telemetry::metrics::apollo::studio::SingleStats;
use crate::plugins::telemetry::metrics::apollo::studio::SingleStatsReport;
use crate::plugins::telemetry::metrics::layer::MetricsLayer;
use crate::plugins::telemetry::metrics::BasicMetrics;
use crate::plugins::telemetry::metrics::MetricsBuilder;
use crate::plugins::telemetry::metrics::MetricsConfigurator;
use crate::plugins::telemetry::metrics::MetricsExporterHandle;
use crate::plugins::telemetry::tracing::apollo_telemetry::decode_ftv1_trace;
use crate::plugins::telemetry::tracing::apollo_telemetry::APOLLO_PRIVATE_OPERATION_SIGNATURE;
use crate::plugins::telemetry::tracing::TracingConfigurator;
use crate::plugins::telemetry::utils::TracingUtils;
use crate::query_planner::OperationKind;
use crate::register_plugin;
use crate::router_factory::Endpoint;
use crate::services::apollo_key;
use crate::services::execution;
use crate::services::router;
use crate::services::subgraph;
use crate::services::subgraph::Request;
use crate::services::subgraph::Response;
use crate::services::supergraph;
use crate::services::ExecutionRequest;
use crate::services::SubgraphRequest;
use crate::services::SubgraphResponse;
use crate::services::SupergraphRequest;
use crate::services::SupergraphResponse;
use crate::spec::TYPENAME;
use crate::tracer::TraceId;
use crate::Context;
use crate::ListenAddr;

pub(crate) mod apollo;
pub(crate) mod apollo_exporter;
pub(crate) mod config;
pub(crate) mod formatters;
pub(crate) mod metrics;
mod otlp;
pub(crate) mod reload;
pub(crate) mod tracing;
pub(crate) mod utils;

// Tracing consts
pub(crate) const SUPERGRAPH_SPAN_NAME: &str = "supergraph";
pub(crate) const SUBGRAPH_SPAN_NAME: &str = "subgraph";
pub(crate) const ROUTER_SPAN_NAME: &str = "router";
pub(crate) const EXECUTION_SPAN_NAME: &str = "execution";
const CLIENT_NAME: &str = "apollo_telemetry::client_name";
const CLIENT_VERSION: &str = "apollo_telemetry::client_version";
const SUBGRAPH_FTV1: &str = "apollo_telemetry::subgraph_ftv1";
pub(crate) const OPERATION_KIND: &str = "apollo_telemetry::operation_kind";
pub(crate) const STUDIO_EXCLUDE: &str = "apollo_telemetry::studio::exclude";
pub(crate) const LOGGING_DISPLAY_HEADERS: &str = "apollo_telemetry::logging::display_headers";
pub(crate) const LOGGING_DISPLAY_BODY: &str = "apollo_telemetry::logging::display_body";
const DEFAULT_SERVICE_NAME: &str = "apollo-router";
const GLOBAL_TRACER_NAME: &str = "apollo-router";
const DEFAULT_EXPOSE_TRACE_ID_HEADER: &str = "apollo-trace-id";

#[doc(hidden)] // Only public for integration tests
pub(crate) struct Telemetry {
    config: Arc<config::Conf>,
    metrics: BasicMetrics,
    // Do not remove metrics_exporters. Metrics will not be exported if it is removed.
    // Typically the handles are a PushController but may be something else. Dropping the handle will
    // shutdown exporter.
    metrics_exporters: Vec<MetricsExporterHandle>,
    custom_endpoints: MultiMap<ListenAddr, Endpoint>,
    apollo_metrics_sender: apollo_exporter::Sender,
    field_level_instrumentation_ratio: f64,
    sampling_filter_ratio: SamplerOption,

    tracer_provider: Option<opentelemetry::sdk::trace::TracerProvider>,
    meter_provider: AggregateMeterProvider,
    counter: Option<Arc<Mutex<CacheCounter>>>,
}

#[derive(Debug)]
struct ReportingError;

impl fmt::Display for ReportingError {
    fn fmt(&self, f: &mut fmt::Formatter<'_>) -> fmt::Result {
        write!(f, "ReportingError")
    }
}

impl std::error::Error for ReportingError {}

fn setup_tracing<T: TracingConfigurator>(
    mut builder: Builder,
    configurator: &Option<T>,
    tracing_config: &Trace,
) -> Result<Builder, BoxError> {
    if let Some(config) = configurator {
        builder = config.apply(builder, tracing_config)?;
    }
    Ok(builder)
}

fn setup_metrics_exporter<T: MetricsConfigurator>(
    mut builder: MetricsBuilder,
    configurator: &Option<T>,
    metrics_common: &MetricsCommon,
) -> Result<MetricsBuilder, BoxError> {
    if let Some(config) = configurator {
        builder = config.apply(builder, metrics_common)?;
    }
    Ok(builder)
}

impl Drop for Telemetry {
    fn drop(&mut self) {
        // If we can downcast the metrics exporter to be a `BasicController`, then we
        // should stop it to ensure metrics are transmitted before the exporter is dropped.
        for exporter in self.metrics_exporters.drain(..) {
            if let Ok(controller) = MetricsExporterHandle::downcast::<BasicController>(exporter) {
                ::tracing::debug!("stopping basic controller: {controller:?}");
                let cx = OtelContext::current();

                thread::spawn(move || {
                    if let Err(e) = controller.stop(&cx) {
                        ::tracing::error!("error during basic controller stop: {e}");
                    }
                    ::tracing::debug!("stopped basic controller: {controller:?}");
                });
            }
        }
        // If for some reason we didn't use the trace provider then safely discard it e.g. some other plugin failed `new`
        // To ensure we don't hang tracing providers are dropped in a blocking task.
        // https://github.com/open-telemetry/opentelemetry-rust/issues/868#issuecomment-1250387989
        // We don't have to worry about timeouts as every exporter is batched, which has a timeout on it already.
        if let Some(tracer_provider) = self.tracer_provider.take() {
            // If we have no runtime then we don't need to spawn a task as we are already in a blocking context.
            if Handle::try_current().is_ok() {
                // This is a thread for a reason!
                // Tokio doesn't finish executing tasks before termination https://github.com/tokio-rs/tokio/issues/1156.
                // This means that if the runtime is shutdown there is potentially a race where the provider may not be flushed.
                // By using a thread it doesn't matter if the tokio runtime is shut down.
                // This is likely to happen in tests due to the tokio runtime being destroyed when the test method exits.
                thread::spawn(move || drop(tracer_provider));
            }
        }
    }
}

#[async_trait::async_trait]
impl Plugin for Telemetry {
    type Config = config::Conf;

    async fn new(init: PluginInit<Self::Config>) -> Result<Self, BoxError> {
        let config = init.config;
        config.logging.validate()?;

        let field_level_instrumentation_ratio =
            config.calculate_field_level_instrumentation_ratio()?;
        let mut metrics_builder = Self::create_metrics_builder(&config)?;
        let meter_provider = metrics_builder.meter_provider();
<<<<<<< HEAD
        let counter = config
            .metrics
            .as_ref()
            .and_then(|m| m.common.as_ref())
            .and_then(|c| {
                if c.experimental_cache_metrics.enabled {
                    Some(Arc::new(Mutex::new(CacheCounter::new(
                        c.experimental_cache_metrics.ttl,
                    ))))
                } else {
                    None
                }
            });

=======
        let (sampling_filter_ratio, tracer_provider) = Self::create_tracer_provider(&config)?;
>>>>>>> 07e69593
        Ok(Telemetry {
            custom_endpoints: metrics_builder.custom_endpoints(),
            metrics_exporters: metrics_builder.exporters(),
            metrics: BasicMetrics::new(&meter_provider),
            apollo_metrics_sender: metrics_builder.apollo_metrics_provider(),
            field_level_instrumentation_ratio,
            tracer_provider: Some(tracer_provider),
            meter_provider,
            sampling_filter_ratio,
            config: Arc::new(config),
            counter,
        })
    }

    fn router_service(&self, service: router::BoxService) -> router::BoxService {
        let config = self.config.clone();
        let config_later = self.config.clone();

        ServiceBuilder::new()
            .map_response(|response: router::Response|{
                // The current span *should* be the request span as we are outside the instrument block.
                let span = Span::current();
                if let Some(REQUEST_SPAN_NAME) = span.metadata().map(|metadata| metadata.name()) {

                    //https://opentelemetry.io/docs/specs/otel/trace/semantic_conventions/instrumentation/graphql/
                    let operation_kind = response.context.get::<_, String>(OPERATION_KIND);
                    let operation_name = response.context.get::<_, String>(OPERATION_NAME);

                    if let Ok(Some(operation_kind)) = &operation_kind {
                        span.record("graphql.operation.type", operation_kind);
                    }
                    if let Ok(Some(operation_name)) = &operation_name {
                        span.record("graphql.operation.name", operation_name);
                    }
                    match (&operation_kind, &operation_name) {
                        (Ok(Some(kind)), Ok(Some(name))) => span.record("otel.name", format!("{kind} {name}")),
                        (Ok(Some(kind)), _) => span.record("otel.name", kind),
                        _ => span.record("otel.name", "GraphQL Operation")
                    };
                }

                response
            })
            .instrument(move |request: &router::Request| {
                let apollo = config.apollo.as_ref().cloned().unwrap_or_default();
                let trace_id = TraceId::maybe_new()
                    .map(|t| t.to_string())
                    .unwrap_or_default();
                let router_request = &request.router_request;
                let headers = router_request.headers();
                let client_name = headers
                    .get(&apollo.client_name_header)
                    .cloned()
                    .unwrap_or_else(|| HeaderValue::from_static(""));
                let client_version = headers
                    .get(&apollo.client_version_header)
                    .cloned()
                    .unwrap_or_else(|| HeaderValue::from_static(""));
                let span = ::tracing::info_span!(ROUTER_SPAN_NAME,
                    "http.method" = %router_request.method(),
                    "http.route" = %router_request.uri(),
                    "http.flavor" = ?router_request.version(),
                    "trace_id" = %trace_id,
                    "client.name" = client_name.to_str().unwrap_or_default(),
                    "client.version" = client_version.to_str().unwrap_or_default(),
                    "otel.kind" = "INTERNAL",
                    "otel.status_code" = ::tracing::field::Empty,
                    "apollo_private.duration_ns" = ::tracing::field::Empty,
                    "apollo_private.http.request_headers" = filter_headers(request.router_request.headers(), &apollo.send_headers).as_str(),
                    "apollo_private.http.response_headers" = field::Empty
                );
                span
            })
            .map_future(move |fut| {
                let start = Instant::now();
                let config = config_later.clone();

                Self::plugin_metrics(&config);


                async move {
                    let span = Span::current();
                    let response: Result<router::Response, BoxError> = fut.await;

                    span.record(
                        APOLLO_PRIVATE_DURATION_NS,
                        start.elapsed().as_nanos() as i64,
                    );


                    let expose_trace_id = config.tracing.as_ref().cloned().unwrap_or_default().response_trace_id;
                    if let Ok(response) = &response {
                        if expose_trace_id.enabled {
                            if let Some(header_name) = &expose_trace_id.header_name {
                                let mut headers: HashMap<String, Vec<String>> = HashMap::new();
                                if let Some(value) = response.response.headers().get(header_name) {
                                    headers.insert(header_name.to_string(), vec![value.to_str().unwrap_or_default().to_string()]);
                                    let response_headers = serde_json::to_string(&headers).unwrap_or_default();
                                    span.record("apollo_private.http.response_headers",&response_headers);
                                }
                            }
                        }

                        if response.response.status() >= StatusCode::BAD_REQUEST {
                            span.record("otel.status_code", "Error");
                        } else {
                            span.record("otel.status_code", "Ok");
                        }

                    }
                    response
                }
            })
            .service(service)
            .boxed()
    }

    fn supergraph_service(&self, service: supergraph::BoxService) -> supergraph::BoxService {
        let metrics_sender = self.apollo_metrics_sender.clone();
        let metrics = self.metrics.clone();
        let config = self.config.clone();
        let config_map_res_first = config.clone();
        let config_map_res = config.clone();
        let field_level_instrumentation_ratio = self.field_level_instrumentation_ratio;
        ServiceBuilder::new()
            .instrument(Self::supergraph_service_span(
                self.field_level_instrumentation_ratio,
                config.apollo.clone().unwrap_or_default(),
            ))
            .map_response(move |mut resp: SupergraphResponse| {
                let config = config_map_res_first.clone();
                if let Some(usage_reporting) =
                    resp.context.private_entries.lock().get::<UsageReporting>()
                {
                    // Record the operation signature on the router span
                    Span::current().record(
                        APOLLO_PRIVATE_OPERATION_SIGNATURE.as_str(),
                        usage_reporting.stats_report_key.as_str(),
                    );
                }
                // To expose trace_id or not
                let expose_trace_id_header = config.tracing.as_ref().and_then(|t| {
                    t.response_trace_id.enabled.then(|| {
                        t.response_trace_id
                            .header_name
                            .clone()
                            .unwrap_or(HeaderName::from_static(DEFAULT_EXPOSE_TRACE_ID_HEADER))
                    })
                });
                if let (Some(header_name), Some(trace_id)) = (
                    expose_trace_id_header,
                    TraceId::maybe_new().and_then(|t| HeaderValue::from_str(&t.to_string()).ok()),
                ) {
                    resp.response.headers_mut().append(header_name, trace_id);
                }

                if resp.context.contains_key(LOGGING_DISPLAY_HEADERS) {
                    ::tracing::info!(http.response.headers = ?resp.response.headers(), "Supergraph response headers");
                }
                let display_body = resp.context.contains_key(LOGGING_DISPLAY_BODY);
                resp.map_stream(move |gql_response| {
                    if display_body {
                        ::tracing::info!(http.response.body = ?gql_response, "Supergraph GraphQL response");
                    }
                    gql_response
                })
            })
            .map_future_with_request_data(
                move |req: &SupergraphRequest| {
                    Self::populate_context(config.clone(), field_level_instrumentation_ratio, req);
                    req.context.clone()
                },
                move |ctx: Context, fut| {
                    let config = config_map_res.clone();
                    let metrics = metrics.clone();
                    let sender = metrics_sender.clone();
                    let start = Instant::now();

                    async move {
                        let mut result: Result<SupergraphResponse, BoxError> = fut.await;
                        result = Self::update_otel_metrics(
                            config.clone(),
                            ctx.clone(),
                            metrics.clone(),
                            result,
                            start.elapsed(),
                        )
                        .await;
                        Self::update_metrics_on_response_events(
                            &ctx, config, field_level_instrumentation_ratio, metrics, sender, start, result,
                        )
                    }
                },
            )
            .service(service)
            .boxed()
    }

    fn execution_service(&self, service: execution::BoxService) -> execution::BoxService {
        ServiceBuilder::new()
            .instrument(move |req: &ExecutionRequest| {
                let operation_kind = req
                    .query_plan
                    .query
                    .operation(req.supergraph_request.body().operation_name.as_deref())
                    .map(|op| *op.kind());
                let _ = req
                    .context
                    .insert(OPERATION_KIND, operation_kind.unwrap_or_default());

                match operation_kind {
                    Some(operation_kind) => {
                        info_span!(
                            EXECUTION_SPAN_NAME,
                            "otel.kind" = "INTERNAL",
                            "graphql.operation.type" = operation_kind.as_apollo_operation_type()
                        )
                    }
                    None => {
                        info_span!(EXECUTION_SPAN_NAME, "otel.kind" = "INTERNAL",)
                    }
                }
            })
            .service(service)
            .boxed()
    }

    fn subgraph_service(&self, name: &str, service: subgraph::BoxService) -> subgraph::BoxService {
        let metrics = self.metrics.clone();
        let subgraph_attribute = KeyValue::new("subgraph", name.to_string());
        let subgraph_metrics_conf_req = self.create_subgraph_metrics_conf(name);
        let subgraph_metrics_conf_resp = subgraph_metrics_conf_req.clone();
        let subgraph_name = ByteString::from(name);
        let cache_metrics_enabled = self.counter.is_some();
        let counter = self.counter.clone();
        let name = name.to_owned();
        let subgraph_name_arc = Arc::new(name.to_owned());
        ServiceBuilder::new()
            .instrument(move |req: &SubgraphRequest| {
                let query = req
                    .subgraph_request
                    .body()
                    .query
                    .as_deref()
                    .unwrap_or_default();
                let operation_name = req
                    .subgraph_request
                    .body()
                    .operation_name
                    .as_deref()
                    .unwrap_or_default();

                info_span!(
                    SUBGRAPH_SPAN_NAME,
                    "apollo.subgraph.name" = name.as_str(),
                    graphql.document = query,
                    graphql.operation.name = operation_name,
                    "otel.kind" = "INTERNAL",
                    "apollo_private.ftv1" = field::Empty
                )
            })
            .map_request(move |mut req: SubgraphRequest| {
                let cache_attributes = cache_metrics_enabled
                    .then(|| Self::get_cache_attributes(subgraph_name_arc.clone(), &mut req))
                    .flatten();
                if let Some(cache_attributes) = cache_attributes {
                    req.context.private_entries.lock().insert(cache_attributes);
                }

                request_ftv1(req)
            })
            .map_response(move |resp| store_ftv1(&subgraph_name, resp))
            .map_future_with_request_data(
                move |sub_request: &SubgraphRequest| {
                    Self::store_subgraph_request_attributes(
                        subgraph_metrics_conf_req.clone(),
                        sub_request,
                    );
                    let cache_attributes = sub_request.context.private_entries.lock().remove();

                    (sub_request.context.clone(), cache_attributes)
                },
                move |(context, cache_attributes): (Context, Option<CacheAttributes>),
                      f: BoxFuture<'static, Result<SubgraphResponse, BoxError>>| {
                    let metrics = metrics.clone();
                    let subgraph_attribute = subgraph_attribute.clone();
                    let subgraph_metrics_conf = subgraph_metrics_conf_resp.clone();
                    let counter = counter.clone();
                    // Using Instant because it is guaranteed to be monotonically increasing.
                    let now = Instant::now();
                    f.map(move |result: Result<SubgraphResponse, BoxError>| {
                        Self::store_subgraph_response_attributes(
                            &context,
                            metrics,
                            subgraph_attribute,
                            subgraph_metrics_conf,
                            now,
                            counter,
                            cache_attributes,
                            &result,
                        );
                        result
                    })
                },
            )
            .service(service)
            .boxed()
    }

    fn web_endpoints(&self) -> MultiMap<ListenAddr, Endpoint> {
        self.custom_endpoints.clone()
    }
}

impl Telemetry {
    pub(crate) fn activate(&mut self) {
        // Only apply things if we were executing in the context of a vanilla the Apollo executable.
        // Users that are rolling their own routers will need to set up telemetry themselves.
        if let Some(hot_tracer) = OPENTELEMETRY_TRACER_HANDLE.get() {
            SamplingFilter::configure(&self.sampling_filter_ratio);

            // The reason that this has to happen here is that we are interacting with global state.
            // If we do this logic during plugin init then if a subsequent plugin fails to init then we
            // will already have set the new tracer provider and we will be in an inconsistent state.
            // activate is infallible, so if we get here we know the new pipeline is ready to go.
            let tracer_provider = self
                .tracer_provider
                .take()
                .expect("must have new tracer_provider");

            let tracer = tracer_provider.versioned_tracer(
                GLOBAL_TRACER_NAME,
                Some(env!("CARGO_PKG_VERSION")),
                None,
            );
            hot_tracer.reload(tracer);

            let last_provider = opentelemetry::global::set_tracer_provider(tracer_provider);
            // To ensure we don't hang tracing providers are dropped in a blocking task.
            // https://github.com/open-telemetry/opentelemetry-rust/issues/868#issuecomment-1250387989
            // We don't have to worry about timeouts as every exporter is batched, which has a timeout on it already.
            tokio::task::spawn_blocking(move || drop(last_provider));
            opentelemetry::global::set_error_handler(handle_error)
                .expect("otel error handler lock poisoned, fatal");

            opentelemetry::global::set_text_map_propagator(Self::create_propagator(&self.config));
        }

        reload_metrics(MetricsLayer::new(&self.meter_provider));
        reload_fmt(Self::create_fmt_layer(&self.config));
    }

    fn create_propagator(config: &config::Conf) -> TextMapCompositePropagator {
        let propagation = config
            .clone()
            .tracing
            .and_then(|c| c.propagation)
            .unwrap_or_default();

        let tracing = config.clone().tracing.unwrap_or_default();

        let mut propagators: Vec<Box<dyn TextMapPropagator + Send + Sync + 'static>> = Vec::new();
        // TLDR the jaeger propagator MUST BE the first one because the version of opentelemetry_jaeger is buggy.
        // It overrides the current span context with an empty one if it doesn't find the corresponding headers.
        // Waiting for the >=0.16.1 release
        if propagation.jaeger || tracing.jaeger.is_some() {
            propagators.push(Box::<opentelemetry_jaeger::Propagator>::default());
        }
        if propagation.baggage {
            propagators.push(Box::<opentelemetry::sdk::propagation::BaggagePropagator>::default());
        }
        if propagation.trace_context || tracing.otlp.is_some() {
            propagators
                .push(Box::<opentelemetry::sdk::propagation::TraceContextPropagator>::default());
        }
        if propagation.zipkin || tracing.zipkin.is_some() {
            propagators.push(Box::<opentelemetry_zipkin::Propagator>::default());
        }
        if propagation.datadog || tracing.datadog.is_some() {
            propagators.push(Box::<opentelemetry_datadog::DatadogPropagator>::default());
        }
        if let Some(from_request_header) = &propagation.request.header_name {
            propagators.push(Box::new(CustomTraceIdPropagator::new(
                from_request_header.to_string(),
            )));
        }

        TextMapCompositePropagator::new(propagators)
    }

    fn create_tracer_provider(
        config: &config::Conf,
    ) -> Result<(SamplerOption, opentelemetry::sdk::trace::TracerProvider), BoxError> {
        let tracing_config = config.tracing.clone().unwrap_or_default();
        let mut trace_config = tracing_config.trace_config.unwrap_or_default();
        let mut sampler = trace_config.sampler;
        // set it to AlwaysOn: it is now done in the SamplingFilter, so whatever is sent to an exporter
        // should be accepted
        trace_config.sampler = SamplerOption::Always(Sampler::AlwaysOn);

        // if APOLLO_KEY was set, the Studio exporter must be active
        let apollo_config = if config.apollo.is_none() && apollo_key().is_some() {
            Some(Default::default())
        } else {
            config.apollo.clone()
        };

        let mut builder = opentelemetry::sdk::trace::TracerProvider::builder()
            .with_config((&trace_config).into());

        builder = setup_tracing(builder, &tracing_config.jaeger, &trace_config)?;
        builder = setup_tracing(builder, &tracing_config.zipkin, &trace_config)?;
        builder = setup_tracing(builder, &tracing_config.datadog, &trace_config)?;
        builder = setup_tracing(builder, &tracing_config.otlp, &trace_config)?;
        builder = setup_tracing(builder, &apollo_config, &trace_config)?;

        if tracing_config.jaeger.is_none()
            && tracing_config.zipkin.is_none()
            && tracing_config.datadog.is_none()
            && tracing_config.otlp.is_none()
            && apollo_config.is_none()
        {
            sampler = SamplerOption::Always(Sampler::AlwaysOff);
        }

        let tracer_provider = builder.build();
        Ok((sampler, tracer_provider))
    }

    fn create_metrics_builder(config: &config::Conf) -> Result<MetricsBuilder, BoxError> {
        let metrics_config = config.metrics.clone().unwrap_or_default();
        let metrics_common_config = &mut metrics_config.common.unwrap_or_default();
        // Set default service name for metrics
        if metrics_common_config
            .resources
            .get(opentelemetry_semantic_conventions::resource::SERVICE_NAME.as_str())
            .is_none()
        {
            metrics_common_config.resources.insert(
                String::from(opentelemetry_semantic_conventions::resource::SERVICE_NAME.as_str()),
                String::from(
                    metrics_common_config
                        .service_name
                        .as_deref()
                        .unwrap_or(DEFAULT_SERVICE_NAME),
                ),
            );
        }
        if let Some(service_namespace) = &metrics_common_config.service_namespace {
            metrics_common_config.resources.insert(
                String::from(
                    opentelemetry_semantic_conventions::resource::SERVICE_NAMESPACE.as_str(),
                ),
                service_namespace.clone(),
            );
        }

        let mut builder = MetricsBuilder::default();
        builder = setup_metrics_exporter(builder, &config.apollo, metrics_common_config)?;
        builder =
            setup_metrics_exporter(builder, &metrics_config.prometheus, metrics_common_config)?;
        builder = setup_metrics_exporter(builder, &metrics_config.otlp, metrics_common_config)?;
        Ok(builder)
    }

    fn create_fmt_layer(config: &config::Conf) -> Box<dyn Layer<LayeredTracer> + Send + Sync> {
        let logging = &config.logging;
        let fmt = match logging.format {
            config::LoggingFormat::Pretty => tracing_subscriber::fmt::layer()
                .event_format(FilteringFormatter::new(
                    TextFormatter::new()
                        .with_filename(logging.display_filename)
                        .with_line(logging.display_line_number)
                        .with_target(logging.display_target),
                    filter_metric_events,
                ))
                .fmt_fields(NullFieldFormatter)
                .boxed(),
            config::LoggingFormat::Json => tracing_subscriber::fmt::layer()
                .json()
                .with_file(logging.display_filename)
                .with_line_number(logging.display_line_number)
                .with_target(logging.display_target)
                .map_event_format(|e| {
                    FilteringFormatter::new(
                        e.json()
                            .with_current_span(true)
                            .with_span_list(true)
                            .flatten_event(true),
                        filter_metric_events,
                    )
                })
                .fmt_fields(NullFieldFormatter)
                .map_fmt_fields(|_f| JsonFields::default())
                .boxed(),
        };
        fmt
    }

    fn supergraph_service_span(
        field_level_instrumentation_ratio: f64,
        config: apollo::Config,
    ) -> impl Fn(&SupergraphRequest) -> Span + Clone {
        move |request: &SupergraphRequest| {
            let http_request = &request.supergraph_request;
            let query = http_request.body().query.as_deref().unwrap_or_default();
            let span = info_span!(
                SUPERGRAPH_SPAN_NAME,
                graphql.document = query,
                // TODO add graphql.operation.type
                graphql.operation.name = field::Empty,
                otel.kind = "INTERNAL",
                apollo_private.field_level_instrumentation_ratio =
                    field_level_instrumentation_ratio,
                apollo_private.operation_signature = field::Empty,
                apollo_private.graphql.variables = Self::filter_variables_values(
                    &request.supergraph_request.body().variables,
                    &config.send_variable_values,
                ),
            );
            if let Some(operation_name) = request
                .context
                .get::<_, String>(OPERATION_NAME)
                .unwrap_or_default()
            {
                span.record("graphql.operation.name", operation_name);
            }

            span
        }
    }

    fn filter_variables_values(
        variables: &Map<ByteString, Value>,
        forward_rules: &ForwardValues,
    ) -> String {
        #[allow(clippy::mutable_key_type)] // False positive lint
        let variables = variables
            .iter()
            .map(|(name, value)| {
                if match &forward_rules {
                    ForwardValues::None => false,
                    ForwardValues::All => true,
                    ForwardValues::Only(only) => only.contains(&name.as_str().to_string()),
                    ForwardValues::Except(except) => !except.contains(&name.as_str().to_string()),
                } {
                    (
                        name,
                        serde_json::to_string(value).unwrap_or_else(|_| "<unknown>".to_string()),
                    )
                } else {
                    (name, "".to_string())
                }
            })
            .fold(BTreeMap::new(), |mut acc, (name, value)| {
                acc.insert(name, value);
                acc
            });

        match serde_json::to_string(&variables) {
            Ok(result) => result,
            Err(_err) => {
                ::tracing::warn!(
                    "could not serialize variables, trace will not have variables information"
                );
                Default::default()
            }
        }
    }

    async fn update_otel_metrics(
        config: Arc<Conf>,
        context: Context,
        metrics: BasicMetrics,
        result: Result<SupergraphResponse, BoxError>,
        request_duration: Duration,
    ) -> Result<SupergraphResponse, BoxError> {
        let mut metric_attrs = {
            context
                .private_entries
                .lock()
                .get::<MetricsAttributes>()
                .cloned()
        }
        .map(|attrs| {
            attrs
                .0
                .into_iter()
                .map(|(attr_name, attr_value)| KeyValue::new(attr_name, attr_value))
                .collect::<Vec<KeyValue>>()
        })
        .unwrap_or_default();
        let res = match result {
            Ok(response) => {
                metric_attrs.push(KeyValue::new(
                    "status",
                    response.response.status().as_u16().to_string(),
                ));

                // Wait for the first response of the stream
                let (parts, stream) = response.response.into_parts();
                let (first_response, rest) = stream.into_future().await;

                if let Some(MetricsCommon {
                    attributes:
                        Some(MetricsAttributesConf {
                            supergraph: Some(forward_attributes),
                            ..
                        }),
                    ..
                }) = &config.metrics.as_ref().and_then(|m| m.common.as_ref())
                {
                    let attributes = forward_attributes.get_attributes_from_router_response(
                        &parts,
                        &context,
                        &first_response,
                    );

                    metric_attrs.extend(attributes.into_iter().map(|(k, v)| KeyValue::new(k, v)));
                }

                if !parts.status.is_success() {
                    metric_attrs.push(KeyValue::new("error", parts.status.to_string()));
                }
                ::tracing::info!(
                    monotonic_counter.apollo.router.operations = 1u64,
                    http.response.status_code = parts.status.as_u16(),
                );
                let response = http::Response::from_parts(
                    parts,
                    once(ready(first_response.unwrap_or_default()))
                        .chain(rest)
                        .boxed(),
                );

                Ok(SupergraphResponse { context, response })
            }
            Err(err) => {
                metric_attrs.push(KeyValue::new("status", "500"));

                ::tracing::info!(
                    monotonic_counter.apollo.router.operations = 1u64,
                    http.response.status_code = 500,
                );
                Err(err)
            }
        };

        // http_requests_total - the total number of HTTP requests received
        metrics
            .http_requests_total
            .add(&opentelemetry::Context::current(), 1, &metric_attrs);

        metrics.http_requests_duration.record(
            &opentelemetry::Context::current(),
            request_duration.as_secs_f64(),
            &metric_attrs,
        );

        res
    }

    fn populate_context(
        config: Arc<Conf>,
        field_level_instrumentation_ratio: f64,
        req: &SupergraphRequest,
    ) {
        let apollo_config = config.apollo.clone().unwrap_or_default();
        let context = &req.context;
        let http_request = &req.supergraph_request;
        let headers = http_request.headers();
        let client_name_header = &apollo_config.client_name_header;
        let client_version_header = &apollo_config.client_version_header;
        let _ = context.insert(
            CLIENT_NAME,
            headers
                .get(client_name_header)
                .cloned()
                .unwrap_or_else(|| HeaderValue::from_static(""))
                .to_str()
                .unwrap_or_default()
                .to_string(),
        );
        let _ = context.insert(
            CLIENT_VERSION,
            headers
                .get(client_version_header)
                .cloned()
                .unwrap_or_else(|| HeaderValue::from_static(""))
                .to_str()
                .unwrap_or_default()
                .to_string(),
        );
        let (should_log_headers, should_log_body) = config.logging.should_log(req);
        if should_log_headers {
            ::tracing::info!(http.request.headers = ?req.supergraph_request.headers(), "Supergraph request headers");

            let _ = req.context.insert(LOGGING_DISPLAY_HEADERS, true);
        }
        if should_log_body {
            ::tracing::info!(http.request.body = ?req.supergraph_request.body(), "Supergraph request body");

            let _ = req.context.insert(LOGGING_DISPLAY_BODY, true);
        }

        if let Some(metrics_conf) = &config.metrics {
            // List of custom attributes for metrics
            let mut attributes: HashMap<String, AttributeValue> = HashMap::new();
            if let Some(operation_name) = &req.supergraph_request.body().operation_name {
                attributes.insert(
                    OPERATION_NAME.to_string(),
                    AttributeValue::String(operation_name.clone()),
                );
            }

            if let Some(router_attributes_conf) = metrics_conf
                .common
                .as_ref()
                .and_then(|c| c.attributes.as_ref())
                .and_then(|a| a.supergraph.as_ref())
            {
                attributes.extend(
                    router_attributes_conf
                        .get_attributes_from_request(headers, req.supergraph_request.body()),
                );
                attributes.extend(router_attributes_conf.get_attributes_from_context(context));
            }

            let _ = context
                .private_entries
                .lock()
                .insert(MetricsAttributes(attributes));
        }
        if rand::thread_rng().gen_bool(field_level_instrumentation_ratio) {
            context.private_entries.lock().insert(EnableSubgraphFtv1);
        }
    }

    fn create_subgraph_metrics_conf(&self, name: &str) -> Arc<Option<AttributesForwardConf>> {
        Arc::new(
            self.config
                .metrics
                .as_ref()
                .and_then(|m| m.common.as_ref())
                .and_then(|c| c.attributes.as_ref())
                .and_then(|c| c.subgraph.as_ref())
                .map(|subgraph_cfg| {
                    macro_rules! extend_config {
                        ($forward_kind: ident) => {{
                            let mut cfg = subgraph_cfg
                                .all
                                .as_ref()
                                .and_then(|a| a.$forward_kind.clone())
                                .unwrap_or_default();
                            if let Some(subgraphs) = &subgraph_cfg.subgraphs {
                                cfg.extend(
                                    subgraphs
                                        .get(&name.to_owned())
                                        .and_then(|s| s.$forward_kind.clone())
                                        .unwrap_or_default(),
                                );
                            }

                            cfg
                        }};
                    }
                    macro_rules! merge_config {
                        ($forward_kind: ident) => {{
                            let mut cfg = subgraph_cfg
                                .all
                                .as_ref()
                                .and_then(|a| a.$forward_kind.clone())
                                .unwrap_or_default();
                            if let Some(subgraphs) = &subgraph_cfg.subgraphs {
                                cfg.merge(
                                    subgraphs
                                        .get(&name.to_owned())
                                        .and_then(|s| s.$forward_kind.clone())
                                        .unwrap_or_default(),
                                );
                            }

                            cfg
                        }};
                    }
                    let insert = extend_config!(insert);
                    let context = extend_config!(context);
                    let request = merge_config!(request);
                    let response = merge_config!(response);
                    let errors = merge_config!(errors);

                    AttributesForwardConf {
                        insert: (!insert.is_empty()).then_some(insert),
                        request: (request.header.is_some() || request.body.is_some())
                            .then_some(request),
                        response: (response.header.is_some() || response.body.is_some())
                            .then_some(response),
                        errors: (errors.extensions.is_some() || errors.include_messages)
                            .then_some(errors),
                        context: (!context.is_empty()).then_some(context),
                    }
                }),
        )
    }

    fn get_cache_attributes(
        subgraph_name: Arc<String>,
        sub_request: &mut Request,
    ) -> Option<CacheAttributes> {
        let body = dbg!(sub_request.subgraph_request.body_mut());
        let hashed_query = hash_request(body);
        let representations = body
            .variables
            .get(REPRESENTATIONS)
            .and_then(|value| value.as_array())?;

        let keys = extract_cache_attributes(representations).ok()?;

        Some(CacheAttributes {
            subgraph_name,
            headers: sub_request.subgraph_request.headers().clone(),
            hashed_query: Arc::new(hashed_query),
            representations: keys,
        })
    }

    fn update_cache_metrics(
        counter: Arc<Mutex<CacheCounter>>,
        sub_response: &SubgraphResponse,
        cache_attributes: CacheAttributes,
    ) {
        let mut vary_headers = sub_response
            .response
            .headers()
            .get_all(header::VARY)
            .into_iter()
            .filter_map(|val| {
                val.to_str().ok().map(|v| {
                    v.to_string()
                        .split(", ")
                        .map(|s| s.to_string())
                        .collect::<Vec<String>>()
                })
            })
            .flatten()
            .collect::<Vec<String>>();
        vary_headers.sort();
        let vary_headers = vary_headers.join(", ");

        let hashed_headers = if vary_headers.is_empty() {
            Arc::default()
        } else {
            Arc::new(hash_vary_headers(&cache_attributes.headers))
        };
        counter.lock().record(
            cache_attributes.hashed_query.clone(),
            cache_attributes.subgraph_name.clone(),
            hashed_headers,
            cache_attributes.representations,
        );
    }

    fn store_subgraph_request_attributes(
        attribute_forward_config: Arc<Option<AttributesForwardConf>>,
        sub_request: &Request,
    ) {
        let mut attributes = HashMap::new();
        if let Some(subgraph_attributes_conf) = &*attribute_forward_config {
            attributes.extend(subgraph_attributes_conf.get_attributes_from_request(
                sub_request.subgraph_request.headers(),
                sub_request.subgraph_request.body(),
            ));
            attributes
                .extend(subgraph_attributes_conf.get_attributes_from_context(&sub_request.context));
        }
        sub_request
            .context
            .private_entries
            .lock()
            .insert(SubgraphMetricsAttributes(attributes)); //.unwrap();
    }

    #[allow(clippy::too_many_arguments)]
    fn store_subgraph_response_attributes(
        context: &Context,
        metrics: BasicMetrics,
        subgraph_attribute: KeyValue,
        attribute_forward_config: Arc<Option<AttributesForwardConf>>,
        now: Instant,
        counter: Option<Arc<Mutex<CacheCounter>>>,
        cache_attributes: Option<CacheAttributes>,
        result: &Result<Response, BoxError>,
    ) {
        let mut metric_attrs = {
            context
                .private_entries
                .lock()
                .get::<SubgraphMetricsAttributes>()
                .cloned()
        }
        .map(|attrs| {
            attrs
                .0
                .into_iter()
                .map(|(attr_name, attr_value)| KeyValue::new(attr_name, attr_value))
                .collect::<Vec<KeyValue>>()
        })
        .unwrap_or_default();
        metric_attrs.push(subgraph_attribute);
        // Fill attributes from context
        if let Some(subgraph_attributes_conf) = &*attribute_forward_config {
            metric_attrs.extend(
                subgraph_attributes_conf
                    .get_attributes_from_context(context)
                    .into_iter()
                    .map(|(k, v)| KeyValue::new(k, v)),
            );
        }

        match &result {
            Ok(response) => {
                if let Some(cache_attributes) = cache_attributes {
                    if let Ok(cache_control) = response
                        .response
                        .headers()
                        .get(header::CACHE_CONTROL)
                        .ok_or(())
                        .and_then(|val| val.to_str().map(|v| v.to_string()).map_err(|_| ()))
                    {
                        metric_attrs.push(KeyValue::new("cache_control", cache_control));
                    }

                    if let Some(counter) = counter {
                        Self::update_cache_metrics(counter, response, cache_attributes)
                    }
                }
                metric_attrs.push(KeyValue::new(
                    "status",
                    response.response.status().as_u16().to_string(),
                ));

                // Fill attributes from response
                if let Some(subgraph_attributes_conf) = &*attribute_forward_config {
                    metric_attrs.extend(
                        subgraph_attributes_conf
                            .get_attributes_from_response(
                                response.response.headers(),
                                response.response.body(),
                            )
                            .into_iter()
                            .map(|(k, v)| KeyValue::new(k, v)),
                    );
                }

                metrics.http_requests_total.add(
                    &opentelemetry::Context::current(),
                    1,
                    &metric_attrs,
                );
            }
            Err(err) => {
                metric_attrs.push(KeyValue::new("status", "500"));
                // Fill attributes from error
                if let Some(subgraph_attributes_conf) = &*attribute_forward_config {
                    metric_attrs.extend(
                        subgraph_attributes_conf
                            .get_attributes_from_error(err)
                            .into_iter()
                            .map(|(k, v)| KeyValue::new(k, v)),
                    );
                }

                metrics.http_requests_total.add(
                    &opentelemetry::Context::current(),
                    1,
                    &metric_attrs,
                );
            }
        }
        metrics.http_requests_duration.record(
            &opentelemetry::Context::current(),
            now.elapsed().as_secs_f64(),
            &metric_attrs,
        );
    }

    #[allow(clippy::too_many_arguments)]
    fn update_metrics_on_response_events(
        ctx: &Context,
        config: Arc<Conf>,
        field_level_instrumentation_ratio: f64,
        metrics: BasicMetrics,
        sender: Sender,
        start: Instant,
        result: Result<supergraph::Response, BoxError>,
    ) -> Result<supergraph::Response, BoxError> {
        let operation_kind: OperationKind =
            ctx.get(OPERATION_KIND).ok().flatten().unwrap_or_default();

        match result {
            Err(e) => {
                if !matches!(sender, Sender::Noop) {
                    let operation_subtype = (operation_kind == OperationKind::Subscription)
                        .then_some(OperationSubType::SubscriptionRequest);
                    Self::update_apollo_metrics(
                        ctx,
                        field_level_instrumentation_ratio,
                        sender,
                        true,
                        start.elapsed(),
                        operation_kind,
                        operation_subtype,
                    );
                }
                let mut metric_attrs = Vec::new();
                // Fill attributes from error
                if let Some(subgraph_attributes_conf) = config
                    .metrics
                    .as_ref()
                    .and_then(|m| m.common.as_ref())
                    .and_then(|c| c.attributes.as_ref())
                    .and_then(|c| c.supergraph.as_ref())
                {
                    metric_attrs.extend(
                        subgraph_attributes_conf
                            .get_attributes_from_error(&e)
                            .into_iter()
                            .map(|(k, v)| KeyValue::new(k, v)),
                    );
                }

                metrics.http_requests_total.add(
                    &opentelemetry::Context::current(),
                    1,
                    &metric_attrs,
                );

                Err(e)
            }
            Ok(router_response) => {
                let http_status_is_success = router_response.response.status().is_success();

                // Only send the subscription-request metric if it's an http status in error because we won't always enter the stream after.
                if operation_kind == OperationKind::Subscription && !http_status_is_success {
                    Self::update_apollo_metrics(
                        ctx,
                        field_level_instrumentation_ratio,
                        sender.clone(),
                        true,
                        start.elapsed(),
                        operation_kind,
                        Some(OperationSubType::SubscriptionRequest),
                    );
                }
                Ok(router_response.map(move |response_stream| {
                    let sender = sender.clone();
                    let ctx = ctx.clone();

                    response_stream
                        .enumerate()
                        .map(move |(idx, response)| {
                            let has_errors = !response.errors.is_empty();

                            if !matches!(sender, Sender::Noop) {
                                if operation_kind == OperationKind::Subscription {
                                    // The first empty response is always a heartbeat except if it's an error
                                    if idx == 0 {
                                        // Don't count for subscription-request if http status was in error because it has been counted before
                                        if http_status_is_success {
                                            Self::update_apollo_metrics(
                                                &ctx,
                                                field_level_instrumentation_ratio,
                                                sender.clone(),
                                                has_errors,
                                                start.elapsed(),
                                                operation_kind,
                                                Some(OperationSubType::SubscriptionRequest),
                                            );
                                        }
                                    } else {
                                        // Only for subscription events
                                        Self::update_apollo_metrics(
                                            &ctx,
                                            field_level_instrumentation_ratio,
                                            sender.clone(),
                                            has_errors,
                                            response
                                                .created_at
                                                .map(|c| c.elapsed())
                                                .unwrap_or_else(|| start.elapsed()),
                                            operation_kind,
                                            Some(OperationSubType::SubscriptionEvent),
                                        );
                                    }
                                } else {
                                    // If it's the last response
                                    if !response.has_next.unwrap_or(false) {
                                        Self::update_apollo_metrics(
                                            &ctx,
                                            field_level_instrumentation_ratio,
                                            sender.clone(),
                                            has_errors,
                                            start.elapsed(),
                                            operation_kind,
                                            None,
                                        );
                                    }
                                }
                            }

                            response
                        })
                        .boxed()
                }))
            }
        }
    }

    fn update_apollo_metrics(
        context: &Context,
        field_level_instrumentation_ratio: f64,
        sender: Sender,
        has_errors: bool,
        duration: Duration,
        operation_kind: OperationKind,
        operation_subtype: Option<OperationSubType>,
    ) {
        let metrics = if let Some(usage_reporting) = context
            .private_entries
            .lock()
            .get::<UsageReporting>()
            .cloned()
        {
            let licensed_operation_count =
                licensed_operation_count(&usage_reporting.stats_report_key);
            let persisted_query_hit = context
                .get::<_, bool>("persisted_query_hit")
                .unwrap_or_default();

            if context
                .get(STUDIO_EXCLUDE)
                .map_or(false, |x| x.unwrap_or_default())
            {
                // The request was excluded don't report the details, but do report the operation count
                SingleStatsReport {
                    licensed_operation_count_by_type: (licensed_operation_count > 0).then_some(
                        LicensedOperationCountByType {
                            r#type: operation_kind,
                            subtype: operation_subtype,
                            licensed_operation_count,
                        },
                    ),
                    ..Default::default()
                }
            } else {
                let traces = Self::subgraph_ftv1_traces(context);
                let per_type_stat = Self::per_type_stat(&traces, field_level_instrumentation_ratio);
                let root_error_stats = Self::per_path_error_stats(&traces);
                SingleStatsReport {
                    request_id: uuid::Uuid::from_bytes(
                        Span::current()
                            .context()
                            .span()
                            .span_context()
                            .trace_id()
                            .to_bytes(),
                    ),
                    licensed_operation_count_by_type: (licensed_operation_count > 0).then_some(
                        LicensedOperationCountByType {
                            r#type: operation_kind,
                            subtype: operation_subtype,
                            licensed_operation_count,
                        },
                    ),
                    stats: HashMap::from([(
                        usage_reporting.stats_report_key.to_string(),
                        SingleStats {
                            stats_with_context: SingleContextualizedStats {
                                context: StatsContext {
                                    client_name: context
                                        .get(CLIENT_NAME)
                                        .unwrap_or_default()
                                        .unwrap_or_default(),
                                    client_version: context
                                        .get(CLIENT_VERSION)
                                        .unwrap_or_default()
                                        .unwrap_or_default(),
                                    operation_type: operation_kind
                                        .as_apollo_operation_type()
                                        .to_string(),
                                    operation_subtype: operation_subtype
                                        .map(|op| op.to_string())
                                        .unwrap_or_default(),
                                },
                                query_latency_stats: SingleQueryLatencyStats {
                                    latency: duration,
                                    has_errors,
                                    persisted_query_hit,
                                    root_error_stats,
                                    ..Default::default()
                                },
                                per_type_stat,
                            },
                            referenced_fields_by_type: usage_reporting
                                .referenced_fields_by_type
                                .into_iter()
                                .map(|(k, v)| (k, convert(v)))
                                .collect(),
                        },
                    )]),
                }
            }
        } else {
            // Usage reporting was missing, so it counts as one operation.
            SingleStatsReport {
                licensed_operation_count_by_type: LicensedOperationCountByType {
                    r#type: operation_kind,
                    subtype: operation_subtype,
                    licensed_operation_count: 1,
                }
                .into(),
                ..Default::default()
            }
        };
        sender.send(SingleReport::Stats(metrics));
    }

    /// Returns `[(subgraph_name, trace), …]`
    fn subgraph_ftv1_traces(context: &Context) -> Vec<(ByteString, proto::reports::Trace)> {
        if let Some(Value::Array(array)) = context.get_json_value(SUBGRAPH_FTV1) {
            array
                .iter()
                .filter_map(|value| match value.as_array()?.as_slice() {
                    [Value::String(subgraph_name), trace] => {
                        Some((subgraph_name.clone(), decode_ftv1_trace(trace.as_str()?)?))
                    }
                    _ => None,
                })
                .collect()
        } else {
            Vec::new()
        }
    }

    // https://github.com/apollographql/apollo-server/blob/6ff88e87c52/packages/server/src/plugin/usageReporting/stats.ts#L283
    fn per_type_stat(
        traces: &[(ByteString, proto::reports::Trace)],
        field_level_instrumentation_ratio: f64,
    ) -> HashMap<String, SingleTypeStat> {
        fn recur(
            per_type: &mut HashMap<String, SingleTypeStat>,
            field_execution_weight: f64,
            node: &proto::reports::trace::Node,
        ) {
            for child in &node.child {
                recur(per_type, field_execution_weight, child)
            }
            let response_name = if let Some(ResponseName(response_name)) = &node.id {
                response_name
            } else {
                return;
            };
            let field_name = if node.original_field_name.is_empty() {
                response_name
            } else {
                &node.original_field_name
            };
            if field_name.is_empty()
                || node.parent_type.is_empty()
                || node.r#type.is_empty()
                || node.start_time == 0
                || node.end_time == 0
            {
                return;
            }
            let field_stat = per_type
                .entry(node.parent_type.clone())
                .or_default()
                .per_field_stat
                .entry(field_name.clone())
                .or_insert_with(|| metrics::apollo::studio::SingleFieldStat {
                    return_type: node.r#type.clone(), // not `Default::default()`’s empty string
                    errors_count: 0,
                    latency: Default::default(),
                    observed_execution_count: 0,
                    requests_with_errors_count: 0,
                });
            let latency = Duration::from_nanos(node.end_time.saturating_sub(node.start_time));
            field_stat
                .latency
                .increment_duration(Some(latency), field_execution_weight);
            field_stat.observed_execution_count += 1;
            field_stat.errors_count += node.error.len() as u64;
            if !node.error.is_empty() {
                field_stat.requests_with_errors_count += 1;
            }
        }

        // For example, `field_level_instrumentation_ratio == 0.03` means we send a
        // `apollo-federation-include-trace: ftv1` header with 3% of subgraph requests.
        // To compensate, assume that each trace we recieve is representative of 33.3… requests.
        // Metrics that recieve this treatment are kept as floating point values in memory,
        // and converted to integers after aggregating values for a number of requests.
        let field_execution_weight = 1.0 / field_level_instrumentation_ratio;

        let mut per_type = HashMap::new();
        for (_subgraph_name, trace) in traces {
            if let Some(node) = &trace.root {
                recur(&mut per_type, field_execution_weight, node)
            }
        }
        per_type
    }

    fn per_path_error_stats(
        traces: &[(ByteString, proto::reports::Trace)],
    ) -> SinglePathErrorStats {
        fn recur<'node>(
            stats_root: &mut SinglePathErrorStats,
            path: &mut Vec<&'node String>,
            node: &'node proto::reports::trace::Node,
        ) {
            if let Some(ResponseName(name)) = &node.id {
                path.push(name)
            }
            if !node.error.is_empty() {
                let mut stats = &mut *stats_root;
                for &name in &*path {
                    stats = stats.children.entry(name.clone()).or_default();
                }
                stats.errors_count += node.error.len() as u64;
                stats.requests_with_errors_count += 1;
            }
            for child in &node.child {
                recur(stats_root, path, child)
            }
            if let Some(ResponseName(_)) = &node.id {
                path.pop();
            }
        }
        let mut root = Default::default();
        for (subgraph_name, trace) in traces {
            if let Some(node) = &trace.root {
                let path = format!("service:{}", subgraph_name.as_str());
                recur(&mut root, &mut vec![&path], node)
            }
        }
        root
    }

    fn plugin_metrics(config: &Arc<Conf>) {
        let metrics_prom_used = matches!(
            config.metrics,
            Some(Metrics {
                prometheus: Some(_),
                ..
            })
        );
        let metrics_otlp_used = matches!(config.metrics, Some(Metrics { otlp: Some(_), .. }));
        let tracing_otlp_used = matches!(config.tracing, Some(Tracing { otlp: Some(_), .. }));
        let tracing_datadog_used = matches!(
            config.tracing,
            Some(Tracing {
                datadog: Some(_),
                ..
            })
        );
        let tracing_jaeger_used = matches!(
            config.tracing,
            Some(Tracing {
                jaeger: Some(_),
                ..
            })
        );
        let tracing_zipkin_used = matches!(
            config.tracing,
            Some(Tracing {
                zipkin: Some(_),
                ..
            })
        );

        if metrics_prom_used
            || metrics_otlp_used
            || tracing_jaeger_used
            || tracing_otlp_used
            || tracing_zipkin_used
            || tracing_datadog_used
        {
            ::tracing::info!(
                monotonic_counter.apollo.router.operations.telemetry = 1u64,
                telemetry.metrics.otlp = metrics_otlp_used.or_empty(),
                telemetry.metrics.prometheus = metrics_prom_used.or_empty(),
                telemetry.tracing.otlp = tracing_otlp_used.or_empty(),
                telemetry.tracing.datadog = tracing_datadog_used.or_empty(),
                telemetry.tracing.jaeger = tracing_jaeger_used.or_empty(),
                telemetry.tracing.zipkin = tracing_zipkin_used.or_empty(),
            );
        }
    }
}

#[derive(Debug, Clone)]
struct CacheAttributes {
    subgraph_name: Arc<String>,
    headers: http::HeaderMap,
    hashed_query: Arc<String>,
    // Typename + hashed_representation
    representations: Vec<(Arc<String>, Value)>,
}

#[derive(Debug, Hash, Clone)]
struct CacheKey {
    representation: Value,
    typename: Arc<String>,
    query: Arc<String>,
    subgraph_name: Arc<String>,
    hashed_headers: Arc<String>,
}

// Get typename and hashed representation for each representations in the subgraph query
fn extract_cache_attributes(
    representations: &[Value],
) -> Result<Vec<(Arc<String>, Value)>, BoxError> {
    let mut res = Vec::new();
    for representation in representations {
        let opt_type = representation
            .as_object()
            .and_then(|o| o.get(TYPENAME))
            .ok_or("missing __typename in representation")?;
        let typename = opt_type.as_str().unwrap_or("");

        res.push((Arc::new(typename.to_string()), representation.clone()));
    }
    Ok(res)
}

struct CacheCounter {
    primary: Bloom<CacheKey>,
    secondary: Bloom<CacheKey>,
    created_at: Instant,
    ttl: Duration,
}

impl CacheCounter {
    fn new(ttl: Duration) -> Self {
        Self {
            primary: Self::make_filter(),
            secondary: Self::make_filter(),
            created_at: Instant::now(),
            ttl,
        }
    }

    fn make_filter() -> Bloom<CacheKey> {
        // the filter is around 4kB in size (can be calculated with `Bloom::compute_bitmap_size`)
        Bloom::new_for_fp_rate(10000, 0.2)
    }

    fn record(
        &mut self,
        query: Arc<String>,
        subgraph_name: Arc<String>,
        hashed_headers: Arc<String>,
        representations: Vec<(Arc<String>, Value)>,
    ) {
        if self.created_at.elapsed() >= self.ttl {
            self.clear();
        }

        // typename -> (nb of cache hits, nb of entities)
        let mut seen: HashMap<Arc<String>, (usize, usize)> = HashMap::new();
        for (typename, representation) in representations {
            let cache_hit = self.check(&CacheKey {
                representation,
                typename: typename.clone(),
                query: query.clone(),
                subgraph_name: subgraph_name.clone(),
                hashed_headers: hashed_headers.clone(),
            });

            let seen_entry = seen.entry(typename.clone()).or_default();
            if cache_hit {
                seen_entry.0 += 1;
            }
            seen_entry.1 += 1;
        }

        for (typename, (cache_hit, total_entities)) in seen.into_iter() {
            ::tracing::info!(
                histogram.apollo.router.operations.entity.cache_hit = (cache_hit as f64 / total_entities as f64) * 100f64,
                entity_type = %typename,
                subgraph = %subgraph_name,
            );
        }
    }

    fn check(&mut self, key: &CacheKey) -> bool {
        self.primary.check_and_set(key) || self.secondary.check(key)
    }

    fn clear(&mut self) {
        let secondary = std::mem::replace(&mut self.primary, Self::make_filter());
        self.secondary = secondary;

        self.created_at = Instant::now();
    }
}

fn filter_headers(headers: &HeaderMap, forward_rules: &ForwardHeaders) -> String {
    let headers_map = headers
        .iter()
        .filter(|(name, _value)| {
            name != &header::AUTHORIZATION && name != &header::COOKIE && name != &header::SET_COOKIE
        })
        .filter_map(|(name, value)| {
            let send_header = match &forward_rules {
                ForwardHeaders::None => false,
                ForwardHeaders::All => true,
                ForwardHeaders::Only(only) => only.contains(name),
                ForwardHeaders::Except(except) => !except.contains(name),
            };

            send_header.then(|| {
                (
                    name.to_string(),
                    value.to_str().unwrap_or("<unknown>").to_string(),
                )
            })
        })
        .fold(BTreeMap::new(), |mut acc, (name, value)| {
            acc.entry(name).or_insert_with(Vec::new).push(value);
            acc
        });

    match serde_json::to_string(&headers_map) {
        Ok(result) => result,
        Err(_err) => {
            ::tracing::warn!("could not serialize header, trace will not have header information");
            Default::default()
        }
    }
}

// Planner errors return stats report key that start with `## `
// while successful planning stats report key start with `# `
fn licensed_operation_count(stats_report_key: &str) -> u64 {
    if stats_report_key.starts_with("## ") {
        0
    } else {
        1
    }
}

fn convert(
    referenced_fields: router_bridge::planner::ReferencedFieldsForType,
) -> crate::plugins::telemetry::apollo_exporter::proto::reports::ReferencedFieldsForType {
    crate::plugins::telemetry::apollo_exporter::proto::reports::ReferencedFieldsForType {
        field_names: referenced_fields.field_names,
        is_interface: referenced_fields.is_interface,
    }
}

#[derive(Eq, PartialEq, Hash)]
enum ErrorType {
    Trace,
    Metric,
    Other,
}
static OTEL_ERROR_LAST_LOGGED: OnceCell<DashMap<ErrorType, Instant>> = OnceCell::new();

fn handle_error<T: Into<opentelemetry::global::Error>>(err: T) {
    // We have to rate limit these errors because when they happen they are very frequent.
    // Use a dashmap to store the message type with the last time it was logged.
    let last_logged_map = OTEL_ERROR_LAST_LOGGED.get_or_init(DashMap::new);
    let err = err.into();

    // We don't want the dashmap to get big, so we key the error messages by type.
    let error_type = match err {
        opentelemetry::global::Error::Trace(_) => ErrorType::Trace,
        opentelemetry::global::Error::Metric(_) => ErrorType::Metric,
        _ => ErrorType::Other,
    };
    #[cfg(not(test))]
    let threshold = Duration::from_secs(10);
    #[cfg(test)]
    let threshold = Duration::from_millis(100);

    // Copy here so that we don't retain a mutable reference into the dashmap and lock the shard
    let now = Instant::now();
    let last_logged = *last_logged_map
        .entry(error_type)
        .and_modify(|last_logged| {
            if last_logged.elapsed() > threshold {
                *last_logged = now;
            }
        })
        .or_insert_with(|| now);

    if last_logged == now {
        match err {
            opentelemetry::global::Error::Trace(err) => {
                ::tracing::error!("OpenTelemetry trace error occurred: {}", err)
            }
            opentelemetry::global::Error::Metric(err) => {
                ::tracing::error!("OpenTelemetry metric error occurred: {}", err)
            }
            opentelemetry::global::Error::Other(err) => {
                ::tracing::error!("OpenTelemetry error occurred: {}", err)
            }
            other => {
                ::tracing::error!("OpenTelemetry error occurred: {:?}", other)
            }
        }
    }
}

register_plugin!("apollo", "telemetry", Telemetry);

fn request_ftv1(mut req: SubgraphRequest) -> SubgraphRequest {
    if req
        .context
        .private_entries
        .lock()
        .contains_key::<EnableSubgraphFtv1>()
        && Span::current().context().span().span_context().is_sampled()
    {
        req.subgraph_request.headers_mut().insert(
            "apollo-federation-include-trace",
            HeaderValue::from_static("ftv1"),
        );
    }
    req
}

fn store_ftv1(subgraph_name: &ByteString, resp: SubgraphResponse) -> SubgraphResponse {
    // Stash the FTV1 data
    if resp
        .context
        .private_entries
        .lock()
        .contains_key::<EnableSubgraphFtv1>()
    {
        if let Some(serde_json_bytes::Value::String(ftv1)) =
            resp.response.body().extensions.get("ftv1")
        {
            // Record the ftv1 trace for processing later
            Span::current().record("apollo_private.ftv1", ftv1.as_str());
            resp.context
                .upsert_json_value(SUBGRAPH_FTV1, move |value: Value| {
                    let mut vec = match value {
                        Value::Array(array) => array,
                        // upsert_json_value populate the entry with null if it was vacant
                        Value::Null => Vec::new(),
                        _ => panic!("unexpected JSON value kind"),
                    };
                    vec.push(json!([subgraph_name, ftv1]));
                    Value::Array(vec)
                })
        }
    }
    resp
}

/// CustomTraceIdPropagator to set custom trace_id for our tracing system
/// coming from headers
#[derive(Debug)]
struct CustomTraceIdPropagator {
    header_name: String,
    fields: [String; 1],
}

impl CustomTraceIdPropagator {
    fn new(header_name: String) -> Self {
        Self {
            fields: [header_name.clone()],
            header_name,
        }
    }

    fn extract_span_context(&self, extractor: &dyn Extractor) -> Option<SpanContext> {
        let trace_id = extractor.get(&self.header_name)?;

        // extract trace id
        let trace_id = match opentelemetry::trace::TraceId::from_hex(trace_id) {
            Ok(trace_id) => trace_id,
            Err(err) => {
                ::tracing::error!("cannot generate custom trace_id: {err}");
                return None;
            }
        };

        SpanContext::new(
            trace_id,
            SpanId::INVALID,
            TraceFlags::default().with_sampled(true),
            true,
            TraceState::default(),
        )
        .into()
    }
}

impl TextMapPropagator for CustomTraceIdPropagator {
    fn inject_context(&self, cx: &opentelemetry::Context, injector: &mut dyn Injector) {
        let span = cx.span();
        let span_context = span.span_context();
        if span_context.is_valid() {
            let header_value = format!("{}", span_context.trace_id());
            injector.set(&self.header_name, header_value);
        }
    }

    fn extract_with_context(
        &self,
        cx: &opentelemetry::Context,
        extractor: &dyn Extractor,
    ) -> opentelemetry::Context {
        cx.with_remote_span_context(
            self.extract_span_context(extractor)
                .unwrap_or_else(SpanContext::empty_context),
        )
    }

    fn fields(&self) -> FieldIter<'_> {
        FieldIter::new(self.fields.as_ref())
    }
}

#[derive(Clone)]
struct MetricsAttributes(HashMap<String, AttributeValue>);

#[derive(Clone)]
struct SubgraphMetricsAttributes(HashMap<String, AttributeValue>);

struct EnableSubgraphFtv1;
//
// Please ensure that any tests added to the tests module use the tokio multi-threaded test executor.
//
#[cfg(test)]
mod tests {
    use std::fmt::Debug;
    use std::ops::DerefMut;
    use std::str::FromStr;
    use std::sync::Arc;
    use std::sync::Mutex;
    use std::time::Duration;

    use axum::headers::HeaderName;
    use http::HeaderMap;
    use http::HeaderValue;
    use http::StatusCode;
    use insta::assert_snapshot;
    use itertools::Itertools;
    use serde_json::Value;
    use serde_json_bytes::json;
    use serde_json_bytes::ByteString;
    use tower::util::BoxService;
    use tower::Service;
    use tower::ServiceExt;
    use tracing_core::field::Visit;
    use tracing_core::Event;
    use tracing_core::Field;
    use tracing_core::Subscriber;
    use tracing_futures::WithSubscriber;
    use tracing_subscriber::layer::Context;
    use tracing_subscriber::layer::SubscriberExt;
    use tracing_subscriber::Layer;

    use super::apollo::ForwardHeaders;
    use crate::error::FetchError;
    use crate::graphql::Error;
    use crate::graphql::Request;
    use crate::http_ext;
    use crate::json_ext::Object;
    use crate::plugin::test::MockSubgraphService;
    use crate::plugin::test::MockSupergraphService;
    use crate::plugin::DynPlugin;
    use crate::plugins::telemetry::handle_error;
    use crate::services::SubgraphRequest;
    use crate::services::SubgraphResponse;
    use crate::services::SupergraphRequest;
    use crate::services::SupergraphResponse;

    #[tokio::test(flavor = "multi_thread")]
    async fn plugin_registered() {
        crate::plugin::plugins()
            .find(|factory| factory.name == "apollo.telemetry")
            .expect("Plugin not found")
            .create_instance(
                &serde_json::json!({"apollo": {"schema_id":"abc"}, "tracing": {}}),
                Default::default(),
                Default::default(),
            )
            .await
            .unwrap();
    }

    #[tokio::test(flavor = "multi_thread")]
    async fn attribute_serialization() {
        crate::plugin::plugins()
            .find(|factory| factory.name == "apollo.telemetry")
            .expect("Plugin not found")
            .create_instance(
                &serde_json::json!({
                    "apollo": {"schema_id":"abc"},
                    "tracing": {
                        "trace_config": {
                            "service_name": "router",
                            "attributes": {
                                "str": "a",
                                "int": 1,
                                "float": 1.0,
                                "bool": true,
                                "str_arr": ["a", "b"],
                                "int_arr": [1, 2],
                                "float_arr": [1.0, 2.0],
                                "bool_arr": [true, false]
                            }
                        }
                    },
                    "metrics": {
                        "common": {
                            "attributes": {
                                "supergraph": {
                                    "static": [
                                        {
                                            "name": "myname",
                                            "value": "label_value"
                                        }
                                    ],
                                    "request": {
                                        "header": [{
                                            "named": "test",
                                            "default": "default_value",
                                            "rename": "renamed_value"
                                        }],
                                        "body": [{
                                            "path": ".data.test",
                                            "name": "my_new_name",
                                            "default": "default_value"
                                        }]
                                    },
                                    "response": {
                                        "header": [{
                                            "named": "test",
                                            "default": "default_value",
                                            "rename": "renamed_value",
                                        }, {
                                            "named": "test",
                                            "default": "default_value",
                                            "rename": "renamed_value",
                                        }],
                                        "body": [{
                                            "path": ".data.test",
                                            "name": "my_new_name",
                                            "default": "default_value"
                                        }]
                                    }
                                },
                                "subgraph": {
                                    "all": {
                                        "static": [
                                            {
                                                "name": "myname",
                                                "value": "label_value"
                                            }
                                        ],
                                        "request": {
                                            "header": [{
                                                "named": "test",
                                                "default": "default_value",
                                                "rename": "renamed_value",
                                            }],
                                            "body": [{
                                                "path": ".data.test",
                                                "name": "my_new_name",
                                                "default": "default_value"
                                            }]
                                        },
                                        "response": {
                                            "header": [{
                                                "named": "test",
                                                "default": "default_value",
                                                "rename": "renamed_value",
                                            }, {
                                                "named": "test",
                                                "default": "default_value",
                                                "rename": "renamed_value",
                                            }],
                                            "body": [{
                                                "path": ".data.test",
                                                "name": "my_new_name",
                                                "default": "default_value"
                                            }]
                                        }
                                    },
                                    "subgraphs": {
                                        "subgraph_name_test": {
                                             "static": [
                                                {
                                                    "name": "myname",
                                                    "value": "label_value"
                                                }
                                            ],
                                            "request": {
                                                "header": [{
                                                    "named": "test",
                                                    "default": "default_value",
                                                    "rename": "renamed_value",
                                                }],
                                                "body": [{
                                                    "path": ".data.test",
                                                    "name": "my_new_name",
                                                    "default": "default_value"
                                                }]
                                            },
                                            "response": {
                                                "header": [{
                                                    "named": "test",
                                                    "default": "default_value",
                                                    "rename": "renamed_value",
                                                }, {
                                                    "named": "test",
                                                    "default": "default_value",
                                                    "rename": "renamed_value",
                                                }],
                                                "body": [{
                                                    "path": ".data.test",
                                                    "name": "my_new_name",
                                                    "default": "default_value"
                                                }]
                                            }
                                        }
                                    }
                                }
                            }
                        }
                    }
                }),
                Default::default(),
                Default::default(),
            )
            .await
            .unwrap();
    }

    #[tokio::test(flavor = "multi_thread")]
    async fn it_test_prometheus_metrics() {
        let mut mock_service = MockSupergraphService::new();
        mock_service
            .expect_call()
            .times(1)
            .returning(move |req: SupergraphRequest| {
                Ok(SupergraphResponse::fake_builder()
                    .context(req.context)
                    .header("x-custom", "coming_from_header")
                    .data(json!({"data": {"my_value": 2usize}}))
                    .build()
                    .unwrap())
            });

        let mut mock_bad_request_service = MockSupergraphService::new();
        mock_bad_request_service
            .expect_call()
            .times(1)
            .returning(move |req: SupergraphRequest| {
                Ok(SupergraphResponse::fake_builder()
                    .context(req.context)
                    .status_code(StatusCode::BAD_REQUEST)
                    .data(json!({"errors": [{"message": "nope"}]}))
                    .build()
                    .unwrap())
            });

        let mut mock_subgraph_service = MockSubgraphService::new();
        mock_subgraph_service
            .expect_call()
            .times(1)
            .returning(move |req: SubgraphRequest| {
                let mut extension = Object::new();
                extension.insert(
                    serde_json_bytes::ByteString::from("status"),
                    serde_json_bytes::Value::String(ByteString::from("INTERNAL_SERVER_ERROR")),
                );
                let _ = req
                    .context
                    .insert("my_key", "my_custom_attribute_from_context".to_string())
                    .unwrap();
                Ok(SubgraphResponse::fake_builder()
                    .context(req.context)
                    .error(
                        Error::builder()
                            .message(String::from("an error occured"))
                            .extensions(extension)
                            .extension_code("FETCH_ERROR")
                            .build(),
                    )
                    .build())
            });

        let mut mock_subgraph_service_in_error = MockSubgraphService::new();
        mock_subgraph_service_in_error
            .expect_call()
            .times(1)
            .returning(move |_req: SubgraphRequest| {
                Err(Box::new(FetchError::SubrequestHttpError {
                    status_code: None,
                    service: String::from("my_subgraph_name_error"),
                    reason: String::from("cannot contact the subgraph"),
                }))
            });

        let dyn_plugin: Box<dyn DynPlugin> = crate::plugin::plugins()
            .find(|factory| factory.name == "apollo.telemetry")
            .expect("Plugin not found")
            .create_instance(
                &Value::from_str(
                    r#"{
                "apollo": {
                    "client_name_header": "name_header",
                    "client_version_header": "version_header",
                    "schema_id": "schema_sha"
                },
                "metrics": {
                    "common": {
                        "service_name": "apollo-router",
                        "attributes": {
                            "supergraph": {
                                "static": [
                                    {
                                        "name": "myname",
                                        "value": "label_value"
                                    }
                                ],
                                "request": {
                                    "header": [
                                        {
                                            "named": "test",
                                            "default": "default_value",
                                            "rename": "renamed_value"
                                        },
                                        {
                                            "named": "another_test",
                                            "default": "my_default_value"
                                        }
                                    ]
                                },
                                "response": {
                                    "header": [{
                                        "named": "x-custom"
                                    }],
                                    "body": [{
                                        "path": ".data.data.my_value",
                                        "name": "my_value"
                                    }]
                                }
                            },
                            "subgraph": {
                                "all": {
                                    "errors": {
                                        "include_messages": true,
                                        "extensions": [{
                                            "name": "subgraph_error_extended_code",
                                            "path": ".code"
                                        }, {
                                            "name": "message",
                                            "path": ".reason"
                                        }]
                                    }
                                },
                                "subgraphs": {
                                    "my_subgraph_name": {
                                        "request": {
                                            "body": [{
                                                "path": ".query",
                                                "name": "query_from_request"
                                            }, {
                                                "path": ".data",
                                                "name": "unknown_data",
                                                "default": "default_value"
                                            }, {
                                                "path": ".data2",
                                                "name": "unknown_data_bis"
                                            }]
                                        },
                                        "response": {
                                            "body": [{
                                                "path": ".errors[0].extensions.status",
                                                "name": "error"
                                            }]
                                        },
                                        "context": [
                                            {
                                                "named": "my_key"
                                            }
                                        ]
                                    }
                                }
                            }
                        }
                    },
                    "prometheus": {
                        "enabled": true
                    }
                }
            }"#,
                )
                .unwrap(),
                Default::default(),
                Default::default(),
            )
            .await
            .unwrap();
        let mut supergraph_service = dyn_plugin.supergraph_service(BoxService::new(mock_service));
        let router_req = SupergraphRequest::fake_builder().header("test", "my_value_set");

        let _router_response = supergraph_service
            .ready()
            .await
            .unwrap()
            .call(router_req.build().unwrap())
            .await
            .unwrap()
            .next_response()
            .await
            .unwrap();

        let mut bad_request_supergraph_service =
            dyn_plugin.supergraph_service(BoxService::new(mock_bad_request_service));
        let router_req = SupergraphRequest::fake_builder().header("test", "my_value_set");

        let _router_response = bad_request_supergraph_service
            .ready()
            .await
            .unwrap()
            .call(router_req.build().unwrap())
            .await
            .unwrap()
            .next_response()
            .await
            .unwrap();

        let mut subgraph_service =
            dyn_plugin.subgraph_service("my_subgraph_name", BoxService::new(mock_subgraph_service));
        let subgraph_req = SubgraphRequest::fake_builder()
            .subgraph_request(
                http_ext::Request::fake_builder()
                    .header("test", "my_value_set")
                    .body(
                        Request::fake_builder()
                            .query(String::from("query { test }"))
                            .build(),
                    )
                    .build()
                    .unwrap(),
            )
            .build();
        let _subgraph_response = subgraph_service
            .ready()
            .await
            .unwrap()
            .call(subgraph_req)
            .await
            .unwrap();
        // Another subgraph
        let mut subgraph_service = dyn_plugin.subgraph_service(
            "my_subgraph_name_error",
            BoxService::new(mock_subgraph_service_in_error),
        );
        let subgraph_req = SubgraphRequest::fake_builder()
            .subgraph_request(
                http_ext::Request::fake_builder()
                    .header("test", "my_value_set")
                    .body(
                        Request::fake_builder()
                            .query(String::from("query { test }"))
                            .build(),
                    )
                    .build()
                    .unwrap(),
            )
            .build();
        let _subgraph_response = subgraph_service
            .ready()
            .await
            .unwrap()
            .call(subgraph_req)
            .await
            .expect_err("Must be in error");

        let http_req_prom = http::Request::get("http://localhost:9090/WRONG/URL/metrics")
            .body(Default::default())
            .unwrap();
        let mut web_endpoint = dyn_plugin
            .web_endpoints()
            .into_iter()
            .next()
            .unwrap()
            .1
            .into_iter()
            .next()
            .unwrap()
            .into_router();
        let resp = web_endpoint
            .ready()
            .await
            .unwrap()
            .call(http_req_prom)
            .await
            .unwrap();
        assert_eq!(resp.status(), StatusCode::NOT_FOUND);

        let http_req_prom = http::Request::get("http://localhost:9090/metrics")
            .body(Default::default())
            .unwrap();
        let mut resp = web_endpoint.oneshot(http_req_prom).await.unwrap();
        assert_eq!(resp.status(), StatusCode::OK);
        let body = hyper::body::to_bytes(resp.body_mut()).await.unwrap();
        let prom_metrics = String::from_utf8_lossy(&body)
            .to_string()
            .split('\n')
            .filter(|l| l.contains("_count") && !l.contains("apollo_router_span_count"))
            .sorted()
            .join("\n");
        assert_snapshot!(prom_metrics);
    }

    #[tokio::test(flavor = "multi_thread")]
    async fn it_test_prometheus_metrics_custom_buckets() {
        let mut mock_service = MockSupergraphService::new();
        mock_service
            .expect_call()
            .times(1)
            .returning(move |req: SupergraphRequest| {
                Ok(SupergraphResponse::fake_builder()
                    .context(req.context)
                    .header("x-custom", "coming_from_header")
                    .data(json!({"data": {"my_value": 2usize}}))
                    .build()
                    .unwrap())
            });

        let mut mock_bad_request_service = MockSupergraphService::new();
        mock_bad_request_service
            .expect_call()
            .times(1)
            .returning(move |req: SupergraphRequest| {
                Ok(SupergraphResponse::fake_builder()
                    .context(req.context)
                    .status_code(StatusCode::BAD_REQUEST)
                    .data(json!({"errors": [{"message": "nope"}]}))
                    .build()
                    .unwrap())
            });

        let mut mock_subgraph_service = MockSubgraphService::new();
        mock_subgraph_service
            .expect_call()
            .times(1)
            .returning(move |req: SubgraphRequest| {
                let mut extension = Object::new();
                extension.insert(
                    serde_json_bytes::ByteString::from("status"),
                    serde_json_bytes::Value::String(ByteString::from("INTERNAL_SERVER_ERROR")),
                );
                let _ = req
                    .context
                    .insert("my_key", "my_custom_attribute_from_context".to_string())
                    .unwrap();
                Ok(SubgraphResponse::fake_builder()
                    .context(req.context)
                    .error(
                        Error::builder()
                            .message(String::from("an error occured"))
                            .extensions(extension)
                            .extension_code("FETCH_ERROR")
                            .build(),
                    )
                    .build())
            });

        let mut mock_subgraph_service_in_error = MockSubgraphService::new();
        mock_subgraph_service_in_error
            .expect_call()
            .times(1)
            .returning(move |_req: SubgraphRequest| {
                Err(Box::new(FetchError::SubrequestHttpError {
                    status_code: None,
                    service: String::from("my_subgraph_name_error"),
                    reason: String::from("cannot contact the subgraph"),
                }))
            });

        let dyn_plugin: Box<dyn DynPlugin> = crate::plugin::plugins()
            .find(|factory| factory.name == "apollo.telemetry")
            .expect("Plugin not found")
            .create_instance(
                &Value::from_str(
                    r#"{
                "apollo": {
                    "client_name_header": "name_header",
                    "client_version_header": "version_header",
                    "schema_id": "schema_sha"
                },
                "metrics": {
                    "common": {
                        "service_name": "apollo-router",
                        "buckets": [5.0, 10.0, 20.0],
                        "attributes": {
                            "supergraph": {
                                "static": [
                                    {
                                        "name": "myname",
                                        "value": "label_value"
                                    }
                                ],
                                "request": {
                                    "header": [
                                        {
                                            "named": "test",
                                            "default": "default_value",
                                            "rename": "renamed_value"
                                        },
                                        {
                                            "named": "another_test",
                                            "default": "my_default_value"
                                        }
                                    ]
                                },
                                "response": {
                                    "header": [{
                                        "named": "x-custom"
                                    }],
                                    "body": [{
                                        "path": ".data.data.my_value",
                                        "name": "my_value"
                                    }]
                                }
                            },
                            "subgraph": {
                                "all": {
                                    "errors": {
                                        "include_messages": true,
                                        "extensions": [{
                                            "name": "subgraph_error_extended_code",
                                            "path": ".code"
                                        }, {
                                            "name": "message",
                                            "path": ".reason"
                                        }]
                                    }
                                },
                                "subgraphs": {
                                    "my_subgraph_name": {
                                        "request": {
                                            "body": [{
                                                "path": ".query",
                                                "name": "query_from_request"
                                            }, {
                                                "path": ".data",
                                                "name": "unknown_data",
                                                "default": "default_value"
                                            }, {
                                                "path": ".data2",
                                                "name": "unknown_data_bis"
                                            }]
                                        },
                                        "response": {
                                            "body": [{
                                                "path": ".errors[0].extensions.status",
                                                "name": "error"
                                            }]
                                        },
                                        "context": [
                                            {
                                                "named": "my_key"
                                            }
                                        ]
                                    }
                                }
                            }
                        }
                    },
                    "prometheus": {
                        "enabled": true
                    }
                }
            }"#,
                )
                .unwrap(),
                Default::default(),
                Default::default(),
            )
            .await
            .unwrap();
        let mut supergraph_service = dyn_plugin.supergraph_service(BoxService::new(mock_service));
        let router_req = SupergraphRequest::fake_builder().header("test", "my_value_set");

        let _router_response = supergraph_service
            .ready()
            .await
            .unwrap()
            .call(router_req.build().unwrap())
            .await
            .unwrap()
            .next_response()
            .await
            .unwrap();

        let mut bad_request_supergraph_service =
            dyn_plugin.supergraph_service(BoxService::new(mock_bad_request_service));
        let router_req = SupergraphRequest::fake_builder().header("test", "my_value_set");

        let _router_response = bad_request_supergraph_service
            .ready()
            .await
            .unwrap()
            .call(router_req.build().unwrap())
            .await
            .unwrap()
            .next_response()
            .await
            .unwrap();

        let mut subgraph_service =
            dyn_plugin.subgraph_service("my_subgraph_name", BoxService::new(mock_subgraph_service));
        let subgraph_req = SubgraphRequest::fake_builder()
            .subgraph_request(
                http_ext::Request::fake_builder()
                    .header("test", "my_value_set")
                    .body(
                        Request::fake_builder()
                            .query(String::from("query { test }"))
                            .build(),
                    )
                    .build()
                    .unwrap(),
            )
            .build();
        let _subgraph_response = subgraph_service
            .ready()
            .await
            .unwrap()
            .call(subgraph_req)
            .await
            .unwrap();
        // Another subgraph
        let mut subgraph_service = dyn_plugin.subgraph_service(
            "my_subgraph_name_error",
            BoxService::new(mock_subgraph_service_in_error),
        );
        let subgraph_req = SubgraphRequest::fake_builder()
            .subgraph_request(
                http_ext::Request::fake_builder()
                    .header("test", "my_value_set")
                    .body(
                        Request::fake_builder()
                            .query(String::from("query { test }"))
                            .build(),
                    )
                    .build()
                    .unwrap(),
            )
            .build();
        let _subgraph_response = subgraph_service
            .ready()
            .await
            .unwrap()
            .call(subgraph_req)
            .await
            .expect_err("Must be in error");

        let http_req_prom = http::Request::get("http://localhost:9090/WRONG/URL/metrics")
            .body(Default::default())
            .unwrap();
        let mut web_endpoint = dyn_plugin
            .web_endpoints()
            .into_iter()
            .next()
            .unwrap()
            .1
            .into_iter()
            .next()
            .unwrap()
            .into_router();
        let resp = web_endpoint
            .ready()
            .await
            .unwrap()
            .call(http_req_prom)
            .await
            .unwrap();
        assert_eq!(resp.status(), StatusCode::NOT_FOUND);

        let http_req_prom = http::Request::get("http://localhost:9090/metrics")
            .body(Default::default())
            .unwrap();
        let mut resp = web_endpoint.oneshot(http_req_prom).await.unwrap();
        assert_eq!(resp.status(), StatusCode::OK);
        let body = hyper::body::to_bytes(resp.body_mut()).await.unwrap();
        let prom_metrics = String::from_utf8_lossy(&body)
            .to_string()
            .split('\n')
            .filter(|l| l.contains("bucket") && !l.contains("apollo_router_span_count"))
            .sorted()
            .join("\n");
        assert_snapshot!(prom_metrics);
    }

    #[test]
    fn it_test_send_headers_to_studio() {
        let fw_headers = ForwardHeaders::Only(vec![
            HeaderName::from_static("test"),
            HeaderName::from_static("apollo-x-name"),
        ]);
        let mut headers = HeaderMap::new();
        headers.insert(
            HeaderName::from_static("authorization"),
            HeaderValue::from_static("xxx"),
        );
        headers.insert(
            HeaderName::from_static("test"),
            HeaderValue::from_static("content"),
        );
        headers.insert(
            HeaderName::from_static("referer"),
            HeaderValue::from_static("test"),
        );
        headers.insert(
            HeaderName::from_static("foo"),
            HeaderValue::from_static("bar"),
        );
        headers.insert(
            HeaderName::from_static("apollo-x-name"),
            HeaderValue::from_static("polaris"),
        );
        let filtered_headers = super::filter_headers(&headers, &fw_headers);
        assert_eq!(
            filtered_headers.as_str(),
            r#"{"apollo-x-name":["polaris"],"test":["content"]}"#
        );
        let filtered_headers = super::filter_headers(&headers, &ForwardHeaders::None);
        assert_eq!(filtered_headers.as_str(), "{}");
    }

    #[tokio::test]
    async fn test_handle_error_throttling() {
        // Set up a fake subscriber so we can check log events. If this is useful then maybe it can be factored out into something reusable
        #[derive(Default)]
        struct TestVisitor {
            log_entries: Vec<String>,
        }

        #[derive(Default, Clone)]
        struct TestLayer {
            visitor: Arc<Mutex<TestVisitor>>,
        }
        impl TestLayer {
            fn assert_log_entry_count(&self, message: &str, expected: usize) {
                let log_entries = self.visitor.lock().unwrap().log_entries.clone();
                let actual = log_entries.iter().filter(|e| e.contains(message)).count();
                assert_eq!(actual, expected);
            }
        }
        impl Visit for TestVisitor {
            fn record_debug(&mut self, field: &Field, value: &dyn Debug) {
                self.log_entries
                    .push(format!("{}={:?}", field.name(), value));
            }
        }

        impl<S> Layer<S> for TestLayer
        where
            S: Subscriber,
            Self: 'static,
        {
            fn on_event(&self, event: &Event<'_>, _ctx: Context<'_, S>) {
                event.record(self.visitor.lock().unwrap().deref_mut())
            }
        }

        let test_layer = TestLayer::default();

        async {
            // Log twice rapidly, they should get deduped
            handle_error(opentelemetry::global::Error::Other(
                "other error".to_string(),
            ));
            handle_error(opentelemetry::global::Error::Other(
                "other error".to_string(),
            ));
            handle_error(opentelemetry::global::Error::Trace(
                "trace error".to_string().into(),
            ));
        }
        .with_subscriber(tracing_subscriber::registry().with(test_layer.clone()))
        .await;

        test_layer.assert_log_entry_count("other error", 1);
        test_layer.assert_log_entry_count("trace error", 1);

        // Sleep a bit and then log again, it should get logged
        tokio::time::sleep(Duration::from_millis(200)).await;
        async {
            handle_error(opentelemetry::global::Error::Other(
                "other error".to_string(),
            ));
        }
        .with_subscriber(tracing_subscriber::registry().with(test_layer.clone()))
        .await;
        test_layer.assert_log_entry_count("other error", 2);
    }
}<|MERGE_RESOLUTION|>--- conflicted
+++ resolved
@@ -74,13 +74,10 @@
 use self::reload::SamplingFilter;
 use self::reload::OPENTELEMETRY_TRACER_HANDLE;
 use self::tracing::apollo_telemetry::APOLLO_PRIVATE_DURATION_NS;
-<<<<<<< HEAD
 use self::tracing::reload::ReloadTracer;
 use super::traffic_shaping::cache::hash_request;
 use super::traffic_shaping::cache::hash_vary_headers;
 use super::traffic_shaping::cache::REPRESENTATIONS;
-=======
->>>>>>> 07e69593
 use crate::axum_factory::utils::REQUEST_SPAN_NAME;
 use crate::context::OPERATION_NAME;
 use crate::layers::ServiceBuilderExt;
@@ -255,7 +252,6 @@
             config.calculate_field_level_instrumentation_ratio()?;
         let mut metrics_builder = Self::create_metrics_builder(&config)?;
         let meter_provider = metrics_builder.meter_provider();
-<<<<<<< HEAD
         let counter = config
             .metrics
             .as_ref()
@@ -269,10 +265,8 @@
                     None
                 }
             });
-
-=======
         let (sampling_filter_ratio, tracer_provider) = Self::create_tracer_provider(&config)?;
->>>>>>> 07e69593
+
         Ok(Telemetry {
             custom_endpoints: metrics_builder.custom_endpoints(),
             metrics_exporters: metrics_builder.exporters(),
