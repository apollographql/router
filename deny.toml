# This section is considered when running `cargo deny check advisories`
# More documentation for the advisories section can be found here:
# https://embarkstudios.github.io/cargo-deny/checks/advisories/cfg.html
[advisories]
# The path where the advisory database is cloned/fetched into
db-path = "~/.cargo/advisory-db"
# The url(s) of the advisory databases to use
db-urls = ["https://github.com/rustsec/advisory-db"]
# The lint level for security vulnerabilities
vulnerability = "deny"
# The lint level for unmaintained crates
unmaintained = "warn"
# The lint level for crates that have been yanked from their source registry
yanked = "warn"
# The lint level for crates with security notices. Note that as of
# 2019-12-17 there are no security notice advisories in
# https://github.com/rustsec/advisory-db
notice = "warn"

# If this is true, then cargo deny will use the git executable to fetch advisory database.
# If this is false, then it uses a built-in git library.
# Setting this to true can be helpful if you have special authentication requirements that cargo-deny does not support.
# See Git Authentication for more information about setting up git authentication.
git-fetch-with-cli = true

# A list of advisory IDs to ignore. Note that ignored advisories will still
# output a note when they are encountered.

<<<<<<< HEAD
# while https://github.com/chronotope/chrono/issues/499 is open.
# We need to keep track of this issue, and make sure `tracing-subscriber` is updated
# We will then be able to remove this
ignore = ["RUSTSEC-2020-0159", "RUSTSEC-2020-0071"]
=======
# RUSTSEC-2023-0052 and RUSTSEC-2023-0053 are pending a webpki update that is tracked by https://github.com/apollographql/router/issues/3645
# and will be fixed by https://github.com/apollographql/router/pull/3643
ignore = ["RUSTSEC-2023-0053", "RUSTSEC-2023-0052"]
>>>>>>> 8e86ef41

# This section is considered when running `cargo deny check licenses`
# More documentation for the licenses section can be found here:
# https://embarkstudios.github.io/cargo-deny/checks/licenses/cfg.html
[licenses]
# The lint level for crates which do not have a detectable license
# TODO[igni]: remove this once the span / macro are fleshed out
unlicensed = "warn"
# List of explictly allowed licenses
# See https://spdx.org/licenses/ for list of possible licenses
# [possible values: any SPDX 3.11 short identifier (+ optional exception)].
allow = [
    "Apache-2.0",
    "Apache-2.0 WITH LLVM-exception",
    "BSD-2-Clause",
    "BSD-3-Clause",
    "CC0-1.0",
    "ISC",
    "LicenseRef-ring",
    "MIT",
    "MPL-2.0",
    "Elastic-2.0",
    "Unicode-DFS-2016"
]
copyleft = "warn"
allow-osi-fsf-free = "neither"
default = "deny"
confidence-threshold = 0.8

# ring has a rather complicated LICENSE file due to reasons spelled out
# in said LICENSE file, but is basically OpenSSL for older parts, and ISC
# for newer parts
[[licenses.clarify]]
name = "ring"
expression = "LicenseRef-ring"
version = "0.16.20"
license-files = [{ path = "LICENSE", hash = 0xbd0eed23 }]

[[licenses.clarify]]
name = "encoding_rs"
version = "*"
expression = "(Apache-2.0 OR MIT) AND BSD-3-Clause"
license-files = [{ path = "COPYRIGHT", hash = 0x39f8ad31 }]

# This section is considered when running `cargo deny check bans`.
# More documentation about the 'bans' section can be found here:
# https://embarkstudios.github.io/cargo-deny/checks/bans/cfg.html
[bans]
# Lint level for when multiple versions of the same crate are detected
multiple-versions = "warn"
# Lint level for when a crate version requirement is `*`
wildcards = "warn"
# The graph highlighting used when creating dotgraphs for crates
# with multiple versions
# * lowest-version - The path to the lowest versioned duplicate is highlighted
# * simplest-path - The path to the version with the fewest edges is highlighted
# * all - Both lowest-version and simplest-path are used
highlight = "all"

# List of crates to deny
deny = [
  # `cargo-scaffold` uses `git2` which uses `libssh2-sys` and `libgit2-sys`.
  # Both require `openssl-sys`. Adding this rule in this way is sufficient to
  # allow those to use `openssl-sys` (not a runtime dependency), leveraging the
  # capabilities of `cargo-deny` to "block" `openssl-sys`.  However, this isn't
  # defensive enough on its own since we could introduce `git2` in
  # `apollo-router` and we would inadvertently get `openssl-sys` and it would
  # _not_ be blocked.  That's bad!  Unfortunately, the `wrappers` technique of
  # `cargo-deny` only enables exceptions for _direct_ dependencies.  To defend
  # against the above risk, we add additional rules here (below) which _only_
  # allows `git2` in `cargo-scaffold`.  This is a bit wonky, since we may at
  # some point want `git2` but does accomplish what we want with the desired
  # exception.
  { name = "openssl-sys", wrappers = ["git2", "libssh2-sys", "libgit2-sys"] },
  # Note! This line is required to support the above exception.
  { name = "git2", wrappers = ["cargo-scaffold"] },
  # Note! This line is required to support the above exception.
  { name = "libgit2-sys", wrappers = ["git2"] },
  # Note! This line is required to support the above exception.
  { name = "libssh2-sys", wrappers = ["libgit2-sys"] },
]

# This section is considered when running `cargo deny check sources`.
# More documentation about the 'sources' section can be found here:
# https://embarkstudios.github.io/cargo-deny/checks/sources/cfg.html
[sources]
# Lint level for what to happen when a crate from a crate registry that is not
# in the allow list is encountered
unknown-registry = "deny"
# Lint level for what to happen when a crate from a git repository that is not
# in the allow list is encountered
unknown-git = "deny"
# List of URLs for allowed crate registries. Defaults to the crates.io index
# if not specified. If it is specified but empty, no registries are allowed.
allow-registry = ["https://github.com/rust-lang/crates.io-index"]

[sources.allow-org]
# 1 or more github.com organizations to allow git sources for
github = ["open-telemetry", "apollographql", "tokio-rs"]<|MERGE_RESOLUTION|>--- conflicted
+++ resolved
@@ -26,16 +26,8 @@
 # A list of advisory IDs to ignore. Note that ignored advisories will still
 # output a note when they are encountered.
 
-<<<<<<< HEAD
-# while https://github.com/chronotope/chrono/issues/499 is open.
-# We need to keep track of this issue, and make sure `tracing-subscriber` is updated
-# We will then be able to remove this
-ignore = ["RUSTSEC-2020-0159", "RUSTSEC-2020-0071"]
-=======
-# RUSTSEC-2023-0052 and RUSTSEC-2023-0053 are pending a webpki update that is tracked by https://github.com/apollographql/router/issues/3645
-# and will be fixed by https://github.com/apollographql/router/pull/3643
-ignore = ["RUSTSEC-2023-0053", "RUSTSEC-2023-0052"]
->>>>>>> 8e86ef41
+# rustsec advisory exemptions
+ignore = []
 
 # This section is considered when running `cargo deny check licenses`
 # More documentation for the licenses section can be found here:
