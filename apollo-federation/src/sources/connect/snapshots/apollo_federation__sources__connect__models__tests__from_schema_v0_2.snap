---
source: apollo-federation/src/sources/connect/models.rs
expression: "&connectors"
---
{
    ConnectId {
        label: "connectors.json http: GET /posts",
        subgraph_name: "connectors",
        source_name: Some(
            "json",
        ),
        directive: Field(
            ObjectOrInterfaceFieldDirectivePosition {
                field: Object(Query.posts),
                directive_name: "connect",
                directive_index: 0,
            },
        ),
    }: Connector {
        id: ConnectId {
            label: "connectors.json http: GET /posts",
            subgraph_name: "connectors",
            source_name: Some(
                "json",
            ),
            directive: Field(
                ObjectOrInterfaceFieldDirectivePosition {
                    field: Object(Query.posts),
                    directive_name: "connect",
                    directive_index: 0,
                },
            ),
        },
        transport: HttpJsonTransport {
            source_uri: Some(
                https://jsonplaceholder.typicode.com/,
            ),
            connect_template: StringTemplate {
                parts: [
                    Constant(
                        Constant {
                            value: "/posts",
                            location: 0..6,
                        },
                    ),
                ],
            },
            method: Get,
            headers: {
                "authtoken": From(
                    "x-auth-token",
                ),
                "user-agent": Value(
                    HeaderValue(
                        StringTemplate {
                            parts: [
                                Constant(
                                    Constant {
                                        value: "Firefox",
                                        location: 0..7,
                                    },
                                ),
                            ],
                        },
                    ),
                ),
            },
            body: None,
            origin: None,
            source_path: None,
            source_query_params: None,
            connect_path: None,
            connect_query_params: None,
        },
        selection: Named(
            SubSelection {
                selections: [
                    Field(
                        None,
                        WithRange {
                            node: Field(
                                "id",
                            ),
                            range: Some(
                                0..2,
                            ),
                        },
                        None,
                    ),
                    Field(
                        None,
                        WithRange {
                            node: Field(
                                "title",
                            ),
                            range: Some(
                                3..8,
                            ),
                        },
                        None,
                    ),
                    Field(
                        None,
                        WithRange {
                            node: Field(
                                "body",
                            ),
                            range: Some(
                                9..13,
                            ),
                        },
                        None,
                    ),
                ],
                range: Some(
                    0..13,
                ),
            },
        ),
        config: None,
        max_requests: None,
        entity_resolver: None,
        spec: V0_2,
        request_variables: {},
        response_variables: {},
        request_headers: {},
        response_headers: {},
<<<<<<< HEAD
=======
        batch_settings: Some(
            ConnectorBatchSettings {
                max_size: None,
            },
        ),
>>>>>>> df593628
    },
    ConnectId {
        label: "connectors.json http: POST /posts",
        subgraph_name: "connectors",
        source_name: Some(
            "json",
        ),
        directive: Type(
            ObjectTypeDefinitionDirectivePosition {
                type_name: "Post",
                directive_name: "connect",
                directive_index: 0,
            },
        ),
    }: Connector {
        id: ConnectId {
            label: "connectors.json http: POST /posts",
            subgraph_name: "connectors",
            source_name: Some(
                "json",
            ),
            directive: Type(
                ObjectTypeDefinitionDirectivePosition {
                    type_name: "Post",
                    directive_name: "connect",
                    directive_index: 0,
                },
            ),
        },
        transport: HttpJsonTransport {
            source_uri: Some(
                https://jsonplaceholder.typicode.com/,
            ),
            connect_template: StringTemplate {
                parts: [
                    Constant(
                        Constant {
                            value: "/posts",
                            location: 0..6,
                        },
                    ),
                ],
            },
            method: Post,
            headers: {
                "authtoken": From(
                    "x-auth-token",
                ),
                "user-agent": Value(
                    HeaderValue(
                        StringTemplate {
                            parts: [
                                Constant(
                                    Constant {
                                        value: "Firefox",
                                        location: 0..7,
                                    },
                                ),
                            ],
                        },
                    ),
                ),
            },
            body: Some(
                Named(
                    SubSelection {
                        selections: [
                            Path {
                                alias: Some(
                                    Alias {
                                        name: WithRange {
                                            node: Field(
                                                "ids",
                                            ),
                                            range: Some(
                                                0..3,
                                            ),
                                        },
                                        range: Some(
                                            0..4,
                                        ),
                                    },
                                ),
                                inline: false,
                                path: PathSelection {
                                    path: WithRange {
                                        node: Var(
                                            WithRange {
                                                node: $batch,
                                                range: Some(
                                                    5..11,
                                                ),
                                            },
                                            WithRange {
                                                node: Key(
                                                    WithRange {
                                                        node: Field(
                                                            "id",
                                                        ),
                                                        range: Some(
                                                            12..14,
                                                        ),
                                                    },
                                                    WithRange {
                                                        node: Empty,
                                                        range: Some(
                                                            14..14,
                                                        ),
                                                    },
                                                ),
                                                range: Some(
                                                    11..14,
                                                ),
                                            },
                                        ),
                                        range: Some(
                                            5..14,
                                        ),
                                    },
                                },
                            },
                        ],
                        range: Some(
                            0..14,
                        ),
                    },
                ),
            ),
            origin: None,
            source_path: None,
            source_query_params: None,
            connect_path: None,
            connect_query_params: None,
        },
        selection: Named(
            SubSelection {
                selections: [
                    Field(
                        None,
                        WithRange {
                            node: Field(
                                "id",
                            ),
                            range: Some(
                                0..2,
                            ),
                        },
                        None,
                    ),
                    Field(
                        None,
                        WithRange {
                            node: Field(
                                "title",
                            ),
                            range: Some(
                                3..8,
                            ),
                        },
                        None,
                    ),
                    Field(
                        None,
                        WithRange {
                            node: Field(
                                "body",
                            ),
                            range: Some(
                                9..13,
                            ),
                        },
                        None,
                    ),
                ],
                range: Some(
                    0..13,
                ),
            },
        ),
        config: None,
        max_requests: None,
        entity_resolver: Some(
            TypeBatch,
        ),
        spec: V0_2,
        request_variables: {
            $batch,
        },
        response_variables: {},
        request_headers: {},
        response_headers: {},
<<<<<<< HEAD
=======
        batch_settings: Some(
            ConnectorBatchSettings {
                max_size: None,
            },
        ),
>>>>>>> df593628
    },
}<|MERGE_RESOLUTION|>--- conflicted
+++ resolved
@@ -125,14 +125,11 @@
         response_variables: {},
         request_headers: {},
         response_headers: {},
-<<<<<<< HEAD
-=======
         batch_settings: Some(
             ConnectorBatchSettings {
                 max_size: None,
             },
         ),
->>>>>>> df593628
     },
     ConnectId {
         label: "connectors.json http: POST /posts",
@@ -324,13 +321,10 @@
         response_variables: {},
         request_headers: {},
         response_headers: {},
-<<<<<<< HEAD
-=======
         batch_settings: Some(
             ConnectorBatchSettings {
                 max_size: None,
             },
         ),
->>>>>>> df593628
     },
 }