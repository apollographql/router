[package]
name = "apollo-federation"
version = "1.50.0"
authors = ["The Apollo GraphQL Contributors"]
edition = "2021"
description = "Apollo Federation"
documentation = "https://docs.rs/apollo-federation"
repository = "https://github.com/apollographql/router"
license = "Elastic-2.0"
autotests = false                                      # Integration tests are modules of tests/main.rs

[dependencies]
apollo-compiler.workspace = true
time = { version = "0.3.34", default-features = false, features = [
    "local-offset",
] }
derive_more = "0.99.17"
enum_dispatch = "0.3.13"
http.workspace = true
indexmap = "2.2.3"
itertools = "0.13.0"
lazy_static = "1.4.0"
multimap = "0.10.0"
nom = "7.1.3"
petgraph = "0.6.4"
serde.workspace = true
serde_json.workspace = true
serde_json_bytes.workspace = true
strum = "0.26.0"
strum_macros = "0.26.0"
thiserror = "1.0"
url = "2"
either = "1.12"
<<<<<<< HEAD
schemars = { workspace = true, optional = true }
=======
pretty_assertions = "1.4.0"
>>>>>>> b82b8e84

[dev-dependencies]
hex.workspace = true
insta.workspace = true
sha1.workspace = true
tempfile.workspace = true

[[test]]
name = "main"<|MERGE_RESOLUTION|>--- conflicted
+++ resolved
@@ -31,17 +31,14 @@
 thiserror = "1.0"
 url = "2"
 either = "1.12"
-<<<<<<< HEAD
 schemars = { workspace = true, optional = true }
-=======
-pretty_assertions = "1.4.0"
->>>>>>> b82b8e84
 
 [dev-dependencies]
 hex.workspace = true
 insta.workspace = true
 sha1.workspace = true
 tempfile.workspace = true
+pretty_assertions = "1.4.0"
 
 [[test]]
 name = "main"