--- conflicted
+++ resolved
@@ -254,12 +254,8 @@
             uplink: UplinkConfig,
             limits: Limits,
             experimental_chaos: Chaos,
-<<<<<<< HEAD
             batching: Batching,
-=======
-            experimental_batching: Batching,
             experimental_apollo_metrics_generation_mode: ApolloMetricsGenerationMode,
->>>>>>> ad8e0c64
         }
         let ad_hoc: AdHocConfiguration = serde::Deserialize::deserialize(deserializer)?;
 
@@ -277,14 +273,10 @@
             .operation_limits(ad_hoc.limits)
             .chaos(ad_hoc.experimental_chaos)
             .uplink(ad_hoc.uplink)
-<<<<<<< HEAD
             .batching(ad_hoc.batching)
-=======
-            .experimental_batching(ad_hoc.experimental_batching)
             .experimental_apollo_metrics_generation_mode(
                 ad_hoc.experimental_apollo_metrics_generation_mode,
             )
->>>>>>> ad8e0c64
             .build()
             .map_err(|e| serde::de::Error::custom(e.to_string()))
     }
@@ -321,12 +313,8 @@
         chaos: Option<Chaos>,
         uplink: Option<UplinkConfig>,
         experimental_api_schema_generation_mode: Option<ApiSchemaMode>,
-<<<<<<< HEAD
         batching: Option<Batching>,
-=======
         experimental_apollo_metrics_generation_mode: Option<ApolloMetricsGenerationMode>,
-        experimental_batching: Option<Batching>,
->>>>>>> ad8e0c64
     ) -> Result<Self, ConfigurationError> {
         #[cfg(not(test))]
         let notify_queue_cap = match apollo_plugins.get(APOLLO_SUBSCRIPTION_PLUGIN_NAME) {
