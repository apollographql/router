--- conflicted
+++ resolved
@@ -25,12 +25,7 @@
 use http::header;
 use http::HeaderMap;
 use http::HeaderValue;
-<<<<<<< HEAD
-use http::StatusCode;
-=======
-use metrics::apollo::Sender;
 use multimap::MultiMap;
->>>>>>> 84d3b8d9
 use once_cell::sync::OnceCell;
 use opentelemetry::global;
 use opentelemetry::propagation::TextMapPropagator;
@@ -44,14 +39,9 @@
 use opentelemetry::KeyValue;
 use rand::Rng;
 use router_bridge::planner::UsageReporting;
-<<<<<<< HEAD
 use serde_json_bytes::ByteString;
 use serde_json_bytes::Map;
 use serde_json_bytes::Value;
-use tower::service_fn;
-use tower::steer::Steer;
-=======
->>>>>>> 84d3b8d9
 use tower::BoxError;
 use tower::ServiceBuilder;
 use tower::ServiceExt;
@@ -91,12 +81,8 @@
 use crate::services::execution;
 use crate::services::subgraph;
 use crate::services::supergraph;
-<<<<<<< HEAD
-use crate::services::transport;
 use crate::subgraph::Request;
 use crate::subgraph::Response;
-=======
->>>>>>> 84d3b8d9
 use crate::Context;
 use crate::ExecutionRequest;
 use crate::ListenAddr;
@@ -617,7 +603,7 @@
                 span.record(
                     "apollo_private.graphql.variables",
                     &Self::filter_variables_values(
-                        &request.originating_request.body().variables,
+                        &request.supergraph_request.body().variables,
                         &config.send_variable_values,
                     )
                     .as_str(),
@@ -625,7 +611,7 @@
                 span.record(
                     "apollo_private.http.request_headers",
                     &Self::filter_headers(
-                        request.originating_request.headers(),
+                        request.supergraph_request.headers(),
                         &config.send_headers,
                     )
                     .as_str(),
