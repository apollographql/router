--- conflicted
+++ resolved
@@ -185,19 +185,6 @@
                     "missing input file for query".to_string(),
                 ))
             })?;
-<<<<<<< HEAD
-
-        let kind = compiler_guard
-            .db
-            .find_operation(file_id, operation_name.clone())
-            .ok_or_else(|| {
-                QueryPlannerError::SpecError(match operation_name {
-                    Some(op) => SpecError::UnknownOperation(op),
-                    _ => SpecError::MissingOperation,
-                })
-            })?
-            .operation_ty()
-            .into();
 
         Query::check_errors(&compiler_guard, file_id)?;
         let validation_error = match self.configuration.experimental_graphql_validation {
@@ -209,21 +196,11 @@
             GraphQLValidation::Both => Query::validate_query(&compiler_guard, file_id).err(),
         };
 
-        let (fragments, operations) =
+        let (fragments, operations, defer_stats) =
             Query::extract_query_information(&compiler_guard, &self.schema)?;
-        let (subselections, defer_variables_set) =
-            crate::spec::query::subselections::collect_subselections(
-                &self.configuration,
-                &self.schema,
-                &compiler_guard,
-                file_id,
-                kind,
-            )?;
-=======
-        let (fragments, operations, defer_stats) =
-            Query::extract_query_information(&compiler_guard, file_id, &self.schema)?;
->>>>>>> 4ba9d831
+
         drop(compiler_guard);
+
         let subselections = crate::spec::query::subselections::collect_subselections(
             &self.configuration,
             &operations,
