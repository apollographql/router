--- conflicted
+++ resolved
@@ -119,11 +119,7 @@
     assert!(response.contains("GATEWAY_TIMEOUT"));
 
     router
-<<<<<<< HEAD
-        .assert_log_contains(r#""otel.name":"GraphQL Operation""#)
-=======
-        .wait_for_log_message(r#""otel.name":"query UniqueName""#)
->>>>>>> 26d7743c
+        .wait_for_log_message(r#""otel.name":"GraphQL Operation""#)
         .await;
 
     router.graceful_shutdown().await;
