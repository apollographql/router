pub use self::checkpoint::{AsyncCheckpointLayer, CheckpointLayer};
pub use self::execution_service::*;
pub use self::router_service::*;
use crate::fetch::OperationKind;
use crate::layers::cache::CachingLayer;
use crate::prelude::graphql::*;
use futures::future::BoxFuture;
use http::{header::HeaderName, HeaderValue, StatusCode};
use http::{method::Method, Uri};
use moka::sync::Cache;
use serde::{Deserialize, Serialize};
use serde_json_bytes::ByteString;
use static_assertions::assert_impl_all;
use std::convert::Infallible;
use std::ops::ControlFlow;
use std::str::FromStr;
use std::sync::Arc;
use tokio::sync::RwLock;
use tower::buffer::BufferLayer;
use tower::layer::util::Stack;
use tower::{BoxError, ServiceBuilder};
use tower_service::Service;

pub mod checkpoint;
mod execution_service;
pub mod http_compat;
mod router_service;
mod tower_subgraph_service;
pub use tower_subgraph_service::TowerSubgraphService;

pub(crate) const DEFAULT_BUFFER_SIZE: usize = 20_000;

/// Different kinds of body we could have as the Router's response
#[derive(Serialize, Deserialize, Debug, PartialEq, Eq, Clone)]
#[serde(untagged)]
pub enum ResponseBody {
    /// A GraphQL response corresponding to the spec <https://spec.graphql.org/October2021/#sec-Response>
    GraphQL(Response),
    /// A json value
    RawJSON(serde_json::Value),
    /// Text without any serialization (example: HTML content, Prometheus metrics, ...)
    Text(String),
}

impl TryFrom<ResponseBody> for Response {
    type Error = &'static str;

    fn try_from(value: ResponseBody) -> Result<Self, Self::Error> {
        match value {
            ResponseBody::GraphQL(res) => Ok(res),
            ResponseBody::RawJSON(_) => {
                Err("wrong ResponseBody kind: expected Response, found RawJSON")
            }
            ResponseBody::Text(_) => Err("wrong ResponseBody kind: expected Response, found Text"),
        }
    }
}

impl TryFrom<ResponseBody> for String {
    type Error = &'static str;

    fn try_from(value: ResponseBody) -> Result<Self, Self::Error> {
        match value {
            ResponseBody::RawJSON(_) => {
                Err("wrong ResponseBody kind: expected RawString, found RawJSON")
            }
            ResponseBody::GraphQL(_) => {
                Err("wrong ResponseBody kind: expected RawString, found GraphQL")
            }
            ResponseBody::Text(res) => Ok(res),
        }
    }
}

impl TryFrom<ResponseBody> for serde_json::Value {
    type Error = &'static str;

    fn try_from(value: ResponseBody) -> Result<Self, Self::Error> {
        match value {
            ResponseBody::RawJSON(res) => Ok(res),
            ResponseBody::GraphQL(_) => {
                Err("wrong ResponseBody kind: expected RawJSON, found GraphQL")
            }
            ResponseBody::Text(_) => Err("wrong ResponseBody kind: expected RawJSON, found Text"),
        }
    }
}

impl From<Response> for ResponseBody {
    fn from(response: Response) -> Self {
        Self::GraphQL(response)
    }
}

impl From<serde_json::Value> for ResponseBody {
    fn from(json: serde_json::Value) -> Self {
        Self::RawJSON(json)
    }
}

// This impl is purposefully done this way to hint users this might not be what they would like to do.
/// Creates a ResponseBody from a &str
///
/// /!\ No serialization or deserialization is involved,
/// please make sure you don't want to send a GraphQL response or a Raw JSON payload instead.
impl FromStr for ResponseBody {
    type Err = Infallible;
    fn from_str(s: &str) -> Result<Self, Self::Err> {
        Ok(Self::Text(s.to_owned()))
    }
}

assert_impl_all!(RouterRequest: Send);
/// [`Context`] for the request.
///
/// This consists of the parsed graphql Request, HTTP headers and contextual data for extensions.
pub struct RouterRequest {
    /// Original request to the Router.
    pub originating_request: http_compat::Request<Request>,

    /// Context for extension
    pub context: Context,
}

#[buildstructor::builder]
impl RouterRequest {
    /// This is the constructor to use when constructing a real RouterRequest.
    ///
    /// In this case, you already hve a valid request and just wish to associate it with a context
    /// and create a RouterRequest.
    pub fn new_with_request(
        originating_request: http_compat::Request<Request>,
        context: Context,
    ) -> RouterRequest {
        Self {
            originating_request,
            context,
        }
    }

    /// This is the constructor (or builder) to use when constructing a real RouterRequest.
    ///
    /// Required parameters are required in non-testing code to create a RouterRequest.
    #[allow(clippy::too_many_arguments)]
    pub fn new(
        query: Option<String>,
        operation_name: Option<String>,
        variables: Arc<Object>,
        extensions: Vec<(&'static str, Value)>,
        context: Context,
        headers: Vec<(HeaderName, HeaderValue)>,
        uri: Uri,
        method: Method,
    ) -> RouterRequest {
        let object: Object = extensions
            .into_iter()
            .map(|(name, value)| (ByteString::from(name.to_string()), value))
            .collect();

        let gql_request = Request::builder()
            .query(query)
            .operation_name(operation_name)
            .variables(variables)
            .extensions(object)
            .build();

<<<<<<< HEAD
        let originating_request = http_compat::Request::builder()
            .headers(headers)
            .uri(uri)
            .method(method)
            .body(gql_request)
            .build()
            .expect("body is always valid qed");

=======
        let mut builder = http::request::Builder::new()
            .method(Method::GET)
            .uri(Uri::from_str("http://default").unwrap());

        for (key, value) in headers {
            builder = builder.header(key, value);
        }

        let req = builder.body(gql_request).expect("body is always valid qed");

        let originating_request: http_compat::Request<Request> = req
            .try_into()
            .expect("built carefully from inputs to be correct; qed");

>>>>>>> d46cc2ff
        Self {
            originating_request,
            context,
        }
    }

    /// This is the constructor (or builder) to use when constructing a "fake" RouterRequest.
    ///
    /// This does not enforce the provision of the data that is required for a fully functional
    /// RouterRequest. It's usually enough for testing, when a fully consructed RouterRequest is
    /// difficult to construct and not required for the pusposes of the test.
    pub fn fake_new(
        query: Option<String>,
        operation_name: Option<String>,
        variables: Option<Arc<Object>>,
        extensions: Vec<(&'static str, Value)>,
        context: Option<Context>,
        headers: Vec<(HeaderName, HeaderValue)>,
    ) -> RouterRequest {
        RouterRequest::new(
            query,
            operation_name,
            variables.unwrap_or_else(|| Arc::new(vec![].into_iter().collect())),
            extensions,
            context.unwrap_or_default(),
            headers,
            Uri::from_static("http://default"),
            Method::GET,
        )
    }
}

assert_impl_all!(RouterResponse: Send);
/// [`Context`] and [`http_compat::Response<ResponseBody>`] for the response.
///
/// This consists of the response body and the context.
#[derive(Clone)]
pub struct RouterResponse {
    pub response: http_compat::Response<ResponseBody>,
    pub context: Context,
}

#[buildstructor::builder]
impl RouterResponse {
    /// This is the constructor (or builder) to use when constructing a real RouterResponse..
    ///
    /// Required parameters are required in non-testing code to create a RouterResponse..
    #[allow(clippy::too_many_arguments)]
    pub fn new(
        label: Option<String>,
        data: Value,
        path: Option<Path>,
        errors: Vec<crate::Error>,
        extensions: Object,
        status_code: Option<StatusCode>,
        headers: Vec<(HeaderName, HeaderValue)>,
        context: Context,
    ) -> RouterResponse {
        // Build a response
        let res = Response::builder()
            .label(label)
            .data(data)
            .path(path)
            .errors(errors)
            .extensions(extensions)
            .build();

        // Build an http Response
        let mut http_response_builder =
            http::Response::builder().status(status_code.unwrap_or(StatusCode::OK));
        for (k, v) in headers {
            http_response_builder = http_response_builder.header(k, v);
        }

        let http_response = http_response_builder
            .body(ResponseBody::GraphQL(res))
            .expect("ResponseBody is serializable; qed");

        // Create a compatible Response
        let compat_response = http_compat::Response {
            inner: http_response,
        };

        Self {
            response: compat_response,
            context,
        }
    }

    /// This is the constructor (or builder) to use when constructing a "fake" RouterResponse.
    ///
    /// This does not enforce the provision of the data that is required for a fully functional
    /// RouterResponse. It's usually enough for testing, when a fully consructed RouterResponse is
    /// difficult to construct and not required for the pusposes of the test.
    #[allow(clippy::too_many_arguments)]
    pub fn fake_new(
        label: Option<String>,
        data: Option<Value>,
        path: Option<Path>,
        errors: Vec<crate::Error>,
        extensions: Option<Object>,
        status_code: Option<StatusCode>,
        headers: Vec<(HeaderName, HeaderValue)>,
        context: Option<Context>,
    ) -> RouterResponse {
        RouterResponse::new(
            label,
            data.unwrap_or_default(),
            path,
            errors,
            extensions.unwrap_or_default(),
            status_code,
            headers,
            context.unwrap_or_default(),
        )
    }
}

assert_impl_all!(QueryPlannerRequest: Send);
/// [`Context`] for the request.
pub struct QueryPlannerRequest {
    /// Original request to the Router.
    pub originating_request: http_compat::Request<Request>,

    pub context: Context,
}

#[buildstructor::builder]
impl QueryPlannerRequest {
    /// This is the constructor (or builder) to use when constructing a real QueryPlannerRequest.
    ///
    /// Required parameters are required in non-testing code to create a QueryPlannerRequest.
    pub fn new(
        originating_request: http_compat::Request<Request>,
        context: Context,
    ) -> QueryPlannerRequest {
        Self {
            originating_request,
            context,
        }
    }
}

assert_impl_all!(QueryPlannerResponse: Send);
/// [`Context`] and [`QueryPlan`] for the response..
pub struct QueryPlannerResponse {
    pub query_plan: Arc<QueryPlan>,

    pub context: Context,
}

#[buildstructor::builder]
impl QueryPlannerResponse {
    /// This is the constructor (or builder) to use when constructing a real QueryPlannerResponse.
    ///
    /// Required parameters are required in non-testing code to create a QueryPlannerResponse.
    pub fn new(query_plan: Arc<QueryPlan>, context: Context) -> QueryPlannerResponse {
        Self {
            query_plan,
            context,
        }
    }
}

assert_impl_all!(SubgraphRequest: Send);
/// [`Context`], [`OperationKind`] and [`http_compat::Request<Request>`] for the request.
pub struct SubgraphRequest {
    /// Original request to the Router.
    pub originating_request: Arc<http_compat::Request<Request>>,

    pub subgraph_request: http_compat::Request<Request>,

    pub operation_kind: OperationKind,

    pub context: Context,
}

#[buildstructor::builder]
impl SubgraphRequest {
    /// This is the constructor (or builder) to use when constructing a real SubgraphRequest.
    ///
    /// Required parameters are required in non-testing code to create a SubgraphRequest.
    pub fn new(
        originating_request: Arc<http_compat::Request<Request>>,
        subgraph_request: http_compat::Request<Request>,
        operation_kind: OperationKind,
        context: Context,
    ) -> SubgraphRequest {
        Self {
            originating_request,
            subgraph_request,
            operation_kind,
            context,
        }
    }

    /// This is the constructor (or builder) to use when constructing a "fake" SubgraphRequest.
    ///
    /// This does not enforce the provision of the data that is required for a fully functional
    /// SubgraphRequest. It's usually enough for testing, when a fully consructed SubgraphRequest is
    /// difficult to construct and not required for the pusposes of the test.
    pub fn fake_new(
        originating_request: Option<Arc<http_compat::Request<Request>>>,
        subgraph_request: Option<http_compat::Request<Request>>,
        operation_kind: Option<OperationKind>,
        context: Option<Context>,
    ) -> SubgraphRequest {
        SubgraphRequest::new(
            originating_request.unwrap_or_else(|| Arc::new(http_compat::Request::mock())),
            subgraph_request.unwrap_or_else(http_compat::Request::mock),
            operation_kind.unwrap_or(OperationKind::Query),
            context.unwrap_or_default(),
        )
    }
}

assert_impl_all!(SubgraphResponse: Send);
/// [`Context`] and [`http_compat::Response<Response>`] for the response.
///
/// This consists of the subgraph response and the context.
#[derive(Clone, Debug)]
pub struct SubgraphResponse {
    pub response: http_compat::Response<Response>,

    pub context: Context,
}

#[buildstructor::builder]
impl SubgraphResponse {
    /// This is the constructor to use when constructing a real SubgraphResponse..
    ///
    /// In this case, you already hve a valid response and just wish to associate it with a context
    /// and create a SubgraphResponse.
    pub fn new_with_response(
        response: http_compat::Response<Response>,
        context: Context,
    ) -> SubgraphResponse {
        Self { response, context }
    }

    /// This is the constructor (or builder) to use when constructing a real SubgraphResponse.
    ///
    /// The parameters are not optional, because in a live situation all of these properties must be
    /// set and be correct to create a SubgraphResponse.
    pub fn new(
        label: Option<String>,
        data: Option<Value>,
        path: Option<Path>,
        errors: Vec<crate::Error>,
        extensions: Object,
        status_code: Option<StatusCode>,
        context: Context,
    ) -> SubgraphResponse {
        // Build a response
        let res = Response::builder()
            .label(label)
            .data(data.unwrap_or_default())
            .path(path)
            .errors(errors)
            .extensions(extensions)
            .build();

        // Build an http Response
        let http_response = http::Response::builder()
            .status(status_code.unwrap_or(StatusCode::OK))
            .body(res)
            .expect("Response is serializable; qed");

        // Create a compatible Response
        let compat_response = http_compat::Response {
            inner: http_response,
        };

        Self {
            response: compat_response,
            context,
        }
    }

    /// This is the constructor (or builder) to use when constructing a "fake" SubgraphResponse.
    ///
    /// This does not enforce the provision of the data that is required for a fully functional
    /// SubgraphResponse. It's usually enough for testing, when a fully consructed SubgraphResponse is
    /// difficult to construct and not required for the pusposes of the test.
    pub fn fake_new(
        label: Option<String>,
        data: Option<Value>,
        path: Option<Path>,
        errors: Vec<crate::Error>,
        extensions: Option<Object>,
        status_code: Option<StatusCode>,
        context: Option<Context>,
    ) -> SubgraphResponse {
        SubgraphResponse::new(
            label,
            data,
            path,
            errors,
            extensions.unwrap_or_default(),
            status_code,
            context.unwrap_or_default(),
        )
    }
}

assert_impl_all!(ExecutionRequest: Send);
/// [`Context`] and [`QueryPlan`] for the request.
pub struct ExecutionRequest {
    /// Original request to the Router.
    pub originating_request: http_compat::Request<Request>,

    pub query_plan: Arc<QueryPlan>,

    pub context: Context,
}

#[buildstructor::builder]
impl ExecutionRequest {
    pub fn new(
        originating_request: http_compat::Request<Request>,
        query_plan: Arc<QueryPlan>,
        context: Context,
    ) -> ExecutionRequest {
        Self {
            originating_request,
            query_plan,
            context,
        }
    }

    /// This is the constructor (or builder) to use when constructing a "fake" ExecutionRequest.
    ///
    /// This does not enforce the provision of the data that is required for a fully functional
    /// ExecutionRequest. It's usually enough for testing, when a fully consructed ExecutionRequest is
    /// difficult to construct and not required for the pusposes of the test.
    pub fn fake_new(
        originating_request: Option<http_compat::Request<Request>>,
        query_plan: Option<Arc<QueryPlan>>,
        context: Option<Context>,
    ) -> ExecutionRequest {
        ExecutionRequest::new(
            originating_request.unwrap_or_else(http_compat::Request::mock),
            query_plan.unwrap_or_default(),
            context.unwrap_or_default(),
        )
    }
}

assert_impl_all!(ExecutionResponse: Send);
/// [`Context`] and [`http_compat::Response<Response>`] for the response.
///
/// This consists of the execution response and the context.
pub struct ExecutionResponse {
    pub response: http_compat::Response<Response>,

    pub context: Context,
}

#[buildstructor::builder]
impl ExecutionResponse {
    /// This is the constructor to use when constructing a real ExecutionResponse.
    ///
    /// In this case, you already hve a valid request and just wish to associate it with a context
    /// and create a ExecutionResponse.
    pub fn new_with_response(
        response: http_compat::Response<Response>,
        context: Context,
    ) -> ExecutionResponse {
        Self { response, context }
    }

    /// This is the constructor (or builder) to use when constructing a real RouterRequest.
    ///
    /// The parameters are not optional, because in a live situation all of these properties must be
    /// set and be correct to create a RouterRequest.
    pub fn new(
        label: Option<String>,
        data: Option<Value>,
        path: Option<Path>,
        errors: Vec<crate::Error>,
        extensions: Object,
        status_code: Option<StatusCode>,
        context: Context,
    ) -> ExecutionResponse {
        // Build a response
        let res = Response::builder()
            .label(label)
            .data(data.unwrap_or_default())
            .path(path)
            .errors(errors)
            .extensions(extensions)
            .build();

        // Build an http Response
        let http_response = http::Response::builder()
            .status(status_code.unwrap_or(StatusCode::OK))
            .body(res)
            .expect("Response is serializable; qed");

        // Create a compatible Response
        let compat_response = http_compat::Response {
            inner: http_response,
        };

        Self {
            response: compat_response,
            context,
        }
    }

    /// This is the constructor (or builder) to use when constructing a "fake" ExecutionResponse.
    ///
    /// This does not enforce the provision of the data that is required for a fully functional
    /// ExecutionResponse. It's usually enough for testing, when a fully consructed
    /// ExecutionResponse is difficult to construct and not required for the pusposes of the test.
    pub fn fake_new(
        label: Option<String>,
        data: Option<Value>,
        path: Option<Path>,
        errors: Vec<crate::Error>,
        extensions: Option<Object>,
        status_code: Option<StatusCode>,
        context: Option<Context>,
    ) -> ExecutionResponse {
        ExecutionResponse::new(
            label,
            data,
            path,
            errors,
            extensions.unwrap_or_default(),
            status_code,
            context.unwrap_or_default(),
        )
    }
}

impl AsRef<Request> for http_compat::Request<Request> {
    fn as_ref(&self) -> &Request {
        self.body()
    }
}

impl AsRef<Request> for Arc<http_compat::Request<Request>> {
    fn as_ref(&self) -> &Request {
        self.body()
    }
}

/// Extension to the [`ServiceBuilder`] trait to make it easy to add router specific capabilities
/// (e.g.: checkpoints) to a [`Service`].
#[allow(clippy::type_complexity)]
pub trait ServiceBuilderExt<L>: Sized {
    fn cache<Request, Response, Key, Value>(
        self,
        cache: Cache<Key, Arc<RwLock<Option<Result<Value, String>>>>>,
        key_fn: fn(&Request) -> Option<&Key>,
        value_fn: fn(&Response) -> &Value,
        response_fn: fn(Request, Value) -> Response,
    ) -> ServiceBuilder<Stack<CachingLayer<Request, Response, Key, Value>, L>>
    where
        Request: Send,
    {
        self.layer(CachingLayer::new(cache, key_fn, value_fn, response_fn))
    }

    fn checkpoint<S, Request>(
        self,
        checkpoint_fn: impl Fn(
                Request,
            ) -> Result<
                ControlFlow<<S as Service<Request>>::Response, Request>,
                <S as Service<Request>>::Error,
            > + Send
            + Sync
            + 'static,
    ) -> ServiceBuilder<Stack<CheckpointLayer<S, Request>, L>>
    where
        S: Service<Request> + Send + 'static,
        Request: Send + 'static,
        S::Future: Send,
        S::Response: Send + 'static,
        S::Error: Into<BoxError> + Send + 'static,
    {
        self.layer(CheckpointLayer::new(checkpoint_fn))
    }

    fn async_checkpoint<S, Request>(
        self,
        async_checkpoint_fn: impl Fn(
                Request,
            ) -> BoxFuture<
                'static,
                Result<ControlFlow<<S as Service<Request>>::Response, Request>, BoxError>,
            > + Send
            + Sync
            + 'static,
    ) -> ServiceBuilder<Stack<AsyncCheckpointLayer<S, Request>, L>>
    where
        S: Service<Request, Error = BoxError> + Clone + Send + 'static,
        Request: Send + 'static,
        S::Future: Send,
        S::Response: Send + 'static,
    {
        self.layer(AsyncCheckpointLayer::new(async_checkpoint_fn))
    }
    fn buffered<Request>(self) -> ServiceBuilder<Stack<BufferLayer<Request>, L>>;
    fn layer<T>(self, layer: T) -> ServiceBuilder<Stack<T, L>>;
}

#[allow(clippy::type_complexity)]
impl<L> ServiceBuilderExt<L> for ServiceBuilder<L> {
    fn layer<T>(self, layer: T) -> ServiceBuilder<Stack<T, L>> {
        ServiceBuilder::layer(self, layer)
    }

    fn buffered<Request>(self) -> ServiceBuilder<Stack<BufferLayer<Request>, L>> {
        self.buffer(DEFAULT_BUFFER_SIZE)
    }
}<|MERGE_RESOLUTION|>--- conflicted
+++ resolved
@@ -164,7 +164,6 @@
             .extensions(object)
             .build();
 
-<<<<<<< HEAD
         let originating_request = http_compat::Request::builder()
             .headers(headers)
             .uri(uri)
@@ -173,22 +172,6 @@
             .build()
             .expect("body is always valid qed");
 
-=======
-        let mut builder = http::request::Builder::new()
-            .method(Method::GET)
-            .uri(Uri::from_str("http://default").unwrap());
-
-        for (key, value) in headers {
-            builder = builder.header(key, value);
-        }
-
-        let req = builder.body(gql_request).expect("body is always valid qed");
-
-        let originating_request: http_compat::Request<Request> = req
-            .try_into()
-            .expect("built carefully from inputs to be correct; qed");
-
->>>>>>> d46cc2ff
         Self {
             originating_request,
             context,
@@ -305,6 +288,13 @@
             context.unwrap_or_default(),
         )
     }
+
+    pub fn new_with_response(
+        response: http_compat::Response<ResponseBody>,
+        context: Context,
+    ) -> Self {
+        Self { response, context }
+    }
 }
 
 assert_impl_all!(QueryPlannerRequest: Send);
