--- conflicted
+++ resolved
@@ -1,120 +1,20 @@
-<<<<<<< HEAD
-=======
 use std::fmt::Debug;
 use std::time::Duration;
 use std::time::Instant;
 
 use async_trait::async_trait;
-use dashmap::DashMap;
 use futures::future::BoxFuture;
-use once_cell::sync::OnceCell;
 use opentelemetry::metrics::MetricsError;
 use opentelemetry_sdk::export::trace::ExportResult;
-use opentelemetry_sdk::export::trace::SpanData;
-use opentelemetry_sdk::export::trace::SpanExporter;
+use opentelemetry_sdk::trace::SpanData;
+use opentelemetry_sdk::trace::SpanExporter;
 use opentelemetry_sdk::metrics::Aggregation;
 use opentelemetry_sdk::metrics::InstrumentKind;
 use opentelemetry_sdk::metrics::data::ResourceMetrics;
-use opentelemetry_sdk::metrics::data::Temporality;
+use opentelemetry_sdk::metrics::Temporality;
 use opentelemetry_sdk::metrics::exporter::PushMetricsExporter;
 use opentelemetry_sdk::metrics::reader::AggregationSelector;
 use opentelemetry_sdk::metrics::reader::TemporalitySelector;
-
-#[derive(Eq, PartialEq, Hash)]
-enum ErrorType {
-    Trace,
-    Metric,
-    Other,
-}
-static OTEL_ERROR_LAST_LOGGED: OnceCell<DashMap<ErrorType, Instant>> = OnceCell::new();
-
-pub(crate) fn handle_error<T: Into<opentelemetry::global::Error>>(err: T) {
-    // We have to rate limit these errors because when they happen they are very frequent.
-    // Use a dashmap to store the message type with the last time it was logged.
-    handle_error_with_map(err, OTEL_ERROR_LAST_LOGGED.get_or_init(DashMap::new));
-}
-
-// Allow for map injection to avoid using global map in tests
-fn handle_error_with_map<T: Into<opentelemetry::global::Error>>(
-    err: T,
-    last_logged_map: &DashMap<ErrorType, Instant>,
-) {
-    let err = err.into();
-
-    // We don't want the dashmap to get big, so we key the error messages by type.
-    let error_type = match err {
-        opentelemetry::global::Error::Trace(_) => ErrorType::Trace,
-        opentelemetry::global::Error::Metric(_) => ErrorType::Metric,
-        _ => ErrorType::Other,
-    };
-    #[cfg(not(test))]
-    let threshold = Duration::from_secs(10);
-    #[cfg(test)]
-    let threshold = Duration::from_millis(100);
-
-    if let opentelemetry::global::Error::Metric(err) = &err {
-        // For now we have to suppress Metrics error: reader is shut down or not registered
-        // https://github.com/open-telemetry/opentelemetry-rust/issues/1244
-
-        if err.to_string() == "Metrics error: reader is shut down or not registered" {
-            return;
-        }
-
-        // Keep track of the number of cardinality overflow errors otel emits. This can be removed after upgrading to 0.28.0 when the cardinality limit is removed.
-        // The version upgrade will also cause this log to be removed from our visibility even if we were set up custom a cardinality limit.
-        // https://github.com/open-telemetry/opentelemetry-rust/pull/2528
-        if err.to_string()
-            == "Metrics error: Warning: Maximum data points for metric stream exceeded. Entry added to overflow. Subsequent overflows to same metric until next collect will not be logged."
-        {
-            u64_counter!(
-                "apollo.router.telemetry.metrics.cardinality_overflow",
-                "A count of how often a telemetry metric hit the hard cardinality limit",
-                1
-            );
-        }
-    }
-
-    // Copy here so that we don't retain a mutable reference into the dashmap and lock the shard
-    let now = Instant::now();
-    let last_logged = *last_logged_map
-        .entry(error_type)
-        .and_modify(|last_logged| {
-            if last_logged.elapsed() > threshold {
-                *last_logged = now;
-            }
-        })
-        .or_insert_with(|| now);
-
-    if last_logged == now {
-        // These events are logged with explicitly no parent. This allows them to be detached from traces.
-        match err {
-            opentelemetry::global::Error::Trace(err) => {
-                ::tracing::error!("OpenTelemetry trace error occurred: {}", err)
-            }
-            opentelemetry::global::Error::Metric(err) => {
-                if let MetricsError::Other(msg) = &err {
-                    if msg.contains("Warning") {
-                        ::tracing::warn!(parent: None, "OpenTelemetry metric warning occurred: {}", msg);
-                        return;
-                    }
-
-                    // TODO: We should be able to remove this after upgrading to 0.26.0, which addresses the double-shutdown
-                    // called out in https://github.com/open-telemetry/opentelemetry-rust/issues/1661
-                    if msg == "metrics provider already shut down" {
-                        return;
-                    }
-                }
-                ::tracing::error!(parent: None, "OpenTelemetry metric error occurred: {}", err);
-            }
-            opentelemetry::global::Error::Other(err) => {
-                ::tracing::error!(parent: None, "OpenTelemetry error occurred: {}", err)
-            }
-            other => {
-                ::tracing::error!(parent: None, "OpenTelemetry error occurred: {:?}", other)
-            }
-        }
-    }
-}
 
 /// Wrapper that modifies trace export errors to include exporter name
 pub(crate) struct NamedSpanExporter<E> {
@@ -227,7 +127,6 @@
     }
 }
 
->>>>>>> 84439adf
 #[cfg(test)]
 mod tests {
     use std::fmt::Debug;
@@ -235,16 +134,12 @@
     use std::sync::Arc;
     use std::time::Duration;
 
-<<<<<<< HEAD
-=======
-    use dashmap::DashMap;
     use futures::future::BoxFuture;
     use opentelemetry::metrics::MetricsError;
     use opentelemetry_sdk::export::trace::SpanData;
     use opentelemetry_sdk::export::trace::SpanExporter;
     use opentelemetry_sdk::metrics::data::ResourceMetrics;
     use opentelemetry_sdk::metrics::exporter::PushMetricsExporter;
->>>>>>> 84439adf
     use parking_lot::Mutex;
     use tracing_core::Event;
     use tracing_core::Field;
