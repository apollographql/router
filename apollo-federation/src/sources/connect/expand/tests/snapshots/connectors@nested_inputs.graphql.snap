--- conflicted
+++ resolved
@@ -20,11 +20,7 @@
             ),
         },
         transport: HttpJsonTransport {
-<<<<<<< HEAD
-            source_uri: Some(
-=======
             source_url: Some(
->>>>>>> 346d01d2
                 http://example/,
             ),
             connect_template: StringTemplate {
