use std::sync::Arc;

use apollo_compiler::validation::Valid;
use apollo_compiler::Schema;
use carryover::carryover_directives;
use indexmap::IndexMap;
use itertools::Itertools;

use crate::error::FederationError;
use crate::link::Link;
use crate::merge::merge_subgraphs;
use crate::schema::FederationSchema;
use crate::sources::connect::ConnectSpecDefinition;
use crate::sources::connect::Connector;
use crate::subgraph::Subgraph;
use crate::subgraph::ValidSubgraph;
use crate::ApiSchemaOptions;
use crate::Supergraph;
use crate::ValidFederationSubgraph;

mod carryover;
pub(crate) mod visitors;
use visitors::filter_directives;

pub struct Connectors {
    pub by_service_name: Arc<IndexMap<Arc<str>, Connector>>,
    pub labels_by_service_name: Arc<IndexMap<Arc<str>, String>>,
}

/// The result of a supergraph expansion of connect-aware subgraphs
pub enum ExpansionResult {
    /// The supergraph had some subgraphs that were expanded
    Expanded {
        raw_sdl: String,
        api_schema: Valid<Schema>,
        connectors: Connectors,
    },

    /// The supergraph contained no connect directives and was unchanged.
    Unchanged,
}

/// Expand a schema with connector directives into unique subgraphs per directive
///
/// Until we have a source-aware query planner, work with connectors will need to interface
/// with standard query planning concepts while still enforcing connector-specific rules. To do so,
/// each connector is separated into its own unique subgraph with relevant GraphQL directives to enforce
/// field dependencies and response structures. This allows for satisfiability and validation to piggy-back
/// off of existing functionality in a reproducable way.
pub fn expand_connectors(supergraph_str: &str) -> Result<ExpansionResult, FederationError> {
    // TODO: Don't rely on finding the URL manually to short out
    let connect_url = ConnectSpecDefinition::identity();
    let connect_url = format!("{}/{}/v", connect_url.domain, connect_url.name);
    if !supergraph_str.contains(&connect_url) {
        return Ok(ExpansionResult::Unchanged);
    }

    let supergraph = Supergraph::new(supergraph_str)?;
    let api_schema = supergraph.to_api_schema(ApiSchemaOptions {
        // TODO: Get these options from the router?
        include_defer: true,
        include_stream: false,
    })?;

    let (connect_subgraphs, graphql_subgraphs): (Vec<_>, Vec<_>) = supergraph
        .extract_subgraphs()?
        .into_iter()
        .partition_map(|(_, sub)| {
            match ConnectSpecDefinition::get_from_schema(sub.schema.schema()) {
                Some((_, link)) if contains_connectors(&link, &sub) => {
                    either::Either::Left((link, sub))
                }
                _ => either::Either::Right(ValidSubgraph::from(sub)),
            }
        });

    // Expand just the connector subgraphs
    let connect_subgraphs = connect_subgraphs
        .into_iter()
        .map(|(link, sub)| split_subgraph(&link, sub))
        .collect::<Result<Vec<_>, _>>()?
        .into_iter()
        .flatten()
        .collect_vec();

    // Merge the subgraphs into one supergraph
    let all_subgraphs = graphql_subgraphs
        .iter()
        .chain(connect_subgraphs.iter().map(|(_, sub)| sub))
        .collect();
    let new_supergraph = merge_subgraphs(all_subgraphs).map_err(|e| {
        FederationError::internal(format!("could not merge expanded subgraphs: {e:?}"))
    })?;

    let mut new_supergraph = FederationSchema::new(new_supergraph.schema.into_inner())?;
    carryover_directives(&supergraph.schema, &mut new_supergraph).map_err(|e| {
        FederationError::internal(format!("could not carry over directives: {e:?}"))
    })?;

    let connectors_by_service_name: IndexMap<Arc<str>, Connector> = connect_subgraphs
        .into_iter()
        .map(|(connector, sub)| (sub.name.into(), connector))
        .collect();

    let labels_by_service_name = connectors_by_service_name
        .iter()
        .map(|(service_name, connector)| (service_name.clone(), connector.id.label.clone()))
        .collect();

    Ok(ExpansionResult::Expanded {
        raw_sdl: new_supergraph.schema().serialize().to_string(),
        api_schema: api_schema.schema().clone(),
        connectors: Connectors {
            by_service_name: Arc::new(connectors_by_service_name),
            labels_by_service_name: Arc::new(labels_by_service_name),
        },
    })
}

fn contains_connectors(link: &Link, subgraph: &ValidFederationSubgraph) -> bool {
    let connect_name = ConnectSpecDefinition::connect_directive_name(link);
    let source_name = ConnectSpecDefinition::source_directive_name(link);

    subgraph
        .schema
        .get_directive_definitions()
        .any(|directive| {
            directive.directive_name == connect_name || directive.directive_name == source_name
        })
}

/// Split up a subgraph so that each connector directive becomes its own subgraph.
///
/// Subgraphs passed to this function should contain connector directives.
fn split_subgraph(
    link: &Link,
    subgraph: ValidFederationSubgraph,
) -> Result<Vec<(Connector, ValidSubgraph)>, FederationError> {
    let connector_map = Connector::from_valid_schema(&subgraph.schema, &subgraph.name)?;

    let expander = helpers::Expander::new(link, &subgraph);
    connector_map
        .into_iter()
        .map(|(id, connector)| {
            // Build a subgraph using only the necessary fields from the directive
            let schema = expander.expand(&connector)?;
            let subgraph = Subgraph::new(
                id.synthetic_name().as_str(),
                &subgraph.url,
                &schema.schema().serialize().to_string(),
            )?;

            // We only validate during debug builds since we should realistically only generate valid schemas
            // for these subgraphs.
            #[cfg(debug_assertions)]
            let schema = subgraph.schema.validate()?;
            #[cfg(not(debug_assertions))]
            let schema = Valid::assume_valid(subgraph.schema);

            Ok((
                connector,
                ValidSubgraph {
                    name: subgraph.name,
                    url: subgraph.url,
                    schema,
                },
            ))
        })
        .try_collect()
}

mod helpers {
    use apollo_compiler::ast;
    use apollo_compiler::ast::Argument;
    use apollo_compiler::ast::Directive;
    use apollo_compiler::ast::FieldDefinition;
    use apollo_compiler::ast::InputValueDefinition;
    use apollo_compiler::ast::Value;
    use apollo_compiler::name;
    use apollo_compiler::schema::Component;
    use apollo_compiler::schema::ComponentName;
    use apollo_compiler::schema::ComponentOrigin;
    use apollo_compiler::schema::DirectiveList;
    use apollo_compiler::schema::EnumType;
    use apollo_compiler::schema::ObjectType;
    use apollo_compiler::schema::ScalarType;
    use apollo_compiler::Name;
    use apollo_compiler::Node;
    use apollo_compiler::Schema;
    use indexmap::IndexMap;
    use indexmap::IndexSet;
    use itertools::Itertools;

    use super::filter_directives;
    use super::visitors::try_insert;
    use super::visitors::try_pre_insert;
    use super::visitors::GroupVisitor;
    use super::visitors::SchemaVisitor;
    use super::FieldAndSelection;
    use crate::error::FederationError;
    use crate::link::spec::Identity;
    use crate::link::Link;
    use crate::schema::position::InterfaceFieldDefinitionPosition;
    use crate::schema::position::ObjectFieldDefinitionPosition;
    use crate::schema::position::ObjectOrInterfaceTypeDefinitionPosition;
    use crate::schema::position::ObjectTypeDefinitionPosition;
    use crate::schema::position::PositionLookupError;
    use crate::schema::position::SchemaRootDefinitionKind;
    use crate::schema::position::SchemaRootDefinitionPosition;
    use crate::schema::position::TypeDefinitionPosition;
    use crate::schema::FederationSchema;
    use crate::schema::ValidFederationSchema;
    use crate::sources::connect::json_selection::ExternalVarPaths;
    use crate::sources::connect::json_selection::KnownVariable;
    use crate::sources::connect::url_template::Variable;
    use crate::sources::connect::url_template::VariableType;
    use crate::sources::connect::ConnectSpecDefinition;
    use crate::sources::connect::Connector;
    use crate::sources::connect::EntityResolver;
    use crate::sources::connect::JSONSelection;
    use crate::subgraph::spec::EXTERNAL_DIRECTIVE_NAME;
    use crate::subgraph::spec::KEY_DIRECTIVE_NAME;
    use crate::subgraph::spec::REQUIRES_DIRECTIVE_NAME;
    use crate::supergraph::new_empty_fed_2_subgraph_schema;
    use crate::ValidFederationSubgraph;

    /// A helper struct for expanding a subgraph into one per connect directive.
    pub(super) struct Expander<'a> {
        /// The name of the connect directive, possibly aliased.
        #[allow(unused)]
        connect_name: Name,

        /// The name of the connect directive, possibly aliased.
        #[allow(unused)]
        source_name: Name,

        /// The name of the @key directive, as known in the subgraph
        key_name: Name,

        /// The original schema that contains connect directives
        original_schema: &'a ValidFederationSchema,

        /// A list of directives to exclude when copying over types from the
        /// original schema.
        directive_deny_list: IndexSet<Name>,
    }

    impl<'a> Expander<'a> {
        pub(super) fn new(link: &Link, subgraph: &'a ValidFederationSubgraph) -> Expander<'a> {
            let connect_name = ConnectSpecDefinition::connect_directive_name(link);
            let source_name = ConnectSpecDefinition::source_directive_name(link);

            // When we go to expand all output types, we'll need to make sure that we don't carry over
            // any connect-related directives. The following directives are also special because they
            // influence planning and satisfiability:
            //
            // - @key: derived based on the fields selected
            // - @external: the current approach will only add external fields to the list of keys
            //     if used in the transport. If not used at all, the field marked with this directive
            //     won't even be included in the expanded subgraph, but if it _is_ used then leaving
            //     this directive will result in planning failures.
            // - @requires: the current approach will add required fields to the list of keys for
            //     implicit entities, so it can't stay.
            let key_name = subgraph
                .schema
                .metadata()
                .and_then(|m| m.for_identity(&Identity::federation_identity()))
                .map(|f| f.directive_name_in_schema(&KEY_DIRECTIVE_NAME))
                .unwrap_or(KEY_DIRECTIVE_NAME);
            let extra_excluded = [EXTERNAL_DIRECTIVE_NAME, REQUIRES_DIRECTIVE_NAME]
                .into_iter()
                .map(|d| {
                    subgraph
                        .schema
                        .metadata()
                        .and_then(|m| m.for_identity(&Identity::federation_identity()))
                        .map(|f| f.directive_name_in_schema(&d))
                        .unwrap_or(d)
                });
            let directive_deny_list = IndexSet::from_iter(extra_excluded.chain([
                key_name.clone(),
                connect_name.clone(),
                source_name.clone(),
            ]));

            Self {
                connect_name,
                source_name,
                key_name,
                original_schema: &subgraph.schema,
                directive_deny_list,
            }
        }

        /// Build an expanded subgraph for the supplied connector
        pub(super) fn expand(
            &self,
            connector: &Connector,
        ) -> Result<FederationSchema, FederationError> {
            let mut schema = new_empty_fed_2_subgraph_schema()?;
            let query_alias = self
                .original_schema
                .schema()
                .schema_definition
                .query
                .as_ref()
                .map(|m| m.name.clone())
                .unwrap_or(name!("Query"));

            let field = &connector.id.directive.field;
            let field_def = field.get(self.original_schema.schema())?;
            let field_type = self
                .original_schema
                .get_type(field_def.ty.inner_named_type().clone())?;

            // We'll need to make sure that we always process the inputs first, since they need to be present
            // before any dependent types
            self.process_inputs(&mut schema, &field_def.arguments)?;

            // Actually process the type annotated with the connector, making sure to walk nested types
            match field_type {
                TypeDefinitionPosition::Object(object) => {
                    SchemaVisitor::new(
                        self.original_schema,
                        &mut schema,
                        &self.directive_deny_list,
                    )
                    .walk((
                        object,
                        connector.selection.next_subselection().cloned().ok_or(
                            FederationError::internal("empty selections are not allowed"),
                        )?,
                    ))?;
                }

                TypeDefinitionPosition::Scalar(_) | TypeDefinitionPosition::Enum(_) => {
                    self.insert_custom_leaf(&mut schema, &field_type)?;
                }

                TypeDefinitionPosition::Interface(interface) => {
                    return Err(FederationError::internal(format!(
                        "connect directives not yet supported on interfaces: found on {}",
                        interface.type_name
                    )))
                }
                TypeDefinitionPosition::Union(union) => {
                    return Err(FederationError::internal(format!(
                        "connect directives not yet supported on union: found on {}",
                        union.type_name
                    )))
                }
                TypeDefinitionPosition::InputObject(input) => {
                    return Err(FederationError::internal(format!(
                        "connect directives not yet supported on inputs: found on {}",
                        input.type_name
                    )))
                }
            };

            // Add the root type for this connector, optionally inserting a dummy query root
            // if the connector is not defined within a field on a Query (since a subgraph is invalid
            // without at least a root-level Query)
            let ObjectOrInterfaceTypeDefinitionPosition::Object(parent_object) = field.parent()
            else {
                return Err(FederationError::internal(
                    "connect directives on interfaces is not yet supported",
                ));
            };

            self.insert_query_for_field(&mut schema, &query_alias, &parent_object, field_def)?;

            let root = SchemaRootDefinitionPosition {
                root_kind: SchemaRootDefinitionKind::Query,
            };
            root.insert(
                &mut schema,
                ComponentName {
                    origin: ComponentOrigin::Definition,
                    name: query_alias,
                },
            )?;

            // Process any outputs needed by the connector
            self.process_outputs(
                &mut schema,
                connector,
                parent_object.type_name.clone(),
                field_def.ty.inner_named_type().clone(),
            )?;

            Ok(schema)
        }

        /// Process all input types
        ///
        /// Inputs can include leaf types as well as custom inputs.
        fn process_inputs(
            &self,
            to_schema: &mut FederationSchema,
            arguments: &[Node<InputValueDefinition>],
        ) -> Result<(), FederationError> {
            // All inputs to a connector's field need to be carried over in order to always generate
            // valid subgraphs
            for arg in arguments {
                let arg_type_name = arg.ty.inner_named_type();
                let arg_type = self.original_schema.get_type(arg_type_name.clone())?;
                let arg_extended_type = arg_type.get(self.original_schema.schema())?;

                // If the input type isn't built in, then we need to carry it over, making sure to only walk
                // if we have a complex input since leaf types can just be copied over.
                if !arg_extended_type.is_built_in() {
                    match arg_type {
                        TypeDefinitionPosition::InputObject(input) => SchemaVisitor::new(
                            self.original_schema,
                            to_schema,
                            &self.directive_deny_list,
                        )
                        .walk(input)?,

                        other => self.insert_custom_leaf(to_schema, &other)?,
                    };
                }
            }

            Ok(())
        }

        // Process outputs needed by a connector
        //
        // By the time this method is called, all dependent types should exist for a connector,
        // including its direct inputs. Since each connector could select only a subset of its output
        // type, this method carries over each output type as seen by the selection defined on the connector.
        fn process_outputs(
            &self,
            to_schema: &mut FederationSchema,
            connector: &Connector,
            parent_type_name: Name,
            output_type_name: Name,
        ) -> Result<(), FederationError> {
            let parent_type = self.original_schema.get_type(parent_type_name)?;
            let output_type = to_schema.get_type(output_type_name)?;

            // The body of the request might include references to input arguments / sibling fields
            // that will need to be handled, so we extract any referenced variables now
            let body_parameters = connector
                .transport
                .body
                .as_ref()
                .map(extract_params_from_selection)
                .into_iter()
                .flatten();

            // The HTTP body might contain references to $this, so we grab those usages as well
            let url_parameters = connector.transport.connect_template.variables().cloned();

            // The actual selection might make use of the $this variable, so we grab them too
            let selection_parameters = extract_params_from_selection(&connector.selection);

            let (key_for_type, var_filter) =
                if matches!(connector.entity_resolver, Some(EntityResolver::Explicit)) {
                    // `entity: true` connectors only exist on Query.
                    // We don't generate keys for `Query`, these are keys for the output type of the field.
                    // Therefore, we're also only considering the `$args` fields as keys, which should
                    // map 1-1 with output type fields.
                    (output_type, VariableType::Args)
                } else {
                    // We're extending an entity by adding a new field dependent on some other fields
                    // (identified by `$this`).
                    (parent_type, VariableType::This)
                };

            // We'll need to collect all synthesized keys for the output type, adding a federation
            // `@key` directive once completed.
            let mut keys = Vec::new();
            for Variable { path, .. } in body_parameters
                .into_iter()
                .chain(url_parameters)
                .chain(selection_parameters)
                .unique()
                .filter(|var| var.var_type == var_filter)
            {
                // Arguments should be added to the synthesized key, since they are mandatory
                // to resolving the output type. The synthesized key should only include the portions
                // of the inputs actually used throughout the selections of the transport.
                //
                // Note that this only applies to connectors marked as an entity resolver, since only
                // those should be allowed to fully resolve a type given the required arguments /
                // synthesized keys.
                //
                // All sibling fields marked by $this in a transport must be carried over to the output type
                // regardless of its use in the output selection.
                let field_and_selection = FieldAndSelection::from_path(&path);
                let field_name = Name::new(field_and_selection.field_name)?;
                let field: Box<dyn Field> = match &key_for_type {
                    TypeDefinitionPosition::Object(o)  => Box::new(o.field(field_name)),
                    TypeDefinitionPosition::Interface(i) => Box::new(i.field(field_name)),
                    TypeDefinitionPosition::Union(_) | TypeDefinitionPosition::InputObject(_)=> {
                        return Err(FederationError::internal(
                            "siblings of type interface, input object, or union are not yet handled",
                        ))
                    }
                    other => {
                        return Err(FederationError::internal(format!(
                            "cannot select a sibling on a leaf type: {}",
                            other.type_name()
                        )))
                    }
                };

                let field_def = field.get(self.original_schema.schema())?;

                // Mark it as a required key for the output type
                if !field_and_selection.sub_selection.is_empty() {
                    // We'll also need to carry over the output type of this sibling if there is a sub
                    // selection.
                    let field_output = field_def.ty.inner_named_type();
                    if to_schema.try_get_type(field_output.clone()).is_none() {
                        // We use a fake JSONSelection here so that we can reuse the visitor
                        // when generating the output types and their required members.
                        let visitor = SchemaVisitor::new(
                            self.original_schema,
                            to_schema,
                            &self.directive_deny_list,
                        );
<<<<<<< HEAD
                        let (_, parsed) = JSONSelection::parse(&field_and_selection.sub_selection)
                            .map_err(|e| {
                                FederationError::internal(format!(
                                    "error creating key from `$this` variable: {e}"
                                ))
                            })?;
=======
                        let parsed = JSONSelection::parse(&selection).map_err(|e| {
                            FederationError::internal(format!(
                                "could not parse fake selection for sibling field: {e}"
                            ))
                        })?;
>>>>>>> 216e5a47

                        let output_type = match self
                            .original_schema
                            .get_type(field_output.clone())?
                        {
                            TypeDefinitionPosition::Object(object) => object,

                            other => {
                                return Err(FederationError::internal(format!("connector output types currently only support object types: found {}", other.type_name())))
                            }
                        };

                        visitor.walk((
                            output_type,
                            parsed.next_subselection().cloned().ok_or(
                                FederationError::internal("empty selections are not allowed"),
                            )?,
                        ))?;
                    }
                }

                keys.push(field_and_selection.to_key());

                // Add the field if not already present in the output schema
                if field.get(to_schema.schema()).is_err() {
                    field.insert(
                        to_schema,
                        Component::new(FieldDefinition {
                            description: field_def.description.clone(),
                            name: field_def.name.clone(),
                            arguments: field_def.arguments.clone(),
                            ty: field_def.ty.clone(),
                            directives: filter_directives(
                                &self.directive_deny_list,
                                &field_def.directives,
                            ),
                        }),
                    )?;
                }
            }

            // If we have marked keys as being necessary for this output type, add them as an `@key`
            // directive now.
            if !keys.is_empty() {
                let key_directive = Directive {
                    name: self.key_name.clone(),
                    arguments: vec![Node::new(Argument {
                        name: name!("fields"),
                        value: Node::new(Value::String(keys.join(" "))),
                    })],
                };

                match key_for_type {
                    TypeDefinitionPosition::Object(o) => {
                        o.insert_directive(to_schema, Component::new(key_directive))
                    }
                    TypeDefinitionPosition::Interface(i) => {
                        i.insert_directive(to_schema, Component::new(key_directive))
                    }

                    TypeDefinitionPosition::Scalar(_)
                    | TypeDefinitionPosition::Union(_)
                    | TypeDefinitionPosition::Enum(_)
                    | TypeDefinitionPosition::InputObject(_) => {
                        return Err(FederationError::internal(
                            "keys cannot be added to scalars, unions, enums, or input objects",
                        ))
                    }
                }?;
            } else {
                // TODO: if the type has @interfaceObject and it doesn't have a key at this point
                // we'll need to add a key — this is a requirement for using @interfaceObject.
                // most likely we'll just copy over keys from the original supergraph, but we
                // need to think through the implications of that.
            }

            Ok(())
        }

        /// Inserts a custom leaf type into the schema
        ///
        /// This errors if called with a non-leaf type.
        fn insert_custom_leaf(
            &self,
            to_schema: &mut FederationSchema,
            r#type: &TypeDefinitionPosition,
        ) -> Result<(), FederationError> {
            match r#type {
                TypeDefinitionPosition::Scalar(scalar) => {
                    let def = scalar.get(self.original_schema.schema())?;
                    let def = ScalarType {
                        description: def.description.clone(),
                        name: def.name.clone(),
                        directives: filter_directives(&self.directive_deny_list, &def.directives),
                    };

                    try_pre_insert!(to_schema, scalar)?;
                    try_insert!(to_schema, scalar, Node::new(def))
                }
                TypeDefinitionPosition::Enum(r#enum) => {
                    let def = r#enum.get(self.original_schema.schema())?;
                    let def = EnumType {
                        description: def.description.clone(),
                        name: def.name.clone(),
                        directives: filter_directives(&self.directive_deny_list, &def.directives),
                        values: def.values.clone(),
                    };

                    try_pre_insert!(to_schema, r#enum)?;
                    try_insert!(to_schema, r#enum, Node::new(def))
                }

                other => Err(FederationError::internal(format!(
                    "expected a leaf, found: {}",
                    other.type_name(),
                ))),
            }
        }

        /// Insert a query root for a connect field
        ///
        /// This method will handle creating a dummy query root as shown below when the
        /// parent type is _not_ a root-level Query to pass schema validation.
        ///
        /// ```graphql
        /// type Query {
        ///   _: ID @shareable @inaccessible
        /// }
        /// ```
        ///
        /// Note: This would probably be better off expanding the query to have
        /// an __entities vs. adding an inaccessible field.
        fn insert_query_for_field(
            &self,
            to_schema: &mut FederationSchema,
            query_alias: &Name,
            field_parent: &ObjectTypeDefinitionPosition,
            field: impl AsRef<FieldDefinition>,
        ) -> Result<(), FederationError> {
            // Prime the query type
            let query = ObjectTypeDefinitionPosition {
                type_name: query_alias.clone(),
            };

            // Now we'll need to know what field to add to the query root. In the case
            // where the parent of the field on the original schema was not the root
            // Query object, the field added is a dummy inaccessible field and the actual
            // parent root is created and upserted. Otherwise, the query will contain the field specified.
            let original = field.as_ref();
            let field = if field_parent.type_name != *query_alias {
                // We'll need to upsert the actual type for the field's parent
                let parent_type = field_parent.get(self.original_schema.schema())?;

                try_pre_insert!(to_schema, field_parent)?;
                let field_def = FieldDefinition {
                    description: original.description.clone(),
                    name: original.name.clone(),
                    arguments: original.arguments.clone(),
                    ty: original.ty.clone(),
                    directives: filter_directives(&self.directive_deny_list, &original.directives),
                };
                try_insert!(
                    to_schema,
                    field_parent,
                    Node::new(ObjectType {
                        description: parent_type.description.clone(),
                        name: parent_type.name.clone(),
                        implements_interfaces: parent_type.implements_interfaces.clone(),
                        directives: filter_directives(
                            &self.directive_deny_list,
                            &parent_type.directives,
                        ),
                        // don't insert field def here. if the type already existed
                        // which happens with circular references, then this defintion
                        // won't be used.
                        fields: Default::default()
                    })
                )?;

                let pos = ObjectFieldDefinitionPosition {
                    type_name: parent_type.name.clone(),
                    field_name: field_def.name.clone(),
                };

                pos.insert(to_schema, field_def.into())?;

                // Return the dummy field to add to the root Query
                FieldDefinition {
                    description: None,
                    name: name!("_"),
                    arguments: Vec::new(),
                    ty: ast::Type::Named(ast::NamedType::new("ID")?),
                    directives: ast::DirectiveList(vec![Node::new(Directive {
                        name: name!("federation__inaccessible"),
                        arguments: Vec::new(),
                    })]),
                }
            } else {
                FieldDefinition {
                    description: original.description.clone(),
                    name: original.name.clone(),
                    arguments: original.arguments.clone(),
                    ty: original.ty.clone(),
                    directives: filter_directives(&self.directive_deny_list, &original.directives),
                }
            };

            // Insert the root Query
            // Note: This should error if Query is already defined, as it shouldn't be
            query.pre_insert(to_schema)?;
            query.insert(
                to_schema,
                Node::new(ObjectType {
                    description: None,
                    name: query_alias.clone(),
                    implements_interfaces: IndexSet::with_hasher(Default::default()),
                    directives: DirectiveList::new(),
                    fields: IndexMap::from_iter([(field.name.clone(), Component::new(field))]),
                }),
            )?;

            Ok(())
        }
    }

    /// Extract all seen parameters from a JSONSelection
    fn extract_params_from_selection(
        selection: &JSONSelection,
    ) -> impl Iterator<Item = Variable> + '_ {
        selection
            .external_var_paths()
            .into_iter()
            .flat_map(|var_path| {
                let (known_type, keys) = var_path.var_name_and_nested_keys()?;
                let var_type = match known_type {
                    KnownVariable::Args => VariableType::Args,
                    KnownVariable::This => VariableType::This,
                    KnownVariable::Config => VariableType::Config,
                    // To get the safety benefits of the KnownVariable enum, we need
                    // to enumerate all the cases explicitly, without wildcard
                    // matches. However, body.external_var_paths() only returns free
                    // (externally-provided) variables like $this, $args, and
                    // $config. The $ and @ variables, by contrast, are always bound
                    // to something within the input data.
                    KnownVariable::Dollar | KnownVariable::AtSign | KnownVariable::Status => {
                        return None;
                    }
                };

                Some(Variable {
                    var_type,
                    path: keys.join("."),
                    location: 0..0, // Doesn't matter for this case, we won't report errors here
                })
            })
    }

    // TODO: contribute some code to `position.rs` to make those types more flexible rather than adding it here
    trait Field {
        fn get<'schema>(
            &self,
            schema: &'schema Schema,
        ) -> Result<&'schema Component<FieldDefinition>, PositionLookupError>;

        fn insert(
            &self,
            schema: &mut FederationSchema,
            field: Component<FieldDefinition>,
        ) -> Result<(), FederationError>;
    }

    impl Field for ObjectFieldDefinitionPosition {
        fn get<'schema>(
            &self,
            schema: &'schema Schema,
        ) -> Result<&'schema Component<FieldDefinition>, PositionLookupError> {
            self.get(schema)
        }

        fn insert(
            &self,
            schema: &mut FederationSchema,
            field: Component<FieldDefinition>,
        ) -> Result<(), FederationError> {
            self.insert(schema, field)
        }
    }

    impl Field for InterfaceFieldDefinitionPosition {
        fn get<'schema>(
            &self,
            schema: &'schema Schema,
        ) -> Result<&'schema Component<FieldDefinition>, PositionLookupError> {
            self.get(schema)
        }

        fn insert(
            &self,
            schema: &mut FederationSchema,
            field: Component<FieldDefinition>,
        ) -> Result<(), FederationError> {
            self.insert(schema, field)
        }
    }
}

/// Represents a field and the subselection of that field, which can then be joined together into
/// a full named selection (which is the same as a key, in simple cases).
struct FieldAndSelection<'a> {
    field_name: &'a str,
    sub_selection: String,
}

impl<'a> FieldAndSelection<'a> {
    /// Extract from a path like `a.b.c` into `a` and `b { c }`
    fn from_path(path: &'a str) -> Self {
        let mut parts = path.split('.').peekable();
        let field_name = parts.next().unwrap_or_default();
        let mut sub_selection = String::new();
        let mut closing_braces = 0;
        while let Some(sub_path) = parts.next() {
            sub_selection.push_str(sub_path);
            if parts.peek().is_some() {
                sub_selection.push_str(" { ");
                closing_braces += 1;
            }
        }
        for _ in 0..closing_braces {
            sub_selection.push_str(" }");
        }
        FieldAndSelection {
            field_name,
            sub_selection,
        }
    }

    fn to_key(&self) -> String {
        if self.sub_selection.is_empty() {
            self.field_name.to_string()
        } else {
            format!("{} {{ {} }}", self.field_name, self.sub_selection)
        }
    }
}

#[cfg(test)]
mod test_field_and_selection {
    use rstest::rstest;

    #[rstest]
    #[case::simple("a", "a", "")]
    #[case::one("a.b", "a", "b")]
    #[case::two("a.b.c", "a", "b { c }")]
    #[case::three("a.b.c.d", "a", "b { c { d } }")]
    fn from_path(
        #[case] path: &str,
        #[case] expected_field: &str,
        #[case] expected_selection: &str,
    ) {
        let result = super::FieldAndSelection::from_path(path);
        assert_eq!(result.field_name, expected_field);
        assert_eq!(result.sub_selection, expected_selection);
    }

    #[rstest]
    #[case::simple("a", "", "a")]
    #[case::one("a", "b", "a { b }")]
    #[case::two("a", "b { c }", "a { b { c } }")]
    fn to_key(#[case] field_name: &str, #[case] sub_selection: &str, #[case] expected_key: &str) {
        let result = super::FieldAndSelection {
            field_name,
            sub_selection: sub_selection.to_string(),
        };
        assert_eq!(result.to_key(), expected_key);
    }
}

#[cfg(test)]
mod tests;<|MERGE_RESOLUTION|>--- conflicted
+++ resolved
@@ -522,20 +522,12 @@
                             to_schema,
                             &self.directive_deny_list,
                         );
-<<<<<<< HEAD
-                        let (_, parsed) = JSONSelection::parse(&field_and_selection.sub_selection)
+                        let parsed = JSONSelection::parse(&field_and_selection.sub_selection)
                             .map_err(|e| {
                                 FederationError::internal(format!(
                                     "error creating key from `$this` variable: {e}"
                                 ))
                             })?;
-=======
-                        let parsed = JSONSelection::parse(&selection).map_err(|e| {
-                            FederationError::internal(format!(
-                                "could not parse fake selection for sibling field: {e}"
-                            ))
-                        })?;
->>>>>>> 216e5a47
 
                         let output_type = match self
                             .original_schema
