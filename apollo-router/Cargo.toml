--- conflicted
+++ resolved
@@ -58,11 +58,7 @@
 [dependencies]
 anyhow = "1.0.86"
 apollo-compiler.workspace = true
-<<<<<<< HEAD
-apollo-federation = { path = "../apollo-federation", version = "=2.1.0", features = ["connect_v0.2"] }
-=======
-apollo-federation = { path = "../apollo-federation", version = "=2.1.1" }
->>>>>>> c316213c
+apollo-federation = { path = "../apollo-federation", version = "=2.1.1", features = ["connect_v0.2"] }
 async-channel = "1.9.0"
 async-compression = { version = "0.4.6", features = [
     "tokio",
