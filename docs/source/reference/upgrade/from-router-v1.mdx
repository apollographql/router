--- conflicted
+++ resolved
@@ -52,7 +52,6 @@
   `http.server.request.duration` metric for requests from clients to router and
   `http.client.request.duration` for requests from router to subgraphs.
 
-<<<<<<< HEAD
 - `apollo_router_http_request_duration_seconds`. This is replaced by
   `http.server.request.duration` metric for requests from clients to router and
   `http.client.request.duration` for requests from router to subgraphs.
@@ -116,19 +115,6 @@
 ```
 
 ### Scaffold no longer supported for Rust plugin code generation
-=======
-### Automatically updating configuration at runtime
-
-The ability to automatically upgrade configurations at runtime is removed. Previously, during configuration parsing/validation, the router 'upgrade migrations' would be applied automatically to generate a valid runtime representation of a config for the life of the executing process.
-
-This can be problematic, since it makes support more complex.
-
-We want to retain the ability to upgrade a configuration using migrations, but we don't want to automatically do this during runtime. It should be the user's decision to make an explicit upgrade using the `router config upgrade` command.
-
-<!-- PR: https://github.com/apollographql/router/pull/6777 -->
-
-### Support for Scaffold
->>>>>>> b301248a
 
 <!-- PR: https://github.com/apollographql/router/pull/6274 -->
 
@@ -259,6 +245,16 @@
 
 **Upgrade step**: replace uses of `--schema` with `router config schema` to print the configuration supergraph.
 
+
+### Removed automatically updating configuration at runtime
+
+The ability to automatically upgrade configurations at runtime is removed. Previously, during configuration parsing/validation, the router 'upgrade migrations' would be applied automatically to generate a valid runtime representation of a config for the life of the executing process.
+
+Automatic configuration upgrades can still be applied explicitly.
+
+**Upgrade step**: use the `router config` commands as shown at the top of the upgrade guide.
+
+<!-- PR: https://github.com/apollographql/router/pull/6777 -->
 
 ## Configuration changes
 
@@ -351,6 +347,46 @@
 | `persisted_query_register` | `apollo::apq::registered` |
 
 <!-- TODO(@goto-bus-stop): list configuration keys that contain context keys? -->
+
+### Coprocessor
+
+We have renamed several context keys which could impact your coprocessor logic. If you don't specify the `context` configuration nothing will change. If, however, you rely on any of the impacted keys. You should update your coprocessor logic to reflect the change. If this is difficult, you can postpone this migration by relying on a new context configuration feature for coprocessors.
+
+Prior to this change, context was a boolean argument indicating that all of context (true) or no context (false) should be passed to the coprocessor. Now it can take one of several values indicating which names, deprecated or new, you wish to pass to your coprocessor.
+
+Finally, if you specify an array in `context` you'll have to specify only the context keys you want to send to your coprocessors. This will lower the body size of the request/response and may improve performance.
+
+Example:
+
+```yaml
+coprocessor:
+  url: http://127.0.0.1:3000 # mandatory URL which is the address of the coprocessor
+  supergraph:
+    request:
+      context: false # Do not send any context entries
+  supergraph:
+    request:
+      headers: true
+      context: # It will only send these 2 context keys to your coprocessor
+        selective:
+          - apollo::supergraph::operation_name
+          - apollo::demand_control::actual_cost
+      body: true
+    response:
+      headers: true
+      context: all # It will send all context keys with new names (2.x version)
+      body: true
+  subgraph:
+    all:
+      request:
+        context: deprecated # It will send all the context keys with deprecated names (1.x version)
+```
+
+So if you don't want to change anything in your coprocessor you can switch `context: true` to `context: deprecated`.
+
+<Note>
+    If you use the `selective` configuration, you'll have to specify new context key names (>=2.x) it doesn't work with deprecated keys. So for example if you try to specify `operation_name` instead of `apollo::supergraph::operation_name` it won't map to the new context key.
+</Note>
 
 ### Updated syntax for configuring supergraph endpoint path
 
@@ -483,82 +519,8 @@
 
 Traffic shaping has been improved significantly in router v2.x. We've added a new mechanism, concurrency control, and we've improved the router's ability to observe timeout and traffic shaping restrictions correctly. These improvements do mean that clients of the router may see an increase in:
 
-<<<<<<< HEAD
 - [Service Unavailable](https://developer.mozilla.org/en-US/docs/Web/HTTP/Status/503)
 - [Gateway Timeout](https://developer.mozilla.org/en-US/docs/Web/HTTP/Status/504)
-=======
-### Context Keys
-
-The router request context is used to share data across stages of the request pipeline. The keys have been renamed for consistency and to better indicate which pipeline stage or plugin populates the data. If you access context entries in a custom plugin, Rhai script, coprocessor, or telemetry selector, update your context keys to account for the new names:
-
-- `apollo_authentication::JWT::claims` -> `apollo::authentication::jwt_claims`
-- `apollo_authorization::authenticated::required` -> `apollo::authorization::authentication_required`
-- `apollo_authorization::scopes::required` -> `apollo::authorization::required_scopes`
-- `apollo_authorization::policies::required` -> `apollo::authorization::required_policies`
-- `apollo_operation_id` -> `apollo::supergraph::operation_id`
-- `apollo_override::unresolved_labels` -> `apollo::progressive_override::unresolved_labels`
-- `apollo_override::labels_to_override` -> `apollo::progressive_override::labels_to_override`
-- `apollo_router::supergraph::first_event` -> `apollo::supergraph::first_event`
-- `apollo_telemetry::client_name` -> `apollo::telemetry::client_name`
-- `apollo_telemetry::client_version` -> `apollo::telemetry::client_version`
-- `apollo_telemetry::studio::exclude` -> `apollo::telemetry::studio_exclude`
-- `apollo_telemetry::subgraph_ftv1` -> `apollo::telemetry::subgraph_ftv1`
-- `cost.actual` -> `apollo::demand_control::actual_cost`
-- `cost.estimated` -> `apollo::demand_control::estimated_cost`
-- `cost.result` -> `apollo::demand_control::result`
-- `cost.strategy` -> `apollo::demand_control::strategy`
-- `experimental::expose_query_plan.enabled` -> `apollo::expose_query_plan::enabled`
-- `experimental::expose_query_plan.formatted_plan` -> `apollo::expose_query_plan::formatted_plan`
-- `experimental::expose_query_plan.plan` -> `apollo::expose_query_plan::plan`
-- `operation_kind` -> `apollo::supergraph::operation_kind`
-- `operation_name` -> `apollo::supergraph::operation_name`
-- `persisted_query_hit` -> `apollo::apq::cache_hit`
-- `persisted_query_register` -> `apollo::apq::registered`
-
-### Coprocessor
-
-We have renamed several context keys which could impact your coprocessor logic. If you don't specify the `context` configuration nothing will change. If, however, you rely on any of the impacted keys. You should update your coprocessor logic to reflect the change. If this is difficult, you can postpone this migration by relying on a new context configuration feature for coprocessors.
-
-Prior to this change, context was a boolean argument indicating that all of context (true) or no context (false) should be passed to the coprocessor. Now it can take one of several values indicating which names, deprecated or new, you wish to pass to your coprocessor.
-
-Finally, if you specify an array in `context` you'll have to specify only the context keys you want to send to your coprocessors. This will lower the body size of the request/response and may improve performance.
-
-Example:
-
-```yaml
-coprocessor:
-  url: http://127.0.0.1:3000 # mandatory URL which is the address of the coprocessor
-  supergraph:
-    request:
-      context: false # Do not send any context entries
-  supergraph:
-    request:
-      headers: true
-      context: # It will only send these 2 context keys to your coprocessor
-        selective:
-          - apollo::supergraph::operation_name
-          - apollo::demand_control::actual_cost
-      body: true
-    response:
-      headers: true
-      context: all # It will send all context keys with new names (2.x version)
-      body: true
-  subgraph:
-    all:
-      request:
-        context: deprecated # It will send all the context keys with deprecated names (1.x version)
-```
-
-So if you don't want to change anything in your coprocessor you can switch `context: true` to `context: deprecated`.
-
-<Note>
-    If you use the `selective` configuration, you'll have to specify new context key names (>=2.x) it doesn't work with deprecated keys. So for example if you try to specify `operation_name` instead of `apollo::supergraph::operation_name` it won't map to the new context key.
-</Note>
-
-### Tracing
-
-`jaeger` exporter has been removed as Jaeger fully supports to OTLP format. To use the `otlp` exporter change your router config:
->>>>>>> b301248a
 
 errors as traffic shaping constraints are enforced.
 
