--- conflicted
+++ resolved
@@ -66,7 +66,11 @@
     pub request_variables: HashSet<Namespace>,
     pub response_variables: HashSet<Namespace>,
 
-<<<<<<< HEAD
+    /// The request headers referenced in the connectors request mapping
+    pub request_headers: HashSet<String>,
+    /// The request or response headers referenced in the connectors response mapping
+    pub response_headers: HashSet<String>,
+
     pub batch_settings: Option<ConnectorBatchSettings>,
 }
 
@@ -81,12 +85,6 @@
             max_size: connect.batch.as_ref().and_then(|b| b.max_size),
         })
     }
-=======
-    /// The request headers referenced in the connectors request mapping
-    pub request_headers: HashSet<String>,
-    /// The request or response headers referenced in the connectors response mapping
-    pub response_headers: HashSet<String>,
->>>>>>> 92f9efdf
 }
 
 pub type CustomConfiguration = Arc<HashMap<String, Value>>;
@@ -195,12 +193,9 @@
             spec,
             request_variables,
             response_variables,
-<<<<<<< HEAD
-            batch_settings,
-=======
             request_headers,
             response_headers,
->>>>>>> 92f9efdf
+            batch_settings,
         };
 
         Ok((id, connector))
