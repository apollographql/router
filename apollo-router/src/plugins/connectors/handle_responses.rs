use std::sync::Arc;

use apollo_federation::connectors::Connector;
use apollo_federation::connectors::runtime::debug::ConnectorContext;
use apollo_federation::connectors::runtime::debug::DebugRequest;
use apollo_federation::connectors::runtime::debug::SelectionData;
use apollo_federation::connectors::runtime::errors::Error;
use apollo_federation::connectors::runtime::errors::RuntimeError;
use apollo_federation::connectors::runtime::http_json_transport::HttpResponse;
use apollo_federation::connectors::runtime::http_json_transport::TransportResponse;
use apollo_federation::connectors::runtime::key::ResponseKey;
use apollo_federation::connectors::runtime::mapping::Problem;
use apollo_federation::connectors::runtime::responses::HandleResponseError;
use apollo_federation::connectors::runtime::responses::MappedResponse;
use apollo_federation::connectors::runtime::responses::deserialize_response;
use apollo_federation::connectors::runtime::responses::handle_raw_response;
use axum::body::HttpBody;
use http::response::Parts;
use http_body_util::BodyExt;
use opentelemetry::KeyValue;
use parking_lot::Mutex;
use serde_json_bytes::Map;
use serde_json_bytes::Value;
use tracing::Span;

use crate::Context;
use crate::graphql;
use crate::json_ext::Path;
use crate::plugins::telemetry::config_new::attributes::HTTP_RESPONSE_BODY;
use crate::plugins::telemetry::config_new::attributes::HTTP_RESPONSE_HEADERS;
use crate::plugins::telemetry::config_new::attributes::HTTP_RESPONSE_STATUS;
use crate::plugins::telemetry::config_new::attributes::HTTP_RESPONSE_VERSION;
use crate::plugins::telemetry::config_new::connector::events::ConnectorEventResponse;
use crate::plugins::telemetry::config_new::events::log_event;
use crate::plugins::telemetry::consts::OTEL_STATUS_CODE;
use crate::plugins::telemetry::consts::OTEL_STATUS_CODE_ERROR;
use crate::plugins::telemetry::consts::OTEL_STATUS_CODE_OK;
use crate::plugins::telemetry::tracing::apollo_telemetry::emit_error_event;
use crate::services::connect::Response;
use crate::services::connector;
use crate::services::fetch::AddSubgraphNameExt;

// --- ERRORS ------------------------------------------------------------------

impl From<RuntimeError> for graphql::Error {
    fn from(error: RuntimeError) -> Self {
        let path: Path = (&error.path).into();

        let err = graphql::Error::builder()
            .message(&error.message)
            .extensions(error.extensions())
            .extension_code(error.code())
            .path(path)
            .build();

        if let Some(subgraph_name) = &error.subgraph_name {
            err.with_subgraph_name(subgraph_name)
        } else {
            err
        }
    }
}

// --- handle_responses --------------------------------------------------------

pub(crate) async fn process_response<T: HttpBody>(
    result: Result<http::Response<T>, Error>,
    response_key: ResponseKey,
    connector: Arc<Connector>,
    context: &Context,
    debug_request: DebugRequest,
    debug_context: Option<&Arc<Mutex<ConnectorContext>>>,
    supergraph_request: Arc<http::Request<crate::graphql::Request>>,
) -> connector::request_service::Response {
    let (mapped_response, result) = match result {
        // This occurs when we short-circuit the request when over the limit
        Err(error) => {
            Span::current().record(OTEL_STATUS_CODE, OTEL_STATUS_CODE_ERROR);
            (
                MappedResponse::Error {
                    error: error.to_runtime_error(&connector, &response_key),
                    key: response_key,
                    problems: Vec::new(),
                },
                Err(error),
            )
        }
        Ok(response) => {
            let (parts, body) = response.into_parts();

            let result = Ok(TransportResponse::Http(HttpResponse {
                inner: parts.clone(),
            }));

            let make_err = || {
                let mut err = RuntimeError::new(
                    "The server returned data in an unexpected format.".to_string(),
                    &response_key,
                );
                err.subgraph_name = Some(connector.id.subgraph_name.clone());
                err = err.with_code("CONNECTOR_RESPONSE_INVALID");
                err.coordinate = Some(connector.id.coordinate());
                err = err.extension(
                    "http",
                    Value::Object(Map::from_iter([(
                        "status".into(),
                        Value::Number(parts.status.as_u16().into()),
                    )])),
                );
                err
            };

            let deserialized_body = body
                .collect()
                .await
                .map_err(|_| ())
                .and_then(|body| {
                    let body = body.to_bytes();
                    let raw = deserialize_response(&body, &parts.headers).map_err(|_| {
                        if let Some(debug_context) = debug_context {
                            debug_context.lock().push_invalid_response(
                                debug_request.0.clone(),
                                &parts,
                                &body,
                                &connector.error_settings,
                                debug_request.1.clone(),
                            );
                        }
                    });
                    log_connectors_event(context, &body, &parts, response_key.clone(), &connector);
                    raw
                })
                .map_err(|()| make_err());

            // If this errors, it will write to the debug context because it
            // has access to the raw bytes, so we can't write to it again
            // in any RawResponse::Error branches.
            let mapped = match &deserialized_body {
                Err(error) => MappedResponse::Error {
                    error: error.clone(),
                    key: response_key,
                    problems: Vec::new(),
                },
                Ok(data) => handle_raw_response(
                    data,
                    &parts,
                    response_key,
                    &connector,
                    context,
                    supergraph_request.headers(),
                ),
            };

            if let Some(debug) = debug_context {
                let mut debug_problems: Vec<Problem> = mapped.problems().to_vec();
                debug_problems.extend(debug_request.1);

                let selection_data = if let MappedResponse::Data { key, data, .. } = &mapped {
                    Some(SelectionData {
                        source: connector.selection.to_string(),
                        transformed: key.selection().to_string(),
                        result: Some(data.clone()),
                    })
                } else {
                    None
                };

                debug.lock().push_response(
                    debug_request.0,
                    &parts,
                    deserialized_body.ok().as_ref().unwrap_or(&Value::Null),
                    selection_data,
                    &connector.error_settings,
                    debug_problems,
                );
            }
            if matches!(mapped, MappedResponse::Data { .. }) {
                Span::current().record(OTEL_STATUS_CODE, OTEL_STATUS_CODE_OK);
            } else {
                Span::current().record(OTEL_STATUS_CODE, OTEL_STATUS_CODE_ERROR);
            }

            (mapped, result)
        }
    };

    if let MappedResponse::Error { ref error, .. } = mapped_response {
        emit_error_event(error.code(), &error.message, Some((*error.path).into()));
    }

    connector::request_service::Response {
        transport_result: result,
        mapped_response,
    }
}

pub(crate) fn aggregate_responses(
    responses: Vec<MappedResponse>,
    context: Context,
) -> Result<Response, HandleResponseError> {
    let mut data = serde_json_bytes::Map::new();
    let mut errors = Vec::new();
    let count = responses.len();

    for mapped in responses {
        mapped.add_to_data(&mut data, &mut errors, count)?;
    }

    let data = if data.is_empty() {
        Value::Null
    } else {
        Value::Object(data)
    };

    Span::current().record(
        OTEL_STATUS_CODE,
        if errors.is_empty() {
            OTEL_STATUS_CODE_OK
        } else {
            OTEL_STATUS_CODE_ERROR
        },
    );

    Ok(Response::with_default_cache_policy(
        context,
        http::Response::builder()
            .body(
                graphql::Response::builder()
                    .data(data)
                    .errors(errors.into_iter().map(|e| e.into()).collect())
                    .build(),
            )
            .unwrap(),
    ))
}

fn log_connectors_event(
    context: &Context,
    body: &[u8],
    parts: &Parts,
    response_key: ResponseKey,
    connector: &Connector,
) {
    let log_response_level = context
        .extensions()
        .with_lock(|lock| lock.get::<ConnectorEventResponse>().cloned())
        .and_then(|event| {
            // TODO: evaluate if this is still needed now that we're cloning the body anyway
            // Create a temporary response here so we can evaluate the condition. This response
            // is missing any information about the mapped response, because we don't have that
            // yet. This means that we cannot correctly evaluate any condition that relies on
            // the mapped response data or mapping problems. But we can't wait until we do have
            // that information, because this is the only place we have the body bytes (without
            // making an expensive clone of the body). So we either need to not expose any
            // selector which can be used as a condition that requires mapping information, or
            // we must document that such selectors cannot be used as conditions on standard
            // connectors events.

            let response = connector::request_service::Response {
                transport_result: Ok(TransportResponse::Http(HttpResponse {
                    inner: parts.clone(),
                })),
                mapped_response: MappedResponse::Data {
                    data: Value::Null,
                    key: response_key,
                    problems: vec![],
                },
            };
            if event.condition.evaluate_response(&response) {
                Some(event.level)
            } else {
                None
            }
        });

    if let Some(level) = log_response_level {
        let mut attrs = Vec::with_capacity(4);
        #[cfg(test)]
        let headers = {
            let mut headers: indexmap::IndexMap<String, http::HeaderValue> = parts
                .headers
                .iter()
                .map(|(name, val)| (name.to_string(), val.clone()))
                .collect();
            headers.sort_keys();
            headers
        };
        #[cfg(not(test))]
        let headers = &parts.headers;

        attrs.push(KeyValue::new(
            HTTP_RESPONSE_HEADERS,
            opentelemetry::Value::String(format!("{headers:?}").into()),
        ));
        attrs.push(KeyValue::new(
            HTTP_RESPONSE_STATUS,
            opentelemetry::Value::String(format!("{}", parts.status).into()),
        ));
        attrs.push(KeyValue::new(
            HTTP_RESPONSE_VERSION,
            opentelemetry::Value::String(format!("{:?}", parts.version).into()),
        ));
        attrs.push(KeyValue::new(
            HTTP_RESPONSE_BODY,
            opentelemetry::Value::String(String::from_utf8_lossy(body).into_owned().into()),
        ));

        log_event(
            level,
            "connector.response",
            attrs,
            &format!("Response from connector {label:?}", label = connector.label),
        );
    }
}

#[cfg(test)]
mod tests {
    use std::sync::Arc;

    use apollo_compiler::Schema;
    use apollo_compiler::collections::IndexMap;
    use apollo_compiler::name;
    use apollo_compiler::response::JsonValue;
    use apollo_federation::connectors::ConnectId;
    use apollo_federation::connectors::ConnectSpec;
    use apollo_federation::connectors::Connector;
    use apollo_federation::connectors::ConnectorErrorsSettings;
    use apollo_federation::connectors::EntityResolver;
    use apollo_federation::connectors::HTTPMethod;
    use apollo_federation::connectors::HttpJsonTransport;
    use apollo_federation::connectors::JSONSelection;
    use apollo_federation::connectors::Label;
    use apollo_federation::connectors::Namespace;
    use apollo_federation::connectors::runtime::inputs::RequestInputs;
    use apollo_federation::connectors::runtime::key::ResponseKey;
    use insta::assert_debug_snapshot;
    use itertools::Itertools;
    use serde_json_bytes::json;

    use crate::Context;
    use crate::graphql;
    use crate::plugins::connectors::handle_responses::process_response;
    use crate::services::router;
    use crate::services::router::body::RouterBody;

    #[tokio::test]
    async fn test_handle_responses_root_fields() {
        let connector = Arc::new(Connector {
            spec: ConnectSpec::V0_1,
            id: ConnectId::new(
                "subgraph_name".into(),
                None,
                name!(Query),
                name!(hello),
                None,
                0,
                name!("BaseType"),
            ),
            transport: HttpJsonTransport {
                source_template: "http://localhost/api".parse().ok(),
                connect_template: "/path".parse().unwrap(),
                ..Default::default()
            },
            selection: JSONSelection::parse("$.data").unwrap(),
            entity_resolver: None,
            config: Default::default(),
            max_requests: None,
            batch_settings: None,
            request_headers: Default::default(),
            response_headers: Default::default(),
            request_variable_keys: Default::default(),
            response_variable_keys: Default::default(),
            error_settings: Default::default(),
            label: "test label".into(),
        });

        let response1: http::Response<RouterBody> = http::Response::builder()
            .body(router::body::from_bytes(r#"{"data":"world"}"#))
            .unwrap();
        let response_key1 = ResponseKey::RootField {
            name: "hello".to_string(),
            operation_type: apollo_compiler::ast::OperationType::Query,
            output_type: apollo_compiler::name!("TestType"),
            inputs: Default::default(),
            selection: Arc::new(JSONSelection::parse("$.data").unwrap()),
        };

        let response2 = http::Response::builder()
            .body(router::body::from_bytes(r#"{"data":"world"}"#))
            .unwrap();
        let response_key2 = ResponseKey::RootField {
            name: "hello2".to_string(),
            operation_type: apollo_compiler::ast::OperationType::Query,
            output_type: apollo_compiler::name!("TestType"),
            inputs: Default::default(),
            selection: Arc::new(JSONSelection::parse("$.data").unwrap()),
        };

        let supergraph_request = Arc::new(
            http::Request::builder()
                .body(graphql::Request::builder().build())
                .unwrap(),
        );

        let res = super::aggregate_responses(
            vec![
                process_response(
                    Ok(response1),
                    response_key1,
                    connector.clone(),
                    &Context::default(),
                    (None, Default::default()),
                    None,
                    supergraph_request.clone(),
                )
                .await
                .mapped_response,
                process_response(
                    Ok(response2),
                    response_key2,
                    connector,
                    &Context::default(),
                    (None, Default::default()),
                    None,
                    supergraph_request,
                )
                .await
                .mapped_response,
            ],
            Context::new(),
        )
        .unwrap();

        assert_debug_snapshot!(res.response, @r#"
        Response {
            status: 200,
            version: HTTP/1.1,
            headers: {},
            body: Response {
                label: None,
                data: Some(
                    Object({
                        "hello": String(
                            "world",
                        ),
                        "hello2": String(
                            "world",
                        ),
                    }),
                ),
                path: None,
                errors: [],
                extensions: {},
                has_next: None,
                subscribed: None,
                created_at: None,
                incremental: [],
            },
            cache_policies: [],
            request_cacheable_items: None,
        }
        "#);
    }

    #[tokio::test]
    async fn test_handle_responses_entities() {
        let connector = Arc::new(Connector {
            spec: ConnectSpec::V0_1,
            id: ConnectId::new(
                "subgraph_name".into(),
                None,
                name!(Query),
                name!(user),
                None,
                0,
                name!("BaseType"),
            ),
            transport: HttpJsonTransport {
                source_template: "http://localhost/api".parse().ok(),
                connect_template: "/path".parse().unwrap(),
                ..Default::default()
            },
            selection: JSONSelection::parse("$.data { id }").unwrap(),
            entity_resolver: Some(EntityResolver::Explicit),
            config: Default::default(),
            max_requests: None,
            batch_settings: None,
            request_headers: Default::default(),
            response_headers: Default::default(),
            request_variable_keys: Default::default(),
            response_variable_keys: Default::default(),
            error_settings: Default::default(),
            label: "test label".into(),
        });

        let response1: http::Response<RouterBody> = http::Response::builder()
            .body(router::body::from_bytes(r#"{"data":{"id": "1"}}"#))
            .unwrap();
        let response_key1 = ResponseKey::Entity {
            index: 0,
            output_type: apollo_compiler::name!("Entity"),
            inputs: Default::default(),
            selection: Arc::new(JSONSelection::parse("$.data").unwrap()),
        };

        let response2 = http::Response::builder()
            .body(router::body::from_bytes(r#"{"data":{"id": "2"}}"#))
            .unwrap();
        let response_key2 = ResponseKey::Entity {
            index: 1,
            output_type: apollo_compiler::name!("Entity"),
            inputs: Default::default(),
            selection: Arc::new(JSONSelection::parse("$.data").unwrap()),
        };

        let supergraph_request = Arc::new(
            http::Request::builder()
                .body(graphql::Request::builder().build())
                .unwrap(),
        );

        let res = super::aggregate_responses(
            vec![
                process_response(
                    Ok(response1),
                    response_key1,
                    connector.clone(),
                    &Context::default(),
                    (None, Default::default()),
                    None,
                    supergraph_request.clone(),
                )
                .await
                .mapped_response,
                process_response(
                    Ok(response2),
                    response_key2,
                    connector,
                    &Context::default(),
                    (None, Default::default()),
                    None,
                    supergraph_request,
                )
                .await
                .mapped_response,
            ],
            Context::new(),
        )
        .unwrap();

        assert_debug_snapshot!(res.response, @r#"
        Response {
            status: 200,
            version: HTTP/1.1,
            headers: {},
            body: Response {
                label: None,
                data: Some(
                    Object({
                        "_entities": Array([
                            Object({
                                "id": String(
                                    "1",
                                ),
                            }),
                            Object({
                                "id": String(
                                    "2",
                                ),
                            }),
                        ]),
                    }),
                ),
                path: None,
                errors: [],
                extensions: {},
                has_next: None,
                subscribed: None,
                created_at: None,
                incremental: [],
            },
            cache_policies: [],
            request_cacheable_items: None,
        }
        "#);
    }

    #[tokio::test]
    async fn test_handle_responses_batch() {
        let connector = Arc::new(Connector {
            spec: ConnectSpec::V0_2,
            id: ConnectId::new_on_object(
                "subgraph_name".into(),
                None,
                name!(User),
                None,
                0,
                name!("BaseType"),
            ),
            transport: HttpJsonTransport {
                source_template: "http://localhost/api".parse().ok(),
                connect_template: "/path".parse().unwrap(),
                method: HTTPMethod::Post,
                body: Some(JSONSelection::parse("ids: $batch.id").unwrap()),
                ..Default::default()
            },
            selection: JSONSelection::parse("$.data { id name }").unwrap(),
            entity_resolver: Some(EntityResolver::TypeBatch),
            config: Default::default(),
            max_requests: None,
            batch_settings: None,
            request_headers: Default::default(),
            response_headers: Default::default(),
            request_variable_keys: Default::default(),
            response_variable_keys: Default::default(),
            error_settings: Default::default(),
            label: "test label".into(),
        });

        let keys = connector
            .resolvable_key(
                &Schema::parse_and_validate("type Query { _: ID } type User { id: ID! }", "")
                    .unwrap(),
            )
            .unwrap()
            .unwrap();

        let response1: http::Response<RouterBody> = http::Response::builder()
            // different order from the request inputs
            .body(router::body::from_bytes(
                r#"{"data":[{"id": "2","name":"B"},{"id": "1","name":"A"}]}"#,
            ))
            .unwrap();

        let mut inputs: RequestInputs = RequestInputs::default();
        let representations = serde_json_bytes::json!([{"__typename": "User", "id": "1"}, {"__typename": "User", "id": "2"}]);
        inputs.batch = representations
            .as_array()
            .unwrap()
            .iter()
            .cloned()
            .map(|v| v.as_object().unwrap().clone())
            .collect_vec();

        let response_key1 = ResponseKey::BatchEntity {
            type_name: apollo_compiler::name!("User"),
            range: 0..2,
            selection: Arc::new(JSONSelection::parse("$.data { id name }").unwrap()),
            keys,
            inputs,
        };

        let supergraph_request = Arc::new(
            http::Request::builder()
                .body(graphql::Request::builder().build())
                .unwrap(),
        );

        let res = super::aggregate_responses(
            vec![
                process_response(
                    Ok(response1),
                    response_key1,
                    connector.clone(),
                    &Context::default(),
                    (None, Default::default()),
                    None,
                    supergraph_request,
                )
                .await
                .mapped_response,
            ],
            Context::new(),
        )
        .unwrap();

<<<<<<< HEAD
        assert_debug_snapshot!(res, @r###"
=======
        assert_debug_snapshot!(res.response, @r#"
>>>>>>> 32eb88c8
        Response {
            status: 200,
            version: HTTP/1.1,
            headers: {},
            body: Response {
                label: None,
                data: Some(
                    Object({
                        "_entities": Array([
                            Object({
                                "id": String(
                                    "1",
                                ),
                                "name": String(
                                    "A",
                                ),
                            }),
                            Object({
                                "id": String(
                                    "2",
                                ),
                                "name": String(
                                    "B",
                                ),
                            }),
                        ]),
                    }),
                ),
                path: None,
                errors: [],
                extensions: {},
                has_next: None,
                subscribed: None,
                created_at: None,
                incremental: [],
            },
            cache_policies: [],
            request_cacheable_items: None,
        }
        "###);
    }

    #[tokio::test]
    async fn test_handle_responses_entity_field() {
        let connector = Arc::new(Connector {
            spec: ConnectSpec::V0_1,
            id: ConnectId::new(
                "subgraph_name".into(),
                None,
                name!(User),
                name!(field),
                None,
                0,
                name!("BaseType"),
            ),
            transport: HttpJsonTransport {
                source_template: "http://localhost/api".parse().ok(),
                connect_template: "/path".parse().unwrap(),
                ..Default::default()
            },
            selection: JSONSelection::parse("$.data").unwrap(),
            entity_resolver: Some(EntityResolver::Implicit),
            config: Default::default(),
            max_requests: None,
            batch_settings: None,
            request_headers: Default::default(),
            response_headers: Default::default(),
            request_variable_keys: Default::default(),
            response_variable_keys: Default::default(),
            error_settings: Default::default(),
            label: "test label".into(),
        });

        let response1: http::Response<RouterBody> = http::Response::builder()
            .body(router::body::from_bytes(r#"{"data":"value1"}"#))
            .unwrap();
        let response_key1 = ResponseKey::EntityField {
            index: 0,
            output_type: apollo_compiler::name!("User"),
            inputs: Default::default(),
            field_name: "field".to_string(),
            typename: Some(name!("User")),
            selection: Arc::new(JSONSelection::parse("$.data").unwrap()),
        };

        let response2 = http::Response::builder()
            .body(router::body::from_bytes(r#"{"data":"value2"}"#))
            .unwrap();
        let response_key2 = ResponseKey::EntityField {
            index: 1,
            output_type: apollo_compiler::name!("User"),
            inputs: Default::default(),
            field_name: "field".to_string(),
            typename: Some(name!("User")),
            selection: Arc::new(JSONSelection::parse("$.data").unwrap()),
        };

        let supergraph_request = Arc::new(
            http::Request::builder()
                .body(graphql::Request::builder().build())
                .unwrap(),
        );

        let res = super::aggregate_responses(
            vec![
                process_response(
                    Ok(response1),
                    response_key1,
                    connector.clone(),
                    &Context::default(),
                    (None, Default::default()),
                    None,
                    supergraph_request.clone(),
                )
                .await
                .mapped_response,
                process_response(
                    Ok(response2),
                    response_key2,
                    connector,
                    &Context::default(),
                    (None, Default::default()),
                    None,
                    supergraph_request,
                )
                .await
                .mapped_response,
            ],
            Context::new(),
        )
        .unwrap();

        assert_debug_snapshot!(res.response, @r#"
        Response {
            status: 200,
            version: HTTP/1.1,
            headers: {},
            body: Response {
                label: None,
                data: Some(
                    Object({
                        "_entities": Array([
                            Object({
                                "__typename": String(
                                    "User",
                                ),
                                "field": String(
                                    "value1",
                                ),
                            }),
                            Object({
                                "__typename": String(
                                    "User",
                                ),
                                "field": String(
                                    "value2",
                                ),
                            }),
                        ]),
                    }),
                ),
                path: None,
                errors: [],
                extensions: {},
                has_next: None,
                subscribed: None,
                created_at: None,
                incremental: [],
            },
            cache_policies: [],
            request_cacheable_items: None,
        }
        "#);
    }

    #[tokio::test]
    async fn test_handle_responses_errors() {
        let connector = Arc::new(Connector {
            spec: ConnectSpec::V0_1,
            id: ConnectId::new(
                "subgraph_name".into(),
                None,
                name!(Query),
                name!(user),
                None,
                0,
                name!("BaseType"),
            ),
            transport: HttpJsonTransport {
                source_template: "http://localhost/api".parse().ok(),
                connect_template: "/path".parse().unwrap(),
                ..Default::default()
            },
            selection: JSONSelection::parse("$.data").unwrap(),
            entity_resolver: Some(EntityResolver::Explicit),
            config: Default::default(),
            max_requests: None,
            batch_settings: None,
            request_headers: Default::default(),
            response_headers: Default::default(),
            request_variable_keys: Default::default(),
            response_variable_keys: Default::default(),
            error_settings: Default::default(),
            label: "test label".into(),
        });

        let response_plaintext: http::Response<RouterBody> = http::Response::builder()
            .body(router::body::from_bytes(r#"plain text"#))
            .unwrap();
        let response_key_plaintext = ResponseKey::Entity {
            index: 0,
            output_type: apollo_compiler::name!("Entity"),
            inputs: Default::default(),
            selection: Arc::new(JSONSelection::parse("$.data").unwrap()),
        };

        let response1: http::Response<RouterBody> = http::Response::builder()
            .status(404)
            .body(router::body::from_bytes(r#"{"error":"not found"}"#))
            .unwrap();
        let response_key1 = ResponseKey::Entity {
            index: 1,
            output_type: apollo_compiler::name!("Entity"),
            inputs: Default::default(),
            selection: Arc::new(JSONSelection::parse("$.data").unwrap()),
        };

        let response2 = http::Response::builder()
            .body(router::body::from_bytes(r#"{"data":{"id":"2"}}"#))
            .unwrap();
        let response_key2 = ResponseKey::Entity {
            index: 2,
            output_type: apollo_compiler::name!("Entity"),
            inputs: Default::default(),
            selection: Arc::new(JSONSelection::parse("$.data").unwrap()),
        };

        let response3: http::Response<RouterBody> = http::Response::builder()
            .status(500)
            .body(router::body::from_bytes(r#"{"error":"whoops"}"#))
            .unwrap();
        let response_key3 = ResponseKey::Entity {
            index: 3,
            output_type: apollo_compiler::name!("Entity"),
            inputs: Default::default(),
            selection: Arc::new(JSONSelection::parse("$.data").unwrap()),
        };

        let supergraph_request = Arc::new(
            http::Request::builder()
                .body(graphql::Request::builder().build())
                .unwrap(),
        );

        let mut res = super::aggregate_responses(
            vec![
                process_response(
                    Ok(response_plaintext),
                    response_key_plaintext,
                    connector.clone(),
                    &Context::default(),
                    (None, Default::default()),
                    None,
                    supergraph_request.clone(),
                )
                .await
                .mapped_response,
                process_response(
                    Ok(response1),
                    response_key1,
                    connector.clone(),
                    &Context::default(),
                    (None, Default::default()),
                    None,
                    supergraph_request.clone(),
                )
                .await
                .mapped_response,
                process_response(
                    Ok(response2),
                    response_key2,
                    connector.clone(),
                    &Context::default(),
                    (None, Default::default()),
                    None,
                    supergraph_request.clone(),
                )
                .await
                .mapped_response,
                process_response(
                    Ok(response3),
                    response_key3,
                    connector,
                    &Context::default(),
                    (None, Default::default()),
                    None,
                    supergraph_request,
                )
                .await
                .mapped_response,
            ],
            Context::new(),
        )
        .unwrap();

        // Overwrite error IDs to avoid random Uuid mismatch.
        // Since assert_debug_snapshot does not support redactions (which would be useful for error IDs),
        // we have to do it manually.
        let body = res.response.body_mut();
        body.errors = body.errors.iter_mut().map(|e| e.with_null_id()).collect();

<<<<<<< HEAD
        assert_debug_snapshot!(res, @r###"
=======
        assert_debug_snapshot!(res.response, @r#"
>>>>>>> 32eb88c8
        Response {
            status: 200,
            version: HTTP/1.1,
            headers: {},
            body: Response {
                label: None,
                data: Some(
                    Object({
                        "_entities": Array([
                            Null,
                            Null,
                            Object({
                                "id": String(
                                    "2",
                                ),
                            }),
                            Null,
                        ]),
                    }),
                ),
                path: None,
                errors: [
                    Error {
                        message: "The server returned data in an unexpected format.",
                        locations: [],
                        path: Some(
                            Path(
                                [
                                    Key(
                                        "_entities",
                                        None,
                                    ),
                                    Index(
                                        0,
                                    ),
                                ],
                            ),
                        ),
                        extensions: {
                            "code": String(
                                "CONNECTOR_RESPONSE_INVALID",
                            ),
                            "service": String(
                                "subgraph_name",
                            ),
                            "connector": Object({
                                "coordinate": String(
                                    "subgraph_name:Query.user[0]",
                                ),
                            }),
                            "http": Object({
                                "status": Number(200),
                            }),
                            "apollo.private.subgraph.name": String(
                                "subgraph_name",
                            ),
                        },
                        apollo_id: 00000000-0000-0000-0000-000000000000,
                    },
                    Error {
                        message: "Request failed",
                        locations: [],
                        path: Some(
                            Path(
                                [
                                    Key(
                                        "_entities",
                                        None,
                                    ),
                                    Index(
                                        1,
                                    ),
                                ],
                            ),
                        ),
                        extensions: {
                            "code": String(
                                "CONNECTOR_FETCH",
                            ),
                            "service": String(
                                "subgraph_name",
                            ),
                            "connector": Object({
                                "coordinate": String(
                                    "subgraph_name:Query.user[0]",
                                ),
                            }),
                            "http": Object({
                                "status": Number(404),
                            }),
                            "apollo.private.subgraph.name": String(
                                "subgraph_name",
                            ),
                        },
                        apollo_id: 00000000-0000-0000-0000-000000000000,
                    },
                    Error {
                        message: "Request failed",
                        locations: [],
                        path: Some(
                            Path(
                                [
                                    Key(
                                        "_entities",
                                        None,
                                    ),
                                    Index(
                                        3,
                                    ),
                                ],
                            ),
                        ),
                        extensions: {
                            "code": String(
                                "CONNECTOR_FETCH",
                            ),
                            "service": String(
                                "subgraph_name",
                            ),
                            "connector": Object({
                                "coordinate": String(
                                    "subgraph_name:Query.user[0]",
                                ),
                            }),
                            "http": Object({
                                "status": Number(500),
                            }),
                            "apollo.private.subgraph.name": String(
                                "subgraph_name",
                            ),
                        },
                        apollo_id: 00000000-0000-0000-0000-000000000000,
                    },
                ],
                extensions: {},
                has_next: None,
                subscribed: None,
                created_at: None,
                incremental: [],
            },
            cache_policies: [],
            request_cacheable_items: None,
        }
        "###);
    }

    #[tokio::test]
    async fn test_handle_responses_status() {
        let selection = JSONSelection::parse("$status").unwrap();
        let connector = Arc::new(Connector {
            spec: ConnectSpec::V0_1,
            id: ConnectId::new(
                "subgraph_name".into(),
                None,
                name!(Query),
                name!(hello),
                None,
                0,
                name!("BaseType"),
            ),
            transport: HttpJsonTransport {
                source_template: "http://localhost/api".parse().ok(),
                connect_template: "/path".parse().unwrap(),
                ..Default::default()
            },
            selection: selection.clone(),
            entity_resolver: None,
            config: Default::default(),
            max_requests: None,
            batch_settings: None,
            request_headers: Default::default(),
            response_headers: Default::default(),
            request_variable_keys: Default::default(),
            response_variable_keys: IndexMap::from_iter([(Namespace::Status, Default::default())]),
            error_settings: Default::default(),
            label: "test label".into(),
        });

        let response1: http::Response<RouterBody> = http::Response::builder()
            .status(201)
            .body(router::body::from_bytes(r#"{}"#))
            .unwrap();
        let response_key1 = ResponseKey::RootField {
            name: "hello".to_string(),
            operation_type: apollo_compiler::ast::OperationType::Query,
            output_type: apollo_compiler::name!("TestType"),
            inputs: Default::default(),
            selection: Arc::new(JSONSelection::parse("$status").unwrap()),
        };

        let supergraph_request = Arc::new(
            http::Request::builder()
                .body(graphql::Request::builder().build())
                .unwrap(),
        );

        let res = super::aggregate_responses(
            vec![
                process_response(
                    Ok(response1),
                    response_key1,
                    connector,
                    &Context::default(),
                    (None, Default::default()),
                    None,
                    supergraph_request,
                )
                .await
                .mapped_response,
            ],
            Context::new(),
        )
        .unwrap();

        assert_debug_snapshot!(res.response, @r#"
        Response {
            status: 200,
            version: HTTP/1.1,
            headers: {},
            body: Response {
                label: None,
                data: Some(
                    Object({
                        "hello": Number(201),
                    }),
                ),
                path: None,
                errors: [],
                extensions: {},
                has_next: None,
                subscribed: None,
                created_at: None,
                incremental: [],
            },
            cache_policies: [],
            request_cacheable_items: None,
        }
        "#);
    }

    #[tokio::test]
    async fn test_handle_response_with_is_success() {
        let is_success = JSONSelection::parse("$status ->eq(400)").unwrap();
        let selection = JSONSelection::parse("$status").unwrap();
        let error_settings: ConnectorErrorsSettings = ConnectorErrorsSettings {
            message: Default::default(),
            source_extensions: Default::default(),
            connect_extensions: Default::default(),
            connect_is_success: Some(is_success.clone()),
        };
        let connector = Arc::new(Connector {
            spec: ConnectSpec::V0_1,
            id: ConnectId::new(
                "subgraph_name".into(),
                None,
                name!(Query),
                name!(hello),
                None,
                0,
                name!("BaseType"),
            ),
            transport: HttpJsonTransport {
                source_template: "http://localhost/api".parse().ok(),
                connect_template: "/path".parse().unwrap(),
                ..Default::default()
            },
            selection: selection.clone(),
            entity_resolver: None,
            config: Default::default(),
            max_requests: None,
            batch_settings: None,
            request_headers: Default::default(),
            response_headers: Default::default(),
            request_variable_keys: Default::default(),
            response_variable_keys: IndexMap::from_iter([(Namespace::Status, Default::default())]),
            error_settings,
            label: Label::from("test label"),
        });

        // First request should be marked as error as status is NOT 400
        let response_fail: http::Response<RouterBody> = http::Response::builder()
            .status(201)
            .body(router::body::from_bytes(r#"{}"#))
            .unwrap();
        let response_fail_key = ResponseKey::RootField {
            name: "hello".to_string(),
            operation_type: apollo_compiler::ast::OperationType::Query,
            output_type: apollo_compiler::name!("TestType"),
            inputs: Default::default(),
            selection: Arc::new(JSONSelection::parse("$status").unwrap()),
        };

        // Second response should be marked as a success as the status is 400!
        let response_succeed: http::Response<RouterBody> = http::Response::builder()
            .status(400)
            .body(router::body::from_bytes(r#"{}"#))
            .unwrap();
        let response_succeed_key = ResponseKey::RootField {
            name: "hello".to_string(),
            operation_type: apollo_compiler::ast::OperationType::Query,
            output_type: apollo_compiler::name!("TestType"),
            inputs: Default::default(),
            selection: Arc::new(JSONSelection::parse("$status").unwrap()),
        };

        let supergraph_request = Arc::new(
            http::Request::builder()
                .body(graphql::Request::builder().build())
                .unwrap(),
        );

        // Make failing request
        let res_expect_fail = super::aggregate_responses(
            vec![
                process_response(
                    Ok(response_fail),
                    response_fail_key,
                    connector.clone(),
                    &Context::default(),
                    (None, Default::default()),
                    None,
                    supergraph_request.clone(),
                )
                .await
                .mapped_response,
            ],
            Context::new(),
        )
        .unwrap()
        .response;
        assert_eq!(res_expect_fail.body().data, Some(JsonValue::Null));
        assert_eq!(res_expect_fail.body().errors.len(), 1);

        // Make succeeding request
        let res_expect_success = super::aggregate_responses(
            vec![
                process_response(
                    Ok(response_succeed),
                    response_succeed_key,
                    connector.clone(),
                    &Context::default(),
                    (None, Default::default()),
                    None,
                    supergraph_request.clone(),
                )
                .await
                .mapped_response,
            ],
            Context::new(),
        )
        .unwrap()
        .response;
        assert!(res_expect_success.body().errors.is_empty());
        assert_eq!(
            &res_expect_success.body().data,
            &Some(json!({"hello": json!(400)}))
        );
    }
}<|MERGE_RESOLUTION|>--- conflicted
+++ resolved
@@ -675,11 +675,7 @@
         )
         .unwrap();
 
-<<<<<<< HEAD
-        assert_debug_snapshot!(res, @r###"
-=======
-        assert_debug_snapshot!(res.response, @r#"
->>>>>>> 32eb88c8
+        assert_debug_snapshot!(res.response, @r###"
         Response {
             status: 200,
             version: HTTP/1.1,
@@ -991,11 +987,7 @@
         let body = res.response.body_mut();
         body.errors = body.errors.iter_mut().map(|e| e.with_null_id()).collect();
 
-<<<<<<< HEAD
-        assert_debug_snapshot!(res, @r###"
-=======
         assert_debug_snapshot!(res.response, @r#"
->>>>>>> 32eb88c8
         Response {
             status: 200,
             version: HTTP/1.1,
@@ -1139,7 +1131,7 @@
             cache_policies: [],
             request_cacheable_items: None,
         }
-        "###);
+        "#);
     }
 
     #[tokio::test]
