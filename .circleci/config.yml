version: 2.1

<<<<<<< HEAD
=======
# TODO Remove this line.
>>>>>>> 504ee0b1

# These "CircleCI Orbs" are reusable bits of configuration that can be shared
# across projects.  See https://circleci.com/orbs/ for more information.
orbs:
  gh: circleci/github-cli@2.3.0
  slack: circleci/slack@4.12.6
  secops: apollo/circleci-secops-orb@2.0.7

executors:
  amd_linux_build: &amd_linux_build_executor
    docker:
      - image: cimg/base:stable
    resource_class: xlarge
    environment:
      CARGO_BUILD_JOBS: 4
      RUST_TEST_THREADS: 6
  amd_linux_helm: &amd_linux_helm_executor
    docker:
      - image: cimg/base:stable
    resource_class: small
  amd_linux_test: &amd_linux_test_executor
    docker:
      - image: cimg/base:stable
      - image: cimg/redis:7.2.4
      - image: jaegertracing/all-in-one:1.54.0
      - image: openzipkin/zipkin:2.23.2
      - image: ghcr.io/datadog/dd-apm-test-agent/ddapm-test-agent:v1.17.0
    resource_class: xlarge
    environment:
      CARGO_BUILD_JOBS: 4
  arm_linux_build: &arm_linux_build_executor
    machine:
      image: ubuntu-2004:2024.01.1
    resource_class: arm.large
    environment:
      CARGO_BUILD_JOBS: 8
  arm_linux_test: &arm_linux_test_executor
    machine:
      image: ubuntu-2004:2024.01.1
    resource_class: arm.xlarge
    environment:
      CARGO_BUILD_JOBS: 8
  macos_build: &macos_build_executor
    macos:
      # See https://circleci.com/docs/xcode-policy along with the support matrix
      # at https://circleci.com/docs/using-macos#supported-xcode-versions.
      # We use the major.minor notation to bring in compatible patches.
      xcode: "14.2.0"
    resource_class: macos.m1.large.gen1
  macos_test: &macos_test_executor
    macos:
      # See https://circleci.com/docs/xcode-policy along with the support matrix
      # at https://circleci.com/docs/using-macos#supported-xcode-versions.
      # We use the major.minor notation to bring in compatible patches.
      # 
      # TODO: remove workaround added in https://github.com/apollographql/router/pull/5462
      # once we update to Xcode >= 15.1.0 
      # See: https://github.com/apollographql/router/pull/5462
      xcode: "14.2.0"
    resource_class: macos.m1.large.gen1
  windows_build: &windows_build_executor
    machine:
      image: "windows-server-2019-vs2019:2024.02.21"
    resource_class: windows.xlarge
    shell: bash.exe --login -eo pipefail
  windows_test: &windows_test_executor
    machine:
      image: "windows-server-2019-vs2019:2024.02.21"
    resource_class: windows.xlarge
    shell: bash.exe --login -eo pipefail

# We don't use {{ arch }} because on windows it is unstable https://discuss.circleci.com/t/value-of-arch-unstable-on-windows/40079
parameters:
  toolchain_version:
    type: string
    default: '{{ checksum ".circleci/config.yml" }}-v2-{{ checksum "~/.arch" }}-{{ checksum "rust-toolchain.toml" }}-{{ checksum "~/.daily_version" }}'
  xtask_version:
    type: string
    default: '{{ checksum ".circleci/config.yml" }}-{{ checksum "~/.arch" }}-{{ checksum "rust-toolchain.toml" }}-{{ checksum "~/.xtask_version" }}'
  merge_version:
    type: string
    default: '{{ checksum ".circleci/config.yml" }}-{{ checksum "~/.arch" }}-{{ checksum "rust-toolchain.toml" }}-{{ checksum "~/.xtask_version" }}-{{ checksum "~/.merge_version" }}'
  protoc_version:
    type: string
    default: "21.8"
  nightly:
    type: boolean
    default: false
  # quick_nightly will skip testing and only build the release artifacts.
  quick_nightly:
    type: boolean
    default: false

# These are common environment variables that we want to set on on all jobs.
# While these could conceivably be set on the CircleCI project settings'
# as "Secrets", these are not really secrets, and its convenient to keep them in
# code.  Also, most of our secrets are not necessary for _most_ of our jobs, so this enables
# forks of the project to run their own tests on their own CircleCI deployments with no
# additional configuration.
common_job_environment: &common_job_environment
  CARGO_NET_GIT_FETCH_WITH_CLI: "true"
  RUST_BACKTRACE: full
  CARGO_INCREMENTAL: 0
commands:

  setup_environment:
    parameters:
      platform:
        type: executor
    steps:
      - unify_environment:
          platform: << parameters.platform >>
      - create_cache_keys
      - restore_cache:
          keys:
            - "<< pipeline.parameters.toolchain_version >>"
      - install_packages:
          platform: << parameters.platform >>
      - install_protoc:
          platform: << parameters.platform >>
      - install_rust:
          platform: << parameters.platform >>
      - install_extra_tools
      - fetch_dependencies
      - save_cache:
          key: "<< pipeline.parameters.toolchain_version >>"
          paths:
            - ~/.deb
            - ~/.cargo
            - ~/.rustup
            - ~/.local
      - install_xtask

  # Even though all executors use bash there are a number of differences that can be taken care of up front.
  # Windows shell commands are found on the path before the linux subsystem commands, so use aliases to override.
  # OSX doesn't seem to support aliases properly, so we use a symlink
  unify_environment:
    parameters:
      platform:
        type: executor
    steps:
      - run:
          name: Setup path
          command: echo 'export PATH="$HOME/.local/bin:$HOME/.local/aliases:$PATH"' >> "$BASH_ENV"
      - when:
          condition:
            or:
              - equal: [ *amd_linux_build_executor, << parameters.platform >> ]
              - equal: [ *amd_linux_test_executor, << parameters.platform >> ]
          steps:
            - run:
                name: Write arch
                command: |
                  echo 'amd_linux' >> ~/.arch
      - when:
          condition:
            or:
              - equal: [ *arm_linux_build_executor, << parameters.platform >> ]
              - equal: [ *arm_linux_test_executor, << parameters.platform >> ]
          steps:
            - run:
                name: Write arch
                command: |
                  echo 'arm_linux' >> ~/.arch
      - when:
          condition:
            or:
              - equal: [ *macos_build_executor, << parameters.platform >> ]
              - equal: [ *macos_test_executor, << parameters.platform >> ]
          steps:
            - run:
                name: Make link to md5
                command: |
                  mkdir -p ~/.local/aliases
                  ln -s /sbin/md5 ~/.local/aliases/md5sum
            - run:
                name: Write arch
                command: |
                  echo 'osx' >> ~/.arch
      - when:
          condition:
            or:
              - equal: [ *windows_build_executor, << parameters.platform >> ]
              - equal: [ *windows_test_executor, << parameters.platform >> ]
          steps:
            - run:
                name: Create bash aliases
                command: |
                  echo 'alias find=/bin/find' >> "$BASH_ENV"
                  echo 'alias sort=/bin/sort' >> "$BASH_ENV"
                  echo 'export EXECUTABLE_SUFFIX=".exe"' >> "$BASH_ENV"
            - run:
                name: Write arch
                command: |
                  echo 'windows' >> ~/.arch

  # Create files that are useful for cache keys
  create_cache_keys:
    steps:
      - run:
          name: Create cache keys
          command: |
            # The Rust index takes time to download. Update this daily.
            date +%j > ~/.daily_version
            # The checksum of the xtask/src directory, so that when we make changes to xtask we cause a full rebuild
            find xtask/src -type f | while read name; do md5sum $name; done | sort -k 2 | md5sum > ~/.xtask_version
            # The closest common ancestor to the default branch, so that test jobs can take advantage previous compiles
            git remote set-head origin -a
            TARGET_BRANCH=$(git rev-parse --abbrev-ref origin/HEAD)
            echo "Target branch is ${TARGET_BRANCH}"
            COMMON_ANCESTOR_REF=$(git merge-base HEAD "${TARGET_BRANCH}")
            echo "Common ancestor is ${COMMON_ANCESTOR_REF}"
            echo "${CIRCLE_PROJECT_REPONAME}-${COMMON_ANCESTOR_REF}" > ~/.merge_version

  # Linux specific step to install packages that are needed
  install_packages:
    parameters:
      platform:
        type: executor
    steps:
      - when:
          condition:
            or:
              - equal: [ *amd_linux_build_executor, << parameters.platform >> ]
              - equal: [ *amd_linux_test_executor, << parameters.platform >> ]
              - equal: [ *arm_linux_build_executor, << parameters.platform >> ]
              - equal: [ *arm_linux_test_executor, << parameters.platform >> ]
          steps:
            - run:
                name: Update and install dependencies
                command: |
                  if [[ ! -d "$HOME/.deb" ]]; then
                    mkdir $HOME/.deb
                    sudo apt-get --download-only -o Dir::Cache="$HOME/.deb" -o Dir::Cache::archives="$HOME/.deb" install libssl-dev libdw-dev cmake
                  fi
                  sudo dpkg -i $HOME/.deb/*.deb
      - when:
          condition:
            or:
              - equal: [ *windows_build_executor, << parameters.platform >> ]
              - equal: [ *windows_test_executor, << parameters.platform >> ]
          steps:
            - run:
                name: Install CMake
                command: |
                  choco install cmake.install -y
                  echo 'export PATH="/c/Program Files/CMake/bin:$PATH"' >> "$BASH_ENV"
                  exit $LASTEXITCODE
      - when:
          condition:
            or:
              - equal: [ *macos_build_executor, << parameters.platform >> ]
              - equal: [ *macos_test_executor, << parameters.platform >> ]
          steps:
            - run:
                name: Install CMake
                command: |
                  brew install cmake
  install_protoc:
    parameters:
      platform:
        type: executor
    steps:
      - when:
          condition:
            or:
              - equal: [ *amd_linux_build_executor, << parameters.platform >> ]
              - equal: [ *amd_linux_test_executor, << parameters.platform >> ]
          steps:
            - run:
                name: Install protoc
                command: |
                  if [[ ! -f "$HOME/.local/bin/protoc" ]]; then
                    curl -L https://github.com/protocolbuffers/protobuf/releases/download/v<< pipeline.parameters.protoc_version >>/protoc-<< pipeline.parameters.protoc_version >>-linux-x86_64.zip --output protoc.zip
                    unzip protoc.zip -d $HOME/.local
                  fi
      - when:
          condition:
            or:
              - equal: [ *arm_linux_build_executor, << parameters.platform >> ]
              - equal: [ *arm_linux_test_executor, << parameters.platform >> ]
          steps:
            - run:
                name: Install protoc
                command: |
                  if [[ ! -f "$HOME/.local/bin/protoc" ]]; then
                    curl -L https://github.com/protocolbuffers/protobuf/releases/download/v<< pipeline.parameters.protoc_version >>/protoc-<< pipeline.parameters.protoc_version >>-linux-aarch_64.zip --output protoc.zip
                    unzip protoc.zip -d $HOME/.local
                  fi
      - when:
          condition:
            or:
              - equal: [ *macos_build_executor, << parameters.platform >> ]
              - equal: [ *macos_test_executor, << parameters.platform >> ]
          steps:
            - run:
                name: Install protoc
                command: |
                  if [[ ! -f "$HOME/.local/bin/protoc" ]]; then
                    curl -L https://github.com/protocolbuffers/protobuf/releases/download/v<< pipeline.parameters.protoc_version >>/protoc-<< pipeline.parameters.protoc_version >>-osx-universal_binary.zip --output protoc.zip
                    unzip protoc.zip -d $HOME/.local
                  fi
      - when:
          condition:
            or:
              - equal: [ *windows_build_executor, << parameters.platform >> ]
              - equal: [ *windows_test_executor, << parameters.platform >> ]
          steps:
            - run:
                name: Install protoc
                command: |
                  if [[ ! -f "$HOME/.local/bin/protoc$EXECUTABLE_SUFFIX" ]]; then
                    curl -L https://github.com/protocolbuffers/protobuf/releases/download/v<< pipeline.parameters.protoc_version >>/protoc-<< pipeline.parameters.protoc_version >>-win64.zip --output protoc.zip
                    unzip protoc.zip -d $HOME/.local
                  fi

  install_rust:
    parameters:
      platform:
        type: executor
    steps:
      - run:
          name: Install Rust
          command: |
            if [[ ! -d "$HOME/.cargo" ]]; then
              curl https://sh.rustup.rs -sSf -o rustup.sh
              chmod 755 ./rustup.sh
              ./rustup.sh -y --profile minimal --component clippy --component rustfmt --default-toolchain none
              $HOME/.cargo/bin/rustc -V
            fi
            echo 'export PATH="$HOME/.cargo/bin:$PATH"' >> "$BASH_ENV"

      - when:
          condition:
            or:
              - equal: [ *windows_build_executor, << parameters.platform >> ]
              - equal: [ *windows_test_executor, << parameters.platform >> ]
          steps:
            - run:
                name: Special case for Windows because of ssh-agent
                command: |
                  printf "[net]\ngit-fetch-with-cli = true" >> ~/.cargo/Cargo.toml
      - when:
          condition:
            or:
              - equal: [ *macos_build_executor, << parameters.platform >> ]
          steps:
            - run:
                name: Special case for OSX x86_64 builds
                command: |
                  rustup target add x86_64-apple-darwin

      - when:
          condition:
            equal: [ *arm_linux_test_executor, << parameters.platform >> ]
          steps:
            - run:
                name: Install nightly Rust to build the fuzzers
                command: |
                  rustup install nightly

  install_extra_tools:
    steps:
      - run:
          name: Install cargo deny, about, edit
          command: |
            if [[ ! -f "$HOME/.cargo/bin/cargo-deny$EXECUTABLE_SUFFIX" ]]; then
              cargo install --locked --version 0.14.21 cargo-deny
              cargo install --locked --version 0.6.1 cargo-about
              cargo install --locked --version 0.12.2 cargo-edit
              cargo install --locked --version 0.12.0 cargo-fuzz
            fi

            if [[ ! -f "$HOME/.cargo/bin/cargo-nextest$EXECUTABLE_SUFFIX" ]]; then
              cargo install --locked --version 0.9.70 cargo-nextest
            fi

  fetch_dependencies:
    steps:
      - run:
          name: Fetch dependencies
          command: cargo fetch --locked
  install_xtask:
    steps:
      - restore_cache:
          keys:
            - "<< pipeline.parameters.xtask_version >>"
      - run:
          name: Install xtask
          command: |
            if [[ ! -f "$HOME/.cargo/bin/xtask$EXECUTABLE_SUFFIX" ]]; then
              cargo install --locked --path xtask
            fi
      - save_cache:
          key: "<< pipeline.parameters.xtask_version >>"
          paths:
            - ~/.cargo/bin/xtask
            - ~/.cargo/bin/xtask.exe

  xtask_lint:
    steps:
      - restore_cache:
          keys:
            - "<< pipeline.parameters.merge_version >>-lint"
      - run: xtask lint
      - when:
          condition:
            equal: [ "dev", "<< pipeline.git.branch >>" ]
          steps:
            - save_cache:
                key: "<< pipeline.parameters.merge_version >>-lint"
                paths:
                  - target
  xtask_release_preverify:
    steps:
      - run: xtask release pre-verify

  xtask_check_helm:
    steps:
      - run:
          name: Validate helm manifests
          command: |
            # Install Helm
            curl https://raw.githubusercontent.com/helm/helm/main/scripts/get-helm-3 | bash

            # Install kubeconform
            KUBECONFORM_INSTALL=$(mktemp -d)
            curl -L https://github.com/yannh/kubeconform/releases/latest/download/kubeconform-linux-amd64.tar.gz | tar xz -C "${KUBECONFORM_INSTALL}"

            # Create list of kube versions
            CURRENT_KUBE_VERSIONS=$(curl -s -L https://raw.githubusercontent.com/kubernetes/website/main/data/releases/schedule.yaml \
              | yq -o json '.' \
              | jq --raw-output '.schedules[] | select((now | strftime("%Y-%m-%dT00:00:00Z")) as $date | .releaseDate < $date and .endOfLifeDate > $date) | select(.previousPatches != null) | .previousPatches[].release')

            TEMPLATE_DIR=$(mktemp -d)
            MINOR_VERSION="${kube_version%.*}"
            SUCCEEDED=false

            # For each k8s minor version (e.g.: 1.28) we will try to validate against the most recent patch release (e.g. 1.28.3)
            # We use curl --head to check if support is available. If it isn't we then try the next most recent release.
            # As soon as we find an available release we try to use it. If we don't find an available release for a minor version, then we will ignore that silently
            for kube_version in ${CURRENT_KUBE_VERSIONS}; do
              if [[ "${kube_version%.*}" == "${MINOR_VERSION}" ]]; then
                if [[ ${SUCCEEDED} == true ]]; then
                  continue
                fi
              else
                MINOR_VERSION="${kube_version%.*}"
                SUCCEEDED=false
              fi

              # Sometimes the database has not been updated with schema details. If that happens, just skip the kubeconform checks until the database is updated"
              if ! curl --head --silent --output /dev/null  --fail "https://github.com/yannh/kubernetes-json-schema/tree/master/v${kube_version}"; then
                echo "Skipping validation for kubernetes version: ${kube_version} until the schema database is updated."
                continue
              fi

              echo "Validating against schema version: ${kube_version}"

              # Use helm to template our chart against kube_version
              helm template --kube-version "${kube_version}" router helm/chart/router --set autoscaling.enabled=true > "${TEMPLATE_DIR}/router-${kube_version}.yaml"

              # Execute kubeconform on our templated charts to ensure they are good
              "${KUBECONFORM_INSTALL}/kubeconform" \
                --kubernetes-version "${kube_version}" \
                --strict \
                --schema-location default \
                --verbose \
                "${TEMPLATE_DIR}/router-${kube_version}.yaml"
              SUCCEEDED=true
            done

  xtask_check_compliance:
    steps:
      - restore_cache:
          keys:
            - "<< pipeline.parameters.merge_version >>-compliance"
      # cargo-deny fetches a rustsec advisory DB, which has to happen on github.com over https
      - run: git config --global --unset-all url.ssh://git@github.com.insteadof
      - run: xtask check-compliance
      - when:
          condition:
            equal: [ "dev", "<< pipeline.git.branch >>" ]
          steps:
            - save_cache:
                key: "<< pipeline.parameters.merge_version >>-compliance"
                paths:
                  - target
  xtask_test:
    parameters:
      variant:
        type: string
        default: "default"
    steps:
      - restore_cache:
          keys:
            - "<< pipeline.parameters.merge_version >>-test-<< parameters.variant >>"
      - run:
          name: Run tests
          environment:
            # Use the settings from the "ci" profile in nextest configuration.
            NEXTEST_PROFILE: ci
            # Temporary disable lib backtrace since it crashing on MacOS
            # TODO: remove this workaround once we update to Xcode >= 15.1.0 
            # See: https://github.com/apollographql/router/pull/5462
            RUST_LIB_BACKTRACE: 0
          command: xtask test --workspace --locked --features ci
      - run:
          name: Delete large files from cache
          command: |
            find target/debug/deps -type f -size +50M -delete
            rm target/debug/router*
      - when:
          condition:
            equal: [ "dev", "<< pipeline.git.branch >>" ]
          steps:
            - save_cache:
                key: "<< pipeline.parameters.merge_version >>-test-<< parameters.variant >>"
                paths:
                  - target
      - store_test_results:
          # The results from nextest that power the CircleCI Insights.
          path: ./target/nextest/ci/junit.xml
  fuzz_build:
    steps:
      - run: cargo +nightly fuzz build

jobs:
  lint:
    environment:
      <<: *common_job_environment
    parameters:
      platform:
        type: executor
    executor: << parameters.platform >>
    steps:
      - checkout
      - setup_environment:
          platform: << parameters.platform >>
      - xtask_lint

  check_helm:
    environment:
      <<: *common_job_environment
    parameters:
      platform:
        type: executor
    executor: << parameters.platform >>
    steps:
      - when:
          condition:
            equal: [ *amd_linux_helm_executor, << parameters.platform >> ]
          steps:
            - checkout
            - xtask_check_helm

  check_compliance:
    environment:
      <<: *common_job_environment
    parameters:
      platform:
        type: executor
    executor: << parameters.platform >>
    steps:
      - checkout
      - setup_environment:
          platform: << parameters.platform >>
      - xtask_check_compliance

  test:
    environment:
      <<: *common_job_environment
    parameters:
      platform:
        type: executor
      fuzz:
        type: boolean
        default: false
    executor: << parameters.platform >>
    steps:
      - checkout
      - setup_environment:
          platform: << parameters.platform >>
      - xtask_test
      - when:
          condition:
            and:
              - equal: [ true, << parameters.fuzz >> ]
              - equal: [ *arm_linux_test_executor, << parameters.platform >> ]
          steps:
            - fuzz_build

  test_updated:
    environment:
      <<: *common_job_environment
    parameters:
      platform:
        type: executor
    executor: << parameters.platform >>
    steps:
      - checkout
      - setup_environment:
          platform: << parameters.platform >>
      - run:
          name: Update all Rust dependencies
          command: |
            rm Cargo.lock
            cargo fetch
      - xtask_test:
          variant: "updated"
  pre_verify_release:
    environment:
      <<: *common_job_environment
    parameters:
      platform:
        type: executor
    executor: << parameters.platform >>
    steps:
      - checkout
      - setup_environment:
          platform: << parameters.platform >>
      - xtask_release_preverify

  build_release:
    parameters:
      platform:
        type: executor
      nightly:
        type: boolean
        default: false
    executor: << parameters.platform >>
    environment:
      <<: *common_job_environment
      RELEASE_BIN: router
      APPLE_TEAM_ID: "YQK948L752"
      APPLE_USERNAME: "opensource@apollographql.com"
      REPO_URL: << pipeline.project.git_url >>
    steps:
      - checkout
      - setup_environment:
          platform: << parameters.platform >>
      - when:
          condition:
            or:
              - equal: [ *macos_build_executor, << parameters.platform >> ]

          steps:
            - when:
                condition:
                  equal: [ true, << parameters.nightly >> ]
                steps:
                  - run: cargo xtask release prepare nightly
            - run:
                command: >
                  cargo xtask dist --target aarch64-apple-darwin
            - run:
                command: >
                  cargo xtask dist --target x86_64-apple-darwin
            - run:
                command: >
                  mkdir -p artifacts
            - run:
                command: >
                  cargo xtask package
                  --target aarch64-apple-darwin
                  --apple-team-id ${APPLE_TEAM_ID}
                  --apple-username ${APPLE_USERNAME}
                  --cert-bundle-base64 ${MACOS_CERT_BUNDLE_BASE64}
                  --cert-bundle-password ${MACOS_CERT_BUNDLE_PASSWORD}
                  --keychain-password ${MACOS_KEYCHAIN_PASSWORD}
                  --notarization-password ${MACOS_NOTARIZATION_PASSWORD}
                  --output artifacts/
            - run:
                command: >
                  cargo xtask package
                  --target x86_64-apple-darwin
                  --apple-team-id ${APPLE_TEAM_ID}
                  --apple-username ${APPLE_USERNAME}
                  --cert-bundle-base64 ${MACOS_CERT_BUNDLE_BASE64}
                  --cert-bundle-password ${MACOS_CERT_BUNDLE_PASSWORD}
                  --keychain-password ${MACOS_KEYCHAIN_PASSWORD}
                  --notarization-password ${MACOS_NOTARIZATION_PASSWORD}
                  --output artifacts/
      - when:
          condition:
            and:
              - equal: [ *amd_linux_build_executor, << parameters.platform >> ]
              - equal: [ true, << parameters.nightly >> ]
          steps:
            - run:
                name: Helm install
                command: |
                  # Install Helm
                  curl https://raw.githubusercontent.com/helm/helm/main/scripts/get-helm-3 | bash
            - run:
                name: helm-docs install
                command: |
                  # install golang (to ${HOME}/go)
                  curl -OLs https://go.dev/dl/go1.21.3.linux-amd64.tar.gz
                  tar -C "${HOME}" -xf go1.21.3.linux-amd64.tar.gz
                  # install helm-docs
                  PATH="${HOME}/go/bin" GOPATH="${HOME}/.local" GO111MODULE=on go install github.com/norwoodj/helm-docs/cmd/helm-docs@latest
      - when:
          condition:
            or:
              - equal: [ *amd_linux_build_executor, << parameters.platform >> ]
              - equal: [ *arm_linux_build_executor, << parameters.platform >> ]
              - equal: [ *windows_build_executor, << parameters.platform >> ]
          steps:
            # This will set the version to include current date and commit hash
            - when:
                condition:
                  equal: [ true, << parameters.nightly >> ]
                steps:
                  - run: cargo xtask release prepare nightly
            - run:
                command: >
                  cargo xtask dist
            - run:
                command: >
                  mkdir -p artifacts
            - run:
                command: >
                  cargo xtask package --output artifacts/
      - persist_to_workspace:
          root: artifacts
          paths:
            - "*"
      - store_artifacts:
          path: artifacts/
      - when:
          condition:
            and:
              - equal: [ *amd_linux_build_executor, << parameters.platform >> ]
              - equal: [ true, << parameters.nightly >> ]
              - matches:
                  pattern: "^https:\\/\\/github\\.com\\/apollographql\\/router.*$"
                  value: << pipeline.project.git_url >>
          steps:
            - setup_remote_docker:
                # CircleCI Image Policy
                #   https://circleci.com/docs/remote-docker-images-support-policy/
                version: docker23
                docker_layer_caching: true
            - run:
                name: Docker build
                command: |
                  # Source of the new image will be ser to the repo URL.
                  # This will have the effect of setting org.opencontainers.image.source and org.opencontainers.image.author to the originating pipeline
                  # Therefore the docker image will have the same permissions as the originating project. 
                  # See: https://docs.github.com/en/packages/learn-github-packages/connecting-a-repository-to-a-package#connecting-a-repository-to-a-container-image-using-the-command-line
                  
                  BASE_VERSION=$(cargo metadata --format-version=1 --no-deps | jq --raw-output '.packages[0].version')
                  ARTIFACT_URL="https://output.circle-artifacts.com/output/job/${CIRCLE_WORKFLOW_JOB_ID}/artifacts/0/artifacts/router-v${BASE_VERSION}-x86_64-unknown-linux-gnu.tar.gz"
                  VERSION="v$(echo "${BASE_VERSION}" | tr "+" "-")"
                  ROUTER_TAG=ghcr.io/apollographql/nightly/router
                  
                  echo "REPO_URL: ${REPO_URL}"
                  echo "BASE_VERSION: ${BASE_VERSION}"
                  echo "ARTIFACT_URL: ${ARTIFACT_URL}"
                  echo "VERSION: ${VERSION}"
                  echo "ROUTER_TAG: ${ROUTER_TAG}"
                  
                  # Create a multi-arch builder which works properly under qemu
                  docker run --rm --privileged multiarch/qemu-user-static --reset -p yes
                  docker context create buildx-build
                  docker buildx create --driver docker-container --use buildx-build
                  docker buildx inspect --bootstrap
                  # Note: GH Token owned by apollo-bot2, no expire
                  echo ${GITHUB_OCI_TOKEN} | docker login ghcr.io -u apollo-bot2 --password-stdin
                  # TODO: Can't figure out how to build multi-arch image from ARTIFACT_URL right now. Figure out later...
                  # Build and push debug image
                  docker buildx build --load --platform linux/amd64 --build-arg CIRCLE_TOKEN="${CIRCLE_TOKEN}" --build-arg REPO_URL="${REPO_URL}" --build-arg ARTIFACT_URL="${ARTIFACT_URL}" --build-arg DEBUG_IMAGE="true" --build-arg ROUTER_RELEASE=${VERSION} -f dockerfiles/Dockerfile.router -t ${ROUTER_TAG}:${VERSION}-debug .
                  docker push ${ROUTER_TAG}:${VERSION}-debug
                  # Build and push release image
                  docker buildx build --load --platform linux/amd64 --build-arg CIRCLE_TOKEN="${CIRCLE_TOKEN}" --build-arg REPO_URL="${REPO_URL}" --build-arg ARTIFACT_URL="${ARTIFACT_URL}" --build-arg ROUTER_RELEASE=${VERSION} -f dockerfiles/Dockerfile.router -t ${ROUTER_TAG}:${VERSION} .
                  docker push ${ROUTER_TAG}:${VERSION}
                  # save containers for analysis
                  mkdir built-containers
                  docker save -o built-containers/router_${VERSION}-debug.tar ${ROUTER_TAG}:${VERSION}-debug
                  docker save -o built-containers/router_${VERSION}.tar ${ROUTER_TAG}:${VERSION}

            - persist_to_workspace:
                root: .
                paths:
                  - "built-containers/*.tar"
            - run:
                name: Helm build
                command: |
                  # Package up the helm chart
                  helm package helm/chart/router
                  # Make sure we have the newest chart
                  CHART=$(ls -t router*.tgz| head -1)
                  # Note: GH Token owned by apollo-bot2, no expire
                  echo ${GITHUB_OCI_TOKEN} | helm registry login -u apollo-bot2 --password-stdin ghcr.io
                  # Push chart to repository
                  helm push ${CHART} oci://ghcr.io/apollographql/helm-charts-nightly
      - when:
          condition:
            equal: [ true, << parameters.nightly >> ]
          steps:
            - slack/notify:
                event: fail
                custom: |
                  {
                    "blocks": [
                      {
                        "type": "section",
                        "text": {
                          "type": "mrkdwn",
                          "text": ":x: A `nightly` release run has **failed** for `${CIRCLE_JOB}` on `${CIRCLE_PROJECT_REPONAME}`'s `${CIRCLE_BRANCH}`!"
                        }
                      },
                      {
                        "type": "actions",
                        "elements": [
                          {
                            "type": "button",
                            "action_id": "success_tagged_deploy_view",
                            "text": {
                              "type": "plain_text",
                              "text": "View Job"
                            },
                            "url": "${CIRCLE_BUILD_URL}"
                          }
                        ]
                      }
                    ]
                  }
            - slack/notify:
                event: pass
                custom: |
                  {
                    "blocks": [
                      {
                        "type": "section",
                        "text": {
                          "type": "mrkdwn",
                          "text": ":white_check_mark: A `nightly` build has completed for `${CIRCLE_JOB}` on `${CIRCLE_PROJECT_REPONAME}`'s `${CIRCLE_BRANCH}`."
                        }
                      },
                      {
                        "type": "actions",
                        "elements": [
                          {
                            "type": "button",
                            "action_id": "success_tagged_deploy_view",
                            "text": {
                              "type": "plain_text",
                              "text": "View Job"
                            },
                            "url": "${CIRCLE_BUILD_URL}"
                          }
                        ]
                      }
                    ]
                  }

  publish_github_release:
    docker:
      - image: cimg/base:stable
    resource_class: small
    environment:
      <<: *common_job_environment
      VERSION: << pipeline.git.tag >>
    steps:
      - when:
          condition:
            not:
              equal: [ "https://github.com/apollographql/router", << pipeline.project.git_url >> ]
          steps:
            - run:
                command: >
                  echo "Not publishing any github release."
      - when:
          condition:
            equal: [ "https://github.com/apollographql/router", << pipeline.project.git_url >> ]
          steps:
            - checkout
            - setup_remote_docker:
                # CircleCI Image Policy
                #   https://circleci.com/docs/remote-docker-images-support-policy/
                version: 20.10.24
                docker_layer_caching: true
            - attach_workspace:
                at: artifacts
            - gh/setup
            - run:
                command: >
                  cd artifacts && sha256sum *.tar.gz > sha256sums.txt
            - run:
                command: >
                  cd artifacts && md5sum *.tar.gz > md5sums.txt
            - run:
                command: >
                  cd artifacts && sha1sum *.tar.gz > sha1sums.txt
            - run:
                name: Create GitHub Release
                command: >
                  case "$VERSION" in

                    # If the VERSION contains a dash, consider it a pre-release version.
                    # This is in-line with SemVer's expectations/designations!
                    *-*) gh release create $VERSION --prerelease --notes-file /dev/null --title $VERSION artifacts/* ;;

                    # In all other cases, publish it as the latest version.
                    *) gh release create $VERSION --notes-file /dev/null --title $VERSION artifacts/* ;;

                  esac
            - run:
                name: Docker build
                command: |
                  ROUTER_TAG=ghcr.io/apollographql/router
                  # Create a multi-arch builder which works properly under qemu
                  docker run --rm --privileged multiarch/qemu-user-static --reset -p yes
                  docker context create buildx-build
                  docker buildx create --driver docker-container --use buildx-build
                  docker buildx inspect --bootstrap
                  # Note: GH Token owned by apollo-bot2, no expire
                  echo ${GITHUB_OCI_TOKEN} | docker login ghcr.io -u apollo-bot2 --password-stdin
                  # To prevent overwrite, check to see if our images already exists
                  # If the manifest command succeeds, the images already exist
                  docker manifest inspect ${ROUTER_TAG}:${VERSION}  > /dev/null && exit 1
                  docker manifest inspect ${ROUTER_TAG}:${VERSION}-debug  > /dev/null && exit 1
                  # Build and push debug image
                  docker buildx build --platform linux/amd64,linux/arm64 --push --build-arg DEBUG_IMAGE="true" --build-arg ROUTER_RELEASE=${VERSION} -f dockerfiles/Dockerfile.router -t ${ROUTER_TAG}:${VERSION}-debug .
                  # Build and push release image
                  docker buildx build --platform linux/amd64,linux/arm64 --push --build-arg ROUTER_RELEASE=${VERSION} -f dockerfiles/Dockerfile.router -t ${ROUTER_TAG}:${VERSION} .
            - run:
                name: Helm build
                command: |
                  # Install Helm
                  curl https://raw.githubusercontent.com/helm/helm/main/scripts/get-helm-3 | bash
                  # Package up the helm chart
                  helm package helm/chart/router
                  # Make sure we have the newest chart
                  CHART=$(ls -t router*.tgz| head -1)
                  # Note: GH Token owned by apollo-bot2, no expire
                  echo ${GITHUB_OCI_TOKEN} | helm registry login -u apollo-bot2 --password-stdin ghcr.io
                  # To prevent overwrite, check to see if our chart already exists
                  # If the show all command succeeds, the chart already exists
                  VERSION=$(basename ${CHART} .tgz)
                  helm show all oci://ghcr.io/apollographql/helm-charts/router --version ${VERSION} > /dev/null && exit 1
                  # Push chart to repository
                  helm push ${CHART} oci://ghcr.io/apollographql/helm-charts

workflows:
  ci_checks:
    when:
      not:
        or:
          - << pipeline.parameters.nightly >>
          - << pipeline.parameters.quick_nightly >>
    jobs:
      - lint:
          matrix:
            parameters:
              platform: [ amd_linux_build ]
      - check_helm:
          matrix:
            parameters:
              platform: [ amd_linux_helm ]
      - check_compliance:
          matrix:
            parameters:
              platform: [ amd_linux_build ]

      - test_updated:
          requires:
            - lint
            - check_helm
            - check_compliance
          matrix:
            parameters:
              platform:
                [ amd_linux_test ]
      - test:
          # this should be changed back to true on dev after release
          fuzz: false
          requires:
            - lint
            - check_helm
            - check_compliance
          matrix:
            parameters:
              platform:
                [ macos_test, windows_test, amd_linux_test, arm_linux_test ]

  quick-nightly:
    when: << pipeline.parameters.quick_nightly >>
    jobs:
      - build_release:
          nightly: true
          context:
            - router
            - orb-publishing
          matrix:
            parameters:
              platform:
                [ macos_build, windows_build, amd_linux_build, arm_linux_build ]
  nightly:
    when: << pipeline.parameters.nightly >>
    jobs:
      - lint:
          matrix:
            parameters:
              platform: [ amd_linux_build ]
      - check_helm:
          matrix:
            parameters:
              platform: [ amd_linux_helm ]
      - check_compliance:
          matrix:
            parameters:
              platform: [ amd_linux_build ]

      - test_updated:
          requires:
            - lint
            - check_helm
            - check_compliance
          matrix:
            parameters:
              platform:
                [ amd_linux_test ]
      - test:
          requires:
            - lint
            - check_helm
            - check_compliance
          matrix:
            parameters:
              platform:
                [ macos_test, windows_test, amd_linux_test, arm_linux_test ]
      - build_release:
          requires:
            - test
            - test_updated
          nightly: true
          context:
            - router
            - orb-publishing
          matrix:
            parameters:
              platform:
                [ macos_build, windows_build, amd_linux_build, arm_linux_build ]
      - secops/wiz-docker:
          context:
            - platform-docker-ro
            - wiz
            - github-orb
          requires:
            - build_release
          container-dir: /tmp/workspace/built-containers
          # Disables all PR comments from this job
          do-pr-comments: false
          # Scan job will return 1 if findings violating the Wiz policy are found.
          # Toggle off to prevent any CI failures OR
          # contact Apollo's Security team to adjust what violates the
          # Wiz policy used in this scan.
          fail-on-findings: true
          # Configure scan job to use a policy specific to apollo-router.
          # This allows us to tailor the policy applied during the scans to router.
          wiz-policies: Apollo-Router-Vulnerabilities-Policy


  release:
    when:
      not:
        or:
          - << pipeline.parameters.nightly >>
          - << pipeline.parameters.quick_nightly >>
    jobs:
      - pre_verify_release:
          matrix:
            parameters:
              platform: [ amd_linux_build ]
          filters:
            branches:
              ignore: /.*/
            tags:
              only: /v.*/
      - lint:
          matrix:
            parameters:
              platform: [ amd_linux_build ]
          filters:
            branches:
              ignore: /.*/
            tags:
              only: /v.*/
      - check_helm:
          matrix:
            parameters:
              platform: [ amd_linux_helm ]
          filters:
            branches:
              ignore: /.*/
            tags:
              only: /v.*/
      - check_compliance:
          matrix:
            parameters:
              platform: [ amd_linux_build ]
          filters:
            branches:
              ignore: /.*/
            tags:
              only: /v.*/
      - test_updated:
          matrix:
            parameters:
              platform:
                [ amd_linux_test ]
          filters:
            branches:
              ignore: /.*/
            tags:
              only: /v.*/
      - test:
          matrix:
            parameters:
              platform:
                [ macos_test, windows_test, amd_linux_test, arm_linux_test ]
          filters:
            branches:
              ignore: /.*/
            tags:
              only: /v.*/
      - build_release:
          matrix:
            parameters:
              platform:
                [ macos_build, windows_build, amd_linux_build, arm_linux_build ]
          filters:
            branches:
              ignore: /.*/
            tags:
              only: /v.*/
      - publish_github_release:
          requires:
            - build_release
            - lint
            - check_helm
            - check_compliance
            - pre_verify_release
            - test
            - test_updated
          filters:
            branches:
              ignore: /.*/
            tags:
              only: /v.*/

  security-scans:
    when:
      not:
        or:
          - << pipeline.parameters.nightly >>
          - << pipeline.parameters.quick_nightly >>
    jobs:
      - secops/gitleaks:
          context:
            - secops-oidc
            - github-orb
          git-base-revision: <<#pipeline.git.base_revision>><<pipeline.git.base_revision>><</pipeline.git.base_revision >>
          git-revision: << pipeline.git.revision >>
      - secops/semgrep:
          context:
            - secops-oidc
            - github-orb
          git-base-revision: <<#pipeline.git.base_revision>><<pipeline.git.base_revision>><</pipeline.git.base_revision >><|MERGE_RESOLUTION|>--- conflicted
+++ resolved
@@ -1,9 +1,4 @@
 version: 2.1
-
-<<<<<<< HEAD
-=======
-# TODO Remove this line.
->>>>>>> 504ee0b1
 
 # These "CircleCI Orbs" are reusable bits of configuration that can be shared
 # across projects.  See https://circleci.com/orbs/ for more information.
@@ -58,9 +53,9 @@
       # See https://circleci.com/docs/xcode-policy along with the support matrix
       # at https://circleci.com/docs/using-macos#supported-xcode-versions.
       # We use the major.minor notation to bring in compatible patches.
-      # 
+      #
       # TODO: remove workaround added in https://github.com/apollographql/router/pull/5462
-      # once we update to Xcode >= 15.1.0 
+      # once we update to Xcode >= 15.1.0
       # See: https://github.com/apollographql/router/pull/5462
       xcode: "14.2.0"
     resource_class: macos.m1.large.gen1
@@ -507,7 +502,7 @@
             # Use the settings from the "ci" profile in nextest configuration.
             NEXTEST_PROFILE: ci
             # Temporary disable lib backtrace since it crashing on MacOS
-            # TODO: remove this workaround once we update to Xcode >= 15.1.0 
+            # TODO: remove this workaround once we update to Xcode >= 15.1.0
             # See: https://github.com/apollographql/router/pull/5462
             RUST_LIB_BACKTRACE: 0
           command: xtask test --workspace --locked --features ci
@@ -753,20 +748,20 @@
                 command: |
                   # Source of the new image will be ser to the repo URL.
                   # This will have the effect of setting org.opencontainers.image.source and org.opencontainers.image.author to the originating pipeline
-                  # Therefore the docker image will have the same permissions as the originating project. 
+                  # Therefore the docker image will have the same permissions as the originating project.
                   # See: https://docs.github.com/en/packages/learn-github-packages/connecting-a-repository-to-a-package#connecting-a-repository-to-a-container-image-using-the-command-line
-                  
+
                   BASE_VERSION=$(cargo metadata --format-version=1 --no-deps | jq --raw-output '.packages[0].version')
                   ARTIFACT_URL="https://output.circle-artifacts.com/output/job/${CIRCLE_WORKFLOW_JOB_ID}/artifacts/0/artifacts/router-v${BASE_VERSION}-x86_64-unknown-linux-gnu.tar.gz"
                   VERSION="v$(echo "${BASE_VERSION}" | tr "+" "-")"
                   ROUTER_TAG=ghcr.io/apollographql/nightly/router
-                  
+
                   echo "REPO_URL: ${REPO_URL}"
                   echo "BASE_VERSION: ${BASE_VERSION}"
                   echo "ARTIFACT_URL: ${ARTIFACT_URL}"
                   echo "VERSION: ${VERSION}"
                   echo "ROUTER_TAG: ${ROUTER_TAG}"
-                  
+
                   # Create a multi-arch builder which works properly under qemu
                   docker run --rm --privileged multiarch/qemu-user-static --reset -p yes
                   docker context create buildx-build
