--- conflicted
+++ resolved
@@ -41,13 +41,10 @@
 pub(crate) use lt::LtMethod;
 mod not;
 pub(crate) use not::NotMethod;
-<<<<<<< HEAD
 mod r#in;
 pub(crate) use r#in::InMethod;
-=======
 mod get;
 pub(crate) use get::GetMethod;
->>>>>>> 368198d2
 mod to_string;
 pub(crate) use to_string::ToStringMethod;
 mod parse_int;
