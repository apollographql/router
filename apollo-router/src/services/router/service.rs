--- conflicted
+++ resolved
@@ -277,12 +277,6 @@
             },
         };
 
-<<<<<<< HEAD
-        // XXX(@goto-bus-stop): *all* of the code using these `accepts_` variables looks like it
-        // duplicates what the content_negotiation::SupergraphLayer is doing. We should delete one
-        // or the other and absolutely not do it inline here.
-=======
->>>>>>> a099f1ed
         let ClientRequestAccepts {
             wildcard: accepts_wildcard,
             json: accepts_json,
