use opentelemetry_otlp::MetricsExporterBuilder;
use opentelemetry_sdk::metrics::PeriodicReader;
use opentelemetry_sdk::runtime;
use tower::BoxError;

<<<<<<< HEAD
use crate::plugins::telemetry::config::MetricsCommon;
use crate::plugins::telemetry::error_handler::NamedMetricsExporter;
=======
use crate::metrics::aggregation::MeterProviderType;
use crate::plugins::telemetry::config::Conf;
>>>>>>> 602ece96
use crate::plugins::telemetry::metrics::CustomAggregationSelector;
use crate::plugins::telemetry::otlp::TelemetryDataKind;
use crate::plugins::telemetry::reload::metrics::MetricsBuilder;
use crate::plugins::telemetry::reload::metrics::MetricsConfigurator;

impl MetricsConfigurator for super::super::otlp::Config {
    fn config(conf: &Conf) -> &Self {
        &conf.exporters.metrics.otlp
    }

    fn is_enabled(&self) -> bool {
        self.enabled
    }

    fn configure(&self, builder: &mut MetricsBuilder) -> Result<(), BoxError> {
        let exporter_builder: MetricsExporterBuilder = self.exporter(TelemetryDataKind::Metrics)?;
        let exporter = exporter_builder.build_metrics_exporter(
            (&self.temporality).into(),
            Box::new(
                CustomAggregationSelector::builder()
                    .boundaries(builder.metrics_common().buckets.clone())
                    .build(),
            ),
        )?;

<<<<<<< HEAD
        let named_exporter = NamedMetricsExporter::new(exporter, "otlp");

        builder.public_meter_provider_builder = builder.public_meter_provider_builder.with_reader(
            PeriodicReader::builder(named_exporter, runtime::Tokio)
=======
        builder.with_reader(
            MeterProviderType::Public,
            PeriodicReader::builder(exporter, runtime::Tokio)
>>>>>>> 602ece96
                .with_interval(self.batch_processor.scheduled_delay)
                .with_timeout(self.batch_processor.max_export_timeout)
                .build(),
        );

        Ok(())
    }
}<|MERGE_RESOLUTION|>--- conflicted
+++ resolved
@@ -3,13 +3,9 @@
 use opentelemetry_sdk::runtime;
 use tower::BoxError;
 
-<<<<<<< HEAD
-use crate::plugins::telemetry::config::MetricsCommon;
-use crate::plugins::telemetry::error_handler::NamedMetricsExporter;
-=======
 use crate::metrics::aggregation::MeterProviderType;
 use crate::plugins::telemetry::config::Conf;
->>>>>>> 602ece96
+use crate::plugins::telemetry::error_handler::NamedMetricsExporter;
 use crate::plugins::telemetry::metrics::CustomAggregationSelector;
 use crate::plugins::telemetry::otlp::TelemetryDataKind;
 use crate::plugins::telemetry::reload::metrics::MetricsBuilder;
@@ -35,16 +31,10 @@
             ),
         )?;
 
-<<<<<<< HEAD
         let named_exporter = NamedMetricsExporter::new(exporter, "otlp");
-
-        builder.public_meter_provider_builder = builder.public_meter_provider_builder.with_reader(
-            PeriodicReader::builder(named_exporter, runtime::Tokio)
-=======
         builder.with_reader(
             MeterProviderType::Public,
-            PeriodicReader::builder(exporter, runtime::Tokio)
->>>>>>> 602ece96
+            PeriodicReader::builder(named_exporter, runtime::Tokio)
                 .with_interval(self.batch_processor.scheduled_delay)
                 .with_timeout(self.batch_processor.max_export_timeout)
                 .build(),
