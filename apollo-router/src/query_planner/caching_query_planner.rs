--- conflicted
+++ resolved
@@ -983,7 +983,6 @@
         );
     }
 
-<<<<<<< HEAD
     #[tokio::test]
     async fn test_cancellation_propagation() {
         #[derive(Debug, PartialEq, Eq)]
@@ -1042,7 +1041,51 @@
         let delegate = NeverCompletesQueryPlanner { status: tx };
         let configuration = Arc::new(crate::Configuration::default());
         let schema = include_str!("testdata/schema.graphql");
-=======
+        let schema = Arc::new(Schema::parse(schema, &configuration).unwrap());
+
+        let mut planner = CachingQueryPlanner::new(
+            delegate,
+            schema.clone(),
+            Default::default(),
+            &configuration,
+            IndexMap::default(),
+        )
+        .await
+        .unwrap();
+
+        let fut = planner.call(
+            query_planner::CachingRequest::fake_builder()
+                .configuration(configuration)
+                .schema(schema)
+                .query("query Me { me { name { first } } }")
+                .operation_name("Me")
+                .build(),
+        );
+
+        let handle = tokio::task::spawn(fut);
+
+        const SECOND: Duration = Duration::from_secs(1);
+
+        assert_eq!(
+            tokio::time::timeout(SECOND, rx.recv()).await.unwrap(),
+            Some(Status::NotStarted),
+        );
+
+        assert_eq!(
+            tokio::time::timeout(SECOND, rx.recv()).await.unwrap(),
+            Some(Status::Planning),
+            "should have started planning"
+        );
+
+        handle.abort();
+
+        assert_eq!(
+            tokio::time::timeout(SECOND, rx.recv()).await.unwrap(),
+            Some(Status::Cancelled),
+            "should have cancelled planning"
+        );
+    }
+
     // Expect that if we call the CQP twice, the second call will return cached data
     #[test(tokio::test)]
     async fn test_cache_works() {
@@ -1142,7 +1185,6 @@
 
         let configuration = Default::default();
         let schema = include_str!("../testdata/starstuff@current.graphql");
->>>>>>> 0fc51dc6
         let schema = Arc::new(Schema::parse(schema, &configuration).unwrap());
 
         let mut planner = CachingQueryPlanner::new(
@@ -1155,39 +1197,6 @@
         .await
         .unwrap();
 
-<<<<<<< HEAD
-        let fut = planner.call(
-            query_planner::CachingRequest::fake_builder()
-                .configuration(configuration)
-                .schema(schema)
-                .query("query Me { me { name { first } } }")
-                .operation_name("Me")
-                .build(),
-        );
-
-        let handle = tokio::task::spawn(fut);
-
-        const SECOND: Duration = Duration::from_secs(1);
-
-        assert_eq!(
-            tokio::time::timeout(SECOND, rx.recv()).await.unwrap(),
-            Some(Status::NotStarted),
-        );
-
-        assert_eq!(
-            tokio::time::timeout(SECOND, rx.recv()).await.unwrap(),
-            Some(Status::Planning),
-            "should have started planning"
-        );
-
-        handle.abort();
-
-        assert_eq!(
-            tokio::time::timeout(SECOND, rx.recv()).await.unwrap(),
-            Some(Status::Cancelled),
-            "should have cancelled planning"
-        );
-=======
         let doc = Query::parse_document(
             "query ExampleQuery { me { name } }",
             None,
@@ -1232,6 +1241,5 @@
         } else {
             panic!("Expected both calls to return same error");
         }
->>>>>>> 0fc51dc6
     }
 }