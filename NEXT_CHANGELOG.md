# Changelog for the next release

All notable changes to Router will be documented in this file.

This project adheres to [Semantic Versioning](https://semver.org/spec/v2.0.0.html).

<!-- <THIS IS AN EXAMPLE, DO NOT REMOVE>

# [x.x.x] (unreleased) - 2022-mm-dd
> Important: X breaking changes below, indicated by **❗ BREAKING ❗**
## ❗ BREAKING ❗
## 🚀 Features ( :rocket: )
## 🐛 Fixes ( :bug: )
## 🛠 Maintenance ( :hammer_and_wrench: )
## 📚 Documentation ( :books: )
## 🐛 Fixes ( :bug: )

## Example section entry format

### **Headline** ([Issue #ISSUE_NUMBER](https://github.com/apollographql/router/issues/ISSUE_NUMBER))

Description! And a link to a [reference](http://url)

By [@USERNAME](https://github.com/USERNAME) in https://github.com/apollographql/router/pull/PULL_NUMBER
-->

# [0.9.4] (unreleased) - 2022-mm-dd

## ❗ BREAKING ❗
### The `apollo-router-core` crate has been merged into `apollo-router` ([PR](https://github.com/apollographql/router/pull/1189))

To upgrade, remove any dependency on the former in `Cargo.toml` files (keeping only the latter), and change imports like so:

```diff
- use apollo_router_core::prelude::*;
+ use apollo_router::prelude::*;
```

By [@SimonSapin](https://github.com/SimonSapin) in https://github.com/apollographql/router/pull/1189


### Fix input validation rules ([PR #1211](https://github.com/apollographql/router/pull/1211))
The graphql specification provides two sets of coercion / validation rules, depending on whether we're dealing with inputs or outputs.
The spec we were following for query validation used the output coercion rules; which don't match the spec.
This is a breaking change since slightly invalid input might have validated before, and don't anymore.

By [@o0Ignition0o](https://github.com/o0Ignition0o) in https://github.com/apollographql/router/pull/1211

## 🚀 Features
<<<<<<< HEAD
### Add support of multiple uplink URLs [PR #1210](https://github.com/apollographql/router/pull/1210)
Add support of multiple uplink URLs with a comma-separated list in `APOLLO_UPLINK_ENDPOINTS` and for `--apollo-uplink-endpoints`

Example: 
```bash
export APOLLO_UPLINK_ENDPOINTS="https://aws.uplink.api.apollographql.com/, https://uplink.api.apollographql.com/"
```

By [@bnjjj](https://github.com/bnjjj) in https://github.com/apollographql/router/pull/872
=======
### Add trace logs for parsing recursion consumption ([PR #1222](https://github.com/apollographql/router/pull/1222))
Apollo Parser now includes recursion limits which can be examined after parse execution. The router logs these
out at trace level. You can see them in your logs by searching for "recursion_limit". For example, if json logging,
and using `jq` to filter the output:
```
router -s ../graphql/supergraph.graphql -c ./router.yaml --log trace | jq -c '. | select(.fields.message == "recursion limit data")'        
{"timestamp":"2022-06-10T15:01:02.213447Z","level":"TRACE","fields":{"message":"recursion limit data","recursion_limit":"recursion limit: 4096, high: 0"},"target":"apollo_router::spec::schema"}
{"timestamp":"2022-06-10T15:01:02.261092Z","level":"TRACE","fields":{"message":"recursion limit data","recursion_limit":"recursion limit: 4096, high: 0"},"target":"apollo_router::spec::schema"}
{"timestamp":"2022-06-10T15:01:07.642977Z","level":"TRACE","fields":{"message":"recursion limit data","recursion_limit":"recursion limit: 4096, high: 4"},"target":"apollo_router::spec::query"}
```
This is indicating that the maximum recursion limit is 4096 and that the query we processed caused us to recurse 4 times.

By [@garypen](https://github.com/garypen) in https://github.com/apollographql/router/pull/1222

### Helm chart now has the option to use an existing Secret for API Key [PR #1196](https://github.com/apollographql/router/pull/1196)
This change allows the use an already existing Secret for the graph API Key.

To use it, update your values.yaml or specify the value on your helm install command line.

e.g.: helm install --set router.managedFederation.existingSecret="my-secret-name" <etc...>

By [@pellizzetti](https://github.com/pellizzetti) in https://github.com/apollographql/router/pull/1196

### Add iterators to Context ([PR #1202](https://github.com/apollographql/router/pull/1202))
Context can now be iterated over, with two new methods:
 - iter()
 - iter_mut()

The implementation leans heavily on the underlying entries [DashMap](https://docs.rs/dashmap/5.3.4/dashmap/struct.DashMap.html#method.iter), so the documentation there will be helpful.

By [@garypen](https://github.com/garypen) in https://github.com/apollographql/router/pull/1202
>>>>>>> 440b59b3

### Add an experimental optimization to deduplicate variables in query planner [PR #872](https://github.com/apollographql/router/pull/872)
Get rid of duplicated variables in requests and responses of the query planner. This optimization is disabled by default, if you want to enable it you just need override your configuration:

```yaml title="router.yaml"
plugins:
  experimental.traffic_shaping:
    variables_deduplication: true # Enable the variables deduplication optimization
```

By [@bnjjj](https://github.com/bnjjj) in https://github.com/apollographql/router/pull/872

### Add more customizable metrics ([PR #1159](https://github.com/apollographql/router/pull/1159))
Added the ability to add custom attributes/labels on metrics via the configuration file.
Example:
```yaml
telemetry:
  metrics:
    common:
      attributes:
        static:
          - name: "version"
            value: "v1.0.0"
        from_headers:
          - named: "content-type"
            rename: "payload_type"
            default: "application/json"
          - named: "x-custom-header-to-add"
```

By [@bnjjj](https://github.com/bnjjj) in https://github.com/apollographql/router/pull/1159

### Allow to set a custom health check path ([PR #1164](https://github.com/apollographql/router/pull/1164))
Added the possibility to set a custom health check path
```yaml
server:
  # Default is /.well-known/apollo/server-health
  health_check_path: /health
```

By [@jcaromiq](https://github.com/jcaromiq) in https://github.com/apollographql/router/pull/1164

## 🐛 Fixes ( :bug: )

### Display better error message when on subgraph fetch errors ([PR #1201](https://github.com/apollographql/router/pull/1201))
Show a helpful error message when a subgraph does not return JSON or bad status code

By [@bnjjj](https://github.com/bnjjj) in https://github.com/apollographql/router/pull/1201

### Fix CORS configuration to eliminate runtime panic on mis-configuration ([PR #1197](https://github.com/apollographql/router/pull/1197))
Previously, it was possible to specify a CORS configuration which was syntactically valid, but which could not be enforced at runtime:
Example:
```yaml
server:
  cors:
    allow_any_origin: true
    allow_credentials: true
```
Such a configuration would result in a runtime panic. The router will now detect this kind of mis-configuration and report the error
without panick-ing.

By [@garypen](https://github.com/garypen) in https://github.com/apollographql/router/pull/1197

## 🛠 Maintenance ( :hammer_and_wrench: )

### Fix a flappy test to test custom health check path ([PR #1176](https://github.com/apollographql/router/pull/1176))
Force the creation of `SocketAddr` to use a new unused port.

By [@bnjjj](https://github.com/bnjjj) in https://github.com/apollographql/router/pull/1176

### Add static skip/include directive support ([PR #1185](https://github.com/apollographql/router/pull/1185))
+ Rewrite the InlineFragment implementation
+ Small optimization: add support of static check for `@include` and `@skip` directives

By [@bnjjj](https://github.com/bnjjj) in https://github.com/apollographql/router/pull/1185

### Update buildstructor to 0.3 ([PR #1207](https://github.com/apollographql/router/pull/1207))

Update buildstructor to 0.3.
By [@bryncooke](https://github.com/bryncooke) in https://github.com/apollographql/router/pull/1207<|MERGE_RESOLUTION|>--- conflicted
+++ resolved
@@ -47,7 +47,6 @@
 By [@o0Ignition0o](https://github.com/o0Ignition0o) in https://github.com/apollographql/router/pull/1211
 
 ## 🚀 Features
-<<<<<<< HEAD
 ### Add support of multiple uplink URLs [PR #1210](https://github.com/apollographql/router/pull/1210)
 Add support of multiple uplink URLs with a comma-separated list in `APOLLO_UPLINK_ENDPOINTS` and for `--apollo-uplink-endpoints`
 
@@ -57,7 +56,6 @@
 ```
 
 By [@bnjjj](https://github.com/bnjjj) in https://github.com/apollographql/router/pull/872
-=======
 ### Add trace logs for parsing recursion consumption ([PR #1222](https://github.com/apollographql/router/pull/1222))
 Apollo Parser now includes recursion limits which can be examined after parse execution. The router logs these
 out at trace level. You can see them in your logs by searching for "recursion_limit". For example, if json logging,
@@ -89,7 +87,6 @@
 The implementation leans heavily on the underlying entries [DashMap](https://docs.rs/dashmap/5.3.4/dashmap/struct.DashMap.html#method.iter), so the documentation there will be helpful.
 
 By [@garypen](https://github.com/garypen) in https://github.com/apollographql/router/pull/1202
->>>>>>> 440b59b3
 
 ### Add an experimental optimization to deduplicate variables in query planner [PR #872](https://github.com/apollographql/router/pull/872)
 Get rid of duplicated variables in requests and responses of the query planner. This optimization is disabled by default, if you want to enable it you just need override your configuration:
