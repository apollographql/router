//! Authorization plugin
//!
//! Implementation of the `@policy` directive:
//!
//! ```graphql
//! directive @policy(policies: [String!]!) on OBJECT | FIELD_DEFINITION | INTERFACE | SCALAR | ENUM
//! ```
use std::collections::HashMap;
use std::collections::HashSet;

use apollo_compiler::ast;
use apollo_compiler::schema;
use apollo_compiler::schema::Name;
use tower::BoxError;

use crate::json_ext::Path;
use crate::json_ext::PathElement;
use crate::spec::query::transform;
use crate::spec::query::traverse;
use crate::spec::Schema;

pub(crate) struct PolicyExtractionVisitor<'a> {
    schema: &'a schema::Schema,
    fragments: HashMap<&'a ast::Name, &'a ast::FragmentDefinition>,
    pub(crate) extracted_policies: HashSet<String>,
    policy_directive_name: String,
}

pub(crate) const POLICY_DIRECTIVE_NAME: &str = "policy";
pub(crate) const POLICY_SPEC_URL: &str = "https://specs.apollo.dev/policy/v0.1";

impl<'a> PolicyExtractionVisitor<'a> {
    #[allow(dead_code)]
<<<<<<< HEAD
    pub(crate) fn new(compiler: &'a ApolloCompiler, file_id: FileId) -> Option<Self> {
        Some(Self {
            compiler,
            file_id,
=======
    pub(crate) fn new(schema: &'a schema::Schema, executable: &'a ast::Document) -> Self {
        Self {
            schema,
            fragments: transform::collect_fragments(executable),
>>>>>>> cd5e0e2e
            extracted_policies: HashSet::new(),
            policy_directive_name: Schema::directive_name(
                compiler,
                POLICY_SPEC_URL,
                POLICY_DIRECTIVE_NAME,
            )?,
        })
    }

    fn get_policies_from_field(&mut self, field: &schema::FieldDefinition) {
        self.extracted_policies
<<<<<<< HEAD
            .extend(policy_argument(field.directive_by_name(&self.policy_directive_name)).cloned());
=======
            .extend(policy_argument(field.directives.get(POLICY_DIRECTIVE_NAME)));
>>>>>>> cd5e0e2e

        if let Some(ty) = self.schema.types.get(field.ty.inner_named_type()) {
            self.get_policies_from_type(ty)
        }
    }

    fn get_policies_from_type(&mut self, ty: &schema::ExtendedType) {
        self.extracted_policies
<<<<<<< HEAD
            .extend(policy_argument(ty.directive_by_name(&self.policy_directive_name)).cloned());
=======
            .extend(policy_argument(ty.directives().get(POLICY_DIRECTIVE_NAME)));
>>>>>>> cd5e0e2e
    }
}

fn policy_argument(
    opt_directive: Option<&impl AsRef<ast::Directive>>,
) -> impl Iterator<Item = String> + '_ {
    opt_directive
        .and_then(|directive| directive.as_ref().argument_by_name("policies"))
        .and_then(|value| value.as_list())
        .into_iter()
        .flatten()
        .filter_map(|v| v.as_str().map(str::to_owned))
}

impl<'a> traverse::Visitor for PolicyExtractionVisitor<'a> {
<<<<<<< HEAD
    fn compiler(&self) -> &ApolloCompiler {
        self.compiler
    }

    fn operation(&mut self, node: &hir::OperationDefinition) -> Result<(), BoxError> {
        if let Some(ty) = node.object_type(&self.compiler.db) {
            self.extracted_policies.extend(
                policy_argument(ty.directive_by_name(&self.policy_directive_name)).cloned(),
            );
=======
    fn operation(
        &mut self,
        root_type: &str,
        node: &ast::OperationDefinition,
    ) -> Result<(), BoxError> {
        if let Some(ty) = self.schema.types.get(root_type) {
            self.extracted_policies
                .extend(policy_argument(ty.directives().get(POLICY_DIRECTIVE_NAME)));
>>>>>>> cd5e0e2e
        }

        traverse::operation(self, root_type, node)
    }

    fn field(
        &mut self,
        _parent_type: &str,
        field_def: &ast::FieldDefinition,
        node: &ast::Field,
    ) -> Result<(), BoxError> {
        self.get_policies_from_field(field_def);

        traverse::field(self, field_def, node)
    }

    fn fragment_definition(&mut self, node: &ast::FragmentDefinition) -> Result<(), BoxError> {
        if let Some(ty) = self.schema.types.get(&node.type_condition) {
            self.get_policies_from_type(ty);
        }
        traverse::fragment_definition(self, node)
    }

    fn fragment_spread(&mut self, node: &ast::FragmentSpread) -> Result<(), BoxError> {
        let type_condition = &self
            .fragments
            .get(&node.fragment_name)
            .ok_or("MissingFragment")?
            .type_condition;

        if let Some(ty) = self.schema.types.get(type_condition) {
            self.get_policies_from_type(ty);
        }
        traverse::fragment_spread(self, node)
    }

    fn inline_fragment(
        &mut self,
        parent_type: &str,
        node: &ast::InlineFragment,
    ) -> Result<(), BoxError> {
        if let Some(type_condition) = &node.type_condition {
            if let Some(ty) = self.schema.types.get(type_condition) {
                self.get_policies_from_type(ty);
            }
        }
        traverse::inline_fragment(self, parent_type, node)
    }

    fn schema(&self) -> &apollo_compiler::Schema {
        self.schema
    }
}

pub(crate) struct PolicyFilteringVisitor<'a> {
    schema: &'a schema::Schema,
    fragments: HashMap<&'a ast::Name, &'a ast::FragmentDefinition>,
    implementers_map: &'a HashMap<Name, HashSet<Name>>,
    request_policies: HashSet<String>,
    pub(crate) query_requires_policies: bool,
    pub(crate) unauthorized_paths: Vec<Path>,
    current_path: Path,
    policy_directive_name: String,
}

impl<'a> PolicyFilteringVisitor<'a> {
    pub(crate) fn new(
        schema: &'a schema::Schema,
        executable: &'a ast::Document,
        implementers_map: &'a HashMap<Name, HashSet<Name>>,
        successful_policies: HashSet<String>,
<<<<<<< HEAD
    ) -> Option<Self> {
        Some(Self {
            compiler,
            file_id,
=======
    ) -> Self {
        Self {
            schema,
            fragments: transform::collect_fragments(executable),
            implementers_map,
>>>>>>> cd5e0e2e
            request_policies: successful_policies,
            query_requires_policies: false,
            unauthorized_paths: vec![],
            current_path: Path::default(),
            policy_directive_name: Schema::directive_name(
                compiler,
                POLICY_SPEC_URL,
                POLICY_DIRECTIVE_NAME,
            )?,
        })
    }

<<<<<<< HEAD
    fn is_field_authorized(&mut self, field: &FieldDefinition) -> bool {
        let field_policies = policy_argument(field.directive_by_name(&self.policy_directive_name))
            .cloned()
            .collect::<HashSet<_>>();
=======
    fn is_field_authorized(&mut self, field: &schema::FieldDefinition) -> bool {
        let field_policies =
            policy_argument(field.directives.get(POLICY_DIRECTIVE_NAME)).collect::<HashSet<_>>();
>>>>>>> cd5e0e2e

        // The field is authorized if any of the policies succeeds
        if !field_policies.is_empty()
            && self
                .request_policies
                .intersection(&field_policies)
                .next()
                .is_none()
        {
            return false;
        }

        if let Some(ty) = self.schema.types.get(field.ty.inner_named_type()) {
            self.is_type_authorized(ty)
        } else {
            false
        }
    }

<<<<<<< HEAD
    fn is_type_authorized(&self, ty: &TypeDefinition) -> bool {
        let type_policies = policy_argument(ty.directive_by_name(&self.policy_directive_name))
            .cloned()
            .collect::<HashSet<_>>();
=======
    fn is_type_authorized(&self, ty: &schema::ExtendedType) -> bool {
        let type_policies =
            policy_argument(ty.directives().get(POLICY_DIRECTIVE_NAME)).collect::<HashSet<_>>();
>>>>>>> cd5e0e2e
        // The field is authorized if any of the policies succeeds
        type_policies.is_empty()
            || self
                .request_policies
                .intersection(&type_policies)
                .next()
                .is_some()
    }

    fn implementors_with_different_requirements(
        &self,
        field_def: &ast::FieldDefinition,
        node: &ast::Field,
    ) -> bool {
        // if all selections under the interface field are fragments with type conditions
        // then we don't need to check that they have the same authorization requirements
        if node.selection_set.iter().all(|sel| {
            matches!(
                sel,
                ast::Selection::FragmentSpread(_) | ast::Selection::InlineFragment(_)
            )
        }) {
            return false;
        }

        let type_name = field_def.ty.inner_named_type();
        if let Some(type_definition) = self.schema.types.get(type_name) {
            if self.implementors_with_different_type_requirements(type_name, type_definition) {
                return true;
            }
        }
        false
    }

    fn implementors_with_different_type_requirements(
        &self,
        type_name: &str,
        t: &schema::ExtendedType,
    ) -> bool {
        if t.is_interface() {
            let mut policies: Option<Vec<String>> = None;

            for ty in self
                .implementers_map
                .get(type_name)
                .into_iter()
                .flatten()
                .filter_map(|ty| self.schema.types.get(ty))
            {
                // aggregate the list of scope sets
                // we transform to a common representation of sorted vectors because the element order
                // of hashsets is not stable
                let field_policies = ty
<<<<<<< HEAD
                    .directive_by_name(&self.policy_directive_name)
=======
                    .directives()
                    .get(POLICY_DIRECTIVE_NAME)
>>>>>>> cd5e0e2e
                    .map(|directive| {
                        let mut v = policy_argument(Some(directive)).collect::<Vec<_>>();
                        v.sort();
                        v
                    })
                    .unwrap_or_default();

                match &policies {
                    None => policies = Some(field_policies),
                    Some(other_policies) => {
                        if field_policies != *other_policies {
                            return true;
                        }
                    }
                }
            }
        }

        false
    }

    fn implementors_with_different_field_requirements(
        &self,
        parent_type: &str,
        field: &ast::Field,
    ) -> bool {
        if let Some(t) = self.schema.types.get(parent_type) {
            if t.is_interface() {
                let mut policies: Option<Vec<String>> = None;

                for ty in self.implementers_map.get(parent_type).into_iter().flatten() {
                    if let Ok(f) = self.schema.type_field(ty, &field.name) {
                        // aggregate the list of scope sets
                        // we transform to a common representation of sorted vectors because the element order
                        // of hashsets is not stable
                        let field_policies = f
<<<<<<< HEAD
                            .directive_by_name(&self.policy_directive_name)
=======
                            .directives
                            .get(POLICY_DIRECTIVE_NAME)
>>>>>>> cd5e0e2e
                            .map(|directive| {
                                let mut v = policy_argument(Some(directive)).collect::<Vec<_>>();
                                v.sort();
                                v
                            })
                            .unwrap_or_default();

                        match &policies {
                            None => policies = Some(field_policies),
                            Some(other_policies) => {
                                if field_policies != *other_policies {
                                    return true;
                                }
                            }
                        }
                    }
                }
            }
        }
        false
    }
}

impl<'a> transform::Visitor for PolicyFilteringVisitor<'a> {
    fn operation(
        &mut self,
<<<<<<< HEAD
        node: &hir::OperationDefinition,
    ) -> Result<Option<apollo_encoder::OperationDefinition>, BoxError> {
        let is_authorized = if let Some(ty) = node.object_type(&self.compiler.db) {
            match ty.directive_by_name(&self.policy_directive_name) {
=======
        root_type: &str,
        node: &ast::OperationDefinition,
    ) -> Result<Option<ast::OperationDefinition>, BoxError> {
        let is_authorized = if let Some(ty) = self.schema.get_object(root_type) {
            match ty.directives.get(POLICY_DIRECTIVE_NAME) {
>>>>>>> cd5e0e2e
                None => true,
                Some(directive) => {
                    let type_policies = policy_argument(Some(directive)).collect::<HashSet<_>>();
                    // The field is authorized if any of the policies succeeds
                    type_policies.is_empty()
                        || self
                            .request_policies
                            .intersection(&type_policies)
                            .next()
                            .is_some()
                }
            }
        } else {
            false
        };

        if is_authorized {
            transform::operation(self, root_type, node)
        } else {
            self.unauthorized_paths.push(self.current_path.clone());
            self.query_requires_policies = true;
            Ok(None)
        }
    }

    fn field(
        &mut self,
        parent_type: &str,
        field_def: &ast::FieldDefinition,
        node: &ast::Field,
    ) -> Result<Option<ast::Field>, BoxError> {
        let field_name = &node.name;
        let is_field_list = field_def.ty.is_list();

        let is_authorized = self.is_field_authorized(field_def);

        let implementors_with_different_requirements =
            self.implementors_with_different_requirements(field_def, node);

        let implementors_with_different_field_requirements =
            self.implementors_with_different_field_requirements(parent_type, node);

        self.current_path
            .push(PathElement::Key(field_name.as_str().into()));
        if is_field_list {
            self.current_path.push(PathElement::Flatten);
        }

        let res = if is_authorized
            && !implementors_with_different_requirements
            && !implementors_with_different_field_requirements
        {
            transform::field(self, field_def, node)
        } else {
            self.unauthorized_paths.push(self.current_path.clone());
            self.query_requires_policies = true;
            Ok(None)
        };

        if is_field_list {
            self.current_path.pop();
        }
        self.current_path.pop();

        res
    }

    fn fragment_definition(
        &mut self,
        node: &ast::FragmentDefinition,
    ) -> Result<Option<ast::FragmentDefinition>, BoxError> {
        let fragment_is_authorized = self
            .schema
            .types
            .get(&node.type_condition)
            .is_some_and(|ty| self.is_type_authorized(ty));

        if !fragment_is_authorized {
            Ok(None)
        } else {
            transform::fragment_definition(self, node)
        }
    }

    fn fragment_spread(
        &mut self,
        node: &ast::FragmentSpread,
    ) -> Result<Option<ast::FragmentSpread>, BoxError> {
        let condition = &self
            .fragments
            .get(&node.fragment_name)
            .ok_or("MissingFragment")?
            .type_condition;
        self.current_path
            .push(PathElement::Fragment(condition.as_str().into()));

        let fragment_is_authorized = self
            .schema
            .types
            .get(condition)
            .is_some_and(|ty| self.is_type_authorized(ty));

        let res = if !fragment_is_authorized {
            self.query_requires_policies = true;
            self.unauthorized_paths.push(self.current_path.clone());

            Ok(None)
        } else {
            transform::fragment_spread(self, node)
        };

        self.current_path.pop();
        res
    }

    fn inline_fragment(
        &mut self,
        parent_type: &str,
        node: &ast::InlineFragment,
    ) -> Result<Option<ast::InlineFragment>, BoxError> {
        match &node.type_condition {
            None => {
                self.current_path.push(PathElement::Fragment(String::new()));
                let res = transform::inline_fragment(self, parent_type, node);
                self.current_path.pop();
                res
            }
            Some(name) => {
                self.current_path
                    .push(PathElement::Fragment(name.as_str().into()));

                let fragment_is_authorized = self
                    .schema
                    .types
                    .get(name)
                    .is_some_and(|ty| self.is_type_authorized(ty));

                let res = if !fragment_is_authorized {
                    self.query_requires_policies = true;
                    self.unauthorized_paths.push(self.current_path.clone());
                    Ok(None)
                } else {
                    transform::inline_fragment(self, parent_type, node)
                };

                self.current_path.pop();

                res
            }
        }
    }

    fn schema(&self) -> &apollo_compiler::Schema {
        self.schema
    }
}

#[cfg(test)]
mod tests {
    use std::collections::BTreeSet;
    use std::collections::HashSet;

    use apollo_compiler::ast;
    use apollo_compiler::Schema;

    use crate::json_ext::Path;
    use crate::plugins::authorization::policy::PolicyExtractionVisitor;
    use crate::plugins::authorization::policy::PolicyFilteringVisitor;
    use crate::spec::query::transform;
    use crate::spec::query::traverse;

    static BASIC_SCHEMA: &str = r#"
    schema
      @link(url: "https://specs.apollo.dev/link/v1.0")
      @link(url: "https://specs.apollo.dev/join/v0.3", for: EXECUTION)
      @link(url: "https://specs.apollo.dev/policy/v0.1", for: SECURITY)
    {
      query: Query
      mutation: Mutation
    }
    directive @link(url: String, as: String, for: link__Purpose, import: [link__Import]) repeatable on SCHEMA
    directive @policy(policies: [String]) on OBJECT | FIELD_DEFINITION | INTERFACE | SCALAR | ENUM
    scalar link__Import
      enum link__Purpose {
    """
    `SECURITY` features provide metadata necessary to securely resolve fields.
    """
    SECURITY
  
    """
    `EXECUTION` features provide metadata necessary for operation execution.
    """
    EXECUTION
  }

    type Query {
      topProducts: Product
      customer: User
      me: User @policy(policies: ["profile"])
      itf: I
    }

    type Mutation @policy(policies: ["mut"]) {
        ping: User @policy(policies: ["ping"])
        other: String
    }

    interface I {
        id: ID
    }

    type Product {
      type: String
      price(setPrice: Int): Int
      reviews: [Review]
      internal: Internal
      publicReviews: [Review]
    }

    scalar Internal @policy(policies: ["internal"]) @specifiedBy(url: "http///example.com/test")

    type Review @policy(policies: ["review"]) {
        body: String
        author: User
    }

    type User implements I @policy(policies: ["read user"]) {
      id: ID
      name: String @policy(policies: ["read username"])
    }
    "#;

<<<<<<< HEAD
    fn extract(schema: &str, query: &str) -> BTreeSet<String> {
        let mut compiler = ApolloCompiler::new();

        let _schema_id = compiler.add_type_system(schema, "schema.graphql");
        let id = compiler.add_executable(query, "query.graphql");

        let diagnostics = compiler.validate();
        for diagnostic in &diagnostics {
            println!("{diagnostic}");
        }
        assert!(!diagnostics.into_iter().any(|err| err.data.is_error()));

        let mut visitor = PolicyExtractionVisitor::new(&compiler, id).unwrap();
        traverse::document(&mut visitor, id).unwrap();
=======
    fn extract(query: &str) -> BTreeSet<String> {
        let schema = Schema::parse(BASIC_SCHEMA, "schema.graphql");
        let doc = ast::Document::parse(query, "query.graphql");
        schema.validate().unwrap();
        doc.to_executable(&schema).validate(&schema).unwrap();
        let mut visitor = PolicyExtractionVisitor::new(&schema, &doc);
        traverse::document(&mut visitor, &doc).unwrap();
>>>>>>> cd5e0e2e

        visitor.extracted_policies.into_iter().collect()
    }

    #[test]
    fn extract_policies() {
        static QUERY: &str = r#"
        {
            topProducts {
                type
                internal
            }

            me {
                name
            }
        }
        "#;

        let doc = extract(BASIC_SCHEMA, QUERY);
        insta::assert_debug_snapshot!(doc);
    }

    #[track_caller]
<<<<<<< HEAD
    fn filter(schema: &str, query: &str, policies: HashSet<String>) -> (Document, Vec<Path>) {
        let mut compiler = ApolloCompiler::new();

        let _schema_id = compiler.add_type_system(schema, "schema.graphql");
        let file_id = compiler.add_executable(query, "query.graphql");

        let diagnostics = compiler
            .validate()
            .into_iter()
            .filter(|err| err.data.is_error())
            .collect::<Vec<_>>();
        for diagnostic in &diagnostics {
            println!("{diagnostic}");
        }
        assert!(diagnostics.is_empty());

        let mut visitor = PolicyFilteringVisitor::new(&compiler, file_id, policies).unwrap();
=======
    fn filter(schema: &str, query: &str, policies: HashSet<String>) -> (ast::Document, Vec<Path>) {
        let schema = Schema::parse(schema, "schema.graphql");
        let doc = ast::Document::parse(query, "query.graphql");
        schema.validate().unwrap();
        doc.to_executable(&schema).validate(&schema).unwrap();
        let map = schema.implementers_map();
        let mut visitor = PolicyFilteringVisitor::new(&schema, &doc, &map, policies);
>>>>>>> cd5e0e2e
        (
            transform::document(&mut visitor, &doc).unwrap(),
            visitor.unauthorized_paths,
        )
    }

    struct TestResult<'a> {
        query: &'a str,
        extracted_policies: &'a BTreeSet<String>,
        result: apollo_encoder::Document,
        successful_policies: Vec<String>,
        paths: Vec<Path>,
    }

    impl<'a> std::fmt::Display for TestResult<'a> {
        fn fmt(&self, f: &mut std::fmt::Formatter<'_>) -> std::fmt::Result {
            write!(
                f,
                "query:\n{}\nextracted_policies: {:?}\nsuccessful policies: {:?}\nfiltered:\n{}\npaths: {:?}",
                self.query,
                self.extracted_policies,
                self.successful_policies,
                self.result,
                self.paths.iter().map(|p| p.to_string()).collect::<Vec<_>>()
            )
        }
    }

    #[test]
    fn filter_basic_query() {
        static QUERY: &str = r#"
        {
            topProducts {
                type
                internal
            }

            me {
                id
                name
            }
        }
        "#;

        let extracted_policies = extract(BASIC_SCHEMA, QUERY);
        let (doc, paths) = filter(BASIC_SCHEMA, QUERY, HashSet::new());
        insta::assert_display_snapshot!(TestResult {
            query: QUERY,
            extracted_policies: &extracted_policies,
            successful_policies: Vec::new(),
            result: doc,
            paths
        });

        let (doc, paths) = filter(
            BASIC_SCHEMA,
            QUERY,
            ["profile".to_string(), "internal".to_string()]
                .into_iter()
                .collect(),
        );
        insta::assert_display_snapshot!(TestResult {
            query: QUERY,
            extracted_policies: &extracted_policies,
            successful_policies: ["profile".to_string(), "internal".to_string()]
                .into_iter()
                .collect(),
            result: doc,
            paths
        });

        let (doc, paths) = filter(
            BASIC_SCHEMA,
            QUERY,
            [
                "profile".to_string(),
                "read user".to_string(),
                "internal".to_string(),
            ]
            .into_iter()
            .collect(),
        );
        insta::assert_display_snapshot!(TestResult {
            query: QUERY,
            extracted_policies: &extracted_policies,
            successful_policies: [
                "profile".to_string(),
                "read user".to_string(),
                "internal".to_string()
            ]
            .into_iter()
            .collect(),
            result: doc,
            paths
        });

        let (doc, paths) = filter(
            BASIC_SCHEMA,
            QUERY,
            [
                "profile".to_string(),
                "read user".to_string(),
                "read username".to_string(),
            ]
            .into_iter()
            .collect(),
        );
        insta::assert_display_snapshot!(TestResult {
            query: QUERY,
            extracted_policies: &extracted_policies,
            successful_policies: [
                "profile".to_string(),
                "read user".to_string(),
                "read username".to_string(),
            ]
            .into_iter()
            .collect(),
            result: doc,
            paths
        });
    }

    #[test]
    fn mutation() {
        static QUERY: &str = r#"
        mutation {
            ping {
                name
            }
            other
        }
        "#;

        let extracted_policies = extract(BASIC_SCHEMA, QUERY);
        let (doc, paths) = filter(BASIC_SCHEMA, QUERY, HashSet::new());

        insta::assert_display_snapshot!(TestResult {
            query: QUERY,
            extracted_policies: &extracted_policies,
            successful_policies: Vec::new(),
            result: doc,
            paths
        });
    }

    #[test]
    fn query_field() {
        static QUERY: &str = r#"
        query {
            topProducts {
                type
            }

            me {
                name
            }
        }
        "#;

        let extracted_policies = extract(BASIC_SCHEMA, QUERY);
        let (doc, paths) = filter(BASIC_SCHEMA, QUERY, HashSet::new());

        insta::assert_display_snapshot!(TestResult {
            query: QUERY,
            extracted_policies: &extracted_policies,
            successful_policies: Vec::new(),
            result: doc,
            paths
        });
    }

    #[test]
    fn query_field_alias() {
        static QUERY: &str = r#"
        query {
            topProducts {
                type
            }

            moi: me {
                name
            }
        }
        "#;

        let extracted_policies = extract(BASIC_SCHEMA, QUERY);
        let (doc, paths) = filter(BASIC_SCHEMA, QUERY, HashSet::new());
        insta::assert_display_snapshot!(TestResult {
            query: QUERY,
            extracted_policies: &extracted_policies,
            successful_policies: Vec::new(),
            result: doc,
            paths
        });
    }

    #[test]
    fn scalar() {
        static QUERY: &str = r#"
        query {
            topProducts {
                type
                internal
            }
        }
        "#;

        let extracted_policies = extract(BASIC_SCHEMA, QUERY);
        let (doc, paths) = filter(BASIC_SCHEMA, QUERY, HashSet::new());
        insta::assert_display_snapshot!(TestResult {
            query: QUERY,
            extracted_policies: &extracted_policies,
            successful_policies: Vec::new(),
            result: doc,
            paths
        });
    }

    #[test]
    fn array() {
        static QUERY: &str = r#"
        query {
            topProducts {
                type
                publicReviews {
                    body
                    author {
                        name
                    }
                }
            }
        }
        "#;

        let extracted_policies = extract(BASIC_SCHEMA, QUERY);
        let (doc, paths) = filter(BASIC_SCHEMA, QUERY, HashSet::new());
        insta::assert_display_snapshot!(TestResult {
            query: QUERY,
            extracted_policies: &extracted_policies,
            successful_policies: Vec::new(),
            result: doc,
            paths
        });
    }

    #[test]
    fn interface_inline_fragment() {
        static QUERY: &str = r#"
        query {
            topProducts {
                type
            }
            itf {
                id
                ... on User {
                    name
                }
            }
        }
        "#;

        let extracted_policies = extract(BASIC_SCHEMA, QUERY);
        let (doc, paths) = filter(BASIC_SCHEMA, QUERY, HashSet::new());
        insta::assert_display_snapshot!(TestResult {
            query: QUERY,
            extracted_policies: &extracted_policies,
            successful_policies: Vec::new(),
            result: doc,
            paths
        });
    }

    #[test]
    fn interface_fragment() {
        static QUERY: &str = r#"
        query {
            topProducts {
                type
            }
            itf {
                id
                ...F
            }
        }

        fragment F on User {
            name
        }
        "#;

        let extracted_policies = extract(BASIC_SCHEMA, QUERY);
        let (doc, paths) = filter(BASIC_SCHEMA, QUERY, HashSet::new());
        insta::assert_display_snapshot!(TestResult {
            query: QUERY,
            extracted_policies: &extracted_policies,
            successful_policies: Vec::new(),
            result: doc,
            paths
        });

        let (doc, paths) = filter(
            BASIC_SCHEMA,
            QUERY,
            ["read user".to_string(), "read username".to_string()]
                .into_iter()
                .collect(),
        );
        insta::assert_display_snapshot!(TestResult {
            query: QUERY,
            extracted_policies: &extracted_policies,
            successful_policies: ["read user".to_string(), "read username".to_string()]
                .into_iter()
                .collect(),
            result: doc,
            paths
        });
    }

    static INTERFACE_SCHEMA: &str = r#"
    schema
      @link(url: "https://specs.apollo.dev/link/v1.0")
      @link(url: "https://specs.apollo.dev/join/v0.3", for: EXECUTION)
      @link(url: "https://specs.apollo.dev/policy/v0.1", for: SECURITY)
    {
      query: Query
    }
    directive @link(url: String, as: String, for: link__Purpose, import: [link__Import]) repeatable on SCHEMA
    directive @policy(policies: [String]) on OBJECT | FIELD_DEFINITION | INTERFACE | SCALAR | ENUM
    directive @defer on INLINE_FRAGMENT | FRAGMENT_SPREAD
    scalar link__Import
      enum link__Purpose {
    """
    `SECURITY` features provide metadata necessary to securely resolve fields.
    """
    SECURITY
  
    """
    `EXECUTION` features provide metadata necessary for operation execution.
    """
    EXECUTION
  }

    type Query {
        test: String
        itf: I!
    }
    interface I @policy(policies: ["itf"]) {
        id: ID
    }
    type A implements I @policy(policies: ["a"]) {
        id: ID
        a: String
    }
    type B implements I @policy(policies: ["b"]) {
        id: ID
        b: String
    }
    "#;

    #[test]
    fn interface_type() {
        static QUERY: &str = r#"
        query {
            test
            itf {
                id
            }
        }
        "#;

        let extracted_policies = extract(INTERFACE_SCHEMA, QUERY);
        let (doc, paths) = filter(INTERFACE_SCHEMA, QUERY, HashSet::new());
        insta::assert_display_snapshot!(TestResult {
            query: QUERY,
            extracted_policies: &extracted_policies,
            successful_policies: Vec::new(),
            result: doc,
            paths
        });

        let (doc, paths) = filter(
            INTERFACE_SCHEMA,
            QUERY,
            ["itf".to_string()].into_iter().collect(),
        );
        insta::assert_display_snapshot!(TestResult {
            query: QUERY,
            extracted_policies: &extracted_policies,
            successful_policies: ["itf".to_string()].into_iter().collect(),
            result: doc,
            paths
        });

        static QUERY2: &str = r#"
        query {
            test
            itf {
                ... on A {
                    id
                }
                ... on B {
                    id
                }
            }
        }
        "#;

        let extracted_policies = extract(INTERFACE_SCHEMA, QUERY2);
        let (doc, paths) = filter(INTERFACE_SCHEMA, QUERY2, HashSet::new());
        insta::assert_display_snapshot!(TestResult {
            query: QUERY2,
            extracted_policies: &extracted_policies,
            successful_policies: Vec::new(),
            result: doc,
            paths
        });

        let (doc, paths) = filter(
            INTERFACE_SCHEMA,
            QUERY2,
            ["itf".to_string()].into_iter().collect(),
        );
        insta::assert_display_snapshot!(TestResult {
            query: QUERY2,
            extracted_policies: &extracted_policies,
            successful_policies: ["itf".to_string()].into_iter().collect(),
            result: doc,
            paths
        });

        let (doc, paths) = filter(
            INTERFACE_SCHEMA,
            QUERY2,
            ["itf".to_string(), "a".to_string()].into_iter().collect(),
        );
        insta::assert_display_snapshot!(TestResult {
            query: QUERY2,
            extracted_policies: &extracted_policies,
            successful_policies: ["itf".to_string(), "a".to_string()].into_iter().collect(),
            result: doc,
            paths
        });
    }

    static INTERFACE_FIELD_SCHEMA: &str = r#"
    schema
      @link(url: "https://specs.apollo.dev/link/v1.0")
      @link(url: "https://specs.apollo.dev/join/v0.3", for: EXECUTION)
      @link(url: "https://specs.apollo.dev/policy/v0.1", for: SECURITY)
    {
      query: Query
    }
    directive @link(url: String, as: String, for: link__Purpose, import: [link__Import]) repeatable on SCHEMA
    directive @policy(policies: [String]) on OBJECT | FIELD_DEFINITION | INTERFACE | SCALAR | ENUM
    directive @defer on INLINE_FRAGMENT | FRAGMENT_SPREAD
    scalar link__Import
      enum link__Purpose {
    """
    `SECURITY` features provide metadata necessary to securely resolve fields.
    """
    SECURITY
  
    """
    `EXECUTION` features provide metadata necessary for operation execution.
    """
    EXECUTION
  }

    type Query {
        test: String
        itf: I!
    }
    interface I {
        id: ID
        other: String
    }
    type A implements I {
        id: ID @policy(policies: ["a"])
        other: String
        a: String
    }
    type B implements I {
        id: ID @policy(policies: ["b"])
        other: String
        b: String
    }
    "#;

    #[test]
    fn interface_field() {
        static QUERY: &str = r#"
        query {
            test
            itf {
                id
                other
            }
        }
        "#;

        let extracted_policies = extract(INTERFACE_FIELD_SCHEMA, QUERY);
        let (doc, paths) = filter(INTERFACE_FIELD_SCHEMA, QUERY, HashSet::new());
        insta::assert_display_snapshot!(TestResult {
            query: QUERY,
            extracted_policies: &extracted_policies,
            successful_policies: Vec::new(),
            result: doc,
            paths
        });

        static QUERY2: &str = r#"
        query {
            test
            itf {
                ... on A {
                    id
                    other
                }
                ... on B {
                    id
                    other
                }
            }
        }
        "#;

        let extracted_policies = extract(INTERFACE_FIELD_SCHEMA, QUERY2);
        let (doc, paths) = filter(INTERFACE_FIELD_SCHEMA, QUERY2, HashSet::new());
        insta::assert_display_snapshot!(TestResult {
            query: QUERY2,
            extracted_policies: &extracted_policies,
            successful_policies: Vec::new(),
            result: doc,
            paths
        });
    }

    #[test]
    fn union() {
        static UNION_MEMBERS_SCHEMA: &str = r#"
        schema
          @link(url: "https://specs.apollo.dev/link/v1.0")
          @link(url: "https://specs.apollo.dev/join/v0.3", for: EXECUTION)
          @link(url: "https://specs.apollo.dev/policy/v0.1", for: SECURITY)
        {
          query: Query
        }
        directive @link(url: String, as: String, for: link__Purpose, import: [link__Import]) repeatable on SCHEMA
        directive @policy(policies: [String]) on OBJECT | FIELD_DEFINITION | INTERFACE | SCALAR | ENUM
        directive @defer on INLINE_FRAGMENT | FRAGMENT_SPREAD
        scalar link__Import
          enum link__Purpose {
    """
    `SECURITY` features provide metadata necessary to securely resolve fields.
    """
    SECURITY
  
    """
    `EXECUTION` features provide metadata necessary for operation execution.
    """
    EXECUTION
  }

        type Query {
            test: String
            uni: I!
        }
        union I = A | B
        type A @policy(policies: ["a"]) {
            id: ID
        }
        type B @policy(policies: ["b"]) {
            id: ID
        }
        "#;

        static QUERY: &str = r#"
        query {
            test
            uni {
                ... on A {
                    id
                }
                ... on B {
                    id
                }
            }
        }
        "#;

        let extracted_policies = extract(UNION_MEMBERS_SCHEMA, QUERY);
        let (doc, paths) = filter(
            UNION_MEMBERS_SCHEMA,
            QUERY,
            ["a".to_string()].into_iter().collect(),
        );
        insta::assert_display_snapshot!(TestResult {
            query: QUERY,
            extracted_policies: &extracted_policies,
            successful_policies: ["a".to_string()].into_iter().collect(),
            result: doc,
            paths
        });
    }

    static RENAMED_SCHEMA: &str = r#"
      schema
        @link(url: "https://specs.apollo.dev/link/v1.0")
        @link(url: "https://specs.apollo.dev/join/v0.3", for: EXECUTION)
        @link(url: "https://specs.apollo.dev/policy/v0.1", as: "policies" for: SECURITY)
      {
          query: Query
          mutation: Mutation
      }
      directive @link(url: String, as: String, for: link__Purpose, import: [link__Import]) repeatable on SCHEMA
      directive @policies(policies: [String!]!) on OBJECT | FIELD_DEFINITION | INTERFACE | SCALAR | ENUM
      scalar link__Import
        enum link__Purpose {
      """
      `SECURITY` features provide metadata necessary to securely resolve fields.
      """
      SECURITY

      """
      `EXECUTION` features provide metadata necessary for operation execution.
      """
      EXECUTION
    }

      type Query {
        topProducts: Product
        customer: User
        me: User @policies(policies: ["profile"])
        itf: I
      }
      type Mutation @policies(policies: ["mut"]) {
          ping: User @policies(policies: ["ping"])
          other: String
      }
      interface I {
          id: ID
      }
      type Product {
        type: String
        price(setPrice: Int): Int
        reviews: [Review]
        internal: Internal
        publicReviews: [Review]
      }
      scalar Internal @policies(policies: ["internal", "test"]) @specifiedBy(url: "http///example.com/test")
      type Review @policies(policies: ["review"]) {
          body: String
          author: User
      }
      type User implements I @policies(policies: ["read:user"]) {
        id: ID
        name: String @policies(policies: ["read:username"])
      }
      "#;

    #[test]
    fn renamed_directive() {
        static QUERY: &str = r#"
          query {
              topProducts {
                  type
              }
              me {
                  name
              }
          }
          "#;

        let extracted_policies = extract(RENAMED_SCHEMA, QUERY);
        let (doc, paths) = filter(RENAMED_SCHEMA, QUERY, HashSet::new());

        insta::assert_display_snapshot!(TestResult {
            query: QUERY,
            extracted_policies: &extracted_policies,
            successful_policies: Vec::new(),
            result: doc,
            paths
        });
    }
}<|MERGE_RESOLUTION|>--- conflicted
+++ resolved
@@ -31,20 +31,13 @@
 
 impl<'a> PolicyExtractionVisitor<'a> {
     #[allow(dead_code)]
-<<<<<<< HEAD
-    pub(crate) fn new(compiler: &'a ApolloCompiler, file_id: FileId) -> Option<Self> {
+    pub(crate) fn new(schema: &'a schema::Schema, executable: &'a ast::Document) -> Option<Self> {
         Some(Self {
-            compiler,
-            file_id,
-=======
-    pub(crate) fn new(schema: &'a schema::Schema, executable: &'a ast::Document) -> Self {
-        Self {
             schema,
             fragments: transform::collect_fragments(executable),
->>>>>>> cd5e0e2e
             extracted_policies: HashSet::new(),
             policy_directive_name: Schema::directive_name(
-                compiler,
+                schema,
                 POLICY_SPEC_URL,
                 POLICY_DIRECTIVE_NAME,
             )?,
@@ -52,12 +45,9 @@
     }
 
     fn get_policies_from_field(&mut self, field: &schema::FieldDefinition) {
-        self.extracted_policies
-<<<<<<< HEAD
-            .extend(policy_argument(field.directive_by_name(&self.policy_directive_name)).cloned());
-=======
-            .extend(policy_argument(field.directives.get(POLICY_DIRECTIVE_NAME)));
->>>>>>> cd5e0e2e
+        self.extracted_policies.extend(policy_argument(
+            field.directives.get(&self.policy_directive_name),
+        ));
 
         if let Some(ty) = self.schema.types.get(field.ty.inner_named_type()) {
             self.get_policies_from_type(ty)
@@ -65,12 +55,9 @@
     }
 
     fn get_policies_from_type(&mut self, ty: &schema::ExtendedType) {
-        self.extracted_policies
-<<<<<<< HEAD
-            .extend(policy_argument(ty.directive_by_name(&self.policy_directive_name)).cloned());
-=======
-            .extend(policy_argument(ty.directives().get(POLICY_DIRECTIVE_NAME)));
->>>>>>> cd5e0e2e
+        self.extracted_policies.extend(policy_argument(
+            ty.directives().get(&self.policy_directive_name),
+        ));
     }
 }
 
@@ -86,26 +73,15 @@
 }
 
 impl<'a> traverse::Visitor for PolicyExtractionVisitor<'a> {
-<<<<<<< HEAD
-    fn compiler(&self) -> &ApolloCompiler {
-        self.compiler
-    }
-
-    fn operation(&mut self, node: &hir::OperationDefinition) -> Result<(), BoxError> {
-        if let Some(ty) = node.object_type(&self.compiler.db) {
-            self.extracted_policies.extend(
-                policy_argument(ty.directive_by_name(&self.policy_directive_name)).cloned(),
-            );
-=======
     fn operation(
         &mut self,
         root_type: &str,
         node: &ast::OperationDefinition,
     ) -> Result<(), BoxError> {
         if let Some(ty) = self.schema.types.get(root_type) {
-            self.extracted_policies
-                .extend(policy_argument(ty.directives().get(POLICY_DIRECTIVE_NAME)));
->>>>>>> cd5e0e2e
+            self.extracted_policies.extend(policy_argument(
+                ty.directives().get(&self.policy_directive_name),
+            ));
         }
 
         traverse::operation(self, root_type, node)
@@ -177,40 +153,26 @@
         executable: &'a ast::Document,
         implementers_map: &'a HashMap<Name, HashSet<Name>>,
         successful_policies: HashSet<String>,
-<<<<<<< HEAD
     ) -> Option<Self> {
         Some(Self {
-            compiler,
-            file_id,
-=======
-    ) -> Self {
-        Self {
             schema,
             fragments: transform::collect_fragments(executable),
             implementers_map,
->>>>>>> cd5e0e2e
             request_policies: successful_policies,
             query_requires_policies: false,
             unauthorized_paths: vec![],
             current_path: Path::default(),
             policy_directive_name: Schema::directive_name(
-                compiler,
+                schema,
                 POLICY_SPEC_URL,
                 POLICY_DIRECTIVE_NAME,
             )?,
         })
     }
 
-<<<<<<< HEAD
-    fn is_field_authorized(&mut self, field: &FieldDefinition) -> bool {
-        let field_policies = policy_argument(field.directive_by_name(&self.policy_directive_name))
-            .cloned()
+    fn is_field_authorized(&mut self, field: &schema::FieldDefinition) -> bool {
+        let field_policies = policy_argument(field.directives.get(&self.policy_directive_name))
             .collect::<HashSet<_>>();
-=======
-    fn is_field_authorized(&mut self, field: &schema::FieldDefinition) -> bool {
-        let field_policies =
-            policy_argument(field.directives.get(POLICY_DIRECTIVE_NAME)).collect::<HashSet<_>>();
->>>>>>> cd5e0e2e
 
         // The field is authorized if any of the policies succeeds
         if !field_policies.is_empty()
@@ -230,16 +192,9 @@
         }
     }
 
-<<<<<<< HEAD
-    fn is_type_authorized(&self, ty: &TypeDefinition) -> bool {
-        let type_policies = policy_argument(ty.directive_by_name(&self.policy_directive_name))
-            .cloned()
+    fn is_type_authorized(&self, ty: &schema::ExtendedType) -> bool {
+        let type_policies = policy_argument(ty.directives().get(&self.policy_directive_name))
             .collect::<HashSet<_>>();
-=======
-    fn is_type_authorized(&self, ty: &schema::ExtendedType) -> bool {
-        let type_policies =
-            policy_argument(ty.directives().get(POLICY_DIRECTIVE_NAME)).collect::<HashSet<_>>();
->>>>>>> cd5e0e2e
         // The field is authorized if any of the policies succeeds
         type_policies.is_empty()
             || self
@@ -293,12 +248,8 @@
                 // we transform to a common representation of sorted vectors because the element order
                 // of hashsets is not stable
                 let field_policies = ty
-<<<<<<< HEAD
-                    .directive_by_name(&self.policy_directive_name)
-=======
                     .directives()
-                    .get(POLICY_DIRECTIVE_NAME)
->>>>>>> cd5e0e2e
+                    .get(&self.policy_directive_name)
                     .map(|directive| {
                         let mut v = policy_argument(Some(directive)).collect::<Vec<_>>();
                         v.sort();
@@ -335,12 +286,8 @@
                         // we transform to a common representation of sorted vectors because the element order
                         // of hashsets is not stable
                         let field_policies = f
-<<<<<<< HEAD
-                            .directive_by_name(&self.policy_directive_name)
-=======
                             .directives
-                            .get(POLICY_DIRECTIVE_NAME)
->>>>>>> cd5e0e2e
+                            .get(&self.policy_directive_name)
                             .map(|directive| {
                                 let mut v = policy_argument(Some(directive)).collect::<Vec<_>>();
                                 v.sort();
@@ -367,18 +314,11 @@
 impl<'a> transform::Visitor for PolicyFilteringVisitor<'a> {
     fn operation(
         &mut self,
-<<<<<<< HEAD
-        node: &hir::OperationDefinition,
-    ) -> Result<Option<apollo_encoder::OperationDefinition>, BoxError> {
-        let is_authorized = if let Some(ty) = node.object_type(&self.compiler.db) {
-            match ty.directive_by_name(&self.policy_directive_name) {
-=======
         root_type: &str,
         node: &ast::OperationDefinition,
     ) -> Result<Option<ast::OperationDefinition>, BoxError> {
         let is_authorized = if let Some(ty) = self.schema.get_object(root_type) {
-            match ty.directives.get(POLICY_DIRECTIVE_NAME) {
->>>>>>> cd5e0e2e
+            match ty.directives.get(&self.policy_directive_name) {
                 None => true,
                 Some(directive) => {
                     let type_policies = policy_argument(Some(directive)).collect::<HashSet<_>>();
@@ -542,6 +482,7 @@
     use std::collections::HashSet;
 
     use apollo_compiler::ast;
+    use apollo_compiler::ast::Document;
     use apollo_compiler::Schema;
 
     use crate::json_ext::Path;
@@ -611,30 +552,13 @@
     }
     "#;
 
-<<<<<<< HEAD
     fn extract(schema: &str, query: &str) -> BTreeSet<String> {
-        let mut compiler = ApolloCompiler::new();
-
-        let _schema_id = compiler.add_type_system(schema, "schema.graphql");
-        let id = compiler.add_executable(query, "query.graphql");
-
-        let diagnostics = compiler.validate();
-        for diagnostic in &diagnostics {
-            println!("{diagnostic}");
-        }
-        assert!(!diagnostics.into_iter().any(|err| err.data.is_error()));
-
-        let mut visitor = PolicyExtractionVisitor::new(&compiler, id).unwrap();
-        traverse::document(&mut visitor, id).unwrap();
-=======
-    fn extract(query: &str) -> BTreeSet<String> {
-        let schema = Schema::parse(BASIC_SCHEMA, "schema.graphql");
+        let schema = Schema::parse(schema, "schema.graphql");
         let doc = ast::Document::parse(query, "query.graphql");
         schema.validate().unwrap();
         doc.to_executable(&schema).validate(&schema).unwrap();
-        let mut visitor = PolicyExtractionVisitor::new(&schema, &doc);
+        let mut visitor = PolicyExtractionVisitor::new(&schema, &doc).unwrap();
         traverse::document(&mut visitor, &doc).unwrap();
->>>>>>> cd5e0e2e
 
         visitor.extracted_policies.into_iter().collect()
     }
@@ -659,33 +583,13 @@
     }
 
     #[track_caller]
-<<<<<<< HEAD
-    fn filter(schema: &str, query: &str, policies: HashSet<String>) -> (Document, Vec<Path>) {
-        let mut compiler = ApolloCompiler::new();
-
-        let _schema_id = compiler.add_type_system(schema, "schema.graphql");
-        let file_id = compiler.add_executable(query, "query.graphql");
-
-        let diagnostics = compiler
-            .validate()
-            .into_iter()
-            .filter(|err| err.data.is_error())
-            .collect::<Vec<_>>();
-        for diagnostic in &diagnostics {
-            println!("{diagnostic}");
-        }
-        assert!(diagnostics.is_empty());
-
-        let mut visitor = PolicyFilteringVisitor::new(&compiler, file_id, policies).unwrap();
-=======
     fn filter(schema: &str, query: &str, policies: HashSet<String>) -> (ast::Document, Vec<Path>) {
         let schema = Schema::parse(schema, "schema.graphql");
         let doc = ast::Document::parse(query, "query.graphql");
         schema.validate().unwrap();
         doc.to_executable(&schema).validate(&schema).unwrap();
         let map = schema.implementers_map();
-        let mut visitor = PolicyFilteringVisitor::new(&schema, &doc, &map, policies);
->>>>>>> cd5e0e2e
+        let mut visitor = PolicyFilteringVisitor::new(&schema, &doc, &map, policies).unwrap();
         (
             transform::document(&mut visitor, &doc).unwrap(),
             visitor.unauthorized_paths,
@@ -695,7 +599,7 @@
     struct TestResult<'a> {
         query: &'a str,
         extracted_policies: &'a BTreeSet<String>,
-        result: apollo_encoder::Document,
+        result: Document,
         successful_policies: Vec<String>,
         paths: Vec<Path>,
     }
