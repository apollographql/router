---
title: Router Instruments
subtitle: Standard metric instruments for the router's request lifecycle
description: Reference of standard metric instruments for the request lifecycle of GraphOS Router and Apollo Router Core. Consumable via the router's metrics exporters.
---

## Standard metric instruments

GraphOS Router and Apollo Router Core provide a set of non-configurable metric instruments that expose detailed information about the router's request lifecycle.

These instruments can be consumed by configuring a [metrics exporter](/router/configuration/telemetry/exporters/metrics/overview).

### GraphQL

- `apollo.router.graphql_error` - counts GraphQL errors in responses, attributes:
  - `code`: error code

### Session

- `apollo.router.session.count.active` - Number of in-flight GraphQL requests

### Cache

- `apollo.router.cache.size` — Number of entries in the cache
- `apollo.router.cache.hit.time` - Time to hit the cache in seconds
- `apollo.router.cache.hit.time.count` - Number of cache hits
- `apollo.router.cache.miss.time` - Time to miss the cache in seconds
- `apollo.router.cache.miss.time.count` - Number of cache misses
- `apollo.router.cache.storage.estimated_size` - The estimated storage size of the cache in bytes (query planner in memory only).

All cache metrics listed above have the following attributes:

- `kind`: the cache being queried (`apq`, `query planner`, `introspection`)
- `storage`: The backend storage of the cache (`memory`, `redis`)

### Coprocessor

- `apollo.router.operations.coprocessor.total` - Total operations with coprocessors enabled.
- `apollo.router.operations.coprocessor.duration` - Time spent waiting for the coprocessor to answer, in seconds.

The coprocessor operations metric has the following attributes:

- `coprocessor.stage`: string (`RouterRequest`, `RouterResponse`, `SubgraphRequest`, `SubgraphResponse`)
- `coprocessor.succeeded`: bool

### Performance

<<<<<<< HEAD
- `apollo_router_schema_load_duration` - Time spent loading the schema in seconds.
=======
- `apollo_router_processing_time` - Time spent processing a request (outside of waiting for external or subgraph requests) in seconds.
- `apollo.router.schema.load.duration` - Time spent loading the schema in seconds.
>>>>>>> 589883ad

### Query planning

- `apollo.router.query_planning.warmup.duration` - Time spent warming up the query planner queries in seconds.
- `apollo.router.query_planning.plan.duration` - Histogram of plan durations isolated to query planning time only.
- `apollo.router.query_planning.total.duration` - Histogram of plan durations including queue time.
- `apollo.router.query_planning.queued` - When the legacy planner is used, a gauge of the number of queued plans requests.
- `apollo.router.query_planning.plan.evaluated_plans` - Histogram of the number of evaluated query plans.
- `apollo.router.v8.heap.used` - heap memory used by V8, in bytes.
- `apollo.router.v8.heap.total` - total heap allocated by V8, in bytes.

### Compute jobs

- `apollo.router.compute_jobs.queued` - A gauge of the number of jobs queued for the thread pool dedicated to CPU-heavy components like GraphQL parsing and validation, and the (new) query planner.

### Uplink

<Tip>

[Learn more about Apollo Uplink.](/federation/managed-federation/uplink/)

</Tip>

- `apollo_router_uplink_fetch_duration_seconds` - Uplink request duration, attributes:
  - `url`: The Uplink URL that was polled
  - `query`: The query that the router sent to Uplink (`SupergraphSdl` or `License`)
  - `kind`: (`new`, `unchanged`, `http_error`, `uplink_error`)
  - `code`: The error code depending on type (if an error occurred)
  - `error`: The error message (if an error occurred)
- `apollo_router_uplink_fetch_count_total`
  - `status`: (`success`, `failure`)
  - `query`: The query that the router sent to Uplink (`SupergraphSdl` or `License`)

<Note>

The initial call to Uplink during router startup is not reflected in metrics.

</Note>

### Subscriptions

<Tip>

[Learn more about subscriptions.](/router/executing-operations/subscription-support/)

</Tip>

- `apollo.router.opened.subscriptions` - Number of different opened subscriptions (not the number of clients with an opened subscriptions in case it's deduplicated)
- `apollo.router.skipped.event.count` - Number of subscription events that has been skipped because too many events have been received from the subgraph but not yet sent to the client.

### Batching

- `apollo.router.operations.batching` - A counter of the number of query batches received by the router.
- `apollo.router.operations.batching.size` - A histogram tracking the number of queries contained within a query batch.

### GraphOS Studio

- `apollo.router.telemetry.studio.reports` - The number of reports submitted to GraphOS Studio by the router.
  - `report.type`: The type of report submitted: "traces" or "metrics"
  - `report.protocol`: Either "apollo" or "otlp", depending on the otlp_tracing_sampler configuration.

### Telemetry

- `apollo.router.telemetry.batch_processor.errors` - The number of errors encountered by exporter batch processors.
  - `name`: One of `apollo-tracing`, `datadog-tracing`, `jaeger-collector`, `otlp-tracing`, `zipkin-tracing`.
  - `error` = One of `channel closed`, `channel full`.<|MERGE_RESOLUTION|>--- conflicted
+++ resolved
@@ -45,12 +45,7 @@
 
 ### Performance
 
-<<<<<<< HEAD
 - `apollo_router_schema_load_duration` - Time spent loading the schema in seconds.
-=======
-- `apollo_router_processing_time` - Time spent processing a request (outside of waiting for external or subgraph requests) in seconds.
-- `apollo.router.schema.load.duration` - Time spent loading the schema in seconds.
->>>>>>> 589883ad
 
 ### Query planning
 
