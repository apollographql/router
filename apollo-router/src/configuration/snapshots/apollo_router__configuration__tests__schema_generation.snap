--- conflicted
+++ resolved
@@ -195,6 +195,15 @@
           "description": "The Apollo Studio endpoint for exporting traces and metrics.",
           "type": "string"
         },
+        "experimental_otlp_metrics_protocol": {
+          "allOf": [
+            {
+              "$ref": "#/definitions/Protocol"
+            }
+          ],
+          "default": "grpc",
+          "description": "OTLP protocol used for OTel metrics.\nNote this is only intended for use in tests."
+        },
         "experimental_otlp_tracing_protocol": {
           "allOf": [
             {
@@ -1647,6 +1656,13 @@
           ],
           "description": "Response caching evaluation metrics"
         },
+        "private_queries_buffer_size": {
+          "default": 2048,
+          "description": "Buffer size for known private queries (default: 2048)",
+          "format": "uint",
+          "minimum": 1,
+          "type": "integer"
+        },
         "subgraph": {
           "allOf": [
             {
@@ -1850,7 +1866,6 @@
           ],
           "type": "object"
         },
-<<<<<<< HEAD
         {
           "additionalProperties": false,
           "properties": {
@@ -1863,15 +1878,6 @@
             "connector_http_method"
           ],
           "type": "object"
-=======
-        "experimental_otlp_metrics_protocol": {
-          "$ref": "#/definitions/Protocol",
-          "description": "#/definitions/Protocol"
-        },
-        "experimental_otlp_tracing_protocol": {
-          "$ref": "#/definitions/Protocol",
-          "description": "#/definitions/Protocol"
->>>>>>> 7b0d1754
         },
         {
           "additionalProperties": false,
@@ -2264,7 +2270,7 @@
       "properties": {
         "allow_any_origin": {
           "default": false,
-          "description": "Set to true to allow any origin.\n\nDefaults to false\nHaving this set to true is the only way to allow Origin: null.",
+          "description": "Set to true to allow any origin. Defaults to false. This is the only way to allow Origin: null.",
           "type": "boolean"
         },
         "allow_credentials": {
@@ -2291,943 +2297,6 @@
             "null"
           ]
         },
-        "match_origins": {
-          "default": null,
-          "description": "`Regex`es you want to match the origins against to determine if they're allowed.\nDefaults to an empty list.\nNote that `origins` will be evaluated before `match_origins`",
-          "items": {
-            "type": "string"
-          },
-          "type": [
-            "array",
-            "null"
-          ]
-        },
-        "max_age": {
-          "default": null,
-          "description": "The `Access-Control-Max-Age` header value in time units",
-          "type": "string"
-        },
-        "methods": {
-          "default": [
-            "GET",
-            "POST",
-            "OPTIONS"
-          ],
-          "description": "Allowed request methods. Defaults to GET, POST, OPTIONS.",
-          "items": {
-            "type": "string"
-          },
-          "type": "array"
-        },
-        "origins": {
-          "default": [
-            "https://studio.apollographql.com"
-          ],
-          "description": "The origin(s) to allow requests from.\nDefaults to `https://studio.apollographql.com/` for Apollo Studio.",
-          "items": {
-            "type": "string"
-          },
-          "type": "array"
-        }
-      },
-      "type": "object"
-    },
-    "CostValue": {
-      "oneOf": [
-        {
-          "const": "estimated",
-          "description": "The estimated cost of the operation using the currently configured cost model",
-          "type": "string"
-        },
-        {
-          "const": "actual",
-          "description": "The actual cost of the operation using the currently configured cost model",
-          "type": "string"
-        },
-        {
-          "const": "delta",
-          "description": "The delta between the estimated and actual cost of the operation using the currently configured cost model",
-          "type": "string"
-        },
-        {
-          "const": "result",
-          "description": "The result of the cost calculation. This is the error code returned by the cost calculation.",
-          "type": "string"
-        }
-      ]
-    },
-    "DatadogConfig": {
-      "additionalProperties": false,
-      "properties": {
-        "batch_processor": {
-          "allOf": [
-            {
-              "$ref": "#/definitions/BatchProcessorConfig"
-            }
-          ],
-          "description": "batch processor configuration"
-        },
-        "enable_span_mapping": {
-          "default": true,
-          "description": "Enable datadog span mapping for span name and resource name.",
-          "type": "boolean"
-        },
-        "enabled": {
-          "description": "Enable datadog",
-          "type": "boolean"
-        },
-        "endpoint": {
-          "allOf": [
-            {
-              "$ref": "#/definitions/UriEndpoint"
-            }
-          ],
-          "description": "The endpoint to send to"
-        },
-        "fixed_span_names": {
-          "default": true,
-          "description": "Fixes the span names, this means that the APM view will show the original span names in the operation dropdown.",
-          "type": "boolean"
-        },
-        "resource_mapping": {
-          "additionalProperties": {
-            "type": "string"
-          },
-          "default": {},
-          "description": "Custom mapping to be used as the resource field in spans, defaults to:\nrouter -> http.route\nsupergraph -> graphql.operation.name\nquery_planning -> graphql.operation.name\nsubgraph -> subgraph.name\nsubgraph_request -> subgraph.name\nhttp_request -> http.route",
-          "type": "object"
-        },
-        "span_metrics": {
-          "additionalProperties": {
-            "type": "boolean"
-          },
-          "default": {
-            "connect": true,
-            "connect_request": true,
-            "execution": true,
-            "http_request": true,
-            "parse_query": true,
-            "query_planning": true,
-            "request": true,
-            "router": true,
-            "subgraph": true,
-            "subgraph_request": true,
-            "supergraph": true
-          },
-          "description": "Which spans will be eligible for span stats to be collected for viewing in the APM view.\nDefaults to true for `request`, `router`, `query_parsing`, `supergraph`, `execution`, `query_planning`, `subgraph`, `subgraph_request`, `connect`, `connect_request` and `http_request`.",
-          "type": "object"
-        }
-      },
-      "required": [
-        "enabled"
-      ],
-      "type": "object"
-    },
-    "DeduplicationConfig": {
-      "additionalProperties": false,
-      "description": "Subscription deduplication configuration",
-      "properties": {
-        "enabled": {
-          "default": true,
-          "description": "Enable subgraph subscription deduplication. When enabled, multiple identical requests to the same subgraph will share one WebSocket connection in passthrough mode.\n(default: true)",
-          "type": "boolean"
-        },
-        "ignored_headers": {
-          "default": [],
-          "description": "List of headers to ignore for deduplication. Even if these headers are different, the subscription request is considered identical.\nFor example, if you forward the \"User-Agent\" header, but the subgraph doesn't depend on the value of that header,\nadding it to this list will let the router dedupe subgraph subscriptions even if the header value is different.",
-          "items": {
-            "type": "string"
-          },
-          "type": "array",
-          "uniqueItems": true
-        }
-      },
-      "type": "object"
-    },
-    "DefaultAttributeRequirementLevel": {
-      "oneOf": [
-        {
-          "const": "none",
-          "description": "No default attributes set on spans, you have to set it one by one in the configuration to enable some attributes",
-          "type": "string"
-        },
-        {
-          "const": "required",
-          "description": "Attributes that are marked as required in otel semantic conventions and apollo documentation will be included (default)",
-          "type": "string"
-        },
-        {
-          "const": "recommended",
-          "description": "Attributes that are marked as required or recommended in otel semantic conventions and apollo documentation will be included",
-          "type": "string"
-        }
-      ]
-    },
-    "DefaultChainConfig": {
-      "additionalProperties": false,
-      "description": "Configuration of the DefaultChainProvider",
-      "properties": {
-        "assume_role": {
-          "anyOf": [
-            {
-              "$ref": "#/definitions/AssumeRoleProvider"
-            },
-            {
-              "type": "null"
-            }
-          ],
-          "description": "Specify assumed role configuration."
-        },
-        "profile_name": {
-          "description": "The profile name used by this provider",
-          "type": [
-            "string",
-            "null"
-          ]
-        },
-        "region": {
-          "description": "The AWS region this chain applies to.",
-          "type": "string"
-        },
-        "service_name": {
-          "description": "The service you're trying to access, eg: \"s3\", \"vpc-lattice-svcs\", etc.",
-          "type": "string"
-        }
-      },
-      "required": [
-        "region",
-        "service_name"
-      ],
-      "type": "object"
-    },
-    "DemandControlConfig": {
-      "additionalProperties": false,
-      "description": "Demand control configuration",
-      "properties": {
-        "enabled": {
-          "description": "Enable demand control",
-          "type": "boolean"
-        },
-        "mode": {
-          "allOf": [
-            {
-              "$ref": "#/definitions/Mode2"
-            }
-          ],
-          "description": "The mode that the demand control plugin should operate in.\n- Measure: The plugin will measure the cost of incoming requests but not reject them.\n- Enforce: The plugin will enforce the cost of incoming requests and reject them if the algorithm indicates that they should be rejected."
-        },
-        "strategy": {
-          "allOf": [
-            {
-              "$ref": "#/definitions/StrategyConfig"
-            }
-          ],
-          "description": "The strategy used to reject requests."
-        }
-      },
-      "required": [
-        "enabled",
-        "mode",
-        "strategy"
-      ],
-      "type": "object"
-    },
-    "Disabled": {
-      "enum": [
-        "disabled"
-      ],
-      "type": "string"
-    },
-    "DisplayTraceIdFormat": {
-      "anyOf": [
-        {
-          "$ref": "#/definitions/TraceIdFormat"
-        },
-        {
-          "type": "boolean"
-        }
-      ]
-    },
-    "DnsResolutionStrategy": {
-      "oneOf": [
-        {
-          "const": "ipv4_only",
-          "description": "Only query for `A` (IPv4) records",
-          "type": "string"
-        },
-        {
-          "const": "ipv6_only",
-          "description": "Only query for `AAAA` (IPv6) records",
-          "type": "string"
-        },
-        {
-          "const": "ipv4_and_ipv6",
-          "description": "Query for both `A` (IPv4) and `AAAA` (IPv6) records in parallel",
-          "type": "string"
-        },
-        {
-          "const": "ipv6_then_ipv4",
-          "description": "Query for `AAAA` (IPv6) records first; if that fails, query for `A` (IPv4) records",
-          "type": "string"
-        },
-<<<<<<< HEAD
-        {
-          "const": "ipv4_then_ipv6",
-          "description": "Default: Query for `A` (IPv4) records first; if that fails, query for `AAAA` (IPv6) records",
-          "type": "string"
-=======
-        "private_queries_buffer_size": {
-          "default": 2048,
-          "description": "Buffer size for known private queries (default: 2048)",
-          "format": "uint",
-          "minimum": 1.0,
-          "type": "integer"
-        },
-        "subgraph": {
-          "$ref": "#/definitions/SubgraphConfiguration_for_Subgraph",
-          "description": "#/definitions/SubgraphConfiguration_for_Subgraph"
->>>>>>> 7b0d1754
-        }
-      ]
-    },
-    "Enabled": {
-      "enum": [
-        "enabled"
-      ],
-      "type": "string"
-    },
-    "EntityType": {
-      "anyOf": [
-        {
-          "$ref": "#/definitions/All"
-        },
-        {
-          "type": "string"
-        }
-      ]
-    },
-    "ErrorConfiguration": {
-      "additionalProperties": false,
-      "properties": {
-        "redact": {
-          "default": true,
-          "description": "Redact subgraph errors to Apollo Studio",
-          "type": "boolean"
-        },
-        "redaction_policy": {
-          "allOf": [
-            {
-              "$ref": "#/definitions/ErrorRedactionPolicy"
-            }
-          ],
-          "description": "Allows additional dimension `extensions.code` to be sent with errors\neven when `redact` is set to `true`.  Has no effect when `redact` is false."
-        },
-        "send": {
-          "default": true,
-          "description": "Send subgraph errors to Apollo Studio",
-          "type": "boolean"
-        }
-      },
-      "type": "object"
-    },
-    "ErrorLocation": {
-      "oneOf": [
-        {
-          "const": "errors",
-          "description": "store authorization errors in the response errors",
-          "type": "string"
-        },
-        {
-          "const": "extensions",
-          "description": "store authorization errors in the response extensions",
-          "type": "string"
-        },
-        {
-          "const": "disabled",
-          "description": "do not add the authorization errors to the GraphQL response",
-          "type": "string"
-        }
-      ]
-    },
-    "ErrorMode": {
-      "anyOf": [
-        {
-          "description": "When `true`, Propagate the original error as is. Otherwise, redact it.",
-          "type": "boolean"
-        },
-        {
-          "description": "Allow specific extension keys with required redact_message",
-          "properties": {
-            "allow_extensions_keys": {
-              "description": "Allow specific extension keys",
-              "items": {
-                "type": "string"
-              },
-              "type": "array"
-            },
-            "redact_message": {
-              "description": "redact error messages for all subgraphs",
-              "type": "boolean"
-            }
-          },
-          "required": [
-            "allow_extensions_keys",
-            "redact_message"
-          ],
-          "type": "object"
-        },
-        {
-          "description": "Deny specific extension keys with required redact_message",
-          "properties": {
-            "deny_extensions_keys": {
-              "description": "Deny specific extension keys",
-              "items": {
-                "type": "string"
-              },
-              "type": "array"
-            },
-            "redact_message": {
-              "description": "redact error messages for all subgraphs",
-              "type": "boolean"
-            }
-          },
-          "required": [
-            "deny_extensions_keys",
-            "redact_message"
-          ],
-          "type": "object"
-        }
-      ]
-    },
-    "ErrorRedactionPolicy": {
-      "description": "Allow some error fields to be send to Apollo Studio even when `redact` is true.",
-      "oneOf": [
-        {
-          "const": "strict",
-          "description": "Applies redaction to all error details.",
-          "type": "string"
-        },
-        {
-          "const": "extended",
-          "description": "Modifies the `redact` setting by excluding the `extensions.code` field in errors from redaction.",
-          "type": "string"
-        }
-      ]
-    },
-    "ErrorRepr": {
-      "oneOf": [
-        {
-          "const": "reason",
-          "description": "The error reason",
-          "type": "string"
-        }
-      ]
-    },
-    "ErrorsConfiguration": {
-      "additionalProperties": false,
-      "properties": {
-        "preview_extended_error_metrics": {
-          "allOf": [
-            {
-              "$ref": "#/definitions/ExtendedErrorMetricsMode"
-            }
-          ],
-          "description": "Send error metrics via OTLP with additional dimensions [`extensions.service`, `extensions.code`]"
-        },
-        "subgraph": {
-          "allOf": [
-            {
-              "$ref": "#/definitions/SubgraphErrorConfig"
-            }
-          ],
-          "description": "Handling of errors coming from subgraph"
-        }
-      },
-      "type": "object"
-    },
-    "Event": {
-      "description": "An event that can be logged as part of a trace.\nThe event has an implicit `type` attribute that matches the name of the event in the yaml\nand a message that can be used to provide additional information.",
-      "properties": {
-        "attributes": {
-          "allOf": [
-            {
-              "$ref": "#/definitions/ExtendedRouterAttributesWithRouterSelector"
-            }
-          ],
-          "description": "The event attributes."
-        },
-        "condition": {
-          "allOf": [
-            {
-              "$ref": "#/definitions/ConditionRouterSelector"
-            }
-          ],
-          "description": "The event conditions."
-        },
-        "level": {
-          "allOf": [
-            {
-              "$ref": "#/definitions/EventLevelConfig"
-            }
-          ],
-          "description": "The log level of the event."
-        },
-        "message": {
-          "description": "The event message.",
-          "type": "string"
-        },
-        "on": {
-          "allOf": [
-            {
-              "$ref": "#/definitions/EventOn"
-            }
-          ],
-          "description": "When to trigger the event."
-        }
-      },
-      "required": [
-        "level",
-        "message",
-        "on"
-      ],
-      "type": "object"
-    },
-    "Event2": {
-      "description": "An event that can be logged as part of a trace.\nThe event has an implicit `type` attribute that matches the name of the event in the yaml\nand a message that can be used to provide additional information.",
-      "properties": {
-        "attributes": {
-          "allOf": [
-            {
-              "$ref": "#/definitions/ExtendedSupergraphAttributesWithSupergraphSelector"
-            }
-          ],
-          "description": "The event attributes."
-        },
-        "condition": {
-          "allOf": [
-            {
-              "$ref": "#/definitions/ConditionSupergraphSelector"
-            }
-          ],
-          "description": "The event conditions."
-        },
-        "level": {
-          "allOf": [
-            {
-              "$ref": "#/definitions/EventLevelConfig"
-            }
-          ],
-          "description": "The log level of the event."
-        },
-        "message": {
-          "description": "The event message.",
-          "type": "string"
-        },
-        "on": {
-          "allOf": [
-            {
-              "$ref": "#/definitions/EventOn"
-            }
-          ],
-          "description": "When to trigger the event."
-        }
-      },
-      "required": [
-        "level",
-        "message",
-        "on"
-      ],
-      "type": "object"
-    },
-    "Event3": {
-      "description": "An event that can be logged as part of a trace.\nThe event has an implicit `type` attribute that matches the name of the event in the yaml\nand a message that can be used to provide additional information.",
-      "properties": {
-        "attributes": {
-          "allOf": [
-            {
-              "$ref": "#/definitions/ExtendedSubgraphAttributesWithSubgraphSelector"
-            }
-          ],
-          "description": "The event attributes."
-        },
-        "condition": {
-          "allOf": [
-            {
-              "$ref": "#/definitions/ConditionSubgraphSelector"
-            }
-          ],
-          "description": "The event conditions."
-        },
-        "level": {
-          "allOf": [
-            {
-              "$ref": "#/definitions/EventLevelConfig"
-            }
-          ],
-          "description": "The log level of the event."
-        },
-        "message": {
-          "description": "The event message.",
-          "type": "string"
-        },
-        "on": {
-          "allOf": [
-            {
-              "$ref": "#/definitions/EventOn"
-            }
-          ],
-          "description": "When to trigger the event."
-        }
-      },
-      "required": [
-        "level",
-        "message",
-        "on"
-      ],
-      "type": "object"
-    },
-    "Event4": {
-      "description": "An event that can be logged as part of a trace.\nThe event has an implicit `type` attribute that matches the name of the event in the yaml\nand a message that can be used to provide additional information.",
-      "properties": {
-        "attributes": {
-          "allOf": [
-            {
-              "$ref": "#/definitions/ExtendedConnectorAttributesWithConnectorSelector"
-            }
-          ],
-          "description": "The event attributes."
-        },
-        "condition": {
-          "allOf": [
-            {
-              "$ref": "#/definitions/ConditionConnectorSelector"
-            }
-          ],
-          "description": "The event conditions."
-        },
-        "level": {
-          "allOf": [
-            {
-              "$ref": "#/definitions/EventLevelConfig"
-            }
-          ],
-          "description": "The log level of the event."
-        },
-        "message": {
-          "description": "The event message.",
-          "type": "string"
-        },
-        "on": {
-          "allOf": [
-            {
-              "$ref": "#/definitions/EventOn"
-            }
-          ],
-          "description": "When to trigger the event."
-        }
-      },
-      "required": [
-        "level",
-        "message",
-        "on"
-      ],
-      "type": "object"
-    },
-    "Event5": {
-      "oneOf": [
-        {
-          "const": "event_duration",
-          "description": "For every supergraph response payload (including subscription events and defer events)",
-          "type": "string"
-        },
-        {
-          "const": "event_unit",
-          "description": "For every supergraph response payload (including subscription events and defer events)",
-          "type": "string"
-        },
-        {
-          "additionalProperties": false,
-          "description": "For every supergraph response payload (including subscription events and defer events)",
-          "properties": {
-            "event_custom": {
-              "$ref": "#/definitions/SupergraphSelector"
-            }
-          },
-          "required": [
-            "event_custom"
-          ],
-          "type": "object"
-        }
-      ]
-    },
-    "EventLevelConfig": {
-      "description": "Log level configuration for events. Use \"off\" to not log the event, or a level name to log the\nevent at that level and above.",
-      "enum": [
-        "info",
-        "warn",
-        "error",
-        "off"
-      ],
-      "type": "string"
-    },
-    "EventOn": {
-      "description": "When to trigger the event.",
-      "oneOf": [
-        {
-          "const": "request",
-          "description": "Log the event on request",
-          "type": "string"
-        },
-        {
-          "const": "response",
-          "description": "Log the event on response",
-          "type": "string"
-        },
-        {
-          "const": "event_response",
-          "description": "Log the event on every chunks in the response",
-          "type": "string"
-        },
-        {
-          "const": "error",
-          "description": "Log the event on error",
-          "type": "string"
-        }
-      ]
-    },
-    "Events": {
-      "additionalProperties": false,
-      "description": "Events are",
-      "properties": {
-        "connector": {
-          "allOf": [
-            {
-              "$ref": "#/definitions/ExtendedConnectorEventsConfigWithEvent"
-            }
-          ],
-          "description": "Connector events"
-        },
-        "router": {
-          "allOf": [
-            {
-              "$ref": "#/definitions/ExtendedRouterEventsConfigWithEvent"
-            }
-          ],
-          "description": "Router service events"
-        },
-        "subgraph": {
-          "allOf": [
-            {
-              "$ref": "#/definitions/ExtendedSubgraphEventsConfigWithEvent"
-            }
-          ],
-          "description": "Supergraph service events"
-        },
-        "supergraph": {
-          "allOf": [
-            {
-              "$ref": "#/definitions/ExtendedSupergraphEventsConfigWithEvent"
-            }
-          ],
-          "description": "Subgraph service events"
-        }
-      },
-      "type": "object"
-    },
-    "ExecutionRequestConf": {
-      "additionalProperties": false,
-      "description": "What information is passed to a router request/response stage",
-      "properties": {
-        "body": {
-          "default": false,
-          "description": "Send the body",
-          "type": "boolean"
-        },
-        "context": {
-          "allOf": [
-            {
-              "$ref": "#/definitions/ContextConf"
-            }
-          ],
-          "description": "Send the context"
-        },
-        "headers": {
-          "default": false,
-          "description": "Send the headers",
-          "type": "boolean"
-        },
-        "method": {
-          "default": false,
-          "description": "Send the method",
-          "type": "boolean"
-        },
-        "query_plan": {
-          "default": false,
-          "description": "Send the query plan",
-          "type": "boolean"
-        },
-        "sdl": {
-          "default": false,
-          "description": "Send the SDL",
-          "type": "boolean"
-        }
-      },
-      "type": "object"
-    },
-    "ExecutionResponseConf": {
-      "additionalProperties": false,
-      "description": "What information is passed to a router request/response stage",
-      "properties": {
-        "body": {
-          "default": false,
-          "description": "Send the body",
-          "type": "boolean"
-        },
-        "context": {
-          "allOf": [
-            {
-              "$ref": "#/definitions/ContextConf"
-            }
-          ],
-          "description": "Send the context"
-        },
-        "headers": {
-          "default": false,
-          "description": "Send the headers",
-          "type": "boolean"
-        },
-        "sdl": {
-          "default": false,
-          "description": "Send the SDL",
-          "type": "boolean"
-        },
-        "status_code": {
-          "default": false,
-          "description": "Send the HTTP status",
-          "type": "boolean"
-        }
-      },
-      "type": "object"
-    },
-    "ExecutionStage": {
-      "properties": {
-        "request": {
-          "allOf": [
-            {
-              "$ref": "#/definitions/ExecutionRequestConf"
-            }
-          ],
-          "description": "The request configuration"
-        },
-        "response": {
-          "$ref": "#/definitions/ExecutionResponseConf"
-        }
-      },
-      "type": "object"
-    },
-    "Exporters": {
-      "additionalProperties": false,
-      "description": "Exporter configuration",
-      "properties": {
-        "logging": {
-          "allOf": [
-            {
-              "$ref": "#/definitions/Logging"
-            }
-          ],
-          "description": "Logging configuration"
-        },
-        "metrics": {
-          "allOf": [
-            {
-              "$ref": "#/definitions/Metrics3"
-            }
-          ],
-          "description": "Metrics configuration"
-        },
-        "tracing": {
-          "allOf": [
-            {
-              "$ref": "#/definitions/Tracing"
-            }
-          ],
-          "description": "Tracing configuration"
-        }
-      },
-      "type": "object"
-    },
-    "ExposeQueryPlanConfig": {
-      "description": "Expose query plan",
-      "type": "boolean"
-    },
-    "ExposeTraceId": {
-      "additionalProperties": false,
-      "properties": {
-<<<<<<< HEAD
-        "enabled": {
-=======
-        "allow_any_origin": {
-          "default": false,
-          "description": "Set to true to allow any origin. Defaults to false. This is the only way to allow Origin: null.",
-          "type": "boolean"
-        },
-        "allow_credentials": {
->>>>>>> 7b0d1754
-          "default": false,
-          "description": "Expose the trace_id in response headers",
-          "type": "boolean"
-        },
-        "format": {
-          "allOf": [
-            {
-              "$ref": "#/definitions/TraceIdFormat"
-            }
-          ],
-          "description": "Format of the trace ID in response headers"
-        },
-<<<<<<< HEAD
-        "header_name": {
-          "description": "Choose the header name to expose trace_id (default: apollo-trace-id)",
-          "type": [
-            "string",
-            "null"
-          ]
-        }
-      },
-      "type": "object"
-    },
-    "ExtendedCacheAttributesWithSubgraphSelector": {
-      "additionalProperties": {
-        "$ref": "#/definitions/SubgraphSelector"
-      },
-      "properties": {
-        "graphql.type.name": {
-          "anyOf": [
-            {
-              "$ref": "#/definitions/StandardAttribute"
-            },
-            {
-              "type": "null"
-            }
-          ],
-          "description": "Entity type"
-        }
-      },
-      "type": "object"
-    },
-    "ExtendedCacheInstrumentsConfigWithInstrument": {
-      "additionalProperties": {
-        "$ref": "#/definitions/Instrument6"
-      },
-      "properties": {
-        "apollo.router.operations.entity.cache": {
-          "allOf": [
-            {
-              "$ref": "#/definitions/StandardInstrumentExtendedCacheAttributesWithSubgraphSelector"
-            }
-          ],
-          "description": "A counter of times we have a cache hit or cache miss"
-=======
         "max_age": {
           "default": null,
           "description": "The `Access-Control-Max-Age` header value in time units",
@@ -3263,14 +2332,890 @@
               ]
             }
           ],
-          "description": "The origin(s) to allow requests from. The router matches request origins against policies in order, first by exact match, then by regex. See module documentation for default behavior.",
+          "description": "The origin(s) to allow requests from. The router matches request origins against policies\nin order, first by exact match, then by regex. See module documentation for default behavior.",
           "items": {
-            "$ref": "#/definitions/Policy",
-            "description": "#/definitions/Policy"
-          },
-          "nullable": true,
-          "type": "array"
->>>>>>> 7b0d1754
+            "$ref": "#/definitions/Policy"
+          },
+          "type": [
+            "array",
+            "null"
+          ]
+        }
+      },
+      "type": "object"
+    },
+    "CostValue": {
+      "oneOf": [
+        {
+          "const": "estimated",
+          "description": "The estimated cost of the operation using the currently configured cost model",
+          "type": "string"
+        },
+        {
+          "const": "actual",
+          "description": "The actual cost of the operation using the currently configured cost model",
+          "type": "string"
+        },
+        {
+          "const": "delta",
+          "description": "The delta between the estimated and actual cost of the operation using the currently configured cost model",
+          "type": "string"
+        },
+        {
+          "const": "result",
+          "description": "The result of the cost calculation. This is the error code returned by the cost calculation.",
+          "type": "string"
+        }
+      ]
+    },
+    "DatadogConfig": {
+      "additionalProperties": false,
+      "properties": {
+        "batch_processor": {
+          "allOf": [
+            {
+              "$ref": "#/definitions/BatchProcessorConfig"
+            }
+          ],
+          "description": "batch processor configuration"
+        },
+        "enable_span_mapping": {
+          "default": true,
+          "description": "Enable datadog span mapping for span name and resource name.",
+          "type": "boolean"
+        },
+        "enabled": {
+          "description": "Enable datadog",
+          "type": "boolean"
+        },
+        "endpoint": {
+          "allOf": [
+            {
+              "$ref": "#/definitions/UriEndpoint"
+            }
+          ],
+          "description": "The endpoint to send to"
+        },
+        "fixed_span_names": {
+          "default": true,
+          "description": "Fixes the span names, this means that the APM view will show the original span names in the operation dropdown.",
+          "type": "boolean"
+        },
+        "resource_mapping": {
+          "additionalProperties": {
+            "type": "string"
+          },
+          "default": {},
+          "description": "Custom mapping to be used as the resource field in spans, defaults to:\nrouter -> http.route\nsupergraph -> graphql.operation.name\nquery_planning -> graphql.operation.name\nsubgraph -> subgraph.name\nsubgraph_request -> subgraph.name\nhttp_request -> http.route",
+          "type": "object"
+        },
+        "span_metrics": {
+          "additionalProperties": {
+            "type": "boolean"
+          },
+          "default": {
+            "connect": true,
+            "connect_request": true,
+            "execution": true,
+            "http_request": true,
+            "parse_query": true,
+            "query_planning": true,
+            "request": true,
+            "router": true,
+            "subgraph": true,
+            "subgraph_request": true,
+            "supergraph": true
+          },
+          "description": "Which spans will be eligible for span stats to be collected for viewing in the APM view.\nDefaults to true for `request`, `router`, `query_parsing`, `supergraph`, `execution`, `query_planning`, `subgraph`, `subgraph_request`, `connect`, `connect_request` and `http_request`.",
+          "type": "object"
+        }
+      },
+      "required": [
+        "enabled"
+      ],
+      "type": "object"
+    },
+    "DeduplicationConfig": {
+      "additionalProperties": false,
+      "description": "Subscription deduplication configuration",
+      "properties": {
+        "enabled": {
+          "default": true,
+          "description": "Enable subgraph subscription deduplication. When enabled, multiple identical requests to the same subgraph will share one WebSocket connection in passthrough mode.\n(default: true)",
+          "type": "boolean"
+        },
+        "ignored_headers": {
+          "default": [],
+          "description": "List of headers to ignore for deduplication. Even if these headers are different, the subscription request is considered identical.\nFor example, if you forward the \"User-Agent\" header, but the subgraph doesn't depend on the value of that header,\nadding it to this list will let the router dedupe subgraph subscriptions even if the header value is different.",
+          "items": {
+            "type": "string"
+          },
+          "type": "array",
+          "uniqueItems": true
+        }
+      },
+      "type": "object"
+    },
+    "DefaultAttributeRequirementLevel": {
+      "oneOf": [
+        {
+          "const": "none",
+          "description": "No default attributes set on spans, you have to set it one by one in the configuration to enable some attributes",
+          "type": "string"
+        },
+        {
+          "const": "required",
+          "description": "Attributes that are marked as required in otel semantic conventions and apollo documentation will be included (default)",
+          "type": "string"
+        },
+        {
+          "const": "recommended",
+          "description": "Attributes that are marked as required or recommended in otel semantic conventions and apollo documentation will be included",
+          "type": "string"
+        }
+      ]
+    },
+    "DefaultChainConfig": {
+      "additionalProperties": false,
+      "description": "Configuration of the DefaultChainProvider",
+      "properties": {
+        "assume_role": {
+          "anyOf": [
+            {
+              "$ref": "#/definitions/AssumeRoleProvider"
+            },
+            {
+              "type": "null"
+            }
+          ],
+          "description": "Specify assumed role configuration."
+        },
+        "profile_name": {
+          "description": "The profile name used by this provider",
+          "type": [
+            "string",
+            "null"
+          ]
+        },
+        "region": {
+          "description": "The AWS region this chain applies to.",
+          "type": "string"
+        },
+        "service_name": {
+          "description": "The service you're trying to access, eg: \"s3\", \"vpc-lattice-svcs\", etc.",
+          "type": "string"
+        }
+      },
+      "required": [
+        "region",
+        "service_name"
+      ],
+      "type": "object"
+    },
+    "DemandControlConfig": {
+      "additionalProperties": false,
+      "description": "Demand control configuration",
+      "properties": {
+        "enabled": {
+          "description": "Enable demand control",
+          "type": "boolean"
+        },
+        "mode": {
+          "allOf": [
+            {
+              "$ref": "#/definitions/Mode2"
+            }
+          ],
+          "description": "The mode that the demand control plugin should operate in.\n- Measure: The plugin will measure the cost of incoming requests but not reject them.\n- Enforce: The plugin will enforce the cost of incoming requests and reject them if the algorithm indicates that they should be rejected."
+        },
+        "strategy": {
+          "allOf": [
+            {
+              "$ref": "#/definitions/StrategyConfig"
+            }
+          ],
+          "description": "The strategy used to reject requests."
+        }
+      },
+      "required": [
+        "enabled",
+        "mode",
+        "strategy"
+      ],
+      "type": "object"
+    },
+    "Disabled": {
+      "enum": [
+        "disabled"
+      ],
+      "type": "string"
+    },
+    "DisplayTraceIdFormat": {
+      "anyOf": [
+        {
+          "$ref": "#/definitions/TraceIdFormat"
+        },
+        {
+          "type": "boolean"
+        }
+      ]
+    },
+    "DnsResolutionStrategy": {
+      "oneOf": [
+        {
+          "const": "ipv4_only",
+          "description": "Only query for `A` (IPv4) records",
+          "type": "string"
+        },
+        {
+          "const": "ipv6_only",
+          "description": "Only query for `AAAA` (IPv6) records",
+          "type": "string"
+        },
+        {
+          "const": "ipv4_and_ipv6",
+          "description": "Query for both `A` (IPv4) and `AAAA` (IPv6) records in parallel",
+          "type": "string"
+        },
+        {
+          "const": "ipv6_then_ipv4",
+          "description": "Query for `AAAA` (IPv6) records first; if that fails, query for `A` (IPv4) records",
+          "type": "string"
+        },
+        {
+          "const": "ipv4_then_ipv6",
+          "description": "Default: Query for `A` (IPv4) records first; if that fails, query for `AAAA` (IPv6) records",
+          "type": "string"
+        }
+      ]
+    },
+    "Enabled": {
+      "enum": [
+        "enabled"
+      ],
+      "type": "string"
+    },
+    "EntityType": {
+      "anyOf": [
+        {
+          "$ref": "#/definitions/All"
+        },
+        {
+          "type": "string"
+        }
+      ]
+    },
+    "ErrorConfiguration": {
+      "additionalProperties": false,
+      "properties": {
+        "redact": {
+          "default": true,
+          "description": "Redact subgraph errors to Apollo Studio",
+          "type": "boolean"
+        },
+        "redaction_policy": {
+          "allOf": [
+            {
+              "$ref": "#/definitions/ErrorRedactionPolicy"
+            }
+          ],
+          "description": "Allows additional dimension `extensions.code` to be sent with errors\neven when `redact` is set to `true`.  Has no effect when `redact` is false."
+        },
+        "send": {
+          "default": true,
+          "description": "Send subgraph errors to Apollo Studio",
+          "type": "boolean"
+        }
+      },
+      "type": "object"
+    },
+    "ErrorLocation": {
+      "oneOf": [
+        {
+          "const": "errors",
+          "description": "store authorization errors in the response errors",
+          "type": "string"
+        },
+        {
+          "const": "extensions",
+          "description": "store authorization errors in the response extensions",
+          "type": "string"
+        },
+        {
+          "const": "disabled",
+          "description": "do not add the authorization errors to the GraphQL response",
+          "type": "string"
+        }
+      ]
+    },
+    "ErrorMode": {
+      "anyOf": [
+        {
+          "description": "When `true`, Propagate the original error as is. Otherwise, redact it.",
+          "type": "boolean"
+        },
+        {
+          "description": "Allow specific extension keys with required redact_message",
+          "properties": {
+            "allow_extensions_keys": {
+              "description": "Allow specific extension keys",
+              "items": {
+                "type": "string"
+              },
+              "type": "array"
+            },
+            "redact_message": {
+              "description": "redact error messages for all subgraphs",
+              "type": "boolean"
+            }
+          },
+          "required": [
+            "allow_extensions_keys",
+            "redact_message"
+          ],
+          "type": "object"
+        },
+        {
+          "description": "Deny specific extension keys with required redact_message",
+          "properties": {
+            "deny_extensions_keys": {
+              "description": "Deny specific extension keys",
+              "items": {
+                "type": "string"
+              },
+              "type": "array"
+            },
+            "redact_message": {
+              "description": "redact error messages for all subgraphs",
+              "type": "boolean"
+            }
+          },
+          "required": [
+            "deny_extensions_keys",
+            "redact_message"
+          ],
+          "type": "object"
+        }
+      ]
+    },
+    "ErrorRedactionPolicy": {
+      "description": "Allow some error fields to be send to Apollo Studio even when `redact` is true.",
+      "oneOf": [
+        {
+          "const": "strict",
+          "description": "Applies redaction to all error details.",
+          "type": "string"
+        },
+        {
+          "const": "extended",
+          "description": "Modifies the `redact` setting by excluding the `extensions.code` field in errors from redaction.",
+          "type": "string"
+        }
+      ]
+    },
+    "ErrorRepr": {
+      "oneOf": [
+        {
+          "const": "reason",
+          "description": "The error reason",
+          "type": "string"
+        }
+      ]
+    },
+    "ErrorsConfiguration": {
+      "additionalProperties": false,
+      "properties": {
+        "preview_extended_error_metrics": {
+          "allOf": [
+            {
+              "$ref": "#/definitions/ExtendedErrorMetricsMode"
+            }
+          ],
+          "description": "Send error metrics via OTLP with additional dimensions [`extensions.service`, `extensions.code`]"
+        },
+        "subgraph": {
+          "allOf": [
+            {
+              "$ref": "#/definitions/SubgraphErrorConfig"
+            }
+          ],
+          "description": "Handling of errors coming from subgraph"
+        }
+      },
+      "type": "object"
+    },
+    "Event": {
+      "description": "An event that can be logged as part of a trace.\nThe event has an implicit `type` attribute that matches the name of the event in the yaml\nand a message that can be used to provide additional information.",
+      "properties": {
+        "attributes": {
+          "allOf": [
+            {
+              "$ref": "#/definitions/ExtendedRouterAttributesWithRouterSelector"
+            }
+          ],
+          "description": "The event attributes."
+        },
+        "condition": {
+          "allOf": [
+            {
+              "$ref": "#/definitions/ConditionRouterSelector"
+            }
+          ],
+          "description": "The event conditions."
+        },
+        "level": {
+          "allOf": [
+            {
+              "$ref": "#/definitions/EventLevelConfig"
+            }
+          ],
+          "description": "The log level of the event."
+        },
+        "message": {
+          "description": "The event message.",
+          "type": "string"
+        },
+        "on": {
+          "allOf": [
+            {
+              "$ref": "#/definitions/EventOn"
+            }
+          ],
+          "description": "When to trigger the event."
+        }
+      },
+      "required": [
+        "level",
+        "message",
+        "on"
+      ],
+      "type": "object"
+    },
+    "Event2": {
+      "description": "An event that can be logged as part of a trace.\nThe event has an implicit `type` attribute that matches the name of the event in the yaml\nand a message that can be used to provide additional information.",
+      "properties": {
+        "attributes": {
+          "allOf": [
+            {
+              "$ref": "#/definitions/ExtendedSupergraphAttributesWithSupergraphSelector"
+            }
+          ],
+          "description": "The event attributes."
+        },
+        "condition": {
+          "allOf": [
+            {
+              "$ref": "#/definitions/ConditionSupergraphSelector"
+            }
+          ],
+          "description": "The event conditions."
+        },
+        "level": {
+          "allOf": [
+            {
+              "$ref": "#/definitions/EventLevelConfig"
+            }
+          ],
+          "description": "The log level of the event."
+        },
+        "message": {
+          "description": "The event message.",
+          "type": "string"
+        },
+        "on": {
+          "allOf": [
+            {
+              "$ref": "#/definitions/EventOn"
+            }
+          ],
+          "description": "When to trigger the event."
+        }
+      },
+      "required": [
+        "level",
+        "message",
+        "on"
+      ],
+      "type": "object"
+    },
+    "Event3": {
+      "description": "An event that can be logged as part of a trace.\nThe event has an implicit `type` attribute that matches the name of the event in the yaml\nand a message that can be used to provide additional information.",
+      "properties": {
+        "attributes": {
+          "allOf": [
+            {
+              "$ref": "#/definitions/ExtendedSubgraphAttributesWithSubgraphSelector"
+            }
+          ],
+          "description": "The event attributes."
+        },
+        "condition": {
+          "allOf": [
+            {
+              "$ref": "#/definitions/ConditionSubgraphSelector"
+            }
+          ],
+          "description": "The event conditions."
+        },
+        "level": {
+          "allOf": [
+            {
+              "$ref": "#/definitions/EventLevelConfig"
+            }
+          ],
+          "description": "The log level of the event."
+        },
+        "message": {
+          "description": "The event message.",
+          "type": "string"
+        },
+        "on": {
+          "allOf": [
+            {
+              "$ref": "#/definitions/EventOn"
+            }
+          ],
+          "description": "When to trigger the event."
+        }
+      },
+      "required": [
+        "level",
+        "message",
+        "on"
+      ],
+      "type": "object"
+    },
+    "Event4": {
+      "description": "An event that can be logged as part of a trace.\nThe event has an implicit `type` attribute that matches the name of the event in the yaml\nand a message that can be used to provide additional information.",
+      "properties": {
+        "attributes": {
+          "allOf": [
+            {
+              "$ref": "#/definitions/ExtendedConnectorAttributesWithConnectorSelector"
+            }
+          ],
+          "description": "The event attributes."
+        },
+        "condition": {
+          "allOf": [
+            {
+              "$ref": "#/definitions/ConditionConnectorSelector"
+            }
+          ],
+          "description": "The event conditions."
+        },
+        "level": {
+          "allOf": [
+            {
+              "$ref": "#/definitions/EventLevelConfig"
+            }
+          ],
+          "description": "The log level of the event."
+        },
+        "message": {
+          "description": "The event message.",
+          "type": "string"
+        },
+        "on": {
+          "allOf": [
+            {
+              "$ref": "#/definitions/EventOn"
+            }
+          ],
+          "description": "When to trigger the event."
+        }
+      },
+      "required": [
+        "level",
+        "message",
+        "on"
+      ],
+      "type": "object"
+    },
+    "Event5": {
+      "oneOf": [
+        {
+          "const": "event_duration",
+          "description": "For every supergraph response payload (including subscription events and defer events)",
+          "type": "string"
+        },
+        {
+          "const": "event_unit",
+          "description": "For every supergraph response payload (including subscription events and defer events)",
+          "type": "string"
+        },
+        {
+          "additionalProperties": false,
+          "description": "For every supergraph response payload (including subscription events and defer events)",
+          "properties": {
+            "event_custom": {
+              "$ref": "#/definitions/SupergraphSelector"
+            }
+          },
+          "required": [
+            "event_custom"
+          ],
+          "type": "object"
+        }
+      ]
+    },
+    "EventLevelConfig": {
+      "description": "Log level configuration for events. Use \"off\" to not log the event, or a level name to log the\nevent at that level and above.",
+      "enum": [
+        "info",
+        "warn",
+        "error",
+        "off"
+      ],
+      "type": "string"
+    },
+    "EventOn": {
+      "description": "When to trigger the event.",
+      "oneOf": [
+        {
+          "const": "request",
+          "description": "Log the event on request",
+          "type": "string"
+        },
+        {
+          "const": "response",
+          "description": "Log the event on response",
+          "type": "string"
+        },
+        {
+          "const": "event_response",
+          "description": "Log the event on every chunks in the response",
+          "type": "string"
+        },
+        {
+          "const": "error",
+          "description": "Log the event on error",
+          "type": "string"
+        }
+      ]
+    },
+    "Events": {
+      "additionalProperties": false,
+      "description": "Events are",
+      "properties": {
+        "connector": {
+          "allOf": [
+            {
+              "$ref": "#/definitions/ExtendedConnectorEventsConfigWithEvent"
+            }
+          ],
+          "description": "Connector events"
+        },
+        "router": {
+          "allOf": [
+            {
+              "$ref": "#/definitions/ExtendedRouterEventsConfigWithEvent"
+            }
+          ],
+          "description": "Router service events"
+        },
+        "subgraph": {
+          "allOf": [
+            {
+              "$ref": "#/definitions/ExtendedSubgraphEventsConfigWithEvent"
+            }
+          ],
+          "description": "Supergraph service events"
+        },
+        "supergraph": {
+          "allOf": [
+            {
+              "$ref": "#/definitions/ExtendedSupergraphEventsConfigWithEvent"
+            }
+          ],
+          "description": "Subgraph service events"
+        }
+      },
+      "type": "object"
+    },
+    "ExecutionRequestConf": {
+      "additionalProperties": false,
+      "description": "What information is passed to a router request/response stage",
+      "properties": {
+        "body": {
+          "default": false,
+          "description": "Send the body",
+          "type": "boolean"
+        },
+        "context": {
+          "allOf": [
+            {
+              "$ref": "#/definitions/ContextConf"
+            }
+          ],
+          "description": "Send the context"
+        },
+        "headers": {
+          "default": false,
+          "description": "Send the headers",
+          "type": "boolean"
+        },
+        "method": {
+          "default": false,
+          "description": "Send the method",
+          "type": "boolean"
+        },
+        "query_plan": {
+          "default": false,
+          "description": "Send the query plan",
+          "type": "boolean"
+        },
+        "sdl": {
+          "default": false,
+          "description": "Send the SDL",
+          "type": "boolean"
+        }
+      },
+      "type": "object"
+    },
+    "ExecutionResponseConf": {
+      "additionalProperties": false,
+      "description": "What information is passed to a router request/response stage",
+      "properties": {
+        "body": {
+          "default": false,
+          "description": "Send the body",
+          "type": "boolean"
+        },
+        "context": {
+          "allOf": [
+            {
+              "$ref": "#/definitions/ContextConf"
+            }
+          ],
+          "description": "Send the context"
+        },
+        "headers": {
+          "default": false,
+          "description": "Send the headers",
+          "type": "boolean"
+        },
+        "sdl": {
+          "default": false,
+          "description": "Send the SDL",
+          "type": "boolean"
+        },
+        "status_code": {
+          "default": false,
+          "description": "Send the HTTP status",
+          "type": "boolean"
+        }
+      },
+      "type": "object"
+    },
+    "ExecutionStage": {
+      "properties": {
+        "request": {
+          "allOf": [
+            {
+              "$ref": "#/definitions/ExecutionRequestConf"
+            }
+          ],
+          "description": "The request configuration"
+        },
+        "response": {
+          "$ref": "#/definitions/ExecutionResponseConf"
+        }
+      },
+      "type": "object"
+    },
+    "Exporters": {
+      "additionalProperties": false,
+      "description": "Exporter configuration",
+      "properties": {
+        "logging": {
+          "allOf": [
+            {
+              "$ref": "#/definitions/Logging"
+            }
+          ],
+          "description": "Logging configuration"
+        },
+        "metrics": {
+          "allOf": [
+            {
+              "$ref": "#/definitions/Metrics3"
+            }
+          ],
+          "description": "Metrics configuration"
+        },
+        "tracing": {
+          "allOf": [
+            {
+              "$ref": "#/definitions/Tracing"
+            }
+          ],
+          "description": "Tracing configuration"
+        }
+      },
+      "type": "object"
+    },
+    "ExposeQueryPlanConfig": {
+      "description": "Expose query plan",
+      "type": "boolean"
+    },
+    "ExposeTraceId": {
+      "additionalProperties": false,
+      "properties": {
+        "enabled": {
+          "default": false,
+          "description": "Expose the trace_id in response headers",
+          "type": "boolean"
+        },
+        "format": {
+          "allOf": [
+            {
+              "$ref": "#/definitions/TraceIdFormat"
+            }
+          ],
+          "description": "Format of the trace ID in response headers"
+        },
+        "header_name": {
+          "description": "Choose the header name to expose trace_id (default: apollo-trace-id)",
+          "type": [
+            "string",
+            "null"
+          ]
+        }
+      },
+      "type": "object"
+    },
+    "ExtendedCacheAttributesWithSubgraphSelector": {
+      "additionalProperties": {
+        "$ref": "#/definitions/SubgraphSelector"
+      },
+      "properties": {
+        "graphql.type.name": {
+          "anyOf": [
+            {
+              "$ref": "#/definitions/StandardAttribute"
+            },
+            {
+              "type": "null"
+            }
+          ],
+          "description": "Entity type"
+        }
+      },
+      "type": "object"
+    },
+    "ExtendedCacheInstrumentsConfigWithInstrument": {
+      "additionalProperties": {
+        "$ref": "#/definitions/Instrument6"
+      },
+      "properties": {
+        "apollo.router.operations.entity.cache": {
+          "allOf": [
+            {
+              "$ref": "#/definitions/StandardInstrumentExtendedCacheAttributesWithSubgraphSelector"
+            }
+          ],
+          "description": "A counter of times we have a cache hit or cache miss"
         }
       },
       "type": "object"
@@ -6595,8 +6540,10 @@
         "allow_credentials": {
           "default": null,
           "description": "Set to true to add the `Access-Control-Allow-Credentials` header for these origins",
-          "nullable": true,
-          "type": "boolean"
+          "type": [
+            "boolean",
+            "null"
+          ]
         },
         "allow_headers": {
           "default": [],
@@ -6633,8 +6580,10 @@
           "items": {
             "type": "string"
           },
-          "nullable": true,
-          "type": "array"
+          "type": [
+            "array",
+            "null"
+          ]
         },
         "origins": {
           "default": [
@@ -6712,8 +6661,16 @@
           "type": "boolean"
         },
         "tls": {
-          "$ref": "#/definitions/TlsConfig",
-          "description": "#/definitions/TlsConfig"
+          "allOf": [
+            {
+              "$ref": "#/definitions/TlsConfig"
+            }
+          ],
+          "default": {
+            "certificate_authorities": null,
+            "client_authentication": null
+          },
+          "description": "Postgres TLS client configuration"
         },
         "url": {
           "description": "List of URL to Postgres",
@@ -10210,7 +10167,6 @@
           "additionalProperties": false,
           "properties": {
             "default": {
-<<<<<<< HEAD
               "anyOf": [
                 {
                   "$ref": "#/definitions/AttributeValue"
@@ -10220,454 +10176,11 @@
                 }
               ],
               "description": "Optional default value."
-=======
-              "$ref": "#/definitions/AttributeValue",
-              "description": "#/definitions/AttributeValue",
-              "nullable": true
->>>>>>> 7b0d1754
             },
             "response_errors": {
               "description": "The supergraph response body json path of the chunks.",
               "type": "string"
             }
-<<<<<<< HEAD
-=======
-          },
-          "required": [
-            "response_errors"
-          ],
-          "type": "object"
-        },
-        {
-          "additionalProperties": false,
-          "properties": {
-            "baggage": {
-              "description": "The name of the baggage item.",
-              "type": "string"
-            },
-            "default": {
-              "$ref": "#/definitions/AttributeValue",
-              "description": "#/definitions/AttributeValue",
-              "nullable": true
-            }
-          },
-          "required": [
-            "baggage"
-          ],
-          "type": "object"
-        },
-        {
-          "additionalProperties": false,
-          "properties": {
-            "default": {
-              "description": "Optional default value.",
-              "nullable": true,
-              "type": "string"
-            },
-            "env": {
-              "description": "The name of the environment variable",
-              "type": "string"
-            }
-          },
-          "required": [
-            "env"
-          ],
-          "type": "object"
-        },
-        {
-          "description": "Deprecated, should not be used anymore, use static field instead",
-          "type": "string"
-        },
-        {
-          "additionalProperties": false,
-          "properties": {
-            "static": {
-              "$ref": "#/definitions/AttributeValue",
-              "description": "#/definitions/AttributeValue"
-            }
-          },
-          "required": [
-            "static"
-          ],
-          "type": "object"
-        },
-        {
-          "additionalProperties": false,
-          "properties": {
-            "on_graphql_error": {
-              "description": "Boolean set to true if the response body contains graphql error",
-              "type": "boolean"
-            }
-          },
-          "required": [
-            "on_graphql_error"
-          ],
-          "type": "object"
-        },
-        {
-          "additionalProperties": false,
-          "properties": {
-            "error": {
-              "$ref": "#/definitions/ErrorRepr",
-              "description": "#/definitions/ErrorRepr"
-            }
-          },
-          "required": [
-            "error"
-          ],
-          "type": "object"
-        },
-        {
-          "additionalProperties": false,
-          "description": "Cost attributes",
-          "properties": {
-            "cost": {
-              "$ref": "#/definitions/CostValue",
-              "description": "#/definitions/CostValue"
-            }
-          },
-          "required": [
-            "cost"
-          ],
-          "type": "object"
-        },
-        {
-          "additionalProperties": false,
-          "description": "Boolean returning true if it's the primary response and not events like subscription events or deferred responses",
-          "properties": {
-            "is_primary_response": {
-              "description": "Boolean returning true if it's the primary response and not events like subscription events or deferred responses",
-              "type": "boolean"
-            }
-          },
-          "required": [
-            "is_primary_response"
-          ],
-          "type": "object"
-        }
-      ]
-    },
-    "SupergraphSpans": {
-      "additionalProperties": false,
-      "properties": {
-        "attributes": {
-          "$ref": "#/definitions/extendable_attribute_apollo_router::plugins::telemetry::config_new::supergraph::attributes::SupergraphAttributes_apollo_router::plugins::telemetry::config_new::conditional::Conditional<apollo_router::plugins::telemetry::config_new::supergraph::selectors::SupergraphSelector>",
-          "description": "#/definitions/extendable_attribute_apollo_router::plugins::telemetry::config_new::supergraph::attributes::SupergraphAttributes_apollo_router::plugins::telemetry::config_new::conditional::Conditional<apollo_router::plugins::telemetry::config_new::supergraph::selectors::SupergraphSelector>"
-        }
-      },
-      "type": "object"
-    },
-    "SupergraphStage": {
-      "properties": {
-        "request": {
-          "$ref": "#/definitions/SupergraphRequestConf",
-          "description": "#/definitions/SupergraphRequestConf"
-        },
-        "response": {
-          "$ref": "#/definitions/SupergraphResponseConf",
-          "description": "#/definitions/SupergraphResponseConf"
-        }
-      },
-      "type": "object"
-    },
-    "SupergraphValue": {
-      "anyOf": [
-        {
-          "$ref": "#/definitions/Standard",
-          "description": "#/definitions/Standard"
-        },
-        {
-          "$ref": "#/definitions/Event_for_SupergraphSelector",
-          "description": "#/definitions/Event_for_SupergraphSelector"
-        },
-        {
-          "$ref": "#/definitions/SupergraphSelector",
-          "description": "#/definitions/SupergraphSelector"
-        }
-      ]
-    },
-    "Temporality": {
-      "oneOf": [
-        {
-          "description": "Export cumulative metrics.",
-          "enum": [
-            "cumulative"
-          ],
-          "type": "string"
-        },
-        {
-          "description": "Export delta metrics. `Delta` should be used when exporting to DataDog Agent.",
-          "enum": [
-            "delta"
-          ],
-          "type": "string"
-        }
-      ]
-    },
-    "TestError": {
-      "enum": [
-        "estimated_cost_too_expensive",
-        "actual_cost_too_expensive"
-      ],
-      "type": "string"
-    },
-    "TestStage": {
-      "enum": [
-        "execution_request",
-        "execution_response",
-        "subgraph_request",
-        "subgraph_response"
-      ],
-      "type": "string"
-    },
-    "Tls": {
-      "additionalProperties": false,
-      "description": "TLS related configuration options.",
-      "properties": {
-        "connector": {
-          "$ref": "#/definitions/ConnectorConfiguration_for_TlsClient",
-          "description": "#/definitions/ConnectorConfiguration_for_TlsClient"
-        },
-        "subgraph": {
-          "$ref": "#/definitions/SubgraphConfiguration_for_TlsClient",
-          "description": "#/definitions/SubgraphConfiguration_for_TlsClient"
-        },
-        "supergraph": {
-          "$ref": "#/definitions/TlsSupergraph",
-          "description": "#/definitions/TlsSupergraph",
-          "nullable": true
-        }
-      },
-      "type": "object"
-    },
-    "TlsClient": {
-      "additionalProperties": false,
-      "description": "Configuration options pertaining to the subgraph server component.",
-      "properties": {
-        "certificate_authorities": {
-          "default": null,
-          "description": "list of certificate authorities in PEM format",
-          "nullable": true,
-          "type": "string"
-        },
-        "client_authentication": {
-          "$ref": "#/definitions/TlsClientAuth",
-          "description": "#/definitions/TlsClientAuth",
-          "nullable": true
-        }
-      },
-      "type": "object"
-    },
-    "TlsClientAuth": {
-      "additionalProperties": false,
-      "description": "TLS client authentication",
-      "properties": {
-        "certificate_chain": {
-          "description": "list of certificates in PEM format",
-          "type": "string",
-          "writeOnly": true
-        },
-        "key": {
-          "description": "key in PEM format",
-          "type": "string",
-          "writeOnly": true
-        }
-      },
-      "required": [
-        "certificate_chain",
-        "key"
-      ],
-      "type": "object"
-    },
-    "TlsClientAuth2": {
-      "additionalProperties": false,
-      "description": "TLS client authentication",
-      "properties": {
-        "certificate": {
-          "description": "Sets the SSL client certificate as a PEM",
-          "type": "string"
-        },
-        "key": {
-          "description": "key in PEM format",
-          "type": "string"
-        }
-      },
-      "required": [
-        "certificate",
-        "key"
-      ],
-      "type": "object"
-    },
-    "TlsConfig": {
-      "additionalProperties": false,
-      "description": "Postgres TLS client configuration",
-      "properties": {
-        "certificate_authorities": {
-          "description": "list of certificate authorities in PEM format",
-          "type": "string"
-        },
-        "client_authentication": {
-          "$ref": "#/definitions/TlsClientAuth2",
-          "description": "#/definitions/TlsClientAuth2",
-          "nullable": true
-        }
-      },
-      "required": [
-        "certificate_authorities"
-      ],
-      "type": "object"
-    },
-    "TlsSupergraph": {
-      "additionalProperties": false,
-      "description": "Configuration options pertaining to the supergraph server component.",
-      "properties": {
-        "certificate": {
-          "description": "server certificate in PEM format",
-          "type": "string",
-          "writeOnly": true
-        },
-        "certificate_chain": {
-          "description": "list of certificate authorities in PEM format",
-          "type": "string",
-          "writeOnly": true
-        },
-        "key": {
-          "description": "server key in PEM format",
-          "type": "string",
-          "writeOnly": true
-        }
-      },
-      "required": [
-        "certificate",
-        "certificate_chain",
-        "key"
-      ],
-      "type": "object"
-    },
-    "TraceIdFormat": {
-      "oneOf": [
-        {
-          "description": "Format the Trace ID as a hexadecimal number\n\n(e.g. Trace ID 16 -> 00000000000000000000000000000010)",
-          "enum": [
-            "hexadecimal"
-          ],
-          "type": "string"
-        },
-        {
-          "description": "Format the Trace ID as a hexadecimal number\n\n(e.g. Trace ID 16 -> 00000000000000000000000000000010)",
-          "enum": [
-            "open_telemetry"
-          ],
-          "type": "string"
-        },
-        {
-          "description": "Format the Trace ID as a decimal number\n\n(e.g. Trace ID 16 -> 16)",
-          "enum": [
-            "decimal"
-          ],
-          "type": "string"
-        },
-        {
-          "description": "Datadog",
-          "enum": [
-            "datadog"
-          ],
-          "type": "string"
-        },
-        {
-          "description": "UUID format with dashes (eg. 67e55044-10b1-426f-9247-bb680e5fe0c8)",
-          "enum": [
-            "uuid"
-          ],
-          "type": "string"
-        }
-      ]
-    },
-    "Tracing": {
-      "additionalProperties": false,
-      "description": "Tracing configuration",
-      "properties": {
-        "common": {
-          "$ref": "#/definitions/TracingCommon",
-          "description": "#/definitions/TracingCommon"
-        },
-        "datadog": {
-          "$ref": "#/definitions/Config17",
-          "description": "#/definitions/Config17"
-        },
-        "experimental_response_trace_id": {
-          "$ref": "#/definitions/ExposeTraceId",
-          "description": "#/definitions/ExposeTraceId"
-        },
-        "otlp": {
-          "$ref": "#/definitions/Config14",
-          "description": "#/definitions/Config14"
-        },
-        "propagation": {
-          "$ref": "#/definitions/Propagation",
-          "description": "#/definitions/Propagation"
-        },
-        "zipkin": {
-          "$ref": "#/definitions/Config16",
-          "description": "#/definitions/Config16"
-        }
-      },
-      "type": "object"
-    },
-    "TracingCommon": {
-      "additionalProperties": false,
-      "properties": {
-        "max_attributes_per_event": {
-          "default": 128,
-          "description": "The maximum attributes per event before discarding",
-          "format": "uint32",
-          "minimum": 0.0,
-          "type": "integer"
-        },
-        "max_attributes_per_link": {
-          "default": 128,
-          "description": "The maximum attributes per link before discarding",
-          "format": "uint32",
-          "minimum": 0.0,
-          "type": "integer"
-        },
-        "max_attributes_per_span": {
-          "default": 128,
-          "description": "The maximum attributes per span before discarding",
-          "format": "uint32",
-          "minimum": 0.0,
-          "type": "integer"
-        },
-        "max_events_per_span": {
-          "default": 128,
-          "description": "The maximum events per span before discarding",
-          "format": "uint32",
-          "minimum": 0.0,
-          "type": "integer"
-        },
-        "max_links_per_span": {
-          "default": 128,
-          "description": "The maximum links per span before discarding",
-          "format": "uint32",
-          "minimum": 0.0,
-          "type": "integer"
-        },
-        "parent_based_sampler": {
-          "default": true,
-          "description": "Whether to use parent based sampling",
-          "type": "boolean"
-        },
-        "preview_datadog_agent_sampling": {
-          "default": null,
-          "description": "Use datadog agent sampling. This means that all spans will be sent to the Datadog agent and the `sampling.priority` attribute will be used to control if the span will then be sent to Datadog",
-          "nullable": true,
-          "type": "boolean"
-        },
-        "resource": {
-          "additionalProperties": {
-            "$ref": "#/definitions/AttributeValue",
-            "description": "#/definitions/AttributeValue"
->>>>>>> 7b0d1754
           },
           "required": [
             "response_errors"
@@ -11021,6 +10534,50 @@
       "required": [
         "certificate_chain",
         "key"
+      ],
+      "type": "object"
+    },
+    "TlsClientAuth2": {
+      "additionalProperties": false,
+      "description": "TLS client authentication",
+      "properties": {
+        "certificate": {
+          "description": "Sets the SSL client certificate as a PEM",
+          "type": "string"
+        },
+        "key": {
+          "description": "key in PEM format",
+          "type": "string"
+        }
+      },
+      "required": [
+        "certificate",
+        "key"
+      ],
+      "type": "object"
+    },
+    "TlsConfig": {
+      "additionalProperties": false,
+      "description": "Postgres TLS client configuration",
+      "properties": {
+        "certificate_authorities": {
+          "description": "list of certificate authorities in PEM format",
+          "type": "string"
+        },
+        "client_authentication": {
+          "anyOf": [
+            {
+              "$ref": "#/definitions/TlsClientAuth2"
+            },
+            {
+              "type": "null"
+            }
+          ],
+          "description": "client certificate authentication"
+        }
+      },
+      "required": [
+        "certificate_authorities"
       ],
       "type": "object"
     },
@@ -11638,15 +11195,28 @@
         "allow_credentials": false,
         "allow_headers": [],
         "expose_headers": null,
-        "match_origins": null,
         "max_age": null,
         "methods": [
           "GET",
           "POST",
           "OPTIONS"
         ],
-        "origins": [
-          "https://studio.apollographql.com"
+        "policies": [
+          {
+            "allow_credentials": null,
+            "allow_headers": [],
+            "expose_headers": [],
+            "match_origins": [],
+            "max_age": null,
+            "methods": [
+              "GET",
+              "POST",
+              "OPTIONS"
+            ],
+            "origins": [
+              "https://studio.apollographql.com"
+            ]
+          }
         ]
       },
       "description": "Cross origin request headers."
