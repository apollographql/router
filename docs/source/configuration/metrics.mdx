--- conflicted
+++ resolved
@@ -8,44 +8,70 @@
 
 In [`router.yaml`](./overview#yaml-config-file), you configure router metrics with the following settings:
 
-- `telemetry.metrics.common`. Configure values for the router which are common across metrics exporters.
-- `telemetry.metrics.prometheus`. Configure the Prometheus exporter.
-- `telemetry.metrics.otlp`. Configure the OpenTelemetry exporter. Supports sending traces to Datadog.
-
-<<<<<<< HEAD
+- `telemetry.exporters.metrics.common`. Configure values for the router which are common across metrics exporters.
+- `telemetry.exporters.metrics.prometheus`. Configure the Prometheus exporter.
+- `telemetry.exporters.metrics.otlp`. Configure the OpenTelemetry exporter. Supports sending traces to Datadog.
+
 ## Configure common metrics settings
-=======
-```yaml title="router.yaml"
-telemetry:
-  exporters:
-    metrics:
-      common:
-        # (Optional) Set the service name to easily find metrics related to the apollo-router in your metrics dashboards
-        service_name: "router"
-```
->>>>>>> a9745770
 
 Common settings for router metrics include:
 
-<<<<<<< HEAD
 * [Service name](#service-name)
 * [Resource attributes](#resource-attribute)
 * [Custom historgram buckets](#custom-histogram-buckets)
-=======
-If none of the above are found then the service name will be set to `unknown_service:router` or `unknown_service` if the executable name cannot be determined.
->>>>>>> a9745770
 
 ### Service name
 
 Set a service name for your router metrics so you can easily locate them in external metrics dashboards. 
 
-<<<<<<< HEAD
 The service name can be set by an environment variable or in [`router.yaml`](./overview#yaml-config-file), with the following order of precedence (first to last):
 
 1. `OTEL_SERVICE_NAME` environment variable
 2. `OTEL_RESOURCE_ATTRIBUTES` environment variable
-3. `telemetry.metrics.common.service_name` in `router.yaml`
-=======
+3. `telemetry.exporters.metrics.common.service_name` in `router.yaml`
+
+      <ExpansionPanel title="Example service_name">
+
+      Example setting service name in `telemetry.exporters.metrics.common.service_name`:
+
+      ```yaml title="router.yaml"
+      telemetry:
+        exporters:
+          metrics:
+            common:
+              # (Optional) Set the service name to easily find metrics related to the apollo-router in your metrics dashboards
+              service_name: "router" #highlight-line
+      ```
+
+      </ExpansionPanel>
+
+
+4. `telemetry.exporters.metrics.common.resource` in `router.yaml`
+
+      <ExpansionPanel title="Example resource">
+
+      Example setting service name in `telemetry.exporters.metrics.common.resource`:
+
+      ```yaml title="router.yaml"
+      telemetry:
+        exporters:
+          metrics:
+            common:
+              resource:
+                # (Optional) Set the service name to easily find metrics related to the apollo-router in your metrics dashboards
+                "service.name": "router" #highlight-line
+      ```
+
+      </ExpansionPanel>
+
+If the service name isn't explicitly set, it defaults to `unknown_service:apollo_router` or `unknown_service` if the executable name cannot be determined.
+
+### Resource attribute
+
+A resource attribute is a set of key-value pairs that provide additional information to an exporter. Application performance monitors (APM) may interpret and display resource information. 
+
+In [`router.yaml`](./overview#yaml-config-file), resource attributes are set in `telemetry.metrics.common.resource`. For example:
+
 ```yaml title="router.yaml"
 telemetry:
   exporters:
@@ -56,117 +82,28 @@
           "environment.namespace": "{env.MY_K8_NAMESPACE_ENV_VARIABLE}"
 ```
 
-> [See OpenTelemetry conventions for resources.](https://github.com/open-telemetry/semantic-conventions/blob/main/docs/resource/README.md)
->>>>>>> a9745770
-
-      <ExpansionPanel title="Example service_name">
-
-      Example setting service name in `telemetry.metrics.common.service_name`:
-
-<<<<<<< HEAD
-      ```yaml title="router.yaml"
-      telemetry:
-        metrics:
-          common:
-            # (Optional) Set the service name to easily find metrics related to the apollo-router in your metrics dashboards
-            service_name: "router" #highlight-line
-      ```
-=======
+For OpenTelemetry conventions for resources, see [Resource Semantic Conventions](https://github.com/open-telemetry/semantic-conventions/blob/main/docs/resource/README.md).
+
+
+### Custom histogram buckets
+
+You can customize bucket boundaries for all generated histograms by setting `telemetry.exporters.metrics.common.buckets` in [`router.yaml`](./overview#yaml-config-file). For example:
+
 ```yaml title="router.yaml"
 telemetry:
   exporters:
     metrics:
-      prometheus:
-        # By setting this endpoint you enable the Prometheus exporter
-        # All our endpoints exposed by plugins are namespaced by the name of the plugin
-        enabled: true
-        listen: 127.0.0.1:9090
-        path: /metrics
-```
->>>>>>> a9745770
-
-      </ExpansionPanel>
-
-
-4. `telemetry.metrics.common.resource` in `router.yaml`
-
-<<<<<<< HEAD
-      <ExpansionPanel title="Example resource">
-=======
-```yaml title="router.yaml"
-telemetry:
-  exporters:
-    metrics:
-      prometheus:
-        # By setting this endpoint you enable other containers and pods to access the Prometheus endpoint
-        enabled: true
-        listen: 0.0.0.0:9090
-        path: /metrics
-```
->>>>>>> a9745770
-
-      Example setting service name in `telemetry.metrics.common.resource`:
-
-      ```yaml title="router.yaml"
-      telemetry:
-        metrics:
-          common:
-            resource:
-              # (Optional) Set the service name to easily find metrics related to the apollo-router in your metrics dashboards
-              "service.name": "router" #highlight-line
-      ```
-
-      </ExpansionPanel>
-
-If the service name isn't explicitly set, it defaults to `unknown_service:apollo_router` or `unknown_service` if the executable name cannot be determined.
-
-### Resource attribute
-
-A resource attribute is a set of key-value pairs that provide additional information to an exporter. Application performance monitors (APM) may interpret and display resource information. 
-
-In [`router.yaml`](./overview#yaml-config-file), resource attributes are set in `telemetry.metrics.common.resource`. For example:
-
-```yaml title="router.yaml"
-telemetry:
-  metrics:
-    common:
-      resource:
-        "environment.name": "production"
-        "environment.namespace": "{env.MY_K8_NAMESPACE_ENV_VARIABLE}"
-```
-
-For OpenTelemetry conventions for resources, see [Resource Semantic Conventions](https://github.com/open-telemetry/semantic-conventions/blob/main/docs/resource/README.md).
-
-
-### Custom histogram buckets
-
-You can customize bucket boundaries for all generated histograms by setting `telemetry.metrics.common.buckets` in [`router.yaml`](./overview#yaml-config-file). For example:
-
-```yaml title="router.yaml"
-telemetry:
-<<<<<<< HEAD
-  metrics:
-    common:
-      buckets:
-        - 0.05
-        - 0.10
-        - 0.25
-        - 0.50
-        - 1.00
-        - 2.50
-        - 5.00
-        - 10.00
-        - 20.00
-=======
-  exporters:
-    metrics:
-      otlp:
-        enabled: true
-        # Temporality MUST be set to delta. Failure to do this will result in incorrect metrics.
-        temporality: delta
-        # Optional endpoint, either 'default' or a URL (Defaults to http://127.0.0.1:4317)
-        endpoint: "${env.DATADOG_AGENT_HOST}:4317"
->>>>>>> a9745770
+      common:
+        buckets:
+          - 0.05
+          - 0.10
+          - 0.25
+          - 0.50
+          - 1.00
+          - 2.50
+          - 5.00
+          - 10.00
+          - 20.00
 ```
 
 ## Metrics reference
@@ -199,106 +136,7 @@
 * a value from a context
 * a value from the request or response body ([JSON path](https://goessner.net/articles/JsonPath/))
 
-<<<<<<< HEAD
 An example of configuring these attributes is shown below:
-=======
-- `apollo_router_operations_coprocessor_total` - Total operations with coprocessors enabled.
-- `apollo_router_operations_coprocessor.duration` - Time spent waiting for the coprocessor to answer, in seconds.
-
-The coprocessor operations metric has the following attributes:
-
-- `coprocessor.stage`: string (`RouterRequest`, `RouterResponse`, `SubgraphRequest`, `SubgraphResponse`)
-- `coprocessor.succeeded`: bool
-
-### Performance
-
-- `apollo_router_processing_time` - Time spent processing a request (outside of waiting for external or subgraph requests) in seconds.
-- `apollo_router_query_planning_time` - Time spent planning queries in seconds.
-- `apollo_router_query_planning_warmup_duration` - Time spent planning queries in seconds.
-- `apollo_router_schema_load_duration` - Time spent loading the schema in seconds.
-
-### Uplink
-
-- `apollo_router_uplink_fetch_duration_seconds_bucket` - Uplink request duration, attributes:
-
-  - `url`: The Uplink URL that was polled
-  - `query`: The query that the router sent to Uplink (`SupergraphSdl` or `License`)
-  - `kind`: (`new`, `unchanged`, `http_error`, `uplink_error`)
-  - `code`: The error code depending on type (if an error occurred)
-  - `error`: The error message (if an error occurred)
-
-- `apollo_router_uplink_fetch_count_total`
-  - `status`: (`success`, `failure`)
-  - `query`: The query that the router sent to Uplink (`SupergraphSdl` or `License`)
-
-Note that the initial call to uplink during router startup will not be reflected in metrics.
-
-### Subscription
-
-- `apollo_router_opened_subscriptions` - Number of different opened subscriptions (not the number of clients with an opened subscriptions in case it's deduplicated)
-- `apollo_router_deduplicated_subscriptions_total` - Number of subscriptions that has been deduplicated
-- `apollo_router_skipped_event_count` - Number of subscription events that has been skipped because too many events have been received from the subgraph but not yet sent to the client.
-
-### Batching
-
-- `apollo_router.operations.batching` - A counter of the number of query batches received by the router.
-- `apollo_router.operations.batching.size` - A histogram tracking the number of queries contained within a query batch.
-
-#### Studio
-
-- `apollo.router.telemetry.studio.reports` - The number of reports submitted to Studio by the Router.
-  - `type`: The type of report submitted: "traces" or "metrics"
-
-## Using OpenTelemetry Collector
-
-You can send metrics to [OpenTelemetry Collector](https://opentelemetry.io/docs/collector/) for processing and reporting metrics.
-
-```yaml title="router.yaml"
-telemetry:
-  exporters:
-    metrics:
-      otlp:
-        # Enable the OpenTelemetry exporter
-        enabled: true
-  
-        # Optional endpoint, either 'default' or a URL (Defaults to http://127.0.0.1:4317 for gRPC and http://127.0.0.1:4318 for HTTP)
-        endpoint: default
-  
-        # Optional protocol. Only grpc is supported currently.
-        # Setting to http will result in configuration failure.
-        protocol: grpc
-  
-        # Optional Grpc configuration
-        grpc:
-          domain_name: "my.domain"
-          key: ""
-          ca: ""
-          cert: ""
-          metadata:
-            foo: bar
-  
-        # Optional batch_processor configuration
-        batch_processor:
-          scheduled_delay: 100ms
-          max_concurrent_exports: 1000
-          max_export_batch_size: 10000
-          max_export_timeout: 100s
-          max_queue_size: 10000
-```
-
-Remember that `file.` and `env.` prefixes can be used for expansion in config yaml. e.g. `${file.ca.txt}`.
-
-## Adding custom attributes/labels
-
-You can add custom attributes (OpenTelemetry) and labels (Prometheus) to your generated metrics. You can apply these across _all_ requests, or you can selectively apply them based on the details of a particular request. These details include:
-
-- The presence of a particular HTTP header
-- The value at a particular JSON path within a request or response body (either from a subgraph or from the router itself)
-  - [See examples of querying a JSON path.](#example-json-path-queries)
-- A custom value provided via the router plugin context
-
-Examples of all of these are shown in the file below:
->>>>>>> a9745770
 
 ```yaml title="router.yaml"
 telemetry:
@@ -366,7 +204,6 @@
 
 ### Cache
 
-<<<<<<< HEAD
 - `apollo_router_cache_size` — Number of entries in the cache
 - `apollo_router_cache_hit_count` - Number of cache hits
 - `apollo_router_cache_miss_count` - Number of cache misses
@@ -439,22 +276,4 @@
 ### GraphOS Studio
 
 - `apollo.router.telemetry.studio.reports` - The number of reports submitted to GraphOS Studio by the Router.
-  - `type`: The type of report submitted: "traces" or "metrics"
-=======
-```yaml title="router.yaml"
-telemetry:
-  exporters:
-    metrics:
-      common:
-        buckets:
-          - 0.05
-          - 0.10
-          - 0.25
-          - 0.50
-          - 1.00
-          - 2.50
-          - 5.00
-          - 10.00
-          - 20.00
-```
->>>>>>> a9745770
+  - `type`: The type of report submitted: "traces" or "metrics"