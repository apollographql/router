--- conflicted
+++ resolved
@@ -42,7 +42,8 @@
 use crate::graphql;
 use crate::plugins::telemetry::LOGGING_DISPLAY_BODY;
 use crate::plugins::telemetry::LOGGING_DISPLAY_HEADERS;
-<<<<<<< HEAD
+use crate::services::SubgraphRequest;
+use crate::services::SubgraphResponse;
 use crate::services::layers::apq;
 use crate::Context;
 
@@ -61,10 +62,6 @@
     PersistedQueryNotFound,
     Other,
 }
-=======
-use crate::services::SubgraphRequest;
-use crate::services::SubgraphResponse;
->>>>>>> 954567f3
 
 #[derive(PartialEq, Debug, Clone, Deserialize, JsonSchema, Copy)]
 #[serde(rename_all = "lowercase")]
@@ -162,7 +159,6 @@
                 return call_http(request, body, context, client, service_name).await;
             }
 
-<<<<<<< HEAD
             // Else, if APQ is enabled,
             // Calculate the query hash and try the request with
             // a persistedQuery instead of the whole query.
@@ -208,32 +204,6 @@
                 APQError::PersistedQueryNotSupported => {
                     apq_enabled.store(false, Relaxed);
                     return call_http(request, body, context, client, service_name).await;
-=======
-                    FetchError::CompressionError {
-                        service: service_name.clone(),
-                        reason: err.to_string(),
-                    }
-                })?;
-
-            let mut request = http::request::Request::from_parts(parts, compressed_body.into());
-            let app_json: HeaderValue = HeaderValue::from_static(APPLICATION_JSON.essence_str());
-            let app_graphql_json: HeaderValue =
-                HeaderValue::from_static(GRAPHQL_JSON_RESPONSE_HEADER_VALUE);
-            request.headers_mut().insert(CONTENT_TYPE, app_json.clone());
-            request.headers_mut().insert(ACCEPT, app_json);
-            request.headers_mut().append(ACCEPT, app_graphql_json);
-
-            let schema_uri = request.uri().clone();
-            let host = schema_uri.host().map(String::from).unwrap_or_default();
-            let port = schema_uri.port_u16().unwrap_or_else(|| {
-                let scheme = schema_uri.scheme_str();
-                if scheme == Some("https") {
-                    443
-                } else if scheme == Some("http") {
-                    80
-                } else {
-                    0
->>>>>>> 954567f3
                 }
                 APQError::PersistedQueryNotFound => {
                     apq_body.query = query;
@@ -243,7 +213,6 @@
             }
         };
 
-<<<<<<< HEAD
         Box::pin(make_calls)
     }
 }
@@ -283,13 +252,6 @@
     request.headers_mut().insert(ACCEPT, app_json);
     request.headers_mut().append(ACCEPT, app_graphql_json);
 
-    get_text_map_propagator(|propagator| {
-        propagator.inject_context(
-            &Span::current().context(),
-            &mut opentelemetry_http::HeaderInjector(request.headers_mut()),
-        );
-    });
-
     let schema_uri = request.uri().clone();
     let host = schema_uri.host().map(String::from).unwrap_or_default();
     let port = schema_uri.port_u16().unwrap_or_else(|| {
@@ -312,185 +274,101 @@
     }
 
     let path = schema_uri.path().to_string();
-    let response = client
-        .call(request)
-        .instrument(tracing::info_span!("subgraph_request",
-            "otel.kind" = "CLIENT",
-            "net.peer.name" = &display(host),
-            "net.peer.port" = &display(port),
-            "http.route" = &display(path),
-            "net.transport" = "ip_tcp",
-            "apollo.subgraph.name" = %service_name
-        ))
-        .await
-        .map_err(|err| {
-            tracing::error!(fetch_error = format!("{:?}", err).as_str());
-
-            FetchError::SubrequestHttpError {
-                service: service_name.clone(),
-                reason: err.to_string(),
-            }
-        })?;
-
-    // Keep our parts, we'll need them later
-    let (parts, body) = response.into_parts();
-    if display_headers {
-        tracing::info!(
-            http.response.headers = ?parts.headers, apollo.subgraph.name = %service_name, "Response headers from subgraph {service_name:?}"
+
+    let subgraph_req_span = tracing::info_span!("subgraph_request",
+        "otel.kind" = "CLIENT",
+        "net.peer.name" = &display(host),
+        "net.peer.port" = &display(port),
+        "http.route" = &display(path),
+        "http.url" = &display(schema_uri),
+        "net.transport" = "ip_tcp",
+        "apollo.subgraph.name" = %service_name
+    );
+    get_text_map_propagator(|propagator| {
+        propagator.inject_context(
+            &subgraph_req_span.context(),
+            &mut opentelemetry_http::HeaderInjector(request.headers_mut()),
         );
-    }
-    if let Some(content_type) = parts.headers.get(header::CONTENT_TYPE) {
-        if let Ok(content_type_str) = content_type.to_str() {
-            // Using .contains because sometimes we could have charset included (example: "application/json; charset=utf-8")
-            if !content_type_str.contains(APPLICATION_JSON.essence_str())
-                && !content_type_str.contains(GRAPHQL_JSON_RESPONSE_HEADER_VALUE)
-            {
-                return if !parts.status.is_success() {
-                    Err(BoxError::from(FetchError::SubrequestHttpError {
-                        service: service_name.clone(),
-                        reason: format!(
-                            "{}: {}",
-                            parts.status.as_str(),
-                            parts.status.canonical_reason().unwrap_or("Unknown")
-                        ),
-                    }))
-                } else {
-                    Err(BoxError::from(FetchError::SubrequestHttpError {
-                        service: service_name.clone(),
-                        reason: format!("subgraph didn't return JSON (expected content-type: {} or content-type: {GRAPHQL_JSON_RESPONSE_HEADER_VALUE}; found content-type: {content_type:?})", APPLICATION_JSON.essence_str()),
-                    }))
-                };
-            }
-        }
-    }
-
-    let body = hyper::body::to_bytes(body)
-        .instrument(tracing::debug_span!("aggregate_response_data"))
-        .await
-        .map_err(|err| {
-            tracing::error!(fetch_error = format!("{:?}", err).as_str());
-
-            FetchError::SubrequestHttpError {
-                service: service_name.clone(),
-                reason: err.to_string(),
-=======
-            let path = schema_uri.path().to_string();
-
-            let subgraph_req_span = tracing::info_span!("subgraph_request",
-                "otel.kind" = "CLIENT",
-                "net.peer.name" = &display(host),
-                "net.peer.port" = &display(port),
-                "http.route" = &display(path),
-                "http.url" = &display(schema_uri),
-                "net.transport" = "ip_tcp",
-                "apollo.subgraph.name" = %service_name
-            );
-            get_text_map_propagator(|propagator| {
-                propagator.inject_context(
-                    &subgraph_req_span.context(),
-                    &mut opentelemetry_http::HeaderInjector(request.headers_mut()),
-                );
-            });
-            let cloned_service_name = service_name.clone();
-            let (parts, body) = async move {
-                let response = client
-                    .call(request)
-                    .await
-                    .map_err(|err| {
-                        tracing::error!(fetch_error = format!("{:?}", err).as_str());
-
-                        FetchError::SubrequestHttpError {
-                            service: service_name.clone(),
-                            reason: err.to_string(),
-                        }
-                    })?;
-                // Keep our parts, we'll need them later
-                let (parts, body) = response.into_parts();
-                if display_headers {
-                    tracing::info!(
+    });
+    let cloned_service_name = service_name.clone();
+    let (parts, body) = async move {
+        let response = client
+            .call(request)
+            .await
+            .map_err(|err| {
+                tracing::error!(fetch_error = format!("{:?}", err).as_str());
+
+                FetchError::SubrequestHttpError {
+                    service: service_name.clone(),
+                    reason: err.to_string(),
+                }
+            })?;
+        // Keep our parts, we'll need them later
+        let (parts, body) = response.into_parts();
+        if display_headers {
+            tracing::info!(
                         http.response.headers = ?parts.headers, apollo.subgraph.name = %service_name, "Response headers from subgraph {service_name:?}"
                     );
-                }
-                if let Some(content_type) = parts.headers.get(header::CONTENT_TYPE) {
-                    if let Ok(content_type_str) = content_type.to_str() {
-                        // Using .contains because sometimes we could have charset included (example: "application/json; charset=utf-8")
-                        if !content_type_str.contains(APPLICATION_JSON.essence_str())
-                            && !content_type_str.contains(GRAPHQL_JSON_RESPONSE_HEADER_VALUE)
-                        {
-                            return if !parts.status.is_success() {
-                                Err(BoxError::from(FetchError::SubrequestHttpError {
-                                    service: service_name.clone(),
-                                    reason: format!(
-                                        "{}: {}",
-                                        parts.status.as_str(),
-                                        parts.status.canonical_reason().unwrap_or("Unknown")
-                                    ),
-                                }))
-                            } else {
-                                Err(BoxError::from(FetchError::SubrequestHttpError {
-                                service: service_name.clone(),
-                                reason: format!("subgraph didn't return JSON (expected content-type: {} or content-type: {GRAPHQL_JSON_RESPONSE_HEADER_VALUE}; found content-type: {content_type:?})", APPLICATION_JSON.essence_str()),
-                            }))
-                            };
-                        }
-                    }
-                }
-
-                let body = hyper::body::to_bytes(body)
-                    .instrument(tracing::debug_span!("aggregate_response_data"))
-                    .await
-                    .map_err(|err| {
-                        tracing::error!(fetch_error = format!("{:?}", err).as_str());
-
-                        FetchError::SubrequestHttpError {
+        }
+        if let Some(content_type) = parts.headers.get(header::CONTENT_TYPE) {
+            if let Ok(content_type_str) = content_type.to_str() {
+                // Using .contains because sometimes we could have charset included (example: "application/json; charset=utf-8")
+                if !content_type_str.contains(APPLICATION_JSON.essence_str())
+                    && !content_type_str.contains(GRAPHQL_JSON_RESPONSE_HEADER_VALUE)
+                {
+                    return if !parts.status.is_success() {
+                        Err(BoxError::from(FetchError::SubrequestHttpError {
                             service: service_name.clone(),
-                            reason: err.to_string(),
-                        }
-                    })?;
-
-                Ok((parts, body))
-            }.instrument(subgraph_req_span).await?;
-
-            if display_body {
-                tracing::info!(
-                    http.response.body = %String::from_utf8_lossy(&body), apollo.subgraph.name = %cloned_service_name, "Raw response body from subgraph {cloned_service_name:?} received"
-                );
->>>>>>> 954567f3
-            }
-        })?;
-
-<<<<<<< HEAD
+                            reason: format!(
+                                "{}: {}",
+                                parts.status.as_str(),
+                                parts.status.canonical_reason().unwrap_or("Unknown")
+                            ),
+                        }))
+                    } else {
+                        Err(BoxError::from(FetchError::SubrequestHttpError {
+                            service: service_name.clone(),
+                            reason: format!("subgraph didn't return JSON (expected content-type: {} or content-type: {GRAPHQL_JSON_RESPONSE_HEADER_VALUE}; found content-type: {content_type:?})", APPLICATION_JSON.essence_str()),
+                        }))
+                    };
+                }
+            }
+        }
+
+        let body = hyper::body::to_bytes(body)
+            .instrument(tracing::debug_span!("aggregate_response_data"))
+            .await
+            .map_err(|err| {
+                tracing::error!(fetch_error = format!("{:?}", err).as_str());
+
+                FetchError::SubrequestHttpError {
+                    service: service_name.clone(),
+                    reason: err.to_string(),
+                }
+            })?;
+
+        Ok((parts, body))
+    }.instrument(subgraph_req_span).await?;
+
     if display_body {
         tracing::info!(
-            http.response.body = %String::from_utf8_lossy(&body), apollo.subgraph.name = %service_name, "Raw response body from subgraph {service_name:?} received"
+            http.response.body = %String::from_utf8_lossy(&body), apollo.subgraph.name = %cloned_service_name, "Raw response body from subgraph {cloned_service_name:?} received"
         );
     }
 
-    let graphql: graphql::Response =
-        tracing::debug_span!("parse_subgraph_response").in_scope(|| {
-            graphql::Response::from_bytes(&service_name, body).map_err(|error| {
+    let graphql: graphql::Response = tracing::debug_span!("parse_subgraph_response")
+        .in_scope(|| {
+            graphql::Response::from_bytes(&cloned_service_name, body).map_err(|error| {
                 FetchError::SubrequestMalformedResponse {
-                    service: service_name.clone(),
+                    service: cloned_service_name.clone(),
                     reason: error.to_string(),
                 }
             })
         })?;
-=======
-            let graphql: graphql::Response = tracing::debug_span!("parse_subgraph_response")
-                .in_scope(|| {
-                    graphql::Response::from_bytes(&cloned_service_name, body).map_err(|error| {
-                        FetchError::SubrequestMalformedResponse {
-                            service: cloned_service_name.clone(),
-                            reason: error.to_string(),
-                        }
-                    })
-                })?;
->>>>>>> 954567f3
 
     let resp = http::Response::from_parts(parts, graphql);
 
-<<<<<<< HEAD
-    Ok(crate::SubgraphResponse::new_from_response(resp, context))
+    Ok(SubgraphResponse::new_from_response(resp, context))
 }
 
 fn get_apq_error(gql_response: &graphql::Response) -> APQError {
@@ -516,10 +394,6 @@
             }
             None => {}
         }
-=======
-            Ok(SubgraphResponse::new_from_response(resp, context))
-        })
->>>>>>> 954567f3
     }
     APQError::Other
 }
