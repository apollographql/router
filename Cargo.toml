--- conflicted
+++ resolved
@@ -5,16 +5,10 @@
     "apollo-router",
     "apollo-router-core",
     "apollo-router-benchmarks",
-<<<<<<< HEAD
-    "examples/async-allow-client-id",
-    "examples/compose-your-graphql-router",
+    "examples/async-auth",
     "examples/cookies-to-headers",
-    "examples/context-data",
-=======
-    "examples/async-auth",
     "examples/embedded",
     "examples/context",
->>>>>>> 4edaf483
     "examples/forbid-anonymous-operations",
     "examples/hello-world",
     "examples/status-code-propagation",
