--- conflicted
+++ resolved
@@ -650,9 +650,6 @@
 }
 
 #[tokio::test]
-<<<<<<< HEAD
-async fn missing_typename_and_fragments_in_requires() {
-=======
 async fn alias_renaming() {
     let schema = r#"schema
       @link(url: "https://specs.apollo.dev/link/v1.0")
@@ -848,7 +845,6 @@
 
 #[tokio::test]
 async fn missing_fields_in_requires() {
->>>>>>> c5a6e401
     let schema = r#"schema
     @link(url: "https://specs.apollo.dev/link/v1.0")
     @link(url: "https://specs.apollo.dev/join/v0.3", for: EXECUTION)
@@ -870,8 +866,6 @@
   
   directive @link(url: String, as: String, for: link__Purpose, import: [link__Import]) repeatable on SCHEMA
   
-<<<<<<< HEAD
-=======
   type Details
     @join__type(graph: SUB1)
     @join__type(graph: SUB2)
@@ -879,7 +873,6 @@
     enabled: Boolean
   }
   
->>>>>>> c5a6e401
   scalar join__FieldSet
   
   enum join__Graph {
@@ -913,52 +906,24 @@
     @join__type(graph: SUB2, key: "id", extension: true)
   {
     id: ID
-<<<<<<< HEAD
-    thing: Thing
-    isEnabled: Boolean @join__field(graph: SUB2, requires: "thing { ... on Thing { text } }")
-  }
-  
-  type Thing
-  @join__type(graph: SUB1, key: "id")
-  @join__type(graph: SUB2, key: "id") {
-    id: ID
-    text: String @join__field(graph: SUB1) @join__field(graph: SUB2, external: true)
-  }
-
-  "#;
-=======
     details: [Details] @join__field(graph: SUB1) @join__field(graph: SUB2, external: true)
     aDetailsIsEnabled: Boolean @join__field(graph: SUB2, requires: "details { enabled }")
   }"#;
->>>>>>> c5a6e401
 
     let query = "query {
         stuff {
           id
-<<<<<<< HEAD
-          isEnabled
-=======
           aDetailsIsEnabled
->>>>>>> c5a6e401
         }
       }";
 
     let subgraphs = MockedSubgraphs([
         ("sub1", MockSubgraph::builder().with_json(
-<<<<<<< HEAD
-            serde_json::json!{{"query": "{stuff{__typename id thing{text}}}",}},
-=======
             serde_json::json!{{"query": "{stuff{__typename id details{enabled}}}",}},
->>>>>>> c5a6e401
             serde_json::json!{{"data": {
                 "stuff": {
                   "__typename": "Stuff",
                   "id": "1",
-<<<<<<< HEAD
-                  "thing": {
-                    "text": "aaa"
-                  }
-=======
                   "details": [{
                     "enabled": true
                   },
@@ -966,7 +931,6 @@
                   {
                     "enabled": false
                   }]
->>>>>>> c5a6e401
                 }
             } }}
         ).build()),
@@ -1020,9 +984,149 @@
     let mut stream = service.clone().oneshot(request).await.unwrap();
     let response = stream.next_response().await.unwrap();
     insta::assert_json_snapshot!(serde_json::to_value(&response).unwrap());
-<<<<<<< HEAD
 }
 
+#[tokio::test]
+async fn missing_typename_and_fragments_in_requires() {
+    let schema = r#"schema
+    @link(url: "https://specs.apollo.dev/link/v1.0")
+    @link(url: "https://specs.apollo.dev/join/v0.3", for: EXECUTION)
+  {
+    query: Query
+  }
+  
+  directive @join__enumValue(graph: join__Graph!) repeatable on ENUM_VALUE
+  
+  directive @join__field(graph: join__Graph, requires: join__FieldSet, provides: join__FieldSet, type: String, external: Boolean, override: String, usedOverridden: Boolean) repeatable on FIELD_DEFINITION | INPUT_FIELD_DEFINITION
+  
+  directive @join__graph(name: String!, url: String!) on ENUM_VALUE
+  
+  directive @join__implements(graph: join__Graph!, interface: String!) repeatable on OBJECT | INTERFACE
+  
+  directive @join__type(graph: join__Graph!, key: join__FieldSet, extension: Boolean! = false, resolvable: Boolean! = true, isInterfaceObject: Boolean! = false) repeatable on OBJECT | INTERFACE | UNION | ENUM | INPUT_OBJECT | SCALAR
+  
+  directive @join__unionMember(graph: join__Graph!, member: String!) repeatable on UNION
+  
+  directive @link(url: String, as: String, for: link__Purpose, import: [link__Import]) repeatable on SCHEMA
+  
+  scalar join__FieldSet
+  
+  enum join__Graph {
+    SUB1 @join__graph(name: "sub1", url: "http://localhost:4002/test")
+    SUB2 @join__graph(name: "sub2", url: "http://localhost:4002/test2")
+  }
+  
+  scalar link__Import
+  
+  enum link__Purpose {
+    """
+    `SECURITY` features provide metadata necessary to securely resolve fields.
+    """
+    SECURITY
+  
+    """
+    `EXECUTION` features provide metadata necessary for operation execution.
+    """
+    EXECUTION
+  }
+  
+  type Query
+    @join__type(graph: SUB1)
+    @join__type(graph: SUB2)
+  {
+    stuff: Stuff @join__field(graph: SUB1)
+  }
+  
+  type Stuff
+    @join__type(graph: SUB1, key: "id")
+    @join__type(graph: SUB2, key: "id", extension: true)
+  {
+    id: ID
+    thing: Thing
+    isEnabled: Boolean @join__field(graph: SUB2, requires: "thing { ... on Thing { text } }")
+  }
+  
+  type Thing
+  @join__type(graph: SUB1, key: "id")
+  @join__type(graph: SUB2, key: "id") {
+    id: ID
+    text: String @join__field(graph: SUB1) @join__field(graph: SUB2, external: true)
+  }
+  "#;
+
+    let query = "query {
+        stuff {
+          id
+          isEnabled
+        }
+      }";
+
+    let subgraphs = MockedSubgraphs([
+        ("sub1", MockSubgraph::builder().with_json(
+            serde_json::json!{{"query": "{stuff{__typename id thing{text}}}",}},
+            serde_json::json!{{"data": {
+                "stuff": {
+                  "__typename": "Stuff",
+                  "id": "1",
+                  "thing": {
+                    "text": "aaa"
+                  }
+                }
+            } }}
+        ).build()),
+        ("sub2", MockSubgraph::builder().with_json(
+            serde_json::json!{{
+                "query": "query($representations:[_Any!]!){_entities(representations:$representations){...on Stuff{aDetailsIsEnabled}}}",
+                "variables":{"representations": [
+                    {
+                        "__typename": "Stuff",
+                        "id": "1",
+                        "details": [
+                            {
+                                "enabled": true
+                            },
+                            null,
+                            {
+                                "enabled": false
+                            }
+                        ]
+                    }
+                ]}}},
+            serde_json::json!{{"data": {
+                "_entities": [{
+                    "aDetailsIsEnabled": true
+                }]
+            } }}
+        ).build()),
+        ].into_iter().collect());
+
+    let service = TestHarness::builder()
+        .configuration_json(serde_json::json!({"include_subgraph_errors": { "all": true } }))
+        .unwrap()
+        .schema(schema)
+        .extra_plugin(subgraphs)
+        .build_supergraph()
+        .await
+        .unwrap();
+
+    let request = supergraph::Request::fake_builder()
+        .context(Context::new())
+        .query(query)
+        .variables(
+            serde_json_bytes::json! {{ "tId": "1"}}
+                .as_object()
+                .unwrap()
+                .clone(),
+        )
+        .build()
+        .unwrap();
+
+    let mut stream = service.clone().oneshot(request).await.unwrap();
+    let response = stream.next_response().await.unwrap();
+    insta::assert_json_snapshot!(serde_json::to_value(&response).unwrap());
+}
+
+#[tokio::test]
 async fn typename_propagation() {
     let schema = r#"schema
     @link(url: "https://specs.apollo.dev/link/v1.0")
@@ -1307,6 +1411,4 @@
     let mut stream = service.clone().oneshot(request).await.unwrap();
     let response = stream.next_response().await.unwrap();
     insta::assert_json_snapshot!(serde_json::to_value(&response).unwrap());
-=======
->>>>>>> c5a6e401
 }