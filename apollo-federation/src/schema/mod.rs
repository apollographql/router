--- conflicted
+++ resolved
@@ -28,11 +28,8 @@
 use crate::link::federation_spec_definition::KeyDirectiveArguments;
 use crate::link::federation_spec_definition::ProvidesDirectiveArguments;
 use crate::link::federation_spec_definition::RequiresDirectiveArguments;
-<<<<<<< HEAD
+use crate::link::federation_spec_definition::TagDirectiveArguments;
 use crate::link::federation_spec_definition::federation_spec_latest;
-=======
-use crate::link::federation_spec_definition::TagDirectiveArguments;
->>>>>>> 6bd650ca
 use crate::link::federation_spec_definition::get_federation_spec_definition_from_subgraph;
 use crate::link::spec::Version;
 use crate::link::spec_definition::SpecDefinition;
@@ -238,7 +235,22 @@
         }
     }
 
-<<<<<<< HEAD
+    // PORT_NOTE: Corresponds to `FederationMetadata.isFed2Schema` in JS
+    // This works even if the schema bootstrapping was not completed.
+    pub(crate) fn is_fed_2(&self) -> bool {
+        self.federation_link()
+            .is_some_and(|link| link.url.version.satisfies(&Version { major: 2, minor: 0 }))
+    }
+
+    // PORT_NOTE: Corresponds to `FederationMetadata.federationFeature` in JS
+    fn federation_link(&self) -> Option<&Arc<Link>> {
+        self.metadata().and_then(|metadata| {
+            metadata
+                .by_identity
+                .get(federation_spec_latest().identity())
+        })
+    }
+
     // PORT_NOTE: Corresponds to `FederationMetadata.fieldSetType` in JS.
     pub(crate) fn field_set_type(&self) -> Result<ScalarTypeDefinitionPosition, FederationError> {
         let name_in_schema =
@@ -275,7 +287,7 @@
             return Ok(name);
         }
 
-        if self.is_fed2_schema() {
+        if self.is_fed_2() {
             let Some(links) = self.metadata() else {
                 bail!("Schema should be a core schema")
             };
@@ -289,27 +301,6 @@
             Name::new(&format!("_{name}"))
                 .map_err(|e| internal_error!("Invalid name `_{name}`: {e}"))
         }
-    }
-
-    // PORT_NOTE: Corresponds to `FederationMetadata.isFed2Schema` in JS
-    fn is_fed2_schema(&self) -> bool {
-        self.federation_link()
-            .is_some_and(|link| link.url.version.satisfies(&Version { major: 2, minor: 0 }))
-    }
-
-    // PORT_NOTE: Corresponds to `FederationMetadata.federationFeature` in JS
-    fn federation_link(&self) -> Option<&Arc<Link>> {
-        self.metadata().and_then(|metadata| {
-            metadata
-                .by_identity
-                .get(federation_spec_latest().identity())
-        })
-=======
-    pub(crate) fn is_fed_2(&self) -> bool {
-        self.subgraph_metadata
-            .as_ref()
-            .is_some_and(|meta| meta.is_fed_2_schema())
->>>>>>> 6bd650ca
     }
 
     pub(crate) fn context_directive_applications(
