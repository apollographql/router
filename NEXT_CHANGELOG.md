# Changelog for the next release

All notable changes to Router will be documented in this file.

This project adheres to [Semantic Versioning](https://semver.org/spec/v2.0.0.html).

<!-- <KEEP> THIS IS AN SET OF TEMPLATES TO USE WHEN ADDING TO THE CHANGELOG.

## ❗ BREAKING ❗
## 🚀 Features
## 🐛 Fixes
## 📃 Configuration
Configuration changes will be [automatically migrated on load](https://www.apollographql.com/docs/router/configuration/overview#upgrading-your-router-configuration). However, you should update your source configuration files as these will become breaking changes in a future major release.
## 🛠 Maintenance
## 📚 Documentation
## 🥼 Experimental

## Example section entry format

### Headline ([Issue #ISSUE_NUMBER](https://github.com/apollographql/router/issues/ISSUE_NUMBER))

Description! And a link to a [reference](http://url)

By [@USERNAME](https://github.com/USERNAME) in https://github.com/apollographql/router/pull/PULL_NUMBER
</KEEP> -->

## 🚀 Features

### Update to Federation v2.3.0 ([Issue #2465](https://github.com/apollographql/router/issues/2465), [Issue #2485](https://github.com/apollographql/router/pull/2485) and [Issue #2489](https://github.com/apollographql/router/pull/2489))

This brings in Federation v2.3.0 execution support for:
- `@interfaceObject` (added to federation in [federation#2277](https://github.com/apollographql/federation/issues/2277)).
- the bug fix from [federation#2294](https://github.com/apollographql/federation/pull/2294).

By [@abernix](https://github.com/abernix) and [@o0Ignition0o](https://github.com/o0Ignition0o) in https://github.com/apollographql/router/pull/2462
By [@pcmanus](https://github.com/pcmanus) in https://github.com/apollographql/router/pull/2485 and https://github.com/apollographql/router/pull/2489

### Always deduplicate variables ([Issue #2387](https://github.com/apollographql/router/issues/2387))

Variable deduplication allows the router to reduce the number of entities that are requested from subgraphs if some of them are redundant, and as such reduce the size of subgraph responses. It has been available for a while but was not active by default. This is now always on.

By [@Geal](https://github.com/geal) in https://github.com/apollographql/router/pull/2445

### Add optional `Access-Control-Max-Age` header to CORS plugin ([Issue #2212](https://github.com/apollographql/router/issues/2212))

Adds new option called `max_age` to the existing `cors` object which will set the value returned in the [`Access-Control-Max-Age`](https://developer.mozilla.org/en-US/docs/Web/HTTP/Headers/Access-Control-Max-Age) header. As was the case previously, when this value is not set **no** value is returned.

It can be enabled using our standard time notation, as follows:

```
cors:
  max_age: 1day
```

By [@osamra-rbi](https://github.com/osamra-rbi) in https://github.com/apollographql/router/pull/2331

### Improved support for wildcards in `supergraph.path` configuration ([Issue #2406](https://github.com/apollographql/router/issues/2406))

You can now use a wildcard in supergraph endpoint `path` like this:

```yaml
supergraph:
  listen: 0.0.0.0:4000
  path: /graph*
```

In this example, the Router would respond to requests on both `/graphql` and `/graphiql`.

By [@bnjjj](https://github.com/bnjjj) in https://github.com/apollographql/router/pull/2410


## 🐛 Fixes

### Forbid caching `PERSISTED_QUERY_NOT_FOUND` responses ([Issue #2502](https://github.com/apollographql/router/issues/2502))

The router now sends a `cache-control: private, no-cache, must-revalidate` response header to clients, in addition to the existing `PERSISTED_QUERY_NOT_FOUND` error code on the response which was being sent previously.  This expanded behaviour occurs when when a persisted query hash could not be found and is important since such responses should **not** be cached by intermediary proxies/CDNs since the client will need to be able to send the full query directly to the Router on a subsequent request.

By [@o0Ignition0o](https://github.com/o0Ignition0o) in https://github.com/apollographql/router/pull/2503
### Listen on root URL when `/*` is set in `supergraph.path` configuration ([Issue #2471](https://github.com/apollographql/router/issues/2471))

This resolves a regression which occurred in Router 1.8 when using wildcard notation on a path-boundary, as such:

```yaml
supergraph:
  path: /*
```

This occurred due to an underlying [Axum upgrade](https://github.com/tokio-rs/axum/releases/tag/axum-v0.6.0) and resulted in failure to listen on `localhost` when a path was absent. We now special case `/*` to also listen to the URL without a path so you're able to call `http://localhost` (for example).

By [@bnjjj](https://github.com/bnjjj) in https://github.com/apollographql/router/pull/2472

### Return a proper timeout response ([Issue #2360](https://github.com/apollographql/router/issues/2360) [Issue #2400](https://github.com/apollographql/router/issues/240))

There was a regression where timeouts resulted in a HTTP response of `500 Internal Server Error`. This is now fixed with a test to guarantee it, the status code is now `504 Gateway Timeout` (instead of the previous `408 Request Timeout` which, was also incorrect in that it blamed the client).

There is also a new metric emitted called `apollo_router_timeout` to track when timeouts are triggered.

By [@Geal](https://github.com/geal) in https://github.com/apollographql/router/pull/2419

### Fix panic in schema parse error reporting ([Issue #2269](https://github.com/apollographql/router/issues/2269))

In order to support introspection, some definitions like `type __Field { … }` are implicitly added to schemas. This addition was done by string concatenation at the source level. In some cases like unclosed braces, a parse error could be reported at a position beyond the size of the original source. This would cause a panic because only the unconcatenated string is sent to the error reporting library `miette`.

Instead, the Router now parses introspection types separately and "concatenates" the definitions at the AST level.

By [@SimonSapin](https://github.com/SimonSapin) in https://github.com/apollographql/router/pull/2448

### Always accept compressed subgraph responses  ([Issue #2415](https://github.com/apollographql/router/issues/2415))

Previously, subgraph response decompression was only supported when subgraph request compression was _explicitly_ configured. This is now always active.

By [@Geal](https://github.com/geal) in https://github.com/apollographql/router/pull/2450

### Fix handling of root query operations not named `Query`

If you'd mapped your default `Query` type to something other than the default using `schema { query: OtherQuery }`, some parsing code in the Router would incorrectly return an error because it had previously assumed the default name of `Query`. The same case would have occurred if the root mutation type was not named `Mutation`.

This is now corrected and the Router understands the mapping.

By [@SimonSapin](https://github.com/SimonSapin) in https://github.com/apollographql/router/pull/2459

### Remove the `locations` field from subgraph errors ([Issue #2297](https://github.com/apollographql/router/issues/2297))

Subgraph errors can come with a `locations` field indicating which part of the query was causing issues, but it refers to the subgraph query generated by the query planner, and we have no way of translating it to locations in the client query. To avoid confusion, we've removed this field from the response until we can provide a more coherent way to map these errors back to the original operation.

By [@Geal](https://github.com/geal) in https://github.com/apollographql/router/pull/2442

### Emit metrics showing number of client connections ([issue #2384](https://github.com/apollographql/router/issues/2384))

New metrics are available to track the client connections:

- `apollo_router_session_count_total` indicates the number of currently connected clients
- `apollo_router_session_count_active` indicates the number of in flight GraphQL requests from connected clients.

This also fixes the behaviour when we reach the maximum number of file descriptors: instead of going into a busy loop, the router will wait a bit before accepting a new connection.

By [@Geal](https://github.com/geal) in https://github.com/apollographql/router/pull/2395

### `--dev` will no longer modify configuration that it does not directly touch ([Issue #2404](https://github.com/apollographql/router/issues/2404), [Issue #2481](https://github.com/apollographql/router/issues/2481))

Previously, the Router's `--dev` mode was operating against the configuration object model. This meant that it would sometimes replace pieces of configuration where it should have merely modified it.  Now, `--dev` mode will _override_ the following properties in the YAML config, but it will leave any adjacent configuration as it was:

```yaml
homepage:
  enabled: false
include_subgraph_errors:
  all: true
plugins:
  experimental.expose_query_plan: true
sandbox:
  enabled: true
supergraph:
  introspection: true
telemetry:
  tracing:
    experimental_response_trace_id:
      enabled: true
```

By [@bryncooke](https://github.com/bryncooke) in https://github.com/apollographql/router/pull/2489

## 🛠 Maintenance

### Improve #[serde(default)] attribute on structs ([Issue #2424](https://github.com/apollographql/router/issues/2424))

If all the fields of your `struct` have their default value then use the `#[serde(default)]` on the `struct` instead of on each field. If you have specific default values for a field, you'll have to create your own `impl Default` for the `struct`.

#### Correct approach

```rust
#[serde(deny_unknown_fields, default)]
struct Export {
    url: Url,
    enabled: bool
}

impl Default for Export {
  fn default() -> Self {
    Self {
      url: default_url_fn(),
      enabled: false
    }
  }
}
```

#### Discouraged approach

```rust
#[serde(deny_unknown_fields)]
struct Export {
    #[serde(default="default_url_fn")
    url: Url,
    #[serde(default)]
    enabled: bool
}
```

By [@bnjjj](https://github.com/bnjjj) in https://github.com/apollographql/router/pull/2424

## 📃 Configuration

Configuration changes will be [automatically migrated on load](https://www.apollographql.com/docs/router/configuration/overview#upgrading-your-router-configuration). However, you should update your source configuration files as these will become breaking changes in a future major release.

### `health-check` has been renamed to `health_check` ([Issue #2161](https://github.com/apollographql/router/issues/2161))

The `health_check` option in the configuration has been renamed to use `snake_case` rather than `kebab-case` for consistency with the other properties in the configuration:

```diff
-health-check:
+health_check:
   enabled: true
```

By [@bryncooke](https://github.com/bryncooke) in https://github.com/apollographql/router/pull/2451 and https://github.com/apollographql/router/pull/2463

## 📚 Documentation

### Disabling anonymous usage metrics ([Issue #2478](https://github.com/apollographql/router/issues/2478))

To disable the anonymous usage metrics, you set `APOLLO_TELEMETRY_DISABLED=true` in the environment.  The documentation previously said to use `1` as the value instead of `true`.  In the future, either will work, so this is primarily a bandaid for the immediate error.

By [@bnjjj](https://github.com/bnjjj) in https://github.com/apollographql/router/pull/2479

### `send_headers` and `send_variable_values` in `telemetry.apollo` ([Issue #2149](https://github.com/apollographql/router/issues/2149))

+ `send_headers`

  Provide this field to configure which request header names and values are included in trace data that's sent to Apollo Studio. Valid options are: `only` with an array, `except` with an array, `none`, `all`.

  The default value is `none``, which means no header names or values are sent to Studio. This is a security measure to prevent sensitive data from potentially reaching the Router.

+ `send_variable_values`

  Provide this field to configure which variable values are included in trace data that's sent to Apollo Studio. Valid options are: `only` with an array, `except` with an array, `none`, `all`.

  The default value is `none`, which means no variable values are sent to Studio. This is a security measure to prevent sensitive data from potentially reaching the Router.


By [@bnjjj](https://github.com/bnjjj) in https://github.com/apollographql/router/pull/2435

### Propagating headers between subgraphs ([Issue #2128](https://github.com/apollographql/router/issues/2128))

Passing headers between subgraph services is possible via Rhai script. An example has been added to the header propagation page.

By [@bryncooke](https://github.com/bryncooke) in https://github.com/apollographql/router/pull/2446

### IPv6 listening instructions ([Issue #1835](https://github.com/apollographql/router/issues/1835))

Added documentation for listening on IPv6
```yaml
supergraph:
  # The socket address and port to listen on.
  # Note that this must be quoted to avoid interpretation as a yaml array.
  listen: '[::1]:4000'
```

By [@bryncooke](https://github.com/bryncooke) in https://github.com/apollographql/router/pull/2440

### Documentation on how to propagate headers to clients

Migrating headers between subgraph services is possible via Rhai script. An example has been added to the header propagation page.

By [@lennyburdette](https://github.com/lennyburdette) in https://github.com/apollographql/router/pull/2474

## 🛠 Maintenance

### Parse schemas and queries with `apollo-compiler`

The Router now uses the higher-level representation (HIR) from `apollo-compiler` instead of using the AST from `apollo-parser` directly.  This is a first step towards replacing a bunch of code that grew organically during the Router's early days, with a general-purpose library with intentional design.  Internal data structures are unchanged for now.  Parsing behavior has been tested to be identical on a large corpus of schemas and queries.

By [@SimonSapin](https://github.com/SimonSapin) in https://github.com/apollographql/router/pull/2466

### Disregard value of `APOLLO_TELEMETRY_DISABLED` in Orbiter unit tests ([Issue #2487](https://github.com/apollographql/router/issues/2487))

The `orbiter::test::test_visit_args` tests were failing in the event that `APOLLO_TELEMETRY_DISABLED` was set, however this is now corrected.

By [@bryncooke](https://github.com/bryncooke) in https://github.com/apollographql/router/pull/2488

## 🥼 Experimental

### JWT authentication ([Issue #912](https://github.com/apollographql/router/issues/912))

As a result of UX feedback, we are modifying the experimental JWT configuration. The `jwks_url` parameter is renamed to `jwks_urls` and now expects to receive an array of URLs, rather than a single URL.

Here's a typical sample configuration fragment:

```yaml
authentication:
  experimental:
    jwt:
      jwks_urls:
        - https://dev-zzp5enui.us.auth0.com/.well-known/jwks.json
```

<<<<<<< HEAD
By [@bryncooke](https://github.com/bryncooke) in https://github.com/apollographql/router/pull/2488
=======
By [@garypen](https://github.com/garypen) in https://github.com/apollographql/router/pull/2500
>>>>>>> b6940d04
<|MERGE_RESOLUTION|>--- conflicted
+++ resolved
@@ -241,13 +241,20 @@
 
 ### Propagating headers between subgraphs ([Issue #2128](https://github.com/apollographql/router/issues/2128))
 
-Passing headers between subgraph services is possible via Rhai script. An example has been added to the header propagation page.
+Passing headers between subgraph services is possible via Rhai script and we've added an example to the [header propagation](https://www.apollographql.com/docs/router/configuration/header-propagation) documentation.
 
 By [@bryncooke](https://github.com/bryncooke) in https://github.com/apollographql/router/pull/2446
 
+### Propagating response headers to clients ([Issue #1284](https://github.com/apollographql/router/issues/1284))
+
+Passing headers from subgraph services to clients is possible via Rhai script and we've added an example to the [header propagation](https://www.apollographql.com/docs/router/configuration/header-propagation) documentation.
+
+By [@lennyburdette](https://github.com/lennyburdette) in https://github.com/apollographql/router/pull/2474
+
 ### IPv6 listening instructions ([Issue #1835](https://github.com/apollographql/router/issues/1835))
 
-Added documentation for listening on IPv6
+Added instructions for how to represent IPv6 listening addresses to our [Overview](https://www.apollographql.com/docs/router/configuration/overview) documentation.
+
 ```yaml
 supergraph:
   # The socket address and port to listen on.
@@ -257,12 +264,6 @@
 
 By [@bryncooke](https://github.com/bryncooke) in https://github.com/apollographql/router/pull/2440
 
-### Documentation on how to propagate headers to clients
-
-Migrating headers between subgraph services is possible via Rhai script. An example has been added to the header propagation page.
-
-By [@lennyburdette](https://github.com/lennyburdette) in https://github.com/apollographql/router/pull/2474
-
 ## 🛠 Maintenance
 
 ### Parse schemas and queries with `apollo-compiler`
@@ -283,18 +284,14 @@
 
 As a result of UX feedback, we are modifying the experimental JWT configuration. The `jwks_url` parameter is renamed to `jwks_urls` and now expects to receive an array of URLs, rather than a single URL.
 
-Here's a typical sample configuration fragment:
+We've updated the [JWT Authentication documentation](apollographql.com/docs/router/configuration/authn-jwt) accordingly, however here's a short sample configuration example:
 
 ```yaml
 authentication:
   experimental:
     jwt:
       jwks_urls:
-        - https://dev-zzp5enui.us.auth0.com/.well-known/jwks.json
-```
-
-<<<<<<< HEAD
-By [@bryncooke](https://github.com/bryncooke) in https://github.com/apollographql/router/pull/2488
-=======
+        - https://dev-abcd1234.us.auth0.com/.well-known/jwks.json
+```
+
 By [@garypen](https://github.com/garypen) in https://github.com/apollographql/router/pull/2500
->>>>>>> b6940d04
