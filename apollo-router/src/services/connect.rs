//! Connect service request and response types.

use std::fmt::Debug;
use std::sync::Arc;

use apollo_compiler::ExecutableDocument;
use apollo_compiler::executable::FieldSet;
use apollo_compiler::validation::Valid;
use apollo_federation::connectors::Connector;
<<<<<<< HEAD
use apollo_federation::connectors::runtime::cache::CacheKey;
use apollo_federation::connectors::runtime::cache::CachePolicy;
use apollo_federation::connectors::runtime::cache::create_cache_key;
use apollo_federation::connectors::runtime::debug::ConnectorContext;
=======
use apollo_federation::connectors::runtime::cache::CacheKeyComponents;
use apollo_federation::connectors::runtime::cache::CachePolicy;
use apollo_federation::connectors::runtime::cache::CacheableDetails;
use apollo_federation::connectors::runtime::cache::CacheableItem;
use apollo_federation::connectors::runtime::cache::CacheableIterator;
use apollo_federation::connectors::runtime::cache::combine_policies;
use apollo_federation::connectors::runtime::cache::create_cacheable_iterator;
use apollo_federation::connectors::runtime::debug::ConnectorContext;
use apollo_federation::connectors::runtime::http_json_transport::TransportRequest;
use apollo_federation::connectors::runtime::key::ResponseKey;
>>>>>>> 5dd38464
use parking_lot::Mutex;
use static_assertions::assert_impl_all;
use tower::BoxError;

use crate::Context;
use crate::graphql;
use crate::graphql::Request as GraphQLRequest;
use crate::plugins::connectors::make_requests::make_requests;
use crate::query_planner::fetch::Variables;
use crate::services::connector::request_service::Request as ConnectorRequest;

pub(crate) type BoxService = tower::util::BoxService<Request, Response, BoxError>;
pub(crate) type BoxCloneService = tower::util::BoxCloneService<Request, Response, BoxError>;

#[non_exhaustive]
pub struct Request {
    pub(crate) service_name: Arc<str>,
    pub(crate) context: Context,
    pub(crate) prepared_requests: Vec<ConnectorRequest>,
<<<<<<< HEAD
    /// Subgraph name needed for lazy cache key generation
    pub(crate) subgraph_name: String,

    /// This is lazily evaluated via the `get_cache_key` method.
    #[allow(dead_code)]
    pub(crate) cache_key: Option<CacheKey>,
=======
    #[allow(dead_code)]
    pub(crate) variables: Variables,
    /// Subgraph name needed for lazy cache key generation
    pub(crate) subgraph_name: String,
    /// Cached cacheable items data - computed once by response_cache plugin
    /// None if cacheable_items() hasn't been called yet
    cacheable_items_cache: Option<Arc<Vec<(CacheableItem, CacheKeyComponents)>>>,
>>>>>>> 5dd38464
}

impl Debug for Request {
    fn fmt(&self, f: &mut std::fmt::Formatter<'_>) -> std::fmt::Result {
        f.debug_struct("Request")
            .field("service_name", &self.service_name)
            .field("context", &self.context)
            .field("subgraph_name", &self.subgraph_name)
            .field("prepared_requests_len", &self.prepared_requests.len())
            .finish()
    }
}

assert_impl_all!(Response: Send);
#[derive(Debug)]
#[non_exhaustive]
pub struct Response {
    pub(crate) response: http::Response<graphql::Response>,
<<<<<<< HEAD
    pub(crate) cache_policy: CachePolicy,
    pub(crate) context: Context,
=======
    pub(crate) cache_policies: Vec<CachePolicy>, // Vec of HeaderMaps
    /// Cacheable items from the request (if response_cache plugin was enabled)
    /// This ensures we use the same consolidation as the request
    request_cacheable_items: Option<Arc<Vec<(CacheableItem, CacheKeyComponents)>>>,
>>>>>>> 5dd38464
}

#[buildstructor::buildstructor]
impl Request {
    /// This is the constructor (or builder) to use when constructing a real Request.
    ///
    /// Required parameters are required in non-testing code to create a Request.
    #[builder(visibility = "pub")]
    fn new(
        service_name: Arc<str>,
        context: Context,
        operation: Arc<Valid<ExecutableDocument>>,
        supergraph_request: Arc<http::Request<GraphQLRequest>>,
        variables: Variables,
        keys: Option<Valid<FieldSet>>,
        connector: Arc<Connector>,
    ) -> Result<Self, BoxError> {
        // Get debug context from context extensions
        let debug = context
            .extensions()
            .with_lock(|lock| lock.get::<Arc<Mutex<ConnectorContext>>>().cloned());

        // Call make_requests to prepare HTTP requests
        let prepared_requests = make_requests(
            &operation,
            &variables,
            keys.as_ref(),
            &context,
            supergraph_request.clone(),
            connector.clone(),
            &debug,
        )
        .map_err(BoxError::from)?;

        // Store subgraph name for lazy cache key generation
        let subgraph_name = connector.id.subgraph_name.to_string();

        Ok(Self {
            service_name,
            context: context.clone(),
            prepared_requests,
<<<<<<< HEAD
            subgraph_name,
            cache_key: None,
=======
            variables,
            subgraph_name,
            cacheable_items_cache: None,
>>>>>>> 5dd38464
        })
    }

    #[cfg(test)]
    pub(crate) fn test_new(prepared_requests: Vec<ConnectorRequest>) -> Self {
        Self {
            service_name: Arc::from("test_service"),
            context: Context::default(),
            prepared_requests,
<<<<<<< HEAD
            subgraph_name: "test_subgraph".into(),
            cache_key: None,
        }
    }

    /// Get the cache key, computing it lazily if not already computed.
    /// This ensures the cache key reflects any modifications made to prepared_requests
    /// by plugins (e.g., headers added by the headers plugin).
    #[allow(dead_code)]
    pub(crate) fn get_cache_key(&mut self) -> &CacheKey {
        if self.cache_key.is_none() {
            // Create cache key using apollo-federation function
            let request_data: Vec<_> = self
                .prepared_requests
                .iter()
                .map(|req| (&req.key, &req.transport_request, req.fetch_details.clone()))
                .collect();
            self.cache_key = Some(create_cache_key(&request_data, &self.subgraph_name));
        }
        self.cache_key
            .as_ref()
            .expect("newly generated cache key is present")
=======
            variables: Default::default(),
            subgraph_name: "test_subgraph".into(),
            cacheable_items_cache: None,
        }
    }

    /// Get an iterator over cacheable items with consolidation logic applied.
    ///
    /// Returns an iterator that:
    /// - Consolidates multiple RootField requests into a single cacheable unit
    /// - Emits one item per Entity/EntityField request for independent caching
    /// - Materializes BatchEntity requests into separate items per batch range
    ///
    /// Results are memoized - subsequent calls return the same cached data.
    pub fn cacheable_items(&mut self) -> CacheableIterator {
        // If already computed, return cached version
        if let Some(ref cache) = self.cacheable_items_cache {
            return CacheableIterator::from_vec(cache.clone());
        }

        // Compute and cache for future use
        let requests: Vec<(ResponseKey, TransportRequest)> = self
            .prepared_requests
            .iter()
            .map(|req| (req.key.clone(), req.transport_request.clone()))
            .collect();

        let items: Vec<_> = create_cacheable_iterator(requests, &self.subgraph_name).collect();
        self.cacheable_items_cache = Some(Arc::new(items.clone()));

        CacheableIterator::from_vec(Arc::new(items))
    }

    /// Take the cached cacheable items (used by execute to move to response)
    /// Returns None if cacheable_items() hasn't been called yet.
    pub fn take_cacheable_items_cache(
        &mut self,
    ) -> Option<Arc<Vec<(CacheableItem, CacheKeyComponents)>>> {
        self.cacheable_items_cache.take()
    }

    /// Remove requests from this Request that correspond to cacheable items.
    ///
    /// This is used by cache plugins to remove requests they can serve from cache.
    /// The method uses batch-aware logic to ensure correctness:
    ///
    /// - For RootFields: removes all requests only if all root field items are in the removal list
    /// - For Entity/EntityField: removes individual requests at the specified indices
    /// - For BatchItem: only removes batch requests where ALL items in the batch are cacheable
    ///   (if batch fetches A,B,C,D but only A,C,D are cached, the batch request remains
    ///   to fetch B)
    pub fn remove_cacheable_items(&mut self, items: &[CacheableItem]) {
        if items.is_empty() {
            return;
        }

        // Collect indices to remove, sorted in descending order to avoid index shifting issues
        let mut indices_to_remove = std::collections::BTreeSet::new();

        // Handle different item types
        let mut has_root_fields = false;
        let mut entity_indices = Vec::new();
        let mut batch_items: std::collections::HashMap<usize, Vec<usize>> =
            std::collections::HashMap::new();

        for item in items {
            match item {
                CacheableItem::RootFields { .. } => {
                    has_root_fields = true;
                }
                CacheableItem::Entity { index, .. } => {
                    entity_indices.push(*index);
                }
                CacheableItem::BatchItem {
                    batch_index,
                    entity_index,
                    ..
                } => {
                    batch_items
                        .entry(*batch_index)
                        .or_default()
                        .push(*entity_index);
                }
            }
        }

        // Handle RootFields - remove all requests if we have any root field items
        if has_root_fields {
            // For root fields, we assume if any are cacheable, all consolidated requests should be removed
            // This matches the previous behavior where root fields are treated as a single unit
            self.prepared_requests.clear();
            return; // Early return since all requests are removed
        }

        // Handle Entity items - add their indices directly
        for index in entity_indices {
            if index < self.prepared_requests.len() {
                indices_to_remove.insert(index);
            }
        }

        // Handle BatchItems - only remove batch requests where ALL items are cached
        for (batch_index, cached_item_indices) in batch_items {
            if batch_index >= self.prepared_requests.len() {
                continue;
            }

            // Get the original batch request to find out how many items it contains
            let request = &self.prepared_requests[batch_index];
            if let ResponseKey::BatchEntity { range, .. } = &request.key {
                let total_batch_items: Vec<usize> = range.clone().collect();
                let cached_item_set: std::collections::HashSet<usize> =
                    cached_item_indices.into_iter().collect();

                // Only remove the batch request if ALL items in the batch are cached
                if total_batch_items
                    .iter()
                    .all(|&item_idx| cached_item_set.contains(&item_idx))
                {
                    indices_to_remove.insert(batch_index);
                }
            }
        }

        // Remove requests in descending order to avoid index shifting
        for &index in indices_to_remove.iter().rev() {
            self.prepared_requests.remove(index);
        }
>>>>>>> 5dd38464
    }
}

impl Response {
<<<<<<< HEAD
    /// Create a new Response with the given HTTP response and cache policy
    pub fn new(
        response: http::Response<graphql::Response>,
        cache_policy: CachePolicy,
        context: Context,
    ) -> Self {
        Self {
            response,
            cache_policy,
            context,
=======
    /// Create a new Response with the given HTTP response and cache policies
    pub fn new(
        response: http::Response<graphql::Response>,
        cache_policies: Vec<CachePolicy>,
        request_cacheable_items: Option<Arc<Vec<(CacheableItem, CacheKeyComponents)>>>,
    ) -> Self {
        Self {
            response,
            cache_policies,
            request_cacheable_items,
        }
    }

    /// Create a new Response with default cache policy (no caching)
    pub fn with_default_cache_policy(response: http::Response<graphql::Response>) -> Self {
        Self {
            response,
            cache_policies: Vec::new(),
            request_cacheable_items: None,
        }
    }

    /// Get an iterator over cacheable items with their details.
    ///
    /// Returns None if request.cacheable_items() was never called.
    /// The response_cache plugin must be enabled for this to work.
    ///
    /// Returns tuples of (item, details) where:
    /// - item: The cacheable unit identifier
    /// - details: Lazily-evaluated cache details including policies, key components, and response data
    pub fn cacheable_items(&mut self) -> Option<Vec<(CacheableItem, CacheableDetails<'_>)>> {
        use apollo_federation::connectors::runtime::cache::ResponseData;

        let items = self.request_cacheable_items.as_ref()?;

        // Get reference to the response data directly (no JSON conversion needed)
        // Use a null value if there's no data
        let response_data = self
            .response
            .body()
            .data
            .as_ref()
            .unwrap_or(&serde_json_bytes::Value::Null);

        let results = items
            .iter()
            .map(|(item, cache_key_components)| {
                let details = match item {
                    CacheableItem::RootFields { .. } => CacheableDetails::new(
                        combine_policies(&self.cache_policies),
                        cache_key_components.clone(),
                        ResponseData::Full(response_data), // Pass direct reference to GraphQL data
                    ),
                    CacheableItem::Entity { index, .. } => CacheableDetails::new(
                        self.cache_policies.get(*index).cloned().unwrap_or_default(),
                        cache_key_components.clone(),
                        ResponseData::Entity {
                            data: response_data, // Pass direct reference to GraphQL data
                            index: *index,
                        },
                    ),
                    CacheableItem::BatchItem {
                        batch_index,
                        entity_index,
                        ..
                    } => CacheableDetails::new(
                        self.cache_policies
                            .get(*batch_index)
                            .cloned()
                            .unwrap_or_default(),
                        cache_key_components.clone(),
                        ResponseData::BatchItem {
                            data: response_data,         // Pass direct reference to GraphQL data
                            entity_index: *entity_index, // Need entity_index for extraction
                        },
                    ),
                };
                (item.clone(), details)
            })
            .collect();

        Some(results)
    }

    /// Add cached data to the response using a CacheableItem identifier.
    ///
    /// This will be used by cache plugins to populate responses with cached data
    /// for requests that were removed via `remove_cacheable_items()`.
    ///
    /// Only the data content is cached - errors and extensions are not preserved.
    ///
    /// - For RootFields: replaces the entire "data" field with cached data
    /// - For Entity/BatchItem: inserts cached entity data into "data._entities[index]"
    pub fn add_cached_data(&mut self, item: &CacheableItem, cached_data: serde_json_bytes::Value) {
        use serde_json_bytes::Value;

        let response_body = self.response.body_mut();

        match item {
            CacheableItem::RootFields { .. } => {
                // For root fields, replace the entire data field with cached data
                response_body.data = Some(cached_data);
            }
            CacheableItem::Entity { index, .. } => {
                // Ensure we have a data object
                if response_body.data.is_none() {
                    response_body.data = Some(Value::Object(Default::default()));
                }

                let data = response_body.data.as_mut().unwrap();
                if let Value::Object(data_obj) = data {
                    // Ensure _entities array exists
                    let entities = data_obj
                        .entry("_entities")
                        .or_insert_with(|| Value::Array(Vec::new()));

                    if let Value::Array(entities_array) = entities {
                        // Extend array if needed to accommodate the index
                        while entities_array.len() <= *index {
                            entities_array.push(Value::Null);
                        }

                        // Insert the cached entity data at the correct index
                        entities_array[*index] = cached_data;
                    }
                }
            }
            CacheableItem::BatchItem { entity_index, .. } => {
                // Ensure we have a data object
                if response_body.data.is_none() {
                    response_body.data = Some(Value::Object(Default::default()));
                }

                let data = response_body.data.as_mut().unwrap();
                if let Value::Object(data_obj) = data {
                    // Ensure _entities array exists
                    let entities = data_obj
                        .entry("_entities")
                        .or_insert_with(|| Value::Array(Vec::new()));

                    if let Value::Array(entities_array) = entities {
                        // Extend array if needed to accommodate the entity_index
                        while entities_array.len() <= *entity_index {
                            entities_array.push(Value::Null);
                        }

                        // Insert the cached entity data at the correct entity_index
                        entities_array[*entity_index] = cached_data;
                    }
                }
            }
        }
    }

    #[cfg(test)]
    pub(crate) fn test_new() -> Self {
        Self::with_default_cache_policy(
            http::Response::builder()
                .body(graphql::Response::default())
                .unwrap(),
        )
    }
}

#[cfg(test)]
mod tests {
    use std::slice;

    use apollo_compiler::collections::IndexMap;
    use apollo_compiler::collections::IndexSet;
    use apollo_compiler::name;
    use apollo_federation::connectors::ConnectBatchArguments;
    use apollo_federation::connectors::ConnectId;
    use apollo_federation::connectors::ConnectSpec;
    use apollo_federation::connectors::EntityResolver;
    use apollo_federation::connectors::HttpJsonTransport;
    use apollo_federation::connectors::JSONSelection;
    use apollo_federation::connectors::Namespace;
    use insta::assert_debug_snapshot;
    use itertools::Itertools;
    use serde_json_bytes::Value;
    use serde_json_bytes::json;

    use super::*;

    #[test]
    fn test_remove_cacheable_items_root_fields() {
        let schema = apollo_compiler::Schema::parse_and_validate(
            "type Query { ts(x: Int!): T, _entities(representations: [_Any!]): [_Entity] } type T { id: ID } union _Entity = T scalar _Any",
            "schema.graphql",
        )
        .unwrap();
        let operation = apollo_compiler::ExecutableDocument::parse_and_validate(
            &schema,
            "query Test { ts(x: 1) { id } alias: ts(x: 2) { id } }",
            "operation.graphql",
        )
        .unwrap();

        let connector = Connector {
            spec: ConnectSpec::V0_1,
            id: ConnectId::new(
                "subgraph_name".into(),
                None,
                name!(Query),
                name!(ts),
                None,
                0,
                name!("T"),
            ),
            transport: HttpJsonTransport {
                source_template: "http://localhost/api".parse().ok(),
                connect_template: "/path/{$args.x}".parse().unwrap(),
                ..Default::default()
            },
            selection: JSONSelection::parse("id").unwrap(),
            entity_resolver: None,
            config: Default::default(),
            max_requests: None,
            batch_settings: None,
            request_headers: Default::default(),
            response_headers: Default::default(),
            request_variable_keys: IndexMap::from_iter([(
                Namespace::Args,
                IndexSet::from_iter(["x".to_string()]),
            )]),
            response_variable_keys: Default::default(),
            error_settings: Default::default(),
            label: "test label".into(),
        };

        let mut request = Request::new(
            Arc::from("test_service"),
            Default::default(),
            Arc::new(operation),
            Arc::new(http::Request::new(GraphQLRequest::default())),
            Default::default(),
            None,
            Arc::new(connector),
        )
        .unwrap();

        let items = request
            .cacheable_items()
            .map(|(k, v)| (k, v.to_string()))
            .collect_vec();
        assert_debug_snapshot!(items, @r###"
        [
            (
                RootFields {
                    operation_type: Query,
                    output_type: "T",
                    output_names: [
                        "ts",
                        "alias",
                    ],
                    surrogate_key_data: Object({
                        "x": Number(1),
                    }),
                },
                "connector:v1:subgraph_name:GET|GET:http://localhost/api/path/1|http://localhost/api/path/2:|:|",
            ),
        ]
        "###);

        let item_key = &items.first().unwrap().0;
        request.remove_cacheable_items(slice::from_ref(item_key));

        assert!(request.prepared_requests.is_empty());
    }

    #[test]
    fn test_remove_cacheable_items_entities() {
        let schema = apollo_compiler::Schema::parse_and_validate(
            "type Query { ts(x: Int!): T, _entities(representations: [_Any!]): [_Entity] } type T { id: ID b: Int } union _Entity = T scalar _Any",
            "schema.graphql",
        )
        .unwrap();
        let operation = apollo_compiler::ExecutableDocument::parse_and_validate(
            &schema,
            "query ($representations: [_Any!]!) { _entities(representations: $representations) { ... on T { b } } }",
            "operation.graphql",
        )
        .unwrap();

        let connector = Connector {
            spec: ConnectSpec::V0_1,
            id: ConnectId::new_on_object("subgraph_name".into(), None, name!(T), None, 0, name!(T)),
            transport: HttpJsonTransport {
                source_template: "http://localhost/api".parse().ok(),
                connect_template: "/path/{$this.id}".parse().unwrap(),
                ..Default::default()
            },
            selection: JSONSelection::parse("b").unwrap(),
            entity_resolver: Some(EntityResolver::TypeSingle),
            config: Default::default(),
            max_requests: None,
            batch_settings: None,
            request_headers: Default::default(),
            response_headers: Default::default(),
            request_variable_keys: IndexMap::from_iter([(
                Namespace::This,
                IndexSet::from_iter(["id".to_string()]),
            )]),
            response_variable_keys: Default::default(),
            error_settings: Default::default(),
            label: "test label".into(),
        };

        let variables = Variables {
            variables: serde_json_bytes::json!({
                "representations": [
                    { "__typename": "T", "id": "1" },
                    { "__typename": "T", "id": "2" },
                    { "__typename": "T", "id": "3" }
                ]
            })
            .as_object()
            .unwrap()
            .clone(),
            inverted_paths: Default::default(),
            contextual_arguments: Default::default(),
        };

        let mut request = Request::new(
            Arc::from("test_service"),
            Default::default(),
            Arc::new(operation),
            Arc::new(http::Request::new(GraphQLRequest::default())),
            variables,
            None,
            Arc::new(connector),
        )
        .unwrap();

        let items = request
            .cacheable_items()
            .map(|(k, v)| (k, v.to_string()))
            .collect_vec();
        assert_debug_snapshot!(items, @r###"
        [
            (
                Entity {
                    index: 0,
                    output_type: "T",
                    surrogate_key_data: Object({
                        "__typename": String(
                            "T",
                        ),
                        "id": String(
                            "1",
                        ),
                    }),
                },
                "connector:v1:subgraph_name:GET:http://localhost/api/path/1::",
            ),
            (
                Entity {
                    index: 1,
                    output_type: "T",
                    surrogate_key_data: Object({
                        "__typename": String(
                            "T",
                        ),
                        "id": String(
                            "2",
                        ),
                    }),
                },
                "connector:v1:subgraph_name:GET:http://localhost/api/path/2::",
            ),
            (
                Entity {
                    index: 2,
                    output_type: "T",
                    surrogate_key_data: Object({
                        "__typename": String(
                            "T",
                        ),
                        "id": String(
                            "3",
                        ),
                    }),
                },
                "connector:v1:subgraph_name:GET:http://localhost/api/path/3::",
            ),
        ]
        "###);

        let item_key = &items.get(1).unwrap().0;
        request.remove_cacheable_items(slice::from_ref(item_key));

        assert_eq!(request.prepared_requests.len(), 2);
    }

    #[test]
    fn test_remove_cacheable_items_batch_partial() {
        let schema = apollo_compiler::Schema::parse_and_validate(
            "type Query { ts(x: Int!): T, _entities(representations: [_Any!]): [_Entity] } type T { id: ID b: Int } union _Entity = T scalar _Any",
            "schema.graphql",
        )
        .unwrap();
        let operation = apollo_compiler::ExecutableDocument::parse_and_validate(
            &schema,
            "query ($representations: [_Any!]!) { _entities(representations: $representations) { ... on T { b } } }",
            "operation.graphql",
        )
        .unwrap();

        let connector = Connector {
            spec: ConnectSpec::V0_1,
            id: ConnectId::new_on_object("subgraph_name".into(), None, name!(T), None, 0, name!(T)),
            transport: HttpJsonTransport {
                source_template: "http://localhost/api".parse().ok(),
                connect_template: "/path/{$batch.id->joinNotNull(',')}".parse().unwrap(),
                ..Default::default()
            },
            selection: JSONSelection::parse("b").unwrap(),
            entity_resolver: Some(EntityResolver::TypeBatch),
            config: Default::default(),
            max_requests: None,
            batch_settings: Some(ConnectBatchArguments { max_size: Some(2) }),
            request_headers: Default::default(),
            response_headers: Default::default(),
            request_variable_keys: IndexMap::from_iter([(
                Namespace::Batch,
                IndexSet::from_iter(["id".to_string()]),
            )]),
            response_variable_keys: Default::default(),
            error_settings: Default::default(),
            label: "test label".into(),
        };

        let variables = Variables {
            variables: serde_json_bytes::json!({
                "representations": [
                    { "__typename": "T", "id": "1" },
                    { "__typename": "T", "id": "2" },
                    { "__typename": "T", "id": "3" }
                ]
            })
            .as_object()
            .unwrap()
            .clone(),
            inverted_paths: Default::default(),
            contextual_arguments: Default::default(),
        };

        let key = connector.resolvable_key(&schema).unwrap();

        let mut request = Request::new(
            Arc::from("test_service"),
            Default::default(),
            Arc::new(operation),
            Arc::new(http::Request::new(GraphQLRequest::default())),
            variables,
            key,
            Arc::new(connector),
        )
        .unwrap();

        let items = request
            .cacheable_items()
            .map(|(k, v)| (k, v.to_string()))
            .collect_vec();
        assert_debug_snapshot!(items, @r###"
        [
            (
                BatchItem {
                    batch_index: 0,
                    entity_index: 0,
                    batch_position: 0,
                    output_type: "T",
                    surrogate_key_data: Object({
                        "__typename": String(
                            "T",
                        ),
                        "id": String(
                            "1",
                        ),
                    }),
                },
                "connector:v1:subgraph_name:GET:http://localhost/api/path/1%2C2::",
            ),
            (
                BatchItem {
                    batch_index: 0,
                    entity_index: 1,
                    batch_position: 1,
                    output_type: "T",
                    surrogate_key_data: Object({
                        "__typename": String(
                            "T",
                        ),
                        "id": String(
                            "2",
                        ),
                    }),
                },
                "connector:v1:subgraph_name:GET:http://localhost/api/path/1%2C2::",
            ),
            (
                BatchItem {
                    batch_index: 1,
                    entity_index: 2,
                    batch_position: 0,
                    output_type: "T",
                    surrogate_key_data: Object({
                        "__typename": String(
                            "T",
                        ),
                        "id": String(
                            "3",
                        ),
                    }),
                },
                "connector:v1:subgraph_name:GET:http://localhost/api/path/3::",
            ),
        ]
        "###);

        let item_key = &items.get(1).unwrap().0;
        request.remove_cacheable_items(slice::from_ref(item_key));

        // Should NOT remove the batch request since only 1 of 2 items in batch 0 is cached
        assert_eq!(request.prepared_requests.len(), 2);
    }

    #[test]
    fn test_remove_cacheable_items_batch_complete() {
        let schema = apollo_compiler::Schema::parse_and_validate(
            "type Query { ts(x: Int!): T, _entities(representations: [_Any!]): [_Entity] } type T { id: ID b: Int } union _Entity = T scalar _Any",
            "schema.graphql",
        )
        .unwrap();
        let operation = apollo_compiler::ExecutableDocument::parse_and_validate(
            &schema,
            "query ($representations: [_Any!]!) { _entities(representations: $representations) { ... on T { b } } }",
            "operation.graphql",
        )
        .unwrap();

        let connector = Connector {
            spec: ConnectSpec::V0_1,
            id: ConnectId::new_on_object("subgraph_name".into(), None, name!(T), None, 0, name!(T)),
            transport: HttpJsonTransport {
                source_template: "http://localhost/api".parse().ok(),
                connect_template: "/path/{$batch.id->joinNotNull(',')}".parse().unwrap(),
                ..Default::default()
            },
            selection: JSONSelection::parse("b").unwrap(),
            entity_resolver: Some(EntityResolver::TypeBatch),
            config: Default::default(),
            max_requests: None,
            batch_settings: Some(ConnectBatchArguments { max_size: Some(2) }),
            request_headers: Default::default(),
            response_headers: Default::default(),
            request_variable_keys: IndexMap::from_iter([(
                Namespace::Batch,
                IndexSet::from_iter(["id".to_string()]),
            )]),
            response_variable_keys: Default::default(),
            error_settings: Default::default(),
            label: "test label".into(),
        };

        let variables = Variables {
            variables: serde_json_bytes::json!({
                "representations": [
                    { "__typename": "T", "id": "1" },
                    { "__typename": "T", "id": "2" },
                    { "__typename": "T", "id": "3" }
                ]
            })
            .as_object()
            .unwrap()
            .clone(),
            inverted_paths: Default::default(),
            contextual_arguments: Default::default(),
        };

        let key = connector.resolvable_key(&schema).unwrap();

        let mut request = Request::new(
            Arc::from("test_service"),
            Default::default(),
            Arc::new(operation),
            Arc::new(http::Request::new(GraphQLRequest::default())),
            variables,
            key,
            Arc::new(connector),
        )
        .unwrap();

        let items = request
            .cacheable_items()
            .map(|(k, v)| (k, v.to_string()))
            .collect_vec();

        // Remove both items from batch 0 (items 0 and 1)
        let batch_items = vec![
            items.first().unwrap().0.clone(),
            items.get(1).unwrap().0.clone(),
        ];
        request.remove_cacheable_items(&batch_items);

        // Should remove batch request 0 since ALL items in that batch are cached
        // Should have 1 request left (batch request 1 with item 2)
        assert_eq!(request.prepared_requests.len(), 1);
    }

    #[test]
    fn test_add_cached_data_root_fields() {
        let mut response = Response::with_default_cache_policy(
            http::Response::builder()
                .body(graphql::Response::default())
                .unwrap(),
        );

        let cached_data = json!({ "test": "cached" });

        let cache_item = CacheableItem::RootFields {
            operation_type: apollo_compiler::ast::OperationType::Query,
            output_type: apollo_compiler::Name::new("Test").unwrap(),
            output_names: vec!["test".to_string()],
            surrogate_key_data: json!({ "first": 5 }),
        };

        response.add_cached_data(&cache_item, cached_data);

        // Verify that the data was set correctly
        assert!(response.response.body().data.is_some());
        if let Some(Value::Object(data)) = &response.response.body().data {
            assert_eq!(data.get("test"), Some(&Value::String("cached".into())));
        } else {
            panic!("Expected object data");
        }
    }

    #[test]
    fn test_add_cached_data_entity() {
        let mut response = Response::with_default_cache_policy(
            http::Response::builder()
                .body(graphql::Response::default())
                .unwrap(),
        );

        let cached_data = json!({ "id": "123" });

        let cache_item = CacheableItem::Entity {
            index: 1,
            output_type: apollo_compiler::Name::new("User").unwrap(),
            surrogate_key_data: json!({ "__typename": "User", "id": "123" }),
        };

        response.add_cached_data(&cache_item, cached_data);

        // Verify that the entity was added at the correct index
        if let Some(Value::Object(data)) = &response.response.body().data {
            if let Some(Value::Array(entities)) = data.get("_entities") {
                // Should have extended the array to fit index 1
                assert_eq!(entities.len(), 2);
                assert_eq!(entities[0], Value::Null); // Padding
                if let Value::Object(entity) = &entities[1] {
                    assert_eq!(entity.get("id"), Some(&Value::String("123".into())));
                } else {
                    panic!("Expected object at entities[1]");
                }
            } else {
                panic!("Expected _entities array");
            }
        } else {
            panic!("Expected object data");
        }
    }

    #[test]
    fn test_add_cached_data_batch_item() {
        let mut response = Response::with_default_cache_policy(
            http::Response::builder()
                .body(graphql::Response::default())
                .unwrap(),
        );

        let cached_data = json!({ "name": "batch_item" });

        let cache_item = CacheableItem::BatchItem {
            batch_index: 0,
            entity_index: 2,
            batch_position: 0,
            output_type: apollo_compiler::Name::new("Product").unwrap(),
            surrogate_key_data: json!({ "__typename": "Product", "id": "batch_item" }),
        };

        response.add_cached_data(&cache_item, cached_data);

        // Verify that the batch item was added at the correct entity_index
        if let Some(Value::Object(data)) = &response.response.body().data {
            if let Some(Value::Array(entities)) = data.get("_entities") {
                // Should have extended the array to fit entity_index 2
                assert_eq!(entities.len(), 3);
                assert_eq!(entities[0], Value::Null); // Padding
                assert_eq!(entities[1], Value::Null); // Padding
                if let Value::Object(entity) = &entities[2] {
                    assert_eq!(
                        entity.get("name"),
                        Some(&Value::String("batch_item".into()))
                    );
                } else {
                    panic!("Expected object at entities[2]");
                }
            } else {
                panic!("Expected _entities array");
            }
        } else {
            panic!("Expected object data");
>>>>>>> 5dd38464
        }
    }

    /// Create a new Response with default cache policy (no caching)
    pub fn with_default_cache_policy(
        response: http::Response<graphql::Response>,
        context: Context,
    ) -> Self {
        Self {
            response,
            cache_policy: CachePolicy::Roots(Vec::new()),
            context,
        }
    }

    #[cfg(test)]
    pub(crate) fn test_new() -> Self {
        Self::with_default_cache_policy(
            http::Response::builder()
                .body(graphql::Response::default())
                .unwrap(),
            Context::new(),
        )
    }
}<|MERGE_RESOLUTION|>--- conflicted
+++ resolved
@@ -7,12 +7,6 @@
 use apollo_compiler::executable::FieldSet;
 use apollo_compiler::validation::Valid;
 use apollo_federation::connectors::Connector;
-<<<<<<< HEAD
-use apollo_federation::connectors::runtime::cache::CacheKey;
-use apollo_federation::connectors::runtime::cache::CachePolicy;
-use apollo_federation::connectors::runtime::cache::create_cache_key;
-use apollo_federation::connectors::runtime::debug::ConnectorContext;
-=======
 use apollo_federation::connectors::runtime::cache::CacheKeyComponents;
 use apollo_federation::connectors::runtime::cache::CachePolicy;
 use apollo_federation::connectors::runtime::cache::CacheableDetails;
@@ -23,7 +17,6 @@
 use apollo_federation::connectors::runtime::debug::ConnectorContext;
 use apollo_federation::connectors::runtime::http_json_transport::TransportRequest;
 use apollo_federation::connectors::runtime::key::ResponseKey;
->>>>>>> 5dd38464
 use parking_lot::Mutex;
 use static_assertions::assert_impl_all;
 use tower::BoxError;
@@ -43,14 +36,6 @@
     pub(crate) service_name: Arc<str>,
     pub(crate) context: Context,
     pub(crate) prepared_requests: Vec<ConnectorRequest>,
-<<<<<<< HEAD
-    /// Subgraph name needed for lazy cache key generation
-    pub(crate) subgraph_name: String,
-
-    /// This is lazily evaluated via the `get_cache_key` method.
-    #[allow(dead_code)]
-    pub(crate) cache_key: Option<CacheKey>,
-=======
     #[allow(dead_code)]
     pub(crate) variables: Variables,
     /// Subgraph name needed for lazy cache key generation
@@ -58,7 +43,6 @@
     /// Cached cacheable items data - computed once by response_cache plugin
     /// None if cacheable_items() hasn't been called yet
     cacheable_items_cache: Option<Arc<Vec<(CacheableItem, CacheKeyComponents)>>>,
->>>>>>> 5dd38464
 }
 
 impl Debug for Request {
@@ -76,16 +60,12 @@
 #[derive(Debug)]
 #[non_exhaustive]
 pub struct Response {
+    pub(crate) context: Context,
     pub(crate) response: http::Response<graphql::Response>,
-<<<<<<< HEAD
-    pub(crate) cache_policy: CachePolicy,
-    pub(crate) context: Context,
-=======
     pub(crate) cache_policies: Vec<CachePolicy>, // Vec of HeaderMaps
     /// Cacheable items from the request (if response_cache plugin was enabled)
     /// This ensures we use the same consolidation as the request
     request_cacheable_items: Option<Arc<Vec<(CacheableItem, CacheKeyComponents)>>>,
->>>>>>> 5dd38464
 }
 
 #[buildstructor::buildstructor]
@@ -127,14 +107,9 @@
             service_name,
             context: context.clone(),
             prepared_requests,
-<<<<<<< HEAD
-            subgraph_name,
-            cache_key: None,
-=======
             variables,
             subgraph_name,
             cacheable_items_cache: None,
->>>>>>> 5dd38464
         })
     }
 
@@ -144,30 +119,6 @@
             service_name: Arc::from("test_service"),
             context: Context::default(),
             prepared_requests,
-<<<<<<< HEAD
-            subgraph_name: "test_subgraph".into(),
-            cache_key: None,
-        }
-    }
-
-    /// Get the cache key, computing it lazily if not already computed.
-    /// This ensures the cache key reflects any modifications made to prepared_requests
-    /// by plugins (e.g., headers added by the headers plugin).
-    #[allow(dead_code)]
-    pub(crate) fn get_cache_key(&mut self) -> &CacheKey {
-        if self.cache_key.is_none() {
-            // Create cache key using apollo-federation function
-            let request_data: Vec<_> = self
-                .prepared_requests
-                .iter()
-                .map(|req| (&req.key, &req.transport_request, req.fetch_details.clone()))
-                .collect();
-            self.cache_key = Some(create_cache_key(&request_data, &self.subgraph_name));
-        }
-        self.cache_key
-            .as_ref()
-            .expect("newly generated cache key is present")
-=======
             variables: Default::default(),
             subgraph_name: "test_subgraph".into(),
             cacheable_items_cache: None,
@@ -296,30 +247,19 @@
         for &index in indices_to_remove.iter().rev() {
             self.prepared_requests.remove(index);
         }
->>>>>>> 5dd38464
     }
 }
 
 impl Response {
-<<<<<<< HEAD
-    /// Create a new Response with the given HTTP response and cache policy
-    pub fn new(
-        response: http::Response<graphql::Response>,
-        cache_policy: CachePolicy,
-        context: Context,
-    ) -> Self {
-        Self {
-            response,
-            cache_policy,
-            context,
-=======
     /// Create a new Response with the given HTTP response and cache policies
     pub fn new(
+        context: Context,
         response: http::Response<graphql::Response>,
         cache_policies: Vec<CachePolicy>,
         request_cacheable_items: Option<Arc<Vec<(CacheableItem, CacheKeyComponents)>>>,
     ) -> Self {
         Self {
+            context,
             response,
             cache_policies,
             request_cacheable_items,
@@ -327,8 +267,12 @@
     }
 
     /// Create a new Response with default cache policy (no caching)
-    pub fn with_default_cache_policy(response: http::Response<graphql::Response>) -> Self {
+    pub fn with_default_cache_policy(
+        context: Context,
+        response: http::Response<graphql::Response>,
+    ) -> Self {
         Self {
+            context,
             response,
             cache_policies: Vec::new(),
             request_cacheable_items: None,
@@ -470,6 +414,7 @@
     #[cfg(test)]
     pub(crate) fn test_new() -> Self {
         Self::with_default_cache_policy(
+            Context::new(),
             http::Response::builder()
                 .body(graphql::Response::default())
                 .unwrap(),
@@ -927,6 +872,7 @@
     #[test]
     fn test_add_cached_data_root_fields() {
         let mut response = Response::with_default_cache_policy(
+            Context::new(),
             http::Response::builder()
                 .body(graphql::Response::default())
                 .unwrap(),
@@ -938,7 +884,7 @@
             operation_type: apollo_compiler::ast::OperationType::Query,
             output_type: apollo_compiler::Name::new("Test").unwrap(),
             output_names: vec!["test".to_string()],
-            surrogate_key_data: json!({ "first": 5 }),
+            surrogate_key_data: json!({ "first": 5 }).as_object().cloned().unwrap(),
         };
 
         response.add_cached_data(&cache_item, cached_data);
@@ -955,6 +901,7 @@
     #[test]
     fn test_add_cached_data_entity() {
         let mut response = Response::with_default_cache_policy(
+            Context::new(),
             http::Response::builder()
                 .body(graphql::Response::default())
                 .unwrap(),
@@ -965,7 +912,10 @@
         let cache_item = CacheableItem::Entity {
             index: 1,
             output_type: apollo_compiler::Name::new("User").unwrap(),
-            surrogate_key_data: json!({ "__typename": "User", "id": "123" }),
+            surrogate_key_data: json!({ "__typename": "User", "id": "123" })
+                .as_object()
+                .cloned()
+                .unwrap(),
         };
 
         response.add_cached_data(&cache_item, cached_data);
@@ -992,6 +942,7 @@
     #[test]
     fn test_add_cached_data_batch_item() {
         let mut response = Response::with_default_cache_policy(
+            Context::new(),
             http::Response::builder()
                 .body(graphql::Response::default())
                 .unwrap(),
@@ -1004,7 +955,10 @@
             entity_index: 2,
             batch_position: 0,
             output_type: apollo_compiler::Name::new("Product").unwrap(),
-            surrogate_key_data: json!({ "__typename": "Product", "id": "batch_item" }),
+            surrogate_key_data: json!({ "__typename": "Product", "id": "batch_item" })
+                .as_object()
+                .cloned()
+                .unwrap(),
         };
 
         response.add_cached_data(&cache_item, cached_data);
@@ -1029,29 +983,6 @@
             }
         } else {
             panic!("Expected object data");
->>>>>>> 5dd38464
-        }
-    }
-
-    /// Create a new Response with default cache policy (no caching)
-    pub fn with_default_cache_policy(
-        response: http::Response<graphql::Response>,
-        context: Context,
-    ) -> Self {
-        Self {
-            response,
-            cache_policy: CachePolicy::Roots(Vec::new()),
-            context,
-        }
-    }
-
-    #[cfg(test)]
-    pub(crate) fn test_new() -> Self {
-        Self::with_default_cache_policy(
-            http::Response::builder()
-                .body(graphql::Response::default())
-                .unwrap(),
-            Context::new(),
-        )
+        }
     }
 }