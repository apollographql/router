--- conflicted
+++ resolved
@@ -235,12 +235,7 @@
             uplink: UplinkConfig,
             limits: Limits,
             experimental_chaos: Chaos,
-<<<<<<< HEAD
-            experimental_graphql_validation_mode: GraphQLValidationMode,
             batching: Batching,
-=======
-            experimental_batching: Batching,
->>>>>>> def50929
         }
         let ad_hoc: AdHocConfiguration = serde::Deserialize::deserialize(deserializer)?;
 
@@ -258,12 +253,7 @@
             .operation_limits(ad_hoc.limits)
             .chaos(ad_hoc.experimental_chaos)
             .uplink(ad_hoc.uplink)
-<<<<<<< HEAD
-            .graphql_validation_mode(ad_hoc.experimental_graphql_validation_mode)
             .batching(ad_hoc.batching)
-=======
-            .experimental_batching(ad_hoc.experimental_batching)
->>>>>>> def50929
             .build()
             .map_err(|e| serde::de::Error::custom(e.to_string()))
     }
@@ -373,12 +363,7 @@
         operation_limits: Option<Limits>,
         chaos: Option<Chaos>,
         uplink: Option<UplinkConfig>,
-<<<<<<< HEAD
-        graphql_validation_mode: Option<GraphQLValidationMode>,
         batching: Option<Batching>,
-=======
-        experimental_batching: Option<Batching>,
->>>>>>> def50929
         experimental_api_schema_generation_mode: Option<ApiSchemaMode>,
     ) -> Result<Self, ConfigurationError> {
         let configuration = Self {
