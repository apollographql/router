---
source: apollo-federation/src/sources/connect/expand/tests/mod.rs
expression: connectors.by_service_name
input_file: apollo-federation/src/sources/connect/expand/tests/schemas/expand/simple.graphql
---
{
    "connectors_Query_users_0": Connector {
        id: ConnectId {
            label: "connectors.example http: GET /",
            subgraph_name: "connectors",
            source_name: Some(
                "example",
            ),
            directive: Field(
                ObjectOrInterfaceFieldDirectivePosition {
                    field: Object(Query.users),
                    directive_name: "connect",
                    directive_index: 0,
                },
            ),
        },
        transport: HttpJsonTransport {
<<<<<<< HEAD
            source_uri: Some(
=======
            source_url: Some(
>>>>>>> 346d01d2
                http://example/,
            ),
            connect_template: StringTemplate {
                parts: [
                    Constant(
                        Constant {
                            value: "/",
                            location: 0..1,
                        },
                    ),
                ],
            },
            method: Get,
            headers: {},
            body: None,
        },
        selection: Named(
            SubSelection {
                selections: [
                    Field(
                        None,
                        WithRange {
                            node: Field(
                                "id",
                            ),
                            range: Some(
                                0..2,
                            ),
                        },
                        None,
                    ),
                    Field(
                        None,
                        WithRange {
                            node: Field(
                                "a",
                            ),
                            range: Some(
                                3..4,
                            ),
                        },
                        None,
                    ),
                ],
                range: Some(
                    0..4,
                ),
            },
        ),
        config: None,
        max_requests: None,
        entity_resolver: None,
        spec: V0_1,
        request_variables: {},
        response_variables: {},
        request_headers: {},
        response_headers: {},
        batch_settings: Some(
            ConnectorBatchSettings {
                max_size: None,
            },
        ),
    },
    "connectors_Query_user_0": Connector {
        id: ConnectId {
            label: "connectors.example http: GET /{$args.id}",
            subgraph_name: "connectors",
            source_name: Some(
                "example",
            ),
            directive: Field(
                ObjectOrInterfaceFieldDirectivePosition {
                    field: Object(Query.user),
                    directive_name: "connect",
                    directive_index: 0,
                },
            ),
        },
        transport: HttpJsonTransport {
<<<<<<< HEAD
            source_uri: Some(
=======
            source_url: Some(
>>>>>>> 346d01d2
                http://example/,
            ),
            connect_template: StringTemplate {
                parts: [
                    Constant(
                        Constant {
                            value: "/",
                            location: 0..1,
                        },
                    ),
                    Expression(
                        Expression {
                            expression: Path(
                                PathSelection {
                                    path: WithRange {
                                        node: Var(
                                            WithRange {
                                                node: $args,
                                                range: Some(
                                                    0..5,
                                                ),
                                            },
                                            WithRange {
                                                node: Key(
                                                    WithRange {
                                                        node: Field(
                                                            "id",
                                                        ),
                                                        range: Some(
                                                            6..8,
                                                        ),
                                                    },
                                                    WithRange {
                                                        node: Empty,
                                                        range: Some(
                                                            8..8,
                                                        ),
                                                    },
                                                ),
                                                range: Some(
                                                    5..8,
                                                ),
                                            },
                                        ),
                                        range: Some(
                                            0..8,
                                        ),
                                    },
                                },
                            ),
                            location: 2..10,
                        },
                    ),
                ],
            },
            method: Get,
            headers: {},
            body: None,
        },
        selection: Named(
            SubSelection {
                selections: [
                    Field(
                        None,
                        WithRange {
                            node: Field(
                                "id",
                            ),
                            range: Some(
                                0..2,
                            ),
                        },
                        None,
                    ),
                    Field(
                        None,
                        WithRange {
                            node: Field(
                                "a",
                            ),
                            range: Some(
                                3..4,
                            ),
                        },
                        None,
                    ),
                    Field(
                        None,
                        WithRange {
                            node: Field(
                                "b",
                            ),
                            range: Some(
                                5..6,
                            ),
                        },
                        None,
                    ),
                ],
                range: Some(
                    0..6,
                ),
            },
        ),
        config: None,
        max_requests: None,
        entity_resolver: Some(
            Explicit,
        ),
        spec: V0_1,
        request_variables: {
            $args,
        },
        response_variables: {},
        request_headers: {},
        response_headers: {},
        batch_settings: Some(
            ConnectorBatchSettings {
                max_size: None,
            },
        ),
    },
    "connectors_User_d_1": Connector {
        id: ConnectId {
            label: "connectors.example http: GET /{$this.c}/d",
            subgraph_name: "connectors",
            source_name: Some(
                "example",
            ),
            directive: Field(
                ObjectOrInterfaceFieldDirectivePosition {
                    field: Object(User.d),
                    directive_name: "connect",
                    directive_index: 1,
                },
            ),
        },
        transport: HttpJsonTransport {
<<<<<<< HEAD
            source_uri: Some(
=======
            source_url: Some(
>>>>>>> 346d01d2
                http://example/,
            ),
            connect_template: StringTemplate {
                parts: [
                    Constant(
                        Constant {
                            value: "/",
                            location: 0..1,
                        },
                    ),
                    Expression(
                        Expression {
                            expression: Path(
                                PathSelection {
                                    path: WithRange {
                                        node: Var(
                                            WithRange {
                                                node: $this,
                                                range: Some(
                                                    0..5,
                                                ),
                                            },
                                            WithRange {
                                                node: Key(
                                                    WithRange {
                                                        node: Field(
                                                            "c",
                                                        ),
                                                        range: Some(
                                                            6..7,
                                                        ),
                                                    },
                                                    WithRange {
                                                        node: Empty,
                                                        range: Some(
                                                            7..7,
                                                        ),
                                                    },
                                                ),
                                                range: Some(
                                                    5..7,
                                                ),
                                            },
                                        ),
                                        range: Some(
                                            0..7,
                                        ),
                                    },
                                },
                            ),
                            location: 2..9,
                        },
                    ),
                    Constant(
                        Constant {
                            value: "/d",
                            location: 10..12,
                        },
                    ),
                ],
            },
            method: Get,
            headers: {},
            body: Some(
                Named(
                    SubSelection {
                        selections: [
                            Path {
                                alias: Some(
                                    Alias {
                                        name: WithRange {
                                            node: Field(
                                                "with_b",
                                            ),
                                            range: Some(
                                                0..6,
                                            ),
                                        },
                                        range: Some(
                                            0..7,
                                        ),
                                    },
                                ),
                                inline: false,
                                path: PathSelection {
                                    path: WithRange {
                                        node: Var(
                                            WithRange {
                                                node: $this,
                                                range: Some(
                                                    8..13,
                                                ),
                                            },
                                            WithRange {
                                                node: Key(
                                                    WithRange {
                                                        node: Field(
                                                            "b",
                                                        ),
                                                        range: Some(
                                                            14..15,
                                                        ),
                                                    },
                                                    WithRange {
                                                        node: Empty,
                                                        range: Some(
                                                            15..15,
                                                        ),
                                                    },
                                                ),
                                                range: Some(
                                                    13..15,
                                                ),
                                            },
                                        ),
                                        range: Some(
                                            8..15,
                                        ),
                                    },
                                },
                            },
                        ],
                        range: Some(
                            0..15,
                        ),
                    },
                ),
            ),
        },
        selection: Path(
            PathSelection {
                path: WithRange {
                    node: Var(
                        WithRange {
                            node: $,
                            range: Some(
                                0..1,
                            ),
                        },
                        WithRange {
                            node: Empty,
                            range: Some(
                                1..1,
                            ),
                        },
                    ),
                    range: Some(
                        0..1,
                    ),
                },
            },
        ),
        config: None,
        max_requests: None,
        entity_resolver: Some(
            Implicit,
        ),
        spec: V0_1,
        request_variables: {
            $this,
        },
        response_variables: {},
        request_headers: {},
        response_headers: {},
        batch_settings: Some(
            ConnectorBatchSettings {
                max_size: None,
            },
        ),
    },
}<|MERGE_RESOLUTION|>--- conflicted
+++ resolved
@@ -20,11 +20,7 @@
             ),
         },
         transport: HttpJsonTransport {
-<<<<<<< HEAD
-            source_uri: Some(
-=======
             source_url: Some(
->>>>>>> 346d01d2
                 http://example/,
             ),
             connect_template: StringTemplate {
@@ -104,11 +100,7 @@
             ),
         },
         transport: HttpJsonTransport {
-<<<<<<< HEAD
-            source_uri: Some(
-=======
             source_url: Some(
->>>>>>> 346d01d2
                 http://example/,
             ),
             connect_template: StringTemplate {
@@ -247,11 +239,7 @@
             ),
         },
         transport: HttpJsonTransport {
-<<<<<<< HEAD
-            source_uri: Some(
-=======
             source_url: Some(
->>>>>>> 346d01d2
                 http://example/,
             ),
             connect_template: StringTemplate {
