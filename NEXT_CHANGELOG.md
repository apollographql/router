--- conflicted
+++ resolved
@@ -26,14 +26,6 @@
 
 # [x.x.x] (unreleased) - 2022-mm-dd
 
-<<<<<<< HEAD
-## 🚀 Features
-
-### Re-Deploy Router Pods If The SuperGraph Configmap Changes ([PR #2223](https://github.com/apollographql/router/pull/2223))
-When setting the supergraph with th the `supergraphFile` variable a `sha256` checksum is calculated and set as an annotation for the router pods. This will spin up new pods when the supergraph is mounted via config map and the schema has changed.
-
-By [@toneill818](https://github.com/toneill818) in https://github.com/apollographql/router/pull/2223
-=======
 ## ❗ BREAKING ❗
 
 ### Protoc now required to build ([Issue #1970](https://github.com/apollographql/router/issues/1970))
@@ -67,6 +59,14 @@
 By [@bryncooke](https://github.com/bryncooke) in https://github.com/apollographql/router/pull/1970
 
 ## 🚀 Features
+
+### Re-Deploy Router Pods If The SuperGraph Configmap Changes ([PR #2223](https://github.com/apollographql/router/pull/2223))
+When setting the supergraph with th the `supergraphFile` variable a `sha256` checksum is calculated and set as an annotation for the router pods. This will spin up new pods when the supergraph is mounted via config map and the schema has changed.
+
+Note: It is preferable to not have `--hot-reload` enabled with this feature since re-configuring the router during a pod restart is duplicating the work and may cause confusion in log messaging.
+
+By [@toneill818](https://github.com/toneill818) in https://github.com/apollographql/router/pull/2223
+
 ### Tracing batch span processor is now configurable ([Issue #2232](https://github.com/apollographql/router/issues/2232))
 
 Exporting traces often requires performance tuning based on the throughput of the router, sampling settings and ingestion capability of tracing ingress.
@@ -109,7 +109,6 @@
 ```
 
 By [@garypen](https://github.com/garypen) in https://github.com/apollographql/router/pull/2219
->>>>>>> 69856a9f
 
 ## 🐛 Fixes
 
