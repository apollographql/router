[package]
name = "apollo-router"
version = "1.20.0"
authors = ["Apollo Graph, Inc. <packages@apollographql.com>"]
repository = "https://github.com/apollographql/router/"
documentation = "https://docs.rs/apollo-router"
description = "A configurable, high-performance routing runtime for Apollo Federation 🚀"
license = "Elastic-2.0"

# renovate-automation: rustc version
rust-version = "1.67.0"
edition = "2021"
build = "build/main.rs"

[[bin]]
name = "router"
path = "src/main.rs"

[features]
default = ["global-allocator"]

# Set the Rust global allocator on some platforms
# https://doc.rust-lang.org/std/alloc/index.html#the-global_allocator-attribute
# Enabled by default. Disable default features in library crates or to set it yourself:
# ```
# [dependencies]
# apollo-router = {version = "1.20", default-features = false}
# ```
global-allocator = []

# if you are doing heap profiling
dhat-heap = ["dhat"]
dhat-ad-hoc = ["dhat"]

# Prevents the query execution to continue if any error occurs while fetching
# the data of a subgraph. This is useful in development as you want to be
# alerted early when something is wrong instead of receiving an invalid result.
failfast = []

# Enables usage of tokio-console with the router
# tokio-console also requires at build time the environment variable
# RUSTFLAGS="--cfg tokio_unstable"
console = ["tokio/tracing", "console-subscriber"]

# "fake" feature to disable V8 usage when building on docs.rs
# See https://github.com/apollographql/federation-rs/pull/185
docs_rs = ["router-bridge/docs_rs"]

[package.metadata.docs.rs]
features = ["docs_rs"]

[dependencies]
askama = "0.11.1"
access-json = "0.1.0"
<<<<<<< HEAD
anyhow = "1.0.68"
apollo-compiler = "0.9.3"
=======
anyhow = "1.0.71"
apollo-compiler = "0.8.0"
>>>>>>> 23434306
apollo-parser = "0.5.3"
arc-swap = "1.6.0"
async-compression = { version = "0.3.15", features = [
    "tokio",
    "brotli",
    "gzip",
    "deflate",
] }
async-trait = "0.1.68"
atty = "0.2.14"
axum = { version = "0.6.18", features = ["headers", "json", "original-uri"] }
backtrace = "0.3.67"
base64 = "0.20.0"
buildstructor = "0.5.2"
bytes = "1.4.0"
clap = { version = "4.3.0", default-features = false, features = [
    "env",
    "derive",
    "std",
    "help",
] }
console-subscriber = { version = "0.1.9", optional = true }
ci_info = {version="0.14.10", features=["serde-1"] }
dashmap = { version = "5.4.0", features = ["serde"] }
derivative = "2.2.0"
derive_more = { version = "0.99.17", default-features = false, features = [
    "from",
    "display",
] }
dhat = { version = "0.3.2", optional = true }
diff = "0.1.13"
directories = "4.0.1"
displaydoc = "0.2"
flate2 = "1.0.24"
fred = { version = "6.3.0", features = ["enable-rustls", "no-client-setname"] }
futures = { version = "0.3.28", features = ["thread-pool"] }
graphql_client = "0.11.0"
hex = "0.4.3"
http = "0.2.9"
http-body = "0.4.5"
heck = "0.4.1"
humantime = "2.1.0"
humantime-serde = "1.1.1"
hyper = { version = "0.14.26", features = ["server", "client"] }
hyper-rustls = { version = "0.23.2", features = ["http1", "http2"] }
indexmap = { version = "1.9.3", features = ["serde-1"] }
itertools = "0.10.5"
jsonpath_lib = "0.3.0"
jsonschema = { version = "0.16.1", default-features = false }
jsonwebtoken = "8.3.0"
lazy_static = "1.4.0"
libc = "0.2.144"
linkme = "0.3.9"
lru = "0.8.1"
mediatype = "0.19.13"
<<<<<<< HEAD
mockall = "0.11.3"
=======
mockall = "0.11.4"
miette = { version = "5.9.0", features = ["fancy"] }
>>>>>>> 23434306
mime = "0.3.17"
multer = "2.1.0"
multimap = "0.8.3"
# To avoid tokio issues
notify = { version = "5.2.0", default-features = false, features=["macos_kqueue"] }
nu-ansi-term = "0.47"
once_cell = "1.17.2"

# Any package that starts with `opentelemetry` needs to be updated with care
# because it is tightly intertwined with the `tracing` packages on account of
# the `opentelemetry-tracing` package.
#
# We are constrained in our ability to update the `tracing` packages and that is
# tracked in https://github.com/apollographql/router/issues/1407.
#
# To codify this with code, a rule in our Renovate configuration constraints and
# groups `^tracing` and `^opentelemetry*` dependencies together as of
# https://github.com/apollographql/router/pull/1509.  A comment which exists
# there (and on `tracing` packages below) should be updated should this change.
opentelemetry = { version = "0.18.0", features = [
    "rt-tokio",
    "metrics",
] }
opentelemetry-datadog = { version = "0.6.0", features = ["reqwest-client"] }
opentelemetry-http = "0.7.0"
opentelemetry-jaeger = { version = "0.17.0", features = [
    "collector_client",
    "reqwest_collector_client",
    "rt-tokio",
] }
opentelemetry-otlp = { version = "0.11.0", default-features = false, features = [
    "grpc-tonic",
    "tonic",
    "tls",
    "http-proto",
    "metrics",
    "reqwest-client",
] }
opentelemetry-semantic-conventions = "0.10.0"
opentelemetry-zipkin = { version = "0.16.0", default-features = false, features = [
    "reqwest-client",
    "reqwest-rustls",
] }
opentelemetry-prometheus = "0.11.0"
paste = "1.0.12"
pin-project-lite = "0.2.9"
prometheus = "0.13"
prost = "0.11.9"
prost-types = "0.11.9"
proteus = "0.5.0"
rand = "0.8.5"
rhai = { version = "1.14.0", features = ["sync", "serde", "internals"] }
regex = "1.8.3"
reqwest = { version = "0.11.18", default-features = false, features = [
    "rustls-tls",
    "rustls-native-certs",
    "json",
    "stream",
] }
router-bridge = "0.2.6+v2.4.7"
rust-embed="6.6.1"
rustls = "0.20.8"
rustls-pemfile = "1.0.2"
schemars = { version = "0.8.12", features = ["url"] }
shellexpand = "3.1.0"
sha2 = "0.10.6"
serde = { version = "1.0.163", features = ["derive", "rc"] }
serde_json_bytes = { version = "0.2.1", features = ["preserve_order"] }
serde_json = { version = "1.0.96", features = ["preserve_order"] }
serde_urlencoded = "0.7.1"
serde_yaml = "0.8.26"
static_assertions = "1.1.0"
strum_macros = "0.24.3"
sys-info = "0.9.1"
thiserror = "1.0.40"
tokio = { version = "1.28.2", features = ["full"] }
tokio-stream = { version = "0.1.14", features = ["sync", "net"] }
tokio-util = { version = "0.7.8", features = ["net", "codec", "time"] }
tonic = { version = "0.8.3", features = ["transport", "tls", "tls-roots", "gzip"] }
tower = { version = "0.4.13", features = ["full"] }
tower-http = { version = "0.3.5", features = [
    "add-extension",
    "trace",
    "cors",
    "compression-br",
    "compression-deflate",
    "compression-gzip",
    "decompression-br",
    "decompression-deflate",
    "decompression-gzip",
    "timeout",
] }
tower-service = "0.3.2"
tracing = "0.1.37"
tracing-core = "0.1.30"
tracing-futures = { version = "0.2.5", features = ["futures-03"] }
tracing-opentelemetry = "0.18.0"
tracing-subscriber = { version = "0.3.11", features = ["env-filter", "json"] }
url = { version = "2.3.1", features = ["serde"] }
urlencoding = "2.1.2"
uuid = { version = "1.3.3", features = ["serde", "v4"] }
yaml-rust = "0.4.5"
wsl = "0.1.0"
tokio-rustls = "0.23.4"
http-serde = "1.1.2"
parking_lot = "0.12.1"
memchr = "2.5.0"
brotli = "3.3.4"
zstd = "0.12.3"
zstd-safe = "6.0.5"

[target.'cfg(macos)'.dependencies]
uname = "0.1.1"

[target.'cfg(unix)'.dependencies]
uname = "0.1.1"

[target.'cfg(target_os = "linux")'.dependencies]
tikv-jemallocator = "0.5"

[dev-dependencies]
ecdsa = { version = "0.15.1", features = ["signing", "pem", "pkcs8"] }
fred = { version = "6.3.0", features = ["enable-rustls", "no-client-setname"] }
futures-test = "0.3.28"
insta = { version = "1.29.0", features = ["json", "redactions", "yaml"] }
introspector-gadget = "0.2.1"
maplit = "1.0.2"
memchr = { version = "2.5.0", default-features = false }
mockall = "0.11.4"
once_cell = "1.17.2"
p256 = "0.12.0"
rand_core = "0.6.4"
redis = { version = "0.21.7", features = ["tokio-comp"] }
reqwest = { version = "0.11.18", default-features = false, features = [
    "json",
    "stream",
] }
similar-asserts = "1.4.2"
tempfile = "3.5.0"
test-log = { version = "0.2.11", default-features = false, features = [
    "trace",
] }
test-span = "0.7"
tower-test = "0.4.0"

# See note above in this file about `^tracing` packages which also applies to
# these dev dependencies.
tracing-subscriber = { version = "0.3", default-features = false, features = [
    "env-filter",
    "fmt",
] }
tracing-test = "0.2.2"
walkdir = "2.3.3"
wiremock = "0.5.18"

[target.'cfg(target_os = "linux")'.dev-dependencies]
rstack = { version = "0.3.3", features = ["dw"], default-features = false }


[build-dependencies]
tonic-build = "0.8.4"


[[test]]
name = "integration_tests"
path = "tests/integration_tests.rs"

[[bench]]
name = "huge_requests"
harness = false<|MERGE_RESOLUTION|>--- conflicted
+++ resolved
@@ -52,13 +52,8 @@
 [dependencies]
 askama = "0.11.1"
 access-json = "0.1.0"
-<<<<<<< HEAD
-anyhow = "1.0.68"
+anyhow = "1.0.71"
 apollo-compiler = "0.9.3"
-=======
-anyhow = "1.0.71"
-apollo-compiler = "0.8.0"
->>>>>>> 23434306
 apollo-parser = "0.5.3"
 arc-swap = "1.6.0"
 async-compression = { version = "0.3.15", features = [
@@ -114,12 +109,7 @@
 linkme = "0.3.9"
 lru = "0.8.1"
 mediatype = "0.19.13"
-<<<<<<< HEAD
-mockall = "0.11.3"
-=======
 mockall = "0.11.4"
-miette = { version = "5.9.0", features = ["fancy"] }
->>>>>>> 23434306
 mime = "0.3.17"
 multer = "2.1.0"
 multimap = "0.8.3"
