use std::collections::HashMap;
use std::ops::ControlFlow;
use std::sync::Arc;
use std::time::Duration;

use http::header;
use schemars::JsonSchema;
use serde::Deserialize;
use serde::Serialize;
use serde_json_bytes::ByteString;
use serde_json_bytes::Value;
use sha2::Digest;
use sha2::Sha256;
use tower::BoxError;
use tower::ServiceBuilder;
use tower::ServiceExt;
use tower_service::Service;
use tracing::Level;

use super::cache_control::CacheControl;
use super::metrics::CacheMetricsService;
use crate::cache::redis::RedisCacheStorage;
use crate::cache::redis::RedisKey;
use crate::cache::redis::RedisValue;
use crate::configuration::RedisCache;
use crate::error::FetchError;
use crate::graphql;
use crate::graphql::Error;
use crate::json_ext::Object;
use crate::json_ext::Path;
use crate::json_ext::PathElement;
use crate::plugin::Plugin;
use crate::plugin::PluginInit;
use crate::plugins::authorization::CacheKeyMetadata;
use crate::query_planner::fetch::QueryHash;
use crate::query_planner::OperationKind;
use crate::services::subgraph;
use crate::services::supergraph;
use crate::spec::TYPENAME;
use crate::Context;

pub(crate) const ENTITIES: &str = "_entities";
pub(crate) const REPRESENTATIONS: &str = "representations";
pub(crate) const CONTEXT_CACHE_KEY: &str = "apollo_entity_cache::key";

register_plugin!("apollo", "experimental_entity_cache", EntityCache);

struct EntityCache {
    storage: Option<RedisCacheStorage>,
    subgraphs: Arc<HashMap<String, Subgraph>>,
    enabled: Option<bool>,
    metrics: Metrics,
}

/// Configuration for entity caching
#[derive(Clone, Debug, JsonSchema, Deserialize)]
#[serde(rename_all = "snake_case", deny_unknown_fields)]
struct Config {
    redis: RedisCache,
    /// activates caching for all subgraphs, unless overriden in subgraph specific configuration
    #[serde(default)]
    enabled: Option<bool>,
    /// Per subgraph configuration
    #[serde(default)]
    subgraphs: HashMap<String, Subgraph>,
<<<<<<< HEAD
    #[serde(default)]
    /// Allow the router to start without a connection to Redis. Option name TBD
    pub(crate) fail_open: bool,
=======

    /// Entity caching evaluation metrics
    #[serde(default)]
    metrics: Metrics,
>>>>>>> 2ffcb89e
}

/// Per subgraph configuration for entity caching
#[derive(Clone, Debug, JsonSchema, Deserialize)]
#[serde(rename_all = "snake_case", deny_unknown_fields)]
struct Subgraph {
    /// expiration for all keys
    pub(crate) ttl: Option<Ttl>,

    /// activates caching for this subgraph, overrides the global configuration
    #[serde(default)]
    enabled: Option<bool>,
}

/// Per subgraph configuration for entity caching
#[derive(Clone, Debug, JsonSchema, Deserialize)]
#[serde(rename_all = "snake_case", deny_unknown_fields)]
pub(crate) struct Ttl(
    #[serde(deserialize_with = "humantime_serde::deserialize")]
    #[schemars(with = "String")]
    pub(crate) Duration,
);

/// Per subgraph configuration for entity caching
#[derive(Clone, Debug, Default, JsonSchema, Deserialize)]
#[serde(rename_all = "snake_case", deny_unknown_fields)]
struct Metrics {
    /// enables metrics evaluating the benefits of entity caching
    #[serde(default)]
    pub(crate) enabled: bool,
    /// Metrics counter TTL
    pub(crate) ttl: Option<Ttl>,
    /// Adds the entity type name to attributes. This can greatly increase the cardinality
    #[serde(default)]
    pub(crate) separate_per_type: bool,
}

#[async_trait::async_trait]
impl Plugin for EntityCache {
    type Config = Config;

    async fn new(init: PluginInit<Self::Config>) -> Result<Self, BoxError>
    where
        Self: Sized,
    {
        let storage = match RedisCacheStorage::new(init.config.redis).await {
            Ok(storage) => Some(storage),
            Err(e) => {
                if init.config.fail_open {
                    None
                } else {
                    return Err(e);
                }
            }
        };

        Ok(Self {
            storage,
            enabled: init.config.enabled,
            subgraphs: Arc::new(init.config.subgraphs),
            metrics: init.config.metrics,
        })
    }

    fn supergraph_service(&self, service: supergraph::BoxService) -> supergraph::BoxService {
        ServiceBuilder::new()
            .map_response(|mut response: supergraph::Response| {
                if let Some(cache_control) =
                    response.context.extensions().lock().get::<CacheControl>()
                {
                    let _ = cache_control.to_headers(response.response.headers_mut());
                }

                response
            })
            .service(service)
            .boxed()
    }

<<<<<<< HEAD
    fn subgraph_service(&self, name: &str, service: subgraph::BoxService) -> subgraph::BoxService {
        let storage = match self.storage.clone() {
            Some(storage) => storage,
            None => return service,
        };
=======
    fn subgraph_service(
        &self,
        name: &str,
        mut service: subgraph::BoxService,
    ) -> subgraph::BoxService {
        let storage = self.storage.clone();
>>>>>>> 2ffcb89e

        let (subgraph_ttl, subgraph_enabled) = if let Some(config) = self.subgraphs.get(name) {
            (
                config.ttl.clone().map(|t| t.0).or_else(|| storage.ttl()),
                config.enabled.or(self.enabled).unwrap_or(false),
            )
        } else {
            (storage.ttl(), self.enabled.unwrap_or(false))
        };
        let name = name.to_string();

        if self.metrics.enabled {
            service = CacheMetricsService::create(
                name.to_string(),
                service,
                self.metrics.ttl.as_ref(),
                self.metrics.separate_per_type,
            );
        }

        if subgraph_enabled {
            tower::util::BoxService::new(CacheService(Some(InnerCacheService {
                service,
                name: name.to_string(),
                storage,
                subgraph_ttl,
            })))
        } else {
            service
        }
    }
}

struct CacheService(Option<InnerCacheService>);
struct InnerCacheService {
    service: subgraph::BoxService,
    name: String,
    storage: RedisCacheStorage,
    subgraph_ttl: Option<Duration>,
}

impl Service<subgraph::Request> for CacheService {
    type Response = subgraph::Response;
    type Error = BoxError;
    type Future = <subgraph::BoxService as Service<subgraph::Request>>::Future;

    fn poll_ready(
        &mut self,
        cx: &mut std::task::Context<'_>,
    ) -> std::task::Poll<Result<(), Self::Error>> {
        match &mut self.0 {
            Some(s) => s.service.poll_ready(cx),
            None => panic!("service should have been called only once"),
        }
    }

    fn call(&mut self, request: subgraph::Request) -> Self::Future {
        match self.0.take() {
            None => panic!("service should have been called only once"),
            Some(s) => Box::pin(s.call_inner(request)),
        }
    }
}

impl InnerCacheService {
    async fn call_inner(
        mut self,
        request: subgraph::Request,
    ) -> Result<subgraph::Response, BoxError> {
        if !request
            .subgraph_request
            .body()
            .variables
            .contains_key(REPRESENTATIONS)
        {
            if request.operation_kind == OperationKind::Query {
                match cache_lookup_root(self.name, self.storage.clone(), request).await? {
                    ControlFlow::Break(response) => Ok(response),
                    ControlFlow::Continue((request, root_cache_key)) => {
                        let response = self.service.call(request).await?;

                        let cache_control =
                            CacheControl::new(response.response.headers(), self.storage.ttl)?;
                        update_cache_control(&response.context, &cache_control);

                        cache_store_root_from_response(
                            self.storage,
                            self.subgraph_ttl,
                            &response,
                            cache_control,
                            root_cache_key,
                        )
                        .await?;

                        Ok(response)
                    }
                }
            } else {
                self.service.call(request).await
            }
        } else {
            match cache_lookup_entities(self.name, self.storage.clone(), request).await? {
                ControlFlow::Break(response) => Ok(response),
                ControlFlow::Continue((request, cache_result)) => {
                    let mut response = self.service.call(request).await?;

                    let cache_control =
                        CacheControl::new(response.response.headers(), self.storage.ttl)?;
                    update_cache_control(&response.context, &cache_control);

                    cache_store_entities_from_response(
                        self.storage,
                        self.subgraph_ttl,
                        &mut response,
                        cache_control,
                        cache_result.0,
                    )
                    .await?;
                    Ok(response)
                }
            }
        }
    }
}

async fn cache_lookup_root(
    name: String,
    cache: RedisCacheStorage,
    mut request: subgraph::Request,
) -> Result<ControlFlow<subgraph::Response, (subgraph::Request, String)>, BoxError> {
    let body = request.subgraph_request.body_mut();

    let key = extract_cache_key_root(
        &name,
        &request.query_hash,
        body,
        &request.context,
        &request.authorization,
    );

    let cache_result: Option<RedisValue<CacheEntry>> = cache.get(RedisKey(key.clone())).await;

    match cache_result {
        Some(value) => {
            request.context.extensions().lock().insert(value.0.control);

            Ok(ControlFlow::Break(
                subgraph::Response::builder()
                    .data(value.0.data)
                    .extensions(Object::new())
                    .context(request.context)
                    .build(),
            ))
        }
        None => Ok(ControlFlow::Continue((request, key))),
    }
}

struct EntityCacheResults(Vec<IntermediateResult>);

async fn cache_lookup_entities(
    name: String,
    cache: RedisCacheStorage,
    mut request: subgraph::Request,
) -> Result<ControlFlow<subgraph::Response, (subgraph::Request, EntityCacheResults)>, BoxError> {
    let body = request.subgraph_request.body_mut();

    let keys = extract_cache_keys(
        &name,
        &request.query_hash,
        body,
        &request.context,
        &request.authorization,
    )?;

    let cache_result: Vec<Option<CacheEntry>> = cache
        .get_multiple(keys.iter().map(|k| RedisKey(k.clone())).collect::<Vec<_>>())
        .await
        .map(|res| res.into_iter().map(|r| r.map(|v| v.0)).collect())
        .unwrap_or_else(|| std::iter::repeat(None).take(keys.len()).collect());

    let representations = body
        .variables
        .get_mut(REPRESENTATIONS)
        .and_then(|value| value.as_array_mut())
        .expect("we already checked that representations exist");
    // remove from representations the entities we already obtained from the cache
    let (new_representations, cache_result, cache_control) =
        filter_representations(&name, representations, keys, cache_result)?;

    if let Some(control) = cache_control {
        update_cache_control(&request.context, &control);
    }

    if !new_representations.is_empty() {
        body.variables
            .insert(REPRESENTATIONS, new_representations.into());

        Ok(ControlFlow::Continue((
            request,
            EntityCacheResults(cache_result),
        )))
    } else {
        let entities = cache_result
            .into_iter()
            .filter_map(|res| res.cache_entry)
            .map(|entry| entry.data)
            .collect::<Vec<_>>();
        let mut data = Object::default();
        data.insert(ENTITIES, entities.into());

        Ok(ControlFlow::Break(
            subgraph::Response::builder()
                .data(data)
                .extensions(Object::new())
                .context(request.context)
                .build(),
        ))
    }
}

fn update_cache_control(context: &Context, cache_control: &CacheControl) {
    if let Some(c) = context.extensions().lock().get_mut::<CacheControl>() {
        *c = c.merge(cache_control);
        return;
    }
    //FIXME: race condition. We need an Entry API for private entries
    context.extensions().lock().insert(cache_control.clone());
}

#[derive(Clone, Debug, Serialize, Deserialize)]
struct CacheEntry {
    control: CacheControl,
    data: Value,
}

async fn cache_store_root_from_response(
    cache: RedisCacheStorage,
    subgraph_ttl: Option<Duration>,
    response: &subgraph::Response,
    cache_control: CacheControl,
    cache_key: String,
) -> Result<(), BoxError> {
    if let Some(data) = response.response.body().data.as_ref() {
        let ttl: Option<Duration> = cache_control
            .ttl()
            .map(|secs| Duration::from_secs(secs as u64))
            .or(subgraph_ttl);

        if response.response.body().errors.is_empty() && cache_control.should_store() {
            cache
                .insert(
                    RedisKey(cache_key),
                    RedisValue(CacheEntry {
                        control: cache_control,
                        data: data.clone(),
                    }),
                    ttl,
                )
                .await;
        }
    }

    Ok(())
}

async fn cache_store_entities_from_response(
    cache: RedisCacheStorage,
    subgraph_ttl: Option<Duration>,
    response: &mut subgraph::Response,
    cache_control: CacheControl,
    mut result_from_cache: Vec<IntermediateResult>,
) -> Result<(), BoxError> {
    update_cache_control(&response.context, &cache_control);

    let mut data = response.response.body_mut().data.take();

    if let Some(mut entities) = data
        .as_mut()
        .and_then(|v| v.as_object_mut())
        .and_then(|o| o.remove(ENTITIES))
    {
        let (new_entities, new_errors) = insert_entities_in_result(
            entities
                .as_array_mut()
                .ok_or_else(|| FetchError::MalformedResponse {
                    reason: "expected an array of entities".to_string(),
                })?,
            &response.response.body().errors,
            &cache,
            subgraph_ttl,
            cache_control,
            &mut result_from_cache,
        )
        .await?;

        data.as_mut()
            .and_then(|v| v.as_object_mut())
            .map(|o| o.insert(ENTITIES, new_entities.into()));
        response.response.body_mut().data = data;
        response.response.body_mut().errors = new_errors;
    }

    Ok(())
}

pub(crate) fn hash_vary_headers(headers: &http::HeaderMap) -> String {
    let mut digest = Sha256::new();

    for vary_header_value in headers.get_all(header::VARY).into_iter() {
        if vary_header_value == "*" {
            return String::from("*");
        } else {
            let header_names = match vary_header_value.to_str() {
                Ok(header_val) => header_val.split(", "),
                Err(_) => continue,
            };
            header_names.for_each(|header_name| {
                if let Some(header_value) = headers.get(header_name).and_then(|h| h.to_str().ok()) {
                    digest.update(header_value);
                    digest.update(&[0u8; 1][..]);
                }
            });
        }
    }

    hex::encode(digest.finalize().as_slice())
}

pub(crate) fn hash_query(query_hash: &QueryHash, body: &graphql::Request) -> String {
    let mut digest = Sha256::new();
    digest.update(&query_hash.0);
    digest.update(&[0u8; 1][..]);
    digest.update(body.operation_name.as_deref().unwrap_or("-").as_bytes());
    digest.update(&[0u8; 1][..]);

    hex::encode(digest.finalize().as_slice())
}

pub(crate) fn hash_additional_data(
    body: &mut graphql::Request,
    context: &Context,
    cache_key: &CacheKeyMetadata,
) -> String {
    let mut digest = Sha256::new();

    let repr_key = ByteString::from(REPRESENTATIONS);
    // Removing the representations variable because it's already part of the cache key
    let representations = body.variables.remove(&repr_key);
    digest.update(&serde_json::to_vec(&body.variables).unwrap());
    if let Some(representations) = representations {
        body.variables.insert(repr_key, representations);
    }

    digest.update(&serde_json::to_vec(cache_key).unwrap());

    if let Ok(Some(cache_data)) = context.get::<&str, Object>(CONTEXT_CACHE_KEY) {
        if let Some(v) = cache_data.get("all") {
            digest.update(&serde_json::to_vec(v).unwrap())
        }
        if let Some(v) = body
            .operation_name
            .as_ref()
            .and_then(|op| cache_data.get(op.as_str()))
        {
            digest.update(&serde_json::to_vec(v).unwrap())
        }
    }

    hex::encode(digest.finalize().as_slice())
}

// build a cache key for the root operation
fn extract_cache_key_root(
    subgraph_name: &str,
    query_hash: &QueryHash,
    body: &mut graphql::Request,
    context: &Context,
    cache_key: &CacheKeyMetadata,
) -> String {
    // hash the query and operation name
    let query_hash = hash_query(query_hash, body);
    // hash more data like variables and authorization status
    let additional_data_hash = hash_additional_data(body, context, cache_key);

    // the cache key is written to easily find keys matching a prefix for deletion:
    // - subgraph name: caching is done per subgraph
    // - query hash: invalidate the entry for a specific query and operation name
    // - additional data: separate cache entries depending on info like authorization status
    format!(
        "subgraph:{}:Query:{}:{}",
        subgraph_name, query_hash, additional_data_hash
    )
}

// build a list of keys to get from the cache in one query
fn extract_cache_keys(
    subgraph_name: &str,
    query_hash: &QueryHash,
    body: &mut graphql::Request,
    context: &Context,
    cache_key: &CacheKeyMetadata,
) -> Result<Vec<String>, BoxError> {
    // hash the query and operation name
    let query_hash = hash_query(query_hash, body);
    // hash more data like variables and authorization status
    let additional_data_hash = hash_additional_data(body, context, cache_key);

    let representations = body
        .variables
        .get_mut(REPRESENTATIONS)
        .and_then(|value| value.as_array_mut())
        .expect("we already checked that representations exist");

    let mut res = Vec::new();
    for representation in representations {
        let opt_type = representation
            .as_object_mut()
            .and_then(|o| o.remove(TYPENAME))
            .ok_or_else(|| FetchError::MalformedRequest {
                reason: "missing __typename in representation".to_string(),
            })?;

        let typename = opt_type.as_str().unwrap_or("-");

        // We have to hash the representation because it can contains PII
        let mut digest = Sha256::new();
        digest.update(serde_json::to_string(&representation).unwrap().as_bytes());
        let hashed_entity_key = hex::encode(digest.finalize().as_slice());

        // the cache key is written to easily find keys matching a prefix for deletion:
        // - subgraph name: caching is done per subgraph
        // - type: can invalidate all instances of a type
        // - entity key: invalidate a specific entity
        // - query hash: invalidate the entry for a specific query and operation name
        // - additional data: separate cache entries depending on info like authorization status
        let key = format!(
            "subgraph:{}:{}:{}:{}:{}",
            subgraph_name, &typename, hashed_entity_key, query_hash, additional_data_hash
        );

        representation
            .as_object_mut()
            .map(|o| o.insert(TYPENAME, opt_type));
        res.push(key);
    }
    Ok(res)
}

/// represents the result of a cache lookup for an entity type and key
struct IntermediateResult {
    key: String,
    typename: String,
    cache_entry: Option<CacheEntry>,
}

// build a new list of representations without the ones we got from the cache
#[allow(clippy::type_complexity)]
fn filter_representations(
    subgraph_name: &str,
    representations: &mut Vec<Value>,
    keys: Vec<String>,
    mut cache_result: Vec<Option<CacheEntry>>,
) -> Result<(Vec<Value>, Vec<IntermediateResult>, Option<CacheControl>), BoxError> {
    let mut new_representations: Vec<Value> = Vec::new();
    let mut result = Vec::new();
    let mut cache_hit: HashMap<String, (usize, usize)> = HashMap::new();
    let mut cache_control = None;

    for ((mut representation, key), mut cache_entry) in representations
        .drain(..)
        .zip(keys)
        .zip(cache_result.drain(..))
    {
        let opt_type = representation
            .as_object_mut()
            .and_then(|o| o.remove(TYPENAME))
            .ok_or_else(|| FetchError::MalformedRequest {
                reason: "missing __typename in representation".to_string(),
            })?;

        let typename = opt_type.as_str().unwrap_or("-").to_string();

        // do not use that cache entry if it is stale
        if let Some(false) = cache_entry.as_ref().map(|c| c.control.can_use()) {
            cache_entry = None;
        }

        match cache_entry.as_ref() {
            None => {
                cache_hit.entry(typename.clone()).or_default().1 += 1;

                representation
                    .as_object_mut()
                    .map(|o| o.insert(TYPENAME, opt_type));
                new_representations.push(representation);
            }
            Some(entry) => {
                cache_hit.entry(typename.clone()).or_default().0 += 1;
                match cache_control.as_mut() {
                    None => cache_control = Some(entry.control.clone()),
                    Some(c) => *c = c.merge(&entry.control),
                }
            }
        }

        result.push(IntermediateResult {
            key,
            typename,
            cache_entry,
        });
    }

    for (ty, (hit, miss)) in cache_hit {
        tracing::info!(
            monotonic_counter.apollo.router.operations.entity.cache = hit as u64,
            entity_type = ty.as_str(),
            hit = %true,
            %subgraph_name
        );
        tracing::info!(
            monotonic_counter.apollo.router.operations.entity.cache = miss as u64,
            entity_type = ty.as_str(),
            miss = %true,
            %subgraph_name
        );
        tracing::event!(
            Level::TRACE,
            entity_type = ty.as_str(),
            cache_hit = hit,
            cache_miss = miss
        );
    }

    Ok((new_representations, result, cache_control))
}

// fill in the entities for the response
async fn insert_entities_in_result(
    entities: &mut Vec<Value>,
    errors: &[Error],
    cache: &RedisCacheStorage,
    subgraph_ttl: Option<Duration>,
    cache_control: CacheControl,
    result: &mut Vec<IntermediateResult>,
) -> Result<(Vec<Value>, Vec<Error>), BoxError> {
    let ttl: Option<Duration> = cache_control
        .ttl()
        .map(|secs| Duration::from_secs(secs as u64))
        .or(subgraph_ttl);

    let mut new_entities = Vec::new();
    let mut new_errors = Vec::new();

    let mut inserted_types: HashMap<String, usize> = HashMap::new();
    let mut to_insert: Vec<_> = Vec::new();
    let mut entities_it = entities.drain(..).enumerate();

    // insert requested entities and cached entities in the same order as
    // they were requested
    for (
        new_entity_idx,
        IntermediateResult {
            key,
            typename,
            cache_entry,
        },
    ) in result.drain(..).enumerate()
    {
        match cache_entry {
            Some(v) => {
                new_entities.push(v.data);
            }
            None => {
                let (entity_idx, value) =
                    entities_it
                        .next()
                        .ok_or_else(|| FetchError::MalformedResponse {
                            reason: "invalid number of entities".to_string(),
                        })?;

                if cache_control.should_store() {
                    *inserted_types.entry(typename).or_default() += 1;

                    let mut has_errors = false;
                    for error in errors.iter().filter(|e| {
                        e.path
                            .as_ref()
                            .map(|path| {
                                path.starts_with(&Path(vec![
                                    PathElement::Key(ENTITIES.to_string()),
                                    PathElement::Index(entity_idx),
                                ]))
                            })
                            .unwrap_or(false)
                    }) {
                        // update the entity index, because it does not match with the original one
                        let mut e = error.clone();
                        if let Some(path) = e.path.as_mut() {
                            path.0[1] = PathElement::Index(new_entity_idx);
                        }

                        new_errors.push(e);
                        has_errors = true;
                    }

                    if !has_errors {
                        to_insert.push((
                            RedisKey(key),
                            RedisValue(CacheEntry {
                                control: cache_control.clone(),
                                data: value.clone(),
                            }),
                        ));
                    }
                }

                new_entities.push(value);
            }
        }
    }

    if !to_insert.is_empty() {
        cache.insert_multiple(&to_insert, ttl).await;
    }

    for (ty, nb) in inserted_types {
        tracing::event!(Level::TRACE, entity_type = ty.as_str(), cache_insert = nb,);
    }

    Ok((new_entities, new_errors))
}

#[derive(Debug, Clone, Serialize, Deserialize)]
struct Key {
    #[serde(rename = "type")]
    opt_type: Option<Value>,
    id: Value,
}<|MERGE_RESOLUTION|>--- conflicted
+++ resolved
@@ -63,16 +63,13 @@
     /// Per subgraph configuration
     #[serde(default)]
     subgraphs: HashMap<String, Subgraph>,
-<<<<<<< HEAD
     #[serde(default)]
     /// Allow the router to start without a connection to Redis. Option name TBD
     pub(crate) fail_open: bool,
-=======
 
     /// Entity caching evaluation metrics
     #[serde(default)]
     metrics: Metrics,
->>>>>>> 2ffcb89e
 }
 
 /// Per subgraph configuration for entity caching
@@ -152,20 +149,15 @@
             .boxed()
     }
 
-<<<<<<< HEAD
-    fn subgraph_service(&self, name: &str, service: subgraph::BoxService) -> subgraph::BoxService {
-        let storage = match self.storage.clone() {
-            Some(storage) => storage,
-            None => return service,
-        };
-=======
     fn subgraph_service(
         &self,
         name: &str,
         mut service: subgraph::BoxService,
     ) -> subgraph::BoxService {
-        let storage = self.storage.clone();
->>>>>>> 2ffcb89e
+        let storage = match self.storage.clone() {
+            Some(storage) => storage,
+            None => return service,
+        };
 
         let (subgraph_ttl, subgraph_enabled) = if let Some(config) = self.subgraphs.get(name) {
             (
