--- conflicted
+++ resolved
@@ -61,17 +61,9 @@
         let mut mock_service = MockSubgraphService::new();
         mock_service
             .expect_call()
-<<<<<<< HEAD
             .withf(|req| {
-                assert_eq!(
-                    req.subgraph_request.uri(),
-                    &Uri::from_str("http://localhost:8001").unwrap()
-                );
-                true
+                req.subgraph_request.uri() == &Uri::from_str("http://localhost:8001").unwrap()
             })
-=======
-            .withf(|req| req.http_request.url() == &Uri::from_str("http://localhost:8001").unwrap())
->>>>>>> f5f9e6fa
             .times(1)
             .returning(move |req: SubgraphRequest| {
                 Ok(SubgraphResponse::fake_builder()
