//! Tower fetcher for subgraphs.

use std::collections::HashMap;
use std::fmt::Display;
use std::sync::atomic::AtomicBool;
use std::sync::atomic::Ordering::Relaxed;
use std::sync::Arc;
use std::task::Poll;
use std::time::Duration;

use ::serde::Deserialize;
use async_compression::tokio::write::BrotliEncoder;
use async_compression::tokio::write::GzipEncoder;
use async_compression::tokio::write::ZlibEncoder;
use bytes::Bytes;
use futures::future::BoxFuture;
use futures::SinkExt;
use futures::StreamExt;
use futures::TryFutureExt;
use global::get_text_map_propagator;
use http::header::ACCEPT;
use http::header::ACCEPT_ENCODING;
use http::header::CONTENT_ENCODING;
use http::header::CONTENT_TYPE;
use http::header::{self};
use http::response::Parts;
use http::HeaderMap;
use http::HeaderValue;
use http::Request;
use hyper::client::HttpConnector;
use hyper::Body;
use hyper::Client;
use hyper_rustls::ConfigBuilderExt;
use hyper_rustls::HttpsConnector;
use mediatype::names::APPLICATION;
use mediatype::names::JSON;
use mediatype::MediaType;
use mime::APPLICATION_JSON;
use opentelemetry::global;
use rustls::ClientConfig;
use rustls::RootCertStore;
use schemars::JsonSchema;
use serde::Serialize;
use tokio::io::AsyncWriteExt;
use tokio_tungstenite::connect_async;
use tokio_tungstenite::connect_async_tls_with_config;
use tokio_tungstenite::tungstenite::client::IntoClientRequest;
use tower::util::BoxService;
use tower::BoxError;
use tower::Service;
use tower::ServiceBuilder;
use tower::ServiceExt;
use tower_http::decompression::Decompression;
use tower_http::decompression::DecompressionLayer;
use tracing::Instrument;
use tracing_opentelemetry::OpenTelemetrySpanExt;
use uuid::Uuid;

use super::layers::content_negotiation::GRAPHQL_JSON_RESPONSE_HEADER_VALUE;
use super::Plugins;
use crate::error::FetchError;
use crate::graphql;
use crate::json_ext::Object;
use crate::plugins::authentication::subgraph::SigningParamsConfig;
use crate::plugins::subscription::create_verifier;
use crate::plugins::subscription::CallbackMode;
use crate::plugins::subscription::SubscriptionConfig;
use crate::plugins::subscription::SubscriptionMode;
use crate::plugins::subscription::WebSocketConfiguration;
use crate::plugins::subscription::SUBSCRIPTION_WS_CUSTOM_CONNECTION_PARAMS;
use crate::plugins::telemetry::LOGGING_DISPLAY_BODY;
use crate::plugins::telemetry::LOGGING_DISPLAY_HEADERS;
use crate::plugins::traffic_shaping::Http2Config;
use crate::protocols::websocket::convert_websocket_stream;
use crate::protocols::websocket::GraphqlWebSocket;
use crate::query_planner::OperationKind;
use crate::services::layers::apq;
use crate::services::SubgraphRequest;
use crate::services::SubgraphResponse;
use crate::Configuration;
use crate::Context;
use crate::Notify;

const PERSISTED_QUERY_NOT_FOUND_EXTENSION_CODE: &str = "PERSISTED_QUERY_NOT_FOUND";
const PERSISTED_QUERY_NOT_SUPPORTED_EXTENSION_CODE: &str = "PERSISTED_QUERY_NOT_SUPPORTED";
const PERSISTED_QUERY_NOT_FOUND_MESSAGE: &str = "PersistedQueryNotFound";
const PERSISTED_QUERY_NOT_SUPPORTED_MESSAGE: &str = "PersistedQueryNotSupported";
const CODE_STRING: &str = "code";
const PERSISTED_QUERY_KEY: &str = "persistedQuery";
const HASH_VERSION_KEY: &str = "version";
const HASH_VERSION_VALUE: i32 = 1;
const HASH_KEY: &str = "sha256Hash";
const GRAPHQL_RESPONSE: mediatype::Name = mediatype::Name::new_unchecked("graphql-response");
const POOL_IDLE_TIMEOUT_DURATION: Option<Duration> = Some(Duration::from_secs(5));

// interior mutability is not a concern here, the value is never modified
#[allow(clippy::declare_interior_mutable_const)]
const ACCEPTED_ENCODINGS: HeaderValue = HeaderValue::from_static("gzip, br, deflate");

enum APQError {
    PersistedQueryNotSupported,
    PersistedQueryNotFound,
    Other,
}

#[derive(PartialEq, Debug, Clone, Deserialize, JsonSchema, Copy)]
#[serde(rename_all = "lowercase")]
pub(crate) enum Compression {
    /// gzip
    Gzip,
    /// deflate
    Deflate,
    /// brotli
    Br,
}

impl Display for Compression {
    fn fmt(&self, f: &mut std::fmt::Formatter<'_>) -> std::fmt::Result {
        match self {
            Compression::Gzip => write!(f, "gzip"),
            Compression::Deflate => write!(f, "deflate"),
            Compression::Br => write!(f, "br"),
        }
    }
}

#[cfg_attr(test, derive(Deserialize))]
#[derive(Serialize, Clone, Debug)]
struct SubscriptionExtension {
    subscription_id: String,
    callback_url: url::Url,
    verifier: String,
}

/// Client for interacting with subgraphs.
#[derive(Clone)]
pub(crate) struct SubgraphService {
    // Note: We use hyper::Client here in preference to reqwest to avoid expensive URL translation
    // in the hot path. We use reqwest elsewhere because it's convenient and some of the
    // opentelemetry crate require reqwest clients to work correctly (at time of writing).
    client: Decompression<hyper::Client<HttpsConnector<HttpConnector>>>,
    service: Arc<String>,

    /// Whether apq is enabled in the router for subgraph calls
    /// This is enabled by default can be configured as
    /// subgraph:
    ///      apq: <bool>
    /// If a subgraph sends the error message PERSISTED_QUERY_NOT_SUPPORTED,
    /// apq is set to false
    apq: Arc<AtomicBool>,
    /// Subscription config if enabled
    subscription_config: Option<SubscriptionConfig>,
    notify: Notify<String, graphql::Response>,
}

impl SubgraphService {
    pub(crate) fn from_config(
        service: impl Into<String>,
        configuration: &Configuration,
        tls_root_store: &Option<RootCertStore>,
        enable_http2: bool,
        subscription_config: Option<SubscriptionConfig>,
    ) -> Result<Self, BoxError> {
        let name: String = service.into();
        let tls_cert_store = configuration
            .tls
            .subgraph
            .subgraphs
            .get(&name)
            .as_ref()
            .and_then(|subgraph| subgraph.create_certificate_store())
            .transpose()?
            .or_else(|| tls_root_store.clone());
        let enable_apq = configuration
            .apq
            .subgraph
            .subgraphs
            .get(&name)
            .map(|apq| apq.enabled)
            .unwrap_or(configuration.apq.subgraph.all.enabled);
        let client_cert_config = configuration
            .tls
            .subgraph
            .subgraphs
            .get(&name)
            .as_ref()
            .and_then(|tls| tls.client_authentication.as_ref())
            .or(configuration
                .tls
                .subgraph
                .all
                .client_authentication
                .as_ref());

        let tls_builder = rustls::ClientConfig::builder().with_safe_defaults();
        let tls_client_config = match (tls_cert_store, client_cert_config) {
            (None, None) => tls_builder.with_native_roots().with_no_client_auth(),
            (Some(store), None) => tls_builder
                .with_root_certificates(store)
                .with_no_client_auth(),
            (None, Some(client_auth_config)) => {
                tls_builder.with_native_roots().with_client_auth_cert(
                    client_auth_config.certificate_chain.clone(),
                    client_auth_config.key.clone(),
                )?
            }
            (Some(store), Some(client_auth_config)) => tls_builder
                .with_root_certificates(store)
                .with_client_auth_cert(
                    client_auth_config.certificate_chain.clone(),
                    client_auth_config.key.clone(),
                )?,
        };

        Ok(SubgraphService::new(
            name,
            enable_apq,
            enable_http2,
            subscription_config,
            tls_client_config,
            configuration.notify.clone(),
        ))
    }

    pub(crate) fn new(
        service: impl Into<String>,
        enable_apq: bool,
<<<<<<< HEAD
        tls_cert_store: Option<RootCertStore>,
        http2: Http2Config,
=======
        enable_http2: bool,
>>>>>>> 3fcb78de
        subscription_config: Option<SubscriptionConfig>,
        tls_config: ClientConfig,
        notify: Notify<String, graphql::Response>,
    ) -> Self {
        let mut http_connector = HttpConnector::new();
        http_connector.set_nodelay(true);
        http_connector.set_keepalive(Some(std::time::Duration::from_secs(60)));
        http_connector.enforce_http(false);

        let builder = hyper_rustls::HttpsConnectorBuilder::new()
            .with_tls_config(tls_config)
            .https_or_http()
            .enable_http1();

        let connector = if http2 != Http2Config::Disable {
            builder.enable_http2().wrap_connector(http_connector)
        } else {
            builder.wrap_connector(http_connector)
        };

        let http_client = hyper::Client::builder()
            .pool_idle_timeout(POOL_IDLE_TIMEOUT_DURATION)
            .http2_only(http2 == Http2Config::Http2Only)
            .build(connector);
        Self {
            client: ServiceBuilder::new()
                .layer(DecompressionLayer::new())
                .service(http_client),
            service: Arc::new(service.into()),
            apq: Arc::new(<AtomicBool>::new(enable_apq)),
            subscription_config,
            notify,
        }
    }
}

impl tower::Service<SubgraphRequest> for SubgraphService {
    type Response = SubgraphResponse;
    type Error = BoxError;
    type Future = BoxFuture<'static, Result<Self::Response, Self::Error>>;

    fn poll_ready(&mut self, cx: &mut std::task::Context<'_>) -> Poll<Result<(), Self::Error>> {
        self.client
            .poll_ready(cx)
            .map(|res| res.map_err(|e| Box::new(e) as BoxError))
    }

    fn call(&mut self, request: SubgraphRequest) -> Self::Future {
        let subscription_config = (request.operation_kind == OperationKind::Subscription)
            .then(|| self.subscription_config.clone())
            .flatten();
        let service_name = (*self.service).to_owned();

        // Do it only for subscription to dedup them
        let hashed_request = if request.operation_kind == OperationKind::Subscription {
            let subscription_config = match &subscription_config {
                Some(sub_cfg) => sub_cfg,
                None => {
                    return Box::pin(async move {
                        Err(BoxError::from(FetchError::SubrequestWsError {
                            service: service_name,
                            reason: "subscription is not enabled".to_string(),
                        }))
                    });
                }
            };
            if subscription_config.enable_deduplication {
                request.to_sha256()
            } else {
                Uuid::new_v4().to_string()
            }
        } else {
            String::new()
        };

        let SubgraphRequest {
            subgraph_request,
            context,
            ..
        } = request.clone();

        let (_, mut body) = subgraph_request.into_parts();

        let clone = self.client.clone();
        let client = std::mem::replace(&mut self.client, clone);

        let arc_apq_enabled = self.apq.clone();

        let mut notify = self.notify.clone();
        let make_calls = async move {
            // Subscription handling
            if request.operation_kind == OperationKind::Subscription
                && request.subscription_stream.is_some()
            {
                let subscription_config =
                    subscription_config.ok_or_else(|| FetchError::SubrequestHttpError {
                        service: service_name.clone(),
                        reason: "subscription is not enabled".to_string(),
                        status_code: None,
                    })?;
                let mode = subscription_config.mode.get_subgraph_config(&service_name);

                match &mode {
                    Some(SubscriptionMode::Passthrough(ws_conf)) => {
                        // call_websocket for passthrough mode
                        return call_websocket(
                            notify,
                            request,
                            context,
                            service_name,
                            ws_conf,
                            hashed_request,
                        )
                        .await;
                    }
                    Some(SubscriptionMode::Callback(CallbackMode {
                        public_url, path, ..
                    })) => {
                        // Hash the subgraph_request
                        let subscription_id = hashed_request;

                        // Call create_or_subscribe on notify
                        let (handle, created) = notify
                            .create_or_subscribe(subscription_id.clone(), true)
                            .await?;

                        // If it existed before just send the right stream (handle) and early return
                        let mut stream_tx =
                            request.subscription_stream.clone().ok_or_else(|| {
                                FetchError::SubrequestWsError {
                                    service: service_name.clone(),
                                    reason: "cannot get the callback stream".to_string(),
                                }
                            })?;
                        stream_tx.send(handle.into_stream()).await?;
                        tracing::info!(
                            monotonic_counter.apollo.router.operations.subscriptions = 1u64,
                            subscriptions.mode = %"callback",
                            subscriptions.deduplicated = !created,
                            subgraph.service.name = service_name,
                        );
                        if !created {
                            tracing::info!(
                                monotonic_counter.apollo_router_deduplicated_subscriptions_total = 1u64,
                                mode = %"callback",
                            );
                            // Dedup happens here
                            return Ok(SubgraphResponse::builder()
                                .context(context)
                                .extensions(Object::default())
                                .build());
                        }

                        // If not then put the subscription_id in the extensions for callback mode and continue
                        // Do this if the topic doesn't already exist
                        let callback_url = public_url.join(&format!(
                            "{}/{subscription_id}",
                            path.as_deref().unwrap_or("/callback")
                        ))?;
                        // Generate verifier
                        let verifier = create_verifier(&subscription_id).map_err(|err| {
                            FetchError::SubrequestHttpError {
                                service: service_name.clone(),
                                reason: format!("{err:?}"),
                                status_code: None,
                            }
                        })?;

                        let subscription_extension = SubscriptionExtension {
                            subscription_id,
                            callback_url,
                            verifier,
                        };
                        body.extensions.insert(
                            "subscription",
                            serde_json_bytes::to_value(subscription_extension).map_err(|_err| {
                                FetchError::SubrequestHttpError {
                                    service: service_name.clone(),
                                    reason: String::from(
                                        "cannot serialize the subscription extension",
                                    ),
                                    status_code: None,
                                }
                            })?,
                        );
                    }
                    _ => {
                        return Err(Box::new(FetchError::SubrequestWsError {
                            service: service_name.clone(),
                            reason: "subscription mode is not enabled".to_string(),
                        }));
                    }
                }
            }

            // If APQ is not enabled, simply make the graphql call
            // with the same request body.
            let apq_enabled = arc_apq_enabled.as_ref();
            if !apq_enabled.load(Relaxed) {
                return call_http(request, body, context, client, &service_name).await;
            }

            // Else, if APQ is enabled,
            // Calculate the query hash and try the request with
            // a persistedQuery instead of the whole query.
            let graphql::Request {
                query,
                operation_name,
                variables,
                extensions,
            } = body.clone();

            let hash_value = apq::calculate_hash_for_query(query.as_deref().unwrap_or_default());

            let persisted_query = serde_json_bytes::json!({
                HASH_VERSION_KEY: HASH_VERSION_VALUE,
                HASH_KEY: hash_value
            });

            let mut extensions_with_apq = extensions.clone();
            extensions_with_apq.insert(PERSISTED_QUERY_KEY, persisted_query);

            let mut apq_body = graphql::Request {
                query: None,
                operation_name,
                variables,
                extensions: extensions_with_apq,
            };

            let response = call_http(
                request.clone(),
                apq_body.clone(),
                context.clone(),
                client.clone(),
                &service_name,
            )
            .await?;

            // Check the error for the request with only persistedQuery.
            // If PersistedQueryNotSupported, disable APQ for this subgraph
            // If PersistedQueryNotFound, add the original query to the request and retry.
            // Else, return the response like before.
            let gql_response = response.response.body();
            match get_apq_error(gql_response) {
                APQError::PersistedQueryNotSupported => {
                    apq_enabled.store(false, Relaxed);
                    call_http(request, body, context, client, &service_name).await
                }
                APQError::PersistedQueryNotFound => {
                    apq_body.query = query;
                    call_http(request, apq_body, context, client, &service_name).await
                }
                _ => Ok(response),
            }
        };

        Box::pin(make_calls)
    }
}

/// call websocket makes websocket calls with modified graphql::Request (body)
async fn call_websocket(
    mut notify: Notify<String, graphql::Response>,
    request: SubgraphRequest,
    context: Context,
    service_name: String,
    subgraph_cfg: &WebSocketConfiguration,
    subscription_hash: String,
) -> Result<SubgraphResponse, BoxError> {
    let operation_name = request
        .subgraph_request
        .body()
        .operation_name
        .clone()
        .unwrap_or_default();

    let SubgraphRequest {
        subgraph_request,
        subscription_stream,
        ..
    } = request;
    let mut subscription_stream_tx =
        subscription_stream.ok_or_else(|| FetchError::SubrequestWsError {
            service: service_name.clone(),
            reason: "cannot get the websocket stream".to_string(),
        })?;

    let (handle, created) = notify
        .create_or_subscribe(subscription_hash.clone(), false)
        .await?;
    tracing::info!(
        monotonic_counter.apollo.router.operations.subscriptions = 1u64,
        subscriptions.mode = %"passthrough",
        subscriptions.deduplicated = !created,
        subgraph.service.name = service_name,
    );
    if !created {
        subscription_stream_tx.send(handle.into_stream()).await?;
        tracing::info!(
            monotonic_counter.apollo_router_deduplicated_subscriptions_total = 1u64,
            mode = %"passthrough",
        );

        // Dedup happens here
        return Ok(SubgraphResponse::builder()
            .context(context)
            .extensions(Object::default())
            .build());
    }

    let (parts, body) = subgraph_request.into_parts();

    // Check context key and Authorization header (context key takes precedence) to set connection params if needed
    let connection_params = match (
        context.get_json_value(SUBSCRIPTION_WS_CUSTOM_CONNECTION_PARAMS),
        parts
            .headers
            .get(http::header::AUTHORIZATION)
            .and_then(|auth| auth.to_str().ok()),
    ) {
        (Some(connection_params), _) => Some(connection_params),
        (None, Some(authorization)) => Some(serde_json_bytes::json!({ "token": authorization })),
        _ => None,
    };

    let request = get_websocket_request(service_name.clone(), parts, subgraph_cfg)?;

    let display_headers = context.contains_key(LOGGING_DISPLAY_HEADERS);
    let display_body = context.contains_key(LOGGING_DISPLAY_BODY);

    let signing_params = context
        .private_entries
        .lock()
        .get::<SigningParamsConfig>()
        .cloned();

    let request = if let Some(signing_params) = signing_params {
        signing_params
            .sign_empty(request, service_name.as_str())
            .await?
    } else {
        request
    };

    if display_headers {
        tracing::info!(http.request.headers = ?request.headers(), apollo.subgraph.name = %service_name, "Websocket request headers to subgraph {service_name:?}");
    }

    if display_body {
        tracing::info!(http.request.body = ?request.body(), apollo.subgraph.name = %service_name, "Websocket request body to subgraph {service_name:?}");
    }

    let uri = request.uri();
    let path = uri.path();
    let host = uri.host().unwrap_or_default();
    let port = uri.port_u16().unwrap_or_else(|| {
        let scheme = uri.scheme_str();
        if scheme == Some("wss") {
            443
        } else if scheme == Some("ws") {
            80
        } else {
            0
        }
    });

    let subgraph_req_span = tracing::info_span!("subgraph_request",
        "otel.kind" = "CLIENT",
        "net.peer.name" = %host,
        "net.peer.port" = %port,
        "http.route" = %path,
        "http.url" = %uri,
        "net.transport" = "ip_tcp",
        "apollo.subgraph.name" = %service_name,
        "graphql.operation.name" = %operation_name,
    );

    let (ws_stream, mut resp) = match request.uri().scheme_str() {
        Some("wss") => {
            connect_async_tls_with_config(request, None, false, None)
                .instrument(subgraph_req_span)
                .await
        }
        _ => connect_async(request).instrument(subgraph_req_span).await,
    }
    .map_err(|err| {
        if display_body || display_headers {
            tracing::info!(
                http.response.error = format!("{:?}", &err), apollo.subgraph.name = %service_name, "Websocket connection error from subgraph {service_name:?} received"
            );
        }
        FetchError::SubrequestWsError {
            service: service_name.clone(),
            reason: format!("cannot connect websocket to subgraph: {err}"),
        }
    })?;

    if display_headers {
        tracing::info!(response.headers = ?resp.headers(), apollo.subgraph.name = %service_name, "Websocket response headers to subgraph {service_name:?}");
    }
    if display_body {
        tracing::info!(
            response.body = %String::from_utf8_lossy(&resp.body_mut().take().unwrap_or_default()), apollo.subgraph.name = %service_name, "Websocket response body from subgraph {service_name:?} received"
        );
    }

    let mut gql_stream = GraphqlWebSocket::new(
        convert_websocket_stream(ws_stream, subscription_hash.clone()),
        subscription_hash,
        subgraph_cfg.protocol,
        connection_params,
    )
    .await
    .map_err(|_| FetchError::SubrequestWsError {
        service: service_name.clone(),
        reason: "cannot get the GraphQL websocket stream".to_string(),
    })?;

    gql_stream
        .send(body)
        .await
        .map_err(|err| FetchError::SubrequestWsError {
            service: service_name,
            reason: format!("cannot send the subgraph request to websocket stream: {err:?}"),
        })?;
    let (mut gql_sink, gql_stream) = gql_stream.split();
    let (handle_sink, handle_stream) = handle.split();

    tokio::task::spawn(async move {
        let _ = gql_stream
            .map(Ok::<_, graphql::Error>)
            .forward(handle_sink)
            .await;

        if let Err(err) = gql_sink.close().await {
            tracing::trace!("cannot close the websocket stream: {err:?}");
        }
    });

    subscription_stream_tx.send(handle_stream).await?;

    Ok(SubgraphResponse::new_from_response(
        resp.map(|_| graphql::Response::default()),
        context,
    ))
}

/// call_http makes http calls with modified graphql::Request (body)
async fn call_http(
    request: SubgraphRequest,
    body: graphql::Request,
    context: Context,
    client: Decompression<Client<HttpsConnector<HttpConnector>>>,
    service_name: &str,
) -> Result<SubgraphResponse, BoxError> {
    let SubgraphRequest {
        subgraph_request, ..
    } = request;

    let operation_name = subgraph_request
        .body()
        .operation_name
        .clone()
        .unwrap_or_default();
    let (parts, _) = subgraph_request.into_parts();

    let body = serde_json::to_string(&body).expect("JSON serialization should not fail");
    let compressed_body = compress(body, &parts.headers)
        .instrument(tracing::debug_span!("body_compression"))
        .await
        .map_err(|err| {
            tracing::error!(compress_error = format!("{err:?}").as_str());

            FetchError::CompressionError {
                service: service_name.to_string(),
                reason: err.to_string(),
            }
        })?;

    let mut request = http::request::Request::from_parts(parts, compressed_body.into());
    let app_json: HeaderValue = HeaderValue::from_static(APPLICATION_JSON.essence_str());
    let app_graphql_json: HeaderValue =
        HeaderValue::from_static(GRAPHQL_JSON_RESPONSE_HEADER_VALUE);
    request.headers_mut().insert(CONTENT_TYPE, app_json.clone());
    request.headers_mut().insert(ACCEPT, app_json);
    request.headers_mut().append(ACCEPT, app_graphql_json);
    request
        .headers_mut()
        .insert(ACCEPT_ENCODING, ACCEPTED_ENCODINGS);

    let schema_uri = request.uri();
    let host = schema_uri.host().unwrap_or_default();
    let port = schema_uri.port_u16().unwrap_or_else(|| {
        let scheme = schema_uri.scheme_str();
        if scheme == Some("https") {
            443
        } else if scheme == Some("http") {
            80
        } else {
            0
        }
    });

    let path = schema_uri.path();

    let subgraph_req_span = tracing::info_span!("subgraph_request",
        "otel.kind" = "CLIENT",
        "net.peer.name" = %host,
        "net.peer.port" = %port,
        "http.route" = %path,
        "http.url" = %schema_uri,
        "net.transport" = "ip_tcp",
        "apollo.subgraph.name" = %service_name,
        "graphql.operation.name" = %operation_name,
    );
    get_text_map_propagator(|propagator| {
        propagator.inject_context(
            &subgraph_req_span.context(),
            &mut opentelemetry_http::HeaderInjector(request.headers_mut()),
        );
    });

    // The graphql spec is lax about what strategy to use for processing responses: https://github.com/graphql/graphql-over-http/blob/main/spec/GraphQLOverHTTP.md#processing-the-response
    //
    // "If the response uses a non-200 status code and the media type of the response payload is application/json
    // then the client MUST NOT rely on the body to be a well-formed GraphQL response since the source of the response
    // may not be the server but instead some intermediary such as API gateways, proxies, firewalls, etc."
    //
    // The TLDR of this is that it's really asking us to do the best we can with whatever information we have with some modifications depending on content type.
    // Our goal is to give the user the most relevant information possible in the response errors
    //
    // Rules:
    // 1. If the content type of the response is not `application/json` or `application/graphql-response+json` then we won't try to parse.
    // 2. If an HTTP status is not 2xx it will always be attached as a graphql error.
    // 3. If the response type is `application/json` and status is not 2xx and the body the entire body will be output if the response is not valid graphql.

    let display_headers = context.contains_key(LOGGING_DISPLAY_HEADERS);
    let display_body = context.contains_key(LOGGING_DISPLAY_BODY);

    let signing_params = context
        .private_entries
        .lock()
        .get::<SigningParamsConfig>()
        .cloned();

    let request = if let Some(signing_params) = signing_params {
        signing_params.sign(request, service_name).await?
    } else {
        request
    };

    // Print out the debug for the request
    if display_headers {
        tracing::info!(http.request.headers = ?request.headers(), apollo.subgraph.name = %service_name, "Request headers to subgraph {service_name:?}");
    }
    if display_body {
        tracing::info!(http.request.body = ?request.body(), apollo.subgraph.name = %service_name, "Request body to subgraph {service_name:?}");
    }

    // Perform the actual fetch. If this fails then we didn't manage to make the call at all, so we can't do anything with it.
    let (parts, content_type, body) = do_fetch(
        client,
        &context,
        service_name,
        request,
        display_headers,
        display_body,
    )
    .instrument(subgraph_req_span)
    .await?;

    // Print out the debug for the response
    if display_headers {
        tracing::info!(response.headers = ?parts.headers, apollo.subgraph.name = %service_name, "Response headers from subgraph {service_name:?}");
    }
    if display_body {
        if let Some(Ok(b)) = &body {
            tracing::info!(
                response.body = %String::from_utf8_lossy(b), apollo.subgraph.name = %service_name, "Raw response body from subgraph {service_name:?} received"
            );
        }
    }

    let mut graphql_response = match (content_type, body, parts.status.is_success()) {
        (Ok(ContentType::ApplicationGraphqlResponseJson), Some(Ok(body)), _)
        | (Ok(ContentType::ApplicationJson), Some(Ok(body)), true) => {
            // Application graphql json expects valid graphql response
            // Application json expects valid graphql response if 2xx
            tracing::debug_span!("parse_subgraph_response").in_scope(|| {
                // Application graphql json expects valid graphql response
                graphql::Response::from_bytes(service_name, body).unwrap_or_else(|error| {
                    graphql::Response::builder()
                        .error(error.to_graphql_error(None))
                        .build()
                })
            })
        }
        (Ok(ContentType::ApplicationJson), Some(Ok(body)), false) => {
            // Application json does not expect a valid graphql response if not 2xx.
            // If parse fails then attach the entire payload as an error
            tracing::debug_span!("parse_subgraph_response").in_scope(|| {
                // Application graphql json expects valid graphql response
                let mut original_response = String::from_utf8_lossy(&body).to_string();
                if original_response.is_empty() {
                    original_response = "<empty response body>".into()
                }
                graphql::Response::from_bytes(service_name, body).unwrap_or_else(|_error| {
                    graphql::Response::builder()
                        .error(
                            FetchError::SubrequestMalformedResponse {
                                service: service_name.to_string(),
                                reason: original_response,
                            }
                            .to_graphql_error(None),
                        )
                        .build()
                })
            })
        }
        (content_type, body, _) => {
            // Something went wrong, compose a response with errors if they are present
            let mut graphql_response = graphql::Response::builder().build();
            if let Err(err) = content_type {
                graphql_response.errors.push(err.to_graphql_error(None));
            }
            if let Some(Err(err)) = body {
                graphql_response.errors.push(err.to_graphql_error(None));
            }
            graphql_response
        }
    };

    // Add an error for response codes that are not 2xx
    if !parts.status.is_success() {
        let status = parts.status;
        graphql_response.errors.insert(
            0,
            FetchError::SubrequestHttpError {
                service: service_name.to_string(),
                status_code: Some(status.as_u16()),
                reason: format!(
                    "{}: {}",
                    status.as_str(),
                    status.canonical_reason().unwrap_or("Unknown")
                ),
            }
            .to_graphql_error(None),
        )
    }

    let resp = http::Response::from_parts(parts, graphql_response);
    Ok(SubgraphResponse::new_from_response(resp, context))
}

enum ContentType {
    ApplicationJson,
    ApplicationGraphqlResponseJson,
}

fn get_graphql_content_type(service_name: &str, parts: &Parts) -> Result<ContentType, FetchError> {
    let content_type = parts
        .headers
        .get(header::CONTENT_TYPE)
        .map(|v| v.to_str().map(MediaType::parse));
    match content_type {
        Some(Ok(Ok(content_type))) => {
            if content_type.ty == APPLICATION && content_type.subty == JSON {
                Ok(ContentType::ApplicationJson)
            } else if content_type.ty == APPLICATION
                && content_type.subty == GRAPHQL_RESPONSE
                && content_type.suffix == Some(JSON)
            {
                Ok(ContentType::ApplicationGraphqlResponseJson)
            } else {
                Err(FetchError::SubrequestHttpError {
                    status_code: Some(parts.status.as_u16()),
                    service: service_name.to_string(),
                    reason: format!("subgraph didn't return JSON (expected content-type: {} or content-type: {}; found content-type: {content_type})", APPLICATION_JSON.essence_str(), GRAPHQL_JSON_RESPONSE_HEADER_VALUE),
                })
            }
        }
        None | Some(_) => Err(FetchError::SubrequestHttpError {
            status_code: Some(parts.status.as_u16()),
            service: service_name.to_string(),
            reason: format!(
                "subgraph didn't return JSON (expected content-type: {} or content-type: {})",
                APPLICATION_JSON.essence_str(),
                GRAPHQL_JSON_RESPONSE_HEADER_VALUE
            ),
        }),
    }
}

async fn do_fetch(
    mut client: Decompression<Client<HttpsConnector<HttpConnector>>>,
    context: &Context,
    service_name: &str,
    request: Request<Body>,
    display_headers: bool,
    display_body: bool,
) -> Result<
    (
        Parts,
        Result<ContentType, FetchError>,
        Option<Result<Bytes, FetchError>>,
    ),
    FetchError,
> {
    let _active_request_guard = context.enter_active_request();
    let response = client
        .call(request)
        .map_err(|err| {
            tracing::error!(fetch_error = ?err);
            FetchError::SubrequestHttpError {
                status_code: None,
                service: service_name.to_string(),
                reason: err.to_string(),
            }
        })
        .await?;

    let (parts, body) = response.into_parts();
    // Print out debug for the response
    if display_headers {
        tracing::info!(
            http.response.headers = ?parts.headers, apollo.subgraph.name = %service_name, "Response headers from subgraph {service_name:?}"
        );
    }
    let content_type = get_graphql_content_type(service_name, &parts);

    let body = if content_type.is_ok() {
        let body = hyper::body::to_bytes(body)
            .instrument(tracing::debug_span!("aggregate_response_data"))
            .await
            .map_err(|err| {
                tracing::error!(fetch_error = ?err);
                FetchError::SubrequestHttpError {
                    status_code: Some(parts.status.as_u16()),
                    service: service_name.to_string(),
                    reason: err.to_string(),
                }
            });
        if let Ok(body) = &body {
            if display_body {
                tracing::info!(
                    http.response.body = %String::from_utf8_lossy(body), apollo.subgraph.name = %service_name, "Raw response body from subgraph {service_name:?} received"
                );
            }
        }
        Some(body)
    } else {
        None
    };
    Ok((parts, content_type, body))
}

fn get_websocket_request(
    service_name: String,
    mut parts: http::request::Parts,
    subgraph_ws_cfg: &WebSocketConfiguration,
) -> Result<http::Request<()>, FetchError> {
    let mut subgraph_url = url::Url::parse(&parts.uri.to_string()).map_err(|err| {
        tracing::error!("cannot parse subgraph url {}: {err:?}", parts.uri);
        FetchError::SubrequestWsError {
            service: service_name.clone(),
            reason: "cannot parse subgraph url".to_string(),
        }
    })?;
    let new_scheme = match subgraph_url.scheme() {
        "http" => "ws",
        "https" => "wss",
        _ => "ws",
    };
    subgraph_url.set_scheme(new_scheme).map_err(|err| {
        tracing::error!("cannot set a scheme '{new_scheme}' on subgraph url: {err:?}");

        FetchError::SubrequestWsError {
            service: service_name.clone(),
            reason: "cannot set a scheme on websocket url".to_string(),
        }
    })?;

    let subgraph_url = match &subgraph_ws_cfg.path {
        Some(path) => subgraph_url
            .join(path)
            .map_err(|_| FetchError::SubrequestWsError {
                service: service_name.clone(),
                reason: "cannot parse subgraph url with the specific websocket path".to_string(),
            })?,
        None => subgraph_url,
    };
    let mut request = subgraph_url.into_client_request().map_err(|err| {
        tracing::error!("cannot create websocket client request: {err:?}");

        FetchError::SubrequestWsError {
            service: service_name.clone(),
            reason: "cannot create websocket client request".to_string(),
        }
    })?;
    request.headers_mut().insert(
        http::header::SEC_WEBSOCKET_PROTOCOL,
        subgraph_ws_cfg.protocol.into(),
    );
    parts.headers.extend(request.headers_mut().drain());
    *request.headers_mut() = parts.headers;

    Ok(request)
}

fn get_apq_error(gql_response: &graphql::Response) -> APQError {
    for error in &gql_response.errors {
        // Check if error message is an APQ error
        match error.message.as_str() {
            PERSISTED_QUERY_NOT_FOUND_MESSAGE => {
                return APQError::PersistedQueryNotFound;
            }
            PERSISTED_QUERY_NOT_SUPPORTED_MESSAGE => {
                return APQError::PersistedQueryNotSupported;
            }
            _ => {}
        }
        // Check if extensions contains the APQ error in "code"
        if let Some(value) = error.extensions.get(CODE_STRING) {
            if value == PERSISTED_QUERY_NOT_FOUND_EXTENSION_CODE {
                return APQError::PersistedQueryNotFound;
            } else if value == PERSISTED_QUERY_NOT_SUPPORTED_EXTENSION_CODE {
                return APQError::PersistedQueryNotSupported;
            }
        }
    }
    APQError::Other
}

pub(crate) async fn compress(body: String, headers: &HeaderMap) -> Result<Vec<u8>, BoxError> {
    let content_encoding = headers.get(&CONTENT_ENCODING);
    match content_encoding {
        Some(content_encoding) => match content_encoding.to_str()? {
            "br" => {
                let mut br_encoder = BrotliEncoder::new(Vec::new());
                br_encoder.write_all(body.as_bytes()).await?;
                br_encoder.shutdown().await?;

                Ok(br_encoder.into_inner())
            }
            "gzip" => {
                let mut gzip_encoder = GzipEncoder::new(Vec::new());
                gzip_encoder.write_all(body.as_bytes()).await?;
                gzip_encoder.shutdown().await?;

                Ok(gzip_encoder.into_inner())
            }
            "deflate" => {
                let mut df_encoder = ZlibEncoder::new(Vec::new());
                df_encoder.write_all(body.as_bytes()).await?;
                df_encoder.shutdown().await?;

                Ok(df_encoder.into_inner())
            }
            "identity" => Ok(body.into_bytes()),
            unknown => {
                tracing::error!("unknown content-encoding value '{:?}'", unknown);
                Err(BoxError::from(format!(
                    "unknown content-encoding value '{unknown:?}'",
                )))
            }
        },
        None => Ok(body.into_bytes()),
    }
}

#[derive(Clone)]
pub(crate) struct SubgraphServiceFactory {
    pub(crate) services: Arc<HashMap<String, Arc<dyn MakeSubgraphService>>>,
    pub(crate) plugins: Arc<Plugins>,
}

impl SubgraphServiceFactory {
    pub(crate) fn new(
        services: Vec<(String, Arc<dyn MakeSubgraphService>)>,
        plugins: Arc<Plugins>,
    ) -> Self {
        SubgraphServiceFactory {
            services: Arc::new(services.into_iter().collect()),
            plugins,
        }
    }

    pub(crate) fn create(
        &self,
        name: &str,
    ) -> Option<BoxService<SubgraphRequest, SubgraphResponse, BoxError>> {
        self.services.get(name).map(|service| {
            let service = service.make();
            self.plugins
                .iter()
                .rev()
                .fold(service, |acc, (_, e)| e.subgraph_service(name, acc))
        })
    }
}

/// make new instances of the subgraph service
///
/// there can be multiple instances of that service executing at any given time
pub(crate) trait MakeSubgraphService: Send + Sync + 'static {
    fn make(&self) -> BoxService<SubgraphRequest, SubgraphResponse, BoxError>;
}

impl<S> MakeSubgraphService for S
where
    S: Service<SubgraphRequest, Response = SubgraphResponse, Error = BoxError>
        + Clone
        + Send
        + Sync
        + 'static,
    <S as Service<SubgraphRequest>>::Future: Send,
{
    fn make(&self) -> BoxService<SubgraphRequest, SubgraphResponse, BoxError> {
        self.clone().boxed()
    }
}

#[cfg(test)]
mod tests {
    use std::convert::Infallible;
    use std::io;
    use std::net::SocketAddr;
    use std::net::TcpListener;
    use std::str::FromStr;

    use axum::extract::ws::Message;
    use axum::extract::ConnectInfo;
    use axum::extract::WebSocketUpgrade;
    use axum::response::IntoResponse;
    use axum::routing::get;
    use axum::Router;
    use axum::Server;
    use bytes::Buf;
    use futures::channel::mpsc;
    use futures::StreamExt;
    use http::header::HOST;
    use http::StatusCode;
    use http::Uri;
    use http::Version;
    use hyper::server::conn::AddrIncoming;
    use hyper::service::make_service_fn;
    use hyper::Body;
    use hyper_rustls::TlsAcceptor;
    use rustls::server::AllowAnyAuthenticatedClient;
    use rustls::Certificate;
    use rustls::PrivateKey;
    use rustls::ServerConfig;
    use serde_json_bytes::ByteString;
    use serde_json_bytes::Value;
    use tower::service_fn;
    use tower::ServiceExt;
    use url::Url;
    use SubgraphRequest;

    use super::*;
    use crate::configuration::load_certs;
    use crate::configuration::load_key;
    use crate::configuration::TlsClientAuth;
    use crate::configuration::TlsSubgraph;
    use crate::graphql::Error;
    use crate::graphql::Request;
    use crate::graphql::Response;
    use crate::plugins::subscription::SubgraphPassthroughMode;
    use crate::plugins::subscription::SubscriptionModeConfig;
    use crate::plugins::subscription::SUBSCRIPTION_CALLBACK_HMAC_KEY;
    use crate::protocols::websocket::ClientMessage;
    use crate::protocols::websocket::ServerMessage;
    use crate::protocols::websocket::WebSocketProtocol;
    use crate::query_planner::fetch::OperationKind;
    use crate::Context;

    // starts a local server emulating a subgraph returning status code 400
    async fn emulate_subgraph_bad_request(listener: TcpListener) {
        async fn handle(_request: http::Request<Body>) -> Result<http::Response<Body>, Infallible> {
            Ok(http::Response::builder()
                .header(CONTENT_TYPE, APPLICATION_JSON.essence_str())
                .status(StatusCode::BAD_REQUEST)
                .body(
                    serde_json::to_string(&Response {
                        errors: vec![Error::builder()
                            .message("This went wrong")
                            .extension_code("FETCH_ERROR")
                            .build()],
                        ..Response::default()
                    })
                    .expect("always valid")
                    .into(),
                )
                .unwrap())
        }

        let make_svc = make_service_fn(|_conn| async { Ok::<_, Infallible>(service_fn(handle)) });
        let server = Server::from_tcp(listener).unwrap().serve(make_svc);
        server.await.unwrap();
    }

    // starts a local server emulating a subgraph returning status code 401
    async fn emulate_subgraph_unauthorized(listener: TcpListener) {
        async fn handle(_request: http::Request<Body>) -> Result<http::Response<Body>, Infallible> {
            Ok(http::Response::builder()
                .header(CONTENT_TYPE, APPLICATION_JSON.essence_str())
                .status(StatusCode::UNAUTHORIZED)
                .body(r#""#.into())
                .unwrap())
        }

        let make_svc = make_service_fn(|_conn| async { Ok::<_, Infallible>(service_fn(handle)) });
        let server = Server::from_tcp(listener).unwrap().serve(make_svc);
        server.await.unwrap();
    }

    // starts a local server emulating a subgraph returning bad response format
    async fn emulate_subgraph_ok_status_invalid_response(listener: TcpListener) {
        async fn handle(_request: http::Request<Body>) -> Result<http::Response<Body>, Infallible> {
            Ok(http::Response::builder()
                .header(CONTENT_TYPE, APPLICATION_JSON.essence_str())
                .status(StatusCode::OK)
                .body(r#"invalid"#.into())
                .unwrap())
        }

        let make_svc = make_service_fn(|_conn| async { Ok::<_, Infallible>(service_fn(handle)) });
        let server = Server::from_tcp(listener).unwrap().serve(make_svc);
        server.await.unwrap();
    }

    // starts a local server emulating a subgraph returning bad response format
    async fn emulate_subgraph_invalid_response_invalid_status_application_json(
        listener: TcpListener,
    ) {
        async fn handle(_request: http::Request<Body>) -> Result<http::Response<Body>, Infallible> {
            Ok(http::Response::builder()
                .header(CONTENT_TYPE, APPLICATION_JSON.essence_str())
                .status(StatusCode::UNAUTHORIZED)
                .body(r#"invalid"#.into())
                .unwrap())
        }

        let make_svc = make_service_fn(|_conn| async { Ok::<_, Infallible>(service_fn(handle)) });
        let server = Server::from_tcp(listener).unwrap().serve(make_svc);
        server.await.unwrap();
    }

    // starts a local server emulating a subgraph returning bad response format
    async fn emulate_subgraph_invalid_response_invalid_status_application_graphql(
        listener: TcpListener,
    ) {
        async fn handle(_request: http::Request<Body>) -> Result<http::Response<Body>, Infallible> {
            Ok(http::Response::builder()
                .header(CONTENT_TYPE, GRAPHQL_JSON_RESPONSE_HEADER_VALUE)
                .status(StatusCode::UNAUTHORIZED)
                .body(r#"invalid"#.into())
                .unwrap())
        }

        let make_svc = make_service_fn(|_conn| async { Ok::<_, Infallible>(service_fn(handle)) });
        let server = Server::from_tcp(listener).unwrap().serve(make_svc);
        server.await.unwrap();
    }

    // starts a local server emulating a subgraph returning bad response format
    async fn emulate_subgraph_application_json_response(listener: TcpListener) {
        async fn handle(_request: http::Request<Body>) -> Result<http::Response<Body>, Infallible> {
            Ok(http::Response::builder()
                .header(CONTENT_TYPE, APPLICATION_JSON.essence_str())
                .status(StatusCode::OK)
                .body(r#"{"data": null}"#.into())
                .unwrap())
        }

        let make_svc = make_service_fn(|_conn| async { Ok::<_, Infallible>(service_fn(handle)) });
        let server = Server::from_tcp(listener).unwrap().serve(make_svc);
        server.await.unwrap();
    }

    // starts a local server emulating a subgraph returning bad response format
    async fn emulate_subgraph_application_graphql_response(listener: TcpListener) {
        async fn handle(_request: http::Request<Body>) -> Result<http::Response<Body>, Infallible> {
            Ok(http::Response::builder()
                .header(CONTENT_TYPE, GRAPHQL_JSON_RESPONSE_HEADER_VALUE)
                .status(StatusCode::OK)
                .body(r#"{"data": null}"#.into())
                .unwrap())
        }

        let make_svc = make_service_fn(|_conn| async { Ok::<_, Infallible>(service_fn(handle)) });
        let server = Server::from_tcp(listener).unwrap().serve(make_svc);
        server.await.unwrap();
    }

    // starts a local server emulating a subgraph returning bad response format
    async fn emulate_subgraph_bad_response_format(listener: TcpListener) {
        async fn handle(_request: http::Request<Body>) -> Result<http::Response<Body>, Infallible> {
            Ok(http::Response::builder()
                .header(CONTENT_TYPE, "text/html")
                .status(StatusCode::OK)
                .body(r#"TEST"#.into())
                .unwrap())
        }

        let make_svc = make_service_fn(|_conn| async { Ok::<_, Infallible>(service_fn(handle)) });
        let server = Server::from_tcp(listener).unwrap().serve(make_svc);
        server.await.unwrap();
    }

    // starts a local server emulating a subgraph returning compressed response
    async fn emulate_subgraph_compressed_response(listener: TcpListener) {
        async fn handle(request: http::Request<Body>) -> Result<http::Response<Body>, Infallible> {
            // Check the compression of the body
            let mut encoder = GzipEncoder::new(Vec::new());
            encoder
                .write_all(
                    &serde_json::to_vec(&Request::builder().query("query".to_string()).build())
                        .unwrap(),
                )
                .await
                .unwrap();
            encoder.shutdown().await.unwrap();
            let compressed_body = encoder.into_inner();
            assert_eq!(
                compressed_body,
                hyper::body::to_bytes(request.into_body())
                    .await
                    .unwrap()
                    .to_vec()
            );

            let original_body = Response {
                data: Some(Value::String(ByteString::from("test"))),
                ..Response::default()
            };
            let mut encoder = GzipEncoder::new(Vec::new());
            encoder
                .write_all(&serde_json::to_vec(&original_body).unwrap())
                .await
                .unwrap();
            encoder.shutdown().await.unwrap();
            let compressed_body = encoder.into_inner();

            Ok(http::Response::builder()
                .header(CONTENT_TYPE, APPLICATION_JSON.essence_str())
                .header(CONTENT_ENCODING, "gzip")
                .status(StatusCode::OK)
                .body(compressed_body.into())
                .unwrap())
        }

        let make_svc = make_service_fn(|_conn| async { Ok::<_, Infallible>(service_fn(handle)) });
        let server = Server::from_tcp(listener).unwrap().serve(make_svc);
        server.await.unwrap();
    }

    // starts a local server emulating a subgraph returning response with
    // "errors" : {["message": "PersistedQueryNotSupported",...],...}
    async fn emulate_persisted_query_not_supported_message(listener: TcpListener) {
        async fn handle(request: http::Request<Body>) -> Result<http::Response<Body>, Infallible> {
            let (_, body) = request.into_parts();
            let graphql_request: Result<graphql::Request, &str> = hyper::body::to_bytes(body)
                .await
                .map_err(|_| ())
                .and_then(|bytes| serde_json::from_reader(bytes.reader()).map_err(|_| ()))
                .map_err(|_| "failed to parse the request body as JSON");
            match graphql_request {
                Ok(request) => {
                    if request.extensions.contains_key(PERSISTED_QUERY_KEY) {
                        return Ok(http::Response::builder()
                            .header(CONTENT_TYPE, APPLICATION_JSON.essence_str())
                            .status(StatusCode::OK)
                            .body(
                                serde_json::to_string(&Response {
                                    data: Some(Value::String(ByteString::from("test"))),
                                    errors: vec![Error::builder()
                                        .message(PERSISTED_QUERY_NOT_SUPPORTED_MESSAGE)
                                        .extension_code("Random code")
                                        .build()],
                                    ..Response::default()
                                })
                                .expect("always valid")
                                .into(),
                            )
                            .unwrap());
                    }

                    return Ok(http::Response::builder()
                        .header(CONTENT_TYPE, APPLICATION_JSON.essence_str())
                        .status(StatusCode::OK)
                        .body(
                            serde_json::to_string(&Response {
                                data: Some(Value::String(ByteString::from("test"))),
                                ..Response::default()
                            })
                            .expect("always valid")
                            .into(),
                        )
                        .unwrap());
                }
                Err(_) => {
                    panic!("invalid graphql request recieved")
                }
            }
        }

        let make_svc = make_service_fn(|_conn| async { Ok::<_, Infallible>(service_fn(handle)) });
        let server = Server::from_tcp(listener).unwrap().serve(make_svc);
        server.await.unwrap();
    }

    // starts a local server emulating a subgraph returning response with
    // "errors" : {[..., "extensions": {"code": "PERSISTED_QUERY_NOT_SUPPORTED"}],...}
    async fn emulate_persisted_query_not_supported_extension_code(listener: TcpListener) {
        async fn handle(request: http::Request<Body>) -> Result<http::Response<Body>, Infallible> {
            let (_, body) = request.into_parts();
            let graphql_request: Result<graphql::Request, &str> = hyper::body::to_bytes(body)
                .await
                .map_err(|_| ())
                .and_then(|bytes| serde_json::from_reader(bytes.reader()).map_err(|_| ()))
                .map_err(|_| "failed to parse the request body as JSON");
            match graphql_request {
                Ok(request) => {
                    if request.extensions.contains_key(PERSISTED_QUERY_KEY) {
                        return Ok(http::Response::builder()
                            .header(CONTENT_TYPE, APPLICATION_JSON.essence_str())
                            .status(StatusCode::OK)
                            .body(
                                serde_json::to_string(&Response {
                                    data: Some(Value::String(ByteString::from("test"))),
                                    errors: vec![Error::builder()
                                        .message("Random message")
                                        .extension_code(
                                            PERSISTED_QUERY_NOT_SUPPORTED_EXTENSION_CODE,
                                        )
                                        .build()],
                                    ..Response::default()
                                })
                                .expect("always valid")
                                .into(),
                            )
                            .unwrap());
                    }

                    return Ok(http::Response::builder()
                        .header(CONTENT_TYPE, APPLICATION_JSON.essence_str())
                        .status(StatusCode::OK)
                        .body(
                            serde_json::to_string(&Response {
                                data: Some(Value::String(ByteString::from("test"))),
                                ..Response::default()
                            })
                            .expect("always valid")
                            .into(),
                        )
                        .unwrap());
                }
                Err(_) => {
                    panic!("invalid graphql request recieved")
                }
            }
        }

        let make_svc = make_service_fn(|_conn| async { Ok::<_, Infallible>(service_fn(handle)) });
        let server = Server::from_tcp(listener).unwrap().serve(make_svc);
        server.await.unwrap();
    }

    // starts a local server emulating a subgraph returning response with
    // "errors" : {["message": "PersistedQueryNotFound",...],...}
    async fn emulate_persisted_query_not_found_message(listener: TcpListener) {
        async fn handle(request: http::Request<Body>) -> Result<http::Response<Body>, Infallible> {
            let (_, body) = request.into_parts();
            let graphql_request: Result<graphql::Request, &str> = hyper::body::to_bytes(body)
                .await
                .map_err(|_| ())
                .and_then(|bytes| serde_json::from_reader(bytes.reader()).map_err(|_| ()))
                .map_err(|_| "failed to parse the request body as JSON");

            match graphql_request {
                Ok(request) => {
                    if !request.extensions.contains_key(PERSISTED_QUERY_KEY) {
                        panic!("Recieved request without persisted query in persisted_query_not_found test.")
                    }

                    if request.query.is_none() {
                        return Ok(http::Response::builder()
                            .header(CONTENT_TYPE, APPLICATION_JSON.essence_str())
                            .status(StatusCode::OK)
                            .body(
                                serde_json::to_string(&Response {
                                    data: Some(Value::String(ByteString::from("test"))),
                                    errors: vec![Error::builder()
                                        .message(PERSISTED_QUERY_NOT_FOUND_MESSAGE)
                                        .extension_code("Random Code")
                                        .build()],
                                    ..Response::default()
                                })
                                .expect("always valid")
                                .into(),
                            )
                            .unwrap());
                    } else {
                        return Ok(http::Response::builder()
                            .header(CONTENT_TYPE, APPLICATION_JSON.essence_str())
                            .status(StatusCode::OK)
                            .body(
                                serde_json::to_string(&Response {
                                    data: Some(Value::String(ByteString::from("test"))),
                                    ..Response::default()
                                })
                                .expect("always valid")
                                .into(),
                            )
                            .unwrap());
                    }
                }
                Err(_) => {
                    panic!("invalid graphql request recieved")
                }
            }
        }

        let make_svc = make_service_fn(|_conn| async { Ok::<_, Infallible>(service_fn(handle)) });
        let server = Server::from_tcp(listener).unwrap().serve(make_svc);
        server.await.unwrap();
    }

    // starts a local server emulating a subgraph returning response with
    // "errors" : {[..., "extensions": {"code": "PERSISTED_QUERY_NOT_FOUND"}],...}
    async fn emulate_persisted_query_not_found_extension_code(listener: TcpListener) {
        async fn handle(request: http::Request<Body>) -> Result<http::Response<Body>, Infallible> {
            let (_, body) = request.into_parts();
            let graphql_request: Result<graphql::Request, &str> = hyper::body::to_bytes(body)
                .await
                .map_err(|_| ())
                .and_then(|bytes| serde_json::from_reader(bytes.reader()).map_err(|_| ()))
                .map_err(|_| "failed to parse the request body as JSON");

            match graphql_request {
                Ok(request) => {
                    if !request.extensions.contains_key(PERSISTED_QUERY_KEY) {
                        panic!("Recieved request without persisted query in persisted_query_not_found test.")
                    }

                    if request.query.is_none() {
                        return Ok(http::Response::builder()
                            .header(CONTENT_TYPE, APPLICATION_JSON.essence_str())
                            .status(StatusCode::OK)
                            .body(
                                serde_json::to_string(&Response {
                                    data: Some(Value::String(ByteString::from("test"))),
                                    errors: vec![Error::builder()
                                        .message("Random message")
                                        .extension_code(PERSISTED_QUERY_NOT_FOUND_EXTENSION_CODE)
                                        .build()],
                                    ..Response::default()
                                })
                                .expect("always valid")
                                .into(),
                            )
                            .unwrap());
                    } else {
                        return Ok(http::Response::builder()
                            .header(CONTENT_TYPE, APPLICATION_JSON.essence_str())
                            .status(StatusCode::OK)
                            .body(
                                serde_json::to_string(&Response {
                                    data: Some(Value::String(ByteString::from("test"))),
                                    ..Response::default()
                                })
                                .expect("always valid")
                                .into(),
                            )
                            .unwrap());
                    }
                }
                Err(_) => {
                    panic!("invalid graphql request recieved")
                }
            }
        }

        let make_svc = make_service_fn(|_conn| async { Ok::<_, Infallible>(service_fn(handle)) });
        let server = Server::from_tcp(listener).unwrap().serve(make_svc);
        server.await.unwrap();
    }

    // starts a local server emulating a subgraph returning a response to request with apq
    // and panics if it does not find a persistedQuery.
    async fn emulate_expected_apq_enabled_configuration(listener: TcpListener) {
        async fn handle(request: http::Request<Body>) -> Result<http::Response<Body>, Infallible> {
            let (_, body) = request.into_parts();
            let graphql_request: Result<graphql::Request, &str> = hyper::body::to_bytes(body)
                .await
                .map_err(|_| ())
                .and_then(|bytes| serde_json::from_reader(bytes.reader()).map_err(|_| ()))
                .map_err(|_| "failed to parse the request body as JSON");

            match graphql_request {
                Ok(request) => {
                    if !request.extensions.contains_key(PERSISTED_QUERY_KEY) {
                        panic!("persistedQuery expected when configuration has apq_enabled=true")
                    }

                    return Ok(http::Response::builder()
                        .header(CONTENT_TYPE, APPLICATION_JSON.essence_str())
                        .status(StatusCode::OK)
                        .body(
                            serde_json::to_string(&Response {
                                data: Some(Value::String(ByteString::from("test"))),
                                ..Response::default()
                            })
                            .expect("always valid")
                            .into(),
                        )
                        .unwrap());
                }
                Err(_) => {
                    panic!("invalid graphql request recieved")
                }
            }
        }

        let make_svc = make_service_fn(|_conn| async { Ok::<_, Infallible>(service_fn(handle)) });
        let server = Server::from_tcp(listener).unwrap().serve(make_svc);
        server.await.unwrap();
    }

    // starts a local server emulating a subgraph returning a response to request without apq
    // and panics if it finds a persistedQuery.
    async fn emulate_expected_apq_disabled_configuration(listener: TcpListener) {
        async fn handle(request: http::Request<Body>) -> Result<http::Response<Body>, Infallible> {
            let (_, body) = request.into_parts();
            let graphql_request: Result<graphql::Request, &str> = hyper::body::to_bytes(body)
                .await
                .map_err(|_| ())
                .and_then(|bytes| serde_json::from_reader(bytes.reader()).map_err(|_| ()))
                .map_err(|_| "failed to parse the request body as JSON");

            match graphql_request {
                Ok(request) => {
                    if request.extensions.contains_key(PERSISTED_QUERY_KEY) {
                        panic!(
                            "persistedQuery not expected when configuration has apq_enabled=false"
                        )
                    }

                    return Ok(http::Response::builder()
                        .header(CONTENT_TYPE, APPLICATION_JSON.essence_str())
                        .status(StatusCode::OK)
                        .body(
                            serde_json::to_string(&Response {
                                data: Some(Value::String(ByteString::from("test"))),
                                ..Response::default()
                            })
                            .expect("always valid")
                            .into(),
                        )
                        .unwrap());
                }
                Err(_) => {
                    panic!("invalid graphql request recieved")
                }
            }
        }

        let make_svc = make_service_fn(|_conn| async { Ok::<_, Infallible>(service_fn(handle)) });
        let server = Server::from_tcp(listener).unwrap().serve(make_svc);
        server.await.unwrap();
    }

    async fn emulate_correct_websocket_server(listener: TcpListener) {
        async fn ws_handler(
            ws: WebSocketUpgrade,
            ConnectInfo(_addr): ConnectInfo<SocketAddr>,
        ) -> Result<impl IntoResponse, Infallible> {
            // finalize the upgrade process by returning upgrade callback.
            // we can customize the callback by sending additional info such as address.
            let res = ws.on_upgrade(move |mut socket| async move {
                let connection_ack = socket.recv().await.unwrap().unwrap().into_text().unwrap();
                let ack_msg: ClientMessage = serde_json::from_str(&connection_ack).unwrap();
                assert!(matches!(ack_msg, ClientMessage::ConnectionInit { .. }));

                socket
                    .send(Message::Text(
                        serde_json::to_string(&ServerMessage::ConnectionAck).unwrap(),
                    ))
                    .await
                    .unwrap();
                let new_message = socket.recv().await.unwrap().unwrap().into_text().unwrap();
                let subscribe_msg: ClientMessage = serde_json::from_str(&new_message).unwrap();
                assert!(matches!(subscribe_msg, ClientMessage::Subscribe { .. }));
                let client_id = if let ClientMessage::Subscribe { payload, id } = subscribe_msg {
                    assert_eq!(
                        payload,
                        Request::builder()
                            .query("subscription {\n  userWasCreated {\n    username\n  }\n}")
                            .build()
                    );

                    id
                } else {
                    panic!("subscribe message should be sent");
                };

                socket
                    .send(Message::Text(
                        serde_json::to_string(&ServerMessage::Next { id: client_id, payload: graphql::Response::builder().data(serde_json_bytes::json!({"userWasCreated": {"username": "ada_lovelace"}})).build() }).unwrap(),
                    ))
                    .await
                    .unwrap();
            });

            Ok(res)
        }

        let app = Router::new().route("/ws", get(ws_handler));
        let server = Server::from_tcp(listener)
            .unwrap()
            .serve(app.into_make_service_with_connect_info::<SocketAddr>());
        server.await.unwrap();
    }

    async fn emulate_incorrect_websocket_server(listener: TcpListener) {
        async fn ws_handler(
            _ws: WebSocketUpgrade,
            ConnectInfo(_addr): ConnectInfo<SocketAddr>,
        ) -> Result<impl IntoResponse, Infallible> {
            Ok((http::StatusCode::BAD_REQUEST, "bad request"))
        }

        let app = Router::new().route("/ws", get(ws_handler));
        let server = Server::from_tcp(listener)
            .unwrap()
            .serve(app.into_make_service_with_connect_info::<SocketAddr>());
        server.await.unwrap();
    }

    async fn emulate_subgraph_with_callback_data(listener: TcpListener) {
        async fn handle(request: http::Request<Body>) -> Result<http::Response<Body>, Infallible> {
            let (_, body) = request.into_parts();
            let graphql_request: Result<graphql::Request, &str> = hyper::body::to_bytes(body)
                .await
                .map_err(|_| ())
                .and_then(|bytes| serde_json::from_reader(bytes.reader()).map_err(|_| ()))
                .map_err(|_| "failed to parse the request body as JSON");
            let graphql_request = graphql_request.unwrap();
            assert!(graphql_request.extensions.contains_key("subscription"));
            let subscription_extension: SubscriptionExtension = serde_json_bytes::from_value(
                graphql_request
                    .extensions
                    .get("subscription")
                    .unwrap()
                    .clone(),
            )
            .unwrap();
            assert_eq!(
                subscription_extension.callback_url.to_string(),
                format!(
                    "http://localhost:4000/testcallback/{}",
                    subscription_extension.subscription_id
                )
            );

            Ok(http::Response::builder()
                .header(CONTENT_TYPE, APPLICATION_JSON.essence_str())
                .status(StatusCode::OK)
                .body(
                    serde_json::to_string(&Response::builder().data(Value::Null).build())
                        .expect("always valid")
                        .into(),
                )
                .unwrap())
        }

        let make_svc = make_service_fn(|_conn| async { Ok::<_, Infallible>(service_fn(handle)) });
        let server = Server::from_tcp(listener).unwrap().serve(make_svc);
        server.await.unwrap();
    }

    fn subscription_config() -> SubscriptionConfig {
        SubscriptionConfig {
            enabled: true,
            mode: SubscriptionModeConfig {
                callback: Some(CallbackMode {
                    public_url: Url::parse("http://localhost:4000").unwrap(),
                    listen: None,
                    path: Some("/testcallback".to_string()),
                    subgraphs: vec![String::from("testbis")].into_iter().collect(),
                }),
                passthrough: Some(SubgraphPassthroughMode {
                    all: None,
                    subgraphs: [(
                        "test".to_string(),
                        WebSocketConfiguration {
                            path: Some(String::from("/ws")),
                            protocol: WebSocketProtocol::default(),
                        },
                    )]
                    .into(),
                }),
            },
            enable_deduplication: true,
            max_opened_subscriptions: None,
            queue_capacity: None,
        }
    }

    #[tokio::test(flavor = "multi_thread")]
    async fn test_subgraph_service_callback() {
        let _ = SUBSCRIPTION_CALLBACK_HMAC_KEY.set(String::from("TESTEST"));
        let listener = std::net::TcpListener::bind("127.0.0.1:0").unwrap();
        let socket_addr = listener.local_addr().unwrap();
        let spawned_task = tokio::task::spawn(emulate_subgraph_with_callback_data(listener));
        let subgraph_service = SubgraphService::new(
            "testbis",
            true,
<<<<<<< HEAD
            None,
            Http2Config::Disable,
=======
            false,
>>>>>>> 3fcb78de
            subscription_config().into(),
            ClientConfig::builder()
                .with_safe_defaults()
                .with_native_roots()
                .with_no_client_auth(),
            Notify::builder().build(),
        );
        let (tx, _rx) = mpsc::channel(2);
        let url = Uri::from_str(&format!("http://{socket_addr}")).unwrap();
        let response = subgraph_service
            .oneshot(SubgraphRequest {
                supergraph_request: Arc::new(
                    http::Request::builder()
                        .header(HOST, "host")
                        .header(CONTENT_TYPE, APPLICATION_JSON.essence_str())
                        .body(
                            Request::builder()
                                .query("subscription {\n  userWasCreated {\n    username\n  }\n}")
                                .build(),
                        )
                        .expect("expecting valid request"),
                ),
                subgraph_request: http::Request::builder()
                    .header(HOST, "rhost")
                    .header(CONTENT_TYPE, APPLICATION_JSON.essence_str())
                    .uri(url)
                    .body(
                        Request::builder()
                            .query("subscription {\n  userWasCreated {\n    username\n  }\n}")
                            .build(),
                    )
                    .expect("expecting valid request"),
                operation_kind: OperationKind::Subscription,
                context: Context::new(),
                subscription_stream: Some(tx),
                connection_closed_signal: None,
            })
            .await
            .unwrap();
        response.response.body().errors.iter().for_each(|e| {
            println!("error: {}", e.message);
        });
        assert!(response.response.body().errors.is_empty());
        spawned_task.abort();
    }

    #[tokio::test(flavor = "multi_thread")]
    async fn test_subgraph_service_content_type_application_graphql() {
        let listener = std::net::TcpListener::bind("127.0.0.1:0").unwrap();
        let socket_addr = listener.local_addr().unwrap();
        tokio::task::spawn(emulate_subgraph_application_graphql_response(listener));
        let subgraph_service = SubgraphService::new(
            "test",
            true,
<<<<<<< HEAD
            None,
            Http2Config::Enable,
            None,
=======
            true,
            None,
            ClientConfig::builder()
                .with_safe_defaults()
                .with_native_roots()
                .with_no_client_auth(),
>>>>>>> 3fcb78de
            Notify::default(),
        );

        let url = Uri::from_str(&format!("http://{socket_addr}")).unwrap();
        let response = subgraph_service
            .oneshot(SubgraphRequest {
                supergraph_request: Arc::new(
                    http::Request::builder()
                        .header(HOST, "host")
                        .header(CONTENT_TYPE, APPLICATION_JSON.essence_str())
                        .body(Request::builder().query("query").build())
                        .expect("expecting valid request"),
                ),
                subgraph_request: http::Request::builder()
                    .header(HOST, "rhost")
                    .header(CONTENT_TYPE, APPLICATION_JSON.essence_str())
                    .uri(url)
                    .body(Request::builder().query("query").build())
                    .expect("expecting valid request"),
                operation_kind: OperationKind::Query,
                context: Context::new(),
                subscription_stream: None,
                connection_closed_signal: None,
            })
            .await
            .unwrap();
        assert!(response.response.body().errors.is_empty());
    }

    #[tokio::test(flavor = "multi_thread")]
    async fn test_subgraph_service_content_type_application_json() {
        let listener = std::net::TcpListener::bind("127.0.0.1:0").unwrap();
        let socket_addr = listener.local_addr().unwrap();
        tokio::task::spawn(emulate_subgraph_application_json_response(listener));
        let subgraph_service = SubgraphService::new(
            "test",
            true,
<<<<<<< HEAD
            None,
            Http2Config::Enable,
            None,
=======
            true,
            None,
            ClientConfig::builder()
                .with_safe_defaults()
                .with_native_roots()
                .with_no_client_auth(),
>>>>>>> 3fcb78de
            Notify::default(),
        );

        let url = Uri::from_str(&format!("http://{socket_addr}")).unwrap();
        let response = subgraph_service
            .oneshot(SubgraphRequest {
                supergraph_request: Arc::new(
                    http::Request::builder()
                        .header(HOST, "host")
                        .header(CONTENT_TYPE, APPLICATION_JSON.essence_str())
                        .body(Request::builder().query("query").build())
                        .expect("expecting valid request"),
                ),
                subgraph_request: http::Request::builder()
                    .header(HOST, "rhost")
                    .header(CONTENT_TYPE, APPLICATION_JSON.essence_str())
                    .uri(url)
                    .body(Request::builder().query("query").build())
                    .expect("expecting valid request"),
                operation_kind: OperationKind::Query,
                context: Context::new(),
                subscription_stream: None,
                connection_closed_signal: None,
            })
            .await
            .unwrap();
        assert!(response.response.body().errors.is_empty());
    }

    #[tokio::test(flavor = "multi_thread")]
    async fn test_subgraph_service_invalid_response() {
        let listener = std::net::TcpListener::bind("127.0.0.1:0").unwrap();
        let socket_addr = listener.local_addr().unwrap();
        tokio::task::spawn(emulate_subgraph_ok_status_invalid_response(listener));
        let subgraph_service = SubgraphService::new(
            "test",
            true,
<<<<<<< HEAD
            None,
            Http2Config::Enable,
            None,
=======
            true,
            None,
            ClientConfig::builder()
                .with_safe_defaults()
                .with_native_roots()
                .with_no_client_auth(),
>>>>>>> 3fcb78de
            Notify::default(),
        );

        let url = Uri::from_str(&format!("http://{socket_addr}")).unwrap();
        let response = subgraph_service
            .oneshot(SubgraphRequest {
                supergraph_request: Arc::new(
                    http::Request::builder()
                        .header(HOST, "host")
                        .header(CONTENT_TYPE, APPLICATION_JSON.essence_str())
                        .body(Request::builder().query("query").build())
                        .expect("expecting valid request"),
                ),
                subgraph_request: http::Request::builder()
                    .header(HOST, "rhost")
                    .header(CONTENT_TYPE, APPLICATION_JSON.essence_str())
                    .uri(url)
                    .body(Request::builder().query("query").build())
                    .expect("expecting valid request"),
                operation_kind: OperationKind::Query,
                context: Context::new(),
                subscription_stream: None,
                connection_closed_signal: None,
            })
            .await
            .unwrap();
        assert_eq!(
            response.response.body().errors[0].message,
            "service 'test' response was malformed: expected value at line 1 column 1"
        );
    }

    #[tokio::test(flavor = "multi_thread")]
    async fn test_subgraph_invalid_status_invalid_response_application_json() {
        let listener = std::net::TcpListener::bind("127.0.0.1:0").unwrap();
        let socket_addr = listener.local_addr().unwrap();
        tokio::task::spawn(
            emulate_subgraph_invalid_response_invalid_status_application_json(listener),
        );
        let subgraph_service = SubgraphService::new(
            "test",
            true,
<<<<<<< HEAD
            None,
            Http2Config::Enable,
            None,
=======
            true,
            None,
            ClientConfig::builder()
                .with_safe_defaults()
                .with_native_roots()
                .with_no_client_auth(),
>>>>>>> 3fcb78de
            Notify::default(),
        );

        let url = Uri::from_str(&format!("http://{socket_addr}")).unwrap();
        let response = subgraph_service
            .oneshot(SubgraphRequest {
                supergraph_request: Arc::new(
                    http::Request::builder()
                        .header(HOST, "host")
                        .header(CONTENT_TYPE, APPLICATION_JSON.essence_str())
                        .body(Request::builder().query("query").build())
                        .expect("expecting valid request"),
                ),
                subgraph_request: http::Request::builder()
                    .header(HOST, "rhost")
                    .header(CONTENT_TYPE, APPLICATION_JSON.essence_str())
                    .uri(url)
                    .body(Request::builder().query("query").build())
                    .expect("expecting valid request"),
                operation_kind: OperationKind::Query,
                context: Context::new(),
                subscription_stream: None,
                connection_closed_signal: None,
            })
            .await
            .unwrap();
        assert_eq!(
            response.response.body().errors[0].message,
            "HTTP fetch failed from 'test': 401: Unauthorized"
        );
        assert_eq!(
            response.response.body().errors[1].message,
            "service 'test' response was malformed: invalid"
        );
    }

    #[tokio::test(flavor = "multi_thread")]
    async fn test_subgraph_invalid_status_invalid_response_application_graphql() {
        let listener = std::net::TcpListener::bind("127.0.0.1:0").unwrap();
        let socket_addr = listener.local_addr().unwrap();
        tokio::task::spawn(
            emulate_subgraph_invalid_response_invalid_status_application_graphql(listener),
        );
        let subgraph_service = SubgraphService::new(
            "test",
            true,
<<<<<<< HEAD
            None,
            Http2Config::Enable,
            None,
=======
            true,
            None,
            ClientConfig::builder()
                .with_safe_defaults()
                .with_native_roots()
                .with_no_client_auth(),
>>>>>>> 3fcb78de
            Notify::default(),
        );

        let url = Uri::from_str(&format!("http://{socket_addr}")).unwrap();
        let response = subgraph_service
            .oneshot(SubgraphRequest {
                supergraph_request: Arc::new(
                    http::Request::builder()
                        .header(HOST, "host")
                        .header(CONTENT_TYPE, APPLICATION_JSON.essence_str())
                        .body(Request::builder().query("query").build())
                        .expect("expecting valid request"),
                ),
                subgraph_request: http::Request::builder()
                    .header(HOST, "rhost")
                    .header(CONTENT_TYPE, APPLICATION_JSON.essence_str())
                    .uri(url)
                    .body(Request::builder().query("query").build())
                    .expect("expecting valid request"),
                operation_kind: OperationKind::Query,
                context: Context::new(),
                subscription_stream: None,
                connection_closed_signal: None,
            })
            .await
            .unwrap();
        assert_eq!(
            response.response.body().errors[0].message,
            "HTTP fetch failed from 'test': 401: Unauthorized"
        );
        assert_eq!(
            response.response.body().errors[1].message,
            "service 'test' response was malformed: expected value at line 1 column 1"
        );
    }

    #[tokio::test(flavor = "multi_thread")]
    async fn test_subgraph_service_websocket() {
        let listener = std::net::TcpListener::bind("127.0.0.1:0").unwrap();
        let socket_addr = listener.local_addr().unwrap();
        let spawned_task = tokio::task::spawn(emulate_correct_websocket_server(listener));
        let subgraph_service = SubgraphService::new(
            "test",
            true,
<<<<<<< HEAD
            None,
            Http2Config::Disable,
=======
            false,
>>>>>>> 3fcb78de
            subscription_config().into(),
            ClientConfig::builder()
                .with_safe_defaults()
                .with_native_roots()
                .with_no_client_auth(),
            Notify::builder().build(),
        );
        let (tx, mut rx) = mpsc::channel(2);

        let url = Uri::from_str(&format!("ws://{socket_addr}")).unwrap();
        let response = subgraph_service
            .oneshot(SubgraphRequest {
                supergraph_request: Arc::new(
                    http::Request::builder()
                        .header(HOST, "host")
                        .header(CONTENT_TYPE, APPLICATION_JSON.essence_str())
                        .body(
                            Request::builder()
                                .query("subscription {\n  userWasCreated {\n    username\n  }\n}")
                                .build(),
                        )
                        .expect("expecting valid request"),
                ),
                subgraph_request: http::Request::builder()
                    .header(HOST, "rhost")
                    .header(CONTENT_TYPE, APPLICATION_JSON.essence_str())
                    .uri(url)
                    .body(
                        Request::builder()
                            .query("subscription {\n  userWasCreated {\n    username\n  }\n}")
                            .build(),
                    )
                    .expect("expecting valid request"),
                operation_kind: OperationKind::Subscription,
                context: Context::new(),
                subscription_stream: Some(tx),
                connection_closed_signal: None,
            })
            .await
            .unwrap();
        assert!(response.response.body().errors.is_empty());

        let mut gql_stream = rx.next().await.unwrap();
        let message = gql_stream.next().await.unwrap();
        assert_eq!(
            message,
            graphql::Response::builder()
                .subscribed(true)
                .data(serde_json_bytes::json!({"userWasCreated": {"username": "ada_lovelace"}}))
                .build()
        );
        spawned_task.abort();
    }

    #[tokio::test(flavor = "multi_thread")]
    async fn test_subgraph_service_websocket_with_error() {
        let listener = std::net::TcpListener::bind("127.0.0.1:0").unwrap();
        let socket_addr = listener.local_addr().unwrap();
        tokio::task::spawn(emulate_incorrect_websocket_server(listener));
        let subgraph_service = SubgraphService::new(
            "test",
            true,
<<<<<<< HEAD
            None,
            Http2Config::Disable,
=======
            false,
>>>>>>> 3fcb78de
            subscription_config().into(),
            ClientConfig::builder()
                .with_safe_defaults()
                .with_native_roots()
                .with_no_client_auth(),
            Notify::builder().build(),
        );
        let (tx, _rx) = mpsc::channel(2);

        let url = Uri::from_str(&format!("ws://{socket_addr}")).unwrap();
        let err = subgraph_service
            .oneshot(SubgraphRequest {
                supergraph_request: Arc::new(
                    http::Request::builder()
                        .header(HOST, "host")
                        .header(CONTENT_TYPE, APPLICATION_JSON.essence_str())
                        .body(
                            Request::builder()
                                .query("subscription {\n  userWasCreated {\n    username\n  }\n}")
                                .build(),
                        )
                        .expect("expecting valid request"),
                ),
                subgraph_request: http::Request::builder()
                    .header(HOST, "rhost")
                    .header(CONTENT_TYPE, APPLICATION_JSON.essence_str())
                    .uri(url)
                    .body(
                        Request::builder()
                            .query("subscription {\n  userWasCreated {\n    username\n  }\n}")
                            .build(),
                    )
                    .expect("expecting valid request"),
                operation_kind: OperationKind::Subscription,
                context: Context::new(),
                subscription_stream: Some(tx),
                connection_closed_signal: None,
            })
            .await
            .unwrap_err();
        assert_eq!(
            err.to_string(),
            "Websocket fetch failed from 'test': cannot connect websocket to subgraph: HTTP error: 400 Bad Request".to_string()
        );
    }

    #[tokio::test(flavor = "multi_thread")]
    async fn test_bad_status_code_should_not_fail() {
        let listener = std::net::TcpListener::bind("127.0.0.1:0").unwrap();
        let socket_addr = listener.local_addr().unwrap();
        tokio::task::spawn(emulate_subgraph_bad_request(listener));
        let subgraph_service = SubgraphService::new(
            "test",
            true,
<<<<<<< HEAD
            None,
            Http2Config::Enable,
            None,
=======
            true,
            None,
            ClientConfig::builder()
                .with_safe_defaults()
                .with_native_roots()
                .with_no_client_auth(),
>>>>>>> 3fcb78de
            Notify::default(),
        );

        let url = Uri::from_str(&format!("http://{socket_addr}")).unwrap();
        let response = subgraph_service
            .oneshot(SubgraphRequest {
                supergraph_request: Arc::new(
                    http::Request::builder()
                        .header(HOST, "host")
                        .header(CONTENT_TYPE, APPLICATION_JSON.essence_str())
                        .body(Request::builder().query("query").build())
                        .expect("expecting valid request"),
                ),
                subgraph_request: http::Request::builder()
                    .header(HOST, "rhost")
                    .header(CONTENT_TYPE, APPLICATION_JSON.essence_str())
                    .uri(url)
                    .body(Request::builder().query("query").build())
                    .expect("expecting valid request"),
                operation_kind: OperationKind::Query,
                context: Context::new(),
                subscription_stream: None,
                connection_closed_signal: None,
            })
            .await
            .unwrap();
        assert_eq!(
            response.response.body().errors[0].message,
            "HTTP fetch failed from 'test': 400: Bad Request"
        );
        assert_eq!(
            response.response.body().errors[1].message,
            "This went wrong"
        );
    }

    #[tokio::test(flavor = "multi_thread")]
    async fn test_bad_content_type() {
        let listener = std::net::TcpListener::bind("127.0.0.1:0").unwrap();
        let socket_addr = listener.local_addr().unwrap();
        tokio::task::spawn(emulate_subgraph_bad_response_format(listener));

        let subgraph_service = SubgraphService::new(
            "test",
            true,
<<<<<<< HEAD
            None,
            Http2Config::Enable,
            None,
=======
            true,
            None,
            ClientConfig::builder()
                .with_safe_defaults()
                .with_native_roots()
                .with_no_client_auth(),
>>>>>>> 3fcb78de
            Notify::default(),
        );

        let url = Uri::from_str(&format!("http://{socket_addr}")).unwrap();
        let response = subgraph_service
            .oneshot(SubgraphRequest {
                supergraph_request: Arc::new(
                    http::Request::builder()
                        .header(HOST, "host")
                        .header(CONTENT_TYPE, APPLICATION_JSON.essence_str())
                        .body(Request::builder().query("query").build())
                        .expect("expecting valid request"),
                ),
                subgraph_request: http::Request::builder()
                    .header(HOST, "rhost")
                    .header(CONTENT_TYPE, APPLICATION_JSON.essence_str())
                    .uri(url)
                    .body(Request::builder().query("query").build())
                    .expect("expecting valid request"),
                operation_kind: OperationKind::Query,
                context: Context::new(),
                subscription_stream: None,
                connection_closed_signal: None,
            })
            .await
            .unwrap();
        assert_eq!(
            response.response.body().errors[0].message,
            "HTTP fetch failed from 'test': subgraph didn't return JSON (expected content-type: application/json or content-type: application/graphql-response+json; found content-type: text/html)"
        );
    }

    #[tokio::test(flavor = "multi_thread")]
    async fn test_compressed_request_response_body() {
        let listener = std::net::TcpListener::bind("127.0.0.1:0").unwrap();
        let socket_addr = listener.local_addr().unwrap();
        tokio::task::spawn(emulate_subgraph_compressed_response(listener));
        let subgraph_service = SubgraphService::new(
            "test",
            false,
<<<<<<< HEAD
            None,
            Http2Config::Enable,
            None,
=======
            true,
            None,
            ClientConfig::builder()
                .with_safe_defaults()
                .with_native_roots()
                .with_no_client_auth(),
>>>>>>> 3fcb78de
            Notify::default(),
        );

        let url = Uri::from_str(&format!("http://{socket_addr}")).unwrap();
        let resp = subgraph_service
            .oneshot(SubgraphRequest {
                supergraph_request: Arc::new(
                    http::Request::builder()
                        .header(HOST, "host")
                        .header(CONTENT_TYPE, APPLICATION_JSON.essence_str())
                        .body(Request::builder().query("query".to_string()).build())
                        .expect("expecting valid request"),
                ),
                subgraph_request: http::Request::builder()
                    .header(HOST, "rhost")
                    .header(CONTENT_TYPE, APPLICATION_JSON.essence_str())
                    .header(CONTENT_ENCODING, "gzip")
                    .uri(url)
                    .body(Request::builder().query("query".to_string()).build())
                    .expect("expecting valid request"),
                operation_kind: OperationKind::Query,
                context: Context::new(),
                subscription_stream: None,
                connection_closed_signal: None,
            })
            .await
            .unwrap();
        // Test the right decompression of the body
        let resp_from_subgraph = Response {
            data: Some(Value::String(ByteString::from("test"))),
            ..Response::default()
        };

        assert_eq!(resp.response.body(), &resp_from_subgraph);
    }

    #[tokio::test(flavor = "multi_thread")]
    async fn test_unauthorized() {
        let listener = std::net::TcpListener::bind("127.0.0.1:0").unwrap();
        let socket_addr = listener.local_addr().unwrap();
        tokio::task::spawn(emulate_subgraph_unauthorized(listener));
        let subgraph_service = SubgraphService::new(
            "test",
            true,
<<<<<<< HEAD
            None,
            Http2Config::Enable,
            None,
=======
            true,
            None,
            ClientConfig::builder()
                .with_safe_defaults()
                .with_native_roots()
                .with_no_client_auth(),
>>>>>>> 3fcb78de
            Notify::default(),
        );

        let url = Uri::from_str(&format!("http://{socket_addr}")).unwrap();
        let response = subgraph_service
            .oneshot(SubgraphRequest {
                supergraph_request: Arc::new(
                    http::Request::builder()
                        .header(HOST, "host")
                        .header(CONTENT_TYPE, APPLICATION_JSON.essence_str())
                        .body(Request::builder().query("query").build())
                        .expect("expecting valid request"),
                ),
                subgraph_request: http::Request::builder()
                    .header(HOST, "rhost")
                    .header(CONTENT_TYPE, APPLICATION_JSON.essence_str())
                    .uri(url)
                    .body(Request::builder().query("query").build())
                    .expect("expecting valid request"),
                operation_kind: OperationKind::Query,
                context: Context::new(),
                subscription_stream: None,
                connection_closed_signal: None,
            })
            .await
            .unwrap();
        assert_eq!(
            response.response.body().errors[0].message,
            "HTTP fetch failed from 'test': 401: Unauthorized"
        );
    }

    #[tokio::test(flavor = "multi_thread")]
    async fn test_persisted_query_not_supported_message() {
        let listener = std::net::TcpListener::bind("127.0.0.1:0").unwrap();
        let socket_addr = listener.local_addr().unwrap();
        tokio::task::spawn(emulate_persisted_query_not_supported_message(listener));
        let subgraph_service = SubgraphService::new(
            "test",
            true,
<<<<<<< HEAD
            None,
            Http2Config::Enable,
            None,
=======
            true,
            None,
            ClientConfig::builder()
                .with_safe_defaults()
                .with_native_roots()
                .with_no_client_auth(),
>>>>>>> 3fcb78de
            Notify::default(),
        );

        assert!(subgraph_service.clone().apq.as_ref().load(Relaxed));

        let url = Uri::from_str(&format!("http://{socket_addr}")).unwrap();
        let resp = subgraph_service
            .clone()
            .oneshot(SubgraphRequest {
                supergraph_request: Arc::new(
                    http::Request::builder()
                        .header(HOST, "host")
                        .header(CONTENT_TYPE, APPLICATION_JSON.essence_str())
                        .body(Request::builder().query("query").build())
                        .expect("expecting valid request"),
                ),
                subgraph_request: http::Request::builder()
                    .header(HOST, "rhost")
                    .header(CONTENT_TYPE, APPLICATION_JSON.essence_str())
                    .uri(url)
                    .body(Request::builder().query("query").build())
                    .expect("expecting valid request"),
                operation_kind: OperationKind::Query,
                context: Context::new(),
                subscription_stream: None,
                connection_closed_signal: None,
            })
            .await
            .unwrap();

        let expected_resp = Response {
            data: Some(Value::String(ByteString::from("test"))),
            ..Response::default()
        };

        assert_eq!(resp.response.body(), &expected_resp);
        assert!(!subgraph_service.apq.as_ref().load(Relaxed));
    }

    #[tokio::test(flavor = "multi_thread")]
    async fn test_persisted_query_not_supported_extension_code() {
        let listener = std::net::TcpListener::bind("127.0.0.1:0").unwrap();
        let socket_addr = listener.local_addr().unwrap();
        tokio::task::spawn(emulate_persisted_query_not_supported_extension_code(
            listener,
        ));
        let subgraph_service = SubgraphService::new(
            "test",
            true,
<<<<<<< HEAD
            None,
            Http2Config::Enable,
            None,
=======
            true,
            None,
            ClientConfig::builder()
                .with_safe_defaults()
                .with_native_roots()
                .with_no_client_auth(),
>>>>>>> 3fcb78de
            Notify::default(),
        );

        assert!(subgraph_service.clone().apq.as_ref().load(Relaxed));

        let url = Uri::from_str(&format!("http://{socket_addr}")).unwrap();
        let resp = subgraph_service
            .clone()
            .oneshot(SubgraphRequest {
                supergraph_request: Arc::new(
                    http::Request::builder()
                        .header(HOST, "host")
                        .header(CONTENT_TYPE, APPLICATION_JSON.essence_str())
                        .body(Request::builder().query("query").build())
                        .expect("expecting valid request"),
                ),
                subgraph_request: http::Request::builder()
                    .header(HOST, "rhost")
                    .header(CONTENT_TYPE, APPLICATION_JSON.essence_str())
                    .uri(url)
                    .body(Request::builder().query("query").build())
                    .expect("expecting valid request"),
                operation_kind: OperationKind::Query,
                context: Context::new(),
                subscription_stream: None,
                connection_closed_signal: None,
            })
            .await
            .unwrap();

        let expected_resp = Response {
            data: Some(Value::String(ByteString::from("test"))),
            ..Response::default()
        };

        assert_eq!(resp.response.body(), &expected_resp);
        assert!(!subgraph_service.apq.as_ref().load(Relaxed));
    }

    #[tokio::test(flavor = "multi_thread")]
    async fn test_persisted_query_not_found_message() {
        let listener = std::net::TcpListener::bind("127.0.0.1:0").unwrap();
        let socket_addr = listener.local_addr().unwrap();
        tokio::task::spawn(emulate_persisted_query_not_found_message(listener));
        let subgraph_service = SubgraphService::new(
            "test",
            true,
<<<<<<< HEAD
            None,
            Http2Config::Enable,
            None,
=======
            true,
            None,
            ClientConfig::builder()
                .with_safe_defaults()
                .with_native_roots()
                .with_no_client_auth(),
>>>>>>> 3fcb78de
            Notify::default(),
        );

        let url = Uri::from_str(&format!("http://{socket_addr}")).unwrap();
        let resp = subgraph_service
            .clone()
            .oneshot(SubgraphRequest {
                supergraph_request: Arc::new(
                    http::Request::builder()
                        .header(HOST, "host")
                        .header(CONTENT_TYPE, APPLICATION_JSON.essence_str())
                        .body(Request::builder().query("query").build())
                        .expect("expecting valid request"),
                ),
                subgraph_request: http::Request::builder()
                    .header(HOST, "rhost")
                    .header(CONTENT_TYPE, APPLICATION_JSON.essence_str())
                    .uri(url)
                    .body(Request::builder().query("query").build())
                    .expect("expecting valid request"),
                operation_kind: OperationKind::Query,
                context: Context::new(),
                subscription_stream: None,
                connection_closed_signal: None,
            })
            .await
            .unwrap();

        let expected_resp = Response {
            data: Some(Value::String(ByteString::from("test"))),
            ..Response::default()
        };

        assert_eq!(resp.response.body(), &expected_resp);
    }

    #[tokio::test(flavor = "multi_thread")]
    async fn test_persisted_query_not_found_extension_code() {
        let listener = std::net::TcpListener::bind("127.0.0.1:0").unwrap();
        let socket_addr = listener.local_addr().unwrap();
        tokio::task::spawn(emulate_persisted_query_not_found_extension_code(listener));
        let subgraph_service = SubgraphService::new(
            "test",
            true,
<<<<<<< HEAD
            None,
            Http2Config::Enable,
            None,
=======
            true,
            None,
            ClientConfig::builder()
                .with_safe_defaults()
                .with_native_roots()
                .with_no_client_auth(),
>>>>>>> 3fcb78de
            Notify::default(),
        );

        let url = Uri::from_str(&format!("http://{socket_addr}")).unwrap();
        let resp = subgraph_service
            .clone()
            .oneshot(SubgraphRequest {
                supergraph_request: Arc::new(
                    http::Request::builder()
                        .header(HOST, "host")
                        .header(CONTENT_TYPE, APPLICATION_JSON.essence_str())
                        .body(Request::builder().query("query").build())
                        .expect("expecting valid request"),
                ),
                subgraph_request: http::Request::builder()
                    .header(HOST, "rhost")
                    .header(CONTENT_TYPE, APPLICATION_JSON.essence_str())
                    .uri(url)
                    .body(Request::builder().query("query").build())
                    .expect("expecting valid request"),
                operation_kind: OperationKind::Query,
                context: Context::new(),
                subscription_stream: None,
                connection_closed_signal: None,
            })
            .await
            .unwrap();

        let expected_resp = Response {
            data: Some(Value::String(ByteString::from("test"))),
            ..Response::default()
        };

        assert_eq!(resp.response.body(), &expected_resp);
    }

    #[tokio::test(flavor = "multi_thread")]
    async fn test_apq_enabled_subgraph_configuration() {
        let listener = std::net::TcpListener::bind("127.0.0.1:0").unwrap();
        let socket_addr = listener.local_addr().unwrap();
        tokio::task::spawn(emulate_expected_apq_enabled_configuration(listener));
        let subgraph_service = SubgraphService::new(
            "test",
            true,
<<<<<<< HEAD
            None,
            Http2Config::Enable,
            None,
=======
            true,
            None,
            ClientConfig::builder()
                .with_safe_defaults()
                .with_native_roots()
                .with_no_client_auth(),
>>>>>>> 3fcb78de
            Notify::default(),
        );

        let url = Uri::from_str(&format!("http://{socket_addr}")).unwrap();
        let resp = subgraph_service
            .clone()
            .oneshot(SubgraphRequest {
                supergraph_request: Arc::new(
                    http::Request::builder()
                        .header(HOST, "host")
                        .header(CONTENT_TYPE, APPLICATION_JSON.essence_str())
                        .body(Request::builder().query("query").build())
                        .expect("expecting valid request"),
                ),
                subgraph_request: http::Request::builder()
                    .header(HOST, "rhost")
                    .header(CONTENT_TYPE, APPLICATION_JSON.essence_str())
                    .uri(url)
                    .body(Request::builder().query("query").build())
                    .expect("expecting valid request"),
                operation_kind: OperationKind::Query,
                context: Context::new(),
                subscription_stream: None,
                connection_closed_signal: None,
            })
            .await
            .unwrap();

        let expected_resp = Response {
            data: Some(Value::String(ByteString::from("test"))),
            ..Response::default()
        };

        assert_eq!(resp.response.body(), &expected_resp);
    }

    #[tokio::test(flavor = "multi_thread")]
    async fn test_apq_disabled_subgraph_configuration() {
        let listener = std::net::TcpListener::bind("127.0.0.1:0").unwrap();
        let socket_addr = listener.local_addr().unwrap();
        tokio::task::spawn(emulate_expected_apq_disabled_configuration(listener));
        let subgraph_service = SubgraphService::new(
            "test",
            false,
<<<<<<< HEAD
            None,
            Http2Config::Enable,
            None,
=======
            true,
            None,
            ClientConfig::builder()
                .with_safe_defaults()
                .with_native_roots()
                .with_no_client_auth(),
>>>>>>> 3fcb78de
            Notify::default(),
        );

        let url = Uri::from_str(&format!("http://{socket_addr}")).unwrap();
        let resp = subgraph_service
            .clone()
            .oneshot(SubgraphRequest {
                supergraph_request: Arc::new(
                    http::Request::builder()
                        .header(HOST, "host")
                        .header(CONTENT_TYPE, APPLICATION_JSON.essence_str())
                        .body(Request::builder().query("query").build())
                        .expect("expecting valid request"),
                ),
                subgraph_request: http::Request::builder()
                    .header(HOST, "rhost")
                    .header(CONTENT_TYPE, APPLICATION_JSON.essence_str())
                    .uri(url)
                    .body(Request::builder().query("query").build())
                    .expect("expecting valid request"),
                operation_kind: OperationKind::Query,
                context: Context::new(),
                subscription_stream: None,
                connection_closed_signal: None,
            })
            .await
            .unwrap();

        let expected_resp = Response {
            data: Some(Value::String(ByteString::from("test"))),
            ..Response::default()
        };

        assert_eq!(resp.response.body(), &expected_resp);
    }

<<<<<<< HEAD
    // starts a local server emulating a subgraph returning status code 401
    async fn emulate_h2c_server(listener: TcpListener) {
        async fn handle(_request: http::Request<Body>) -> Result<http::Response<Body>, Infallible> {
            println!("h2C server got req: {_request:?}");
            Ok(http::Response::builder()
                .header(CONTENT_TYPE, APPLICATION_JSON.essence_str())
                .status(StatusCode::OK)
                .body(
                    serde_json::to_string(&Response {
                        data: Some(Value::default()),
                        ..Response::default()
                    })
                    .expect("always valid")
                    .into(),
                )
                .unwrap())
        }

        let make_svc = make_service_fn(|_conn| async { Ok::<_, Infallible>(service_fn(handle)) });
        let server = Server::from_tcp(listener)
            .unwrap()
            .http2_only(true)
            .serve(make_svc); //Server::from_tcp(listener).unwrap().serve(make_svc);
        server.await.unwrap();
    }

    #[tokio::test(flavor = "multi_thread")]
    async fn test_subgraph_h2c() {
        let listener = std::net::TcpListener::bind("127.0.0.1:0").unwrap();
        let socket_addr = listener.local_addr().unwrap();
        tokio::task::spawn(emulate_h2c_server(listener));
        let subgraph_service = SubgraphService::new(
            "test",
            true,
            None,
            Http2Config::Http2Only,
            None,
            Notify::default(),
        );

        let url = Uri::from_str(&format!("http://{socket_addr}")).unwrap();
=======
    async fn tls_server(
        listener: tokio::net::TcpListener,
        certificates: Vec<Certificate>,
        key: PrivateKey,
        body: &'static str,
    ) {
        let acceptor = TlsAcceptor::builder()
            .with_single_cert(certificates, key)
            .unwrap()
            .with_all_versions_alpn()
            .with_incoming(AddrIncoming::from_listener(listener).unwrap());
        let service = make_service_fn(|_| async {
            Ok::<_, io::Error>(service_fn(|_req| async {
                Ok::<_, io::Error>(
                    http::Response::builder()
                        .header(CONTENT_TYPE, APPLICATION_JSON.essence_str())
                        .status(StatusCode::OK)
                        .version(Version::HTTP_11)
                        .body::<Body>(body.into())
                        .unwrap(),
                )
            }))
        });
        let server = Server::builder(acceptor).serve(service);
        server.await.unwrap()
    }

    #[tokio::test(flavor = "multi_thread")]
    async fn tls_self_signed() {
        let certificate_pem = include_str!("./testdata/server_self_signed.crt");
        let key_pem = include_str!("./testdata/server.key");

        let certificates = load_certs(certificate_pem).unwrap();
        let key = load_key(key_pem).unwrap();

        let listener = tokio::net::TcpListener::bind("127.0.0.1:0").await.unwrap();
        let socket_addr = listener.local_addr().unwrap();
        tokio::task::spawn(tls_server(listener, certificates, key, r#"{"data": null}"#));

        // we cannot parse a configuration from text, because certificates are generally
        // added by file expansion and we don't have access to that here, and inserting
        // the PEM data directly generates parsing issues due to end of line characters
        let mut config = Configuration::default();
        config.tls.subgraph.subgraphs.insert(
            "test".to_string(),
            TlsSubgraph {
                certificate_authorities: Some(certificate_pem.into()),
                client_authentication: None,
            },
        );
        let subgraph_service =
            SubgraphService::from_config("test", &config, &None, false, None).unwrap();

        let url = Uri::from_str(&format!("https://localhost:{}", socket_addr.port())).unwrap();
        let response = subgraph_service
            .oneshot(SubgraphRequest {
                supergraph_request: Arc::new(
                    http::Request::builder()
                        .header(HOST, "host")
                        .header(CONTENT_TYPE, APPLICATION_JSON.essence_str())
                        .body(Request::builder().query("query").build())
                        .expect("expecting valid request"),
                ),
                subgraph_request: http::Request::builder()
                    .header(HOST, "rhost")
                    .header(CONTENT_TYPE, APPLICATION_JSON.essence_str())
                    .uri(url)
                    .body(Request::builder().query("query").build())
                    .expect("expecting valid request"),
                operation_kind: OperationKind::Query,
                context: Context::new(),
                subscription_stream: None,
                connection_closed_signal: None,
            })
            .await
            .unwrap();
        assert_eq!(response.response.body().data, Some(Value::Null));
    }

    #[tokio::test(flavor = "multi_thread")]
    async fn tls_custom_root() {
        let certificate_pem = include_str!("./testdata/server.crt");
        let ca_pem = include_str!("./testdata/CA/ca.crt");
        let key_pem = include_str!("./testdata/server.key");

        let mut certificates = load_certs(certificate_pem).unwrap();
        certificates.extend(load_certs(ca_pem).unwrap());
        let key = load_key(key_pem).unwrap();

        let listener = tokio::net::TcpListener::bind("127.0.0.1:0").await.unwrap();
        let socket_addr = listener.local_addr().unwrap();
        tokio::task::spawn(tls_server(listener, certificates, key, r#"{"data": null}"#));

        // we cannot parse a configuration from text, because certificates are generally
        // added by file expansion and we don't have access to that here, and inserting
        // the PEM data directly generates parsing issues due to end of line characters
        let mut config = Configuration::default();
        config.tls.subgraph.subgraphs.insert(
            "test".to_string(),
            TlsSubgraph {
                certificate_authorities: Some(ca_pem.into()),
                client_authentication: None,
            },
        );
        let subgraph_service =
            SubgraphService::from_config("test", &config, &None, false, None).unwrap();

        let url = Uri::from_str(&format!("https://localhost:{}", socket_addr.port())).unwrap();
        let response = subgraph_service
            .oneshot(SubgraphRequest {
                supergraph_request: Arc::new(
                    http::Request::builder()
                        .header(HOST, "host")
                        .header(CONTENT_TYPE, APPLICATION_JSON.essence_str())
                        .body(Request::builder().query("query").build())
                        .expect("expecting valid request"),
                ),
                subgraph_request: http::Request::builder()
                    .header(HOST, "rhost")
                    .header(CONTENT_TYPE, APPLICATION_JSON.essence_str())
                    .uri(url)
                    .body(Request::builder().query("query").build())
                    .expect("expecting valid request"),
                operation_kind: OperationKind::Query,
                context: Context::new(),
                subscription_stream: None,
                connection_closed_signal: None,
            })
            .await
            .unwrap();
        assert_eq!(response.response.body().data, Some(Value::Null));
    }

    async fn tls_server_with_client_auth(
        listener: tokio::net::TcpListener,
        certificates: Vec<Certificate>,
        key: PrivateKey,
        client_root: Certificate,
        body: &'static str,
    ) {
        let mut client_auth_roots = RootCertStore::empty();
        client_auth_roots.add(&client_root).unwrap();

        let client_auth = AllowAnyAuthenticatedClient::new(client_auth_roots).boxed();

        let acceptor = TlsAcceptor::builder()
            .with_tls_config(
                ServerConfig::builder()
                    .with_safe_defaults()
                    .with_client_cert_verifier(client_auth)
                    .with_single_cert(certificates, key)
                    .unwrap(),
            )
            .with_all_versions_alpn()
            .with_incoming(AddrIncoming::from_listener(listener).unwrap());
        let service = make_service_fn(|_| async {
            Ok::<_, io::Error>(service_fn(|_req| async {
                Ok::<_, io::Error>(
                    http::Response::builder()
                        .header(CONTENT_TYPE, APPLICATION_JSON.essence_str())
                        .status(StatusCode::OK)
                        .version(Version::HTTP_11)
                        .body::<Body>(body.into())
                        .unwrap(),
                )
            }))
        });
        let server = Server::builder(acceptor).serve(service);
        server.await.unwrap()
    }

    #[tokio::test(flavor = "multi_thread")]
    async fn tls_client_auth() {
        let server_certificate_pem = include_str!("./testdata/server.crt");
        let ca_pem = include_str!("./testdata/CA/ca.crt");
        let server_key_pem = include_str!("./testdata/server.key");

        let mut server_certificates = load_certs(server_certificate_pem).unwrap();
        let ca_certificate = load_certs(ca_pem).unwrap().remove(0);
        server_certificates.push(ca_certificate.clone());
        let key = load_key(server_key_pem).unwrap();

        let listener = tokio::net::TcpListener::bind("127.0.0.1:0").await.unwrap();
        let socket_addr = listener.local_addr().unwrap();
        tokio::task::spawn(tls_server_with_client_auth(
            listener,
            server_certificates,
            key,
            ca_certificate,
            r#"{"data": null}"#,
        ));

        let client_certificate_pem = include_str!("./testdata/client.crt");
        let client_key_pem = include_str!("./testdata/client.key");

        let client_certificates = load_certs(client_certificate_pem).unwrap();
        let client_key = load_key(client_key_pem).unwrap();

        // we cannot parse a configuration from text, because certificates are generally
        // added by file expansion and we don't have access to that here, and inserting
        // the PEM data directly generates parsing issues due to end of line characters
        let mut config = Configuration::default();
        config.tls.subgraph.subgraphs.insert(
            "test".to_string(),
            TlsSubgraph {
                certificate_authorities: Some(ca_pem.into()),
                client_authentication: Some(TlsClientAuth {
                    certificate_chain: client_certificates,
                    key: client_key,
                }),
            },
        );
        let subgraph_service =
            SubgraphService::from_config("test", &config, &None, false, None).unwrap();

        let url = Uri::from_str(&format!("https://localhost:{}", socket_addr.port())).unwrap();
>>>>>>> 3fcb78de
        let response = subgraph_service
            .oneshot(SubgraphRequest {
                supergraph_request: Arc::new(
                    http::Request::builder()
                        .header(HOST, "host")
                        .header(CONTENT_TYPE, APPLICATION_JSON.essence_str())
                        .body(Request::builder().query("query").build())
                        .expect("expecting valid request"),
                ),
                subgraph_request: http::Request::builder()
                    .header(HOST, "rhost")
                    .header(CONTENT_TYPE, APPLICATION_JSON.essence_str())
                    .uri(url)
                    .body(Request::builder().query("query").build())
                    .expect("expecting valid request"),
                operation_kind: OperationKind::Query,
                context: Context::new(),
                subscription_stream: None,
                connection_closed_signal: None,
            })
            .await
            .unwrap();
<<<<<<< HEAD
        assert!(response.response.body().errors.is_empty());
=======
        assert_eq!(response.response.body().data, Some(Value::Null));
>>>>>>> 3fcb78de
    }
}<|MERGE_RESOLUTION|>--- conflicted
+++ resolved
@@ -158,7 +158,7 @@
         service: impl Into<String>,
         configuration: &Configuration,
         tls_root_store: &Option<RootCertStore>,
-        enable_http2: bool,
+        http2: Http2Config,
         subscription_config: Option<SubscriptionConfig>,
     ) -> Result<Self, BoxError> {
         let name: String = service.into();
@@ -215,7 +215,7 @@
         Ok(SubgraphService::new(
             name,
             enable_apq,
-            enable_http2,
+            http2,
             subscription_config,
             tls_client_config,
             configuration.notify.clone(),
@@ -225,12 +225,7 @@
     pub(crate) fn new(
         service: impl Into<String>,
         enable_apq: bool,
-<<<<<<< HEAD
-        tls_cert_store: Option<RootCertStore>,
         http2: Http2Config,
-=======
-        enable_http2: bool,
->>>>>>> 3fcb78de
         subscription_config: Option<SubscriptionConfig>,
         tls_config: ClientConfig,
         notify: Notify<String, graphql::Response>,
@@ -1850,12 +1845,7 @@
         let subgraph_service = SubgraphService::new(
             "testbis",
             true,
-<<<<<<< HEAD
-            None,
             Http2Config::Disable,
-=======
-            false,
->>>>>>> 3fcb78de
             subscription_config().into(),
             ClientConfig::builder()
                 .with_safe_defaults()
@@ -1910,18 +1900,12 @@
         let subgraph_service = SubgraphService::new(
             "test",
             true,
-<<<<<<< HEAD
-            None,
             Http2Config::Enable,
-            None,
-=======
-            true,
             None,
             ClientConfig::builder()
                 .with_safe_defaults()
                 .with_native_roots()
                 .with_no_client_auth(),
->>>>>>> 3fcb78de
             Notify::default(),
         );
 
@@ -1959,18 +1943,12 @@
         let subgraph_service = SubgraphService::new(
             "test",
             true,
-<<<<<<< HEAD
-            None,
             Http2Config::Enable,
-            None,
-=======
-            true,
             None,
             ClientConfig::builder()
                 .with_safe_defaults()
                 .with_native_roots()
                 .with_no_client_auth(),
->>>>>>> 3fcb78de
             Notify::default(),
         );
 
@@ -2008,18 +1986,12 @@
         let subgraph_service = SubgraphService::new(
             "test",
             true,
-<<<<<<< HEAD
-            None,
             Http2Config::Enable,
-            None,
-=======
-            true,
             None,
             ClientConfig::builder()
                 .with_safe_defaults()
                 .with_native_roots()
                 .with_no_client_auth(),
->>>>>>> 3fcb78de
             Notify::default(),
         );
 
@@ -2062,18 +2034,12 @@
         let subgraph_service = SubgraphService::new(
             "test",
             true,
-<<<<<<< HEAD
-            None,
             Http2Config::Enable,
-            None,
-=======
-            true,
             None,
             ClientConfig::builder()
                 .with_safe_defaults()
                 .with_native_roots()
                 .with_no_client_auth(),
->>>>>>> 3fcb78de
             Notify::default(),
         );
 
@@ -2120,18 +2086,12 @@
         let subgraph_service = SubgraphService::new(
             "test",
             true,
-<<<<<<< HEAD
-            None,
             Http2Config::Enable,
-            None,
-=======
-            true,
             None,
             ClientConfig::builder()
                 .with_safe_defaults()
                 .with_native_roots()
                 .with_no_client_auth(),
->>>>>>> 3fcb78de
             Notify::default(),
         );
 
@@ -2176,12 +2136,7 @@
         let subgraph_service = SubgraphService::new(
             "test",
             true,
-<<<<<<< HEAD
-            None,
             Http2Config::Disable,
-=======
-            false,
->>>>>>> 3fcb78de
             subscription_config().into(),
             ClientConfig::builder()
                 .with_safe_defaults()
@@ -2244,12 +2199,7 @@
         let subgraph_service = SubgraphService::new(
             "test",
             true,
-<<<<<<< HEAD
-            None,
             Http2Config::Disable,
-=======
-            false,
->>>>>>> 3fcb78de
             subscription_config().into(),
             ClientConfig::builder()
                 .with_safe_defaults()
@@ -2304,18 +2254,12 @@
         let subgraph_service = SubgraphService::new(
             "test",
             true,
-<<<<<<< HEAD
-            None,
             Http2Config::Enable,
-            None,
-=======
-            true,
             None,
             ClientConfig::builder()
                 .with_safe_defaults()
                 .with_native_roots()
                 .with_no_client_auth(),
->>>>>>> 3fcb78de
             Notify::default(),
         );
 
@@ -2361,18 +2305,12 @@
         let subgraph_service = SubgraphService::new(
             "test",
             true,
-<<<<<<< HEAD
-            None,
             Http2Config::Enable,
-            None,
-=======
-            true,
             None,
             ClientConfig::builder()
                 .with_safe_defaults()
                 .with_native_roots()
                 .with_no_client_auth(),
->>>>>>> 3fcb78de
             Notify::default(),
         );
 
@@ -2413,18 +2351,12 @@
         let subgraph_service = SubgraphService::new(
             "test",
             false,
-<<<<<<< HEAD
-            None,
             Http2Config::Enable,
-            None,
-=======
-            true,
             None,
             ClientConfig::builder()
                 .with_safe_defaults()
                 .with_native_roots()
                 .with_no_client_auth(),
->>>>>>> 3fcb78de
             Notify::default(),
         );
 
@@ -2469,18 +2401,12 @@
         let subgraph_service = SubgraphService::new(
             "test",
             true,
-<<<<<<< HEAD
-            None,
             Http2Config::Enable,
-            None,
-=======
-            true,
             None,
             ClientConfig::builder()
                 .with_safe_defaults()
                 .with_native_roots()
                 .with_no_client_auth(),
->>>>>>> 3fcb78de
             Notify::default(),
         );
 
@@ -2521,18 +2447,12 @@
         let subgraph_service = SubgraphService::new(
             "test",
             true,
-<<<<<<< HEAD
-            None,
             Http2Config::Enable,
-            None,
-=======
-            true,
             None,
             ClientConfig::builder()
                 .with_safe_defaults()
                 .with_native_roots()
                 .with_no_client_auth(),
->>>>>>> 3fcb78de
             Notify::default(),
         );
 
@@ -2582,18 +2502,12 @@
         let subgraph_service = SubgraphService::new(
             "test",
             true,
-<<<<<<< HEAD
-            None,
             Http2Config::Enable,
-            None,
-=======
-            true,
             None,
             ClientConfig::builder()
                 .with_safe_defaults()
                 .with_native_roots()
                 .with_no_client_auth(),
->>>>>>> 3fcb78de
             Notify::default(),
         );
 
@@ -2641,18 +2555,12 @@
         let subgraph_service = SubgraphService::new(
             "test",
             true,
-<<<<<<< HEAD
-            None,
             Http2Config::Enable,
-            None,
-=======
-            true,
             None,
             ClientConfig::builder()
                 .with_safe_defaults()
                 .with_native_roots()
                 .with_no_client_auth(),
->>>>>>> 3fcb78de
             Notify::default(),
         );
 
@@ -2697,18 +2605,12 @@
         let subgraph_service = SubgraphService::new(
             "test",
             true,
-<<<<<<< HEAD
-            None,
             Http2Config::Enable,
-            None,
-=======
-            true,
             None,
             ClientConfig::builder()
                 .with_safe_defaults()
                 .with_native_roots()
                 .with_no_client_auth(),
->>>>>>> 3fcb78de
             Notify::default(),
         );
 
@@ -2753,18 +2655,12 @@
         let subgraph_service = SubgraphService::new(
             "test",
             true,
-<<<<<<< HEAD
-            None,
             Http2Config::Enable,
-            None,
-=======
-            true,
             None,
             ClientConfig::builder()
                 .with_safe_defaults()
                 .with_native_roots()
                 .with_no_client_auth(),
->>>>>>> 3fcb78de
             Notify::default(),
         );
 
@@ -2809,18 +2705,12 @@
         let subgraph_service = SubgraphService::new(
             "test",
             false,
-<<<<<<< HEAD
-            None,
             Http2Config::Enable,
-            None,
-=======
-            true,
             None,
             ClientConfig::builder()
                 .with_safe_defaults()
                 .with_native_roots()
                 .with_no_client_auth(),
->>>>>>> 3fcb78de
             Notify::default(),
         );
 
@@ -2857,49 +2747,6 @@
         assert_eq!(resp.response.body(), &expected_resp);
     }
 
-<<<<<<< HEAD
-    // starts a local server emulating a subgraph returning status code 401
-    async fn emulate_h2c_server(listener: TcpListener) {
-        async fn handle(_request: http::Request<Body>) -> Result<http::Response<Body>, Infallible> {
-            println!("h2C server got req: {_request:?}");
-            Ok(http::Response::builder()
-                .header(CONTENT_TYPE, APPLICATION_JSON.essence_str())
-                .status(StatusCode::OK)
-                .body(
-                    serde_json::to_string(&Response {
-                        data: Some(Value::default()),
-                        ..Response::default()
-                    })
-                    .expect("always valid")
-                    .into(),
-                )
-                .unwrap())
-        }
-
-        let make_svc = make_service_fn(|_conn| async { Ok::<_, Infallible>(service_fn(handle)) });
-        let server = Server::from_tcp(listener)
-            .unwrap()
-            .http2_only(true)
-            .serve(make_svc); //Server::from_tcp(listener).unwrap().serve(make_svc);
-        server.await.unwrap();
-    }
-
-    #[tokio::test(flavor = "multi_thread")]
-    async fn test_subgraph_h2c() {
-        let listener = std::net::TcpListener::bind("127.0.0.1:0").unwrap();
-        let socket_addr = listener.local_addr().unwrap();
-        tokio::task::spawn(emulate_h2c_server(listener));
-        let subgraph_service = SubgraphService::new(
-            "test",
-            true,
-            None,
-            Http2Config::Http2Only,
-            None,
-            Notify::default(),
-        );
-
-        let url = Uri::from_str(&format!("http://{socket_addr}")).unwrap();
-=======
     async fn tls_server(
         listener: tokio::net::TcpListener,
         certificates: Vec<Certificate>,
@@ -2951,7 +2798,64 @@
             },
         );
         let subgraph_service =
-            SubgraphService::from_config("test", &config, &None, false, None).unwrap();
+            SubgraphService::from_config("test", &config, &None, Http2Config::Enable, None)
+                .unwrap();
+
+        let url = Uri::from_str(&format!("https://localhost:{}", socket_addr.port())).unwrap();
+        let response = subgraph_service
+            .oneshot(SubgraphRequest {
+                supergraph_request: Arc::new(
+                    http::Request::builder()
+                        .header(HOST, "host")
+                        .header(CONTENT_TYPE, APPLICATION_JSON.essence_str())
+                        .body(Request::builder().query("query").build())
+                        .expect("expecting valid request"),
+                ),
+                subgraph_request: http::Request::builder()
+                    .header(HOST, "rhost")
+                    .header(CONTENT_TYPE, APPLICATION_JSON.essence_str())
+                    .uri(url)
+                    .body(Request::builder().query("query").build())
+                    .expect("expecting valid request"),
+                operation_kind: OperationKind::Query,
+                context: Context::new(),
+                subscription_stream: None,
+                connection_closed_signal: None,
+            })
+            .await
+            .unwrap();
+
+        assert_eq!(response.response.body().data, Some(Value::Null));
+    }
+
+    #[tokio::test(flavor = "multi_thread")]
+    async fn tls_custom_root() {
+        let certificate_pem = include_str!("./testdata/server.crt");
+        let ca_pem = include_str!("./testdata/CA/ca.crt");
+        let key_pem = include_str!("./testdata/server.key");
+
+        let mut certificates = load_certs(certificate_pem).unwrap();
+        certificates.extend(load_certs(ca_pem).unwrap());
+        let key = load_key(key_pem).unwrap();
+
+        let listener = tokio::net::TcpListener::bind("127.0.0.1:0").await.unwrap();
+        let socket_addr = listener.local_addr().unwrap();
+        tokio::task::spawn(tls_server(listener, certificates, key, r#"{"data": null}"#));
+
+        // we cannot parse a configuration from text, because certificates are generally
+        // added by file expansion and we don't have access to that here, and inserting
+        // the PEM data directly generates parsing issues due to end of line characters
+        let mut config = Configuration::default();
+        config.tls.subgraph.subgraphs.insert(
+            "test".to_string(),
+            TlsSubgraph {
+                certificate_authorities: Some(ca_pem.into()),
+                client_authentication: None,
+            },
+        );
+        let subgraph_service =
+            SubgraphService::from_config("test", &config, &None, Http2Config::Enable, None)
+                .unwrap();
 
         let url = Uri::from_str(&format!("https://localhost:{}", socket_addr.port())).unwrap();
         let response = subgraph_service
@@ -2979,19 +2883,70 @@
         assert_eq!(response.response.body().data, Some(Value::Null));
     }
 
+    async fn tls_server_with_client_auth(
+        listener: tokio::net::TcpListener,
+        certificates: Vec<Certificate>,
+        key: PrivateKey,
+        client_root: Certificate,
+        body: &'static str,
+    ) {
+        let mut client_auth_roots = RootCertStore::empty();
+        client_auth_roots.add(&client_root).unwrap();
+
+        let client_auth = AllowAnyAuthenticatedClient::new(client_auth_roots).boxed();
+
+        let acceptor = TlsAcceptor::builder()
+            .with_tls_config(
+                ServerConfig::builder()
+                    .with_safe_defaults()
+                    .with_client_cert_verifier(client_auth)
+                    .with_single_cert(certificates, key)
+                    .unwrap(),
+            )
+            .with_all_versions_alpn()
+            .with_incoming(AddrIncoming::from_listener(listener).unwrap());
+        let service = make_service_fn(|_| async {
+            Ok::<_, io::Error>(service_fn(|_req| async {
+                Ok::<_, io::Error>(
+                    http::Response::builder()
+                        .header(CONTENT_TYPE, APPLICATION_JSON.essence_str())
+                        .status(StatusCode::OK)
+                        .version(Version::HTTP_11)
+                        .body::<Body>(body.into())
+                        .unwrap(),
+                )
+            }))
+        });
+        let server = Server::builder(acceptor).serve(service);
+        server.await.unwrap()
+    }
+
     #[tokio::test(flavor = "multi_thread")]
-    async fn tls_custom_root() {
-        let certificate_pem = include_str!("./testdata/server.crt");
+    async fn tls_client_auth() {
+        let server_certificate_pem = include_str!("./testdata/server.crt");
         let ca_pem = include_str!("./testdata/CA/ca.crt");
-        let key_pem = include_str!("./testdata/server.key");
-
-        let mut certificates = load_certs(certificate_pem).unwrap();
-        certificates.extend(load_certs(ca_pem).unwrap());
-        let key = load_key(key_pem).unwrap();
+        let server_key_pem = include_str!("./testdata/server.key");
+
+        let mut server_certificates = load_certs(server_certificate_pem).unwrap();
+        let ca_certificate = load_certs(ca_pem).unwrap().remove(0);
+        server_certificates.push(ca_certificate.clone());
+        let key = load_key(server_key_pem).unwrap();
 
         let listener = tokio::net::TcpListener::bind("127.0.0.1:0").await.unwrap();
         let socket_addr = listener.local_addr().unwrap();
-        tokio::task::spawn(tls_server(listener, certificates, key, r#"{"data": null}"#));
+        tokio::task::spawn(tls_server_with_client_auth(
+            listener,
+            server_certificates,
+            key,
+            ca_certificate,
+            r#"{"data": null}"#,
+        ));
+
+        let client_certificate_pem = include_str!("./testdata/client.crt");
+        let client_key_pem = include_str!("./testdata/client.key");
+
+        let client_certificates = load_certs(client_certificate_pem).unwrap();
+        let client_key = load_key(client_key_pem).unwrap();
 
         // we cannot parse a configuration from text, because certificates are generally
         // added by file expansion and we don't have access to that here, and inserting
@@ -3001,11 +2956,15 @@
             "test".to_string(),
             TlsSubgraph {
                 certificate_authorities: Some(ca_pem.into()),
-                client_authentication: None,
+                client_authentication: Some(TlsClientAuth {
+                    certificate_chain: client_certificates,
+                    key: client_key,
+                }),
             },
         );
         let subgraph_service =
-            SubgraphService::from_config("test", &config, &None, false, None).unwrap();
+            SubgraphService::from_config("test", &config, &None, Http2Config::Enable, None)
+                .unwrap();
 
         let url = Uri::from_str(&format!("https://localhost:{}", socket_addr.port())).unwrap();
         let response = subgraph_service
@@ -3033,90 +2992,50 @@
         assert_eq!(response.response.body().data, Some(Value::Null));
     }
 
-    async fn tls_server_with_client_auth(
-        listener: tokio::net::TcpListener,
-        certificates: Vec<Certificate>,
-        key: PrivateKey,
-        client_root: Certificate,
-        body: &'static str,
-    ) {
-        let mut client_auth_roots = RootCertStore::empty();
-        client_auth_roots.add(&client_root).unwrap();
-
-        let client_auth = AllowAnyAuthenticatedClient::new(client_auth_roots).boxed();
-
-        let acceptor = TlsAcceptor::builder()
-            .with_tls_config(
-                ServerConfig::builder()
-                    .with_safe_defaults()
-                    .with_client_cert_verifier(client_auth)
-                    .with_single_cert(certificates, key)
-                    .unwrap(),
-            )
-            .with_all_versions_alpn()
-            .with_incoming(AddrIncoming::from_listener(listener).unwrap());
-        let service = make_service_fn(|_| async {
-            Ok::<_, io::Error>(service_fn(|_req| async {
-                Ok::<_, io::Error>(
-                    http::Response::builder()
-                        .header(CONTENT_TYPE, APPLICATION_JSON.essence_str())
-                        .status(StatusCode::OK)
-                        .version(Version::HTTP_11)
-                        .body::<Body>(body.into())
-                        .unwrap(),
+    // starts a local server emulating a subgraph returning status code 401
+    async fn emulate_h2c_server(listener: TcpListener) {
+        async fn handle(_request: http::Request<Body>) -> Result<http::Response<Body>, Infallible> {
+            println!("h2C server got req: {_request:?}");
+            Ok(http::Response::builder()
+                .header(CONTENT_TYPE, APPLICATION_JSON.essence_str())
+                .status(StatusCode::OK)
+                .body(
+                    serde_json::to_string(&Response {
+                        data: Some(Value::default()),
+                        ..Response::default()
+                    })
+                    .expect("always valid")
+                    .into(),
                 )
-            }))
-        });
-        let server = Server::builder(acceptor).serve(service);
-        server.await.unwrap()
+                .unwrap())
+        }
+
+        let make_svc = make_service_fn(|_conn| async { Ok::<_, Infallible>(service_fn(handle)) });
+        let server = Server::from_tcp(listener)
+            .unwrap()
+            .http2_only(true)
+            .serve(make_svc); //Server::from_tcp(listener).unwrap().serve(make_svc);
+        server.await.unwrap();
     }
 
     #[tokio::test(flavor = "multi_thread")]
-    async fn tls_client_auth() {
-        let server_certificate_pem = include_str!("./testdata/server.crt");
-        let ca_pem = include_str!("./testdata/CA/ca.crt");
-        let server_key_pem = include_str!("./testdata/server.key");
-
-        let mut server_certificates = load_certs(server_certificate_pem).unwrap();
-        let ca_certificate = load_certs(ca_pem).unwrap().remove(0);
-        server_certificates.push(ca_certificate.clone());
-        let key = load_key(server_key_pem).unwrap();
-
-        let listener = tokio::net::TcpListener::bind("127.0.0.1:0").await.unwrap();
+    async fn test_subgraph_h2c() {
+        let listener = std::net::TcpListener::bind("127.0.0.1:0").unwrap();
         let socket_addr = listener.local_addr().unwrap();
-        tokio::task::spawn(tls_server_with_client_auth(
-            listener,
-            server_certificates,
-            key,
-            ca_certificate,
-            r#"{"data": null}"#,
-        ));
-
-        let client_certificate_pem = include_str!("./testdata/client.crt");
-        let client_key_pem = include_str!("./testdata/client.key");
-
-        let client_certificates = load_certs(client_certificate_pem).unwrap();
-        let client_key = load_key(client_key_pem).unwrap();
-
-        // we cannot parse a configuration from text, because certificates are generally
-        // added by file expansion and we don't have access to that here, and inserting
-        // the PEM data directly generates parsing issues due to end of line characters
-        let mut config = Configuration::default();
-        config.tls.subgraph.subgraphs.insert(
-            "test".to_string(),
-            TlsSubgraph {
-                certificate_authorities: Some(ca_pem.into()),
-                client_authentication: Some(TlsClientAuth {
-                    certificate_chain: client_certificates,
-                    key: client_key,
-                }),
-            },
-        );
-        let subgraph_service =
-            SubgraphService::from_config("test", &config, &None, false, None).unwrap();
-
-        let url = Uri::from_str(&format!("https://localhost:{}", socket_addr.port())).unwrap();
->>>>>>> 3fcb78de
+        tokio::task::spawn(emulate_h2c_server(listener));
+        let subgraph_service = SubgraphService::new(
+            "test",
+            true,
+            Http2Config::Http2Only,
+            None,
+            rustls::ClientConfig::builder()
+                .with_safe_defaults()
+                .with_native_roots()
+                .with_no_client_auth(),
+            Notify::default(),
+        );
+
+        let url = Uri::from_str(&format!("http://{socket_addr}")).unwrap();
         let response = subgraph_service
             .oneshot(SubgraphRequest {
                 supergraph_request: Arc::new(
@@ -3139,10 +3058,6 @@
             })
             .await
             .unwrap();
-<<<<<<< HEAD
         assert!(response.response.body().errors.is_empty());
-=======
-        assert_eq!(response.response.body().data, Some(Value::Null));
->>>>>>> 3fcb78de
     }
 }