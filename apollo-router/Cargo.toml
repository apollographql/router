--- conflicted
+++ resolved
@@ -54,10 +54,7 @@
 access-json = "0.1.0"
 anyhow = "1.0.71"
 apollo-compiler = "0.10.0"
-<<<<<<< HEAD
-=======
 apollo-encoder = "0.5.1"
->>>>>>> 92c690e0
 apollo-parser = "0.5.3"
 arc-swap = "1.6.0"
 async-compression = { version = "0.3.15", features = [
@@ -173,11 +170,7 @@
     "json",
     "stream",
 ] }
-<<<<<<< HEAD
 router-bridge = { path = "../../federation-rs/federation-2/router-bridge" }
-=======
-router-bridge = "0.2.8+v2.4.8"
->>>>>>> 92c690e0
 rust-embed="6.7.0"
 rustls = "0.20.8"
 rustls-pemfile = "1.0.2"
