//! Traffic shaping plugin
//!
//! Currently includes:
//! * Query deduplication
//! * Timeout
//! * Compression
//! * Rate limiting
//!
mod deduplication;

use std::collections::HashMap;
use std::num::NonZeroU64;
use std::time::Duration;

use http::HeaderValue;
use http::StatusCode;
use http::header::CONTENT_ENCODING;
use parking_lot::Mutex;
use schemars::JsonSchema;
use serde::Deserialize;
use tower::BoxError;
use tower::ServiceBuilder;
use tower::ServiceExt;
use tower::limit::ConcurrencyLimitLayer;
use tower::limit::RateLimitLayer;
use tower::load_shed::error::Overloaded;
use tower::timeout::TimeoutLayer;
use tower::timeout::error::Elapsed;

use self::connector::request_service::TransportRequest;
use self::deduplication::QueryDeduplicationLayer;
use crate::configuration::shared::DnsResolutionStrategy;
use crate::graphql;
use crate::layers::ServiceBuilderExt;
use crate::plugin::PluginInit;
use crate::plugin::PluginPrivate;
use crate::services::RouterResponse;
use crate::services::SubgraphRequest;
use crate::services::SubgraphResponse;
use crate::services::connector;
use crate::services::connector::request_service::Error;
use crate::services::connector::request_service::Request;
use crate::services::connector::request_service::Response;
use crate::services::http::service::Compression;
use crate::services::router;
use crate::services::subgraph;

const DEFAULT_TIMEOUT: Duration = Duration::from_secs(30);
pub(crate) const APOLLO_TRAFFIC_SHAPING: &str = "apollo.traffic_shaping";

trait Merge {
    fn merge(&self, fallback: Option<&Self>) -> Self;
}

/// Traffic shaping options
#[derive(PartialEq, Debug, Clone, Deserialize, JsonSchema)]
#[serde(deny_unknown_fields)]
struct Shaping {
    /// Enable query deduplication
    deduplicate_query: Option<bool>,
    /// Enable compression for subgraphs (available compressions are deflate, br, gzip)
    compression: Option<Compression>,
    /// Enable global rate limiting
    global_rate_limit: Option<RateLimitConf>,
    #[serde(deserialize_with = "humantime_serde::deserialize", default)]
    #[schemars(with = "String", default)]
    /// Enable timeout for incoming requests
    timeout: Option<Duration>,
    /// Enable HTTP2 for subgraphs
    experimental_http2: Option<Http2Config>,
    /// DNS resolution strategy for subgraphs
    dns_resolution_strategy: Option<DnsResolutionStrategy>,
}

#[derive(PartialEq, Default, Debug, Clone, Deserialize, JsonSchema)]
#[serde(rename_all = "lowercase")]
pub(crate) enum Http2Config {
    #[default]
    /// Enable HTTP2 for subgraphs
    Enable,
    /// Disable HTTP2 for subgraphs
    Disable,
    /// Only HTTP2 is active
    Http2Only,
}

impl Merge for Shaping {
    fn merge(&self, fallback: Option<&Self>) -> Self {
        match fallback {
            None => self.clone(),
            Some(fallback) => Shaping {
                deduplicate_query: self.deduplicate_query.or(fallback.deduplicate_query),
                compression: self.compression.or(fallback.compression),
                timeout: self.timeout.or(fallback.timeout),
                global_rate_limit: self
                    .global_rate_limit
                    .as_ref()
                    .or(fallback.global_rate_limit.as_ref())
                    .cloned(),
                experimental_http2: self
                    .experimental_http2
                    .as_ref()
                    .or(fallback.experimental_http2.as_ref())
                    .cloned(),
                dns_resolution_strategy: self
                    .dns_resolution_strategy
                    .as_ref()
                    .or(fallback.dns_resolution_strategy.as_ref())
                    .cloned(),
            },
        }
    }
}

// this is a wrapper struct to add subgraph specific options over Shaping
#[derive(PartialEq, Debug, Clone, Deserialize, JsonSchema)]
#[serde(deny_unknown_fields)]
struct SubgraphShaping {
    #[serde(flatten)]
    shaping: Shaping,
}

impl Merge for SubgraphShaping {
    fn merge(&self, fallback: Option<&Self>) -> Self {
        match fallback {
            None => self.clone(),
            Some(fallback) => SubgraphShaping {
                shaping: self.shaping.merge(Some(&fallback.shaping)),
            },
        }
    }
}

#[derive(PartialEq, Debug, Clone, Deserialize, JsonSchema, Default)]
#[serde(deny_unknown_fields, default)]
struct ConnectorsShapingConfig {
    /// Applied on all connectors
    all: Option<ConnectorShaping>,
    /// Applied on specific connector sources
    sources: HashMap<String, ConnectorShaping>,
}

#[derive(PartialEq, Debug, Clone, Deserialize, JsonSchema)]
#[serde(deny_unknown_fields)]
struct ConnectorShaping {
    /// Enable compression for connectors (available compressions are deflate, br, gzip)
    compression: Option<Compression>,
    /// Enable global rate limiting
    global_rate_limit: Option<RateLimitConf>,
    #[serde(deserialize_with = "humantime_serde::deserialize", default)]
    #[schemars(with = "String", default)]
    /// Enable timeout for connectors requests
    timeout: Option<Duration>,
    /// Enable HTTP2 for connectors
    experimental_http2: Option<Http2Config>,
    /// DNS resolution strategy for connectors
    dns_resolution_strategy: Option<DnsResolutionStrategy>,
}

impl Merge for ConnectorShaping {
    fn merge(&self, fallback: Option<&Self>) -> Self {
        match fallback {
            None => self.clone(),
            Some(fallback) => ConnectorShaping {
                compression: self.compression.or(fallback.compression),
                timeout: self.timeout.or(fallback.timeout),
                global_rate_limit: self
                    .global_rate_limit
                    .as_ref()
                    .or(fallback.global_rate_limit.as_ref())
                    .cloned(),
                experimental_http2: self
                    .experimental_http2
                    .as_ref()
                    .or(fallback.experimental_http2.as_ref())
                    .cloned(),
                dns_resolution_strategy: self
                    .dns_resolution_strategy
                    .as_ref()
                    .or(fallback.dns_resolution_strategy.as_ref())
                    .cloned(),
            },
        }
    }
}

#[derive(PartialEq, Debug, Clone, Deserialize, JsonSchema, Default)]
#[serde(deny_unknown_fields)]
struct RouterShaping {
    /// The global concurrency limit
    concurrency_limit: Option<usize>,

    /// Enable global rate limiting
    global_rate_limit: Option<RateLimitConf>,
    #[serde(deserialize_with = "humantime_serde::deserialize", default)]
    #[schemars(with = "String", default)]
    /// Enable timeout for incoming requests
    timeout: Option<Duration>,
}

#[derive(Debug, Clone, Default, Deserialize, JsonSchema)]
#[serde(deny_unknown_fields, default)]
// FIXME: This struct is pub(crate) because we need its configuration in the query planner service.
// Remove this once the configuration yml changes.
/// Configuration for the experimental traffic shaping plugin
pub(crate) struct Config {
    /// Applied at the router level
    router: Option<RouterShaping>,
    /// Applied on all subgraphs
    all: Option<SubgraphShaping>,
    /// Applied on specific subgraphs
    subgraphs: HashMap<String, SubgraphShaping>,
    /// Applied on specific subgraphs
    connector: ConnectorsShapingConfig,

    /// DEPRECATED, now always enabled: Enable variable deduplication optimization when sending requests to subgraphs (https://github.com/apollographql/router/issues/87)
    deduplicate_variables: Option<bool>,
}

#[derive(PartialEq, Debug, Clone, Deserialize, JsonSchema)]
#[serde(deny_unknown_fields)]
struct RateLimitConf {
    /// Number of requests allowed
    capacity: NonZeroU64,
    #[serde(deserialize_with = "humantime_serde::deserialize")]
    #[schemars(with = "String")]
    /// Per interval
    interval: Duration,
}

impl Merge for RateLimitConf {
    fn merge(&self, fallback: Option<&Self>) -> Self {
        match fallback {
            None => self.clone(),
            Some(fallback) => Self {
                capacity: fallback.capacity,
                interval: fallback.interval,
            },
        }
    }
}

// FIXME: This struct is pub(crate) because we need its configuration in the query planner service.
// Remove this once the configuration yml changes.
pub(crate) struct TrafficShaping {
    config: Config,
    rate_limit_subgraphs: Mutex<HashMap<String, RateLimitLayer>>,
    rate_limit_sources: Mutex<HashMap<String, RateLimitLayer>>,
}

#[async_trait::async_trait]
impl PluginPrivate for TrafficShaping {
    type Config = Config;

    async fn new(init: PluginInit<Self::Config>) -> Result<Self, BoxError> {
        Ok(Self {
            config: init.config,
            rate_limit_subgraphs: Mutex::new(HashMap::new()),
            rate_limit_sources: Mutex::new(HashMap::new()),
        })
    }

    fn router_service(&self, service: router::BoxService) -> router::BoxService {
        ServiceBuilder::new()
            .map_future_with_request_data(
                |req: &router::Request| req.context.clone(),
                move |ctx, future| {
                    async {
                        let response: Result<RouterResponse, BoxError> = future.await;
                        match response {
                            Ok(ok) => Ok(ok),
                            Err(err) if err.is::<Elapsed>() => {
                                // TODO add metrics
                                let error = graphql::Error::builder()
                                    .message("Your request has been timed out")
                                    .extension_code("GATEWAY_TIMEOUT")
                                    .build();
                                Ok(RouterResponse::error_builder()
                                    .status_code(StatusCode::GATEWAY_TIMEOUT)
                                    .error(error)
                                    .context(ctx)
                                    .build()
                                    .expect("should build overloaded response"))
                            }
                            Err(err) => Err(err),
                        }
                    }
                },
            )
            .load_shed()
            .layer(TimeoutLayer::new(
                self.config
                    .router
                    .as_ref()
                    .and_then(|r| r.timeout)
                    .unwrap_or(DEFAULT_TIMEOUT),
            ))
            .map_future_with_request_data(
                |req: &router::Request| req.context.clone(),
                move |ctx, future| {
                    async {
                        let response: Result<RouterResponse, BoxError> = future.await;
                        match response {
                            Ok(ok) => Ok(ok),
                            Err(err) if err.is::<Overloaded>() => {
                                // TODO add metrics
                                let error = graphql::Error::builder()
                                    .message("Your request has been concurrency limited")
                                    .extension_code("REQUEST_CONCURRENCY_LIMITED")
                                    .build();
                                Ok(RouterResponse::error_builder()
                                    .status_code(StatusCode::SERVICE_UNAVAILABLE)
                                    .error(error)
                                    .context(ctx)
                                    .build()
                                    .expect("should build overloaded response"))
                            }
                            Err(err) => Err(err),
                        }
                    }
                },
            )
            .load_shed()
            .option_layer(self.config.router.as_ref().and_then(|router| {
                router
                    .concurrency_limit
                    .as_ref()
                    .map(|limit| ConcurrencyLimitLayer::new(*limit))
            }))
            .map_future_with_request_data(
                |req: &router::Request| req.context.clone(),
                move |ctx, future| {
                    async {
                        let response: Result<RouterResponse, BoxError> = future.await;
                        match response {
                            Ok(ok) => Ok(ok),
                            Err(err) if err.is::<Overloaded>() => {
                                // TODO add metrics
                                let error = graphql::Error::builder()
                                    .message("Your request has been rate limited")
                                    .extension_code("REQUEST_RATE_LIMITED")
                                    .build();
                                Ok(RouterResponse::error_builder()
                                    .status_code(StatusCode::SERVICE_UNAVAILABLE)
                                    .error(error)
                                    .context(ctx)
                                    .build()
                                    .expect("should build overloaded response"))
                            }
                            Err(err) => Err(err),
                        }
                    }
                },
            )
            .load_shed()
            .option_layer(self.config.router.as_ref().and_then(|router| {
                router
                    .global_rate_limit
                    .as_ref()
                    .map(|limit| RateLimitLayer::new(limit.capacity.into(), limit.interval))
            }))
            .service(service)
            .boxed()
    }

    fn subgraph_service(&self, name: &str, service: subgraph::BoxService) -> subgraph::BoxService {
        // Either we have the subgraph config and we merge it with the all config, or we just have the all config or we have nothing.
        let all_config = self.config.all.as_ref();
        let subgraph_config = self.config.subgraphs.get(name);
        let final_config = Self::merge_config(all_config, subgraph_config);

        if let Some(config) = final_config {
            let rate_limit = config
                .shaping
                .global_rate_limit
                .as_ref()
                .map(|rate_limit_conf| {
                    self.rate_limit_subgraphs
                        .lock()
                        .entry(name.to_string())
                        .or_insert_with(|| {
                            RateLimitLayer::new(
                                rate_limit_conf.capacity.into(),
                                rate_limit_conf.interval,
                            )
                        })
                        .clone()
                });

            ServiceBuilder::new()
                .map_future_with_request_data(
                    |req: &subgraph::Request| (req.context.clone(), req.subgraph_name.clone()),
                    move |(ctx, subgraph_name), future| {
                        async {
                            let response: Result<SubgraphResponse, BoxError> = future.await;
                            match response {
                                Ok(ok) => Ok(ok),
                                Err(err) if err.is::<Elapsed>() => {
                                    // TODO add metrics
                                    let error = graphql::Error::builder()
                                        .message("Your request has been timed out")
                                        .extension_code("GATEWAY_TIMEOUT")
                                        .build();
                                    Ok(SubgraphResponse::error_builder()
                                        .status_code(StatusCode::GATEWAY_TIMEOUT)
                                        .subgraph_name(subgraph_name)
                                        .error(error)
                                        .context(ctx)
                                        .build())
                                }
                                Err(err) if err.is::<Overloaded>() => {
                                    // TODO add metrics
                                    let error = graphql::Error::builder()
                                        .message("Your request has been rate limited")
                                        .extension_code("REQUEST_RATE_LIMITED")
                                        .build();
                                    Ok(SubgraphResponse::error_builder()
                                        .status_code(StatusCode::SERVICE_UNAVAILABLE)
                                        .subgraph_name(subgraph_name)
                                        .error(error)
                                        .context(ctx)
                                        .build())
                                }
                                Err(err) => Err(err),
                            }
                        }
                    },
                )
                .load_shed()
                .layer(TimeoutLayer::new(
                    config.shaping.timeout.unwrap_or(DEFAULT_TIMEOUT),
                ))
                .option_layer(rate_limit)
                .option_layer(
                    config
                        .shaping
                        .deduplicate_query
                        .unwrap_or_default()
                        .then(QueryDeduplicationLayer::default),
                )
                .map_request(move |mut req: SubgraphRequest| {
                    if let Some(compression) = config.shaping.compression {
                        let compression_header_val = HeaderValue::from_str(&compression.to_string()).expect("compression is manually implemented and already have the right values; qed");
                        req.subgraph_request.headers_mut().insert(CONTENT_ENCODING, compression_header_val);
                    }
                    req
                })
                .buffered()
                .service(service)
                .boxed()
        } else {
            service
        }
    }

    fn connector_request_service(
        &self,
        service: crate::services::connector::request_service::BoxService,
        source_name: String,
    ) -> crate::services::connector::request_service::BoxService {
        let all_config = self.config.connector.all.as_ref();
        let source_config = self.config.connector.sources.get(&source_name).cloned();
        let final_config = Self::merge_config(all_config, source_config.as_ref());

        if let Some(config) = final_config {
            let rate_limit = config.global_rate_limit.as_ref().map(|rate_limit_conf| {
                self.rate_limit_sources
                    .lock()
                    .entry(source_name.clone())
                    .or_insert_with(|| {
                        RateLimitLayer::new(
                            rate_limit_conf.capacity.into(),
                            rate_limit_conf.interval,
                        )
                    })
                    .clone()
            });

            ServiceBuilder::new()
                .map_future_with_request_data(
                    |req: &Request| (req.context.clone(), req.connector.clone(), req.key.clone()),
                    move |(ctx, connector, response_key), future| {
                        async {
                            let response: Result<Response, BoxError> = future.await;
                            match response {
                                Ok(ok) => Ok(ok),
                                Err(err) if err.is::<Elapsed>() => {
                                    let response = Response::error_builder()
                                        .context(ctx)
                                        .connector(connector)
                                        .error(Error::GatewayTimeout)
                                        .message("Your request has been timed out")
                                        .response_key(response_key)
                                        .build();
                                    Ok(response)
                                }
                               Err(err) if err.is::<Overloaded>() => {
                                    let response = Response::error_builder()
                                        .context(ctx)
                                        .connector(connector)
                                        .error(Error::RateLimited)
                                        .message("Your request has been rate limited")
                                        .response_key(response_key)
                                        .build();
                                    Ok(response)
                                }
                                Err(err) => Err(err),
                            }
                        }
                    },
                )
                .load_shed()
                .layer(TimeoutLayer::new(
                    config.timeout.unwrap_or(DEFAULT_TIMEOUT),
                ))
                .option_layer(rate_limit)
                .map_request(move |mut req: connector::request_service::Request| {
                    if let Some(compression) = config.compression {
                        let TransportRequest::Http(ref mut http_request) = req.transport_request;
                        let compression_header_val = HeaderValue::from_str(&compression.to_string()).expect("compression is manually implemented and already have the right values; qed");
                        http_request.inner.headers_mut().insert(CONTENT_ENCODING, compression_header_val);
                    }
                    req
                })
                .buffered()
                .service(service)
                .boxed()
        } else {
            service
        }
    }
}

impl TrafficShaping {
    fn merge_config<T: Merge + Clone>(
        all_config: Option<&T>,
        subgraph_config: Option<&T>,
    ) -> Option<T> {
        let merged_subgraph_config = subgraph_config.map(|c| c.merge(all_config));
        merged_subgraph_config.or_else(|| all_config.cloned())
    }

    pub(crate) fn subgraph_client_config(
        &self,
        service_name: &str,
    ) -> crate::configuration::shared::Client {
        Self::merge_config(
            self.config.all.as_ref(),
            self.config.subgraphs.get(service_name),
        )
        .map(|config| crate::configuration::shared::Client {
            experimental_http2: config.shaping.experimental_http2,
            dns_resolution_strategy: config.shaping.dns_resolution_strategy,
        })
        .unwrap_or_default()
    }

    pub(crate) fn connector_client_config(
        &self,
        source_name: &str,
    ) -> crate::configuration::shared::Client {
        let source_config = self.config.connector.sources.get(source_name).cloned();
        Self::merge_config(self.config.connector.all.as_ref(), source_config.as_ref())
            .map(|config| crate::configuration::shared::Client {
                experimental_http2: config.experimental_http2,
                dns_resolution_strategy: config.dns_resolution_strategy,
            })
            .unwrap_or_default()
    }
}

register_private_plugin!("apollo", "traffic_shaping", TrafficShaping);

#[cfg(test)]
mod test {
    use std::str::FromStr;
    use std::sync::Arc;

    use apollo_compiler::name;
    use apollo_federation::sources::connect::ConnectId;
    use apollo_federation::sources::connect::ConnectSpec;
    use apollo_federation::sources::connect::Connector;
    use apollo_federation::sources::connect::HttpJsonTransport;
    use apollo_federation::sources::connect::JSONSelection;
    use bytes::Bytes;
    use http::HeaderMap;
    use http::Uri;
    use maplit::hashmap;
    use once_cell::sync::Lazy;
    use serde_json_bytes::ByteString;
    use serde_json_bytes::Value;
    use serde_json_bytes::json;
    use tower::Service;

    use super::*;
    use crate::Configuration;
    use crate::Context;
    use crate::json_ext::Object;
    use crate::plugin::DynPlugin;
    use crate::plugin::test::MockConnector;
    use crate::plugin::test::MockRouterService;
    use crate::plugin::test::MockSubgraph;
    use crate::plugins::connectors::make_requests::ResponseKey;
    use crate::query_planner::QueryPlannerService;
    use crate::router_factory::create_plugins;
    use crate::services::HasSchema;
    use crate::services::PluggableSupergraphServiceBuilder;
    use crate::services::RouterRequest;
    use crate::services::RouterResponse;
    use crate::services::SupergraphRequest;
    use crate::services::connector::request_service::Request as ConnectorRequest;
    use crate::services::connector::request_service::transport::http::HttpRequest;
    use crate::services::layers::persisted_queries::PersistedQueryLayer;
    use crate::services::layers::query_analysis::QueryAnalysisLayer;
    use crate::services::router;
    use crate::services::router::service::RouterCreator;
    use crate::spec::Schema;

    static EXPECTED_RESPONSE: Lazy<Bytes> = Lazy::new(|| {
        Bytes::from_static(r#"{"data":{"topProducts":[{"upc":"1","name":"Table","reviews":[{"id":"1","product":{"name":"Table"},"author":{"id":"1","name":"Ada Lovelace"}},{"id":"4","product":{"name":"Table"},"author":{"id":"2","name":"Alan Turing"}}]},{"upc":"2","name":"Couch","reviews":[{"id":"2","product":{"name":"Couch"},"author":{"id":"1","name":"Ada Lovelace"}}]}]}}"#.as_bytes())
    });

    static VALID_QUERY: &str = r#"query TopProducts($first: Int) { topProducts(first: $first) { upc name reviews { id product { name } author { id name } } } }"#;

    async fn execute_router_test(
        query: &str,
        body: &Bytes,
        mut router_service: router::BoxService,
    ) {
        let request = SupergraphRequest::fake_builder()
            .query(query.to_string())
            .variable("first", 2usize)
            .build()
            .expect("expecting valid request")
            .try_into()
            .unwrap();

        let response = router_service
            .ready()
            .await
            .unwrap()
            .call(request)
            .await
            .unwrap()
            .next_response()
            .await
            .unwrap()
            .unwrap();

        assert_eq!(response, body);
    }

    async fn build_mock_router_with_variable_dedup_optimization(
        plugin: Box<dyn DynPlugin>,
    ) -> router::BoxService {
        let mut extensions = Object::new();
        extensions.insert("test", Value::String(ByteString::from("value")));

        let account_mocks = vec![
            (
                r#"{"query":"query TopProducts__accounts__3($representations:[_Any!]!){_entities(representations:$representations){...on User{name}}}","operationName":"TopProducts__accounts__3","variables":{"representations":[{"__typename":"User","id":"1"},{"__typename":"User","id":"2"}]}}"#,
                r#"{"data":{"_entities":[{"name":"Ada Lovelace"},{"name":"Alan Turing"}]}}"#
            )
        ].into_iter().map(|(query, response)| (serde_json::from_str(query).unwrap(), serde_json::from_str(response).unwrap())).collect();
        let account_service = MockSubgraph::new(account_mocks);

        let review_mocks = vec![
            (
                r#"{"query":"query TopProducts__reviews__1($representations:[_Any!]!){_entities(representations:$representations){...on Product{reviews{id product{__typename upc}author{__typename id}}}}}","operationName":"TopProducts__reviews__1","variables":{"representations":[{"__typename":"Product","upc":"1"},{"__typename":"Product","upc":"2"}]}}"#,
                r#"{"data":{"_entities":[{"reviews":[{"id":"1","product":{"__typename":"Product","upc":"1"},"author":{"__typename":"User","id":"1"}},{"id":"4","product":{"__typename":"Product","upc":"1"},"author":{"__typename":"User","id":"2"}}]},{"reviews":[{"id":"2","product":{"__typename":"Product","upc":"2"},"author":{"__typename":"User","id":"1"}}]}]}}"#
            )
            ].into_iter().map(|(query, response)| (serde_json::from_str(query).unwrap(), serde_json::from_str(response).unwrap())).collect();
        let review_service = MockSubgraph::new(review_mocks);

        let product_mocks = vec![
            (
                r#"{"query":"query TopProducts__products__0($first:Int){topProducts(first:$first){__typename upc name}}","operationName":"TopProducts__products__0","variables":{"first":2}}"#,
                r#"{"data":{"topProducts":[{"__typename":"Product","upc":"1","name":"Table"},{"__typename":"Product","upc":"2","name":"Couch"}]}}"#
            ),
            (
                r#"{"query":"query TopProducts__products__2($representations:[_Any!]!){_entities(representations:$representations){...on Product{name}}}","operationName":"TopProducts__products__2","variables":{"representations":[{"__typename":"Product","upc":"1"},{"__typename":"Product","upc":"2"}]}}"#,
                r#"{"data":{"_entities":[{"name":"Table"},{"name":"Couch"}]}}"#
            )
            ].into_iter().map(|(query, response)| (serde_json::from_str(query).unwrap(), serde_json::from_str(response).unwrap())).collect();

        let product_service = MockSubgraph::new(product_mocks).with_extensions(extensions);

        let schema = include_str!(
            "../../../../apollo-router-benchmarks/benches/fixtures/supergraph.graphql"
        );

        let config: Configuration = serde_yaml::from_str(
            r#"
        traffic_shaping:
            deduplicate_variables: true
        supergraph:
            # TODO(@goto-bus-stop): need to update the mocks and remove this, #6013
            generate_query_fragments: false
        "#,
        )
        .unwrap();

        let config = Arc::new(config);
        let schema = Arc::new(Schema::parse(schema, &config).unwrap());
        let planner = QueryPlannerService::new(schema.clone(), config.clone())
            .await
            .unwrap();
        let subgraph_schemas = Arc::new(
            planner
                .subgraph_schemas()
                .iter()
                .map(|(k, v)| (k.clone(), v.schema.clone()))
                .collect(),
        );

        let mut builder =
            PluggableSupergraphServiceBuilder::new(planner).with_configuration(config.clone());

        let plugins = Arc::new(
            create_plugins(
                &config,
                &schema,
                subgraph_schemas,
                None,
                Some(vec![(APOLLO_TRAFFIC_SHAPING.to_string(), plugin)]),
                Default::default(),
            )
            .await
            .expect("create plugins should work"),
        );
        builder = builder.with_plugins(plugins);

        let builder = builder
            .with_subgraph_service("accounts", account_service.clone())
            .with_subgraph_service("reviews", review_service.clone())
            .with_subgraph_service("products", product_service.clone());

        let supergraph_creator = builder.build().await.expect("should build");

        RouterCreator::new(
            QueryAnalysisLayer::new(supergraph_creator.schema(), Default::default()).await,
            Arc::new(PersistedQueryLayer::new(&Default::default()).await.unwrap()),
            Arc::new(supergraph_creator),
            Arc::new(Configuration::default()),
        )
        .await
        .unwrap()
        .make()
        .boxed()
    }

    async fn get_traffic_shaping_plugin(config: &serde_json::Value) -> Box<dyn DynPlugin> {
        // Build a traffic shaping plugin
        crate::plugin::plugins()
            .find(|factory| factory.name == APOLLO_TRAFFIC_SHAPING)
            .expect("Plugin not found")
            .create_instance_without_schema(config)
            .await
            .expect("Plugin not created")
    }

    fn get_fake_connector_request(
        service_name: String,
        headers: Option<HeaderMap<HeaderValue>>,
        data: String,
    ) -> ConnectorRequest {
        let context = Context::default();
        let connector = Arc::new(Connector {
            spec: ConnectSpec::V0_1,
            id: ConnectId::new(
                "test_subgraph".into(),
                Some("test_sourcename".into()),
                name!(Query),
                name!(hello),
                0,
                "test label",
            ),
            transport: HttpJsonTransport {
<<<<<<< HEAD
                source_uri: Some(Uri::from_str("http://localhost/api").unwrap()),
=======
                source_url: Url::parse("http://localhost/api").ok(),
>>>>>>> a4b159eb
                connect_template: "/path".parse().unwrap(),
                ..Default::default()
            },
            selection: JSONSelection::parse("$.data").unwrap(),
            entity_resolver: None,
            config: Default::default(),
            max_requests: None,
            request_variables: Default::default(),
            response_variables: Default::default(),
            request_headers: Default::default(),
            response_headers: Default::default(),
        });
        let key = ResponseKey::RootField {
            name: "hello".to_string(),
            inputs: Default::default(),
            selection: Arc::new(JSONSelection::parse("$.data").unwrap()),
        };
        let mapping_problems = Default::default();

        let mut request_builder = http::Request::builder();
        if let Some(headers) = headers {
            for (header_name, header_value) in headers.iter() {
                request_builder = request_builder.header(header_name, header_value);
            }
        }
        let request = request_builder.body(data).unwrap();

        let http_request = HttpRequest {
            inner: request,
            debug: None,
        };

        ConnectorRequest {
            context,
            connector,
            service_name,
            transport_request: http_request.into(),
            key,
            mapping_problems,
            supergraph_request: Default::default(),
        }
    }

    #[tokio::test]
    async fn it_returns_valid_response_for_deduplicated_variables() {
        let config = serde_yaml::from_str::<serde_json::Value>(
            r#"
        deduplicate_variables: true
        "#,
        )
        .unwrap();
        // Build a traffic shaping plugin
        let plugin = get_traffic_shaping_plugin(&config).await;
        let router = build_mock_router_with_variable_dedup_optimization(plugin).await;
        execute_router_test(VALID_QUERY, &EXPECTED_RESPONSE, router).await;
    }

    #[tokio::test]
    async fn it_add_correct_headers_for_compression() {
        let config = serde_yaml::from_str::<serde_json::Value>(
            r#"
        subgraphs:
            test:
                compression: gzip
        "#,
        )
        .unwrap();

        let plugin = get_traffic_shaping_plugin(&config).await;
        let request = SubgraphRequest::fake_builder().build();

        let test_service = MockSubgraph::new(HashMap::new()).map_request(|req: SubgraphRequest| {
            assert_eq!(
                req.subgraph_request
                    .headers()
                    .get(&CONTENT_ENCODING)
                    .unwrap(),
                HeaderValue::from_static("gzip")
            );

            req
        });

        let _response = plugin
            .subgraph_service("test", test_service.boxed())
            .oneshot(request)
            .await
            .unwrap();
    }

    #[tokio::test]
    async fn it_adds_correct_headers_for_compression_for_connector() {
        let config = serde_yaml::from_str::<serde_json::Value>(
            r#"
        connector:
            sources:
                test_subgraph.test_sourcename:
                    compression: gzip
        "#,
        )
        .unwrap();

        let plugin = get_traffic_shaping_plugin(&config).await;
        let request = get_fake_connector_request(
            "test_subgraph.test_sourcename".into(),
            None,
            "testing".to_string(),
        );

        let test_service =
            MockConnector::new(HashMap::new()).map_request(|req: ConnectorRequest| {
                let TransportRequest::Http(ref http_request) = req.transport_request;

                assert_eq!(
                    http_request.inner.headers().get(&CONTENT_ENCODING).unwrap(),
                    HeaderValue::from_static("gzip")
                );

                req
            });

        let _response = plugin
            .connector_request_service(
                test_service.boxed(),
                "test_subgraph.test_sourcename".to_string(),
            )
            .oneshot(request)
            .await
            .unwrap();
    }

    #[test]
    fn test_merge_config() {
        let config = serde_yaml::from_str::<Config>(
            r#"
        all:
          deduplicate_query: true
        subgraphs:
          products:
            deduplicate_query: false
        "#,
        )
        .unwrap();

        assert_eq!(TrafficShaping::merge_config::<Shaping>(None, None), None);
        assert_eq!(
            TrafficShaping::merge_config(config.all.as_ref(), None),
            config.all
        );
        assert_eq!(
            TrafficShaping::merge_config(config.all.as_ref(), config.subgraphs.get("products"))
                .as_ref(),
            config.subgraphs.get("products")
        );

        assert_eq!(
            TrafficShaping::merge_config(None, config.subgraphs.get("products")).as_ref(),
            config.subgraphs.get("products")
        );
    }

    #[test]
    fn test_merge_http2_all() {
        let config = serde_yaml::from_str::<Config>(
            r#"
        all:
          experimental_http2: disable
        subgraphs:
          products:
            experimental_http2: enable
          reviews:
            experimental_http2: disable
        router:
          timeout: 65s
        "#,
        )
        .unwrap();

        assert!(
            TrafficShaping::merge_config(config.all.as_ref(), config.subgraphs.get("products"))
                .unwrap()
                .shaping
                .experimental_http2
                .unwrap()
                == Http2Config::Enable
        );
        assert!(
            TrafficShaping::merge_config(config.all.as_ref(), config.subgraphs.get("reviews"))
                .unwrap()
                .shaping
                .experimental_http2
                .unwrap()
                == Http2Config::Disable
        );
        assert!(
            TrafficShaping::merge_config(config.all.as_ref(), None)
                .unwrap()
                .shaping
                .experimental_http2
                .unwrap()
                == Http2Config::Disable
        );
    }

    #[tokio::test]
    async fn test_subgraph_client_config() {
        let config = serde_yaml::from_str::<Config>(
            r#"
        all:
          experimental_http2: disable
          dns_resolution_strategy: ipv6_only
        subgraphs:
          products:
            experimental_http2: enable
            dns_resolution_strategy: ipv6_then_ipv4
          reviews:
            experimental_http2: disable
            dns_resolution_strategy: ipv4_only
        router:
          timeout: 65s
        "#,
        )
        .unwrap();

        let shaping_config = TrafficShaping::new(PluginInit::fake_builder().config(config).build())
            .await
            .unwrap();

        assert_eq!(
            shaping_config.subgraph_client_config("products"),
            crate::configuration::shared::Client {
                experimental_http2: Some(Http2Config::Enable),
                dns_resolution_strategy: Some(DnsResolutionStrategy::Ipv6ThenIpv4),
            },
        );
        assert_eq!(
            shaping_config.subgraph_client_config("reviews"),
            crate::configuration::shared::Client {
                experimental_http2: Some(Http2Config::Disable),
                dns_resolution_strategy: Some(DnsResolutionStrategy::Ipv4Only),
            },
        );
        assert_eq!(
            shaping_config.subgraph_client_config("this_doesnt_exist"),
            crate::configuration::shared::Client {
                experimental_http2: Some(Http2Config::Disable),
                dns_resolution_strategy: Some(DnsResolutionStrategy::Ipv6Only),
            },
        );
    }

    #[tokio::test(flavor = "multi_thread")]
    async fn it_rate_limit_subgraph_requests() {
        let config = serde_yaml::from_str::<serde_json::Value>(
            r#"
        subgraphs:
            test:
                global_rate_limit:
                    capacity: 1
                    interval: 100ms
                timeout: 500ms
        "#,
        )
        .unwrap();

        let plugin = get_traffic_shaping_plugin(&config).await;

        let test_service = MockSubgraph::new(hashmap! {
            graphql::Request::default() => graphql::Response::default()
        });

        let mut svc = plugin.subgraph_service("test", test_service.boxed());

        assert!(
            svc.ready()
                .await
                .expect("it is ready")
                .call(SubgraphRequest::fake_builder().build())
                .await
                .unwrap()
                .response
                .body()
                .errors
                .is_empty()
        );
        let response = svc
            .ready()
            .await
            .expect("it is ready")
            .call(SubgraphRequest::fake_builder().build())
            .await
            .expect("it responded");

        assert_eq!(StatusCode::SERVICE_UNAVAILABLE, response.response.status());

        tokio::time::sleep(Duration::from_millis(300)).await;

        assert!(
            svc.ready()
                .await
                .expect("it is ready")
                .call(SubgraphRequest::fake_builder().build())
                .await
                .unwrap()
                .response
                .body()
                .errors
                .is_empty()
        );
    }

    #[tokio::test(flavor = "multi_thread")]
    async fn it_rate_limit_connector_requests() {
        let config = serde_yaml::from_str::<serde_json::Value>(
            r#"
        connector:
            sources:
                test_subgraph.test_sourcename:
                    global_rate_limit:
                        capacity: 1
                        interval: 100ms
                    timeout: 500ms
        "#,
        )
        .unwrap();

        let plugin = get_traffic_shaping_plugin(&config).await;
        let request = get_fake_connector_request(
            "test_subgraph.test_sourcename".into(),
            None,
            "testing".to_string(),
        );

        let test_service = MockConnector::new(hashmap! {
            "test_request".into() => "test_request".into()
        });

        let mut svc = plugin.connector_request_service(
            test_service.boxed(),
            "test_subgraph.test_sourcename".to_string(),
        );

        assert!(
            svc.ready()
                .await
                .expect("it is ready")
                .call(request)
                .await
                .unwrap()
                .transport_result
                .is_ok()
        );

        let request = get_fake_connector_request(
            "test_subgraph.test_sourcename".into(),
            None,
            "testing".to_string(),
        );
        let response = svc
            .ready()
            .await
            .expect("it is ready")
            .call(request)
            .await
            .expect("it responded");

        assert!(response.transport_result.is_err());
        assert!(matches!(
            response.transport_result.err().unwrap(),
            Error::RateLimited
        ));

        tokio::time::sleep(Duration::from_millis(300)).await;

        let request = get_fake_connector_request(
            "test_subgraph.test_sourcename".into(),
            None,
            "testing".to_string(),
        );
        assert!(
            svc.ready()
                .await
                .expect("it is ready")
                .call(request)
                .await
                .unwrap()
                .transport_result
                .is_ok()
        );
    }

    #[tokio::test(flavor = "multi_thread")]
    async fn it_rate_limit_router_requests() {
        let config = serde_yaml::from_str::<serde_json::Value>(
            r#"
        router:
            global_rate_limit:
                capacity: 1
                interval: 100ms
            timeout: 500ms
        "#,
        )
        .unwrap();

        let plugin = get_traffic_shaping_plugin(&config).await;
        let mut mock_service = MockRouterService::new();

        mock_service.expect_call().times(0..3).returning(|_| {
            Ok(RouterResponse::fake_builder()
                .data(json!({ "test": 1234_u32 }))
                .build()
                .unwrap())
        });
        mock_service
            .expect_clone()
            .returning(MockRouterService::new);

        // let mut svc = plugin.router_service(mock_service.clone().boxed());
        let mut svc = plugin.router_service(mock_service.boxed());

        let response: RouterResponse = svc
            .ready()
            .await
            .expect("it is ready")
            .call(RouterRequest::fake_builder().build().unwrap())
            .await
            .unwrap();
        assert_eq!(StatusCode::OK, response.response.status());

        let response: RouterResponse = svc
            .ready()
            .await
            .expect("it is ready")
            .call(RouterRequest::fake_builder().build().unwrap())
            .await
            .unwrap();
        assert_eq!(StatusCode::SERVICE_UNAVAILABLE, response.response.status());
        let j: serde_json::Value = serde_json::from_slice(
            &crate::services::router::body::into_bytes(response.response)
                .await
                .expect("we have a body"),
        )
        .expect("our body is valid json");
        assert_eq!(
            "Your request has been rate limited",
            j["errors"][0]["message"]
        );

        tokio::time::sleep(Duration::from_millis(300)).await;

        let response: RouterResponse = svc
            .ready()
            .await
            .expect("it is ready")
            .call(RouterRequest::fake_builder().build().unwrap())
            .await
            .unwrap();
        assert_eq!(StatusCode::OK, response.response.status());
    }

    #[tokio::test(flavor = "multi_thread")]
    async fn it_timeout_router_requests() {
        let config = serde_yaml::from_str::<serde_json::Value>(
            r#"
        router:
            timeout: 1ns
        "#,
        )
        .unwrap();

        let plugin = get_traffic_shaping_plugin(&config).await;

        let svc = ServiceBuilder::new()
            .service_fn(move |_req: router::Request| async {
                tokio::time::sleep(std::time::Duration::from_millis(300)).await;
                RouterResponse::fake_builder()
                    .data(json!({ "test": 1234_u32 }))
                    .build()
            })
            .boxed();

        let mut rs = plugin.router_service(svc);

        let response: RouterResponse = rs
            .ready()
            .await
            .expect("it is ready")
            .call(RouterRequest::fake_builder().build().unwrap())
            .await
            .unwrap();
        assert_eq!(StatusCode::GATEWAY_TIMEOUT, response.response.status());
        let j: serde_json::Value = serde_json::from_slice(
            &crate::services::router::body::into_bytes(response.response)
                .await
                .expect("we have a body"),
        )
        .expect("our body is valid json");
        assert_eq!("Your request has been timed out", j["errors"][0]["message"]);
    }
}<|MERGE_RESOLUTION|>--- conflicted
+++ resolved
@@ -776,11 +776,7 @@
                 "test label",
             ),
             transport: HttpJsonTransport {
-<<<<<<< HEAD
-                source_uri: Some(Uri::from_str("http://localhost/api").unwrap()),
-=======
-                source_url: Url::parse("http://localhost/api").ok(),
->>>>>>> a4b159eb
+                source_uri: Uri::from_str("http://localhost/api").ok(),
                 connect_template: "/path".parse().unwrap(),
                 ..Default::default()
             },
