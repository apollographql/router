--- conflicted
+++ resolved
@@ -44,11 +44,10 @@
 
 ## 🐛 Fixes
 
-<<<<<<< HEAD
 ### Only rebuild protos if proto source changes
 
 By [@scottdouglas1989](https://github.com/scottdouglas1989) in https://github.com/apollographql/router/pull/2283
-=======
+
 ### Return an error on duplicate keys in configuration ([Issue #1428](https://github.com/apollographql/router/issues/1428))
 
 If you have duplicated keys in your yaml configuration like this:
@@ -97,7 +96,6 @@
 Set the log level for this specific log to `debug`.
 
 By [@bnjjj](https://github.com/bnjjj) in https://github.com/apollographql/router/pull/2215
->>>>>>> 1e5db6be
 
 ### Traces won't cause missing field-stats ([Issue #2267](https://github.com/apollographql/router/issues/2267))
 
