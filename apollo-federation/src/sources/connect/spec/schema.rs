--- conflicted
+++ resolved
@@ -138,7 +138,11 @@
     ///
     /// Overrides headers from the associated @source by name.
     pub(crate) headers: IndexMap<HeaderName, HeaderSource>,
-<<<<<<< HEAD
+
+    /// A [`JSONSelection`] that should resolve to an array of strings to append to the path.
+    pub(crate) path: Option<JSONSelection>,
+    /// A [`JSONSelection`] that should resolve to an object to convert to query params.
+    pub(crate) query_params: Option<JSONSelection>,
 }
 
 /// Settings for the connector when it is doing a $batch entity resolver
@@ -158,11 +162,4 @@
 
     /// Configure the mapping for the "extensions" portion of an error
     pub(crate) extensions: Option<JSONSelection>,
-=======
-
-    /// A [`JSONSelection`] that should resolve to an array of strings to append to the path.
-    pub(crate) path: Option<JSONSelection>,
-    /// A [`JSONSelection`] that should resolve to an object to convert to query params.
-    pub(crate) query_params: Option<JSONSelection>,
->>>>>>> 179ccb7b
 }