--- conflicted
+++ resolved
@@ -1,24 +1,5 @@
 version: "3.9"
 services:
-<<<<<<< HEAD
-  postgres:
-    image: cimg/postgres:17.6
-    security_opt:
-      - no-new-privileges:true
-    environment:
-      POSTGRES_USER: ${USER}
-      POSTGRES_DB: ${USER}
-    ports:
-      - 5432:5432
-=======
-  redis:
-    image: redis:latest
-    security_opt:
-      - no-new-privileges:true
-    read_only: true
-    ports:
-      - 6379:6379
->>>>>>> c5af7ac4
   zipkin:
     image: openzipkin/zipkin:latest
     security_opt:
