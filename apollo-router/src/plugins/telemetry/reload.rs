use std::mem;
use std::sync::atomic::AtomicU64;
use std::sync::atomic::Ordering;

use anyhow::anyhow;
use anyhow::Result;
use once_cell::sync::OnceCell;
use opentelemetry::metrics::noop::NoopMeterProvider;
use opentelemetry::sdk::trace::Tracer;
use opentelemetry::trace::TracerProvider;
use rand::thread_rng;
use rand::Rng;
use tower::BoxError;
use tracing::Subscriber;
use tracing_opentelemetry::OpenTelemetryLayer;
<<<<<<< HEAD
use tracing_subscriber::filter::Filtered;
use tracing_subscriber::layer::Filter;
=======
use tracing_subscriber::fmt::FormatFields;
>>>>>>> e691bde6
use tracing_subscriber::layer::Layer;
use tracing_subscriber::layer::Layered;
use tracing_subscriber::layer::SubscriberExt;
use tracing_subscriber::registry::LookupSpan;
use tracing_subscriber::reload::Handle;
use tracing_subscriber::util::SubscriberInitExt;
use tracing_subscriber::EnvFilter;
use tracing_subscriber::Registry;

use crate::plugins::telemetry::formatters::filter_metric_events;
use crate::plugins::telemetry::formatters::text::TextFormatter;
use crate::plugins::telemetry::formatters::FilteringFormatter;
use crate::plugins::telemetry::metrics;
use crate::plugins::telemetry::metrics::layer::MetricsLayer;
use crate::plugins::telemetry::tracing::reload::ReloadTracer;

pub(super) type LayeredTracer = Layered<
    Filtered<OpenTelemetryLayer<Registry, ReloadTracer<Tracer>>, SamplingFilter, Registry>,
    Registry,
>;

// These handles allow hot tracing of layers. They have complex type definitions because tracing has
// generic types in the layer definition.
pub(super) static OPENTELEMETRY_TRACER_HANDLE: OnceCell<
    ReloadTracer<opentelemetry::sdk::trace::Tracer>,
> = OnceCell::new();

static FMT_LAYER_HANDLE: OnceCell<
    Handle<Box<dyn Layer<LayeredTracer> + Send + Sync>, LayeredTracer>,
> = OnceCell::new();

pub(super) static SPAN_SAMPLING_RATE: AtomicU64 =
    AtomicU64::new(unsafe { mem::transmute::<f64, u64>(0.0) });

#[allow(clippy::type_complexity)]
static METRICS_LAYER_HANDLE: OnceCell<
    Handle<
        MetricsLayer,
        Layered<
            tracing_subscriber::reload::Layer<
                Box<dyn Layer<LayeredTracer> + Send + Sync>,
                LayeredTracer,
            >,
            LayeredTracer,
        >,
    >,
> = OnceCell::new();

pub(crate) fn init_telemetry(log_level: &str) -> Result<()> {
    let hot_tracer = ReloadTracer::new(
        opentelemetry::sdk::trace::TracerProvider::default().versioned_tracer("noop", None, None),
    );
    let opentelemetry_layer = tracing_opentelemetry::layer()
        .with_tracer(hot_tracer.clone())
        .with_filter(SamplingFilter::new());

    // We choose json or plain based on tty
    let fmt = if atty::is(atty::Stream::Stdout) {
        tracing_subscriber::fmt::Layer::new()
            .event_format(FilteringFormatter::new(
                TextFormatter::new()
                    .with_filename(false)
                    .with_line(false)
                    .with_target(false),
                filter_metric_events,
            ))
            .fmt_fields(NullFieldFormatter)
            .boxed()
    } else {
        tracing_subscriber::fmt::Layer::new()
            .json()
            .map_event_format(|e| {
                FilteringFormatter::new(
                    e.json()
                        .with_current_span(true)
                        .with_span_list(true)
                        .flatten_event(true),
                    filter_metric_events,
                )
            })
            .fmt_fields(NullFieldFormatter)
            .boxed()
    };

    let (fmt_layer, fmt_handle) = tracing_subscriber::reload::Layer::new(fmt);

    let (metrics_layer, metrics_handle) =
        tracing_subscriber::reload::Layer::new(MetricsLayer::new(&NoopMeterProvider::default()));

    // Stash the reload handles so that we can hot reload later
    OPENTELEMETRY_TRACER_HANDLE
        .get_or_try_init(move || {
            // manually filter salsa logs because some of them run at the INFO level https://github.com/salsa-rs/salsa/issues/425
            let log_level = format!("{log_level},salsa=error");

            // Env filter is separate because of https://github.com/tokio-rs/tracing/issues/1629
            // the tracing registry is only created once
            tracing_subscriber::registry()
                .with(opentelemetry_layer)
                .with(fmt_layer)
                .with(metrics_layer)
                .with(EnvFilter::try_new(log_level)?)
                .try_init()?;

            Ok(hot_tracer)
        })
        .map_err(|e: BoxError| anyhow!("failed to set OpenTelemetry tracer: {e}"))?;
    METRICS_LAYER_HANDLE
        .set(metrics_handle)
        .map_err(|_| anyhow!("failed to set metrics layer handle"))?;
    FMT_LAYER_HANDLE
        .set(fmt_handle)
        .map_err(|_| anyhow!("failed to set fmt layer handle"))?;

    Ok(())
}

pub(super) fn reload_metrics(layer: MetricsLayer) {
    if let Some(handle) = METRICS_LAYER_HANDLE.get() {
        // If we are now going live with a new controller then maybe stash it.
        metrics::prometheus::commit_new_controller();
        handle
            .reload(layer)
            .expect("metrics layer reload must succeed");
    }
}

pub(super) fn reload_fmt(layer: Box<dyn Layer<LayeredTracer> + Send + Sync>) {
    if let Some(handle) = FMT_LAYER_HANDLE.get() {
        handle.reload(layer).expect("fmt layer reload must succeed");
    }
}

<<<<<<< HEAD
pub(crate) struct SamplingFilter {}

impl SamplingFilter {
    pub(crate) fn new() -> Self {
        Self {}
    }

    fn sample(&self) -> bool {
        let s: f64 = thread_rng().gen_range(0.0..=1.0);
        s <= f64::from_bits(SPAN_SAMPLING_RATE.load(Ordering::Relaxed))
    }
}

impl<S> Filter<S> for SamplingFilter
where
    S: Subscriber + for<'span> LookupSpan<'span>,
{
    fn enabled(
        &self,
        meta: &tracing::Metadata<'_>,
        cx: &tracing_subscriber::layer::Context<'_, S>,
    ) -> bool {
        let current_span = cx.current_span();

        //
        !meta.is_span()
            // this span is enabled if:
            || current_span
                .id()
                // - there's a parent span and it was enabled
                .map(|id| cx.span(id).is_some())
                // - there's no parent span (it's the root), so we make the sampling decision
                .unwrap_or_else(|| self.sample())
=======
/// prevents span fields from being formatted to a string when writing logs
pub(crate) struct NullFieldFormatter;

impl<'writer> FormatFields<'writer> for NullFieldFormatter {
    fn format_fields<R: tracing_subscriber::prelude::__tracing_subscriber_field_RecordFields>(
        &self,
        _writer: tracing_subscriber::fmt::format::Writer<'writer>,
        _fields: R,
    ) -> std::fmt::Result {
        Ok(())
>>>>>>> e691bde6
    }
}<|MERGE_RESOLUTION|>--- conflicted
+++ resolved
@@ -13,12 +13,9 @@
 use tower::BoxError;
 use tracing::Subscriber;
 use tracing_opentelemetry::OpenTelemetryLayer;
-<<<<<<< HEAD
 use tracing_subscriber::filter::Filtered;
+use tracing_subscriber::fmt::FormatFields;
 use tracing_subscriber::layer::Filter;
-=======
-use tracing_subscriber::fmt::FormatFields;
->>>>>>> e691bde6
 use tracing_subscriber::layer::Layer;
 use tracing_subscriber::layer::Layered;
 use tracing_subscriber::layer::SubscriberExt;
@@ -152,7 +149,6 @@
     }
 }
 
-<<<<<<< HEAD
 pub(crate) struct SamplingFilter {}
 
 impl SamplingFilter {
@@ -186,7 +182,9 @@
                 .map(|id| cx.span(id).is_some())
                 // - there's no parent span (it's the root), so we make the sampling decision
                 .unwrap_or_else(|| self.sample())
-=======
+      }
+}
+              
 /// prevents span fields from being formatted to a string when writing logs
 pub(crate) struct NullFieldFormatter;
 
@@ -197,6 +195,5 @@
         _fields: R,
     ) -> std::fmt::Result {
         Ok(())
->>>>>>> e691bde6
     }
 }