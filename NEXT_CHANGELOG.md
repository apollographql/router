# Changelog for the next release

All notable changes to Router will be documented in this file.

This project adheres to [Semantic Versioning](https://semver.org/spec/v2.0.0.html).

<!-- <THIS IS AN EXAMPLE, DO NOT REMOVE>

# [x.x.x] (unreleased) - 2022-mm-dd
> Important: X breaking changes below, indicated by **❗ BREAKING ❗**
## ❗ BREAKING ❗
## 🚀 Features
## 🐛 Fixes
## 📃 Configuration
## 🛠 Maintenance
## 📚 Documentation
## 🥼 Experimental

## Example section entry format

### Headline ([Issue #ISSUE_NUMBER](https://github.com/apollographql/router/issues/ISSUE_NUMBER))

Description! And a link to a [reference](http://url)

By [@USERNAME](https://github.com/USERNAME) in https://github.com/apollographql/router/pull/PULL_NUMBER
-->

<<<<<<< HEAD
## 🚀 Features

### Override the root certificate list for subgraph requests ([Issue #1503](https://github.com/apollographql/router/issues/1503))

we might want to connect over TLS to a subgraph with a self signed certificate, or using a custom certificate authority.
This adds a configuration option to set the list of certificate authorities for all the subgraphs, as follows:

```yaml
tls:
  subgraph:
  all:
    certificate_authorities: "${file./path/to/ca.crt}"
  # override per subgraph
  subgraphs:
    products:
      certificate_authorities: "${file./path/to/product_ca.crt}"
```

The file is expected to be a list of certificates in PEM format, concatenated (as in Apache configuration).

This uses a configuration option because the SSL_CERT_FILE environment variable would override certificates for telemetry and Uplink as well.
The configuration option takes root in a tls field to allow for future work around TLS termination in the router (if it does not happen, the option is fine as is, but if it does, we would like to have them in the same place). This is a global option for all subgraphs.

If this is used with self signed certificates, those certificates have to be generated with the proper extensions:

extensions file `v3.ext`:

```
subjectKeyIdentifier   = hash
authorityKeyIdentifier = keyid:always,issuer:always
# this has to be disabled
# basicConstraints       = CA:TRUE
keyUsage               = digitalSignature, nonRepudiation, keyEncipherment, dataEncipherment, keyAgreement, keyCertSign
subjectAltName         = DNS:local.apollo.dev
issuerAltName          = issuer:copy
```

And the certificate can be generated as follows from a certificate signing request:

```
openssl x509 -req -in server.csr -signkey server.key -out server.crt -extfile v3.ext
```

By [@Geal](https://github.com/geal) in https://github.com/apollographql/router/pull/2008
=======
# [1.8.1] (unreleased) - 2022-mm-dd

## 🚀 Features
### Anonymous product usage analytics ([Issue #2124](https://github.com/apollographql/router/issues/2124), [Issue #2397](https://github.com/apollographql/router/issues/2397), [Issue #2412](https://github.com/apollographql/router/issues/2412))

Following up on https://github.com/apollographql/router/pull/1630, the Router transmits anonymous usage telemetry about configurable feature usage which helps guide Router product development.  No information is transmitted in our usage collection that includes any request-specific information.  Knowing what features and configuration our users are depending on allows us to evaluate opportunity to reduce complexity and remain diligent about the surface area of the Router.  The privacy of your and your user's data is of critical importantance to the core Router team and we handle it in accordance with our [privacy policy](https://www.apollographql.com/docs/router/privacy/), which clearly states which data we collect and transmit and offers information on how to opt-out.
Note that strings are output as `<redacted>` so that we do not leak confidential or sensitive information.
Boolean and numerics are output.

For example:
```json
{
   "session_id": "fbe09da3-ebdb-4863-8086-feb97464b8d7", // Randomly generated at Router startup.
   "version": "1.4.0", // The version of the router
   "os": "linux",
   "ci": null, // If CI is detected then this will name the CI vendor
   "usage": {
     "configuration.headers.all.request.propagate.named.<redacted>": 3,
     "configuration.headers.all.request.propagate.default.<redacted>": 1,
     "configuration.headers.all.request.len": 3
     "configuration.headers.subgraphs.<redacted>.request.propagate.named.<redacted>": 2,
     "configuration.headers.subgraphs.<redacted>.request.len": 2,
     "configuration.headers.subgraphs.len": 1,
     "configuration.homepage.enabled.true": 1,
     "args.config-path.redacted": 1,
     "args.hot-reload.true": 1,
     //Many more keys. This is dynamic and will change over time.
     //More...
     //More...
     //More...
   }
 }
```

Users can disable the sending this data by using the command line flag `--anonymous-telemetry-disabled` or setting the environment variable `APOLLO_TELEMETRY_DISABLED=true`

By [@bryncooke](https://github.com/bryncooke) in https://github.com/apollographql/router/pull/2173, https://github.com/apollographql/router/issues/2398, https://github.com/apollographql/router/pull/2413


## 🐛 Fixes

### Specify content type to `application/json` on requests with content-type/accept header missmatch ([Issue #2334](https://github.com/apollographql/router/issues/2334))

When receiving requests with invalid content-type/accept header missmatch (e.g multipart requests) , it now specifies the right `content-type` header.

By [@Meemaw](https://github.com/Meemaw) in https://github.com/apollographql/router/pull/2370


## 🛠 Maintenance

### Remove unused factory traits ([Issue #2180](https://github.com/apollographql/router/pull/2372))

Building the execution and subgraph services had to go through a factory trait before, which is not
needed anymore since there is only one useful implementation.

By [@Geal](https://github.com/geal) in https://github.com/apollographql/router/pull/2372

### Optimize header propagation plugin's regex matching ([PR #2391](https://github.com/apollographql/router/pull/2389))

We've changed the plugin to reduce the chances of generating memory allocations when applying regex-based header propagation rules.

By [@o0Ignition0o](https://github.com/o0Ignition0o) in https://github.com/apollographql/router/pull/2389
>>>>>>> 600a5860
<|MERGE_RESOLUTION|>--- conflicted
+++ resolved
@@ -25,8 +25,43 @@
 By [@USERNAME](https://github.com/USERNAME) in https://github.com/apollographql/router/pull/PULL_NUMBER
 -->
 
-<<<<<<< HEAD
+# [1.8.1] (unreleased) - 2022-mm-dd
+
 ## 🚀 Features
+### Anonymous product usage analytics ([Issue #2124](https://github.com/apollographql/router/issues/2124), [Issue #2397](https://github.com/apollographql/router/issues/2397), [Issue #2412](https://github.com/apollographql/router/issues/2412))
+
+Following up on https://github.com/apollographql/router/pull/1630, the Router transmits anonymous usage telemetry about configurable feature usage which helps guide Router product development.  No information is transmitted in our usage collection that includes any request-specific information.  Knowing what features and configuration our users are depending on allows us to evaluate opportunity to reduce complexity and remain diligent about the surface area of the Router.  The privacy of your and your user's data is of critical importantance to the core Router team and we handle it in accordance with our [privacy policy](https://www.apollographql.com/docs/router/privacy/), which clearly states which data we collect and transmit and offers information on how to opt-out.
+Note that strings are output as `<redacted>` so that we do not leak confidential or sensitive information.
+Boolean and numerics are output.
+
+For example:
+```json
+{
+   "session_id": "fbe09da3-ebdb-4863-8086-feb97464b8d7", // Randomly generated at Router startup.
+   "version": "1.4.0", // The version of the router
+   "os": "linux",
+   "ci": null, // If CI is detected then this will name the CI vendor
+   "usage": {
+     "configuration.headers.all.request.propagate.named.<redacted>": 3,
+     "configuration.headers.all.request.propagate.default.<redacted>": 1,
+     "configuration.headers.all.request.len": 3
+     "configuration.headers.subgraphs.<redacted>.request.propagate.named.<redacted>": 2,
+     "configuration.headers.subgraphs.<redacted>.request.len": 2,
+     "configuration.headers.subgraphs.len": 1,
+     "configuration.homepage.enabled.true": 1,
+     "args.config-path.redacted": 1,
+     "args.hot-reload.true": 1,
+     //Many more keys. This is dynamic and will change over time.
+     //More...
+     //More...
+     //More...
+   }
+ }
+```
+
+Users can disable the sending this data by using the command line flag `--anonymous-telemetry-disabled` or setting the environment variable `APOLLO_TELEMETRY_DISABLED=true`
+
+By [@bryncooke](https://github.com/bryncooke) in https://github.com/apollographql/router/pull/2173, https://github.com/apollographql/router/issues/2398, https://github.com/apollographql/router/pull/2413
 
 ### Override the root certificate list for subgraph requests ([Issue #1503](https://github.com/apollographql/router/issues/1503))
 
@@ -70,45 +105,6 @@
 ```
 
 By [@Geal](https://github.com/geal) in https://github.com/apollographql/router/pull/2008
-=======
-# [1.8.1] (unreleased) - 2022-mm-dd
-
-## 🚀 Features
-### Anonymous product usage analytics ([Issue #2124](https://github.com/apollographql/router/issues/2124), [Issue #2397](https://github.com/apollographql/router/issues/2397), [Issue #2412](https://github.com/apollographql/router/issues/2412))
-
-Following up on https://github.com/apollographql/router/pull/1630, the Router transmits anonymous usage telemetry about configurable feature usage which helps guide Router product development.  No information is transmitted in our usage collection that includes any request-specific information.  Knowing what features and configuration our users are depending on allows us to evaluate opportunity to reduce complexity and remain diligent about the surface area of the Router.  The privacy of your and your user's data is of critical importantance to the core Router team and we handle it in accordance with our [privacy policy](https://www.apollographql.com/docs/router/privacy/), which clearly states which data we collect and transmit and offers information on how to opt-out.
-Note that strings are output as `<redacted>` so that we do not leak confidential or sensitive information.
-Boolean and numerics are output.
-
-For example:
-```json
-{
-   "session_id": "fbe09da3-ebdb-4863-8086-feb97464b8d7", // Randomly generated at Router startup.
-   "version": "1.4.0", // The version of the router
-   "os": "linux",
-   "ci": null, // If CI is detected then this will name the CI vendor
-   "usage": {
-     "configuration.headers.all.request.propagate.named.<redacted>": 3,
-     "configuration.headers.all.request.propagate.default.<redacted>": 1,
-     "configuration.headers.all.request.len": 3
-     "configuration.headers.subgraphs.<redacted>.request.propagate.named.<redacted>": 2,
-     "configuration.headers.subgraphs.<redacted>.request.len": 2,
-     "configuration.headers.subgraphs.len": 1,
-     "configuration.homepage.enabled.true": 1,
-     "args.config-path.redacted": 1,
-     "args.hot-reload.true": 1,
-     //Many more keys. This is dynamic and will change over time.
-     //More...
-     //More...
-     //More...
-   }
- }
-```
-
-Users can disable the sending this data by using the command line flag `--anonymous-telemetry-disabled` or setting the environment variable `APOLLO_TELEMETRY_DISABLED=true`
-
-By [@bryncooke](https://github.com/bryncooke) in https://github.com/apollographql/router/pull/2173, https://github.com/apollographql/router/issues/2398, https://github.com/apollographql/router/pull/2413
-
 
 ## 🐛 Fixes
 
@@ -132,5 +128,4 @@
 
 We've changed the plugin to reduce the chances of generating memory allocations when applying regex-based header propagation rules.
 
-By [@o0Ignition0o](https://github.com/o0Ignition0o) in https://github.com/apollographql/router/pull/2389
->>>>>>> 600a5860
+By [@o0Ignition0o](https://github.com/o0Ignition0o) in https://github.com/apollographql/router/pull/2389