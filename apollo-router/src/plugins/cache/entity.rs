--- conflicted
+++ resolved
@@ -868,11 +868,7 @@
     let mut key = String::new();
     let _ = write!(
         &mut key,
-<<<<<<< HEAD
-        "subgraph:{subgraph_name}:type:Query:hash:{query_hash}:data:{additional_data_hash}"
-=======
         "subgraph:{subgraph_name}:type:{entity_type}:hash:{query_hash}:data:{additional_data_hash}"
->>>>>>> 387d9c70
     );
 
     if is_known_private {
