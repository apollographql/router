--- conflicted
+++ resolved
@@ -24,12 +24,8 @@
     }
 }
 
-<<<<<<< HEAD
 #[derive(Serialize, Deserialize, Clone)]
-=======
-#[derive(Serialize, Deserialize)]
 #[serde(untagged)]
->>>>>>> 7bc68788
 pub enum ResponseBody {
     GraphQL(Response),
     RawJSON(serde_json::Value),
