--- conflicted
+++ resolved
@@ -57,11 +57,7 @@
     fn supergraph_service(&self, service: supergraph::BoxService) -> supergraph::BoxService {
         let conf_enabled = self.enabled;
         service
-<<<<<<< HEAD
-            .map_future_with_context(move |req: &supergraph::Request| {
-=======
             .map_future_with_request_data(move |req: &supergraph::Request| {
->>>>>>> c5d0eecc
                 let is_enabled = conf_enabled && req.originating_request.headers().get(EXPOSE_QUERY_PLAN_HEADER_NAME) == Some(&HeaderValue::from_static("true"));
                 if is_enabled {
                     req.context.insert(ENABLED_CONTEXT_KEY, true).unwrap();
