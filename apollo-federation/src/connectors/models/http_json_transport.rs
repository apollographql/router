--- conflicted
+++ resolved
@@ -36,11 +36,7 @@
     pub source_url: Option<Uri>,
     pub connect_template: StringTemplate,
     pub method: HTTPMethod,
-<<<<<<< HEAD
-    pub headers: IndexMap<HeaderName, (HeaderSource, OriginatingDirective)>,
-=======
     pub headers: Vec<Header>,
->>>>>>> 1a135bf8
     pub body: Option<JSONSelection>,
     pub source_path: Option<JSONSelection>,
     pub source_query_params: Option<JSONSelection>,
@@ -67,28 +63,6 @@
             return Err(FederationError::internal("missing http method"));
         };
 
-<<<<<<< HEAD
-        #[allow(clippy::mutable_key_type)]
-        // HeaderName is internally mutable, but we don't mutate it
-        let mut headers: IndexMap<HeaderName, (HeaderSource, OriginatingDirective)> = http
-            .headers
-            .iter()
-            .map(|(name, source)| {
-                (
-                    name.clone(),
-                    (source.clone(), OriginatingDirective::Connect),
-                )
-            })
-            .collect();
-        for (header_name, header_source) in
-            source.map(|source| &source.headers).into_iter().flatten()
-        {
-            if !headers.contains_key(header_name) {
-                headers.insert(
-                    header_name.clone(),
-                    (header_source.clone(), OriginatingDirective::Source),
-                );
-=======
         let mut headers = http.headers;
         for header in source.map(|source| &source.headers).into_iter().flatten() {
             if !headers
@@ -96,7 +70,6 @@
                 .any(|connect_header| connect_header.name == header.name)
             {
                 headers.push(header.clone());
->>>>>>> 1a135bf8
             }
         }
 
@@ -127,11 +100,7 @@
         let header_selections = self
             .headers
             .iter()
-<<<<<<< HEAD
-            .flat_map(|(_, (source, _))| source.expressions());
-=======
             .flat_map(|header| header.source.expressions());
->>>>>>> 1a135bf8
         url_selections
             .chain(header_selections)
             .chain(self.body.iter())
@@ -373,196 +342,6 @@
     }
 }
 
-<<<<<<< HEAD
-#[derive(Clone, Debug)]
-pub enum HeaderSource {
-    From(HeaderName),
-    Value(HeaderValue),
-}
-
-impl HeaderSource {
-    pub(crate) fn expressions(&self) -> impl Iterator<Item = &JSONSelection> {
-        match self {
-            HeaderSource::From(_) => Either::Left(std::iter::empty()),
-            HeaderSource::Value(value) => Either::Right(value.expressions().map(|e| &e.expression)),
-        }
-    }
-}
-
-#[derive(Clone, Copy, Debug, Hash, Eq, PartialEq)]
-pub enum OriginatingDirective {
-    Source,
-    Connect,
-}
-
-#[derive(Clone, Debug)]
-pub(crate) struct Header<'a> {
-    pub(crate) name: HeaderName,
-    pub(crate) name_node: &'a Node<ast::Value>,
-    pub(crate) source: HeaderSource,
-    pub(crate) source_node: &'a Node<ast::Value>,
-}
-
-impl<'a> Header<'a> {
-    /// Get a list of headers from the `headers` argument in a `@connect` or `@source` directive.
-    pub(crate) fn from_headers_arg(
-        node: &'a Node<ast::Value>,
-    ) -> Vec<Result<Self, HeaderParseError<'a>>> {
-        match (node.as_list(), node.as_object()) {
-            (Some(values), _) => values.iter().map(Self::from_single).collect(),
-            (None, Some(_)) => vec![Self::from_single(node)],
-            _ => vec![Err(HeaderParseError::Other {
-                message: format!("`{HEADERS_ARGUMENT_NAME}` must be an object or list of objects"),
-                node,
-            })],
-        }
-    }
-
-    /// Build a single [`Self`] from a single entry in the `headers` arg.
-    fn from_single(node: &'a Node<ast::Value>) -> Result<Self, HeaderParseError<'a>> {
-        let mappings = node.as_object().ok_or_else(|| HeaderParseError::Other {
-            message: "the HTTP header mapping is not an object".to_string(),
-            node,
-        })?;
-        let name_node = mappings
-            .iter()
-            .find_map(|(name, value)| {
-                (*name == HTTP_HEADER_MAPPING_NAME_ARGUMENT_NAME).then_some(value)
-            })
-            .ok_or_else(|| HeaderParseError::Other {
-                message: format!("missing `{HTTP_HEADER_MAPPING_NAME_ARGUMENT_NAME}` field"),
-                node,
-            })?;
-        let name = name_node
-            .as_str()
-            .ok_or_else(|| format!("`{HTTP_HEADER_MAPPING_NAME_ARGUMENT_NAME}` is not a string"))
-            .and_then(|name_str| {
-                HeaderName::try_from(name_str)
-                    .map_err(|_| format!("the value `{name_str}` is an invalid HTTP header name"))
-            })
-            .map_err(|message| HeaderParseError::Other {
-                message,
-                node: name_node,
-            })?;
-
-        if RESERVED_HEADERS.contains(&name) {
-            return Err(HeaderParseError::Other {
-                message: format!("header '{name}' is reserved and cannot be set by a connector"),
-                node: name_node,
-            });
-        }
-
-        let from = mappings
-            .iter()
-            .find(|(name, _value)| *name == HTTP_HEADER_MAPPING_FROM_ARGUMENT_NAME);
-        let value = mappings
-            .iter()
-            .find(|(name, _value)| *name == HTTP_HEADER_MAPPING_VALUE_ARGUMENT_NAME);
-
-        match (from, value) {
-            (Some(_), None) if STATIC_HEADERS.contains(&name) => {
-                Err(HeaderParseError::Other{ message: format!(
-                    "header '{name}' can't be set with `{HTTP_HEADER_MAPPING_FROM_ARGUMENT_NAME}`, only with `{HTTP_HEADER_MAPPING_VALUE_ARGUMENT_NAME}`"
-                ), node: name_node})
-            }
-            (Some((_, from_node)), None) => {
-                from_node.as_str()
-                    .ok_or_else(|| format!("`{HTTP_HEADER_MAPPING_FROM_ARGUMENT_NAME}` is not a string"))
-                    .and_then(|from_str| {
-                        HeaderName::try_from(from_str).map_err(|_| {
-                            format!("the value `{from_str}` is an invalid HTTP header name")
-                        })
-                    })
-                    .map(|from| Self {
-                        name,
-                        name_node,
-                        source: HeaderSource::From(from),
-                        source_node: from_node,
-                    })
-                    .map_err(|message| HeaderParseError::Other{ message, node: from_node})
-            }
-            (None, Some((_, value_node))) => {
-                value_node
-                    .as_str()
-                    .ok_or_else(|| HeaderParseError::Other{ message: format!("`{HTTP_HEADER_MAPPING_VALUE_ARGUMENT_NAME}` field in HTTP header mapping must be a string"), node: value_node})
-                    .and_then(|value_str| {
-                        value_str
-                            .parse::<HeaderValue>()
-                            .map_err(|err| HeaderParseError::ValueError {err, node: value_node})
-                    })
-                    .map(|value| Self {
-                        name,
-                        name_node,
-                        source: HeaderSource::Value(value),
-                        source_node: value_node,
-                    })
-            }
-            (None, None) => {
-                Err(HeaderParseError::Other {
-                    message: format!("either `{HTTP_HEADER_MAPPING_FROM_ARGUMENT_NAME}` or `{HTTP_HEADER_MAPPING_VALUE_ARGUMENT_NAME}` must be set"),
-                    node,
-                })
-            },
-            (Some((from_name, _)), Some((value_name, _))) => {
-                Err(HeaderParseError::ConflictingArguments {
-                    message: format!("`{HTTP_HEADER_MAPPING_FROM_ARGUMENT_NAME}` and `{HTTP_HEADER_MAPPING_VALUE_ARGUMENT_NAME}` can't be set at the same time"),
-                    from_location: from_name.location(),
-                    value_location: value_name.location(),
-                })
-            }
-        }
-    }
-}
-
-#[derive(Debug)]
-pub(crate) enum HeaderParseError<'a> {
-    ValueError {
-        err: string_template::Error,
-        node: &'a Node<ast::Value>,
-    },
-    /// Both `value` and `from` are set
-    ConflictingArguments {
-        message: String,
-        from_location: Option<SourceSpan>,
-        value_location: Option<SourceSpan>,
-    },
-    Other {
-        message: String,
-        node: &'a Node<ast::Value>,
-    },
-}
-
-impl Display for HeaderParseError<'_> {
-    fn fmt(&self, f: &mut Formatter<'_>) -> std::fmt::Result {
-        match self {
-            Self::ConflictingArguments { message, .. } | Self::Other { message, .. } => {
-                write!(f, "{}", message)
-            }
-            Self::ValueError { err, .. } => write!(f, "{err}"),
-        }
-    }
-}
-
-impl Error for HeaderParseError<'_> {}
-
-const RESERVED_HEADERS: [HeaderName; 11] = [
-    header::CONNECTION,
-    header::PROXY_AUTHENTICATE,
-    header::PROXY_AUTHORIZATION,
-    header::TE,
-    header::TRAILER,
-    header::TRANSFER_ENCODING,
-    header::UPGRADE,
-    header::CONTENT_LENGTH,
-    header::CONTENT_ENCODING,
-    header::ACCEPT_ENCODING,
-    HeaderName::from_static("keep-alive"),
-];
-
-const STATIC_HEADERS: [HeaderName; 3] = [header::CONTENT_TYPE, header::ACCEPT, header::HOST];
-
-=======
->>>>>>> 1a135bf8
 #[cfg(test)]
 mod test_make_uri {
     use std::str::FromStr;
