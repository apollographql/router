# Changelog for the next release

All notable changes to Router will be documented in this file.

This project adheres to [Semantic Versioning](https://semver.org/spec/v2.0.0.html).

<!-- <THIS IS AN EXAMPLE, DO NOT REMOVE>

# [x.x.x] (unreleased) - 2022-mm-dd
> Important: X breaking changes below, indicated by **❗ BREAKING ❗**
## ❗ BREAKING ❗
## 🚀 Features
## 🐛 Fixes
## 🛠 Maintenance
## 📚 Documentation
## 🥼 Experimental

## Example section entry format

### Headline ([Issue #ISSUE_NUMBER](https://github.com/apollographql/router/issues/ISSUE_NUMBER))

Description! And a link to a [reference](http://url)

By [@USERNAME](https://github.com/USERNAME) in https://github.com/apollographql/router/pull/PULL_NUMBER
-->

# [1.8.0] (unreleased) - 2022-mm-dd

## 🚀 Features

<<<<<<< HEAD
### Apollo uplink: Configurable schema poll timeout ([PR #2271](https://github.com/apollographql/router/pull/2271))

In addition to the url and poll interval, Uplink poll timeout can now be configured via command line arg and env variable:

```bash
        --apollo-uplink-timeout <APOLLO_UPLINK_TIMEOUT>
            The timeout for each of the polls to Apollo Uplink. [env: APOLLO_UPLINK_TIMEOUT=] [default: 30s]
```

It defaults to 30 seconds.

By [@o0Ignition0o](https://github.com/o0Ignition0o) in https://github.com/apollographql/router/pull/2271

### Override the root certificate list for subgraph requests ([Issue #1503](https://github.com/apollographql/router/issues/1503))

we might want to connect over TLS to a subgraph with a self signed certificate, or using a custom certificate authority.
This adds a configuration option to set the list of certificate authorities for all the subgraphs, as follows:

```yaml
tls:
  subgraphs:
    certificate_authorities_path: /path/to/ca.crt
```

The file is expected to be a list of certificates in PEM format, concatenated (as in Apache configuration).

This uses a configuration option because the SSL_CERT_FILE environment variable would override certificates for telemetry and Uplink as well.
The configuration option takes root in a tls field to allow for future work around TLS termination in the router (if it does not happen, the option is fine as is, but if it does, we would like to have them in the same place). This is a global option for all subgraphs.

If this is used with self signed certificates, those certificates have to be generated with the proper extensions:

extensions file `v3.ext`:

```
subjectKeyIdentifier   = hash
authorityKeyIdentifier = keyid:always,issuer:always
# this has to be disabled
# basicConstraints       = CA:TRUE
keyUsage               = digitalSignature, nonRepudiation, keyEncipherment, dataEncipherment, keyAgreement, keyCertSign
subjectAltName         = DNS:local.apollo.dev
issuerAltName          = issuer:copy
```

And the certificate can be generated as follows from a certificate signing request:

```
openssl x509 -req -in server.csr -signkey server.key -out server.crt -extfile v3.ext
```

By [@Geal](https://github.com/geal) in https://github.com/apollographql/router/pull/2008


## 🐛 Fixes
### Traces won't cause missing field-stats ([Issue #2267](https://github.com/apollographql/router/issues/2267))

Previously if a request was sampled for tracing it was not contributing to metrics correctly. This was a particular problem for users with a high sampling rate.
Now metrics and traces have been separated so that metrics are always comprehensive and traces are ancillary.

By [@bryncooke](https://github.com/bryncooke) in https://github.com/apollographql/router/pull/2277

### Replace notify recommended watcher with PollWatcher ([Issue #2245](https://github.com/apollographql/router/issues/2245))

We noticed that we kept receiving issues about hot reload. We tried to fix this a while back by moving from HotWatch to Notify, but there are still issues. The problem appears to be caused by having different mechanisms on different platforms. Switching to the PollWatcher, which offers less sophisticated functionality but is the same on all platforms, should solve these issues at the expense of slightly worse reactiveness.

By [@garypen](https://github.com/garypen) in https://github.com/apollographql/router/pull/2276

### Keep the error path when redacting subgraph errors ([Issue #1818](https://github.com/apollographql/router/issues/1818))

Error redaction was erasing the error's path, which made it impossible to affect the errors to deferred responses. Now the redacted errors keep the path. Since the response shape for the primary and deferred responses are defined from the API schema, there is no possibility of leaking internal schema information here.

By [@Geal](https://github.com/geal) in https://github.com/apollographql/router/pull/2273

### Wrong urldecoding for variables in get requests ([Issue #2248](https://github.com/apollographql/router/issues/2248))

Using APQs, any '+' characters would be replaced by spaces in variables, breaking for instance datetimes with timezone info.

By [@neominik](https://github.com/neominik) in https://github.com/apollographql/router/pull/2249

## 🛠 Maintenance

### Return more consistent errors ([Issue #2101](https://github.com/apollographql/router/issues/2101))

Change some of our errors we returned by following [this specs](https://www.apollographql.com/docs/apollo-server/data/errors/). It adds a `code` field in `extensions` describing the current error. 

By [@bnjjj](https://github.com/bnjjj) in https://github.com/apollographql/router/pull/2178

## 🥼 Experimental


### Introduce a `router_service` ([Issue #1496](https://github.com/apollographql/router/issues/1496))
=======
### Add support for single instance Redis ([Issue #2300](https://github.com/apollographql/router/issues/2300))
>>>>>>> 0fd59d2e

For `experimental_cache` with redis caching it now works with only a single Redis instance if you provide only one URL.

By [@bnjjj](https://github.com/bnjjj) in https://github.com/apollographql/router/pull/2310<|MERGE_RESOLUTION|>--- conflicted
+++ resolved
@@ -28,19 +28,11 @@
 
 ## 🚀 Features
 
-<<<<<<< HEAD
-### Apollo uplink: Configurable schema poll timeout ([PR #2271](https://github.com/apollographql/router/pull/2271))
+### Add support for single instance Redis ([Issue #2300](https://github.com/apollographql/router/issues/2300))
 
-In addition to the url and poll interval, Uplink poll timeout can now be configured via command line arg and env variable:
+For `experimental_cache` with redis caching it now works with only a single Redis instance if you provide only one URL.
 
-```bash
-        --apollo-uplink-timeout <APOLLO_UPLINK_TIMEOUT>
-            The timeout for each of the polls to Apollo Uplink. [env: APOLLO_UPLINK_TIMEOUT=] [default: 30s]
-```
-
-It defaults to 30 seconds.
-
-By [@o0Ignition0o](https://github.com/o0Ignition0o) in https://github.com/apollographql/router/pull/2271
+By [@bnjjj](https://github.com/bnjjj) in https://github.com/apollographql/router/pull/2310
 
 ### Override the root certificate list for subgraph requests ([Issue #1503](https://github.com/apollographql/router/issues/1503))
 
@@ -78,51 +70,4 @@
 openssl x509 -req -in server.csr -signkey server.key -out server.crt -extfile v3.ext
 ```
 
-By [@Geal](https://github.com/geal) in https://github.com/apollographql/router/pull/2008
-
-
-## 🐛 Fixes
-### Traces won't cause missing field-stats ([Issue #2267](https://github.com/apollographql/router/issues/2267))
-
-Previously if a request was sampled for tracing it was not contributing to metrics correctly. This was a particular problem for users with a high sampling rate.
-Now metrics and traces have been separated so that metrics are always comprehensive and traces are ancillary.
-
-By [@bryncooke](https://github.com/bryncooke) in https://github.com/apollographql/router/pull/2277
-
-### Replace notify recommended watcher with PollWatcher ([Issue #2245](https://github.com/apollographql/router/issues/2245))
-
-We noticed that we kept receiving issues about hot reload. We tried to fix this a while back by moving from HotWatch to Notify, but there are still issues. The problem appears to be caused by having different mechanisms on different platforms. Switching to the PollWatcher, which offers less sophisticated functionality but is the same on all platforms, should solve these issues at the expense of slightly worse reactiveness.
-
-By [@garypen](https://github.com/garypen) in https://github.com/apollographql/router/pull/2276
-
-### Keep the error path when redacting subgraph errors ([Issue #1818](https://github.com/apollographql/router/issues/1818))
-
-Error redaction was erasing the error's path, which made it impossible to affect the errors to deferred responses. Now the redacted errors keep the path. Since the response shape for the primary and deferred responses are defined from the API schema, there is no possibility of leaking internal schema information here.
-
-By [@Geal](https://github.com/geal) in https://github.com/apollographql/router/pull/2273
-
-### Wrong urldecoding for variables in get requests ([Issue #2248](https://github.com/apollographql/router/issues/2248))
-
-Using APQs, any '+' characters would be replaced by spaces in variables, breaking for instance datetimes with timezone info.
-
-By [@neominik](https://github.com/neominik) in https://github.com/apollographql/router/pull/2249
-
-## 🛠 Maintenance
-
-### Return more consistent errors ([Issue #2101](https://github.com/apollographql/router/issues/2101))
-
-Change some of our errors we returned by following [this specs](https://www.apollographql.com/docs/apollo-server/data/errors/). It adds a `code` field in `extensions` describing the current error. 
-
-By [@bnjjj](https://github.com/bnjjj) in https://github.com/apollographql/router/pull/2178
-
-## 🥼 Experimental
-
-
-### Introduce a `router_service` ([Issue #1496](https://github.com/apollographql/router/issues/1496))
-=======
-### Add support for single instance Redis ([Issue #2300](https://github.com/apollographql/router/issues/2300))
->>>>>>> 0fd59d2e
-
-For `experimental_cache` with redis caching it now works with only a single Redis instance if you provide only one URL.
-
-By [@bnjjj](https://github.com/bnjjj) in https://github.com/apollographql/router/pull/2310+By [@Geal](https://github.com/geal) in https://github.com/apollographql/router/pull/2008