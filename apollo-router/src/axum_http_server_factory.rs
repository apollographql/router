//! Axum http server factory. Axum provides routing capability on top of Hyper HTTP.
use std::collections::HashMap;
use std::pin::Pin;
use std::str::FromStr;
use std::sync::Arc;
use std::time::Duration;
use std::time::Instant;

use async_compression::tokio::write::BrotliDecoder;
use async_compression::tokio::write::GzipDecoder;
use async_compression::tokio::write::ZlibDecoder;
use axum::body::StreamBody;
use axum::extract::Extension;
use axum::extract::Host;
use axum::extract::OriginalUri;
use axum::http::header::HeaderMap;
use axum::http::StatusCode;
use axum::middleware::Next;
use axum::middleware::{self};
use axum::response::*;
use axum::routing::get;
use axum::Router;
use bytes::Bytes;
use futures::channel::oneshot;
use futures::future::join;
use futures::future::join_all;
use futures::future::ready;
use futures::prelude::*;
use futures::stream::once;
use futures::StreamExt;
use http::header::CONTENT_ENCODING;
use http::header::CONTENT_TYPE;
use http::header::VARY;
use http::HeaderValue;
use http::Request;
use http::Uri;
use hyper::server::conn::Http;
use hyper::Body;
use itertools::Itertools;
use mediatype::names::HTML;
use mediatype::names::TEXT;
use mediatype::MediaType;
use mediatype::MediaTypeList;
use multimap::MultiMap;
use opentelemetry::global;
use opentelemetry::trace::SpanKind;
use opentelemetry::trace::TraceContextExt;
use tokio::io::AsyncWriteExt;
use tokio::net::TcpListener;
#[cfg(unix)]
use tokio::net::UnixListener;
use tokio::sync::Notify;
use tower::service_fn;
use tower::util::BoxService;
use tower::BoxError;
use tower::ServiceExt;
use tower_http::compression::predicate::NotForContentType;
use tower_http::compression::CompressionLayer;
use tower_http::compression::DefaultPredicate;
use tower_http::compression::Predicate;
use tower_http::trace::MakeSpan;
use tower_http::trace::TraceLayer;
use tower_service::Service;
use tracing::Level;
use tracing::Span;

use crate::configuration::Configuration;
use crate::configuration::ListenAddr;
use crate::graphql;
use crate::http_ext;
use crate::http_server_factory::HttpServerFactory;
use crate::http_server_factory::HttpServerHandle;
use crate::http_server_factory::Listener;
use crate::http_server_factory::NetworkStream;
use crate::plugins::traffic_shaping::Elapsed;
use crate::plugins::traffic_shaping::RateLimited;
use crate::router::ApolloRouterError;
use crate::router_factory::Endpoint;
use crate::router_factory::SupergraphServiceFactory;
use crate::services::transport;
use crate::services::MULTIPART_DEFER_CONTENT_TYPE;

/// A basic http server using Axum.
/// Uses streaming as primary method of response.
#[derive(Debug)]
pub(crate) struct AxumHttpServerFactory;

impl AxumHttpServerFactory {
    pub(crate) fn new() -> Self {
        Self
    }
}

#[derive(Clone, Debug)]
pub(crate) struct ListenAddrAndRouter(pub(crate) ListenAddr, pub(crate) Router);

#[derive(Debug)]
pub(crate) struct ListenersAndRouters {
    pub(crate) main: ListenAddrAndRouter,
    pub(crate) extra: MultiMap<ListenAddr, Router>,
}

pub(crate) fn make_axum_router<RF>(
    service_factory: RF,
    configuration: &Configuration,
    mut endpoints: MultiMap<ListenAddr, Endpoint>,
) -> Result<ListenersAndRouters, ApolloRouterError>
where
    RF: SupergraphServiceFactory,
{
    ensure_listenaddrs_consistency(configuration, &endpoints)?;
    if configuration.sandbox.enabled.unwrap_or_default() && !sandbox_on_main_endpoint(configuration)
    {
        endpoints.insert(
            configuration.sandbox.listen.clone(),
            Endpoint::new(
                configuration.sandbox.path.clone(),
                service_fn(|_req: transport::Request| async move {
                    Ok::<_, BoxError>(
                        http::Response::builder()
                            .header(CONTENT_TYPE, "text/html")
                            .body(
                                Bytes::from_static(include_bytes!("../resources/index.html"))
                                    .into(),
                            )
                            .unwrap(),
                    )
                })
                .boxed(),
            ),
        );
    }

    endpoints.insert(
        configuration.health_check.listen.clone(),
        Endpoint::new(
            configuration.health_check.path.clone(),
            service_fn(|_req: transport::Request| async move {
                Ok::<_, BoxError>(
                    http::Response::builder()
                        .header(CONTENT_TYPE, "application/json")
                        .body(Bytes::from_static(b"{ \"status\": \"pass\" }").into())
                        .unwrap(),
                )
            })
            .boxed(),
        ),
    );

    let mut main_endpoint = main_endpoint(
        service_factory,
        configuration,
        endpoints
            .remove(&configuration.supergraph.listen)
            .unwrap_or_default(),
    )?;
    let mut extra_endpoints = extra_endpoints(endpoints);

    // put any extra endpoint that uses the main ListenAddr into the main router
    if let Some(routers) = extra_endpoints.remove(&main_endpoint.0) {
        main_endpoint.1 = routers
            .into_iter()
            .fold(main_endpoint.1, |acc, r| acc.merge(r));
    }

    Ok(ListenersAndRouters {
        main: main_endpoint,
        extra: extra_endpoints,
    })
}

/// Binding different listen addresses to the same port will "relax" the requirements, which
/// could result in a security issue:
/// If endpoint A is exposed to 127.0.0.1:4000/foo and endpoint B is exposed to 0.0.0.0:4000/bar
/// 0.0.0.0:4000/foo would be accessible.
///
/// `ensure_listenaddrs_consistency` makes sure listen addresses that bind to the same port
/// have the same IP:
/// 127.0.0.1:4000 and 127.0.0.1:4000 will not trigger an error
/// 127.0.0.1:4000 and 0.0.0.0:4001 will not trigger an error
///
/// 127.0.0.1:4000 and 0.0.0.0:4000 will trigger an error
fn ensure_listenaddrs_consistency(
    configuration: &Configuration,
    endpoints: &MultiMap<ListenAddr, Endpoint>,
) -> Result<(), ApolloRouterError> {
    let mut all_ports = HashMap::new();
    if let Some((main_ip, main_port)) = configuration.supergraph.listen.ip_and_port() {
        all_ports.insert(main_port, main_ip);
    }

    if let Some((ip, port)) = configuration.sandbox.listen.ip_and_port() {
        if let Some(previous_ip) = all_ports.insert(port, ip) {
            if ip != previous_ip {
                return Err(ApolloRouterError::DifferentListenAddrsOnSamePort(
                    previous_ip,
                    ip,
                    port,
                ));
            }
        }
    }

    for addr in endpoints.keys() {
        if let Some((ip, port)) = addr.ip_and_port() {
            if let Some(previous_ip) = all_ports.insert(port, ip) {
                if ip != previous_ip {
                    return Err(ApolloRouterError::DifferentListenAddrsOnSamePort(
                        previous_ip,
                        ip,
                        port,
                    ));
                }
            }
        }
    }

    Ok(())
}

fn main_endpoint<RF>(
    service_factory: RF,
    configuration: &Configuration,
    endpoints_on_main_listener: Vec<Endpoint>,
) -> Result<ListenAddrAndRouter, ApolloRouterError>
where
    RF: SupergraphServiceFactory,
{
    let cors = configuration.cors.clone().into_layer().map_err(|e| {
        ApolloRouterError::ServiceCreationError(format!("CORS configuration error: {e}").into())
    })?;

    let main_route = main_router::<RF>(configuration)
        .layer(middleware::from_fn(decompress_request_body))
        .layer(
            TraceLayer::new_for_http()
                .make_span_with(PropagatingMakeSpan::new())
                .on_response(|resp: &Response<_>, duration: Duration, span: &Span| {
                    // Duration here is instant based
                    span.record("apollo_private.duration_ns", &(duration.as_nanos() as i64));
                    if resp.status() >= StatusCode::BAD_REQUEST {
                        span.record(
                            "otel.status_code",
                            &opentelemetry::trace::StatusCode::Error.as_str(),
                        );
                    } else {
                        span.record(
                            "otel.status_code",
                            &opentelemetry::trace::StatusCode::Ok.as_str(),
                        );
                    }
                }),
        )
        .layer(Extension(service_factory))
        .layer(cors)
        // Compress the response body, except for multipart responses such as with `@defer`.
        // This is a work-around for https://github.com/apollographql/router/issues/1572
        .layer(CompressionLayer::new().compress_when(
            DefaultPredicate::new().and(NotForContentType::const_new("multipart/")),
        ));

    let route = endpoints_on_main_listener
        .into_iter()
        .fold(main_route, |acc, r| acc.merge(r.into_router()));

    let listener = configuration.supergraph.listen.clone();
    Ok(ListenAddrAndRouter(listener, route))
}

fn extra_endpoints(endpoints: MultiMap<ListenAddr, Endpoint>) -> MultiMap<ListenAddr, Router> {
    let mut mm: MultiMap<ListenAddr, axum::Router> = Default::default();
    mm.extend(endpoints.into_iter().map(|(listen_addr, e)| {
        (
            listen_addr,
            e.into_iter().map(|e| e.into_router()).collect::<Vec<_>>(),
        )
    }));
    mm
}

impl HttpServerFactory for AxumHttpServerFactory {
    type Future = Pin<Box<dyn Future<Output = Result<HttpServerHandle, ApolloRouterError>> + Send>>;

    fn create<RF>(
        &self,
        service_factory: RF,
        configuration: Arc<Configuration>,
        mut main_listener: Option<Listener>,
        previous_listeners: Vec<(ListenAddr, Listener)>,
        extra_endpoints: MultiMap<ListenAddr, Endpoint>,
    ) -> Self::Future
    where
        RF: SupergraphServiceFactory,
    {
        Box::pin(async move {
            let all_routers = make_axum_router(service_factory, &configuration, extra_endpoints)?;

            // serve main router

            // if we received a TCP listener, reuse it, otherwise create a new one
            #[cfg_attr(not(unix), allow(unused_mut))]
            let main_listener = if let Some(listener) = main_listener.take() {
                listener
            } else {
                match all_routers.main.0.clone() {
                    ListenAddr::SocketAddr(addr) => Listener::Tcp(
                        TcpListener::bind(addr)
                            .await
                            .map_err(ApolloRouterError::ServerCreationError)?,
                    ),
                    #[cfg(unix)]
                    ListenAddr::UnixSocket(path) => Listener::Unix(
                        UnixListener::bind(path).map_err(ApolloRouterError::ServerCreationError)?,
                    ),
                }
            };
            let actual_main_listen_address = main_listener
                .local_addr()
                .map_err(ApolloRouterError::ServerCreationError)?;

            let (main_server, main_shutdown_sender) =
                serve_router_on_listen_addr(main_listener, all_routers.main.1);

            tracing::info!(
                "GraphQL endpoint exposed at {}{} 🚀",
                actual_main_listen_address,
                configuration.supergraph.path
            );

            // serve extra routers

            let listeners_and_routers =
                get_extra_listeners(previous_listeners, all_routers.extra).await?;

            let actual_extra_listen_adresses = listeners_and_routers
                .iter()
                .map(|((_, l), _)| l.local_addr().expect("checked above"))
                .collect::<Vec<_>>();

            // TODO: It would be great if we could tracing::debug!()
            // all listen addrs *and* paths we have an endpoint on.
            // I can only do it for listen addrs yet, but hey that's a good start
            if !listeners_and_routers.is_empty() {
                let tracing_endpoints = listeners_and_routers
                    .iter()
                    .map(|((_, l), _)| format!("{}", l.local_addr().expect("checked above")))
                    .join(", ");
                tracing::debug!(%tracing_endpoints, "extra endpoints the router listens to");
            }

            let servers_and_shutdowns =
                listeners_and_routers
                    .into_iter()
                    .map(|((listen_addr, listener), router)| {
                        let (server, shutdown_sender) =
                            serve_router_on_listen_addr(listener, router);
                        (
                            server.map(|listener| (listen_addr, listener)),
                            shutdown_sender,
                        )
                    });

            let (servers, mut shutdowns): (Vec<_>, Vec<_>) = servers_and_shutdowns.unzip();
            shutdowns.push(main_shutdown_sender);

            // graceful shutdown mechanism:
            // we will fan out to all of the servers once we receive a signal
            let (outer_shutdown_sender, outer_shutdown_receiver) = oneshot::channel::<()>();
            tokio::task::spawn(async move {
                let _ = outer_shutdown_receiver.await;
                shutdowns.into_iter().for_each(|sender| {
                    if let Err(_err) = sender.send(()) {
                        tracing::error!("Failed to notify http thread of shutdown")
                    };
                })
            });

            // Spawn the server into a runtime
            let server_future = tokio::task::spawn(join(main_server, join_all(servers)))
                .map_err(|_| ApolloRouterError::HttpServerLifecycleError)
                .boxed();

            Ok(HttpServerHandle::new(
                outer_shutdown_sender,
                server_future,
                Some(actual_main_listen_address),
                actual_extra_listen_adresses,
            ))
        })
    }
}

async fn get_extra_listeners(
    previous_listeners: Vec<(ListenAddr, Listener)>,
    mut extra_routers: MultiMap<ListenAddr, Router>,
) -> Result<Vec<((ListenAddr, Listener), axum::Router)>, ApolloRouterError> {
    let mut listeners_and_routers: Vec<((ListenAddr, Listener), axum::Router)> =
        Vec::with_capacity(extra_routers.len());

    // reuse previous extra listen addrs
    for (listen_addr, listener) in previous_listeners.into_iter() {
        if let Some(routers) = extra_routers.remove(&listen_addr) {
            listeners_and_routers.push((
                (listen_addr, listener),
                routers
                    .iter()
                    .fold(axum::Router::new(), |acc, r| acc.merge(r.clone())),
            ));
        }
    }

    // populate the new listen addrs
    for (listen_addr, routers) in extra_routers.into_iter() {
        // if we received a TCP listener, reuse it, otherwise create a new one
        #[cfg_attr(not(unix), allow(unused_mut))]
        let listener = match listen_addr.clone() {
            ListenAddr::SocketAddr(addr) => Listener::Tcp(
                TcpListener::bind(addr)
                    .await
                    .map_err(ApolloRouterError::ServerCreationError)?,
            ),
            #[cfg(unix)]
            ListenAddr::UnixSocket(path) => Listener::Unix(
                UnixListener::bind(path).map_err(ApolloRouterError::ServerCreationError)?,
            ),
        };
        listeners_and_routers.push((
            (listen_addr, listener),
            routers
                .iter()
                .fold(axum::Router::new(), |acc, r| acc.merge(r.clone())),
        ));
    }

    Ok(listeners_and_routers)
}

fn serve_router_on_listen_addr(
    mut listener: Listener,
    router: axum::Router,
) -> (impl Future<Output = Listener>, oneshot::Sender<()>) {
    let (shutdown_sender, shutdown_receiver) = oneshot::channel::<()>();
    // this server reproduces most of hyper::server::Server's behaviour
    // we select over the stop_listen_receiver channel and the listener's
    // accept future. If the channel received something or the sender
    // was dropped, we stop using the listener and send it back through
    // listener_receiver
    let server = async move {
        tokio::pin!(shutdown_receiver);

        let connection_shutdown = Arc::new(Notify::new());
        let mut max_open_file_warning = None;

        loop {
            tokio::select! {
                _ = &mut shutdown_receiver => {
                    break;
                }
                res = listener.accept() => {
                    let app = router.clone();
                    let connection_shutdown = connection_shutdown.clone();

                    match res {
                        Ok(res) => {
                            if max_open_file_warning.is_some(){
                                tracing::info!("can accept connections again");
                                max_open_file_warning = None;
                            }

                            tokio::task::spawn(async move {
                                match res {
                                    NetworkStream::Tcp(stream) => {
                                        stream
                                            .set_nodelay(true)
                                            .expect(
                                                "this should not fail unless the socket is invalid",
                                            );
                                            let connection = Http::new()
                                            .http1_keep_alive(true)
                                            .serve_connection(stream, app);

                                        tokio::pin!(connection);
                                        tokio::select! {
                                            // the connection finished first
                                            _res = &mut connection => {
                                            }
                                            // the shutdown receiver was triggered first,
                                            // so we tell the connection to do a graceful shutdown
                                            // on the next request, then we wait for it to finish
                                            _ = connection_shutdown.notified() => {
                                                let c = connection.as_mut();
                                                c.graceful_shutdown();

                                                let _= connection.await;
                                            }
                                        }
                                    }
                                    #[cfg(unix)]
                                    NetworkStream::Unix(stream) => {
                                        let connection = Http::new()
                                        .http1_keep_alive(true)
                                        .serve_connection(stream, app);

                                        tokio::pin!(connection);
                                        tokio::select! {
                                            // the connection finished first
                                            _res = &mut connection => {
                                            }
                                            // the shutdown receiver was triggered first,
                                            // so we tell the connection to do a graceful shutdown
                                            // on the next request, then we wait for it to finish
                                            _ = connection_shutdown.notified() => {
                                                let c = connection.as_mut();
                                                c.graceful_shutdown();

                                                let _= connection.await;
                                            }
                                        }
                                    }
                                }
                            });
                        }

                        Err(e) => match e.kind() {
                            // this is already handled by moi and tokio
                            //std::io::ErrorKind::WouldBlock => todo!(),

                            // should be treated as EAGAIN
                            // https://man7.org/linux/man-pages/man2/accept.2.html
                            // Linux accept() (and accept4()) passes already-pending network
                            // errors on the new socket as an error code from accept().  This
                            // behavior differs from other BSD socket implementations.  For
                            // reliable operation the application should detect the network
                            // errors defined for the protocol after accept() and treat them
                            // like EAGAIN by retrying.  In the case of TCP/IP, these are
                            // ENETDOWN, EPROTO, ENOPROTOOPT, EHOSTDOWN, ENONET, EHOSTUNREACH,
                            // EOPNOTSUPP, and ENETUNREACH.
                            //
                            // those errors are not supported though: needs the unstable io_error_more feature
                            // std::io::ErrorKind::NetworkDown => todo!(),
                            // std::io::ErrorKind::HostUnreachable => todo!(),
                            // std::io::ErrorKind::NetworkUnreachable => todo!(),

                            //ECONNABORTED
                            std::io::ErrorKind::ConnectionAborted|
                            //EINTR
                            std::io::ErrorKind::Interrupted|
                            // EINVAL
                            std::io::ErrorKind::InvalidInput|
                            std::io::ErrorKind::PermissionDenied |
                            std::io::ErrorKind::TimedOut |
                            std::io::ErrorKind::ConnectionReset|
                            std::io::ErrorKind::NotConnected => {
                                // the socket was invalid (maybe timedout waiting in accept queue, or was closed)
                                // we should ignore that and get to the next one
                                continue;
                            }

                            // EPROTO, EOPNOTSUPP, EBADF, EFAULT, EMFILE, ENOBUFS, ENOMEM, ENOTSOCK
                            std::io::ErrorKind::Other => {
                                match e.raw_os_error() {
                                    Some(libc::EMFILE) | Some(libc::ENFILE) => {
                                        match max_open_file_warning {
                                            None => {
                                                tracing::error!("reached the max open file limit, cannot accept any new connection");
                                                max_open_file_warning = Some(Instant::now());
                                            }
                                            Some(last) => if Instant::now() - last < Duration::from_secs(60) {
                                                tracing::error!("still at the max open file limit, cannot accept any new connection");
                                            }
                                        }
                                    }
                                    _ => {}
                                }
                                continue;
                            }

                            /* we should ignore the remaining errors as they're not supposed
                            to happen with the accept() call
                            std::io::ErrorKind::NotFound => todo!(),
                            std::io::ErrorKind::AddrInUse => todo!(),
                            std::io::ErrorKind::AddrNotAvailable => todo!(),
                            std::io::ErrorKind::BrokenPipe => todo!(),
                            std::io::ErrorKind::AlreadyExists => todo!(),
                            std::io::ErrorKind::InvalidData => todo!(),
                            std::io::ErrorKind::WriteZero => todo!(),

                            std::io::ErrorKind::Unsupported => todo!(),
                            std::io::ErrorKind::UnexpectedEof => todo!(),
                            std::io::ErrorKind::OutOfMemory => todo!(),*/
                            _ => {
                                continue;
                            }

                        }
                    }
                }
            }
        }

        // the shutdown receiver was triggered so we break out of
        // the server loop, tell the currently active connections to stop
        // then return the TCP listen socket
        connection_shutdown.notify_waiters();
        listener
    };
    (server, shutdown_sender)
}

#[derive(Debug)]
struct CustomRejection {
    #[allow(dead_code)]
    msg: String,
}

async fn handle_get_with_sandbox(
    Host(host): Host,
    service: BoxService<
        http::Request<graphql::Request>,
        http::Response<graphql::ResponseStream>,
        BoxError,
    >,
    http_request: Request<Body>,
) -> impl IntoResponse {
    if prefers_html(http_request.headers()) {
        return display_home_page().into_response();
    }

    if let Some(request) = http_request
        .uri()
        .query()
        .and_then(|q| graphql::Request::from_urlencoded_query(q.to_string()).ok())
    {
        let mut http_request = http_request.map(|_| request);
        *http_request.uri_mut() = Uri::from_str(&format!("http://{}{}", host, http_request.uri()))
            .expect("the URL is already valid because it comes from axum; qed");
        return run_graphql_request(service, http_request)
            .await
            .into_response();
    }

    (StatusCode::BAD_REQUEST, "Invalid Graphql request").into_response()
}

fn main_router<RF>(configuration: &Configuration) -> axum::Router
where
    RF: SupergraphServiceFactory,
{
    let mut graphql_configuration = configuration.supergraph.clone();
    if graphql_configuration.path.ends_with("/*") {
        // Needed for axum (check the axum docs for more information about wildcards https://docs.rs/axum/latest/axum/struct.Router.html#wildcards)
        graphql_configuration.path = format!("{}router_extra_path", graphql_configuration.path);
    }

    let get_handler = if sandbox_on_main_endpoint(configuration) {
        get({
            move |host: Host, Extension(service): Extension<RF>, http_request: Request<Body>| {
                handle_get_with_sandbox(host, service.new_service().boxed(), http_request)
            }
        })
    } else {
        get({
            move |host: Host, Extension(service): Extension<RF>, http_request: Request<Body>| {
                handle_get(host, service.new_service().boxed(), http_request)
            }
        })
    };

    Router::<hyper::Body>::new().route(
        &graphql_configuration.path,
        get_handler.post({
            move |host: Host,
                  uri: OriginalUri,
                  request: Json<graphql::Request>,
                  Extension(service): Extension<RF>,
                  header_map: HeaderMap| {
                handle_post(
                    host,
                    uri,
                    request,
                    service.new_service().boxed(),
                    header_map,
                )
            }
        }),
    )
}

async fn handle_get(
    Host(host): Host,
    service: BoxService<
        http::Request<graphql::Request>,
        http::Response<graphql::ResponseStream>,
        BoxError,
    >,
    http_request: Request<Body>,
) -> impl IntoResponse {
    if let Some(request) = http_request
        .uri()
        .query()
        .and_then(|q| graphql::Request::from_urlencoded_query(q.to_string()).ok())
    {
        let mut http_request = http_request.map(|_| request);
        *http_request.uri_mut() = Uri::from_str(&format!("http://{}{}", host, http_request.uri()))
            .expect("the URL is already valid because it comes from axum; qed");
        return run_graphql_request(service, http_request)
            .await
            .into_response();
    }

    (StatusCode::BAD_REQUEST, "Invalid Graphql request").into_response()
}

// Returns true if the sandbox is enabled, and on the same url as the graphql endpoint
fn sandbox_on_main_endpoint(configuration: &Configuration) -> bool {
<<<<<<< HEAD
    configuration.sandbox.enabled.unwrap_or_default()
        && configuration.sandbox.listen == configuration.graphql.listen
        && configuration.sandbox.path == configuration.graphql.path
=======
    configuration.sandbox.enabled
        && configuration.sandbox.listen == configuration.supergraph.listen
        && configuration.sandbox.path == configuration.supergraph.path
>>>>>>> 806c5aa5
}

async fn handle_post(
    Host(host): Host,
    OriginalUri(uri): OriginalUri,
    Json(request): Json<graphql::Request>,
    service: BoxService<
        http::Request<graphql::Request>,
        http::Response<graphql::ResponseStream>,
        BoxError,
    >,
    header_map: HeaderMap,
) -> impl IntoResponse {
    let mut http_request = Request::post(
        Uri::from_str(&format!("http://{}{}", host, uri))
            .expect("the URL is already valid because it comes from axum; qed"),
    )
    .body(request)
    .expect("body has already been parsed; qed");
    *http_request.headers_mut() = header_map;

    run_graphql_request(service, http_request)
        .await
        .into_response()
}

fn display_home_page() -> Html<Bytes> {
    let html = Bytes::from_static(include_bytes!("../resources/index.html"));
    Html(html)
}

// Process the headers to make sure that `VARY` is set correctly
fn process_vary_header(headers: &mut HeaderMap<HeaderValue>) {
    if headers.get(VARY).is_none() {
        // We don't have a VARY header, add one with value "origin"
        headers.insert(VARY, HeaderValue::from_static("origin"));
    }
}
async fn run_graphql_request<RS>(
    service: RS,
    http_request: Request<graphql::Request>,
) -> impl IntoResponse
where
    RS: Service<
            http::Request<graphql::Request>,
            Response = http::Response<graphql::ResponseStream>,
            Error = BoxError,
        > + Send,
{
    match service.ready_oneshot().await {
        Ok(mut service) => {
            let (head, body) = http_request.into_parts();

            match service.call(Request::from_parts(head, body)).await {
                Err(e) => {
                    if let Some(source_err) = e.source() {
                        if source_err.is::<RateLimited>() {
                            return RateLimited::new().into_response();
                        }
                        if source_err.is::<Elapsed>() {
                            return Elapsed::new().into_response();
                        }
                    }
                    tracing::error!("router service call failed: {}", e);
                    (
                        StatusCode::INTERNAL_SERVER_ERROR,
                        "router service call failed",
                    )
                        .into_response()
                }
                Ok(response) => {
                    let (mut parts, mut stream) = response.into_parts();

                    process_vary_header(&mut parts.headers);

                    match stream.next().await {
                        None => {
                            tracing::error!("router service is not available to process request",);
                            (
                                StatusCode::SERVICE_UNAVAILABLE,
                                "router service is not available to process request",
                            )
                                .into_response()
                        }
                        Some(response) => {
                            if response.has_next.unwrap_or(false) {
                                parts.headers.insert(
                                    CONTENT_TYPE,
                                    HeaderValue::from_static(MULTIPART_DEFER_CONTENT_TYPE),
                                );

                                // each chunk contains a response and the next delimiter, to let client parsers
                                // know that they can process the response right away
                                let mut first_buf = Vec::from(
                                    &b"\r\n--graphql\r\ncontent-type: application/json\r\n\r\n"[..],
                                );
                                serde_json::to_writer(&mut first_buf, &response).unwrap();
                                first_buf.extend_from_slice(b"\r\n--graphql\r\n");

                                let body = once(ready(Ok(Bytes::from(first_buf)))).chain(
                                    stream.map(|res| {
                                        let mut buf = Vec::from(
                                            &b"content-type: application/json\r\n\r\n"[..],
                                        );
                                        serde_json::to_writer(&mut buf, &res).unwrap();

                                        // the last chunk has a different end delimiter
                                        if res.has_next.unwrap_or(false) {
                                            buf.extend_from_slice(b"\r\n--graphql\r\n");
                                        } else {
                                            buf.extend_from_slice(b"\r\n--graphql--\r\n");
                                        }

                                        Ok::<_, BoxError>(buf.into())
                                    }),
                                );

                                (parts, StreamBody::new(body)).into_response()
                            } else {
                                parts.headers.insert(
                                    CONTENT_TYPE,
                                    HeaderValue::from_static("application/json"),
                                );
                                tracing::trace_span!("serialize_response").in_scope(|| {
                                    http_ext::Response::from(http::Response::from_parts(
                                        parts, response,
                                    ))
                                    .into_response()
                                })
                            }
                        }
                    }
                }
            }
        }
        Err(e) => {
            tracing::error!("router service is not available to process request: {}", e);
            if let Some(source_err) = e.source() {
                if source_err.is::<RateLimited>() {
                    return RateLimited::new().into_response();
                }
                if source_err.is::<Elapsed>() {
                    return Elapsed::new().into_response();
                }
            }

            (
                StatusCode::SERVICE_UNAVAILABLE,
                "router service is not available to process request",
            )
                .into_response()
        }
    }
}

fn prefers_html(headers: &HeaderMap) -> bool {
    let text_html = MediaType::new(TEXT, HTML);

    headers.get_all(&http::header::ACCEPT).iter().any(|value| {
        value
            .to_str()
            .map(|accept_str| {
                let mut list = MediaTypeList::new(accept_str);

                list.any(|mime| mime.as_ref() == Ok(&text_html))
            })
            .unwrap_or(false)
    })
}

async fn decompress_request_body(
    req: Request<Body>,
    next: Next<Body>,
) -> Result<Response, Response> {
    let (parts, body) = req.into_parts();
    let content_encoding = parts.headers.get(&CONTENT_ENCODING);
    macro_rules! decode_body {
        ($decoder: ident, $error_message: expr) => {{
            let body_bytes = hyper::body::to_bytes(body)
                .map_err(|err| {
                    (
                        StatusCode::BAD_REQUEST,
                        format!("cannot read request body: {err}"),
                    )
                        .into_response()
                })
                .await?;
            let mut decoder = $decoder::new(Vec::new());
            decoder.write_all(&body_bytes).await.map_err(|err| {
                (
                    StatusCode::BAD_REQUEST,
                    format!("{}: {err}", $error_message),
                )
                    .into_response()
            })?;
            decoder.shutdown().await.map_err(|err| {
                (
                    StatusCode::BAD_REQUEST,
                    format!("{}: {err}", $error_message),
                )
                    .into_response()
            })?;

            Ok(next
                .run(Request::from_parts(parts, Body::from(decoder.into_inner())))
                .await)
        }};
    }

    match content_encoding {
        Some(content_encoding) => match content_encoding.to_str() {
            Ok(content_encoding_str) => match content_encoding_str {
                "br" => decode_body!(BrotliDecoder, "cannot decompress (brotli) request body"),
                "gzip" => decode_body!(GzipDecoder, "cannot decompress (gzip) request body"),
                "deflate" => decode_body!(ZlibDecoder, "cannot decompress (deflate) request body"),
                "identity" => Ok(next.run(Request::from_parts(parts, body)).await),
                unknown => {
                    tracing::error!("unknown content-encoding header value {:?}", unknown);
                    Err((
                        StatusCode::BAD_REQUEST,
                        format!("unknown content-encoding header value: {unknown:?}"),
                    )
                        .into_response())
                }
            },

            Err(err) => Err((
                StatusCode::BAD_REQUEST,
                format!("cannot read content-encoding header: {err}"),
            )
                .into_response()),
        },
        None => Ok(next.run(Request::from_parts(parts, body)).await),
    }
}

#[derive(Clone)]
struct PropagatingMakeSpan;

impl PropagatingMakeSpan {
    fn new() -> Self {
        Self {}
    }
}

impl<B> MakeSpan<B> for PropagatingMakeSpan {
    fn make_span(&mut self, request: &http::Request<B>) -> Span {
        // This method needs to be moved to the telemetry plugin once we have a hook for the http request.

        // Before we make the span we need to attach span info that may have come in from the request.
        let context = global::get_text_map_propagator(|propagator| {
            propagator.extract(&opentelemetry_http::HeaderExtractor(request.headers()))
        });

        // If there was no span from the request then it will default to the NOOP span.
        // Attaching the NOOP span has the effect of preventing further tracing.
        if context.span().span_context().is_valid() {
            // We have a valid remote span, attach it to the current thread before creating the root span.
            let _context_guard = context.attach();
            tracing::span!(
                Level::INFO,
                "request",
                method = %request.method(),
                uri = %request.uri(),
                version = ?request.version(),
                "otel.kind" = %SpanKind::Server,
                "otel.status_code" = %opentelemetry::trace::StatusCode::Unset.as_str(),
                "apollo_private.duration_ns" = tracing::field::Empty
            )
        } else {
            // No remote span, we can go ahead and create the span without context.
            tracing::span!(
                Level::INFO,
                "request",
                method = %request.method(),
                uri = %request.uri(),
                version = ?request.version(),
                "otel.kind" = %SpanKind::Server,
                "otel.status_code" = %opentelemetry::trace::StatusCode::Unset.as_str(),
                "apollo_private.duration_ns" = tracing::field::Empty
            )
        }
    }
}

#[cfg(test)]
mod tests {
    use std::net::SocketAddr;
    use std::str::FromStr;
    use std::sync::atomic::AtomicU32;
    use std::sync::atomic::Ordering;

    use async_compression::tokio::write::GzipEncoder;
    use http::header::ACCEPT_ENCODING;
    use http::header::CONTENT_TYPE;
    use http::header::{self};
    use mockall::mock;
    use reqwest::header::ACCEPT;
    use reqwest::header::ACCESS_CONTROL_ALLOW_HEADERS;
    use reqwest::header::ACCESS_CONTROL_ALLOW_METHODS;
    use reqwest::header::ACCESS_CONTROL_ALLOW_ORIGIN;
    use reqwest::header::ACCESS_CONTROL_REQUEST_HEADERS;
    use reqwest::header::ACCESS_CONTROL_REQUEST_METHOD;
    use reqwest::header::ORIGIN;
    use reqwest::redirect::Policy;
    use reqwest::Client;
    use reqwest::Method;
    use reqwest::StatusCode;
    use serde_json::json;
    use test_log::test;
    use tokio::io::BufReader;
    use tower::service_fn;

    use super::*;
    use crate::configuration::Cors;
    use crate::configuration::HealthCheck;
    use crate::configuration::Sandbox;
    use crate::configuration::Supergraph;
    use crate::json_ext::Path;
    use crate::services::new_service::NewService;
    use crate::services::transport;
    use crate::services::MULTIPART_DEFER_CONTENT_TYPE;
    use crate::test_harness::http_client;
    use crate::test_harness::http_client::MaybeMultipart;
    use crate::TestHarness;

    macro_rules! assert_header {
        ($response:expr, $header:expr, $expected:expr $(, $msg:expr)?) => {
            assert_eq!(
                $response
                    .headers()
                    .get_all($header)
                    .iter()
                    .map(|v|v.to_str().unwrap().to_string())
                    .collect::<Vec<_>>(),
                $expected
                $(, $msg)*
            );
        };
    }

    /// `assert_header_contains` works like `assert_headers`,
    /// except it doesn't care for the order of the items
    macro_rules! assert_header_contains {
        ($response:expr, $header:expr, $expected:expr $(, $msg:expr)?) => {
            let header_values = $response
            .headers()
            .get_all($header)
            .iter()
            .map(|v|v.to_str().unwrap().to_string())
            .collect::<Vec<_>>();

            for e in $expected {
                assert!(
                    header_values
                        .iter()
                        .find(|header_value| header_value.contains(&e.to_string()))
                        .is_some(),
                    $($msg)*
                );
            }

        };
    }

    mock! {
        #[derive(Debug)]
        SupergraphService {
            fn service_call(&mut self, req: http::Request<graphql::Request>) -> Result<http::Response<graphql::ResponseStream>, BoxError>;
        }
    }

    type MockSupergraphServiceType = tower_test::mock::Mock<
        http::Request<graphql::Request>,
        http::Response<Pin<Box<dyn Stream<Item = graphql::Response> + Send>>>,
    >;

    #[derive(Clone)]
    struct TestSupergraphServiceFactory {
        inner: MockSupergraphServiceType,
    }

    impl NewService<http::Request<graphql::Request>> for TestSupergraphServiceFactory {
        type Service = MockSupergraphServiceType;

        fn new_service(&self) -> Self::Service {
            self.inner.clone()
        }
    }

    impl SupergraphServiceFactory for TestSupergraphServiceFactory {
        type SupergraphService = MockSupergraphServiceType;

        type Future = <<TestSupergraphServiceFactory as NewService<
            http::Request<graphql::Request>,
        >>::Service as Service<http::Request<graphql::Request>>>::Future;

        fn web_endpoints(&self) -> MultiMap<ListenAddr, Endpoint> {
            MultiMap::new()
        }
    }

    async fn init(mut mock: MockSupergraphService) -> (HttpServerHandle, Client) {
        let server_factory = AxumHttpServerFactory::new();
        let (service, mut handle) = tower_test::mock::spawn();

        tokio::spawn(async move {
            loop {
                while let Some((request, responder)) = handle.next_request().await {
                    match mock.service_call(request) {
                        Ok(response) => responder.send_response(response),
                        Err(err) => responder.send_error(err),
                    }
                }
            }
        });
        let server = server_factory
            .create(
                TestSupergraphServiceFactory {
                    inner: service.into_inner(),
                },
                Arc::new(
                    Configuration::builder()
                        .sandbox(
                            crate::configuration::Sandbox::builder()
                                .enabled(true)
                                .listen(SocketAddr::from_str("127.0.0.1:0").unwrap())
                                .build(),
                        )
<<<<<<< HEAD
                        .graphql(
                            crate::configuration::Graphql::builder()
                                .introspection(true)
=======
                        .supergraph(
                            crate::configuration::Supergraph::builder()
>>>>>>> 806c5aa5
                                .listen(SocketAddr::from_str("127.0.0.1:0").unwrap())
                                .build(),
                        )
                        .health_check(
                            crate::configuration::HealthCheck::builder()
                                .listen(SocketAddr::from_str("127.0.0.1:0").unwrap())
                                .build(),
                        )
                        .build(),
                ),
                None,
                vec![],
                MultiMap::new(),
            )
            .await
            .expect("Failed to create server factory");
        let mut default_headers = HeaderMap::new();
        default_headers.insert(CONTENT_TYPE, HeaderValue::from_static("application/json"));

        let client = reqwest::Client::builder()
            .default_headers(default_headers)
            .redirect(Policy::none())
            .build()
            .unwrap();
        (server, client)
    }

    async fn init_with_config(
        mut mock: MockSupergraphService,
        conf: Configuration,
        web_endpoints: MultiMap<ListenAddr, Endpoint>,
    ) -> (HttpServerHandle, Client) {
        let server_factory = AxumHttpServerFactory::new();
        let (service, mut handle) = tower_test::mock::spawn();

        tokio::spawn(async move {
            loop {
                while let Some((request, responder)) = handle.next_request().await {
                    match mock.service_call(request) {
                        Ok(response) => responder.send_response(response),
                        Err(err) => responder.send_error(err),
                    }
                }
            }
        });
        let server = server_factory
            .create(
                TestSupergraphServiceFactory {
                    inner: service.into_inner(),
                },
                Arc::new(conf),
                None,
                vec![],
                web_endpoints,
            )
            .await
            .expect("Failed to create server factory");
        let mut default_headers = HeaderMap::new();
        default_headers.insert(CONTENT_TYPE, HeaderValue::from_static("application/json"));

        let client = reqwest::Client::builder()
            .default_headers(default_headers)
            .redirect(Policy::none())
            .build()
            .unwrap();
        (server, client)
    }

    #[cfg(unix)]
    async fn init_unix(
        mut mock: MockSupergraphService,
        temp_dir: &tempfile::TempDir,
    ) -> HttpServerHandle {
        let server_factory = AxumHttpServerFactory::new();
        let (service, mut handle) = tower_test::mock::spawn();

        tokio::spawn(async move {
            loop {
                while let Some((request, responder)) = handle.next_request().await {
                    match mock.service_call(request) {
                        Ok(response) => responder.send_response(response),
                        Err(err) => responder.send_error(err),
                    }
                }
            }
        });
        let server = server_factory
            .create(
                TestSupergraphServiceFactory {
                    inner: service.into_inner(),
                },
                Arc::new(
                    Configuration::fake_builder()
                        .supergraph(
                            crate::configuration::Supergraph::fake_builder()
                                .listen(ListenAddr::UnixSocket(temp_dir.as_ref().join("sock")))
                                .build(),
                        )
                        .build(),
                ),
                None,
                vec![],
                MultiMap::new(),
            )
            .await
            .expect("Failed to create server factory");

        server
    }

    #[tokio::test]
    async fn it_display_home_page_on_same_endpoint() -> Result<(), ApolloRouterError> {
        let expectations = MockSupergraphService::new();

        let conf = Configuration::fake_builder()
            .sandbox(Sandbox::fake_builder().enabled(true).build())
            .build();

        let (server, client) = init_with_config(expectations, conf, MultiMap::new()).await;

        // Regular studio redirect
        let response = client
            .get(&format!(
                "{}/",
                server.graphql_listen_address().as_ref().unwrap()
            ))
            .header(ACCEPT, "text/html")
            .send()
            .await
            .unwrap();
        assert_eq!(
            response.status(),
            StatusCode::OK,
            "{}",
            response.text().await.unwrap()
        );
        assert_eq!(response.bytes().await.unwrap(), display_home_page().0);

        Ok(())
    }

    #[tokio::test]
    async fn it_display_home_page_on_different_path() -> Result<(), ApolloRouterError> {
        let expectations = MockSupergraphService::new();

        let conf = Configuration::fake_builder()
            .sandbox(
                Sandbox::fake_builder()
                    .path("/a-custom-path")
                    .enabled(true)
                    .build(),
            )
            .build();

        let (server, client) = init_with_config(expectations, conf, Default::default()).await;

        // Regular studio redirect
        let response = client
            .get(&format!(
                "{}/a-custom-path",
                server.graphql_listen_address().as_ref().unwrap()
            ))
            .header(ACCEPT, "text/html")
            .send()
            .await
            .unwrap();
        assert_eq!(
            response.status(),
            StatusCode::OK,
            "{}",
            response.text().await.unwrap()
        );
        assert_eq!(response.bytes().await.unwrap(), display_home_page().0);
        Ok(())
    }

    #[tokio::test]
    async fn it_display_home_page_on_different_endpoint() -> Result<(), ApolloRouterError> {
        let expectations = MockSupergraphService::new();

        let conf = Configuration::fake_builder()
            .sandbox(
                Sandbox::fake_builder()
                    .path("/a-custom-path")
                    .enabled(true)
                    .build(),
            )
            .build();

        let (server, client) = init_with_config(expectations, conf, Default::default()).await;

        // Regular studio redirect
        let response = client
            .get(&format!(
                "{}/a-custom-path",
                server.graphql_listen_address().as_ref().unwrap()
            ))
            .header(ACCEPT, "text/html")
            .send()
            .await
            .unwrap();
        assert_eq!(
            response.status(),
            StatusCode::OK,
            "{}",
            response.text().await.unwrap()
        );
        assert_eq!(response.bytes().await.unwrap(), display_home_page().0);
        Ok(())
    }

    #[tokio::test]
    async fn it_compress_response_body() -> Result<(), ApolloRouterError> {
        let expected_response = graphql::Response::builder()
            .data(json!({"response": "yayyyyyyyyyyyyyyyyyyyyyyyyyyyyyyyyyyyyyyyyyyy"})) // Body must be bigger than 32 to be compressed
            .build();
        let example_response = expected_response.clone();
        let mut expectations = MockSupergraphService::new();
        expectations
            .expect_service_call()
            .times(2)
            .returning(move |_req| {
                let example_response = example_response.clone();
                Ok(http_ext::from_response_to_stream(
                    http::Response::builder()
                        .status(200)
                        .body(example_response)
                        .unwrap(),
                ))
            });
        let (server, client) = init(expectations).await;
        let url = format!("{}/", server.graphql_listen_address().as_ref().unwrap());

        // Post query
        let response = client
            .post(url.as_str())
            .header(ACCEPT_ENCODING, HeaderValue::from_static("gzip"))
            .body(json!({ "query": "query" }).to_string())
            .send()
            .await
            .unwrap()
            .error_for_status()
            .unwrap();
        assert_eq!(
            response.headers().get(&CONTENT_ENCODING),
            Some(&HeaderValue::from_static("gzip"))
        );

        // Decompress body
        let body_bytes = response.bytes().await.unwrap();
        let mut decoder = GzipDecoder::new(Vec::new());
        decoder.write_all(&body_bytes.to_vec()).await.unwrap();
        decoder.shutdown().await.unwrap();
        let response = decoder.into_inner();
        let graphql_resp: graphql::Response = serde_json::from_slice(&response).unwrap();
        assert_eq!(graphql_resp, expected_response);

        // Get query
        let response = client
            .get(url.as_str())
            .header(ACCEPT_ENCODING, HeaderValue::from_static("gzip"))
            .query(&json!({ "query": "query" }))
            .send()
            .await
            .unwrap()
            .error_for_status()
            .unwrap();

        assert_eq!(
            response.headers().get(header::CONTENT_TYPE),
            Some(&HeaderValue::from_static("application/json"))
        );
        assert_eq!(
            response.headers().get(&CONTENT_ENCODING),
            Some(&HeaderValue::from_static("gzip"))
        );

        // Decompress body
        let body_bytes = response.bytes().await.unwrap();
        let mut decoder = GzipDecoder::new(Vec::new());
        decoder.write_all(&body_bytes.to_vec()).await.unwrap();
        decoder.shutdown().await.unwrap();
        let response = decoder.into_inner();
        let graphql_resp: graphql::Response = serde_json::from_slice(&response).unwrap();
        assert_eq!(graphql_resp, expected_response);

        server.shutdown().await?;
        Ok(())
    }

    #[tokio::test]
    async fn it_decompress_request_body() -> Result<(), ApolloRouterError> {
        let original_body = json!({ "query": "query" });
        let mut encoder = GzipEncoder::new(Vec::new());
        encoder
            .write_all(original_body.to_string().as_bytes())
            .await
            .unwrap();
        encoder.shutdown().await.unwrap();
        let compressed_body = encoder.into_inner();
        let expected_response = graphql::Response::builder()
            .data(json!({"response": "yayyyyyyyyyyyyyyyyyyyyyyyyyyyyyyyyyyyyyyyyyyy"})) // Body must be bigger than 32 to be compressed
            .build();
        let example_response = expected_response.clone();
        let mut expectations = MockSupergraphService::new();
        expectations
            .expect_service_call()
            .times(1)
            .withf(move |req| {
                assert_eq!(req.body().query.as_ref().unwrap(), "query");
                true
            })
            .returning(move |_req| {
                let example_response = example_response.clone();
                Ok(http_ext::from_response_to_stream(
                    http::Response::builder()
                        .status(200)
                        .body(example_response)
                        .unwrap(),
                ))
            });
        let (server, client) = init(expectations).await;
        let url = format!("{}/", server.graphql_listen_address().as_ref().unwrap());

        // Post query
        let response = client
            .post(url.as_str())
            .header(CONTENT_ENCODING, HeaderValue::from_static("gzip"))
            .body(compressed_body.clone())
            .send()
            .await
            .unwrap()
            .error_for_status()
            .unwrap();

        assert_eq!(
            response.json::<graphql::Response>().await.unwrap(),
            expected_response,
        );

        server.shutdown().await?;
        Ok(())
    }

    #[tokio::test]
    async fn malformed_request() -> Result<(), ApolloRouterError> {
        let expectations = MockSupergraphService::new();
        let (server, client) = init(expectations).await;

        let response = client
            .post(format!(
                "{}/",
                server.graphql_listen_address().as_ref().unwrap()
            ))
            .body("Garbage")
            .send()
            .await
            .unwrap();
        assert_eq!(response.status(), StatusCode::BAD_REQUEST);
        server.shutdown().await
    }

    #[tokio::test]
    async fn response() -> Result<(), ApolloRouterError> {
        let expected_response = graphql::Response::builder()
            .data(json!({"response": "yay"}))
            .build();
        let example_response = expected_response.clone();
        let mut expectations = MockSupergraphService::new();
        expectations
            .expect_service_call()
            .times(2)
            .returning(move |_| {
                let example_response = example_response.clone();
                Ok(http_ext::from_response_to_stream(
                    http::Response::builder()
                        .status(200)
                        .body(example_response)
                        .unwrap(),
                ))
            });
        let (server, client) = init(expectations).await;
        let url = format!("{}/", server.graphql_listen_address().as_ref().unwrap());

        // Post query
        let response = client
            .post(url.as_str())
            .body(json!({ "query": "query" }).to_string())
            .send()
            .await
            .unwrap()
            .error_for_status()
            .unwrap();

        assert_eq!(
            response.json::<graphql::Response>().await.unwrap(),
            expected_response,
        );

        // Get query
        let response = client
            .get(url.as_str())
            .query(&json!({ "query": "query" }))
            .send()
            .await
            .unwrap()
            .error_for_status()
            .unwrap();

        assert_eq!(
            response.headers().get(header::CONTENT_TYPE),
            Some(&HeaderValue::from_static("application/json"))
        );

        assert_eq!(
            response.json::<graphql::Response>().await.unwrap(),
            expected_response,
        );

        server.shutdown().await?;
        Ok(())
    }

    #[tokio::test]
    async fn bad_response() -> Result<(), ApolloRouterError> {
        let expectations = MockSupergraphService::new();
        let (server, client) = init(expectations).await;
        let url = format!("{}/test", server.graphql_listen_address().as_ref().unwrap());

        // Post query
        let err = client
            .post(url.as_str())
            .body(json!({ "query": "query" }).to_string())
            .send()
            .await
            .unwrap()
            .error_for_status()
            .expect_err("should be not found");

        assert!(err.is_status());
        assert_eq!(err.status(), Some(StatusCode::NOT_FOUND));

        // Get query
        let err = client
            .get(url.as_str())
            .query(&json!({ "query": "query" }))
            .send()
            .await
            .unwrap()
            .error_for_status()
            .expect_err("should be not found");

        assert!(err.is_status());
        assert_eq!(err.status(), Some(StatusCode::NOT_FOUND));

        server.shutdown().await?;
        Ok(())
    }

    #[tokio::test]
    async fn response_with_custom_endpoint() -> Result<(), ApolloRouterError> {
        let expected_response = graphql::Response::builder()
            .data(json!({"response": "yay"}))
            .build();
        let example_response = expected_response.clone();
        let mut expectations = MockSupergraphService::new();
        expectations
            .expect_service_call()
            .times(2)
            .returning(move |_| {
                let example_response = example_response.clone();
                Ok(http_ext::from_response_to_stream(
                    http::Response::builder()
                        .status(200)
                        .body(example_response)
                        .unwrap(),
                ))
            });
        let conf = Configuration::fake_builder()
            .supergraph(
                crate::configuration::Supergraph::fake_builder()
                    .path(String::from("/graphql"))
                    .build(),
            )
            .build();
        let (server, client) = init_with_config(expectations, conf, MultiMap::new()).await;
        let url = format!(
            "{}/graphql",
            server.graphql_listen_address().as_ref().unwrap()
        );

        // Post query
        let response = client
            .post(url.as_str())
            .body(json!({ "query": "query" }).to_string())
            .send()
            .await
            .unwrap()
            .error_for_status()
            .unwrap();

        assert_eq!(
            response.json::<graphql::Response>().await.unwrap(),
            expected_response,
        );

        // Get query
        let response = client
            .get(url.as_str())
            .query(&json!({ "query": "query" }))
            .send()
            .await
            .unwrap()
            .error_for_status()
            .unwrap();

        assert_eq!(
            response.json::<graphql::Response>().await.unwrap(),
            expected_response,
        );

        server.shutdown().await?;
        Ok(())
    }

    #[tokio::test]
    async fn response_with_custom_prefix_endpoint() -> Result<(), ApolloRouterError> {
        let expected_response = graphql::Response::builder()
            .data(json!({"response": "yay"}))
            .build();
        let example_response = expected_response.clone();
        let mut expectations = MockSupergraphService::new();
        expectations
            .expect_service_call()
            .times(2)
            .returning(move |_| {
                let example_response = example_response.clone();
                Ok(http_ext::from_response_to_stream(
                    http::Response::builder()
                        .status(200)
                        .body(example_response)
                        .unwrap(),
                ))
            });
        let conf = Configuration::fake_builder()
            .supergraph(
                crate::configuration::Supergraph::fake_builder()
                    .path(String::from("/:my_prefix/graphql"))
                    .build(),
            )
            .build();
        let (server, client) = init_with_config(expectations, conf, MultiMap::new()).await;
        let url = format!(
            "{}/prefix/graphql",
            server.graphql_listen_address().as_ref().unwrap()
        );

        // Post query
        let response = client
            .post(url.as_str())
            .body(json!({ "query": "query" }).to_string())
            .send()
            .await
            .unwrap()
            .error_for_status()
            .unwrap();

        assert_eq!(
            response.json::<graphql::Response>().await.unwrap(),
            expected_response,
        );

        // Get query
        let response = client
            .get(url.as_str())
            .query(&json!({ "query": "query" }))
            .send()
            .await
            .unwrap()
            .error_for_status()
            .unwrap();

        assert_eq!(
            response.json::<graphql::Response>().await.unwrap(),
            expected_response,
        );

        server.shutdown().await?;
        Ok(())
    }

    #[tokio::test]
    async fn response_with_custom_endpoint_wildcard() -> Result<(), ApolloRouterError> {
        let expected_response = graphql::Response::builder()
            .data(json!({"response": "yay"}))
            .build();
        let example_response = expected_response.clone();
        let mut expectations = MockSupergraphService::new();
        expectations
            .expect_service_call()
            .times(4)
            .returning(move |_| {
                let example_response = example_response.clone();
                Ok(http_ext::from_response_to_stream(
                    http::Response::builder()
                        .status(200)
                        .body(example_response)
                        .unwrap(),
                ))
            });
        let conf = Configuration::fake_builder()
            .supergraph(
                crate::configuration::Supergraph::fake_builder()
                    .path(String::from("/graphql/*"))
                    .build(),
            )
            .build();
        let (server, client) = init_with_config(expectations, conf, MultiMap::new()).await;
        for url in &[
            format!(
                "{}/graphql/test",
                server.graphql_listen_address().as_ref().unwrap()
            ),
            format!(
                "{}/graphql/anothertest",
                server.graphql_listen_address().as_ref().unwrap()
            ),
        ] {
            // Post query
            let response = client
                .post(url.as_str())
                .body(json!({ "query": "query" }).to_string())
                .send()
                .await
                .unwrap()
                .error_for_status()
                .unwrap();

            assert_eq!(
                response.json::<graphql::Response>().await.unwrap(),
                expected_response,
            );

            // Get query
            let response = client
                .get(url.as_str())
                .query(&json!({ "query": "query" }))
                .send()
                .await
                .unwrap()
                .error_for_status()
                .unwrap();

            assert_eq!(
                response.json::<graphql::Response>().await.unwrap(),
                expected_response,
            );
        }

        server.shutdown().await?;
        Ok(())
    }

    #[tokio::test]
    async fn it_extracts_query_and_operation_name_on_get_requests() -> Result<(), ApolloRouterError>
    {
        // TODO re-enable after the release
        // test_span::init();
        // let root_span = info_span!("root");
        // {
        // let _guard = root_span.enter();
        let query = "query";
        let expected_query = query;
        let operation_name = "operationName";
        let expected_operation_name = operation_name;

        let expected_response = graphql::Response::builder()
            .data(json!({"response": "yay"}))
            .build();
        let example_response = expected_response.clone();

        let mut expectations = MockSupergraphService::new();
        expectations
            .expect_service_call()
            .times(1)
            .withf(move |req| {
                assert_eq!(req.body().query.as_deref().unwrap(), expected_query);
                assert_eq!(
                    req.body().operation_name.as_deref().unwrap(),
                    expected_operation_name
                );
                true
            })
            .returning(move |_| {
                let example_response = example_response.clone();
                Ok(http_ext::from_response_to_stream(
                    http::Response::builder()
                        .status(200)
                        .body(example_response)
                        .unwrap(),
                ))
            });
        let (server, client) = init(expectations).await;
        let url = format!("{}/", server.graphql_listen_address().as_ref().unwrap());

        let response = client
            .get(url.as_str())
            .query(&[("query", query), ("operationName", operation_name)])
            .send()
            .await
            .unwrap()
            .error_for_status()
            .unwrap();

        assert_eq!(
            response.json::<graphql::Response>().await.unwrap(),
            expected_response,
        );

        server.shutdown().await?;
        // }
        // insta::assert_json_snapshot!(test_span::get_spans_for_root(
        //     &root_span.id().unwrap(),
        //     &test_span::Filter::new(Level::INFO)
        // ));
        Ok(())
    }

    #[tokio::test]
    async fn it_extracts_query_and_operation_name_on_post_requests() -> Result<(), ApolloRouterError>
    {
        let query = "query";
        let expected_query = query;
        let operation_name = "operationName";
        let expected_operation_name = operation_name;

        let expected_response = graphql::Response::builder()
            .data(json!({"response": "yay"}))
            .build();
        let example_response = expected_response.clone();

        let mut expectations = MockSupergraphService::new();
        expectations
            .expect_service_call()
            .times(1)
            .withf(move |req| {
                assert_eq!(req.body().query.as_deref().unwrap(), expected_query);
                assert_eq!(
                    req.body().operation_name.as_deref().unwrap(),
                    expected_operation_name
                );
                true
            })
            .returning(move |_| {
                let example_response = example_response.clone();
                Ok(http_ext::from_response_to_stream(
                    http::Response::builder()
                        .status(200)
                        .body(example_response)
                        .unwrap(),
                ))
            });
        let (server, client) = init(expectations).await;
        let url = format!("{}/", server.graphql_listen_address().as_ref().unwrap());

        let response = client
            .post(url.as_str())
            .body(json!({ "query": query, "operationName": operation_name }).to_string())
            .send()
            .await
            .unwrap()
            .error_for_status()
            .unwrap();

        assert_eq!(
            response.json::<graphql::Response>().await.unwrap(),
            expected_response,
        );

        server.shutdown().await
    }

    #[tokio::test]
    async fn response_failure() -> Result<(), ApolloRouterError> {
        let mut expectations = MockSupergraphService::new();
        expectations
            .expect_service_call()
            .times(1)
            .returning(move |_| {
                let example_response = crate::error::FetchError::SubrequestHttpError {
                    service: "Mock service".to_string(),
                    reason: "Mock error".to_string(),
                }
                .to_response();
                Ok(http_ext::from_response_to_stream(
                    http::Response::builder()
                        .status(200)
                        .body(example_response)
                        .unwrap(),
                ))
            });
        let (server, client) = init(expectations).await;

        let response = client
            .post(format!(
                "{}/",
                server.graphql_listen_address().as_ref().unwrap()
            ))
            .body(
                json!(
                {
                  "query": "query",
                })
                .to_string(),
            )
            .send()
            .await
            .unwrap()
            .json::<graphql::Response>()
            .await
            .unwrap();

        assert_eq!(
            response,
            crate::error::FetchError::SubrequestHttpError {
                service: "Mock service".to_string(),
                reason: "Mock error".to_string(),
            }
            .to_response()
        );
        server.shutdown().await
    }

    #[tokio::test]
    async fn cors_preflight() -> Result<(), ApolloRouterError> {
        let expectations = MockSupergraphService::new();
        let conf = Configuration::fake_builder()
            .cors(Cors::builder().build())
            .supergraph(
                crate::configuration::Supergraph::fake_builder()
                    .path(String::from("/graphql/*"))
                    .build(),
            )
            .build();
        let (server, client) = init_with_config(expectations, conf, MultiMap::new()).await;

        let response = client
            .request(
                Method::OPTIONS,
                &format!(
                    "{}/graphql/",
                    server.graphql_listen_address().as_ref().unwrap()
                ),
            )
            .header(ACCEPT, "text/html")
            .header(ORIGIN, "https://studio.apollographql.com")
            .header(ACCESS_CONTROL_REQUEST_METHOD, "POST")
            .header(
                ACCESS_CONTROL_REQUEST_HEADERS,
                "Content-type, x-an-other-test-header, apollo-require-preflight",
            )
            .send()
            .await
            .unwrap();

        assert_header!(
            &response,
            ACCESS_CONTROL_ALLOW_ORIGIN,
            vec!["https://studio.apollographql.com"],
            "Incorrect access control allow origin header"
        );
        let headers = response.headers().get_all(ACCESS_CONTROL_ALLOW_HEADERS);
        assert_header_contains!(
            &response,
            ACCESS_CONTROL_ALLOW_HEADERS,
            &["Content-type, x-an-other-test-header, apollo-require-preflight"],
            "Incorrect access control allow header header {headers:?}"
        );
        assert_header_contains!(
            &response,
            ACCESS_CONTROL_ALLOW_METHODS,
            &["GET", "POST", "OPTIONS"],
            "Incorrect access control allow methods header"
        );

        assert_eq!(response.status(), StatusCode::OK);

        server.shutdown().await
    }

    #[tokio::test]
    #[cfg(unix)]
    async fn listening_to_unix_socket() {
        let temp_dir = tempfile::tempdir().unwrap();
        let expected_response = graphql::Response::builder()
            .data(json!({"response": "yay"}))
            .build();
        let example_response = expected_response.clone();

        let mut expectations = MockSupergraphService::new();
        expectations
            .expect_service_call()
            .times(2)
            .returning(move |_| {
                let example_response = example_response.clone();

                Ok(http_ext::from_response_to_stream(
                    http::Response::builder()
                        .status(200)
                        .body(example_response)
                        .unwrap(),
                ))
            });
        let server = init_unix(expectations, &temp_dir).await;

        let output = send_to_unix_socket(
            server.graphql_listen_address().as_ref().unwrap(),
            Method::POST,
            r#"{"query":"query"}"#,
        )
        .await;

        assert_eq!(
            serde_json::from_slice::<graphql::Response>(&output).unwrap(),
            expected_response,
        );

        // Get query
        let output = send_to_unix_socket(
            server.graphql_listen_address().as_ref().unwrap(),
            Method::GET,
            r#"query=query"#,
        )
        .await;

        assert_eq!(
            serde_json::from_slice::<graphql::Response>(&output).unwrap(),
            expected_response,
        );

        server.shutdown().await.unwrap();
    }

    #[cfg(unix)]
    async fn send_to_unix_socket(addr: &ListenAddr, method: Method, body: &str) -> Vec<u8> {
        use tokio::io::AsyncBufReadExt;
        use tokio::io::Interest;
        use tokio::net::UnixStream;

        let content = match method {
            Method::GET => {
                format!(
                    "{} /?{} HTTP/1.1\r
Host: localhost:4100\r
Content-Length: {}\r
Content-Type: application/json\r

\n",
                    method.as_str(),
                    body,
                    body.len(),
                )
            }
            Method::POST => {
                format!(
                    "{} / HTTP/1.1\r
Host: localhost:4100\r
Content-Length: {}\r
Content-Type: application/json\r

{}\n",
                    method.as_str(),
                    body.len(),
                    body
                )
            }
            _ => {
                unimplemented!()
            }
        };
        let mut stream = UnixStream::connect(addr.to_string()).await.unwrap();
        stream.ready(Interest::WRITABLE).await.unwrap();
        stream.write_all(content.as_bytes()).await.unwrap();
        stream.flush().await.unwrap();
        let stream = BufReader::new(stream);
        let mut lines = stream.lines();
        let header_first_line = lines
            .next_line()
            .await
            .unwrap()
            .expect("no header received");
        // skip the rest of the headers
        let mut headers = String::new();
        let mut stream = lines.into_inner();
        loop {
            if stream.read_line(&mut headers).await.unwrap() == 2 {
                break;
            }
        }
        // get rest of the buffer as body
        let body = stream.buffer().to_vec();
        assert!(header_first_line.contains(" 200 "), "");
        body
    }

    #[tokio::test]
    async fn test_health_check() {
        let expectations = MockSupergraphService::new();
        let (server, client) = init(expectations).await;
        let url = format!(
            "{}/health",
            server.graphql_listen_address().as_ref().unwrap()
        );

        let response = client.get(url).send().await.unwrap();
        assert_eq!(response.status(), StatusCode::OK);
    }

    #[tokio::test]
    async fn test_custom_health_check() {
        let conf = Configuration::fake_builder()
            .health_check(
                HealthCheck::fake_builder()
                    .path("/custom-health".to_string())
                    .build(),
            )
            .build();
        let expectations = MockSupergraphService::new();
        let (server, client) = init_with_config(expectations, conf, MultiMap::new()).await;
        let url = format!(
            "{}/custom-health",
            server.graphql_listen_address().as_ref().unwrap()
        );

        let response = client.get(url).send().await.unwrap();
        assert_eq!(response.status(), StatusCode::OK);
    }

    #[test(tokio::test)]
    async fn it_send_bad_content_type() -> Result<(), ApolloRouterError> {
        let query = "query";
        let operation_name = "operationName";

        let expectations = MockSupergraphService::new();
        let (server, client) = init(expectations).await;
        let url = format!("{}", server.graphql_listen_address().as_ref().unwrap());
        let response = client
            .post(url.as_str())
            .header(CONTENT_TYPE, "application/yaml")
            .body(json!({ "query": query, "operationName": operation_name }).to_string())
            .send()
            .await
            .unwrap();

        assert_eq!(response.status(), StatusCode::UNSUPPORTED_MEDIA_TYPE,);

        server.shutdown().await
    }

    #[test(tokio::test)]
    async fn it_doesnt_display_disabled_home_page() -> Result<(), ApolloRouterError> {
        let expectations = MockSupergraphService::new();
        let conf = Configuration::fake_builder()
            .sandbox(
                crate::configuration::Sandbox::fake_builder()
                    .enabled(false)
                    .build(),
            )
            .build();
        let (server, client) = init_with_config(expectations, conf, MultiMap::new()).await;
        let response = client
            .get(&format!(
                "{}/",
                server.graphql_listen_address().as_ref().unwrap()
            ))
            .header(ACCEPT, "text/html")
            .send()
            .await
            .unwrap();

        assert_eq!(response.status(), StatusCode::BAD_REQUEST);

        server.shutdown().await
    }

    #[test(tokio::test)]
    async fn it_answers_to_custom_endpoint() -> Result<(), ApolloRouterError> {
        let expectations = MockSupergraphService::new();
        let endpoint = service_fn(|req: transport::Request| async move {
            Ok::<_, BoxError>(
                http::Response::builder()
                    .status(StatusCode::OK)
                    .body(format!("{} + {}", req.method(), req.uri().path()).into())
                    .unwrap(),
            )
        })
        .boxed_clone();
        let mut web_endpoints = MultiMap::new();
        web_endpoints.insert(
            ListenAddr::SocketAddr("127.0.0.1:0".parse().unwrap()),
            Endpoint::new("/a-custom-path".to_string(), endpoint.clone().boxed()),
        );
        web_endpoints.insert(
            ListenAddr::SocketAddr("127.0.0.1:0".parse().unwrap()),
            Endpoint::new("/an-other-custom-path".to_string(), endpoint.boxed()),
        );

        let conf = Configuration::fake_builder().build();
        let (server, client) = init_with_config(expectations, conf, web_endpoints).await;

        for path in &["/a-custom-path", "/an-other-custom-path"] {
            let response = client
                .get(&format!(
                    "{}{}",
                    server.graphql_listen_address().as_ref().unwrap(),
                    path
                ))
                .send()
                .await
                .unwrap();

            assert_eq!(response.status(), StatusCode::OK);
            assert_eq!(response.text().await.unwrap(), format!("GET + {}", path));
        }

        for path in &["/a-custom-path", "/an-other-custom-path"] {
            let response = client
                .post(&format!(
                    "{}{}",
                    server.graphql_listen_address().as_ref().unwrap(),
                    path
                ))
                .send()
                .await
                .unwrap();

            assert_eq!(response.status(), StatusCode::OK);
            assert_eq!(response.text().await.unwrap(), format!("POST + {}", path));
        }
        server.shutdown().await
    }

    #[test(tokio::test)]
    async fn it_checks_the_shape_of_router_request() -> Result<(), ApolloRouterError> {
        let mut expectations = MockSupergraphService::new();
        expectations
            .expect_service_call()
            .times(2)
            .returning(move |req| {
                Ok(http_ext::from_response_to_stream(
                    http::Response::builder()
                        .status(200)
                        .body(
                            graphql::Response::builder()
                                .data(json!(format!(
                                    "{} + {} + {:?}",
                                    req.method(),
                                    req.uri(),
                                    serde_json::to_string(req.body()).unwrap()
                                )))
                                .build(),
                        )
                        .unwrap(),
                ))
            });
        let (server, client) = init(expectations).await;
        let query = json!(
        {
          "query": "query",
        });
        let url = format!("{}/", server.graphql_listen_address().as_ref().unwrap());
        let response = client.get(&url).query(&query).send().await.unwrap();

        assert_eq!(response.status(), StatusCode::OK);
        assert_eq!(
            response.text().await.unwrap(),
            serde_json::to_string(&json!({
                "data":
                    format!(
                        "GET + {}?query=query + {:?}",
                        url,
                        serde_json::to_string(&query).unwrap()
                    )
            }))
            .unwrap()
        );
        let response = client
            .post(&url)
            .body(query.to_string())
            .send()
            .await
            .unwrap();

        assert_eq!(response.status(), StatusCode::OK);
        assert_eq!(
            response.text().await.unwrap(),
            serde_json::to_string(&json!({
                "data":
                    format!(
                        "POST + {} + {:?}",
                        url,
                        serde_json::to_string(&query).unwrap()
                    )
            }))
            .unwrap()
        );
        server.shutdown().await
    }

    #[tokio::test]
    async fn cors_origin_default() -> Result<(), ApolloRouterError> {
        let (server, client) = init(MockSupergraphService::new()).await;
        let url = format!("{}/", server.graphql_listen_address().as_ref().unwrap());

        let response =
            request_cors_with_origin(&client, url.as_str(), "https://studio.apollographql.com")
                .await;
        assert_cors_origin(response, "https://studio.apollographql.com");

        let response =
            request_cors_with_origin(&client, url.as_str(), "https://this.wont.work.com").await;
        assert_not_cors_origin(response, "https://this.wont.work.com");
        Ok(())
    }

    #[tokio::test]
    async fn cors_allow_any_origin() -> Result<(), ApolloRouterError> {
        let conf = Configuration::fake_builder()
            .cors(Cors::builder().allow_any_origin(true).build())
            .build();
        let (server, client) =
            init_with_config(MockSupergraphService::new(), conf, MultiMap::new()).await;
        let url = format!("{}/", server.graphql_listen_address().as_ref().unwrap());

        let response =
            request_cors_with_origin(&client, url.as_str(), "https://thisisatest.com").await;
        assert_cors_origin(response, "*");

        Ok(())
    }

    #[tokio::test]
    async fn cors_origin_list() -> Result<(), ApolloRouterError> {
        let valid_origin = "https://thisoriginisallowed.com";

        let conf = Configuration::fake_builder()
            .cors(
                Cors::builder()
                    .origins(vec![valid_origin.to_string()])
                    .build(),
            )
            .build();
        let (server, client) =
            init_with_config(MockSupergraphService::new(), conf, MultiMap::new()).await;
        let url = format!("{}/", server.graphql_listen_address().as_ref().unwrap());

        let response = request_cors_with_origin(&client, url.as_str(), valid_origin).await;
        assert_cors_origin(response, valid_origin);

        let response =
            request_cors_with_origin(&client, url.as_str(), "https://thisoriginisinvalid").await;
        assert_not_cors_origin(response, "https://thisoriginisinvalid");

        Ok(())
    }

    #[tokio::test]
    async fn cors_origin_regex() -> Result<(), ApolloRouterError> {
        let apollo_subdomains = "https://([a-z0-9]+[.])*apollographql[.]com";

        let conf = Configuration::fake_builder()
            .cors(
                Cors::builder()
                    .origins(vec!["https://anexactmatchorigin.com".to_string()])
                    .match_origins(vec![apollo_subdomains.to_string()])
                    .build(),
            )
            .build();
        let (server, client) =
            init_with_config(MockSupergraphService::new(), conf, MultiMap::new()).await;
        let url = format!("{}/", server.graphql_listen_address().as_ref().unwrap());

        // regex tests
        let response =
            request_cors_with_origin(&client, url.as_str(), "https://www.apollographql.com").await;
        assert_cors_origin(response, "https://www.apollographql.com");
        let response =
            request_cors_with_origin(&client, url.as_str(), "https://staging.apollographql.com")
                .await;
        assert_cors_origin(response, "https://staging.apollographql.com");
        let response =
            request_cors_with_origin(&client, url.as_str(), "https://thisshouldnotwork.com").await;
        assert_not_cors_origin(response, "https://thisshouldnotwork.com");

        // exact match tests
        let response =
            request_cors_with_origin(&client, url.as_str(), "https://anexactmatchorigin.com").await;
        assert_cors_origin(response, "https://anexactmatchorigin.com");

        // won't match
        let response =
            request_cors_with_origin(&client, url.as_str(), "https://thisshouldnotwork.com").await;
        assert_not_cors_origin(response, "https://thisshouldnotwork.com");

        Ok(())
    }

    async fn request_cors_with_origin(
        client: &Client,
        url: &str,
        origin: &str,
    ) -> reqwest::Response {
        client
            .request(Method::OPTIONS, url)
            .header("Origin", origin)
            .header("Access-Control-Request-Method", "POST")
            .header("Access-Control-Request-Headers", "content-type")
            .send()
            .await
            .unwrap()
    }

    fn assert_cors_origin(response: reqwest::Response, origin: &str) {
        assert!(response.status().is_success());
        let headers = response.headers();
        assert_headers_valid(&response);
        assert!(origin_valid(headers, origin));
    }

    fn assert_not_cors_origin(response: reqwest::Response, origin: &str) {
        assert!(response.status().is_success());
        let headers = response.headers();
        assert!(!origin_valid(headers, origin));
    }

    fn assert_headers_valid(response: &reqwest::Response) {
        assert_header_contains!(response, ACCESS_CONTROL_ALLOW_METHODS, &["POST"]);
        assert_header_contains!(response, ACCESS_CONTROL_ALLOW_HEADERS, &["content-type"]);
    }

    fn origin_valid(headers: &HeaderMap, origin: &str) -> bool {
        headers
            .get("access-control-allow-origin")
            .map(|h| h.to_str().map(|o| o == origin).unwrap_or_default())
            .unwrap_or_default()
    }

    #[test(tokio::test)]
    async fn response_shape() -> Result<(), ApolloRouterError> {
        let mut expectations = MockSupergraphService::new();
        expectations
            .expect_service_call()
            .times(1)
            .returning(move |_| {
                Ok(http_ext::from_response_to_stream(
                    http::Response::builder()
                        .status(200)
                        .body(
                            graphql::Response::builder()
                                .data(json!({
                                    "test": "hello"
                                }))
                                .build(),
                        )
                        .unwrap(),
                ))
            });
        let (server, client) = init(expectations).await;
        let query = json!(
        {
          "query": "query { test }",
        });
        let url = format!("{}/", server.graphql_listen_address().as_ref().unwrap());
        let response = client
            .post(&url)
            .body(query.to_string())
            .send()
            .await
            .unwrap();

        println!("response: {:?}", response);
        assert_eq!(response.status(), StatusCode::OK);
        assert_eq!(
            response.headers().get(CONTENT_TYPE),
            Some(&HeaderValue::from_static("application/json"))
        );

        assert_eq!(
            response.text().await.unwrap(),
            serde_json::to_string(&json!({
                "data": {
                    "test": "hello"
                },
            }))
            .unwrap()
        );

        server.shutdown().await
    }

    #[test(tokio::test)]
    async fn deferred_response_shape() -> Result<(), ApolloRouterError> {
        let mut expectations = MockSupergraphService::new();
        expectations
            .expect_service_call()
            .times(1)
            .returning(move |_| {
                let body = stream::iter(vec![
                    graphql::Response::builder()
                        .data(json!({
                            "test": "hello",
                        }))
                        .has_next(true)
                        .build(),
                    graphql::Response::builder()
                        .incremental(vec![graphql::IncrementalResponse::builder()
                            .data(json!({
                                "other": "world"
                            }))
                            .path(Path::default())
                            .build()])
                        .has_next(true)
                        .build(),
                    graphql::Response::builder().has_next(false).build(),
                ])
                .boxed();
                Ok(http::Response::builder().status(200).body(body).unwrap())
            });
        let (server, client) = init(expectations).await;
        let query = json!(
        {
          "query": "query { test ... @defer { other } }",
        });
        let url = format!("{}/", server.graphql_listen_address().as_ref().unwrap());
        let mut response = client
            .post(&url)
            .body(query.to_string())
            .send()
            .await
            .unwrap();

        println!("response: {:?}", response);
        assert_eq!(response.status(), StatusCode::OK);
        assert_eq!(
            response.headers().get(CONTENT_TYPE),
            Some(&HeaderValue::from_static(MULTIPART_DEFER_CONTENT_TYPE))
        );

        let first = response.chunk().await.unwrap().unwrap();
        assert_eq!(
            std::str::from_utf8(&*first).unwrap(),
            "\r\n--graphql\r\ncontent-type: application/json\r\n\r\n{\"data\":{\"test\":\"hello\"},\"hasNext\":true}\r\n--graphql\r\n"
        );

        let second = response.chunk().await.unwrap().unwrap();
        assert_eq!(
            std::str::from_utf8(&*second).unwrap(),
        "content-type: application/json\r\n\r\n{\"hasNext\":true,\"incremental\":[{\"data\":{\"other\":\"world\"},\"path\":[]}]}\r\n--graphql\r\n"
        );

        let third = response.chunk().await.unwrap().unwrap();
        assert_eq!(
            std::str::from_utf8(&*third).unwrap(),
            "content-type: application/json\r\n\r\n{\"hasNext\":false}\r\n--graphql--\r\n"
        );

        server.shutdown().await
    }

    // Test Vary processing

    #[test]
    fn it_adds_default_with_value_origin_if_no_vary_header() {
        let mut default_headers = HeaderMap::new();
        process_vary_header(&mut default_headers);
        let vary_opt = default_headers.get(VARY);
        assert!(vary_opt.is_some());
        let vary = vary_opt.expect("has a value");
        assert_eq!(vary, "origin");
    }

    #[test]
    fn it_leaves_vary_alone_if_set() {
        let mut default_headers = HeaderMap::new();
        default_headers.insert(VARY, HeaderValue::from_static("*"));
        process_vary_header(&mut default_headers);
        let vary_opt = default_headers.get(VARY);
        assert!(vary_opt.is_some());
        let vary = vary_opt.expect("has a value");
        assert_eq!(vary, "*");
    }

    #[test]
    fn it_leaves_varys_alone_if_there_are_more_than_one() {
        let mut default_headers = HeaderMap::new();
        default_headers.insert(VARY, HeaderValue::from_static("one"));
        default_headers.append(VARY, HeaderValue::from_static("two"));
        process_vary_header(&mut default_headers);
        let vary = default_headers.get_all(VARY);
        assert_eq!(vary.iter().count(), 2);
        for value in vary {
            assert!(value == "one" || value == "two");
        }
    }

    #[tokio::test]
    async fn it_makes_sure_same_listenaddrs_are_accepted() {
        let configuration = Configuration::fake_builder().build();

        init_with_config(MockSupergraphService::new(), configuration, MultiMap::new()).await;
    }

    #[tokio::test]
    #[should_panic(
        expected = "Failed to create server factory: DifferentListenAddrsOnSamePort(127.0.0.1, 0.0.0.0, 4010)"
    )]
    async fn it_makes_sure_different_listenaddrs_but_same_port_are_not_accepted() {
        let configuration = Configuration::fake_builder()
            .supergraph(
                Supergraph::fake_builder()
                    .listen(SocketAddr::from_str("127.0.0.1:4010").unwrap())
                    .build(),
            )
            .sandbox(
                Sandbox::fake_builder()
                    .listen(SocketAddr::from_str("0.0.0.0:4010").unwrap())
                    .build(),
            )
            .build();

        init_with_config(MockSupergraphService::new(), configuration, MultiMap::new()).await;
    }

    // TODO: axum just panics here.
    // While this is ok for now, we probably want to check it ourselves and return a meaningful error
    #[tokio::test]
    #[should_panic(
        expected = "Invalid route: insertion failed due to conflict with previously registered route: /"
    )]
    async fn it_makes_sure_extra_endpoints_cant_use_the_same_listenaddr_and_path() {
        let configuration = Configuration::fake_builder()
            .supergraph(
                Supergraph::fake_builder()
                    .listen(SocketAddr::from_str("127.0.0.1:4010").unwrap())
                    .build(),
            )
            .build();
        let endpoint = service_fn(|_req: transport::Request| async move {
            Ok::<_, BoxError>(
                http::Response::builder()
                    .body("this is a test".to_string().into())
                    .unwrap(),
            )
        })
        .boxed();

        let mut mm = MultiMap::new();
        mm.insert(
            SocketAddr::from_str("127.0.0.1:4010").unwrap().into(),
            Endpoint::new("/".to_string(), endpoint),
        );

        init_with_config(MockSupergraphService::new(), configuration, mm).await;
    }

    #[tokio::test]
    async fn it_supports_server_restart() {
        let configuration = Arc::new(
            Configuration::fake_builder()
                .supergraph(
                    Supergraph::fake_builder()
                        .listen(SocketAddr::from_str("127.0.0.1:4010").unwrap())
                        .build(),
                )
                .build(),
        );
        let endpoint = service_fn(|_req: transport::Request| async move {
            Ok::<_, BoxError>(
                http::Response::builder()
                    .body("this is a test".to_string().into())
                    .unwrap(),
            )
        })
        .boxed();

        let mut web_endpoints = MultiMap::new();
        web_endpoints.insert(
            SocketAddr::from_str("127.0.0.1:5000").unwrap().into(),
            Endpoint::new("/".to_string(), endpoint),
        );

        let server_factory = AxumHttpServerFactory::new();
        let (service, _) = tower_test::mock::spawn();

        let supergraph_service_factory = TestSupergraphServiceFactory {
            inner: service.into_inner(),
        };

        let server = server_factory
            .create(
                supergraph_service_factory.clone(),
                Arc::clone(&configuration),
                None,
                vec![],
                web_endpoints.clone(),
            )
            .await
            .expect("Failed to create server factory");

        server
            .restart(
                &server_factory,
                supergraph_service_factory,
                Arc::clone(&configuration),
                web_endpoints,
            )
            .await
            .unwrap();
    }

    /// A counter of how many GraphQL responses have been sent by an Apollo Router
    ///
    /// When `@defer` is used, it should increment multiple times for a single HTTP request.
    #[derive(Clone, Default)]
    struct GraphQLResponseCounter(Arc<AtomicU32>);

    impl GraphQLResponseCounter {
        fn increment(&self) {
            self.0.fetch_add(1, Ordering::SeqCst);
        }

        fn get(&self) -> u32 {
            self.0.load(Ordering::SeqCst)
        }
    }

    async fn http_service() -> impl Service<
        http::Request<serde_json::Value>,
        Response = http::Response<MaybeMultipart<serde_json::Value>>,
        Error = BoxError,
    > {
        let counter = GraphQLResponseCounter::default();
        let service = TestHarness::builder()
            .configuration_json(json!({
                "plugins": {
                    "experimental.include_subgraph_errors": {
                        "all": true
                    }
                }
            }))
            .unwrap()
            .supergraph_hook(move |service| {
                let counter = counter.clone();
                service
                    .map_response(move |mut response| {
                        response.response.extensions_mut().insert(counter.clone());
                        response.map_stream(move |graphql_response| {
                            counter.increment();
                            graphql_response
                        })
                    })
                    .boxed()
            })
            .build_http_service()
            .await
            .unwrap()
            .map_err(Into::into);
        let service = http_client::response_decompression(service);
        let service = http_client::defer_spec_20220824_multipart(service);
        http_client::json(service)
    }

    /// Creates an Apollo Router as an HTTP-level Tower service and makes one request.
    async fn make_request(
        request_body: serde_json::Value,
    ) -> http::Response<MaybeMultipart<serde_json::Value>> {
        let request = http::Request::builder()
            .method(http::Method::POST)
            .header("host", "127.0.0.1")
            .body(request_body)
            .unwrap();
        http_service().await.oneshot(request).await.unwrap()
    }

    fn assert_compressed<B>(response: &http::Response<B>, expected: bool) {
        assert_eq!(
            response
                .extensions()
                .get::<http_client::ResponseBodyWasCompressed>()
                .unwrap()
                .0,
            expected
        )
    }

    #[tokio::test]
    async fn test_compressed_response() {
        let response = make_request(json!({
            "query": "
                query TopProducts($first: Int) { 
                    topProducts(first: $first) { 
                        upc 
                        name 
                        reviews { 
                            id 
                            product { name } 
                            author { id name } 
                        } 
                    } 
                }
            ",
            "variables": {"first": 2_u32},
        }))
        .await;
        assert_compressed(&response, true);
        let status = response.status().as_u16();
        let graphql_response = response.into_body().expect_not_multipart();
        assert_eq!(graphql_response["errors"], json!(null));
        assert_eq!(status, 200);
    }

    #[tokio::test]
    async fn test_defer_is_not_buffered() {
        let mut response = make_request(json!({
            "query": "
                query TopProducts($first: Int) { 
                    topProducts(first: $first) { 
                        upc 
                        name 
                        reviews { 
                            id 
                            product { name } 
                            ... @defer { author { id name } }
                        } 
                    } 
                }
            ",
            "variables": {"first": 2_u32},
        }))
        .await;
        assert_compressed(&response, false);
        let status = response.status().as_u16();
        assert_eq!(status, 200);
        let counter: GraphQLResponseCounter = response.extensions_mut().remove().unwrap();
        let parts = response.into_body().expect_multipart();

        let (parts, counts): (Vec<_>, Vec<_>) =
            parts.map(|part| (part, counter.get())).unzip().await;
        let parts = serde_json::Value::Array(parts);
        assert_eq!(
            parts,
            json!([
                {
                    "data": {
                        "topProducts": [
                            {"upc": "1", "name": "Table", "reviews": null},
                            {"upc": "2", "name": "Couch", "reviews": null}
                        ]
                    },
                    "errors": [
                        {
                            "message": "invalid content: Missing key `_entities`!",
                            "path": ["topProducts", "@"],
                            "extensions": {
                                "type": "ExecutionInvalidContent",
                                "reason": "Missing key `_entities`!"
                            }
                        }],
                    "hasNext": true,
                },
                {"hasNext": false}
            ]),
            "{}",
            serde_json::to_string(&parts).unwrap()
        );

        // Non-regression test for https://github.com/apollographql/router/issues/1572
        //
        // With unpatched async-compression 0.3.14 as used by tower-http 0.3.4,
        // `counts` is `[2, 2]` since both parts have to be generated on the server side
        // before the first one reaches the client.
        //
        // Conversly, observing the value `1` after receiving the first part
        // means the didn’t wait for all parts to be in the compression buffer
        // before sending any.
        assert_eq!(counts, [1, 2]);
    }
}<|MERGE_RESOLUTION|>--- conflicted
+++ resolved
@@ -713,15 +713,9 @@
 
 // Returns true if the sandbox is enabled, and on the same url as the graphql endpoint
 fn sandbox_on_main_endpoint(configuration: &Configuration) -> bool {
-<<<<<<< HEAD
     configuration.sandbox.enabled.unwrap_or_default()
-        && configuration.sandbox.listen == configuration.graphql.listen
-        && configuration.sandbox.path == configuration.graphql.path
-=======
-    configuration.sandbox.enabled
         && configuration.sandbox.listen == configuration.supergraph.listen
         && configuration.sandbox.path == configuration.supergraph.path
->>>>>>> 806c5aa5
 }
 
 async fn handle_post(
@@ -1151,14 +1145,9 @@
                                 .listen(SocketAddr::from_str("127.0.0.1:0").unwrap())
                                 .build(),
                         )
-<<<<<<< HEAD
-                        .graphql(
-                            crate::configuration::Graphql::builder()
-                                .introspection(true)
-=======
                         .supergraph(
                             crate::configuration::Supergraph::builder()
->>>>>>> 806c5aa5
+                                .introspection(true)
                                 .listen(SocketAddr::from_str("127.0.0.1:0").unwrap())
                                 .build(),
                         )
