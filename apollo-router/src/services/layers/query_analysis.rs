use std::collections::HashMap;
use std::fmt::Display;
use std::fmt::Formatter;
use std::hash::Hash;
use std::sync::Arc;

use apollo_compiler::ast;
use apollo_compiler::validation::Valid;
use apollo_compiler::ExecutableDocument;
use http::StatusCode;
use lru::LruCache;
use router_bridge::planner::UsageReporting;
use tokio::sync::Mutex;
use tokio::task;
use tracing::Instrument;

use crate::apollo_studio_interop::generate_extended_references;
use crate::apollo_studio_interop::ExtendedReferenceStats;
use crate::context::OPERATION_KIND;
use crate::context::OPERATION_NAME;
use crate::graphql::Error;
use crate::graphql::ErrorExtension;
use crate::graphql::IntoGraphQLErrors;
use crate::plugins::authorization::AuthorizationPlugin;
use crate::plugins::telemetry::config::ApolloMetricsReferenceMode;
use crate::plugins::telemetry::config::Conf as TelemetryConfig;
use crate::query_planner::fetch::QueryHash;
use crate::query_planner::OperationKind;
use crate::services::SupergraphRequest;
use crate::services::SupergraphResponse;
use crate::spec::Query;
use crate::spec::Schema;
use crate::spec::SpecError;
use crate::Configuration;
use crate::Context;

pub(crate) const QUERY_PARSING_SPAN_NAME: &str = "parse_query";

/// [`Layer`] for QueryAnalysis implementation.
#[derive(Clone)]
#[allow(clippy::type_complexity)]
pub(crate) struct QueryAnalysisLayer {
    pub(crate) schema: Arc<Schema>,
    configuration: Arc<Configuration>,
    cache: Arc<Mutex<LruCache<QueryAnalysisKey, Result<(Context, ParsedDocument), SpecError>>>>,
    enable_authorization_directives: bool,
    metrics_reference_mode: ApolloMetricsReferenceMode,
}

#[derive(Debug, Clone, Hash, PartialEq, Eq)]
struct QueryAnalysisKey {
    query: String,
    operation_name: Option<String>,
}

impl QueryAnalysisLayer {
    pub(crate) async fn new(schema: Arc<Schema>, configuration: Arc<Configuration>) -> Self {
        let enable_authorization_directives =
            AuthorizationPlugin::enable_directives(&configuration, &schema).unwrap_or(false);
        let metrics_reference_mode = TelemetryConfig::metrics_reference_mode(&configuration);

        Self {
            schema,
            cache: Arc::new(Mutex::new(LruCache::new(
                configuration
                    .supergraph
                    .query_planning
                    .cache
                    .in_memory
                    .limit,
            ))),
            enable_authorization_directives,
            configuration,
            metrics_reference_mode,
        }
    }

    pub(crate) async fn parse_document(
        &self,
        query: &str,
        operation_name: Option<&str>,
    ) -> Result<ParsedDocument, SpecError> {
        let query = query.to_string();
        let operation_name = operation_name.map(|o| o.to_string());
        let schema = self.schema.clone();
        let conf = self.configuration.clone();

        task::spawn_blocking(move || {
            Query::parse_document(
                &query,
                operation_name.as_deref(),
                schema.as_ref(),
                conf.as_ref(),
            )
        })
        .await
        .expect("parse_document task panicked")
    }

    pub(crate) async fn supergraph_request(
        &self,
        request: SupergraphRequest,
    ) -> Result<SupergraphRequest, SupergraphResponse> {
        let query = request.supergraph_request.body().query.as_ref();

        if query.is_none() || query.unwrap().trim().is_empty() {
            let errors = vec![crate::error::Error::builder()
                .message("Must provide query string.".to_string())
                .extension_code("MISSING_QUERY_STRING")
                .build()];
            u64_counter!(
                "apollo_router_http_requests_total",
                "Total number of HTTP requests made.",
                1,
                status = StatusCode::BAD_REQUEST.as_u16() as i64,
                error = "Must provide query string"
            );

            return Err(SupergraphResponse::builder()
                .errors(errors)
                .status_code(StatusCode::BAD_REQUEST)
                .context(request.context)
                .build()
                .expect("response is valid"));
        }

        let op_name = request.supergraph_request.body().operation_name.clone();
        let query = request
            .supergraph_request
            .body()
            .query
            .clone()
            .expect("query presence was already checked");
        let entry = self
            .cache
            .lock()
            .await
            .get(&QueryAnalysisKey {
                query: query.clone(),
                operation_name: op_name.clone(),
            })
            .cloned();

        let res = match entry {
            None => {
<<<<<<< HEAD
                let span = tracing::info_span!("parse_query", "otel.kind" = "INTERNAL");
                let result = self
                    .parse_document(&query, op_name.as_deref())
                    .instrument(span)
                    .await;

                match result {
=======
                let span = tracing::info_span!(QUERY_PARSING_SPAN_NAME, "otel.kind" = "INTERNAL");
                match span.in_scope(|| self.parse_document(&query, op_name.as_deref())) {
>>>>>>> 0cc02761
                    Err(errors) => {
                        (*self.cache.lock().await).put(
                            QueryAnalysisKey {
                                query,
                                operation_name: op_name,
                            },
                            Err(errors.clone()),
                        );
                        let errors = match errors.into_graphql_errors() {
                            Ok(v) => v,
                            Err(errors) => vec![Error::builder()
                                .message(errors.to_string())
                                .extension_code(errors.extension_code())
                                .build()],
                        };

                        return Err(SupergraphResponse::builder()
                            .errors(errors)
                            .status_code(StatusCode::BAD_REQUEST)
                            .context(request.context)
                            .build()
                            .expect("response is valid"));
                    }
                    Ok(doc) => {
                        let context = Context::new();

                        let operation = doc.executable.get_operation(op_name.as_deref()).ok();
                        let operation_name = operation.as_ref().and_then(|operation| {
                            operation.name.as_ref().map(|s| s.as_str().to_owned())
                        });

                        if self.enable_authorization_directives {
                            AuthorizationPlugin::query_analysis(
                                &doc,
                                operation_name.as_deref(),
                                &self.schema,
                                &context,
                            );
                        }

                        context
                            .insert(OPERATION_NAME, operation_name)
                            .expect("cannot insert operation name into context; this is a bug");
                        let operation_kind =
                            operation.map(|op| OperationKind::from(op.operation_type));
                        // FIXME: I think we should not add an operation kind by default. If it's an invalid graphql operation for example it might be useful to detect there isn't operation_kind
                        context
                            .insert(OPERATION_KIND, operation_kind.unwrap_or_default())
                            .expect("cannot insert operation kind in the context; this is a bug");

                        (*self.cache.lock().await).put(
                            QueryAnalysisKey {
                                query,
                                operation_name: op_name.clone(),
                            },
                            Ok((context.clone(), doc.clone())),
                        );

                        Ok((context, doc))
                    }
                }
            }
            Some(c) => c,
        };

        match res {
            Ok((context, doc)) => {
                request.context.extend(&context);

                let extended_ref_stats = if matches!(
                    self.metrics_reference_mode,
                    ApolloMetricsReferenceMode::Extended
                ) {
                    Some(generate_extended_references(
                        doc.executable.clone(),
                        op_name,
                        self.schema.api_schema(),
                        &request.supergraph_request.body().variables.clone(),
                    ))
                } else {
                    None
                };

                request.context.extensions().with_lock(|mut lock| {
                    lock.insert::<ParsedDocument>(doc.clone());
                    if let Some(stats) = extended_ref_stats {
                        lock.insert::<ExtendedReferenceStats>(stats);
                    }
                });

                Ok(SupergraphRequest {
                    supergraph_request: request.supergraph_request,
                    context: request.context,
                })
            }
            Err(errors) => {
                request.context.extensions().with_lock(|mut lock| {
                    lock.insert(Arc::new(UsageReporting {
                        stats_report_key: errors.get_error_key().to_string(),
                        referenced_fields_by_type: HashMap::new(),
                    }))
                });
                Err(SupergraphResponse::builder()
                    .errors(errors.into_graphql_errors().unwrap_or_default())
                    .status_code(StatusCode::BAD_REQUEST)
                    .context(request.context)
                    .build()
                    .expect("response is valid"))
            }
        }
    }
}

pub(crate) type ParsedDocument = Arc<ParsedDocumentInner>;

#[derive(Debug)]
pub(crate) struct ParsedDocumentInner {
    pub(crate) ast: ast::Document,
    pub(crate) executable: Arc<Valid<ExecutableDocument>>,
    pub(crate) hash: Arc<QueryHash>,
}

impl Display for ParsedDocumentInner {
    fn fmt(&self, f: &mut Formatter<'_>) -> std::fmt::Result {
        write!(f, "{:?}", self)
    }
}

impl Hash for ParsedDocumentInner {
    fn hash<H: std::hash::Hasher>(&self, state: &mut H) {
        self.hash.0.hash(state);
    }
}

impl PartialEq for ParsedDocumentInner {
    fn eq(&self, other: &Self) -> bool {
        self.ast == other.ast
    }
}

impl Eq for ParsedDocumentInner {}<|MERGE_RESOLUTION|>--- conflicted
+++ resolved
@@ -143,18 +143,13 @@
 
         let res = match entry {
             None => {
-<<<<<<< HEAD
-                let span = tracing::info_span!("parse_query", "otel.kind" = "INTERNAL");
+              let span = tracing::info_span!(QUERY_PARSING_SPAN_NAME, "otel.kind" = "INTERNAL");
                 let result = self
                     .parse_document(&query, op_name.as_deref())
                     .instrument(span)
                     .await;
 
                 match result {
-=======
-                let span = tracing::info_span!(QUERY_PARSING_SPAN_NAME, "otel.kind" = "INTERNAL");
-                match span.in_scope(|| self.parse_document(&query, op_name.as_deref())) {
->>>>>>> 0cc02761
                     Err(errors) => {
                         (*self.cache.lock().await).put(
                             QueryAnalysisKey {
