--- conflicted
+++ resolved
@@ -52,12 +52,10 @@
     /// Channel triggered when the client connection has been dropped
     pub(crate) connection_closed_signal: Option<broadcast::Receiver<()>>,
 
-<<<<<<< HEAD
     pub(crate) query_hash: Arc<QueryHash>,
-=======
+
     // authorization metadata for this request
     pub(crate) authorization: Arc<CacheKeyMetadata>,
->>>>>>> 26f47ba7
 }
 
 #[buildstructor::buildstructor]
@@ -83,11 +81,8 @@
             subgraph_name,
             subscription_stream,
             connection_closed_signal,
-<<<<<<< HEAD
             query_hash: Default::default(),
-=======
             authorization: Default::default(),
->>>>>>> 26f47ba7
         }
     }
 
@@ -149,11 +144,8 @@
                 .connection_closed_signal
                 .as_ref()
                 .map(|s| s.resubscribe()),
-<<<<<<< HEAD
             query_hash: self.query_hash.clone(),
-=======
             authorization: self.authorization.clone(),
->>>>>>> 26f47ba7
         }
     }
 }
