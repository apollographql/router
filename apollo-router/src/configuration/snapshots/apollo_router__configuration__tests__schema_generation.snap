---
source: apollo-router/src/configuration/tests.rs
expression: "&schema"
---
{
  "$schema": "http://json-schema.org/draft-07/schema#",
  "additionalProperties": false,
  "definitions": {
    "AWSSigV4Config": {
      "description": "Configure AWS sigv4 auth.",
      "oneOf": [
        {
          "additionalProperties": false,
          "properties": {
            "hardcoded": {
              "$ref": "#/definitions/AWSSigV4HardcodedConfig"
            }
          },
          "required": [
            "hardcoded"
          ],
          "type": "object"
        },
        {
          "additionalProperties": false,
          "properties": {
            "default_chain": {
              "$ref": "#/definitions/DefaultChainConfig"
            }
          },
          "required": [
            "default_chain"
          ],
          "type": "object"
        }
      ]
    },
    "AWSSigV4HardcodedConfig": {
      "additionalProperties": false,
      "description": "Hardcoded Config using access_key and secret.\nPrefer using DefaultChain instead.",
      "properties": {
        "access_key_id": {
          "description": "The ID for this access key.",
          "type": "string"
        },
        "assume_role": {
          "anyOf": [
            {
              "$ref": "#/definitions/AssumeRoleProvider"
            },
            {
              "type": "null"
            }
          ],
          "description": "Specify assumed role configuration."
        },
        "region": {
          "description": "The AWS region this chain applies to.",
          "type": "string"
        },
        "secret_access_key": {
          "description": "The secret key used to sign requests.",
          "type": "string"
        },
        "service_name": {
          "description": "The service you're trying to access, eg: \"s3\", \"vpc-lattice-svcs\", etc.",
          "type": "string"
        }
      },
      "required": [
        "access_key_id",
        "secret_access_key",
        "region",
        "service_name"
      ],
      "type": "object"
    },
    "ActiveRequestsAttributes": {
      "additionalProperties": false,
      "properties": {
        "http.request.method": {
          "default": false,
          "description": "The HTTP request method",
          "type": "boolean"
        },
        "server.address": {
          "default": false,
          "description": "The server address",
          "type": "boolean"
        },
        "server.port": {
          "default": false,
          "description": "The server port",
          "type": "boolean"
        },
        "url.scheme": {
          "default": false,
          "description": "The URL scheme",
          "type": "boolean"
        }
      },
      "type": "object"
    },
    "All": {
      "enum": [
        "all"
      ],
      "type": "string"
    },
    "ApolloMetricsReferenceMode": {
      "description": "Apollo usage report reference generation modes.",
      "oneOf": [
        {
          "const": "extended",
          "description": "Use the extended mode to report input object fields and enum value references as well as object fields.",
          "type": "string"
        },
        {
          "const": "standard",
          "description": "Use the standard mode that only reports referenced object fields.",
          "type": "string"
        }
      ]
    },
    "ApolloSignatureNormalizationAlgorithm": {
      "description": "Apollo usage report signature normalization algorithm",
      "oneOf": [
        {
          "const": "legacy",
          "description": "Use the algorithm that matches the JavaScript-based implementation.",
          "type": "string"
        },
        {
          "const": "enhanced",
          "description": "Use a new algorithm that includes input object forms, normalized aliases and variable names, and removes some\nedge cases from the JS implementation that affected normalization.",
          "type": "string"
        }
      ]
    },
    "ApolloTelemetryConfig": {
      "additionalProperties": false,
      "properties": {
        "buffer_size": {
          "default": 10000,
          "description": "The buffer size for sending traces to Apollo. Increase this if you are experiencing lost traces.",
          "format": "uint",
          "minimum": 1,
          "type": "integer"
        },
        "client_name_header": {
          "default": "apollographql-client-name",
          "description": "The name of the header to extract from requests when populating 'client name' for traces and metrics in Apollo Studio.",
          "type": [
            "string",
            "null"
          ]
        },
        "client_version_header": {
          "default": "apollographql-client-version",
          "description": "The name of the header to extract from requests when populating 'client version' for traces and metrics in Apollo Studio.",
          "type": [
            "string",
            "null"
          ]
        },
        "endpoint": {
          "default": "https://usage-reporting.api.apollographql.com/api/ingress/traces",
          "description": "The Apollo Studio endpoint for exporting traces and metrics.",
          "type": "string"
        },
        "errors": {
          "allOf": [
            {
              "$ref": "#/definitions/ErrorsConfiguration"
            }
          ],
          "description": "Configure the way errors are transmitted to Apollo Studio"
        },
        "experimental_local_field_metrics": {
          "default": false,
          "description": "Enable field metrics that are generated without FTV1 to be sent to Apollo Studio.",
          "type": "boolean"
        },
        "experimental_otlp_endpoint": {
          "default": "https://usage-reporting.api.apollographql.com/",
          "description": "The Apollo Studio endpoint for exporting traces and metrics.",
          "type": "string"
        },
        "experimental_otlp_metrics_protocol": {
          "allOf": [
            {
              "$ref": "#/definitions/Protocol"
            }
          ],
          "default": "grpc",
          "description": "OTLP protocol used for OTel metrics.\nNote this is only intended for use in tests."
        },
        "experimental_otlp_tracing_protocol": {
          "allOf": [
            {
              "$ref": "#/definitions/Protocol"
            }
          ],
          "default": "grpc",
          "description": "OTLP protocol used for OTel traces.\nNote this only applies if OTel traces are enabled and is only intended for use in tests."
        },
        "field_level_instrumentation_sampler": {
          "allOf": [
            {
              "$ref": "#/definitions/SamplerOption"
            }
          ],
          "description": "Field level instrumentation for subgraphs via ftv1. ftv1 tracing can cause performance issues as it is transmitted in band with subgraph responses."
        },
        "metrics": {
          "allOf": [
            {
              "$ref": "#/definitions/MetricsConfiguration"
            }
          ],
<<<<<<< HEAD
          "description": "Configuration for metrics. Currently just exporter settings."
=======
          "description": "Configuration for metrics."
>>>>>>> 1d95f862
        },
        "metrics_reference_mode": {
          "allOf": [
            {
              "$ref": "#/definitions/ApolloMetricsReferenceMode"
            }
          ],
          "description": "Set the Apollo usage report reference reporting mode to use."
        },
        "otlp_tracing_sampler": {
          "allOf": [
            {
              "$ref": "#/definitions/SamplerOption"
            }
          ],
          "description": "Percentage of traces to send via the OTel protocol when sending to Apollo Studio."
        },
        "preview_subgraph_metrics": {
          "default": false,
          "description": "Enable sending additional subgraph metrics to Apollo Studio via OTLP",
          "type": "boolean"
        },
        "send_headers": {
          "allOf": [
            {
              "$ref": "#/definitions/ForwardHeaders"
            }
          ],
          "description": "To configure which request header names and values are included in trace data that's sent to Apollo Studio."
        },
        "send_variable_values": {
          "allOf": [
            {
              "$ref": "#/definitions/ForwardValues"
            }
          ],
          "description": "To configure which GraphQL variable values are included in trace data that's sent to Apollo Studio"
        },
        "signature_normalization_algorithm": {
          "allOf": [
            {
              "$ref": "#/definitions/ApolloSignatureNormalizationAlgorithm"
            }
          ],
          "default": "enhanced",
          "description": "Set the signature normalization algorithm to use when sending Apollo usage reports."
        },
<<<<<<< HEAD
        "traces": {
          "allOf": [
            {
              "$ref": "#/definitions/TracesConfiguration"
            }
          ],
          "description": "Configuration for traces. Currently just exporter settings."
=======
        "tracing": {
          "allOf": [
            {
              "$ref": "#/definitions/TracingConfiguration"
            }
          ],
          "description": "Configuration for tracing."
>>>>>>> 1d95f862
        }
      },
      "type": "object"
    },
<<<<<<< HEAD
    "ApolloUsageReportsExporterConfiguration": {
=======
    "ApolloUsageReportsBatchProcessorConfiguration": {
>>>>>>> 1d95f862
      "properties": {
        "max_export_timeout": {
          "default": {
            "nanos": 0,
            "secs": 30
          },
          "description": "The maximum duration to export a batch of data.\nThe default value is 30 seconds.",
          "type": "string"
        },
        "max_queue_size": {
          "default": 2048,
<<<<<<< HEAD
          "description": "The maximum queue size to buffer spans for delayed processing. If the\nqueue gets full it drops the spans. The default value of is 2048.",
=======
          "description": "The maximum queue size to buffer spans for delayed processing. If the\nqueue gets full it drops the reports. The default value is 2048.",
>>>>>>> 1d95f862
          "format": "uint",
          "minimum": 0,
          "type": "integer"
        },
        "scheduled_delay": {
          "default": {
            "nanos": 0,
            "secs": 5
          },
          "description": "The delay interval in milliseconds between two consecutive processing\nof batches. The default value is 5 seconds.",
          "type": "string"
        }
      },
      "type": "object"
    },
    "Apq": {
      "additionalProperties": false,
      "description": "Automatic Persisted Queries (APQ) configuration",
      "properties": {
        "enabled": {
          "default": true,
          "description": "Activates Automatic Persisted Queries (enabled by default)",
          "type": "boolean"
        },
        "router": {
          "allOf": [
            {
              "$ref": "#/definitions/Router"
            }
          ],
          "default": {
            "cache": {
              "in_memory": {
                "limit": 512
              },
              "redis": null
            }
          }
        },
        "subgraph": {
          "allOf": [
            {
              "$ref": "#/definitions/SubgraphSubgraphApqConfiguration"
            }
          ],
          "default": {
            "all": {
              "enabled": false
            },
            "subgraphs": {}
          }
        }
      },
      "type": "object"
    },
    "AssumeRoleProvider": {
      "additionalProperties": false,
      "description": "Specify assumed role configuration.",
      "properties": {
        "external_id": {
          "description": "Unique identifier that might be required when you assume a role in another account.",
          "type": [
            "string",
            "null"
          ]
        },
        "role_arn": {
          "description": "Amazon Resource Name (ARN)\nfor the role assumed when making requests",
          "type": "string"
        },
        "session_name": {
          "description": "Uniquely identify a session when the same role is assumed by different principals or for different reasons.",
          "type": "string"
        }
      },
      "required": [
        "role_arn",
        "session_name"
      ],
      "type": "object"
    },
    "AttributeArray": {
      "anyOf": [
        {
          "description": "Array of bools",
          "items": {
            "type": "boolean"
          },
          "type": "array"
        },
        {
          "description": "Array of integers",
          "items": {
            "format": "int64",
            "type": "integer"
          },
          "type": "array"
        },
        {
          "description": "Array of floats",
          "items": {
            "format": "double",
            "type": "number"
          },
          "type": "array"
        },
        {
          "description": "Array of strings",
          "items": {
            "type": "string"
          },
          "type": "array"
        }
      ]
    },
    "AttributeValue": {
      "anyOf": [
        {
          "description": "bool values",
          "type": "boolean"
        },
        {
          "description": "i64 values",
          "format": "int64",
          "type": "integer"
        },
        {
          "description": "f64 values",
          "format": "double",
          "type": "number"
        },
        {
          "description": "String values",
          "type": "string"
        },
        {
          "allOf": [
            {
              "$ref": "#/definitions/AttributeArray"
            }
          ],
          "description": "Array of homogeneous values"
        }
      ]
    },
    "AuthConfig": {
      "oneOf": [
        {
          "additionalProperties": false,
          "properties": {
            "aws_sig_v4": {
              "$ref": "#/definitions/AWSSigV4Config"
            }
          },
          "required": [
            "aws_sig_v4"
          ],
          "type": "object"
        }
      ]
    },
    "AuthenticationConfig": {
      "additionalProperties": false,
      "description": "Authentication",
      "properties": {
        "connector": {
          "anyOf": [
            {
              "$ref": "#/definitions/AuthenticationConnectorConfig"
            },
            {
              "type": "null"
            }
          ],
          "description": "Connector configuration"
        },
        "router": {
          "anyOf": [
            {
              "$ref": "#/definitions/AuthenticationRouterConfig"
            },
            {
              "type": "null"
            }
          ],
          "description": "Router configuration"
        },
        "subgraph": {
          "anyOf": [
            {
              "$ref": "#/definitions/AuthenticationSubgraphConfig"
            },
            {
              "type": "null"
            }
          ],
          "description": "Subgraph configuration"
        }
      },
      "type": "object"
    },
    "AuthenticationConnectorConfig": {
      "additionalProperties": false,
      "description": "Configure connector authentication",
      "properties": {
        "sources": {
          "additionalProperties": {
            "$ref": "#/definitions/AuthConfig"
          },
          "default": {},
          "description": "Create a configuration that will apply only to a specific source.",
          "type": "object"
        }
      },
      "type": "object"
    },
    "AuthenticationRouterConfig": {
      "additionalProperties": false,
      "properties": {
        "jwt": {
          "allOf": [
            {
              "$ref": "#/definitions/JWTConf"
            }
          ],
          "description": "The JWT configuration"
        }
      },
      "required": [
        "jwt"
      ],
      "type": "object"
    },
    "AuthenticationSubgraphConfig": {
      "additionalProperties": false,
      "description": "Configure subgraph authentication",
      "properties": {
        "all": {
          "anyOf": [
            {
              "$ref": "#/definitions/AuthConfig"
            },
            {
              "type": "null"
            }
          ],
          "default": null,
          "description": "Configuration that will apply to all subgraphs."
        },
        "subgraphs": {
          "additionalProperties": {
            "$ref": "#/definitions/AuthConfig"
          },
          "default": {},
          "description": "Create a configuration that will apply only to a specific subgraph.",
          "type": "object"
        }
      },
      "type": "object"
    },
    "AuthorizationConfig": {
      "description": "Authorization plugin",
      "properties": {
        "directives": {
          "allOf": [
            {
              "$ref": "#/definitions/AuthorizationDirectivesConfig"
            }
          ],
          "description": "`@authenticated`, `@requiresScopes` and `@policy` directives"
        },
        "require_authentication": {
          "default": false,
          "description": "Reject unauthenticated requests",
          "type": "boolean"
        }
      },
      "type": "object"
    },
    "AuthorizationDirectivesConfig": {
      "properties": {
        "dry_run": {
          "default": false,
          "description": "generates the authorization error messages without modying the query",
          "type": "boolean"
        },
        "enabled": {
          "default": true,
          "description": "enables the `@authenticated` and `@requiresScopes` directives",
          "type": "boolean"
        },
        "errors": {
          "allOf": [
            {
              "$ref": "#/definitions/AuthorizationErrorConfig"
            }
          ],
          "default": {
            "log": true,
            "response": "errors"
          },
          "description": "authorization errors behaviour"
        },
        "reject_unauthorized": {
          "default": false,
          "description": "refuse a query entirely if any part would be filtered",
          "type": "boolean"
        }
      },
      "type": "object"
    },
    "AuthorizationErrorConfig": {
      "properties": {
        "log": {
          "default": true,
          "description": "log authorization errors",
          "type": "boolean"
        },
        "response": {
          "allOf": [
            {
              "$ref": "#/definitions/ErrorLocation"
            }
          ],
          "default": "errors",
          "description": "location of authorization errors in the GraphQL response"
        }
      },
      "type": "object"
    },
    "BatchProcessorConfig": {
      "description": "Batch processor configuration",
      "properties": {
        "max_concurrent_exports": {
          "default": 1,
          "description": "Maximum number of concurrent exports\n\nLimits the number of spawned tasks for exports and thus memory consumed\nby an exporter. A value of 1 will cause exports to be performed\nsynchronously on the BatchSpanProcessor task.\nThe default is 1.",
          "format": "uint",
          "minimum": 0,
          "type": "integer"
        },
        "max_export_batch_size": {
          "default": 512,
          "description": "The maximum number of spans to process in a single batch. If there are\nmore than one batch worth of spans then it processes multiple batches\nof spans one batch after the other without any delay. The default value\nis 512.",
          "format": "uint",
          "minimum": 0,
          "type": "integer"
        },
        "max_export_timeout": {
          "default": {
            "nanos": 0,
            "secs": 30
          },
          "description": "The maximum duration to export a batch of data.\nThe default value is 30 seconds.",
          "type": "string"
        },
        "max_queue_size": {
          "default": 2048,
          "description": "The maximum queue size to buffer spans for delayed processing. If the\nqueue gets full it drops the spans. The default value is 2048.",
          "format": "uint",
          "minimum": 0,
          "type": "integer"
        },
        "scheduled_delay": {
          "default": {
            "nanos": 0,
            "secs": 5
          },
          "description": "The delay interval in milliseconds between two consecutive processing\nof batches. The default value is 5 seconds.",
          "type": "string"
        }
      },
      "type": "object"
    },
    "Batching": {
      "additionalProperties": false,
      "description": "Configuration for Batching",
      "properties": {
        "enabled": {
          "default": false,
          "description": "Activates Batching (disabled by default)",
          "type": "boolean"
        },
        "maximum_size": {
          "default": null,
          "description": "Maximum size for a batch",
          "format": "uint",
          "minimum": 0,
          "type": [
            "integer",
            "null"
          ]
        },
        "mode": {
          "allOf": [
            {
              "$ref": "#/definitions/BatchingMode"
            }
          ],
          "description": "Batching mode"
        },
        "subgraph": {
          "anyOf": [
            {
              "$ref": "#/definitions/SubgraphCommonBatchingConfigConfiguration"
            },
            {
              "type": "null"
            }
          ],
          "description": "Subgraph options for batching"
        }
      },
      "required": [
        "mode"
      ],
      "type": "object"
    },
    "BatchingMode": {
      "oneOf": [
        {
          "const": "batch_http_link",
          "description": "batch_http_link",
          "type": "string"
        }
      ]
    },
    "CSRFConfig": {
      "additionalProperties": false,
      "description": "CSRF protection configuration.\n\nSee <https://owasp.org/www-community/attacks/csrf> for an explanation on CSRF attacks.",
      "properties": {
        "required_headers": {
          "default": [
            "x-apollo-operation-name",
            "apollo-require-preflight"
          ],
          "description": "Override the headers to check for by setting\ncustom_headers\nNote that if you set required_headers here,\nyou may also want to have a look at your `CORS` configuration,\nand make sure you either:\n- did not set any `allow_headers` list (so it defaults to `mirror_request`)\n- added your required headers to the allow_headers list, as shown in the\n  `examples/cors-and-csrf/custom-headers.router.yaml` files.",
          "items": {
            "type": "string"
          },
          "type": "array"
        },
        "unsafe_disabled": {
          "default": false,
          "description": "The CSRF plugin is enabled by default.\n\nSetting `unsafe_disabled: true` *disables* CSRF protection.",
          "type": "boolean"
        }
      },
      "type": "object"
    },
    "Cache": {
      "additionalProperties": false,
      "description": "Cache configuration",
      "properties": {
        "in_memory": {
          "allOf": [
            {
              "$ref": "#/definitions/InMemoryCache"
            }
          ],
          "default": {
            "limit": 512
          },
          "description": "Configures the in memory cache (always active)"
        },
        "redis": {
          "anyOf": [
            {
              "$ref": "#/definitions/RedisCache"
            },
            {
              "type": "null"
            }
          ],
          "default": null,
          "description": "Configures and activates the Redis cache"
        }
      },
      "type": "object"
    },
    "CacheKind": {
      "enum": [
        "hit",
        "miss"
      ],
      "type": "string"
    },
    "CacheStatus": {
      "enum": [
        "hit",
        "miss",
        "partial_hit",
        "status"
      ],
      "type": "string"
    },
    "CallbackMode": {
      "additionalProperties": false,
      "description": "Using a callback url",
      "properties": {
        "heartbeat_interval": {
          "allOf": [
            {
              "$ref": "#/definitions/HeartbeatInterval"
            }
          ],
          "default": "enabled",
          "description": "Heartbeat interval for callback mode (default: 5secs)"
        },
        "listen": {
          "anyOf": [
            {
              "$ref": "#/definitions/ListenAddr"
            },
            {
              "type": "null"
            }
          ],
          "description": "Listen address on which the callback must listen (default: 127.0.0.1:4000)",
          "writeOnly": true
        },
        "path": {
          "description": "Specify on which path you want to listen for callbacks (default: /callback)",
          "type": [
            "string",
            "null"
          ],
          "writeOnly": true
        },
        "public_url": {
          "description": "URL used to access this router instance, including the path configured on the Router",
          "type": "string"
        },
        "subgraphs": {
          "default": [],
          "description": "Specify on which subgraph we enable the callback mode for subscription\nIf empty it applies to all subgraphs (passthrough mode takes precedence)",
          "items": {
            "type": "string"
          },
          "type": "array",
          "uniqueItems": true
        }
      },
      "required": [
        "public_url"
      ],
      "type": "object"
    },
    "Client": {
      "additionalProperties": false,
      "description": "HTTP client configuration for coprocessors.",
      "properties": {
        "dns_resolution_strategy": {
          "anyOf": [
            {
              "$ref": "#/definitions/DnsResolutionStrategy"
            },
            {
              "type": "null"
            }
          ],
          "description": "Specify a DNS resolution strategy to use when resolving the coprocessor URL."
        },
        "experimental_http2": {
          "anyOf": [
            {
              "$ref": "#/definitions/Http2Config"
            },
            {
              "type": "null"
            }
          ],
          "description": "Use HTTP/2 to communicate with the coprocessor."
        }
      },
      "type": "object"
    },
    "CommonBatchingConfig": {
      "description": "Common options for configuring subgraph batching",
      "properties": {
        "enabled": {
          "description": "Whether this batching config should be enabled",
          "type": "boolean"
        }
      },
      "required": [
        "enabled"
      ],
      "type": "object"
    },
    "Compression": {
      "oneOf": [
        {
          "const": "gzip",
          "description": "gzip",
          "type": "string"
        },
        {
          "const": "deflate",
          "description": "deflate",
          "type": "string"
        },
        {
          "const": "br",
          "description": "brotli",
          "type": "string"
        },
        {
          "const": "identity",
          "description": "identity",
          "type": "string"
        }
      ]
    },
    "ConditionConnectorSelector": {
      "description": "Specify a condition for when an [instrument][] should be mutated or an [event][] should be triggered.\n\n[instrument]: https://www.apollographql.com/docs/graphos/routing/observability/telemetry/instrumentation/instruments\n[event]: https://www.apollographql.com/docs/graphos/routing/observability/telemetry/instrumentation/events",
      "oneOf": [
        {
          "additionalProperties": false,
          "description": "A condition to check a selection against a value.",
          "properties": {
            "eq": {
              "items": {
                "$ref": "#/definitions/ConnectorSelectorOrValue"
              },
              "maxItems": 2,
              "minItems": 2,
              "type": "array"
            }
          },
          "required": [
            "eq"
          ],
          "type": "object"
        },
        {
          "additionalProperties": false,
          "description": "The first selection must be greater than the second selection.",
          "properties": {
            "gt": {
              "items": {
                "$ref": "#/definitions/ConnectorSelectorOrValue"
              },
              "maxItems": 2,
              "minItems": 2,
              "type": "array"
            }
          },
          "required": [
            "gt"
          ],
          "type": "object"
        },
        {
          "additionalProperties": false,
          "description": "The first selection must be less than the second selection.",
          "properties": {
            "lt": {
              "items": {
                "$ref": "#/definitions/ConnectorSelectorOrValue"
              },
              "maxItems": 2,
              "minItems": 2,
              "type": "array"
            }
          },
          "required": [
            "lt"
          ],
          "type": "object"
        },
        {
          "additionalProperties": false,
          "description": "A condition to check a selection against a selector.",
          "properties": {
            "exists": {
              "$ref": "#/definitions/ConnectorSelector"
            }
          },
          "required": [
            "exists"
          ],
          "type": "object"
        },
        {
          "additionalProperties": false,
          "description": "All sub-conditions must be true.",
          "properties": {
            "all": {
              "items": {
                "$ref": "#/definitions/ConditionConnectorSelector"
              },
              "type": "array"
            }
          },
          "required": [
            "all"
          ],
          "type": "object"
        },
        {
          "additionalProperties": false,
          "description": "At least one sub-conditions must be true.",
          "properties": {
            "any": {
              "items": {
                "$ref": "#/definitions/ConditionConnectorSelector"
              },
              "type": "array"
            }
          },
          "required": [
            "any"
          ],
          "type": "object"
        },
        {
          "additionalProperties": false,
          "description": "The sub-condition must not be true",
          "properties": {
            "not": {
              "$ref": "#/definitions/ConditionConnectorSelector"
            }
          },
          "required": [
            "not"
          ],
          "type": "object"
        },
        {
          "const": "true",
          "description": "Static true condition",
          "type": "string"
        },
        {
          "const": "false",
          "description": "Static false condition",
          "type": "string"
        }
      ]
    },
    "ConditionGraphQLSelector": {
      "description": "Specify a condition for when an [instrument][] should be mutated or an [event][] should be triggered.\n\n[instrument]: https://www.apollographql.com/docs/graphos/routing/observability/telemetry/instrumentation/instruments\n[event]: https://www.apollographql.com/docs/graphos/routing/observability/telemetry/instrumentation/events",
      "oneOf": [
        {
          "additionalProperties": false,
          "description": "A condition to check a selection against a value.",
          "properties": {
            "eq": {
              "items": {
                "$ref": "#/definitions/GraphQLSelectorOrValue"
              },
              "maxItems": 2,
              "minItems": 2,
              "type": "array"
            }
          },
          "required": [
            "eq"
          ],
          "type": "object"
        },
        {
          "additionalProperties": false,
          "description": "The first selection must be greater than the second selection.",
          "properties": {
            "gt": {
              "items": {
                "$ref": "#/definitions/GraphQLSelectorOrValue"
              },
              "maxItems": 2,
              "minItems": 2,
              "type": "array"
            }
          },
          "required": [
            "gt"
          ],
          "type": "object"
        },
        {
          "additionalProperties": false,
          "description": "The first selection must be less than the second selection.",
          "properties": {
            "lt": {
              "items": {
                "$ref": "#/definitions/GraphQLSelectorOrValue"
              },
              "maxItems": 2,
              "minItems": 2,
              "type": "array"
            }
          },
          "required": [
            "lt"
          ],
          "type": "object"
        },
        {
          "additionalProperties": false,
          "description": "A condition to check a selection against a selector.",
          "properties": {
            "exists": {
              "$ref": "#/definitions/GraphQLSelector"
            }
          },
          "required": [
            "exists"
          ],
          "type": "object"
        },
        {
          "additionalProperties": false,
          "description": "All sub-conditions must be true.",
          "properties": {
            "all": {
              "items": {
                "$ref": "#/definitions/ConditionGraphQLSelector"
              },
              "type": "array"
            }
          },
          "required": [
            "all"
          ],
          "type": "object"
        },
        {
          "additionalProperties": false,
          "description": "At least one sub-conditions must be true.",
          "properties": {
            "any": {
              "items": {
                "$ref": "#/definitions/ConditionGraphQLSelector"
              },
              "type": "array"
            }
          },
          "required": [
            "any"
          ],
          "type": "object"
        },
        {
          "additionalProperties": false,
          "description": "The sub-condition must not be true",
          "properties": {
            "not": {
              "$ref": "#/definitions/ConditionGraphQLSelector"
            }
          },
          "required": [
            "not"
          ],
          "type": "object"
        },
        {
          "const": "true",
          "description": "Static true condition",
          "type": "string"
        },
        {
          "const": "false",
          "description": "Static false condition",
          "type": "string"
        }
      ]
    },
    "ConditionRouterSelector": {
      "description": "Specify a condition for when an [instrument][] should be mutated or an [event][] should be triggered.\n\n[instrument]: https://www.apollographql.com/docs/graphos/routing/observability/telemetry/instrumentation/instruments\n[event]: https://www.apollographql.com/docs/graphos/routing/observability/telemetry/instrumentation/events",
      "oneOf": [
        {
          "additionalProperties": false,
          "description": "A condition to check a selection against a value.",
          "properties": {
            "eq": {
              "items": {
                "$ref": "#/definitions/RouterSelectorOrValue"
              },
              "maxItems": 2,
              "minItems": 2,
              "type": "array"
            }
          },
          "required": [
            "eq"
          ],
          "type": "object"
        },
        {
          "additionalProperties": false,
          "description": "The first selection must be greater than the second selection.",
          "properties": {
            "gt": {
              "items": {
                "$ref": "#/definitions/RouterSelectorOrValue"
              },
              "maxItems": 2,
              "minItems": 2,
              "type": "array"
            }
          },
          "required": [
            "gt"
          ],
          "type": "object"
        },
        {
          "additionalProperties": false,
          "description": "The first selection must be less than the second selection.",
          "properties": {
            "lt": {
              "items": {
                "$ref": "#/definitions/RouterSelectorOrValue"
              },
              "maxItems": 2,
              "minItems": 2,
              "type": "array"
            }
          },
          "required": [
            "lt"
          ],
          "type": "object"
        },
        {
          "additionalProperties": false,
          "description": "A condition to check a selection against a selector.",
          "properties": {
            "exists": {
              "$ref": "#/definitions/RouterSelector"
            }
          },
          "required": [
            "exists"
          ],
          "type": "object"
        },
        {
          "additionalProperties": false,
          "description": "All sub-conditions must be true.",
          "properties": {
            "all": {
              "items": {
                "$ref": "#/definitions/ConditionRouterSelector"
              },
              "type": "array"
            }
          },
          "required": [
            "all"
          ],
          "type": "object"
        },
        {
          "additionalProperties": false,
          "description": "At least one sub-conditions must be true.",
          "properties": {
            "any": {
              "items": {
                "$ref": "#/definitions/ConditionRouterSelector"
              },
              "type": "array"
            }
          },
          "required": [
            "any"
          ],
          "type": "object"
        },
        {
          "additionalProperties": false,
          "description": "The sub-condition must not be true",
          "properties": {
            "not": {
              "$ref": "#/definitions/ConditionRouterSelector"
            }
          },
          "required": [
            "not"
          ],
          "type": "object"
        },
        {
          "const": "true",
          "description": "Static true condition",
          "type": "string"
        },
        {
          "const": "false",
          "description": "Static false condition",
          "type": "string"
        }
      ]
    },
    "ConditionSubgraphSelector": {
      "description": "Specify a condition for when an [instrument][] should be mutated or an [event][] should be triggered.\n\n[instrument]: https://www.apollographql.com/docs/graphos/routing/observability/telemetry/instrumentation/instruments\n[event]: https://www.apollographql.com/docs/graphos/routing/observability/telemetry/instrumentation/events",
      "oneOf": [
        {
          "additionalProperties": false,
          "description": "A condition to check a selection against a value.",
          "properties": {
            "eq": {
              "items": {
                "$ref": "#/definitions/SubgraphSelectorOrValue"
              },
              "maxItems": 2,
              "minItems": 2,
              "type": "array"
            }
          },
          "required": [
            "eq"
          ],
          "type": "object"
        },
        {
          "additionalProperties": false,
          "description": "The first selection must be greater than the second selection.",
          "properties": {
            "gt": {
              "items": {
                "$ref": "#/definitions/SubgraphSelectorOrValue"
              },
              "maxItems": 2,
              "minItems": 2,
              "type": "array"
            }
          },
          "required": [
            "gt"
          ],
          "type": "object"
        },
        {
          "additionalProperties": false,
          "description": "The first selection must be less than the second selection.",
          "properties": {
            "lt": {
              "items": {
                "$ref": "#/definitions/SubgraphSelectorOrValue"
              },
              "maxItems": 2,
              "minItems": 2,
              "type": "array"
            }
          },
          "required": [
            "lt"
          ],
          "type": "object"
        },
        {
          "additionalProperties": false,
          "description": "A condition to check a selection against a selector.",
          "properties": {
            "exists": {
              "$ref": "#/definitions/SubgraphSelector"
            }
          },
          "required": [
            "exists"
          ],
          "type": "object"
        },
        {
          "additionalProperties": false,
          "description": "All sub-conditions must be true.",
          "properties": {
            "all": {
              "items": {
                "$ref": "#/definitions/ConditionSubgraphSelector"
              },
              "type": "array"
            }
          },
          "required": [
            "all"
          ],
          "type": "object"
        },
        {
          "additionalProperties": false,
          "description": "At least one sub-conditions must be true.",
          "properties": {
            "any": {
              "items": {
                "$ref": "#/definitions/ConditionSubgraphSelector"
              },
              "type": "array"
            }
          },
          "required": [
            "any"
          ],
          "type": "object"
        },
        {
          "additionalProperties": false,
          "description": "The sub-condition must not be true",
          "properties": {
            "not": {
              "$ref": "#/definitions/ConditionSubgraphSelector"
            }
          },
          "required": [
            "not"
          ],
          "type": "object"
        },
        {
          "const": "true",
          "description": "Static true condition",
          "type": "string"
        },
        {
          "const": "false",
          "description": "Static false condition",
          "type": "string"
        }
      ]
    },
    "ConditionSupergraphSelector": {
      "description": "Specify a condition for when an [instrument][] should be mutated or an [event][] should be triggered.\n\n[instrument]: https://www.apollographql.com/docs/graphos/routing/observability/telemetry/instrumentation/instruments\n[event]: https://www.apollographql.com/docs/graphos/routing/observability/telemetry/instrumentation/events",
      "oneOf": [
        {
          "additionalProperties": false,
          "description": "A condition to check a selection against a value.",
          "properties": {
            "eq": {
              "items": {
                "$ref": "#/definitions/SupergraphSelectorOrValue"
              },
              "maxItems": 2,
              "minItems": 2,
              "type": "array"
            }
          },
          "required": [
            "eq"
          ],
          "type": "object"
        },
        {
          "additionalProperties": false,
          "description": "The first selection must be greater than the second selection.",
          "properties": {
            "gt": {
              "items": {
                "$ref": "#/definitions/SupergraphSelectorOrValue"
              },
              "maxItems": 2,
              "minItems": 2,
              "type": "array"
            }
          },
          "required": [
            "gt"
          ],
          "type": "object"
        },
        {
          "additionalProperties": false,
          "description": "The first selection must be less than the second selection.",
          "properties": {
            "lt": {
              "items": {
                "$ref": "#/definitions/SupergraphSelectorOrValue"
              },
              "maxItems": 2,
              "minItems": 2,
              "type": "array"
            }
          },
          "required": [
            "lt"
          ],
          "type": "object"
        },
        {
          "additionalProperties": false,
          "description": "A condition to check a selection against a selector.",
          "properties": {
            "exists": {
              "$ref": "#/definitions/SupergraphSelector"
            }
          },
          "required": [
            "exists"
          ],
          "type": "object"
        },
        {
          "additionalProperties": false,
          "description": "All sub-conditions must be true.",
          "properties": {
            "all": {
              "items": {
                "$ref": "#/definitions/ConditionSupergraphSelector"
              },
              "type": "array"
            }
          },
          "required": [
            "all"
          ],
          "type": "object"
        },
        {
          "additionalProperties": false,
          "description": "At least one sub-conditions must be true.",
          "properties": {
            "any": {
              "items": {
                "$ref": "#/definitions/ConditionSupergraphSelector"
              },
              "type": "array"
            }
          },
          "required": [
            "any"
          ],
          "type": "object"
        },
        {
          "additionalProperties": false,
          "description": "The sub-condition must not be true",
          "properties": {
            "not": {
              "$ref": "#/definitions/ConditionSupergraphSelector"
            }
          },
          "required": [
            "not"
          ],
          "type": "object"
        },
        {
          "const": "true",
          "description": "Static true condition",
          "type": "string"
        },
        {
          "const": "false",
          "description": "Static false condition",
          "type": "string"
        }
      ]
    },
    "ConditionalConnectorSelector": {
      "anyOf": [
        {
          "$ref": "#/definitions/ConnectorSelector"
        },
        {
          "properties": {
            "condition": {
              "$ref": "#/definitions/ConditionConnectorSelector"
            }
          },
          "type": "object"
        }
      ]
    },
    "ConditionalRouterSelector": {
      "anyOf": [
        {
          "$ref": "#/definitions/RouterSelector"
        },
        {
          "properties": {
            "condition": {
              "$ref": "#/definitions/ConditionRouterSelector"
            }
          },
          "type": "object"
        }
      ]
    },
    "ConditionalSubgraphSelector": {
      "anyOf": [
        {
          "$ref": "#/definitions/SubgraphSelector"
        },
        {
          "properties": {
            "condition": {
              "$ref": "#/definitions/ConditionSubgraphSelector"
            }
          },
          "type": "object"
        }
      ]
    },
    "ConditionalSupergraphSelector": {
      "anyOf": [
        {
          "$ref": "#/definitions/SupergraphSelector"
        },
        {
          "properties": {
            "condition": {
              "$ref": "#/definitions/ConditionSupergraphSelector"
            }
          },
          "type": "object"
        }
      ]
    },
    "Conf": {
      "description": "Configuration for the test plugin",
      "properties": {
        "name": {
          "description": "The name of the test",
          "type": "string"
        }
      },
      "required": [
        "name"
      ],
      "type": "object"
    },
    "Conf2": {
      "description": "The fleet detector plugin has no configuration.",
      "type": "object"
    },
    "Conf3": {
      "anyOf": [
        {
          "additionalProperties": {
            "type": "string"
          },
          "description": "Subgraph URL mappings",
          "type": "object"
        }
      ],
      "description": "Subgraph URL mappings"
    },
    "Config": {
      "additionalProperties": false,
      "description": "Configuration for chaos testing, trying to reproduce bugs that require uncommon conditions.\nYou probably don't want this in production!\n\n## How Chaos Reloading Works\n\nThe chaos system automatically captures and replays the last known schema and configuration\nevents to force hot reloads even when the underlying content hasn't actually changed. This\nis particularly useful for memory leak detection during hot reload scenarios.\nIf configured, it will activate upon the first config event that is encountered.\n\n### Schema Reloading (`force_schema_reload`)\nWhen enabled, the router will periodically replay the last schema event with a timestamp\ncomment injected into the SDL (e.g., `# Chaos reload timestamp: 1234567890`). This ensures\nthe schema is seen as \"different\" and triggers a full hot reload, even though the functional\nschema content is identical.\n\n### Configuration Reloading (`force_config_reload`)\nWhen enabled, the router will periodically replay the last configuration event. The\nconfiguration is cloned and re-emitted, which triggers the router's configuration change\ndetection and reload logic.\n\n### Example Usage\n```yaml\nexperimental_chaos:\n  force_schema_reload: \"30s\"    # Trigger schema reload every 30 seconds\n  force_config_reload: \"2m\"     # Trigger config reload every 2 minutes\n```",
      "properties": {
        "force_config_reload": {
          "default": null,
          "description": "Force a hot reload of the configuration at regular intervals by replaying the last\nconfiguration event. This triggers the router's configuration change detection even\nwhen the configuration content hasn't actually changed.\n\nThe system automatically captures the last configuration event and replays it to\nforce configuration reload processing.",
          "type": [
            "string",
            "null"
          ]
        },
        "force_schema_reload": {
          "default": null,
          "description": "Force a hot reload of the schema at regular intervals by injecting a timestamp comment\ninto the SDL. This ensures schema reloads occur even when the functional schema content\nhasn't changed, which is useful for testing memory leaks during schema hot reloads.\n\nThe system automatically captures the last schema event and replays it with a timestamp\ncomment added to make it appear \"different\" to the reload detection logic.",
          "type": [
            "string",
            "null"
          ]
        }
      },
      "type": "object"
    },
    "Config2": {
      "description": "This is a broken plugin for testing purposes only.",
      "properties": {
        "enabled": {
          "description": "Enable the broken plugin.",
          "type": "boolean"
        }
      },
      "required": [
        "enabled"
      ],
      "type": "object"
    },
    "Config3": {
      "description": "Restricted plugin (for testing purposes only)",
      "properties": {
        "enabled": {
          "description": "Enable the restricted plugin (for testing purposes only)",
          "type": "boolean"
        }
      },
      "required": [
        "enabled"
      ],
      "type": "object"
    },
    "Config4": {
      "description": "The enhanced client-awareness plugin has no configuration.",
      "type": "object"
    },
    "Config5": {
      "additionalProperties": false,
      "description": "Configuration for response caching",
      "properties": {
        "debug": {
          "default": false,
          "description": "Enable debug mode for the debugger",
          "type": "boolean"
        },
        "enabled": {
          "default": false,
          "description": "Enable or disable the response caching feature",
          "type": "boolean"
        },
        "invalidation": {
          "anyOf": [
            {
              "$ref": "#/definitions/InvalidationEndpointConfig"
            },
            {
              "type": "null"
            }
          ],
          "description": "Global invalidation configuration"
        },
        "private_queries_buffer_size": {
          "default": 2048,
          "description": "Buffer size for known private queries (default: 2048)",
          "format": "uint",
          "minimum": 1,
          "type": "integer"
        },
        "subgraph": {
          "allOf": [
            {
              "$ref": "#/definitions/SubgraphSubgraphConfiguration"
            }
          ],
          "description": "Configure invalidation per subgraph"
        }
      },
      "required": [
        "subgraph"
      ],
      "type": "object"
    },
    "Config6": {
      "additionalProperties": false,
      "description": "Configuration for entity caching",
      "properties": {
        "enabled": {
          "default": false,
          "description": "Enable or disable the entity caching feature",
          "type": "boolean"
        },
        "expose_keys_in_context": {
          "default": false,
          "description": "Expose cache keys in context",
          "type": "boolean"
        },
        "invalidation": {
          "anyOf": [
            {
              "$ref": "#/definitions/InvalidationEndpointConfig2"
            },
            {
              "type": "null"
            }
          ],
          "description": "Global invalidation configuration"
        },
        "metrics": {
          "allOf": [
            {
              "$ref": "#/definitions/Metrics"
            }
          ],
          "description": "Entity caching evaluation metrics"
        },
        "subgraph": {
          "allOf": [
            {
              "$ref": "#/definitions/SubgraphSubgraphConfiguration2"
            }
          ],
          "description": "Configure invalidation per subgraph"
        }
      },
      "required": [
        "subgraph"
      ],
      "type": "object"
    },
    "Config7": {
      "description": "Configuration for the progressive override plugin",
      "type": "object"
    },
    "ConnectorConfiguration": {
      "properties": {
        "all": {
          "allOf": [
            {
              "$ref": "#/definitions/TlsClient"
            }
          ],
          "default": {
            "certificate_authorities": null,
            "client_authentication": null
          },
          "description": "Options applying to all sources"
        },
        "sources": {
          "additionalProperties": {
            "$ref": "#/definitions/TlsClient"
          },
          "default": {},
          "description": "Map of subgraph_name.connector_source_name to configuration",
          "type": "object"
        }
      },
      "type": "object"
    },
    "ConnectorHeadersConfiguration": {
      "additionalProperties": false,
      "properties": {
        "all": {
          "anyOf": [
            {
              "$ref": "#/definitions/HeadersLocation"
            },
            {
              "type": "null"
            }
          ],
          "description": "Options applying to all sources across all subgraphs"
        },
        "sources": {
          "additionalProperties": {
            "$ref": "#/definitions/HeadersLocation"
          },
          "description": "Map of subgraph_name.connector_source_name to configuration",
          "type": "object"
        }
      },
      "type": "object"
    },
    "ConnectorSelector": {
      "anyOf": [
        {
          "additionalProperties": false,
          "properties": {
            "subgraph_name": {
              "description": "The subgraph name",
              "type": "boolean"
            }
          },
          "required": [
            "subgraph_name"
          ],
          "type": "object"
        },
        {
          "additionalProperties": false,
          "properties": {
            "connector_source": {
              "allOf": [
                {
                  "$ref": "#/definitions/ConnectorSource"
                }
              ],
              "description": "The connector source."
            }
          },
          "required": [
            "connector_source"
          ],
          "type": "object"
        },
        {
          "additionalProperties": false,
          "properties": {
            "connector_http_request_header": {
              "description": "The name of a connector HTTP request header.",
              "type": "string"
            },
            "default": {
              "description": "Optional default value.",
              "type": [
                "string",
                "null"
              ]
            }
          },
          "required": [
            "connector_http_request_header"
          ],
          "type": "object"
        },
        {
          "additionalProperties": false,
          "properties": {
            "connector_http_response_header": {
              "description": "The name of a connector HTTP response header.",
              "type": "string"
            },
            "default": {
              "description": "Optional default value.",
              "type": [
                "string",
                "null"
              ]
            }
          },
          "required": [
            "connector_http_response_header"
          ],
          "type": "object"
        },
        {
          "additionalProperties": false,
          "properties": {
            "connector_http_response_status": {
              "allOf": [
                {
                  "$ref": "#/definitions/ResponseStatus"
                }
              ],
              "description": "The connector HTTP response status code."
            }
          },
          "required": [
            "connector_http_response_status"
          ],
          "type": "object"
        },
        {
          "additionalProperties": false,
          "properties": {
            "connector_http_method": {
              "description": "The connector HTTP method.",
              "type": "boolean"
            }
          },
          "required": [
            "connector_http_method"
          ],
          "type": "object"
        },
        {
          "additionalProperties": false,
          "properties": {
            "connector_url_template": {
              "description": "The connector URL template.",
              "type": "boolean"
            }
          },
          "required": [
            "connector_url_template"
          ],
          "type": "object"
        },
        {
          "additionalProperties": false,
          "properties": {
            "static": {
              "allOf": [
                {
                  "$ref": "#/definitions/AttributeValue"
                }
              ],
              "description": "A static value"
            }
          },
          "required": [
            "static"
          ],
          "type": "object"
        },
        {
          "additionalProperties": false,
          "properties": {
            "error": {
              "allOf": [
                {
                  "$ref": "#/definitions/ErrorRepr"
                }
              ],
              "description": "Critical error if it happens"
            }
          },
          "required": [
            "error"
          ],
          "type": "object"
        },
        {
          "additionalProperties": false,
          "properties": {
            "connector_request_mapping_problems": {
              "allOf": [
                {
                  "$ref": "#/definitions/MappingProblems"
                }
              ],
              "description": "Request mapping problems, if any"
            }
          },
          "required": [
            "connector_request_mapping_problems"
          ],
          "type": "object"
        },
        {
          "additionalProperties": false,
          "properties": {
            "connector_response_mapping_problems": {
              "allOf": [
                {
                  "$ref": "#/definitions/MappingProblems"
                }
              ],
              "description": "Response mapping problems, if any"
            }
          },
          "required": [
            "connector_response_mapping_problems"
          ],
          "type": "object"
        },
        {
          "additionalProperties": false,
          "properties": {
            "default": {
              "anyOf": [
                {
                  "$ref": "#/definitions/AttributeValue"
                },
                {
                  "type": "null"
                }
              ],
              "description": "Optional default value."
            },
            "request_context": {
              "description": "The request context key.",
              "type": "string"
            }
          },
          "required": [
            "request_context"
          ],
          "type": "object"
        },
        {
          "additionalProperties": false,
          "properties": {
            "default": {
              "description": "Optional default value.",
              "type": [
                "string",
                "null"
              ]
            },
            "supergraph_operation_name": {
              "allOf": [
                {
                  "$ref": "#/definitions/OperationName"
                }
              ],
              "description": "The supergraph query operation name."
            }
          },
          "required": [
            "supergraph_operation_name"
          ],
          "type": "object"
        },
        {
          "additionalProperties": false,
          "properties": {
            "supergraph_operation_kind": {
              "allOf": [
                {
                  "$ref": "#/definitions/OperationKind"
                }
              ],
              "description": "The supergraph query operation kind (query|mutation|subscription)."
            }
          },
          "required": [
            "supergraph_operation_kind"
          ],
          "type": "object"
        },
        {
          "additionalProperties": false,
          "properties": {
            "connector_on_response_error": {
              "description": "Boolean set to true if the response's `is_successful` condition is false. If this is not\nset, returns true when the response contains a non-200 status code",
              "type": "boolean"
            }
          },
          "required": [
            "connector_on_response_error"
          ],
          "type": "object"
        }
      ]
    },
    "ConnectorSelectorOrValue": {
      "anyOf": [
        {
          "allOf": [
            {
              "$ref": "#/definitions/AttributeValue"
            }
          ],
          "description": "A constant value."
        },
        {
          "allOf": [
            {
              "$ref": "#/definitions/ConnectorSelector"
            }
          ],
          "description": "Selector to extract a value from the pipeline."
        }
      ]
    },
    "ConnectorShaping": {
      "additionalProperties": false,
      "properties": {
        "compression": {
          "anyOf": [
            {
              "$ref": "#/definitions/Compression"
            },
            {
              "type": "null"
            }
          ],
          "description": "Enable compression for connectors (available compressions are deflate, br, gzip)"
        },
        "dns_resolution_strategy": {
          "anyOf": [
            {
              "$ref": "#/definitions/DnsResolutionStrategy"
            },
            {
              "type": "null"
            }
          ],
          "description": "DNS resolution strategy for connectors"
        },
        "experimental_http2": {
          "anyOf": [
            {
              "$ref": "#/definitions/Http2Config"
            },
            {
              "type": "null"
            }
          ],
          "description": "Enable HTTP2 for connectors"
        },
        "global_rate_limit": {
          "anyOf": [
            {
              "$ref": "#/definitions/RateLimitConf"
            },
            {
              "type": "null"
            }
          ],
          "description": "Enable global rate limiting"
        },
        "timeout": {
          "default": null,
          "description": "Enable timeout for connectors requests",
          "type": "string"
        }
      },
      "type": "object"
    },
    "ConnectorSource": {
      "oneOf": [
        {
          "const": "name",
          "description": "The name of the connector source.",
          "type": "string"
        }
      ]
    },
    "ConnectorSpans": {
      "additionalProperties": false,
      "properties": {
        "attributes": {
          "allOf": [
            {
              "$ref": "#/definitions/ExtendedConnectorAttributesWithConditionalConnectorSelector"
            }
          ],
          "description": "Custom attributes that are attached to the connector span."
        }
      },
      "type": "object"
    },
    "ConnectorValue": {
      "anyOf": [
        {
          "$ref": "#/definitions/Standard"
        },
        {
          "$ref": "#/definitions/ConnectorSelector"
        }
      ]
    },
    "ConnectorsConfig": {
      "additionalProperties": false,
      "description": "Configuration for Apollo Connectors.\n\nhttps://www.apollographql.com/docs/graphos/routing/configuration/yaml#connectors",
      "properties": {
        "debug_extensions": {
          "default": false,
          "description": "Enables connector debugging information on response extensions if the feature is enabled",
          "type": "boolean"
        },
        "expose_sources_in_context": {
          "default": false,
          "description": "When enabled, adds an entry to the context for use in coprocessors\n\n```json\n{\n  \"context\": {\n    \"entries\": {\n      \"apollo_connectors::sources_in_query_plan\": [\n        { \"subgraph_name\": \"subgraph\", \"source_name\": \"source\" }\n      ]\n    }\n  }\n}\n```",
          "type": "boolean"
        },
        "max_requests_per_operation_per_source": {
          "default": null,
          "description": "The maximum number of requests for a connector source",
          "format": "uint",
          "minimum": 0,
          "type": [
            "integer",
            "null"
          ]
        },
        "preview_connect_v0_2": {
          "default": null,
          "deprecated": true,
          "description": "Enables Connect spec v0.2 during the preview.",
          "type": [
            "boolean",
            "null"
          ]
        },
        "preview_connect_v0_3": {
          "default": null,
          "description": "Feature gate for Connect spec v0.3. Set to `true` to enable the using\nthe v0.3 spec during the preview phase.",
          "type": [
            "boolean",
            "null"
          ]
        },
        "sources": {
          "additionalProperties": {
            "$ref": "#/definitions/SourceConfiguration"
          },
          "default": {},
          "description": "Map of subgraph_name.connector_source_name to source configuration",
          "type": "object"
        },
        "subgraphs": {
          "additionalProperties": {
            "$ref": "#/definitions/SubgraphConnectorConfiguration"
          },
          "default": {},
          "deprecated": true,
          "description": "A map of subgraph name to connectors config for that subgraph",
          "type": "object"
        }
      },
      "type": "object"
    },
    "ConnectorsShapingConfig": {
      "additionalProperties": false,
      "properties": {
        "all": {
          "anyOf": [
            {
              "$ref": "#/definitions/ConnectorShaping"
            },
            {
              "type": "null"
            }
          ],
          "description": "Applied on all connectors"
        },
        "sources": {
          "additionalProperties": {
            "$ref": "#/definitions/ConnectorShaping"
          },
          "description": "Applied on specific connector sources",
          "type": "object"
        }
      },
      "type": "object"
    },
    "ContextConf": {
      "anyOf": [
        {
          "description": "Deprecated configuration using a boolean",
          "type": "boolean"
        },
        {
          "$ref": "#/definitions/NewContextConf"
        }
      ],
      "description": "Configures the context"
    },
    "CooperativeCancellation": {
      "additionalProperties": false,
      "properties": {
        "enabled": {
          "default": true,
          "description": "When true, cooperative cancellation is enabled.",
          "type": "boolean"
        },
        "mode": {
          "allOf": [
            {
              "$ref": "#/definitions/Mode"
            }
          ],
          "default": "measure",
          "description": "When enabled, this sets whether the router will cancel query planning or\nmerely emit a metric when it would have happened."
        },
        "timeout": {
          "default": null,
          "description": "Enable timeout for query planning.",
          "type": [
            "string",
            "null"
          ]
        }
      },
      "type": "object"
    },
    "CoprocessorConfig": {
      "additionalProperties": false,
      "description": "Configures the externalization plugin",
      "properties": {
        "client": {
          "anyOf": [
            {
              "$ref": "#/definitions/Client"
            },
            {
              "type": "null"
            }
          ]
        },
        "execution": {
          "allOf": [
            {
              "$ref": "#/definitions/ExecutionStage"
            }
          ],
          "description": "The execution stage request/response configuration"
        },
        "response_validation": {
          "default": true,
          "description": "Response validation defaults to true",
          "type": "boolean"
        },
        "router": {
          "allOf": [
            {
              "$ref": "#/definitions/RouterStage"
            }
          ],
          "description": "The router stage request/response configuration"
        },
        "subgraph": {
          "allOf": [
            {
              "$ref": "#/definitions/SubgraphStages"
            }
          ],
          "description": "The subgraph stage request/response configuration"
        },
        "supergraph": {
          "allOf": [
            {
              "$ref": "#/definitions/SupergraphStage"
            }
          ],
          "description": "The supergraph stage request/response configuration"
        },
        "timeout": {
          "default": {
            "nanos": 0,
            "secs": 1
          },
          "description": "The timeout for external requests",
          "type": "string"
        },
        "url": {
          "description": "The url you'd like to offload processing to",
          "type": "string"
        }
      },
      "required": [
        "url"
      ],
      "type": "object"
    },
    "Cors": {
      "additionalProperties": false,
      "description": "Cross origin request configuration.",
      "properties": {
        "allow_any_origin": {
          "default": false,
          "description": "Set to true to allow any origin. Defaults to false. This is the only way to allow Origin: null.",
          "type": "boolean"
        },
        "allow_credentials": {
          "default": false,
          "description": "Set to true to add the `Access-Control-Allow-Credentials` header.",
          "type": "boolean"
        },
        "allow_headers": {
          "default": [],
          "description": "The headers to allow.\n\nIf this value is not set, the router will mirror client's `Access-Control-Request-Headers`.\n\nNote that if you set headers here,\nyou also want to have a look at your `CSRF` plugins configuration,\nand make sure you either:\n- accept `x-apollo-operation-name` AND / OR `apollo-require-preflight`\n- defined `csrf` required headers in your yml configuration, as shown in the\n  `examples/cors-and-csrf/custom-headers.router.yaml` files.",
          "items": {
            "type": "string"
          },
          "type": "array"
        },
        "expose_headers": {
          "default": null,
          "description": "Which response headers should be made available to scripts running in the browser,\nin response to a cross-origin request.",
          "items": {
            "type": "string"
          },
          "type": [
            "array",
            "null"
          ]
        },
        "max_age": {
          "default": null,
          "description": "The `Access-Control-Max-Age` header value in time units",
          "type": "string"
        },
        "methods": {
          "default": [
            "GET",
            "POST",
            "OPTIONS"
          ],
          "description": "Allowed request methods. See module documentation for default behavior.",
          "items": {
            "type": "string"
          },
          "type": "array"
        },
        "policies": {
          "default": [
            {
              "allow_credentials": null,
              "allow_headers": [],
              "expose_headers": [],
              "match_origins": [],
              "max_age": null,
              "methods": [
                "GET",
                "POST",
                "OPTIONS"
              ],
              "origins": [
                "https://studio.apollographql.com"
              ]
            }
          ],
          "description": "The origin(s) to allow requests from. The router matches request origins against policies\nin order, first by exact match, then by regex. See module documentation for default behavior.",
          "items": {
            "$ref": "#/definitions/Policy"
          },
          "type": [
            "array",
            "null"
          ]
        }
      },
      "type": "object"
    },
    "CostValue": {
      "oneOf": [
        {
          "const": "estimated",
          "description": "The estimated cost of the operation using the currently configured cost model",
          "type": "string"
        },
        {
          "const": "actual",
          "description": "The actual cost of the operation using the currently configured cost model",
          "type": "string"
        },
        {
          "const": "delta",
          "description": "The delta between the estimated and actual cost of the operation using the currently configured cost model",
          "type": "string"
        },
        {
          "const": "result",
          "description": "The result of the cost calculation. This is the error code returned by the cost calculation.",
          "type": "string"
        }
      ]
    },
    "DatadogConfig": {
      "additionalProperties": false,
      "properties": {
        "batch_processor": {
          "allOf": [
            {
              "$ref": "#/definitions/BatchProcessorConfig"
            }
          ],
          "description": "batch processor configuration"
        },
        "enable_span_mapping": {
          "default": true,
          "description": "Enable datadog span mapping for span name and resource name.",
          "type": "boolean"
        },
        "enabled": {
          "description": "Enable datadog",
          "type": "boolean"
        },
        "endpoint": {
          "allOf": [
            {
              "$ref": "#/definitions/UriEndpoint"
            }
          ],
          "description": "The endpoint to send to"
        },
        "fixed_span_names": {
          "default": true,
          "description": "Fixes the span names, this means that the APM view will show the original span names in the operation dropdown.",
          "type": "boolean"
        },
        "resource_mapping": {
          "additionalProperties": {
            "type": "string"
          },
          "default": {},
          "description": "Custom mapping to be used as the resource field in spans, defaults to:\nrouter -> http.route\nsupergraph -> graphql.operation.name\nquery_planning -> graphql.operation.name\nsubgraph -> subgraph.name\nsubgraph_request -> subgraph.name\nhttp_request -> http.route",
          "type": "object"
        },
        "span_metrics": {
          "additionalProperties": {
            "type": "boolean"
          },
          "default": {
            "connect": true,
            "connect_request": true,
            "execution": true,
            "http_request": true,
            "parse_query": true,
            "query_planning": true,
            "request": true,
            "router": true,
            "subgraph": true,
            "subgraph_request": true,
            "supergraph": true
          },
          "description": "Which spans will be eligible for span stats to be collected for viewing in the APM view.\nDefaults to true for `request`, `router`, `query_parsing`, `supergraph`, `execution`, `query_planning`, `subgraph`, `subgraph_request`, `connect`, `connect_request` and `http_request`.",
          "type": "object"
        }
      },
      "required": [
        "enabled"
      ],
      "type": "object"
    },
    "DeduplicationConfig": {
      "additionalProperties": false,
      "description": "Subscription deduplication configuration",
      "properties": {
        "enabled": {
          "default": true,
          "description": "Enable subgraph subscription deduplication. When enabled, multiple identical requests to the same subgraph will share one WebSocket connection in passthrough mode.\n(default: true)",
          "type": "boolean"
        },
        "ignored_headers": {
          "default": [],
          "description": "List of headers to ignore for deduplication. Even if these headers are different, the subscription request is considered identical.\nFor example, if you forward the \"User-Agent\" header, but the subgraph doesn't depend on the value of that header,\nadding it to this list will let the router dedupe subgraph subscriptions even if the header value is different.",
          "items": {
            "type": "string"
          },
          "type": "array",
          "uniqueItems": true
        }
      },
      "type": "object"
    },
    "DefaultAttributeRequirementLevel": {
      "oneOf": [
        {
          "const": "none",
          "description": "No default attributes set on spans, you have to set it one by one in the configuration to enable some attributes",
          "type": "string"
        },
        {
          "const": "required",
          "description": "Attributes that are marked as required in otel semantic conventions and apollo documentation will be included (default)",
          "type": "string"
        },
        {
          "const": "recommended",
          "description": "Attributes that are marked as required or recommended in otel semantic conventions and apollo documentation will be included",
          "type": "string"
        }
      ]
    },
    "DefaultChainConfig": {
      "additionalProperties": false,
      "description": "Configuration of the DefaultChainProvider",
      "properties": {
        "assume_role": {
          "anyOf": [
            {
              "$ref": "#/definitions/AssumeRoleProvider"
            },
            {
              "type": "null"
            }
          ],
          "description": "Specify assumed role configuration."
        },
        "profile_name": {
          "description": "The profile name used by this provider",
          "type": [
            "string",
            "null"
          ]
        },
        "region": {
          "description": "The AWS region this chain applies to.",
          "type": "string"
        },
        "service_name": {
          "description": "The service you're trying to access, eg: \"s3\", \"vpc-lattice-svcs\", etc.",
          "type": "string"
        }
      },
      "required": [
        "region",
        "service_name"
      ],
      "type": "object"
    },
    "DemandControlConfig": {
      "additionalProperties": false,
      "description": "Demand control configuration",
      "properties": {
        "enabled": {
          "description": "Enable demand control",
          "type": "boolean"
        },
        "mode": {
          "allOf": [
            {
              "$ref": "#/definitions/Mode2"
            }
          ],
          "description": "The mode that the demand control plugin should operate in.\n- Measure: The plugin will measure the cost of incoming requests but not reject them.\n- Enforce: The plugin will enforce the cost of incoming requests and reject them if the algorithm indicates that they should be rejected."
        },
        "strategy": {
          "allOf": [
            {
              "$ref": "#/definitions/StrategyConfig"
            }
          ],
          "description": "The strategy used to reject requests."
        }
      },
      "required": [
        "enabled",
        "mode",
        "strategy"
      ],
      "type": "object"
    },
    "Disabled": {
      "enum": [
        "disabled"
      ],
      "type": "string"
    },
    "DisplayTraceIdFormat": {
      "anyOf": [
        {
          "$ref": "#/definitions/TraceIdFormat"
        },
        {
          "type": "boolean"
        }
      ]
    },
    "DnsResolutionStrategy": {
      "oneOf": [
        {
          "const": "ipv4_only",
          "description": "Only query for `A` (IPv4) records",
          "type": "string"
        },
        {
          "const": "ipv6_only",
          "description": "Only query for `AAAA` (IPv6) records",
          "type": "string"
        },
        {
          "const": "ipv4_and_ipv6",
          "description": "Query for both `A` (IPv4) and `AAAA` (IPv6) records in parallel",
          "type": "string"
        },
        {
          "const": "ipv6_then_ipv4",
          "description": "Query for `AAAA` (IPv6) records first; if that fails, query for `A` (IPv4) records",
          "type": "string"
        },
        {
          "const": "ipv4_then_ipv6",
          "description": "Default: Query for `A` (IPv4) records first; if that fails, query for `AAAA` (IPv6) records",
          "type": "string"
        }
      ]
    },
    "Enabled": {
      "enum": [
        "enabled"
      ],
      "type": "string"
    },
    "EntityType": {
      "anyOf": [
        {
          "$ref": "#/definitions/All"
        },
        {
          "type": "string"
        }
      ]
    },
    "ErrorConfiguration": {
      "additionalProperties": false,
      "properties": {
        "redact": {
          "default": true,
          "description": "Redact subgraph errors to Apollo Studio",
          "type": "boolean"
        },
        "redaction_policy": {
          "allOf": [
            {
              "$ref": "#/definitions/ErrorRedactionPolicy"
            }
          ],
          "description": "Allows additional dimension `extensions.code` to be sent with errors\neven when `redact` is set to `true`.  Has no effect when `redact` is false."
        },
        "send": {
          "default": true,
          "description": "Send subgraph errors to Apollo Studio",
          "type": "boolean"
        }
      },
      "type": "object"
    },
    "ErrorLocation": {
      "oneOf": [
        {
          "const": "errors",
          "description": "store authorization errors in the response errors",
          "type": "string"
        },
        {
          "const": "extensions",
          "description": "store authorization errors in the response extensions",
          "type": "string"
        },
        {
          "const": "disabled",
          "description": "do not add the authorization errors to the GraphQL response",
          "type": "string"
        }
      ]
    },
    "ErrorMode": {
      "anyOf": [
        {
          "description": "When `true`, Propagate the original error as is. Otherwise, redact it.",
          "type": "boolean"
        },
        {
          "description": "Allow specific extension keys with required redact_message",
          "properties": {
            "allow_extensions_keys": {
              "description": "Allow specific extension keys",
              "items": {
                "type": "string"
              },
              "type": "array"
            },
            "redact_message": {
              "description": "redact error messages for all subgraphs",
              "type": "boolean"
            }
          },
          "required": [
            "allow_extensions_keys",
            "redact_message"
          ],
          "type": "object"
        },
        {
          "description": "Deny specific extension keys with required redact_message",
          "properties": {
            "deny_extensions_keys": {
              "description": "Deny specific extension keys",
              "items": {
                "type": "string"
              },
              "type": "array"
            },
            "redact_message": {
              "description": "redact error messages for all subgraphs",
              "type": "boolean"
            }
          },
          "required": [
            "deny_extensions_keys",
            "redact_message"
          ],
          "type": "object"
        }
      ]
    },
    "ErrorRedactionPolicy": {
      "description": "Allow some error fields to be send to Apollo Studio even when `redact` is true.",
      "oneOf": [
        {
          "const": "strict",
          "description": "Applies redaction to all error details.",
          "type": "string"
        },
        {
          "const": "extended",
          "description": "Modifies the `redact` setting by excluding the `extensions.code` field in errors from redaction.",
          "type": "string"
        }
      ]
    },
    "ErrorRepr": {
      "oneOf": [
        {
          "const": "reason",
          "description": "The error reason",
          "type": "string"
        }
      ]
    },
    "ErrorsConfiguration": {
      "additionalProperties": false,
      "properties": {
        "preview_extended_error_metrics": {
          "allOf": [
            {
              "$ref": "#/definitions/ExtendedErrorMetricsMode"
            }
          ],
          "description": "Send error metrics via OTLP with additional dimensions [`extensions.service`, `extensions.code`]"
        },
        "subgraph": {
          "allOf": [
            {
              "$ref": "#/definitions/SubgraphErrorConfig"
            }
          ],
          "description": "Handling of errors coming from subgraph"
        }
      },
      "type": "object"
    },
    "Event": {
      "description": "An event that can be logged as part of a trace.\nThe event has an implicit `type` attribute that matches the name of the event in the yaml\nand a message that can be used to provide additional information.",
      "properties": {
        "attributes": {
          "allOf": [
            {
              "$ref": "#/definitions/ExtendedRouterAttributesWithRouterSelector"
            }
          ],
          "description": "The event attributes."
        },
        "condition": {
          "allOf": [
            {
              "$ref": "#/definitions/ConditionRouterSelector"
            }
          ],
          "description": "The event conditions."
        },
        "level": {
          "allOf": [
            {
              "$ref": "#/definitions/EventLevelConfig"
            }
          ],
          "description": "The log level of the event."
        },
        "message": {
          "description": "The event message.",
          "type": "string"
        },
        "on": {
          "allOf": [
            {
              "$ref": "#/definitions/EventOn"
            }
          ],
          "description": "When to trigger the event."
        }
      },
      "required": [
        "level",
        "message",
        "on"
      ],
      "type": "object"
    },
    "Event2": {
      "description": "An event that can be logged as part of a trace.\nThe event has an implicit `type` attribute that matches the name of the event in the yaml\nand a message that can be used to provide additional information.",
      "properties": {
        "attributes": {
          "allOf": [
            {
              "$ref": "#/definitions/ExtendedSupergraphAttributesWithSupergraphSelector"
            }
          ],
          "description": "The event attributes."
        },
        "condition": {
          "allOf": [
            {
              "$ref": "#/definitions/ConditionSupergraphSelector"
            }
          ],
          "description": "The event conditions."
        },
        "level": {
          "allOf": [
            {
              "$ref": "#/definitions/EventLevelConfig"
            }
          ],
          "description": "The log level of the event."
        },
        "message": {
          "description": "The event message.",
          "type": "string"
        },
        "on": {
          "allOf": [
            {
              "$ref": "#/definitions/EventOn"
            }
          ],
          "description": "When to trigger the event."
        }
      },
      "required": [
        "level",
        "message",
        "on"
      ],
      "type": "object"
    },
    "Event3": {
      "description": "An event that can be logged as part of a trace.\nThe event has an implicit `type` attribute that matches the name of the event in the yaml\nand a message that can be used to provide additional information.",
      "properties": {
        "attributes": {
          "allOf": [
            {
              "$ref": "#/definitions/ExtendedSubgraphAttributesWithSubgraphSelector"
            }
          ],
          "description": "The event attributes."
        },
        "condition": {
          "allOf": [
            {
              "$ref": "#/definitions/ConditionSubgraphSelector"
            }
          ],
          "description": "The event conditions."
        },
        "level": {
          "allOf": [
            {
              "$ref": "#/definitions/EventLevelConfig"
            }
          ],
          "description": "The log level of the event."
        },
        "message": {
          "description": "The event message.",
          "type": "string"
        },
        "on": {
          "allOf": [
            {
              "$ref": "#/definitions/EventOn"
            }
          ],
          "description": "When to trigger the event."
        }
      },
      "required": [
        "level",
        "message",
        "on"
      ],
      "type": "object"
    },
    "Event4": {
      "description": "An event that can be logged as part of a trace.\nThe event has an implicit `type` attribute that matches the name of the event in the yaml\nand a message that can be used to provide additional information.",
      "properties": {
        "attributes": {
          "allOf": [
            {
              "$ref": "#/definitions/ExtendedConnectorAttributesWithConnectorSelector"
            }
          ],
          "description": "The event attributes."
        },
        "condition": {
          "allOf": [
            {
              "$ref": "#/definitions/ConditionConnectorSelector"
            }
          ],
          "description": "The event conditions."
        },
        "level": {
          "allOf": [
            {
              "$ref": "#/definitions/EventLevelConfig"
            }
          ],
          "description": "The log level of the event."
        },
        "message": {
          "description": "The event message.",
          "type": "string"
        },
        "on": {
          "allOf": [
            {
              "$ref": "#/definitions/EventOn"
            }
          ],
          "description": "When to trigger the event."
        }
      },
      "required": [
        "level",
        "message",
        "on"
      ],
      "type": "object"
    },
    "Event5": {
      "oneOf": [
        {
          "const": "event_duration",
          "description": "For every supergraph response payload (including subscription events and defer events)",
          "type": "string"
        },
        {
          "const": "event_unit",
          "description": "For every supergraph response payload (including subscription events and defer events)",
          "type": "string"
        },
        {
          "additionalProperties": false,
          "description": "For every supergraph response payload (including subscription events and defer events)",
          "properties": {
            "event_custom": {
              "$ref": "#/definitions/SupergraphSelector"
            }
          },
          "required": [
            "event_custom"
          ],
          "type": "object"
        }
      ]
    },
    "EventLevelConfig": {
      "description": "Log level configuration for events. Use \"off\" to not log the event, or a level name to log the\nevent at that level and above.",
      "enum": [
        "info",
        "warn",
        "error",
        "off"
      ],
      "type": "string"
    },
    "EventOn": {
      "description": "When to trigger the event.",
      "oneOf": [
        {
          "const": "request",
          "description": "Log the event on request",
          "type": "string"
        },
        {
          "const": "response",
          "description": "Log the event on response",
          "type": "string"
        },
        {
          "const": "event_response",
          "description": "Log the event on every chunks in the response",
          "type": "string"
        },
        {
          "const": "error",
          "description": "Log the event on error",
          "type": "string"
        }
      ]
    },
    "Events": {
      "additionalProperties": false,
      "description": "Events are",
      "properties": {
        "connector": {
          "allOf": [
            {
              "$ref": "#/definitions/ExtendedConnectorEventsConfigWithEvent"
            }
          ],
          "description": "Connector events"
        },
        "router": {
          "allOf": [
            {
              "$ref": "#/definitions/ExtendedRouterEventsConfigWithEvent"
            }
          ],
          "description": "Router service events"
        },
        "subgraph": {
          "allOf": [
            {
              "$ref": "#/definitions/ExtendedSubgraphEventsConfigWithEvent"
            }
          ],
          "description": "Supergraph service events"
        },
        "supergraph": {
          "allOf": [
            {
              "$ref": "#/definitions/ExtendedSupergraphEventsConfigWithEvent"
            }
          ],
          "description": "Subgraph service events"
        }
      },
      "type": "object"
    },
    "ExecutionRequestConf": {
      "additionalProperties": false,
      "description": "What information is passed to a router request/response stage",
      "properties": {
        "body": {
          "default": false,
          "description": "Send the body",
          "type": "boolean"
        },
        "context": {
          "allOf": [
            {
              "$ref": "#/definitions/ContextConf"
            }
          ],
          "description": "Send the context"
        },
        "headers": {
          "default": false,
          "description": "Send the headers",
          "type": "boolean"
        },
        "method": {
          "default": false,
          "description": "Send the method",
          "type": "boolean"
        },
        "query_plan": {
          "default": false,
          "description": "Send the query plan",
          "type": "boolean"
        },
        "sdl": {
          "default": false,
          "description": "Send the SDL",
          "type": "boolean"
        }
      },
      "type": "object"
    },
    "ExecutionResponseConf": {
      "additionalProperties": false,
      "description": "What information is passed to a router request/response stage",
      "properties": {
        "body": {
          "default": false,
          "description": "Send the body",
          "type": "boolean"
        },
        "context": {
          "allOf": [
            {
              "$ref": "#/definitions/ContextConf"
            }
          ],
          "description": "Send the context"
        },
        "headers": {
          "default": false,
          "description": "Send the headers",
          "type": "boolean"
        },
        "sdl": {
          "default": false,
          "description": "Send the SDL",
          "type": "boolean"
        },
        "status_code": {
          "default": false,
          "description": "Send the HTTP status",
          "type": "boolean"
        }
      },
      "type": "object"
    },
    "ExecutionStage": {
      "properties": {
        "request": {
          "allOf": [
            {
              "$ref": "#/definitions/ExecutionRequestConf"
            }
          ],
          "description": "The request configuration"
        },
        "response": {
          "$ref": "#/definitions/ExecutionResponseConf"
        }
      },
      "type": "object"
    },
    "Exporters": {
      "additionalProperties": false,
      "description": "Exporter configuration",
      "properties": {
        "logging": {
          "allOf": [
            {
              "$ref": "#/definitions/Logging"
            }
          ],
          "description": "Logging configuration"
        },
        "metrics": {
          "allOf": [
            {
              "$ref": "#/definitions/Metrics2"
            }
          ],
          "description": "Metrics configuration"
        },
        "tracing": {
          "allOf": [
            {
              "$ref": "#/definitions/Tracing"
            }
          ],
          "description": "Tracing configuration"
        }
      },
      "type": "object"
    },
    "ExposeQueryPlanConfig": {
      "description": "Expose query plan",
      "type": "boolean"
    },
    "ExposeTraceId": {
      "additionalProperties": false,
      "properties": {
        "enabled": {
          "default": false,
          "description": "Expose the trace_id in response headers",
          "type": "boolean"
        },
        "format": {
          "allOf": [
            {
              "$ref": "#/definitions/TraceIdFormat"
            }
          ],
          "description": "Format of the trace ID in response headers"
        },
        "header_name": {
          "description": "Choose the header name to expose trace_id (default: apollo-trace-id)",
          "type": [
            "string",
            "null"
          ]
        }
      },
      "type": "object"
    },
    "ExtendedCacheAttributesWithSubgraphSelector": {
      "additionalProperties": {
        "$ref": "#/definitions/SubgraphSelector"
      },
      "properties": {
        "graphql.type.name": {
          "anyOf": [
            {
              "$ref": "#/definitions/StandardAttribute"
            },
            {
              "type": "null"
            }
          ],
          "description": "Entity type"
        }
      },
      "type": "object"
    },
    "ExtendedCacheInstrumentsConfigWithInstrument": {
      "additionalProperties": {
        "$ref": "#/definitions/Instrument6"
      },
      "properties": {
        "apollo.router.operations.entity.cache": {
          "allOf": [
            {
              "$ref": "#/definitions/StandardInstrumentExtendedCacheAttributesWithSubgraphSelector"
            }
          ],
          "description": "A counter of times we have a cache hit or cache miss (deprecated)"
        },
        "apollo.router.operations.response.cache": {
          "allOf": [
            {
              "$ref": "#/definitions/StandardInstrumentExtendedCacheAttributesWithSubgraphSelector"
            }
          ],
          "description": "A counter of times we have a cache hit or cache miss"
        }
      },
      "type": "object"
    },
    "ExtendedConnectorAttributesWithConditionalConnectorSelector": {
      "additionalProperties": {
        "$ref": "#/definitions/ConditionalConnectorSelector"
      },
      "properties": {
        "connector.http.method": {
          "anyOf": [
            {
              "$ref": "#/definitions/StandardAttribute"
            },
            {
              "type": "null"
            }
          ],
          "description": "The HTTP method for the connector\nExamples:\n\n* GET\n* POST\n\nRequirement level: Required"
        },
        "connector.source.name": {
          "anyOf": [
            {
              "$ref": "#/definitions/StandardAttribute"
            },
            {
              "type": "null"
            }
          ],
          "description": "The name of the source for this connector, if defined\nExamples:\n\n* posts_api\n\nRequirement level: Conditionally Required: If the connector has a source defined"
        },
        "connector.url.template": {
          "anyOf": [
            {
              "$ref": "#/definitions/StandardAttribute"
            },
            {
              "type": "null"
            }
          ],
          "description": "The connector URL template, relative to the source base URL if one is defined\nExamples:\n\n* /users/{$this.id!}/post\n\nRequirement level: Required"
        },
        "subgraph.name": {
          "anyOf": [
            {
              "$ref": "#/definitions/StandardAttribute"
            },
            {
              "type": "null"
            }
          ],
          "description": "The name of the subgraph containing the connector\nExamples:\n\n* posts\n\nRequirement level: Required"
        }
      },
      "type": "object"
    },
    "ExtendedConnectorAttributesWithConnectorSelector": {
      "additionalProperties": {
        "$ref": "#/definitions/ConnectorSelector"
      },
      "properties": {
        "connector.http.method": {
          "anyOf": [
            {
              "$ref": "#/definitions/StandardAttribute"
            },
            {
              "type": "null"
            }
          ],
          "description": "The HTTP method for the connector\nExamples:\n\n* GET\n* POST\n\nRequirement level: Required"
        },
        "connector.source.name": {
          "anyOf": [
            {
              "$ref": "#/definitions/StandardAttribute"
            },
            {
              "type": "null"
            }
          ],
          "description": "The name of the source for this connector, if defined\nExamples:\n\n* posts_api\n\nRequirement level: Conditionally Required: If the connector has a source defined"
        },
        "connector.url.template": {
          "anyOf": [
            {
              "$ref": "#/definitions/StandardAttribute"
            },
            {
              "type": "null"
            }
          ],
          "description": "The connector URL template, relative to the source base URL if one is defined\nExamples:\n\n* /users/{$this.id!}/post\n\nRequirement level: Required"
        },
        "subgraph.name": {
          "anyOf": [
            {
              "$ref": "#/definitions/StandardAttribute"
            },
            {
              "type": "null"
            }
          ],
          "description": "The name of the subgraph containing the connector\nExamples:\n\n* posts\n\nRequirement level: Required"
        }
      },
      "type": "object"
    },
    "ExtendedConnectorEventsConfigWithEvent": {
      "additionalProperties": {
        "$ref": "#/definitions/Event4"
      },
      "properties": {
        "error": {
          "allOf": [
            {
              "$ref": "#/definitions/StandardEventConfigConnectorSelector"
            }
          ],
          "description": "Log the connector HTTP error"
        },
        "request": {
          "allOf": [
            {
              "$ref": "#/definitions/StandardEventConfigConnectorSelector"
            }
          ],
          "description": "Log the connector HTTP request"
        },
        "response": {
          "allOf": [
            {
              "$ref": "#/definitions/StandardEventConfigConnectorSelector"
            }
          ],
          "description": "Log the connector HTTP response"
        }
      },
      "type": "object"
    },
    "ExtendedConnectorInstrumentsConfigWithInstrument": {
      "additionalProperties": {
        "$ref": "#/definitions/Instrument4"
      },
      "properties": {
        "http.client.request.body.size": {
          "allOf": [
            {
              "$ref": "#/definitions/StandardInstrumentExtendedConnectorAttributesWithConnectorSelector"
            }
          ],
          "description": "Histogram of client request body size"
        },
        "http.client.request.duration": {
          "allOf": [
            {
              "$ref": "#/definitions/StandardInstrumentExtendedConnectorAttributesWithConnectorSelector"
            }
          ],
          "description": "Histogram of client request duration"
        },
        "http.client.response.body.size": {
          "allOf": [
            {
              "$ref": "#/definitions/StandardInstrumentExtendedConnectorAttributesWithConnectorSelector"
            }
          ],
          "description": "Histogram of client response body size"
        }
      },
      "type": "object"
    },
    "ExtendedErrorMetricsMode": {
      "description": "Extended Open Telemetry error metrics mode",
      "oneOf": [
        {
          "const": "disabled",
          "description": "Do not send extended OTLP error metrics",
          "type": "string"
        },
        {
          "const": "enabled",
          "description": "Send extended OTLP error metrics to Apollo Studio with additional dimensions [`extensions.service`, `extensions.code`].\nIf enabled, it's also recommended to enable `redaction_policy: extended` on subgraphs to send the `extensions.code` for subgraph errors.",
          "type": "string"
        }
      ]
    },
    "ExtendedGraphQLAttributesWithGraphQLSelector": {
      "additionalProperties": {
        "$ref": "#/definitions/GraphQLSelector"
      },
      "properties": {
        "graphql.field.name": {
          "anyOf": [
            {
              "$ref": "#/definitions/StandardAttribute"
            },
            {
              "type": "null"
            }
          ],
          "description": "The GraphQL field name"
        },
        "graphql.field.type": {
          "anyOf": [
            {
              "$ref": "#/definitions/StandardAttribute"
            },
            {
              "type": "null"
            }
          ],
          "description": "The GraphQL field type"
        },
        "graphql.list.length": {
          "anyOf": [
            {
              "$ref": "#/definitions/StandardAttribute"
            },
            {
              "type": "null"
            }
          ],
          "description": "If the field is a list, the length of the list"
        },
        "graphql.operation.name": {
          "anyOf": [
            {
              "$ref": "#/definitions/StandardAttribute"
            },
            {
              "type": "null"
            }
          ],
          "description": "The GraphQL operation name"
        },
        "graphql.type.name": {
          "anyOf": [
            {
              "$ref": "#/definitions/StandardAttribute"
            },
            {
              "type": "null"
            }
          ],
          "description": "The GraphQL type name"
        }
      },
      "type": "object"
    },
    "ExtendedGraphQLInstrumentsConfigWithInstrument": {
      "additionalProperties": {
        "$ref": "#/definitions/Instrument5"
      },
      "properties": {
        "field.execution": {
          "allOf": [
            {
              "$ref": "#/definitions/StandardInstrumentExtendedGraphQLAttributesWithGraphQLSelector"
            }
          ],
          "description": "A counter of the number of times a field is used."
        },
        "list.length": {
          "allOf": [
            {
              "$ref": "#/definitions/StandardInstrumentExtendedGraphQLAttributesWithGraphQLSelector"
            }
          ],
          "description": "A histogram of the length of a selected field in the GraphQL response"
        }
      },
      "type": "object"
    },
    "ExtendedRouterAttributesWithConditionalRouterSelector": {
      "additionalProperties": {
        "$ref": "#/definitions/ConditionalRouterSelector"
      },
      "description": "Common attributes for http server and client.\nSee https://opentelemetry.io/docs/specs/semconv/http/http-spans/#common-attributes",
      "properties": {
        "baggage": {
          "default": null,
          "description": "All key values from trace baggage.",
          "type": [
            "boolean",
            "null"
          ]
        },
        "dd.trace_id": {
          "anyOf": [
            {
              "$ref": "#/definitions/StandardAttribute"
            },
            {
              "type": "null"
            }
          ],
          "description": "The datadog trace ID.\nThis can be output in logs and used to correlate traces in Datadog."
        },
        "error.type": {
          "anyOf": [
            {
              "$ref": "#/definitions/StandardAttribute"
            },
            {
              "type": "null"
            }
          ],
          "description": "Describes a class of error the operation ended with.\nExamples:\n\n* timeout\n* name_resolution_error\n* 500\n\nRequirement level: Conditionally Required: If request has ended with an error."
        },
        "http.request.body.size": {
          "anyOf": [
            {
              "$ref": "#/definitions/StandardAttribute"
            },
            {
              "type": "null"
            }
          ],
          "description": "The size of the request payload body in bytes. This is the number of bytes transferred excluding headers and is often, but not always, present as the Content-Length header. For requests using transport encoding, this should be the compressed size.\nExamples:\n\n* 3495\n\nRequirement level: Recommended"
        },
        "http.request.method": {
          "anyOf": [
            {
              "$ref": "#/definitions/StandardAttribute"
            },
            {
              "type": "null"
            }
          ],
          "description": "HTTP request method.\nExamples:\n\n* GET\n* POST\n* HEAD\n\nRequirement level: Required"
        },
        "http.response.body.size": {
          "anyOf": [
            {
              "$ref": "#/definitions/StandardAttribute"
            },
            {
              "type": "null"
            }
          ],
          "description": "The size of the response payload body in bytes. This is the number of bytes transferred excluding headers and is often, but not always, present as the Content-Length header. For requests using transport encoding, this should be the compressed size.\nExamples:\n\n* 3495\n\nRequirement level: Recommended"
        },
        "http.response.status_code": {
          "anyOf": [
            {
              "$ref": "#/definitions/StandardAttribute"
            },
            {
              "type": "null"
            }
          ],
          "description": "HTTP response status code.\nExamples:\n\n* 200\n\nRequirement level: Conditionally Required: If and only if one was received/sent."
        },
        "http.route": {
          "anyOf": [
            {
              "$ref": "#/definitions/StandardAttribute"
            },
            {
              "type": "null"
            }
          ],
          "description": "The matched route (path template in the format used by the respective server framework).\nExamples:\n\n* /graphql\n\nRequirement level: Conditionally Required: If and only if it’s available"
        },
        "network.local.address": {
          "anyOf": [
            {
              "$ref": "#/definitions/StandardAttribute"
            },
            {
              "type": "null"
            }
          ],
          "description": "Local socket address. Useful in case of a multi-IP host.\nExamples:\n\n* 10.1.2.80\n* /tmp/my.sock\n\nRequirement level: Opt-In"
        },
        "network.local.port": {
          "anyOf": [
            {
              "$ref": "#/definitions/StandardAttribute"
            },
            {
              "type": "null"
            }
          ],
          "description": "Local socket port. Useful in case of a multi-port host.\nExamples:\n\n* 65123\n\nRequirement level: Opt-In"
        },
        "network.peer.address": {
          "anyOf": [
            {
              "$ref": "#/definitions/StandardAttribute"
            },
            {
              "type": "null"
            }
          ],
          "description": "Peer address of the network connection - IP address or Unix domain socket name.\nExamples:\n\n* 10.1.2.80\n* /tmp/my.sock\n\nRequirement level: Recommended"
        },
        "network.peer.port": {
          "anyOf": [
            {
              "$ref": "#/definitions/StandardAttribute"
            },
            {
              "type": "null"
            }
          ],
          "description": "Peer port number of the network connection.\nExamples:\n\n* 65123\n\nRequirement level: Recommended"
        },
        "network.protocol.name": {
          "anyOf": [
            {
              "$ref": "#/definitions/StandardAttribute"
            },
            {
              "type": "null"
            }
          ],
          "description": "OSI application layer or non-OSI equivalent.\nExamples:\n\n* http\n* spdy\n\nRequirement level: Recommended: if not default (http)."
        },
        "network.protocol.version": {
          "anyOf": [
            {
              "$ref": "#/definitions/StandardAttribute"
            },
            {
              "type": "null"
            }
          ],
          "description": "Version of the protocol specified in network.protocol.name.\nExamples:\n\n* 1.0\n* 1.1\n* 2\n* 3\n\nRequirement level: Recommended"
        },
        "network.transport": {
          "anyOf": [
            {
              "$ref": "#/definitions/StandardAttribute"
            },
            {
              "type": "null"
            }
          ],
          "description": "OSI transport layer.\nExamples:\n\n* tcp\n* udp\n\nRequirement level: Conditionally Required"
        },
        "network.type": {
          "anyOf": [
            {
              "$ref": "#/definitions/StandardAttribute"
            },
            {
              "type": "null"
            }
          ],
          "description": "OSI network layer or non-OSI equivalent.\nExamples:\n\n* ipv4\n* ipv6\n\nRequirement level: Recommended"
        },
        "server.address": {
          "anyOf": [
            {
              "$ref": "#/definitions/StandardAttribute"
            },
            {
              "type": "null"
            }
          ],
          "description": "Name of the local HTTP server that received the request.\nExamples:\n\n* example.com\n* 10.1.2.80\n* /tmp/my.sock\n\nRequirement level: Recommended"
        },
        "server.port": {
          "anyOf": [
            {
              "$ref": "#/definitions/StandardAttribute"
            },
            {
              "type": "null"
            }
          ],
          "description": "Port of the local HTTP server that received the request.\nExamples:\n\n* 80\n* 8080\n* 443\n\nRequirement level: Recommended"
        },
        "trace_id": {
          "anyOf": [
            {
              "$ref": "#/definitions/StandardAttribute"
            },
            {
              "type": "null"
            }
          ],
          "description": "The OpenTelemetry trace ID.\nThis can be output in logs."
        },
        "url.path": {
          "anyOf": [
            {
              "$ref": "#/definitions/StandardAttribute"
            },
            {
              "type": "null"
            }
          ],
          "description": "The URI path component\nExamples:\n\n* /search\n\nRequirement level: Required"
        },
        "url.query": {
          "anyOf": [
            {
              "$ref": "#/definitions/StandardAttribute"
            },
            {
              "type": "null"
            }
          ],
          "description": "The URI query component\nExamples:\n\n* q=OpenTelemetry\n\nRequirement level: Conditionally Required: If and only if one was received/sent."
        },
        "url.scheme": {
          "anyOf": [
            {
              "$ref": "#/definitions/StandardAttribute"
            },
            {
              "type": "null"
            }
          ],
          "description": "The URI scheme component identifying the used protocol.\nExamples:\n\n* http\n* https\n\nRequirement level: Required"
        },
        "user_agent.original": {
          "anyOf": [
            {
              "$ref": "#/definitions/StandardAttribute"
            },
            {
              "type": "null"
            }
          ],
          "description": "Value of the HTTP User-Agent header sent by the client.\nExamples:\n\n* CERN-LineMode/2.15\n* libwww/2.17b3\n\nRequirement level: Recommended"
        }
      },
      "type": "object"
    },
    "ExtendedRouterAttributesWithRouterSelector": {
      "additionalProperties": {
        "$ref": "#/definitions/RouterSelector"
      },
      "description": "Common attributes for http server and client.\nSee https://opentelemetry.io/docs/specs/semconv/http/http-spans/#common-attributes",
      "properties": {
        "baggage": {
          "default": null,
          "description": "All key values from trace baggage.",
          "type": [
            "boolean",
            "null"
          ]
        },
        "dd.trace_id": {
          "anyOf": [
            {
              "$ref": "#/definitions/StandardAttribute"
            },
            {
              "type": "null"
            }
          ],
          "description": "The datadog trace ID.\nThis can be output in logs and used to correlate traces in Datadog."
        },
        "error.type": {
          "anyOf": [
            {
              "$ref": "#/definitions/StandardAttribute"
            },
            {
              "type": "null"
            }
          ],
          "description": "Describes a class of error the operation ended with.\nExamples:\n\n* timeout\n* name_resolution_error\n* 500\n\nRequirement level: Conditionally Required: If request has ended with an error."
        },
        "http.request.body.size": {
          "anyOf": [
            {
              "$ref": "#/definitions/StandardAttribute"
            },
            {
              "type": "null"
            }
          ],
          "description": "The size of the request payload body in bytes. This is the number of bytes transferred excluding headers and is often, but not always, present as the Content-Length header. For requests using transport encoding, this should be the compressed size.\nExamples:\n\n* 3495\n\nRequirement level: Recommended"
        },
        "http.request.method": {
          "anyOf": [
            {
              "$ref": "#/definitions/StandardAttribute"
            },
            {
              "type": "null"
            }
          ],
          "description": "HTTP request method.\nExamples:\n\n* GET\n* POST\n* HEAD\n\nRequirement level: Required"
        },
        "http.response.body.size": {
          "anyOf": [
            {
              "$ref": "#/definitions/StandardAttribute"
            },
            {
              "type": "null"
            }
          ],
          "description": "The size of the response payload body in bytes. This is the number of bytes transferred excluding headers and is often, but not always, present as the Content-Length header. For requests using transport encoding, this should be the compressed size.\nExamples:\n\n* 3495\n\nRequirement level: Recommended"
        },
        "http.response.status_code": {
          "anyOf": [
            {
              "$ref": "#/definitions/StandardAttribute"
            },
            {
              "type": "null"
            }
          ],
          "description": "HTTP response status code.\nExamples:\n\n* 200\n\nRequirement level: Conditionally Required: If and only if one was received/sent."
        },
        "http.route": {
          "anyOf": [
            {
              "$ref": "#/definitions/StandardAttribute"
            },
            {
              "type": "null"
            }
          ],
          "description": "The matched route (path template in the format used by the respective server framework).\nExamples:\n\n* /graphql\n\nRequirement level: Conditionally Required: If and only if it’s available"
        },
        "network.local.address": {
          "anyOf": [
            {
              "$ref": "#/definitions/StandardAttribute"
            },
            {
              "type": "null"
            }
          ],
          "description": "Local socket address. Useful in case of a multi-IP host.\nExamples:\n\n* 10.1.2.80\n* /tmp/my.sock\n\nRequirement level: Opt-In"
        },
        "network.local.port": {
          "anyOf": [
            {
              "$ref": "#/definitions/StandardAttribute"
            },
            {
              "type": "null"
            }
          ],
          "description": "Local socket port. Useful in case of a multi-port host.\nExamples:\n\n* 65123\n\nRequirement level: Opt-In"
        },
        "network.peer.address": {
          "anyOf": [
            {
              "$ref": "#/definitions/StandardAttribute"
            },
            {
              "type": "null"
            }
          ],
          "description": "Peer address of the network connection - IP address or Unix domain socket name.\nExamples:\n\n* 10.1.2.80\n* /tmp/my.sock\n\nRequirement level: Recommended"
        },
        "network.peer.port": {
          "anyOf": [
            {
              "$ref": "#/definitions/StandardAttribute"
            },
            {
              "type": "null"
            }
          ],
          "description": "Peer port number of the network connection.\nExamples:\n\n* 65123\n\nRequirement level: Recommended"
        },
        "network.protocol.name": {
          "anyOf": [
            {
              "$ref": "#/definitions/StandardAttribute"
            },
            {
              "type": "null"
            }
          ],
          "description": "OSI application layer or non-OSI equivalent.\nExamples:\n\n* http\n* spdy\n\nRequirement level: Recommended: if not default (http)."
        },
        "network.protocol.version": {
          "anyOf": [
            {
              "$ref": "#/definitions/StandardAttribute"
            },
            {
              "type": "null"
            }
          ],
          "description": "Version of the protocol specified in network.protocol.name.\nExamples:\n\n* 1.0\n* 1.1\n* 2\n* 3\n\nRequirement level: Recommended"
        },
        "network.transport": {
          "anyOf": [
            {
              "$ref": "#/definitions/StandardAttribute"
            },
            {
              "type": "null"
            }
          ],
          "description": "OSI transport layer.\nExamples:\n\n* tcp\n* udp\n\nRequirement level: Conditionally Required"
        },
        "network.type": {
          "anyOf": [
            {
              "$ref": "#/definitions/StandardAttribute"
            },
            {
              "type": "null"
            }
          ],
          "description": "OSI network layer or non-OSI equivalent.\nExamples:\n\n* ipv4\n* ipv6\n\nRequirement level: Recommended"
        },
        "server.address": {
          "anyOf": [
            {
              "$ref": "#/definitions/StandardAttribute"
            },
            {
              "type": "null"
            }
          ],
          "description": "Name of the local HTTP server that received the request.\nExamples:\n\n* example.com\n* 10.1.2.80\n* /tmp/my.sock\n\nRequirement level: Recommended"
        },
        "server.port": {
          "anyOf": [
            {
              "$ref": "#/definitions/StandardAttribute"
            },
            {
              "type": "null"
            }
          ],
          "description": "Port of the local HTTP server that received the request.\nExamples:\n\n* 80\n* 8080\n* 443\n\nRequirement level: Recommended"
        },
        "trace_id": {
          "anyOf": [
            {
              "$ref": "#/definitions/StandardAttribute"
            },
            {
              "type": "null"
            }
          ],
          "description": "The OpenTelemetry trace ID.\nThis can be output in logs."
        },
        "url.path": {
          "anyOf": [
            {
              "$ref": "#/definitions/StandardAttribute"
            },
            {
              "type": "null"
            }
          ],
          "description": "The URI path component\nExamples:\n\n* /search\n\nRequirement level: Required"
        },
        "url.query": {
          "anyOf": [
            {
              "$ref": "#/definitions/StandardAttribute"
            },
            {
              "type": "null"
            }
          ],
          "description": "The URI query component\nExamples:\n\n* q=OpenTelemetry\n\nRequirement level: Conditionally Required: If and only if one was received/sent."
        },
        "url.scheme": {
          "anyOf": [
            {
              "$ref": "#/definitions/StandardAttribute"
            },
            {
              "type": "null"
            }
          ],
          "description": "The URI scheme component identifying the used protocol.\nExamples:\n\n* http\n* https\n\nRequirement level: Required"
        },
        "user_agent.original": {
          "anyOf": [
            {
              "$ref": "#/definitions/StandardAttribute"
            },
            {
              "type": "null"
            }
          ],
          "description": "Value of the HTTP User-Agent header sent by the client.\nExamples:\n\n* CERN-LineMode/2.15\n* libwww/2.17b3\n\nRequirement level: Recommended"
        }
      },
      "type": "object"
    },
    "ExtendedRouterEventsConfigWithEvent": {
      "additionalProperties": {
        "$ref": "#/definitions/Event"
      },
      "properties": {
        "error": {
          "allOf": [
            {
              "$ref": "#/definitions/StandardEventConfigRouterSelector"
            }
          ],
          "description": "Log the router error"
        },
        "request": {
          "allOf": [
            {
              "$ref": "#/definitions/StandardEventConfigRouterSelector"
            }
          ],
          "description": "Log the router request"
        },
        "response": {
          "allOf": [
            {
              "$ref": "#/definitions/StandardEventConfigRouterSelector"
            }
          ],
          "description": "Log the router response"
        }
      },
      "type": "object"
    },
    "ExtendedRouterInstrumentsConfigWithInstrument": {
      "additionalProperties": {
        "$ref": "#/definitions/Instrument"
      },
      "properties": {
        "http.server.active_requests": {
          "allOf": [
            {
              "$ref": "#/definitions/StandardInstrumentActiveRequestsAttributes"
            }
          ],
          "description": "Counter of active requests"
        },
        "http.server.request.body.size": {
          "allOf": [
            {
              "$ref": "#/definitions/StandardInstrumentExtendedRouterAttributesWithRouterSelector"
            }
          ],
          "description": "Histogram of server request body size"
        },
        "http.server.request.duration": {
          "allOf": [
            {
              "$ref": "#/definitions/StandardInstrumentExtendedRouterAttributesWithRouterSelector"
            }
          ],
          "description": "Histogram of server request duration"
        },
        "http.server.response.body.size": {
          "allOf": [
            {
              "$ref": "#/definitions/StandardInstrumentExtendedRouterAttributesWithRouterSelector"
            }
          ],
          "description": "Histogram of server response body size"
        }
      },
      "type": "object"
    },
    "ExtendedSubgraphAttributesWithConditionalSubgraphSelector": {
      "additionalProperties": {
        "$ref": "#/definitions/ConditionalSubgraphSelector"
      },
      "properties": {
        "http.request.resend_count": {
          "anyOf": [
            {
              "$ref": "#/definitions/StandardAttribute"
            },
            {
              "type": "null"
            }
          ],
          "description": "The number of times the request has been resent"
        },
        "subgraph.graphql.document": {
          "anyOf": [
            {
              "$ref": "#/definitions/StandardAttribute"
            },
            {
              "type": "null"
            }
          ],
          "description": "The GraphQL document being executed.\nExamples:\n\n* `query findBookById { bookById(id: ?) { name } }`\n\nRequirement level: Recommended"
        },
        "subgraph.graphql.operation.name": {
          "anyOf": [
            {
              "$ref": "#/definitions/StandardAttribute"
            },
            {
              "type": "null"
            }
          ],
          "description": "The name of the operation being executed.\nExamples:\n\n* findBookById\n\nRequirement level: Recommended"
        },
        "subgraph.graphql.operation.type": {
          "anyOf": [
            {
              "$ref": "#/definitions/StandardAttribute"
            },
            {
              "type": "null"
            }
          ],
          "description": "The type of the operation being executed.\nExamples:\n\n* query\n* subscription\n* mutation\n\nRequirement level: Recommended"
        },
        "subgraph.name": {
          "anyOf": [
            {
              "$ref": "#/definitions/StandardAttribute"
            },
            {
              "type": "null"
            }
          ],
          "description": "The name of the subgraph\nExamples:\n\n* products\n\nRequirement level: Required"
        }
      },
      "type": "object"
    },
    "ExtendedSubgraphAttributesWithSubgraphSelector": {
      "additionalProperties": {
        "$ref": "#/definitions/SubgraphSelector"
      },
      "properties": {
        "http.request.resend_count": {
          "anyOf": [
            {
              "$ref": "#/definitions/StandardAttribute"
            },
            {
              "type": "null"
            }
          ],
          "description": "The number of times the request has been resent"
        },
        "subgraph.graphql.document": {
          "anyOf": [
            {
              "$ref": "#/definitions/StandardAttribute"
            },
            {
              "type": "null"
            }
          ],
          "description": "The GraphQL document being executed.\nExamples:\n\n* `query findBookById { bookById(id: ?) { name } }`\n\nRequirement level: Recommended"
        },
        "subgraph.graphql.operation.name": {
          "anyOf": [
            {
              "$ref": "#/definitions/StandardAttribute"
            },
            {
              "type": "null"
            }
          ],
          "description": "The name of the operation being executed.\nExamples:\n\n* findBookById\n\nRequirement level: Recommended"
        },
        "subgraph.graphql.operation.type": {
          "anyOf": [
            {
              "$ref": "#/definitions/StandardAttribute"
            },
            {
              "type": "null"
            }
          ],
          "description": "The type of the operation being executed.\nExamples:\n\n* query\n* subscription\n* mutation\n\nRequirement level: Recommended"
        },
        "subgraph.name": {
          "anyOf": [
            {
              "$ref": "#/definitions/StandardAttribute"
            },
            {
              "type": "null"
            }
          ],
          "description": "The name of the subgraph\nExamples:\n\n* products\n\nRequirement level: Required"
        }
      },
      "type": "object"
    },
    "ExtendedSubgraphEventsConfigWithEvent": {
      "additionalProperties": {
        "$ref": "#/definitions/Event3"
      },
      "properties": {
        "error": {
          "allOf": [
            {
              "$ref": "#/definitions/StandardEventConfigSubgraphSelector"
            }
          ],
          "description": "Log the subgraph error"
        },
        "request": {
          "allOf": [
            {
              "$ref": "#/definitions/StandardEventConfigSubgraphSelector"
            }
          ],
          "description": "Log the subgraph request"
        },
        "response": {
          "allOf": [
            {
              "$ref": "#/definitions/StandardEventConfigSubgraphSelector"
            }
          ],
          "description": "Log the subgraph response"
        }
      },
      "type": "object"
    },
    "ExtendedSubgraphInstrumentsConfigWithInstrument": {
      "additionalProperties": {
        "$ref": "#/definitions/Instrument3"
      },
      "properties": {
        "http.client.request.body.size": {
          "allOf": [
            {
              "$ref": "#/definitions/StandardInstrumentExtendedSubgraphAttributesWithSubgraphSelector"
            }
          ],
          "description": "Histogram of client request body size"
        },
        "http.client.request.duration": {
          "allOf": [
            {
              "$ref": "#/definitions/StandardInstrumentExtendedSubgraphAttributesWithSubgraphSelector"
            }
          ],
          "description": "Histogram of client request duration"
        },
        "http.client.response.body.size": {
          "allOf": [
            {
              "$ref": "#/definitions/StandardInstrumentExtendedSubgraphAttributesWithSubgraphSelector"
            }
          ],
          "description": "Histogram of client response body size"
        }
      },
      "type": "object"
    },
    "ExtendedSupergraphAttributesWithConditionalSupergraphSelector": {
      "additionalProperties": {
        "$ref": "#/definitions/ConditionalSupergraphSelector"
      },
      "description": "Attributes for Cost",
      "properties": {
        "cost.actual": {
          "anyOf": [
            {
              "$ref": "#/definitions/StandardAttribute"
            },
            {
              "type": "null"
            }
          ],
          "description": "The actual cost of the operation using the currently configured cost model"
        },
        "cost.delta": {
          "anyOf": [
            {
              "$ref": "#/definitions/StandardAttribute"
            },
            {
              "type": "null"
            }
          ],
          "description": "The delta (estimated - actual) cost of the operation using the currently configured cost model"
        },
        "cost.estimated": {
          "anyOf": [
            {
              "$ref": "#/definitions/StandardAttribute"
            },
            {
              "type": "null"
            }
          ],
          "description": "The estimated cost of the operation using the currently configured cost model"
        },
        "cost.result": {
          "anyOf": [
            {
              "$ref": "#/definitions/StandardAttribute"
            },
            {
              "type": "null"
            }
          ],
          "description": "The cost result, this is an error code returned by the cost calculation or COST_OK"
        },
        "graphql.document": {
          "anyOf": [
            {
              "$ref": "#/definitions/StandardAttribute"
            },
            {
              "type": "null"
            }
          ],
          "description": "The GraphQL document being executed.\nExamples:\n\n* `query findBookById { bookById(id: ?) { name } }`\n\nRequirement level: Recommended"
        },
        "graphql.operation.name": {
          "anyOf": [
            {
              "$ref": "#/definitions/StandardAttribute"
            },
            {
              "type": "null"
            }
          ],
          "description": "The name of the operation being executed.\nExamples:\n\n* findBookById\n\nRequirement level: Recommended"
        },
        "graphql.operation.type": {
          "anyOf": [
            {
              "$ref": "#/definitions/StandardAttribute"
            },
            {
              "type": "null"
            }
          ],
          "description": "The type of the operation being executed.\nExamples:\n\n* query\n* subscription\n* mutation\n\nRequirement level: Recommended"
        }
      },
      "type": "object"
    },
    "ExtendedSupergraphAttributesWithSupergraphSelector": {
      "additionalProperties": {
        "$ref": "#/definitions/SupergraphSelector"
      },
      "description": "Attributes for Cost",
      "properties": {
        "cost.actual": {
          "anyOf": [
            {
              "$ref": "#/definitions/StandardAttribute"
            },
            {
              "type": "null"
            }
          ],
          "description": "The actual cost of the operation using the currently configured cost model"
        },
        "cost.delta": {
          "anyOf": [
            {
              "$ref": "#/definitions/StandardAttribute"
            },
            {
              "type": "null"
            }
          ],
          "description": "The delta (estimated - actual) cost of the operation using the currently configured cost model"
        },
        "cost.estimated": {
          "anyOf": [
            {
              "$ref": "#/definitions/StandardAttribute"
            },
            {
              "type": "null"
            }
          ],
          "description": "The estimated cost of the operation using the currently configured cost model"
        },
        "cost.result": {
          "anyOf": [
            {
              "$ref": "#/definitions/StandardAttribute"
            },
            {
              "type": "null"
            }
          ],
          "description": "The cost result, this is an error code returned by the cost calculation or COST_OK"
        },
        "graphql.document": {
          "anyOf": [
            {
              "$ref": "#/definitions/StandardAttribute"
            },
            {
              "type": "null"
            }
          ],
          "description": "The GraphQL document being executed.\nExamples:\n\n* `query findBookById { bookById(id: ?) { name } }`\n\nRequirement level: Recommended"
        },
        "graphql.operation.name": {
          "anyOf": [
            {
              "$ref": "#/definitions/StandardAttribute"
            },
            {
              "type": "null"
            }
          ],
          "description": "The name of the operation being executed.\nExamples:\n\n* findBookById\n\nRequirement level: Recommended"
        },
        "graphql.operation.type": {
          "anyOf": [
            {
              "$ref": "#/definitions/StandardAttribute"
            },
            {
              "type": "null"
            }
          ],
          "description": "The type of the operation being executed.\nExamples:\n\n* query\n* subscription\n* mutation\n\nRequirement level: Recommended"
        }
      },
      "type": "object"
    },
    "ExtendedSupergraphEventsConfigWithEvent": {
      "additionalProperties": {
        "$ref": "#/definitions/Event2"
      },
      "properties": {
        "error": {
          "allOf": [
            {
              "$ref": "#/definitions/StandardEventConfigSupergraphSelector"
            }
          ],
          "description": "Log the supergraph error"
        },
        "request": {
          "allOf": [
            {
              "$ref": "#/definitions/StandardEventConfigSupergraphSelector"
            }
          ],
          "description": "Log the supergraph request"
        },
        "response": {
          "allOf": [
            {
              "$ref": "#/definitions/StandardEventConfigSupergraphSelector"
            }
          ],
          "description": "Log the supergraph response"
        }
      },
      "type": "object"
    },
    "ExtendedSupergraphInstrumentsConfigWithInstrument": {
      "additionalProperties": {
        "$ref": "#/definitions/Instrument2"
      },
      "properties": {
        "cost.actual": {
          "allOf": [
            {
              "$ref": "#/definitions/StandardInstrumentExtendedSupergraphAttributesWithSupergraphSelector"
            }
          ],
          "description": "A histogram of the actual cost of the operation using the currently configured cost model"
        },
        "cost.delta": {
          "allOf": [
            {
              "$ref": "#/definitions/StandardInstrumentExtendedSupergraphAttributesWithSupergraphSelector"
            }
          ],
          "description": "A histogram of the delta between the estimated and actual cost of the operation using the currently configured cost model"
        },
        "cost.estimated": {
          "allOf": [
            {
              "$ref": "#/definitions/StandardInstrumentExtendedSupergraphAttributesWithSupergraphSelector"
            }
          ],
          "description": "A histogram of the estimated cost of the operation using the currently configured cost model"
        }
      },
      "type": "object"
    },
    "FieldName": {
      "oneOf": [
        {
          "const": "string",
          "description": "The GraphQL field name",
          "type": "string"
        }
      ]
    },
    "FieldType": {
      "oneOf": [
        {
          "const": "name",
          "description": "The GraphQL field name",
          "type": "string"
        },
        {
          "const": "type",
          "description": "The GraphQL field type\n- `bool`\n- `number`\n- `scalar`\n- `object`\n- `list`",
          "type": "string"
        }
      ]
    },
    "FileUploadProtocols": {
      "additionalProperties": false,
      "description": "Configuration for the various protocols supported by the file upload plugin",
      "properties": {
        "multipart": {
          "allOf": [
            {
              "$ref": "#/definitions/MultipartRequest"
            }
          ],
          "description": "Configuration for multipart requests.\n\nThis protocol conforms to [jaydenseric's multipart spec](https://github.com/jaydenseric/graphql-multipart-request-spec)"
        }
      },
      "required": [
        "multipart"
      ],
      "type": "object"
    },
    "FileUploadsConfig": {
      "additionalProperties": false,
      "description": "Configuration for File Uploads plugin",
      "properties": {
        "enabled": {
          "description": "Whether the file upload plugin should be enabled (default: false)",
          "type": "boolean"
        },
        "protocols": {
          "allOf": [
            {
              "$ref": "#/definitions/FileUploadProtocols"
            }
          ],
          "description": "Supported protocol configurations for file uploads"
        }
      },
      "required": [
        "enabled",
        "protocols"
      ],
      "type": "object"
    },
    "ForbidMutationsConfig": {
      "description": "Forbid mutations configuration",
      "type": "boolean"
    },
    "ForwardHeaders": {
      "description": "Forward headers",
      "oneOf": [
        {
          "const": "none",
          "description": "Don't send any headers",
          "type": "string"
        },
        {
          "const": "all",
          "description": "Send all headers",
          "type": "string"
        },
        {
          "additionalProperties": false,
          "description": "Send only the headers specified",
          "properties": {
            "only": {
              "default": null,
              "description": "Send only the headers specified",
              "items": {
                "type": "string"
              },
              "type": "array"
            }
          },
          "required": [
            "only"
          ],
          "type": "object"
        },
        {
          "additionalProperties": false,
          "description": "Send all headers except those specified",
          "properties": {
            "except": {
              "default": null,
              "description": "Send all headers except those specified",
              "items": {
                "type": "string"
              },
              "type": "array"
            }
          },
          "required": [
            "except"
          ],
          "type": "object"
        }
      ]
    },
    "ForwardValues": {
      "description": "Forward GraphQL variables",
      "oneOf": [
        {
          "const": "none",
          "description": "Dont send any variables",
          "type": "string"
        },
        {
          "const": "all",
          "description": "Send all variables",
          "type": "string"
        },
        {
          "additionalProperties": false,
          "description": "Send only the variables specified",
          "properties": {
            "only": {
              "default": null,
              "description": "Send only the variables specified",
              "items": {
                "type": "string"
              },
              "type": "array"
            }
          },
          "required": [
            "only"
          ],
          "type": "object"
        },
        {
          "additionalProperties": false,
          "description": "Send all variables except those specified",
          "properties": {
            "except": {
              "default": null,
              "description": "Send all variables except those specified",
              "items": {
                "type": "string"
              },
              "type": "array"
            }
          },
          "required": [
            "except"
          ],
          "type": "object"
        }
      ]
    },
    "GraphQLSelector": {
      "anyOf": [
        {
          "additionalProperties": false,
          "description": "If the field is a list, the length of the list",
          "properties": {
            "list_length": {
              "$ref": "#/definitions/ListLength"
            }
          },
          "required": [
            "list_length"
          ],
          "type": "object"
        },
        {
          "additionalProperties": false,
          "description": "The GraphQL field name",
          "properties": {
            "field_name": {
              "$ref": "#/definitions/FieldName"
            }
          },
          "required": [
            "field_name"
          ],
          "type": "object"
        },
        {
          "additionalProperties": false,
          "description": "The GraphQL field type",
          "properties": {
            "field_type": {
              "$ref": "#/definitions/FieldType"
            }
          },
          "required": [
            "field_type"
          ],
          "type": "object"
        },
        {
          "additionalProperties": false,
          "description": "The GraphQL type name",
          "properties": {
            "type_name": {
              "$ref": "#/definitions/TypeName"
            }
          },
          "required": [
            "type_name"
          ],
          "type": "object"
        },
        {
          "additionalProperties": false,
          "properties": {
            "default": {
              "description": "Optional default value.",
              "type": [
                "string",
                "null"
              ]
            },
            "operation_name": {
              "allOf": [
                {
                  "$ref": "#/definitions/OperationName"
                }
              ],
              "description": "The operation name from the query."
            }
          },
          "required": [
            "operation_name"
          ],
          "type": "object"
        },
        {
          "additionalProperties": false,
          "properties": {
            "static": {
              "allOf": [
                {
                  "$ref": "#/definitions/AttributeValue"
                }
              ],
              "description": "A static value"
            }
          },
          "required": [
            "static"
          ],
          "type": "object"
        }
      ]
    },
    "GraphQLSelectorOrValue": {
      "anyOf": [
        {
          "allOf": [
            {
              "$ref": "#/definitions/AttributeValue"
            }
          ],
          "description": "A constant value."
        },
        {
          "allOf": [
            {
              "$ref": "#/definitions/GraphQLSelector"
            }
          ],
          "description": "Selector to extract a value from the pipeline."
        }
      ]
    },
    "GraphQLValue": {
      "anyOf": [
        {
          "$ref": "#/definitions/StandardUnit"
        },
        {
          "$ref": "#/definitions/GraphQLSelector"
        }
      ]
    },
    "GrpcExporter": {
      "additionalProperties": false,
      "properties": {
        "ca": {
          "default": null,
          "description": "The optional certificate authority (CA) certificate to be used in TLS configuration.",
          "type": [
            "string",
            "null"
          ]
        },
        "cert": {
          "default": null,
          "description": "The optional cert for tls config",
          "type": [
            "string",
            "null"
          ]
        },
        "domain_name": {
          "default": null,
          "description": "The optional domain name for tls config.\nNote that domain name is will be defaulted to match the endpoint is not explicitly set.",
          "type": [
            "string",
            "null"
          ]
        },
        "key": {
          "default": null,
          "description": "The optional private key file for TLS configuration.",
          "type": [
            "string",
            "null"
          ]
        },
        "metadata": {
          "additionalProperties": true,
          "default": {},
          "description": "gRPC metadata",
          "type": "object"
        }
      },
      "type": "object"
    },
    "Header": {
      "additionalProperties": false,
      "description": "Insert a header",
      "properties": {
        "name": {
          "description": "The name of the header",
          "type": "string"
        },
        "value": {
          "description": "The value for the header",
          "type": "string"
        }
      },
      "required": [
        "name",
        "value"
      ],
      "type": "object"
    },
    "HeadersConfig": {
      "additionalProperties": false,
      "description": "Configuration for header propagation",
      "properties": {
        "all": {
          "anyOf": [
            {
              "$ref": "#/definitions/HeadersLocation"
            },
            {
              "type": "null"
            }
          ],
          "description": "Rules to apply to all subgraphs"
        },
        "connector": {
          "allOf": [
            {
              "$ref": "#/definitions/ConnectorHeadersConfiguration"
            }
          ],
          "description": "Rules for connectors"
        },
        "subgraphs": {
          "additionalProperties": {
            "$ref": "#/definitions/HeadersLocation"
          },
          "description": "Rules to specific subgraphs",
          "type": "object"
        }
      },
      "type": "object"
    },
    "HeadersLocation": {
      "additionalProperties": false,
      "properties": {
        "request": {
          "description": "Propagate/Insert/Remove headers from request",
          "items": {
            "$ref": "#/definitions/Operation"
          },
          "type": "array"
        }
      },
      "required": [
        "request"
      ],
      "type": "object"
    },
    "HealthCheckConfig": {
      "additionalProperties": false,
      "description": "Configuration options pertaining to the health component.",
      "properties": {
        "enabled": {
          "default": true,
          "description": "Set to false to disable the health check",
          "type": "boolean"
        },
        "listen": {
          "allOf": [
            {
              "$ref": "#/definitions/ListenAddr"
            }
          ],
          "default": "127.0.0.1:8088",
          "description": "The socket address and port to listen on\nDefaults to 127.0.0.1:8088"
        },
        "path": {
          "default": "/health",
          "description": "Optionally set a custom healthcheck path\nDefaults to /health",
          "type": "string"
        },
        "readiness": {
          "allOf": [
            {
              "$ref": "#/definitions/ReadinessConfig"
            }
          ],
          "default": {
            "allowed": 100,
            "interval": {
              "sampling": "5s",
              "unready": null
            }
          },
          "description": "Optionally specify readiness configuration"
        }
      },
      "type": "object"
    },
    "HeartbeatInterval": {
      "anyOf": [
        {
          "allOf": [
            {
              "$ref": "#/definitions/Disabled"
            }
          ],
          "description": "disable heartbeat"
        },
        {
          "allOf": [
            {
              "$ref": "#/definitions/Enabled"
            }
          ],
          "description": "enable with default interval of 5s"
        },
        {
          "description": "enable with custom interval, e.g. '100ms', '10s' or '1m'",
          "type": "string"
        }
      ]
    },
    "Homepage": {
      "additionalProperties": false,
      "description": "Configuration options pertaining to the home page.",
      "properties": {
        "enabled": {
          "default": true,
          "description": "Set to false to disable the homepage",
          "type": "boolean"
        },
        "graph_ref": {
          "default": null,
          "description": "Graph reference\nThis will allow you to redirect from the Apollo Router landing page back to Apollo Studio Explorer",
          "type": [
            "string",
            "null"
          ]
        }
      },
      "type": "object"
    },
    "Http2Config": {
      "oneOf": [
        {
          "const": "enable",
          "description": "Enable HTTP2 for subgraphs",
          "type": "string"
        },
        {
          "const": "disable",
          "description": "Disable HTTP2 for subgraphs",
          "type": "string"
        },
        {
          "const": "http2only",
          "description": "Only HTTP2 is active",
          "type": "string"
        }
      ]
    },
    "HttpExporter": {
      "additionalProperties": false,
      "properties": {
        "headers": {
          "additionalProperties": {
            "type": "string"
          },
          "default": {},
          "description": "Headers to send on report requests",
          "type": "object"
        }
      },
      "type": "object"
    },
    "InMemoryCache": {
      "additionalProperties": false,
      "description": "In memory cache configuration",
      "properties": {
        "limit": {
          "description": "Number of entries in the Least Recently Used cache",
          "format": "uint",
          "minimum": 1,
          "type": "integer"
        }
      },
      "required": [
        "limit"
      ],
      "type": "object"
    },
    "IncludeSubgraphErrorsConfig": {
      "additionalProperties": false,
      "description": "Configuration for exposing errors that originate from subgraphs",
      "properties": {
        "all": {
          "allOf": [
            {
              "$ref": "#/definitions/ErrorMode"
            }
          ],
          "default": false,
          "description": "Global configuration for error redaction. Applies to all subgraphs."
        },
        "subgraphs": {
          "additionalProperties": {
            "$ref": "#/definitions/SubgraphConfig2"
          },
          "default": {},
          "description": "Overrides global configuration on a per-subgraph basis",
          "type": "object"
        }
      },
      "type": "object"
    },
    "Insert": {
      "anyOf": [
        {
          "allOf": [
            {
              "$ref": "#/definitions/InsertStatic"
            }
          ],
          "description": "Insert static header"
        },
        {
          "allOf": [
            {
              "$ref": "#/definitions/InsertFromContext"
            }
          ],
          "description": "Insert header with a value coming from context key (works only for a string in the context)"
        },
        {
          "allOf": [
            {
              "$ref": "#/definitions/InsertFromBody"
            }
          ],
          "description": "Insert header with a value coming from body"
        }
      ],
      "description": "Insert header"
    },
    "InsertFromBody": {
      "additionalProperties": false,
      "description": "Insert header with a value coming from body",
      "properties": {
        "default": {
          "description": "The default if the path in the body did not resolve to an element",
          "type": [
            "string",
            "null"
          ]
        },
        "name": {
          "description": "The target header name",
          "type": "string"
        },
        "path": {
          "description": "The path in the request body",
          "type": "string"
        }
      },
      "required": [
        "name",
        "path"
      ],
      "type": "object"
    },
    "InsertFromContext": {
      "additionalProperties": false,
      "description": "Insert header with a value coming from context key",
      "properties": {
        "from_context": {
          "description": "Specify context key to fetch value",
          "type": "string"
        },
        "name": {
          "description": "Specify header name",
          "type": "string"
        }
      },
      "required": [
        "name",
        "from_context"
      ],
      "type": "object"
    },
    "InsertStatic": {
      "additionalProperties": false,
      "description": "Insert static header",
      "properties": {
        "name": {
          "description": "The name of the header",
          "type": "string"
        },
        "value": {
          "description": "The value for the header",
          "type": "string"
        }
      },
      "required": [
        "name",
        "value"
      ],
      "type": "object"
    },
    "Instrument": {
      "additionalProperties": false,
      "properties": {
        "attributes": {
          "allOf": [
            {
              "$ref": "#/definitions/ExtendedRouterAttributesWithRouterSelector"
            }
          ],
          "description": "Attributes to include on the instrument."
        },
        "condition": {
          "allOf": [
            {
              "$ref": "#/definitions/ConditionRouterSelector"
            }
          ],
          "description": "The instrument conditions."
        },
        "description": {
          "description": "The description of the instrument.",
          "type": "string"
        },
        "type": {
          "allOf": [
            {
              "$ref": "#/definitions/InstrumentType"
            }
          ],
          "description": "The type of instrument."
        },
        "unit": {
          "description": "The units of the instrument, e.g. \"ms\", \"bytes\", \"requests\".",
          "type": "string"
        },
        "value": {
          "allOf": [
            {
              "$ref": "#/definitions/RouterValue"
            }
          ],
          "description": "The value of the instrument."
        }
      },
      "required": [
        "type",
        "value",
        "description",
        "unit"
      ],
      "type": "object"
    },
    "Instrument2": {
      "additionalProperties": false,
      "properties": {
        "attributes": {
          "allOf": [
            {
              "$ref": "#/definitions/ExtendedSupergraphAttributesWithSupergraphSelector"
            }
          ],
          "description": "Attributes to include on the instrument."
        },
        "condition": {
          "allOf": [
            {
              "$ref": "#/definitions/ConditionSupergraphSelector"
            }
          ],
          "description": "The instrument conditions."
        },
        "description": {
          "description": "The description of the instrument.",
          "type": "string"
        },
        "type": {
          "allOf": [
            {
              "$ref": "#/definitions/InstrumentType"
            }
          ],
          "description": "The type of instrument."
        },
        "unit": {
          "description": "The units of the instrument, e.g. \"ms\", \"bytes\", \"requests\".",
          "type": "string"
        },
        "value": {
          "allOf": [
            {
              "$ref": "#/definitions/SupergraphValue"
            }
          ],
          "description": "The value of the instrument."
        }
      },
      "required": [
        "type",
        "value",
        "description",
        "unit"
      ],
      "type": "object"
    },
    "Instrument3": {
      "additionalProperties": false,
      "properties": {
        "attributes": {
          "allOf": [
            {
              "$ref": "#/definitions/ExtendedSubgraphAttributesWithSubgraphSelector"
            }
          ],
          "description": "Attributes to include on the instrument."
        },
        "condition": {
          "allOf": [
            {
              "$ref": "#/definitions/ConditionSubgraphSelector"
            }
          ],
          "description": "The instrument conditions."
        },
        "description": {
          "description": "The description of the instrument.",
          "type": "string"
        },
        "type": {
          "allOf": [
            {
              "$ref": "#/definitions/InstrumentType"
            }
          ],
          "description": "The type of instrument."
        },
        "unit": {
          "description": "The units of the instrument, e.g. \"ms\", \"bytes\", \"requests\".",
          "type": "string"
        },
        "value": {
          "allOf": [
            {
              "$ref": "#/definitions/SubgraphValue"
            }
          ],
          "description": "The value of the instrument."
        }
      },
      "required": [
        "type",
        "value",
        "description",
        "unit"
      ],
      "type": "object"
    },
    "Instrument4": {
      "additionalProperties": false,
      "properties": {
        "attributes": {
          "allOf": [
            {
              "$ref": "#/definitions/ExtendedConnectorAttributesWithConnectorSelector"
            }
          ],
          "description": "Attributes to include on the instrument."
        },
        "condition": {
          "allOf": [
            {
              "$ref": "#/definitions/ConditionConnectorSelector"
            }
          ],
          "description": "The instrument conditions."
        },
        "description": {
          "description": "The description of the instrument.",
          "type": "string"
        },
        "type": {
          "allOf": [
            {
              "$ref": "#/definitions/InstrumentType"
            }
          ],
          "description": "The type of instrument."
        },
        "unit": {
          "description": "The units of the instrument, e.g. \"ms\", \"bytes\", \"requests\".",
          "type": "string"
        },
        "value": {
          "allOf": [
            {
              "$ref": "#/definitions/ConnectorValue"
            }
          ],
          "description": "The value of the instrument."
        }
      },
      "required": [
        "type",
        "value",
        "description",
        "unit"
      ],
      "type": "object"
    },
    "Instrument5": {
      "additionalProperties": false,
      "properties": {
        "attributes": {
          "allOf": [
            {
              "$ref": "#/definitions/ExtendedGraphQLAttributesWithGraphQLSelector"
            }
          ],
          "description": "Attributes to include on the instrument."
        },
        "condition": {
          "allOf": [
            {
              "$ref": "#/definitions/ConditionGraphQLSelector"
            }
          ],
          "description": "The instrument conditions."
        },
        "description": {
          "description": "The description of the instrument.",
          "type": "string"
        },
        "type": {
          "allOf": [
            {
              "$ref": "#/definitions/InstrumentType"
            }
          ],
          "description": "The type of instrument."
        },
        "unit": {
          "description": "The units of the instrument, e.g. \"ms\", \"bytes\", \"requests\".",
          "type": "string"
        },
        "value": {
          "allOf": [
            {
              "$ref": "#/definitions/GraphQLValue"
            }
          ],
          "description": "The value of the instrument."
        }
      },
      "required": [
        "type",
        "value",
        "description",
        "unit"
      ],
      "type": "object"
    },
    "Instrument6": {
      "additionalProperties": false,
      "properties": {
        "attributes": {
          "allOf": [
            {
              "$ref": "#/definitions/ExtendedCacheAttributesWithSubgraphSelector"
            }
          ],
          "description": "Attributes to include on the instrument."
        },
        "condition": {
          "allOf": [
            {
              "$ref": "#/definitions/ConditionSubgraphSelector"
            }
          ],
          "description": "The instrument conditions."
        },
        "description": {
          "description": "The description of the instrument.",
          "type": "string"
        },
        "type": {
          "allOf": [
            {
              "$ref": "#/definitions/InstrumentType"
            }
          ],
          "description": "The type of instrument."
        },
        "unit": {
          "description": "The units of the instrument, e.g. \"ms\", \"bytes\", \"requests\".",
          "type": "string"
        },
        "value": {
          "allOf": [
            {
              "$ref": "#/definitions/SubgraphValue"
            }
          ],
          "description": "The value of the instrument."
        }
      },
      "required": [
        "type",
        "value",
        "description",
        "unit"
      ],
      "type": "object"
    },
    "InstrumentType": {
      "oneOf": [
        {
          "const": "counter",
          "description": "A monotonic counter https://opentelemetry.io/docs/specs/otel/metrics/data-model/#sums",
          "type": "string"
        },
        {
          "const": "histogram",
          "description": "A histogram https://opentelemetry.io/docs/specs/otel/metrics/data-model/#histogram",
          "type": "string"
        }
      ]
    },
    "Instrumentation": {
      "additionalProperties": false,
      "description": "Instrumentation configuration",
      "properties": {
        "events": {
          "allOf": [
            {
              "$ref": "#/definitions/Events"
            }
          ],
          "description": "Event configuration"
        },
        "instruments": {
          "allOf": [
            {
              "$ref": "#/definitions/InstrumentsConfig"
            }
          ],
          "description": "Instrument configuration"
        },
        "spans": {
          "allOf": [
            {
              "$ref": "#/definitions/Spans"
            }
          ],
          "description": "Span configuration"
        }
      },
      "type": "object"
    },
    "InstrumentsConfig": {
      "additionalProperties": false,
      "properties": {
        "cache": {
          "allOf": [
            {
              "$ref": "#/definitions/ExtendedCacheInstrumentsConfigWithInstrument"
            }
          ],
          "description": "Cache instruments"
        },
        "connector": {
          "allOf": [
            {
              "$ref": "#/definitions/ExtendedConnectorInstrumentsConfigWithInstrument"
            }
          ],
          "description": "Connector service instruments."
        },
        "default_requirement_level": {
          "allOf": [
            {
              "$ref": "#/definitions/DefaultAttributeRequirementLevel"
            }
          ],
          "description": "The attributes and instruments to include by default in instruments based on their level as specified in the otel semantic conventions and Apollo documentation."
        },
        "graphql": {
          "allOf": [
            {
              "$ref": "#/definitions/ExtendedGraphQLInstrumentsConfigWithInstrument"
            }
          ],
          "description": "GraphQL response field instruments."
        },
        "router": {
          "allOf": [
            {
              "$ref": "#/definitions/ExtendedRouterInstrumentsConfigWithInstrument"
            }
          ],
          "description": "Router service instruments. For more information see documentation on Router lifecycle."
        },
        "subgraph": {
          "allOf": [
            {
              "$ref": "#/definitions/ExtendedSubgraphInstrumentsConfigWithInstrument"
            }
          ],
          "description": "Subgraph service instruments. For more information see documentation on Router lifecycle."
        },
        "supergraph": {
          "allOf": [
            {
              "$ref": "#/definitions/ExtendedSupergraphInstrumentsConfigWithInstrument"
            }
          ],
          "description": "Supergraph service instruments. For more information see documentation on Router lifecycle."
        }
      },
      "type": "object"
    },
    "InvalidationEndpointConfig": {
      "additionalProperties": false,
      "properties": {
        "listen": {
          "allOf": [
            {
              "$ref": "#/definitions/ListenAddr"
            }
          ],
          "description": "Listen address on which the invalidation endpoint must listen."
        },
        "path": {
          "description": "Specify on which path you want to listen for invalidation endpoint.",
          "type": "string"
        }
      },
      "required": [
        "path",
        "listen"
      ],
      "type": "object"
    },
    "InvalidationEndpointConfig2": {
      "additionalProperties": false,
      "properties": {
        "concurrent_requests": {
          "default": 10,
          "description": "Number of concurrent invalidation requests",
          "format": "uint32",
          "minimum": 0,
          "type": "integer"
        },
        "listen": {
          "allOf": [
            {
              "$ref": "#/definitions/ListenAddr"
            }
          ],
          "description": "Listen address on which the invalidation endpoint must listen."
        },
        "path": {
          "description": "Specify on which path you want to listen for invalidation endpoint.",
          "type": "string"
        },
        "scan_count": {
          "default": 1000,
          "description": "Number of keys to return at once from a redis SCAN command",
          "format": "uint32",
          "minimum": 0,
          "type": "integer"
        }
      },
      "required": [
        "path",
        "listen"
      ],
      "type": "object"
    },
    "JWTConf": {
      "additionalProperties": false,
      "properties": {
        "header_name": {
          "default": "authorization",
          "description": "HTTP header expected to contain JWT",
          "type": "string"
        },
        "header_value_prefix": {
          "default": "Bearer",
          "description": "Header value prefix",
          "type": "string"
        },
        "ignore_other_prefixes": {
          "default": false,
          "description": "Whether to ignore any mismatched prefixes",
          "type": "boolean"
        },
        "jwks": {
          "description": "List of JWKS used to verify tokens",
          "items": {
            "$ref": "#/definitions/JwksConf"
          },
          "type": "array"
        },
        "on_error": {
          "allOf": [
            {
              "$ref": "#/definitions/OnError"
            }
          ],
          "description": "Control the behavior when an error occurs during the authentication process.\n\nDefaults to `Error`. When set to `Continue`, requests that fail JWT authentication will\ncontinue to be processed by the router, but without the JWT claims in the context. When set\nto `Error`, requests that fail JWT authentication will be rejected with a HTTP 403 error."
        },
        "sources": {
          "description": "Alternative sources to extract the JWT",
          "items": {
            "$ref": "#/definitions/Source"
          },
          "type": "array"
        }
      },
      "required": [
        "jwks"
      ],
      "type": "object"
    },
    "JwksConf": {
      "additionalProperties": false,
      "properties": {
        "algorithms": {
          "default": null,
          "description": "List of accepted algorithms. Possible values are `HS256`, `HS384`, `HS512`, `ES256`, `ES384`, `RS256`, `RS384`, `RS512`, `PS256`, `PS384`, `PS512`, `EdDSA`",
          "items": {
            "type": "string"
          },
          "type": [
            "array",
            "null"
          ]
        },
        "audiences": {
          "description": "Expected audiences for tokens verified by that JWKS\n\nIf not specified, the audience will not be checked.",
          "items": {
            "type": "string"
          },
          "type": [
            "array",
            "null"
          ],
          "uniqueItems": true
        },
        "headers": {
          "description": "List of headers to add to the JWKS request",
          "items": {
            "$ref": "#/definitions/Header"
          },
          "type": "array"
        },
        "issuers": {
          "description": "Expected issuers for tokens verified by that JWKS\n\nIf not specified, the issuer will not be checked.",
          "items": {
            "type": "string"
          },
          "type": [
            "array",
            "null"
          ],
          "uniqueItems": true
        },
        "poll_interval": {
          "default": {
            "nanos": 0,
            "secs": 60
          },
          "description": "Polling interval for each JWKS endpoint in human-readable format; defaults to 60s",
          "type": "string"
        },
        "url": {
          "description": "Retrieve the JWK Set",
          "type": "string"
        }
      },
      "required": [
        "url"
      ],
      "type": "object"
    },
    "LicenseEnforcementConfig": {
      "description": "The license enforcement plugin has no configuration.",
      "type": "object"
    },
    "LimitsConfig": {
      "additionalProperties": false,
      "description": "Configuration for operation limits, parser limits, HTTP limits, etc.",
      "properties": {
        "http1_max_request_buf_size": {
          "default": null,
          "description": "Limit the maximum buffer size for the HTTP1 connection.\n\nDefault is ~400kib.",
          "type": [
            "string",
            "null"
          ]
        },
        "http1_max_request_headers": {
          "default": null,
          "description": "Limit the maximum number of headers of incoming HTTP1 requests. Default is 100.\n\nIf router receives more headers than the buffer size, it responds to the client with\n\"431 Request Header Fields Too Large\".",
          "format": "uint",
          "minimum": 0,
          "type": [
            "integer",
            "null"
          ]
        },
        "http_max_request_bytes": {
          "default": 2000000,
          "description": "Limit the size of incoming HTTP requests read from the network,\nto protect against running out of memory. Default: 2000000 (2 MB)",
          "format": "uint",
          "minimum": 0,
          "type": "integer"
        },
        "introspection_max_depth": {
          "default": true,
          "description": "Limit the depth of nested list fields in introspection queries\nto protect avoid generating huge responses. Returns a GraphQL\nerror with `{ message: \"Maximum introspection depth exceeded\" }`\nwhen nested fields exceed the limit.\nDefault: true",
          "type": "boolean"
        },
        "max_aliases": {
          "default": null,
          "description": "If set, requests with operations with more aliases than this maximum\nare rejected with a HTTP 400 Bad Request response and GraphQL error with\n`\"extensions\": {\"code\": \"MAX_ALIASES_LIMIT\"}`",
          "format": "uint32",
          "minimum": 0,
          "type": [
            "integer",
            "null"
          ]
        },
        "max_depth": {
          "default": null,
          "description": "If set, requests with operations deeper than this maximum\nare rejected with a HTTP 400 Bad Request response and GraphQL error with\n`\"extensions\": {\"code\": \"MAX_DEPTH_LIMIT\"}`\n\nCounts depth of an operation, looking at its selection sets,˛\nincluding fields in fragments and inline fragments. The following\nexample has a depth of 3.\n\n```graphql\nquery getProduct {\n  book { # 1\n    ...bookDetails\n  }\n}\n\nfragment bookDetails on Book {\n  details { # 2\n    ... on ProductDetailsBook {\n      country # 3\n    }\n  }\n}\n```",
          "format": "uint32",
          "minimum": 0,
          "type": [
            "integer",
            "null"
          ]
        },
        "max_height": {
          "default": null,
          "description": "If set, requests with operations higher than this maximum\nare rejected with a HTTP 400 Bad Request response and GraphQL error with\n`\"extensions\": {\"code\": \"MAX_DEPTH_LIMIT\"}`\n\nHeight is based on simple merging of fields using the same name or alias,\nbut only within the same selection set.\nFor example `name` here is only counted once and the query has height 3, not 4:\n\n```graphql\nquery {\n    name { first }\n    name { last }\n}\n```\n\nThis may change in a future version of Apollo Router to do\n[full field merging across fragments][merging] instead.\n\n[merging]: https://spec.graphql.org/October2021/#sec-Field-Selection-Merging]",
          "format": "uint32",
          "minimum": 0,
          "type": [
            "integer",
            "null"
          ]
        },
        "max_root_fields": {
          "default": null,
          "description": "If set, requests with operations with more root fields than this maximum\nare rejected with a HTTP 400 Bad Request response and GraphQL error with\n`\"extensions\": {\"code\": \"MAX_ROOT_FIELDS_LIMIT\"}`\n\nThis limit counts only the top level fields in a selection set,\nincluding fragments and inline fragments.",
          "format": "uint32",
          "minimum": 0,
          "type": [
            "integer",
            "null"
          ]
        },
        "parser_max_recursion": {
          "default": 500,
          "description": "Limit recursion in the GraphQL parser to protect against stack overflow.\ndefault: 500",
          "format": "uint",
          "minimum": 0,
          "type": "integer"
        },
        "parser_max_tokens": {
          "default": 15000,
          "description": "Limit the number of tokens the GraphQL parser processes before aborting.",
          "format": "uint",
          "minimum": 0,
          "type": "integer"
        },
        "warn_only": {
          "default": false,
          "description": "If set to true (which is the default is dev mode),\nrequests that exceed a `max_*` limit are *not* rejected.\nInstead they are executed normally, and a warning is logged.",
          "type": "boolean"
        }
      },
      "type": "object"
    },
    "ListLength": {
      "oneOf": [
        {
          "const": "value",
          "description": "The length of the list",
          "type": "string"
        }
      ]
    },
    "ListenAddr": {
      "anyOf": [
        {
          "description": "Socket address.",
          "type": "string"
        },
        {
          "description": "Unix socket.",
          "type": "string"
        }
      ],
      "description": "Listening address."
    },
    "Logging": {
      "additionalProperties": false,
      "description": "Logging configuration.",
      "properties": {
        "common": {
          "allOf": [
            {
              "$ref": "#/definitions/LoggingCommon"
            }
          ],
          "description": "Common configuration"
        },
        "stdout": {
          "allOf": [
            {
              "$ref": "#/definitions/StdOut"
            }
          ],
          "description": "Settings for logging to stdout."
        }
      },
      "type": "object"
    },
    "LoggingCommon": {
      "additionalProperties": false,
      "properties": {
        "resource": {
          "additionalProperties": {
            "$ref": "#/definitions/AttributeValue"
          },
          "default": {},
          "description": "The Open Telemetry resource",
          "type": "object"
        },
        "service_name": {
          "default": null,
          "description": "Set a service.name resource in your metrics",
          "type": [
            "string",
            "null"
          ]
        },
        "service_namespace": {
          "default": null,
          "description": "Set a service.namespace attribute in your metrics",
          "type": [
            "string",
            "null"
          ]
        }
      },
      "type": "object"
    },
    "MappingProblems": {
      "oneOf": [
        {
          "const": "problems",
          "description": "String representation of all problems",
          "type": "string"
        },
        {
          "const": "count",
          "description": "The count of mapping problems",
          "type": "string"
        },
        {
          "const": "boolean",
          "description": "Whether there are any mapping problems",
          "type": "string"
        }
      ]
    },
    "MetricAggregation": {
      "oneOf": [
        {
          "additionalProperties": false,
          "description": "An aggregation that summarizes a set of measurements as an histogram with\nexplicitly defined buckets.",
          "properties": {
            "histogram": {
              "additionalProperties": false,
              "properties": {
                "buckets": {
                  "items": {
                    "format": "double",
                    "type": "number"
                  },
                  "type": "array"
                }
              },
              "required": [
                "buckets"
              ],
              "type": "object"
            }
          },
          "required": [
            "histogram"
          ],
          "type": "object"
        },
        {
          "const": "drop",
          "description": "Simply drop the metrics matching this view",
          "type": "string"
        }
      ]
    },
    "MetricView": {
      "additionalProperties": false,
      "properties": {
        "aggregation": {
          "anyOf": [
            {
              "$ref": "#/definitions/MetricAggregation"
            },
            {
              "type": "null"
            }
          ],
          "description": "New aggregation settings to set"
        },
        "allowed_attribute_keys": {
          "description": "An allow-list of attribute keys that will be preserved for the instrument.\n\nAny attribute recorded for the instrument with a key not in this set will be\ndropped. If the set is empty, all attributes will be dropped, if `None` all\nattributes will be kept.",
          "items": {
            "type": "string"
          },
          "type": [
            "array",
            "null"
          ],
          "uniqueItems": true
        },
        "description": {
          "description": "New description to set to the instrument",
          "type": [
            "string",
            "null"
          ]
        },
        "name": {
          "description": "The instrument name you're targeting",
          "type": "string"
        },
        "unit": {
          "description": "New unit to set to the instrument",
          "type": [
            "string",
            "null"
          ]
        }
      },
      "required": [
        "name"
      ],
      "type": "object"
    },
    "Metrics": {
      "additionalProperties": false,
      "description": "Per subgraph configuration for entity caching",
      "properties": {
        "enabled": {
          "default": false,
          "description": "enables metrics evaluating the benefits of entity caching",
          "type": "boolean"
        },
        "separate_per_type": {
          "default": false,
          "description": "Adds the entity type name to attributes. This can greatly increase the cardinality",
          "type": "boolean"
        },
        "ttl": {
          "anyOf": [
            {
              "$ref": "#/definitions/Ttl2"
            },
            {
              "type": "null"
            }
          ],
          "description": "Metrics counter TTL"
        }
      },
      "type": "object"
    },
    "Metrics2": {
      "additionalProperties": false,
      "description": "Metrics configuration",
      "properties": {
        "common": {
          "allOf": [
            {
              "$ref": "#/definitions/MetricsCommon"
            }
          ],
          "description": "Common metrics configuration across all exporters"
        },
        "otlp": {
          "allOf": [
            {
              "$ref": "#/definitions/OTLPConfig"
            }
          ],
          "description": "Open Telemetry native exporter configuration"
        },
        "prometheus": {
          "allOf": [
            {
              "$ref": "#/definitions/PrometheusMetricsConfig"
            }
          ],
          "description": "Prometheus exporter configuration"
        }
      },
      "type": "object"
    },
    "MetricsCommon": {
      "additionalProperties": false,
      "properties": {
        "buckets": {
          "default": [
            0.001,
            0.005,
            0.015,
            0.05,
            0.1,
            0.2,
            0.3,
            0.4,
            0.5,
            1.0,
            5.0,
            10.0
          ],
          "description": "Custom buckets for all histograms",
          "items": {
            "format": "double",
            "type": "number"
          },
          "type": "array"
        },
        "resource": {
          "additionalProperties": {
            "$ref": "#/definitions/AttributeValue"
          },
          "default": {},
          "description": "The Open Telemetry resource",
          "type": "object"
        },
        "service_name": {
          "default": null,
          "description": "Set a service.name resource in your metrics",
          "type": [
            "string",
            "null"
          ]
        },
        "service_namespace": {
          "default": null,
          "description": "Set a service.namespace attribute in your metrics",
          "type": [
            "string",
            "null"
          ]
        },
        "views": {
          "description": "Views applied on metrics",
          "items": {
            "$ref": "#/definitions/MetricView"
          },
          "type": "array"
        }
      },
      "type": "object"
    },
    "MetricsConfiguration": {
      "additionalProperties": false,
      "properties": {
        "otlp": {
          "allOf": [
            {
              "$ref": "#/definitions/OtlpMetricsConfiguration"
            }
          ],
          "description": "Configuration for exporting metrics via OTLP."
        },
        "usage_reports": {
          "allOf": [
            {
              "$ref": "#/definitions/UsageReportsMetricsConfiguration"
            }
          ],
          "description": "Configuration for exporting metrics via Apollo usage reports."
        }
      },
      "type": "object"
    },
    "Mode": {
      "enum": [
        "measure",
        "enforce"
      ],
      "type": "string"
    },
    "Mode2": {
      "enum": [
        "measure",
        "enforce"
      ],
      "type": "string"
    },
    "MultipartRequest": {
      "additionalProperties": false,
      "description": "Configuration for a multipart request for file uploads.\n\nThis protocol conforms to [jaydenseric's multipart spec](https://github.com/jaydenseric/graphql-multipart-request-spec)",
      "properties": {
        "enabled": {
          "default": true,
          "description": "Whether to enable the multipart protocol for file uploads (default: true)",
          "type": "boolean"
        },
        "limits": {
          "allOf": [
            {
              "$ref": "#/definitions/MultipartRequestLimits"
            }
          ],
          "description": "Resource limits for multipart requests"
        },
        "mode": {
          "allOf": [
            {
              "$ref": "#/definitions/MultipartRequestMode"
            }
          ],
          "description": "The supported mode for the request (default: [MultipartRequestMode::Stream])"
        }
      },
      "type": "object"
    },
    "MultipartRequestLimits": {
      "additionalProperties": false,
      "description": "Request limits for a multipart request",
      "properties": {
        "max_file_size": {
          "description": "The maximum size of each file, in bytes (default: 5MB)",
          "type": "string"
        },
        "max_files": {
          "description": "The maximum amount of files allowed for a single query (default: 4)",
          "format": "uint",
          "minimum": 0,
          "type": "integer"
        }
      },
      "required": [
        "max_files",
        "max_file_size"
      ],
      "type": "object"
    },
    "MultipartRequestMode": {
      "description": "Supported mode for a multipart request",
      "oneOf": [
        {
          "const": "stream",
          "description": "The multipart request will not be loaded into memory and instead will\nbe streamed directly to the subgraph in the order received. This has some\nlimitations, mainly that the query _must_ be able to be streamed directly\nto the subgraph without buffering.\n\nIn practice, this means that certain queries will fail due to ordering of the\nfiles.",
          "type": "string"
        }
      ]
    },
    "MyTestPluginConfig": {
      "description": "Config for the test plugin",
      "type": "object"
    },
    "NewContextConf": {
      "description": "Configures the context",
      "oneOf": [
        {
          "const": "all",
          "description": "Send all context keys to coprocessor",
          "type": "string"
        },
        {
          "const": "deprecated",
          "description": "Send all context keys using deprecated names (from router 1.x) to coprocessor",
          "type": "string"
        },
        {
          "additionalProperties": false,
          "description": "Only send the list of context keys to coprocessor",
          "properties": {
            "selective": {
              "items": {
                "type": "string"
              },
              "type": "array",
              "uniqueItems": true
            }
          },
          "required": [
            "selective"
          ],
          "type": "object"
        }
      ]
    },
    "OTLPConfig": {
      "additionalProperties": false,
      "properties": {
        "batch_processor": {
          "allOf": [
            {
              "$ref": "#/definitions/BatchProcessorConfig"
            }
          ],
          "description": "Batch processor settings"
        },
        "enabled": {
          "description": "Enable otlp",
          "type": "boolean"
        },
        "endpoint": {
          "default": null,
          "description": "The endpoint to send data to",
          "type": [
            "string",
            "null"
          ]
        },
        "grpc": {
          "allOf": [
            {
              "$ref": "#/definitions/GrpcExporter"
            }
          ],
          "default": {
            "ca": null,
            "cert": null,
            "domain_name": null,
            "key": null,
            "metadata": {}
          },
          "description": "gRPC configuration settings"
        },
        "http": {
          "allOf": [
            {
              "$ref": "#/definitions/HttpExporter"
            }
          ],
          "default": {
            "headers": {}
          },
          "description": "HTTP configuration settings"
        },
        "protocol": {
          "allOf": [
            {
              "$ref": "#/definitions/Protocol"
            }
          ],
          "default": "grpc",
          "description": "The protocol to use when sending data"
        },
        "temporality": {
          "allOf": [
            {
              "$ref": "#/definitions/Temporality"
            }
          ],
          "default": "cumulative",
          "description": "Temporality for export (default: `Cumulative`).\nNote that when exporting to Datadog agent use `Delta`."
        }
      },
      "required": [
        "enabled"
      ],
      "type": "object"
    },
    "OnError": {
      "enum": [
        "Continue",
        "Error"
      ],
      "type": "string"
    },
    "Operation": {
      "oneOf": [
        {
          "additionalProperties": false,
          "properties": {
            "insert": {
              "$ref": "#/definitions/Insert"
            }
          },
          "required": [
            "insert"
          ],
          "type": "object"
        },
        {
          "additionalProperties": false,
          "properties": {
            "remove": {
              "$ref": "#/definitions/Remove"
            }
          },
          "required": [
            "remove"
          ],
          "type": "object"
        },
        {
          "additionalProperties": false,
          "properties": {
            "propagate": {
              "$ref": "#/definitions/Propagate"
            }
          },
          "required": [
            "propagate"
          ],
          "type": "object"
        }
      ]
    },
    "OperationKind": {
      "oneOf": [
        {
          "const": "string",
          "description": "The raw operation kind.",
          "type": "string"
        }
      ]
    },
    "OperationName": {
      "oneOf": [
        {
          "const": "string",
          "description": "The raw operation name.",
          "type": "string"
        },
        {
          "const": "hash",
          "description": "A hash of the operation name.",
          "type": "string"
        }
      ]
    },
<<<<<<< HEAD
    "OtlpMetricsConfiguration": {
      "additionalProperties": false,
      "properties": {
        "exporter": {
          "allOf": [
            {
              "$ref": "#/definitions/OtlpMetricsExporterConfiguration"
            }
          ],
          "description": "Exporter config for OTLP metrics."
        }
      },
      "type": "object"
    },
    "OtlpMetricsExporterConfiguration": {
=======
    "OtlpMetricsBatchProcessorConfiguration": {
>>>>>>> 1d95f862
      "properties": {
        "max_export_timeout": {
          "default": {
            "nanos": 0,
            "secs": 30
          },
          "description": "The maximum duration to export a batch of data.\nThe default value is 30 seconds.",
          "type": "string"
        },
        "scheduled_delay": {
          "default": {
            "nanos": 0,
            "secs": 5
          },
          "description": "The delay interval in milliseconds between two consecutive processing\nof batches. The default value is 5 seconds.",
          "type": "string"
        }
      },
      "type": "object"
    },
<<<<<<< HEAD
    "OtlpTracesConfiguration": {
      "additionalProperties": false,
      "properties": {
        "exporter": {
          "allOf": [
            {
              "$ref": "#/definitions/BatchProcessorConfig"
            }
          ],
          "description": "Exporter config for OTLP traces."
=======
    "OtlpMetricsConfiguration": {
      "additionalProperties": false,
      "properties": {
        "batch_processor": {
          "allOf": [
            {
              "$ref": "#/definitions/OtlpMetricsBatchProcessorConfiguration"
            }
          ],
          "description": "Batch processor config for OTLP metrics."
>>>>>>> 1d95f862
        }
      },
      "type": "object"
    },
    "PersistedQueries": {
      "additionalProperties": false,
      "description": "Persisted Queries (PQ) configuration",
      "properties": {
        "enabled": {
          "default": false,
          "description": "Activates Persisted Queries (disabled by default)",
          "type": "boolean"
        },
        "experimental_prewarm_query_plan_cache": {
          "allOf": [
            {
              "$ref": "#/definitions/PersistedQueriesPrewarmQueryPlanCache"
            }
          ],
          "default": {
            "on_reload": true,
            "on_startup": false
          },
          "description": "Experimental feature to prewarm the query plan cache with persisted queries"
        },
        "hot_reload": {
          "default": false,
          "description": "Enables hot reloading of the local persisted query manifests",
          "type": "boolean"
        },
        "local_manifests": {
          "default": null,
          "description": "Enables using a local copy of the persisted query manifest to safelist operations",
          "items": {
            "type": "string"
          },
          "type": [
            "array",
            "null"
          ]
        },
        "log_unknown": {
          "default": false,
          "description": "Enabling this field configures the router to log any freeform GraphQL request that is not in the persisted query list",
          "type": "boolean"
        },
        "safelist": {
          "allOf": [
            {
              "$ref": "#/definitions/PersistedQueriesSafelist"
            }
          ],
          "default": {
            "enabled": false,
            "require_id": false
          },
          "description": "Restricts execution of operations that are not found in the Persisted Query List"
        }
      },
      "type": "object"
    },
    "PersistedQueriesPrewarmQueryPlanCache": {
      "additionalProperties": false,
      "description": "Persisted Queries (PQ) query plan cache prewarm configuration",
      "properties": {
        "on_reload": {
          "default": true,
          "description": "Enabling this field uses the persisted query list to pre-warm the query planner cache on schema and config changes (enabled by default)",
          "type": "boolean"
        },
        "on_startup": {
          "default": false,
          "description": "Enabling this field uses the persisted query list to pre-warm the query planner cache on startup (disabled by default)",
          "type": "boolean"
        }
      },
      "type": "object"
    },
    "PersistedQueriesSafelist": {
      "additionalProperties": false,
      "description": "Persisted Queries (PQ) Safelisting configuration",
      "properties": {
        "enabled": {
          "default": false,
          "description": "Enables using the persisted query list as a safelist (disabled by default)",
          "type": "boolean"
        },
        "require_id": {
          "default": false,
          "description": "Enabling this field configures the router to reject any request that does not include the persisted query ID",
          "type": "boolean"
        }
      },
      "type": "object"
    },
    "Plugins": {
      "additionalProperties": false,
      "patternProperties": {},
      "properties": {
        "apollo_testing.my_test_plugin": {
          "$ref": "#/definitions/MyTestPluginConfig"
        },
        "experimental.broken": {
          "$ref": "#/definitions/Config2"
        },
        "experimental.expose_query_plan": {
          "$ref": "#/definitions/ExposeQueryPlanConfig"
        },
        "experimental.record": {
          "$ref": "#/definitions/RecordConfig"
        },
        "experimental.restricted": {
          "$ref": "#/definitions/Config3"
        },
        "test.always_fails_to_start": {
          "$ref": "#/definitions/Conf"
        },
        "test.always_starts_and_stops": {
          "$ref": "#/definitions/Conf"
        }
      },
      "type": "object"
    },
    "Policy": {
      "additionalProperties": false,
      "description": "Configuration for a specific set of origins",
      "properties": {
        "allow_credentials": {
          "default": null,
          "description": "Set to true to add the `Access-Control-Allow-Credentials` header for these origins",
          "type": [
            "boolean",
            "null"
          ]
        },
        "allow_headers": {
          "default": [],
          "description": "The headers to allow for these origins",
          "items": {
            "type": "string"
          },
          "type": "array"
        },
        "expose_headers": {
          "default": [],
          "description": "Which response headers should be made available to scripts running in the browser",
          "items": {
            "type": "string"
          },
          "type": "array"
        },
        "match_origins": {
          "default": [],
          "description": "Regex patterns to match origins against.",
          "items": {
            "type": "string"
          },
          "type": "array"
        },
        "max_age": {
          "default": null,
          "description": "The `Access-Control-Max-Age` header value in time units",
          "type": "string"
        },
        "methods": {
          "default": null,
          "description": "Allowed request methods for these origins.",
          "items": {
            "type": "string"
          },
          "type": [
            "array",
            "null"
          ]
        },
        "origins": {
          "default": [
            "https://studio.apollographql.com"
          ],
          "description": "The origins to allow requests from.",
          "items": {
            "type": "string"
          },
          "type": "array"
        }
      },
      "type": "object"
    },
    "PostgresCacheConfig": {
      "additionalProperties": false,
      "description": "Postgres cache configuration",
      "properties": {
        "acquire_timeout": {
          "default": {
            "nanos": 50000000,
            "secs": 0
          },
          "description": "PostgreSQL the maximum amount of time to spend waiting for a connection (default: 50ms)",
          "type": "string"
        },
        "batch_size": {
          "default": 100,
          "description": "The size of batch when inserting cache entries in PG (default: 100)",
          "format": "uint",
          "minimum": 0,
          "type": "integer"
        },
        "cleanup_interval": {
          "default": {
            "nanos": 0,
            "secs": 3600
          },
          "description": "Specifies the interval between cache cleanup operations (e.g., \"2 hours\", \"30min\"). Default: 1 hour",
          "type": "string"
        },
        "idle_timeout": {
          "default": {
            "nanos": 0,
            "secs": 60
          },
          "description": "PostgreSQL maximum idle duration for individual connection (default: 1min)",
          "type": "string"
        },
        "namespace": {
          "default": null,
          "description": "Useful when running tests in parallel to avoid conflicts",
          "type": [
            "string",
            "null"
          ]
        },
        "password": {
          "description": "PostgreSQL password if not provided in the URLs. This field takes precedence over the password in the URL",
          "type": [
            "string",
            "null"
          ]
        },
        "pool_size": {
          "default": 5,
          "description": "The size of the PostgreSQL connection pool",
          "format": "uint32",
          "minimum": 0,
          "type": "integer"
        },
        "required_to_start": {
          "default": false,
          "description": "Prevents the router from starting if it cannot connect to PostgreSQL",
          "type": "boolean"
        },
        "tls": {
          "allOf": [
            {
              "$ref": "#/definitions/TlsConfig"
            }
          ],
          "default": {
            "certificate_authorities": null,
            "client_authentication": null
          },
          "description": "Postgres TLS client configuration"
        },
        "url": {
          "description": "List of URL to Postgres",
          "format": "uri",
          "type": "string"
        },
        "username": {
          "description": "PostgreSQL username if not provided in the URLs. This field takes precedence over the username in the URL",
          "type": [
            "string",
            "null"
          ]
        }
      },
      "required": [
        "url"
      ],
      "type": "object"
    },
    "PrometheusMetricsConfig": {
      "additionalProperties": false,
      "description": "Prometheus configuration",
      "properties": {
        "enabled": {
          "default": false,
          "description": "Set to true to enable",
          "type": "boolean"
        },
        "listen": {
          "allOf": [
            {
              "$ref": "#/definitions/ListenAddr"
            }
          ],
          "default": "127.0.0.1:9090",
          "description": "The listen address"
        },
        "path": {
          "default": "/metrics",
          "description": "The path where prometheus will be exposed",
          "type": "string"
        },
        "resource_selector": {
          "allOf": [
            {
              "$ref": "#/definitions/ResourceSelectorConfig"
            }
          ],
          "description": "resource_selector is used to select which resource to export with every metrics."
        }
      },
      "type": "object"
    },
    "Propagate": {
      "anyOf": [
        {
          "additionalProperties": false,
          "description": "Propagate header given a header name",
          "properties": {
            "default": {
              "description": "Default value for the header.",
              "type": [
                "string",
                "null"
              ]
            },
            "named": {
              "description": "The source header name",
              "type": "string"
            },
            "rename": {
              "description": "An optional target header name",
              "type": [
                "string",
                "null"
              ]
            }
          },
          "required": [
            "named"
          ],
          "type": "object"
        },
        {
          "additionalProperties": false,
          "description": "Propagate header given a regex to match header name",
          "properties": {
            "matching": {
              "default": null,
              "description": "The regex on header name",
              "type": "string"
            }
          },
          "required": [
            "matching"
          ],
          "type": "object"
        }
      ],
      "description": "Propagate header"
    },
    "Propagation": {
      "additionalProperties": false,
      "description": "Configure propagation of traces. In general you won't have to do this as these are automatically configured\nalong with any exporter you configure.",
      "properties": {
        "aws_xray": {
          "default": false,
          "description": "Propagate AWS X-Ray",
          "type": "boolean"
        },
        "baggage": {
          "default": false,
          "description": "Propagate baggage https://www.w3.org/TR/baggage/",
          "type": "boolean"
        },
        "datadog": {
          "default": false,
          "description": "Propagate Datadog",
          "type": "boolean"
        },
        "jaeger": {
          "default": false,
          "description": "Propagate Jaeger",
          "type": "boolean"
        },
        "request": {
          "allOf": [
            {
              "$ref": "#/definitions/RequestPropagation"
            }
          ],
          "description": "Select a custom request header to set your own trace_id (header value must be convertible from hexadecimal to set a correct trace_id)"
        },
        "trace_context": {
          "default": false,
          "description": "Propagate trace context https://www.w3.org/TR/trace-context/",
          "type": "boolean"
        },
        "zipkin": {
          "default": false,
          "description": "Propagate Zipkin",
          "type": "boolean"
        }
      },
      "type": "object"
    },
    "Protocol": {
      "enum": [
        "grpc",
        "http"
      ],
      "type": "string"
    },
    "Query": {
      "oneOf": [
        {
          "const": "string",
          "description": "The raw query kind.",
          "type": "string"
        },
        {
          "const": "aliases",
          "description": "The query aliases.",
          "type": "string"
        },
        {
          "const": "depth",
          "description": "The query depth.",
          "type": "string"
        },
        {
          "const": "height",
          "description": "The query height.",
          "type": "string"
        },
        {
          "const": "root_fields",
          "description": "The query root fields.",
          "type": "string"
        }
      ]
    },
    "QueryPlanCache": {
      "additionalProperties": false,
      "description": "Cache configuration",
      "properties": {
        "in_memory": {
          "allOf": [
            {
              "$ref": "#/definitions/InMemoryCache"
            }
          ],
          "default": {
            "limit": 512
          },
          "description": "Configures the in memory cache (always active)"
        },
        "redis": {
          "anyOf": [
            {
              "$ref": "#/definitions/QueryPlanRedisCache"
            },
            {
              "type": "null"
            }
          ],
          "default": null,
          "description": "Configures and activates the Redis cache"
        }
      },
      "type": "object"
    },
    "QueryPlanRedisCache": {
      "additionalProperties": false,
      "description": "Redis cache configuration",
      "properties": {
        "namespace": {
          "description": "namespace used to prefix Redis keys",
          "type": [
            "string",
            "null"
          ]
        },
        "password": {
          "description": "Redis password if not provided in the URLs. This field takes precedence over the password in the URL",
          "type": [
            "string",
            "null"
          ]
        },
        "pool_size": {
          "default": 1,
          "description": "The size of the Redis connection pool",
          "format": "uint32",
          "minimum": 0,
          "type": "integer"
        },
        "required_to_start": {
          "default": false,
          "description": "Prevents the router from starting if it cannot connect to Redis",
          "type": "boolean"
        },
        "reset_ttl": {
          "default": true,
          "description": "When a TTL is set on a key, reset it when reading the data from that key",
          "type": "boolean"
        },
        "timeout": {
          "default": null,
          "description": "Redis request timeout (default: 2ms)",
          "type": [
            "string",
            "null"
          ]
        },
        "tls": {
          "anyOf": [
            {
              "$ref": "#/definitions/TlsClient"
            },
            {
              "type": "null"
            }
          ],
          "default": null,
          "description": "TLS client configuration"
        },
        "ttl": {
          "default": {
            "nanos": 0,
            "secs": 2592000
          },
          "description": "TTL for entries",
          "type": [
            "string",
            "null"
          ]
        },
        "urls": {
          "description": "List of URLs to the Redis cluster",
          "items": {
            "format": "uri",
            "type": "string"
          },
          "type": "array"
        },
        "username": {
          "description": "Redis username if not provided in the URLs. This field takes precedence over the username in the URL",
          "type": [
            "string",
            "null"
          ]
        }
      },
      "required": [
        "urls"
      ],
      "type": "object"
    },
    "QueryPlanning": {
      "additionalProperties": false,
      "description": "Query planning cache configuration",
      "properties": {
        "cache": {
          "allOf": [
            {
              "$ref": "#/definitions/QueryPlanCache"
            }
          ],
          "default": {
            "in_memory": {
              "limit": 512
            },
            "redis": null
          },
          "description": "Cache configuration"
        },
        "experimental_cooperative_cancellation": {
          "allOf": [
            {
              "$ref": "#/definitions/CooperativeCancellation"
            }
          ],
          "default": {
            "enabled": true,
            "mode": "measure",
            "timeout": null
          },
          "description": "Configures cooperative cancellation of query planning\n\nSee [`CooperativeCancellation`] for more details."
        },
        "experimental_paths_limit": {
          "default": null,
          "description": "Before creating query plans, for each path of fields in the query we compute all the\npossible options to traverse that path via the subgraphs. Multiple options can arise because\nfields in the path can be provided by multiple subgraphs, and abstract types (i.e. unions\nand interfaces) returned by fields sometimes require the query planner to traverse through\neach constituent object type. The number of options generated in this computation can grow\nlarge if the schema or query are sufficiently complex, and that will increase the time spent\nplanning.\n\nThis config allows specifying a per-path limit to the number of options considered. If any\npath's options exceeds this limit, query planning will abort and the operation will fail.\n\nThe default value is None, which specifies no limit.",
          "format": "uint32",
          "minimum": 0,
          "type": [
            "integer",
            "null"
          ]
        },
        "experimental_plans_limit": {
          "default": null,
          "description": "Sets a limit to the number of generated query plans.\nThe planning process generates many different query plans as it\nexplores the graph, and the list can grow large. By using this\nlimit, we prevent that growth and still get a valid query plan,\nbut it may not be the optimal one.\n\nThe default limit is set to 10000, but it may change in the future",
          "format": "uint32",
          "minimum": 0,
          "type": [
            "integer",
            "null"
          ]
        },
        "experimental_reuse_query_plans": {
          "default": false,
          "description": "If cache warm up is configured, this will allow the router to keep a query plan created with\nthe old schema, if it determines that the schema update does not affect the corresponding query",
          "type": "boolean"
        },
        "warmed_up_queries": {
          "default": null,
          "description": "Warms up the cache on reloads by running the query plan over\na list of the most used queries (from the in memory cache)\nConfigures the number of queries warmed up. Defaults to 1/3 of\nthe in memory cache",
          "format": "uint",
          "minimum": 0,
          "type": [
            "integer",
            "null"
          ]
        }
      },
      "type": "object"
    },
    "RateLimit": {
      "additionalProperties": false,
      "properties": {
        "capacity": {
          "default": 1,
          "description": "Number of log lines allowed in interval per message",
          "format": "uint32",
          "minimum": 0,
          "type": "integer"
        },
        "enabled": {
          "default": false,
          "description": "Set to true to limit the rate of log messages",
          "type": "boolean"
        },
        "interval": {
          "default": {
            "nanos": 0,
            "secs": 1
          },
          "description": "Interval for rate limiting",
          "type": "string"
        }
      },
      "type": "object"
    },
    "RateLimitConf": {
      "additionalProperties": false,
      "properties": {
        "capacity": {
          "description": "Number of requests allowed",
          "format": "uint64",
          "minimum": 1,
          "type": "integer"
        },
        "interval": {
          "description": "Per interval",
          "type": "string"
        }
      },
      "required": [
        "capacity",
        "interval"
      ],
      "type": "object"
    },
    "ReadinessConfig": {
      "additionalProperties": false,
      "description": "Configuration options pertaining to the readiness health sub-component.",
      "properties": {
        "allowed": {
          "default": 100,
          "description": "How many rejections are allowed in an interval (default: 100)\nIf this number is exceeded, the router will start to report unready.",
          "format": "uint",
          "minimum": 0,
          "type": "integer"
        },
        "interval": {
          "allOf": [
            {
              "$ref": "#/definitions/ReadinessIntervalConfig"
            }
          ],
          "default": {
            "sampling": "5s",
            "unready": null
          },
          "description": "The readiness interval configuration"
        }
      },
      "type": "object"
    },
    "ReadinessIntervalConfig": {
      "additionalProperties": false,
      "description": "Configuration options pertaining to the readiness health interval sub-component.",
      "properties": {
        "sampling": {
          "default": "0s",
          "description": "The sampling interval (default: 5s)",
          "type": [
            "string",
            "null"
          ]
        },
        "unready": {
          "default": null,
          "description": "The unready interval (default: 2 * sampling interval)",
          "type": [
            "string",
            "null"
          ]
        }
      },
      "type": "object"
    },
    "RecordConfig": {
      "additionalProperties": false,
      "description": "Request recording configuration.",
      "properties": {
        "enabled": {
          "description": "The recording plugin is disabled by default.",
          "type": "boolean"
        },
        "storage_path": {
          "description": "The path to the directory where recordings will be stored. Defaults to\nthe current working directory.",
          "type": [
            "string",
            "null"
          ]
        }
      },
      "required": [
        "enabled"
      ],
      "type": "object"
    },
    "RedisCache": {
      "additionalProperties": false,
      "description": "Redis cache configuration",
      "properties": {
        "metrics_interval": {
          "default": {
            "nanos": 0,
            "secs": 0
          },
          "description": "Interval for collecting Redis metrics (default: 1s)",
          "type": [
            "string",
            "null"
          ]
        },
        "namespace": {
          "description": "namespace used to prefix Redis keys",
          "type": [
            "string",
            "null"
          ]
        },
        "password": {
          "description": "Redis password if not provided in the URLs. This field takes precedence over the password in the URL",
          "type": [
            "string",
            "null"
          ]
        },
        "pool_size": {
          "default": 1,
          "description": "The size of the Redis connection pool",
          "format": "uint32",
          "minimum": 0,
          "type": "integer"
        },
        "required_to_start": {
          "default": false,
          "description": "Prevents the router from starting if it cannot connect to Redis",
          "type": "boolean"
        },
        "reset_ttl": {
          "default": true,
          "description": "When a TTL is set on a key, reset it when reading the data from that key",
          "type": "boolean"
        },
        "timeout": {
          "default": null,
          "description": "Redis request timeout (default: 2ms)",
          "type": [
            "string",
            "null"
          ]
        },
        "tls": {
          "anyOf": [
            {
              "$ref": "#/definitions/TlsClient"
            },
            {
              "type": "null"
            }
          ],
          "default": null,
          "description": "TLS client configuration"
        },
        "ttl": {
          "default": null,
          "description": "TTL for entries",
          "type": [
            "string",
            "null"
          ]
        },
        "urls": {
          "description": "List of URLs to the Redis cluster",
          "items": {
            "format": "uri",
            "type": "string"
          },
          "type": "array"
        },
        "username": {
          "description": "Redis username if not provided in the URLs. This field takes precedence over the username in the URL",
          "type": [
            "string",
            "null"
          ]
        }
      },
      "required": [
        "urls"
      ],
      "type": "object"
    },
    "Remove": {
      "description": "Remove header",
      "oneOf": [
        {
          "additionalProperties": false,
          "description": "Remove a header given a header name",
          "properties": {
            "named": {
              "default": null,
              "description": "Remove a header given a header name",
              "type": "string"
            }
          },
          "required": [
            "named"
          ],
          "type": "object"
        },
        {
          "additionalProperties": false,
          "description": "Remove a header given a regex matching header name",
          "properties": {
            "matching": {
              "default": null,
              "description": "Remove a header given a regex matching against the header name",
              "type": "string"
            }
          },
          "required": [
            "matching"
          ],
          "type": "object"
        }
      ]
    },
    "RequestPropagation": {
      "additionalProperties": false,
      "properties": {
        "format": {
          "allOf": [
            {
              "$ref": "#/definitions/TraceIdFormat"
            }
          ],
          "description": "The trace ID format that will be used when propagating to subgraph services."
        },
        "header_name": {
          "description": "Choose the header name to expose trace_id (default: apollo-trace-id)",
          "type": "string"
        }
      },
      "required": [
        "header_name"
      ],
      "type": "object"
    },
    "ResourceSelectorConfig": {
      "oneOf": [
        {
          "const": "all",
          "description": "Export all resource attributes with every metrics.",
          "type": "string"
        },
        {
          "const": "none",
          "description": "Do not export any resource attributes with every metrics.",
          "type": "string"
        }
      ]
    },
    "ResponseStatus": {
      "oneOf": [
        {
          "const": "code",
          "description": "The http status code.",
          "type": "string"
        },
        {
          "const": "reason",
          "description": "The http status reason.",
          "type": "string"
        }
      ]
    },
    "RhaiConfig": {
      "additionalProperties": false,
      "description": "Configuration for the Rhai Plugin",
      "properties": {
        "main": {
          "description": "The main entry point for Rhai script evaluation",
          "type": [
            "string",
            "null"
          ]
        },
        "scripts": {
          "description": "The directory where Rhai scripts can be found",
          "type": [
            "string",
            "null"
          ]
        }
      },
      "type": "object"
    },
    "Router": {
      "additionalProperties": false,
      "description": "Router level (APQ) configuration",
      "properties": {
        "cache": {
          "allOf": [
            {
              "$ref": "#/definitions/Cache"
            }
          ],
          "default": {
            "in_memory": {
              "limit": 512
            },
            "redis": null
          }
        }
      },
      "type": "object"
    },
    "RouterRequestConf": {
      "additionalProperties": false,
      "description": "What information is passed to a router request/response stage",
      "properties": {
        "body": {
          "default": false,
          "description": "Send the body",
          "type": "boolean"
        },
        "condition": {
          "anyOf": [
            {
              "$ref": "#/definitions/ConditionRouterSelector"
            },
            {
              "type": "null"
            }
          ],
          "description": "Condition to trigger this stage"
        },
        "context": {
          "allOf": [
            {
              "$ref": "#/definitions/ContextConf"
            }
          ],
          "description": "Send the context"
        },
        "headers": {
          "default": false,
          "description": "Send the headers",
          "type": "boolean"
        },
        "method": {
          "default": false,
          "description": "Send the method",
          "type": "boolean"
        },
        "path": {
          "default": false,
          "description": "Send the path",
          "type": "boolean"
        },
        "sdl": {
          "default": false,
          "description": "Send the SDL",
          "type": "boolean"
        }
      },
      "type": "object"
    },
    "RouterResponseConf": {
      "additionalProperties": false,
      "description": "What information is passed to a router request/response stage",
      "properties": {
        "body": {
          "default": false,
          "description": "Send the body",
          "type": "boolean"
        },
        "condition": {
          "allOf": [
            {
              "$ref": "#/definitions/ConditionRouterSelector"
            }
          ],
          "description": "Condition to trigger this stage"
        },
        "context": {
          "allOf": [
            {
              "$ref": "#/definitions/ContextConf"
            }
          ],
          "description": "Send the context"
        },
        "headers": {
          "default": false,
          "description": "Send the headers",
          "type": "boolean"
        },
        "sdl": {
          "default": false,
          "description": "Send the SDL",
          "type": "boolean"
        },
        "status_code": {
          "default": false,
          "description": "Send the HTTP status",
          "type": "boolean"
        }
      },
      "type": "object"
    },
    "RouterSelector": {
      "anyOf": [
        {
          "additionalProperties": false,
          "description": "A value from baggage.",
          "properties": {
            "baggage": {
              "description": "The name of the baggage item.",
              "type": "string"
            },
            "default": {
              "anyOf": [
                {
                  "$ref": "#/definitions/AttributeValue"
                },
                {
                  "type": "null"
                }
              ],
              "description": "Optional default value."
            }
          },
          "required": [
            "baggage"
          ],
          "type": "object"
        },
        {
          "additionalProperties": false,
          "description": "A value from an environment variable.",
          "properties": {
            "default": {
              "description": "Optional default value.",
              "type": [
                "string",
                "null"
              ]
            },
            "env": {
              "description": "The name of the environment variable",
              "type": "string"
            }
          },
          "required": [
            "env"
          ],
          "type": "object"
        },
        {
          "additionalProperties": false,
          "description": "Critical error if it happens",
          "properties": {
            "error": {
              "$ref": "#/definitions/ErrorRepr"
            }
          },
          "required": [
            "error"
          ],
          "type": "object"
        },
        {
          "additionalProperties": false,
          "description": "Boolean set to true if the response body contains graphql error",
          "properties": {
            "on_graphql_error": {
              "type": "boolean"
            }
          },
          "required": [
            "on_graphql_error"
          ],
          "type": "object"
        },
        {
          "additionalProperties": false,
          "description": "The operation name from the query.",
          "properties": {
            "default": {
              "description": "Optional default value.",
              "type": [
                "string",
                "null"
              ]
            },
            "operation_name": {
              "allOf": [
                {
                  "$ref": "#/definitions/OperationName"
                }
              ],
              "description": "The operation name from the query."
            }
          },
          "required": [
            "operation_name"
          ],
          "type": "object"
        },
        {
          "additionalProperties": false,
          "description": "A header from the request",
          "properties": {
            "default": {
              "anyOf": [
                {
                  "$ref": "#/definitions/AttributeValue"
                },
                {
                  "type": "null"
                }
              ],
              "description": "Optional default value."
            },
            "request_header": {
              "description": "The name of the request header.",
              "type": "string"
            }
          },
          "required": [
            "request_header"
          ],
          "type": "object"
        },
        {
          "additionalProperties": false,
          "description": "A value from context.",
          "properties": {
            "default": {
              "anyOf": [
                {
                  "$ref": "#/definitions/AttributeValue"
                },
                {
                  "type": "null"
                }
              ],
              "description": "Optional default value."
            },
            "request_context": {
              "description": "The request context key.",
              "type": "string"
            }
          },
          "required": [
            "request_context"
          ],
          "type": "object"
        },
        {
          "additionalProperties": false,
          "description": "The request method.",
          "properties": {
            "request_method": {
              "description": "The request method enabled or not",
              "type": "boolean"
            }
          },
          "required": [
            "request_method"
          ],
          "type": "object"
        },
        {
          "additionalProperties": false,
          "description": "The body of the response",
          "properties": {
            "response_body": {
              "description": "The response body enabled or not",
              "type": "boolean"
            }
          },
          "required": [
            "response_body"
          ],
          "type": "object"
        },
        {
          "additionalProperties": false,
          "description": "The body response errors",
          "properties": {
            "response_errors": {
              "description": "The router response body json path of the chunks.",
              "type": "string"
            }
          },
          "required": [
            "response_errors"
          ],
          "type": "object"
        },
        {
          "additionalProperties": false,
          "description": "A header from the response",
          "properties": {
            "default": {
              "anyOf": [
                {
                  "$ref": "#/definitions/AttributeValue"
                },
                {
                  "type": "null"
                }
              ],
              "description": "Optional default value."
            },
            "response_header": {
              "description": "The name of the request header.",
              "type": "string"
            }
          },
          "required": [
            "response_header"
          ],
          "type": "object"
        },
        {
          "additionalProperties": false,
          "description": "A value from context.",
          "properties": {
            "default": {
              "anyOf": [
                {
                  "$ref": "#/definitions/AttributeValue"
                },
                {
                  "type": "null"
                }
              ],
              "description": "Optional default value."
            },
            "response_context": {
              "description": "The response context key.",
              "type": "string"
            }
          },
          "required": [
            "response_context"
          ],
          "type": "object"
        },
        {
          "additionalProperties": false,
          "description": "A status from the response",
          "properties": {
            "response_status": {
              "allOf": [
                {
                  "$ref": "#/definitions/ResponseStatus"
                }
              ],
              "description": "The http response status code."
            }
          },
          "required": [
            "response_status"
          ],
          "type": "object"
        },
        {
          "description": "Deprecated, should not be used anymore, use static field instead",
          "type": "string"
        },
        {
          "additionalProperties": false,
          "properties": {
            "static": {
              "allOf": [
                {
                  "$ref": "#/definitions/AttributeValue"
                }
              ],
              "description": "A static value"
            }
          },
          "required": [
            "static"
          ],
          "type": "object"
        },
        {
          "additionalProperties": false,
          "description": "Apollo Studio operation id",
          "properties": {
            "studio_operation_id": {
              "description": "Apollo Studio operation id",
              "type": "boolean"
            }
          },
          "required": [
            "studio_operation_id"
          ],
          "type": "object"
        },
        {
          "additionalProperties": false,
          "description": "The trace ID of the request.",
          "properties": {
            "trace_id": {
              "allOf": [
                {
                  "$ref": "#/definitions/TraceIdFormat"
                }
              ],
              "description": "The format of the trace ID."
            }
          },
          "required": [
            "trace_id"
          ],
          "type": "object"
        }
      ]
    },
    "RouterSelectorOrValue": {
      "anyOf": [
        {
          "allOf": [
            {
              "$ref": "#/definitions/AttributeValue"
            }
          ],
          "description": "A constant value."
        },
        {
          "allOf": [
            {
              "$ref": "#/definitions/RouterSelector"
            }
          ],
          "description": "Selector to extract a value from the pipeline."
        }
      ]
    },
    "RouterShaping": {
      "additionalProperties": false,
      "properties": {
        "concurrency_limit": {
          "description": "The global concurrency limit",
          "format": "uint",
          "minimum": 0,
          "type": [
            "integer",
            "null"
          ]
        },
        "global_rate_limit": {
          "anyOf": [
            {
              "$ref": "#/definitions/RateLimitConf"
            },
            {
              "type": "null"
            }
          ],
          "description": "Enable global rate limiting"
        },
        "timeout": {
          "default": null,
          "description": "Enable timeout for incoming requests",
          "type": "string"
        }
      },
      "type": "object"
    },
    "RouterSpans": {
      "additionalProperties": false,
      "properties": {
        "attributes": {
          "allOf": [
            {
              "$ref": "#/definitions/ExtendedRouterAttributesWithConditionalRouterSelector"
            }
          ],
          "description": "Custom attributes that are attached to the router span."
        }
      },
      "type": "object"
    },
    "RouterStage": {
      "properties": {
        "request": {
          "allOf": [
            {
              "$ref": "#/definitions/RouterRequestConf"
            }
          ],
          "description": "The request configuration"
        },
        "response": {
          "allOf": [
            {
              "$ref": "#/definitions/RouterResponseConf"
            }
          ],
          "description": "The response configuration"
        }
      },
      "type": "object"
    },
    "RouterValue": {
      "anyOf": [
        {
          "$ref": "#/definitions/Standard"
        },
        {
          "$ref": "#/definitions/RouterSelector"
        }
      ]
    },
    "Sampler": {
      "oneOf": [
        {
          "const": "always_on",
          "description": "Always sample",
          "type": "string"
        },
        {
          "const": "always_off",
          "description": "Never sample",
          "type": "string"
        }
      ]
    },
    "SamplerOption": {
      "anyOf": [
        {
          "description": "Sample a given fraction. Fractions >= 1 will always sample.",
          "format": "double",
          "type": "number"
        },
        {
          "$ref": "#/definitions/Sampler"
        }
      ]
    },
    "Sandbox": {
      "additionalProperties": false,
      "description": "Configuration options pertaining to the sandbox page.",
      "properties": {
        "enabled": {
          "default": false,
          "description": "Set to true to enable sandbox",
          "type": "boolean"
        }
      },
      "type": "object"
    },
    "Server": {
      "additionalProperties": false,
      "properties": {
        "http": {
          "allOf": [
            {
              "$ref": "#/definitions/ServerHttpConfig"
            }
          ],
          "default": {
            "header_read_timeout": {
              "nanos": 0,
              "secs": 10
            }
          },
          "description": "The server http configuration"
        }
      },
      "type": "object"
    },
    "ServerHttpConfig": {
      "additionalProperties": false,
      "description": "Configuration for HTTP",
      "properties": {
        "header_read_timeout": {
          "default": {
            "nanos": 0,
            "secs": 10
          },
          "description": "Header read timeout in human-readable format; defaults to 10s",
          "type": "string"
        }
      },
      "type": "object"
    },
    "Source": {
      "oneOf": [
        {
          "additionalProperties": false,
          "properties": {
            "name": {
              "default": "authorization",
              "description": "HTTP header expected to contain JWT",
              "type": "string"
            },
            "type": {
              "const": "header",
              "type": "string"
            },
            "value_prefix": {
              "default": "Bearer",
              "description": "Header value prefix",
              "type": "string"
            }
          },
          "required": [
            "type"
          ],
          "type": "object"
        },
        {
          "additionalProperties": false,
          "properties": {
            "name": {
              "description": "Name of the cookie containing the JWT",
              "type": "string"
            },
            "type": {
              "const": "cookie",
              "type": "string"
            }
          },
          "required": [
            "type",
            "name"
          ],
          "type": "object"
        }
      ]
    },
    "SourceConfiguration": {
      "additionalProperties": false,
      "description": "Configuration for a `@source` directive",
      "properties": {
        "$config": {
          "additionalProperties": true,
          "default": {},
          "description": "Other values that can be used by connectors via `{$config.<key>}`",
          "type": "object"
        },
        "max_requests_per_operation": {
          "default": null,
          "description": "The maximum number of requests for this source",
          "format": "uint",
          "minimum": 0,
          "type": [
            "integer",
            "null"
          ]
        },
        "override_url": {
          "default": null,
          "description": "Override the `@source(http: {baseURL:})`",
          "format": "uri",
          "type": [
            "string",
            "null"
          ]
        }
      },
      "type": "object"
    },
    "SpanMode": {
      "description": "Span mode to create new or deprecated spans",
      "oneOf": [
        {
          "const": "deprecated",
          "description": "Keep the request span as root span and deprecated attributes. This option will eventually removed.",
          "type": "string"
        },
        {
          "const": "spec_compliant",
          "description": "Use new OpenTelemetry spec compliant span attributes or preserve existing. This will be the default in future.",
          "type": "string"
        }
      ]
    },
    "Spans": {
      "additionalProperties": false,
      "properties": {
        "connector": {
          "allOf": [
            {
              "$ref": "#/definitions/ConnectorSpans"
            }
          ],
          "description": "Attributes to include on the connector span.\nConnector spans contain information about the connector request and response and therefore contain connector specific attributes."
        },
        "default_attribute_requirement_level": {
          "allOf": [
            {
              "$ref": "#/definitions/DefaultAttributeRequirementLevel"
            }
          ],
          "description": "The attributes to include by default in spans based on their level as specified in the otel semantic conventions and Apollo documentation."
        },
        "mode": {
          "allOf": [
            {
              "$ref": "#/definitions/SpanMode"
            }
          ],
          "description": "Use new OpenTelemetry spec compliant span attributes or preserve existing. This will be defaulted in future to `spec_compliant`, eventually removed in future."
        },
        "router": {
          "allOf": [
            {
              "$ref": "#/definitions/RouterSpans"
            }
          ],
          "description": "Configuration of router spans.\nLog events inherit attributes from the containing span, so attributes configured here will be included on log events for a request.\nRouter spans contain http request and response information and therefore contain http specific attributes."
        },
        "subgraph": {
          "allOf": [
            {
              "$ref": "#/definitions/SubgraphSpans"
            }
          ],
          "description": "Attributes to include on the subgraph span.\nSubgraph spans contain information about the subgraph request and response and therefore contain subgraph specific attributes."
        },
        "supergraph": {
          "allOf": [
            {
              "$ref": "#/definitions/SupergraphSpans"
            }
          ],
          "description": "Configuration of supergraph spans.\nSupergraph spans contain information about the graphql request and response and therefore contain graphql specific attributes."
        }
      },
      "type": "object"
    },
    "Standard": {
      "enum": [
        "duration",
        "unit"
      ],
      "type": "string"
    },
    "StandardAttribute": {
      "anyOf": [
        {
          "type": "boolean"
        },
        {
          "additionalProperties": false,
          "properties": {
            "alias": {
              "type": "string"
            }
          },
          "required": [
            "alias"
          ],
          "type": "object"
        }
      ]
    },
    "StandardEventConfigConnectorSelector": {
      "anyOf": [
        {
          "$ref": "#/definitions/EventLevelConfig"
        },
        {
          "properties": {
            "condition": {
              "$ref": "#/definitions/ConditionConnectorSelector"
            },
            "level": {
              "$ref": "#/definitions/EventLevelConfig"
            }
          },
          "required": [
            "level",
            "condition"
          ],
          "type": "object"
        }
      ]
    },
    "StandardEventConfigRouterSelector": {
      "anyOf": [
        {
          "$ref": "#/definitions/EventLevelConfig"
        },
        {
          "properties": {
            "condition": {
              "$ref": "#/definitions/ConditionRouterSelector"
            },
            "level": {
              "$ref": "#/definitions/EventLevelConfig"
            }
          },
          "required": [
            "level",
            "condition"
          ],
          "type": "object"
        }
      ]
    },
    "StandardEventConfigSubgraphSelector": {
      "anyOf": [
        {
          "$ref": "#/definitions/EventLevelConfig"
        },
        {
          "properties": {
            "condition": {
              "$ref": "#/definitions/ConditionSubgraphSelector"
            },
            "level": {
              "$ref": "#/definitions/EventLevelConfig"
            }
          },
          "required": [
            "level",
            "condition"
          ],
          "type": "object"
        }
      ]
    },
    "StandardEventConfigSupergraphSelector": {
      "anyOf": [
        {
          "$ref": "#/definitions/EventLevelConfig"
        },
        {
          "properties": {
            "condition": {
              "$ref": "#/definitions/ConditionSupergraphSelector"
            },
            "level": {
              "$ref": "#/definitions/EventLevelConfig"
            }
          },
          "required": [
            "level",
            "condition"
          ],
          "type": "object"
        }
      ]
    },
    "StandardInstrumentActiveRequestsAttributes": {
      "anyOf": [
        {
          "type": "null"
        },
        {
          "type": "boolean"
        },
        {
          "additionalProperties": false,
          "properties": {
            "attributes": {
              "$ref": "#/definitions/ActiveRequestsAttributes"
            }
          },
          "required": [
            "attributes"
          ],
          "type": "object"
        }
      ]
    },
    "StandardInstrumentExtendedCacheAttributesWithSubgraphSelector": {
      "anyOf": [
        {
          "type": "null"
        },
        {
          "type": "boolean"
        },
        {
          "additionalProperties": false,
          "properties": {
            "attributes": {
              "$ref": "#/definitions/ExtendedCacheAttributesWithSubgraphSelector"
            }
          },
          "required": [
            "attributes"
          ],
          "type": "object"
        }
      ]
    },
    "StandardInstrumentExtendedConnectorAttributesWithConnectorSelector": {
      "anyOf": [
        {
          "type": "null"
        },
        {
          "type": "boolean"
        },
        {
          "additionalProperties": false,
          "properties": {
            "attributes": {
              "$ref": "#/definitions/ExtendedConnectorAttributesWithConnectorSelector"
            }
          },
          "required": [
            "attributes"
          ],
          "type": "object"
        }
      ]
    },
    "StandardInstrumentExtendedGraphQLAttributesWithGraphQLSelector": {
      "anyOf": [
        {
          "type": "null"
        },
        {
          "type": "boolean"
        },
        {
          "additionalProperties": false,
          "properties": {
            "attributes": {
              "$ref": "#/definitions/ExtendedGraphQLAttributesWithGraphQLSelector"
            }
          },
          "required": [
            "attributes"
          ],
          "type": "object"
        }
      ]
    },
    "StandardInstrumentExtendedRouterAttributesWithRouterSelector": {
      "anyOf": [
        {
          "type": "null"
        },
        {
          "type": "boolean"
        },
        {
          "additionalProperties": false,
          "properties": {
            "attributes": {
              "$ref": "#/definitions/ExtendedRouterAttributesWithRouterSelector"
            }
          },
          "required": [
            "attributes"
          ],
          "type": "object"
        }
      ]
    },
    "StandardInstrumentExtendedSubgraphAttributesWithSubgraphSelector": {
      "anyOf": [
        {
          "type": "null"
        },
        {
          "type": "boolean"
        },
        {
          "additionalProperties": false,
          "properties": {
            "attributes": {
              "$ref": "#/definitions/ExtendedSubgraphAttributesWithSubgraphSelector"
            }
          },
          "required": [
            "attributes"
          ],
          "type": "object"
        }
      ]
    },
    "StandardInstrumentExtendedSupergraphAttributesWithSupergraphSelector": {
      "anyOf": [
        {
          "type": "null"
        },
        {
          "type": "boolean"
        },
        {
          "additionalProperties": false,
          "properties": {
            "attributes": {
              "$ref": "#/definitions/ExtendedSupergraphAttributesWithSupergraphSelector"
            }
          },
          "required": [
            "attributes"
          ],
          "type": "object"
        }
      ]
    },
    "StandardUnit": {
      "enum": [
        "unit"
      ],
      "type": "string"
    },
    "StdOut": {
      "additionalProperties": false,
      "properties": {
        "enabled": {
          "default": true,
          "description": "Set to true to log to stdout.",
          "type": "boolean"
        },
        "format": {
          "allOf": [
            {
              "$ref": "#/definitions/logging_format"
            }
          ],
          "description": "The format to log to stdout."
        },
        "rate_limit": {
          "allOf": [
            {
              "$ref": "#/definitions/RateLimit"
            }
          ],
          "description": "Log rate limiting. The limit is set per type of log message"
        },
        "tty_format": {
          "anyOf": [
            {
              "$ref": "#/definitions/logging_format"
            },
            {
              "type": "null"
            }
          ],
          "description": "The format to log to stdout when you're running on an interactive terminal. When configured it will automatically use this `tty_format`` instead of the original `format` when an interactive terminal is detected"
        }
      },
      "type": "object"
    },
    "StrategyConfig": {
      "description": "Algorithm for calculating the cost of an incoming query.",
      "oneOf": [
        {
          "additionalProperties": false,
          "description": "A simple, statically-defined cost mapping for operations and types.\n\nOperation costs:\n- Mutation: 10\n- Query: 0\n- Subscription 0\n\nType costs:\n- Object: 1\n- Interface: 1\n- Union: 1\n- Scalar: 0\n- Enum: 0",
          "properties": {
            "static_estimated": {
              "additionalProperties": false,
              "properties": {
                "list_size": {
                  "description": "The assumed length of lists returned by the operation.",
                  "format": "uint32",
                  "minimum": 0,
                  "type": "integer"
                },
                "max": {
                  "description": "The maximum cost of a query",
                  "format": "double",
                  "type": "number"
                }
              },
              "required": [
                "list_size",
                "max"
              ],
              "type": "object"
            }
          },
          "required": [
            "static_estimated"
          ],
          "type": "object"
        },
        {
          "additionalProperties": false,
          "properties": {
            "test": {
              "additionalProperties": false,
              "properties": {
                "error": {
                  "$ref": "#/definitions/TestError"
                },
                "stage": {
                  "$ref": "#/definitions/TestStage"
                }
              },
              "required": [
                "stage",
                "error"
              ],
              "type": "object"
            }
          },
          "required": [
            "test"
          ],
          "type": "object"
        }
      ]
    },
    "Subgraph": {
      "additionalProperties": false,
      "description": "Per subgraph configuration for response caching",
      "properties": {
        "enabled": {
          "default": true,
          "description": "activates caching for this subgraph, overrides the global configuration",
          "type": [
            "boolean",
            "null"
          ]
        },
        "invalidation": {
          "anyOf": [
            {
              "$ref": "#/definitions/SubgraphInvalidationConfig"
            },
            {
              "type": "null"
            }
          ],
          "default": null,
          "description": "Invalidation configuration"
        },
        "postgres": {
          "anyOf": [
            {
              "$ref": "#/definitions/PostgresCacheConfig"
            },
            {
              "type": "null"
            }
          ],
          "default": null,
          "description": "PostgreSQL configuration"
        },
        "private_id": {
          "default": null,
          "description": "Context key used to separate cache sections per user",
          "type": [
            "string",
            "null"
          ]
        },
        "ttl": {
          "anyOf": [
            {
              "$ref": "#/definitions/Ttl"
            },
            {
              "type": "null"
            }
          ],
          "default": null,
          "description": "expiration for all keys for this subgraph, unless overridden by the `Cache-Control` header in subgraph responses"
        }
      },
      "type": "object"
    },
    "Subgraph2": {
      "additionalProperties": false,
      "description": "Per subgraph configuration for entity caching",
      "properties": {
        "enabled": {
          "default": true,
          "description": "activates caching for this subgraph, overrides the global configuration",
          "type": [
            "boolean",
            "null"
          ]
        },
        "invalidation": {
          "anyOf": [
            {
              "$ref": "#/definitions/SubgraphInvalidationConfig2"
            },
            {
              "type": "null"
            }
          ],
          "default": null,
          "description": "Invalidation configuration"
        },
        "private_id": {
          "default": null,
          "description": "Context key used to separate cache sections per user",
          "type": [
            "string",
            "null"
          ]
        },
        "redis": {
          "anyOf": [
            {
              "$ref": "#/definitions/RedisCache"
            },
            {
              "type": "null"
            }
          ],
          "default": null,
          "description": "Redis configuration"
        },
        "ttl": {
          "anyOf": [
            {
              "$ref": "#/definitions/Ttl2"
            },
            {
              "type": "null"
            }
          ],
          "default": null,
          "description": "expiration for all keys for this subgraph, unless overridden by the `Cache-Control` header in subgraph responses"
        }
      },
      "type": "object"
    },
    "SubgraphApq": {
      "additionalProperties": false,
      "description": "Subgraph level Automatic Persisted Queries (APQ) configuration",
      "properties": {
        "enabled": {
          "default": false,
          "description": "Enable",
          "type": "boolean"
        }
      },
      "type": "object"
    },
    "SubgraphCommonBatchingConfigConfiguration": {
      "description": "Configuration options pertaining to the subgraph server component.",
      "properties": {
        "all": {
          "allOf": [
            {
              "$ref": "#/definitions/CommonBatchingConfig"
            }
          ],
          "default": {
            "enabled": false
          },
          "description": "options applying to all subgraphs"
        },
        "subgraphs": {
          "additionalProperties": {
            "$ref": "#/definitions/CommonBatchingConfig"
          },
          "default": {},
          "description": "per subgraph options",
          "type": "object"
        }
      },
      "type": "object"
    },
    "SubgraphConfig": {
      "description": "Configuration for one subgraph for the `mock_subgraphs` plugin",
      "properties": {
        "entities": {
          "default": [],
          "description": "Entities that can be queried through Federation’s special `_entities` field\n\nIn maps directly in the top-level `Vec` (but not in other maps nested deeper),\nthe `__cacheTags` key is special.\nInstead of representing a field that can be selected, when its parent entity is selected\nits contents are added to the `response.extensions[\"apolloEntityCacheTags\"]` array.",
          "items": {
            "additionalProperties": true,
            "type": "object"
          },
          "type": "array"
        },
        "headers": {
          "additionalProperties": {
            "type": "string"
          },
          "description": "HTTP headers for the subgraph response",
          "type": "object"
        },
        "mutation": {
          "additionalProperties": true,
          "default": null,
          "description": "Data for `mutation` operations",
          "type": [
            "object",
            "null"
          ]
        },
        "query": {
          "additionalProperties": true,
          "default": {},
          "description": "Data for `query` operations (excluding the special `_entities` field)\n\nIn maps nested in this one (but not at the top level), the `__cacheTags` key is special.\nInstead of representing a field that can be selected, when its parent field is selected\nits value is expected to be an array which is appended\nto the `response.extensions[\"apolloCacheTags\"]` array.",
          "type": "object"
        }
      },
      "type": "object"
    },
    "SubgraphConfig2": {
      "anyOf": [
        {
          "description": "Enable or disable error redaction for a subgraph",
          "type": "boolean"
        },
        {
          "description": "Allow specific error extension keys for a subgraph",
          "properties": {
            "allow_extensions_keys": {
              "description": "Allow specific extension keys for a subgraph. Will extending global allow list or override a global deny list",
              "items": {
                "type": "string"
              },
              "type": "array"
            },
            "exclude_global_keys": {
              "default": [],
              "description": "Exclude specific extension keys from global allow/deny list",
              "items": {
                "type": "string"
              },
              "type": "array"
            },
            "redact_message": {
              "description": "Redact error messages for a subgraph",
              "type": [
                "boolean",
                "null"
              ]
            }
          },
          "required": [
            "allow_extensions_keys"
          ],
          "type": "object"
        },
        {
          "description": "Deny specific error extension keys for a subgraph",
          "properties": {
            "deny_extensions_keys": {
              "description": "Allow specific extension keys for a subgraph. Will extending global deny list or override a global allow list",
              "items": {
                "type": "string"
              },
              "type": "array"
            },
            "exclude_global_keys": {
              "default": [],
              "description": "Exclude specific extension keys from global allow/deny list",
              "items": {
                "type": "string"
              },
              "type": "array"
            },
            "redact_message": {
              "description": "Redact error messages for a subgraph",
              "type": [
                "boolean",
                "null"
              ]
            }
          },
          "required": [
            "deny_extensions_keys"
          ],
          "type": "object"
        },
        {
          "description": "Override global configuration, but don't allow or deny any new keys explicitly",
          "properties": {
            "exclude_global_keys": {
              "default": [],
              "description": "Exclude specific extension keys from global allow/deny list",
              "items": {
                "type": "string"
              },
              "type": "array"
            },
            "redact_message": {
              "description": "Redact error messages for a subgraph",
              "type": [
                "boolean",
                "null"
              ]
            }
          },
          "type": "object"
        }
      ]
    },
    "SubgraphConnectorConfiguration": {
      "additionalProperties": false,
      "description": "Configuration for a connector subgraph",
      "properties": {
        "$config": {
          "additionalProperties": true,
          "default": {},
          "description": "Other values that can be used by connectors via `{$config.<key>}`",
          "type": "object"
        },
        "sources": {
          "additionalProperties": {
            "$ref": "#/definitions/SourceConfiguration"
          },
          "default": {},
          "description": "A map of `@source(name:)` to configuration for that source",
          "type": "object"
        }
      },
      "type": "object"
    },
    "SubgraphErrorConfig": {
      "additionalProperties": false,
      "properties": {
        "all": {
          "allOf": [
            {
              "$ref": "#/definitions/ErrorConfiguration"
            }
          ],
          "description": "Handling of errors coming from all subgraphs"
        },
        "subgraphs": {
          "additionalProperties": {
            "$ref": "#/definitions/ErrorConfiguration"
          },
          "description": "Handling of errors coming from specified subgraphs",
          "type": "object"
        }
      },
      "type": "object"
    },
    "SubgraphInvalidationConfig": {
      "additionalProperties": false,
      "properties": {
        "enabled": {
          "default": false,
          "description": "Enable the invalidation",
          "type": "boolean"
        },
        "shared_key": {
          "default": "",
          "description": "Shared key needed to request the invalidation endpoint",
          "type": "string"
        }
      },
      "type": "object"
    },
    "SubgraphInvalidationConfig2": {
      "additionalProperties": false,
      "properties": {
        "enabled": {
          "default": false,
          "description": "Enable the invalidation",
          "type": "boolean"
        },
        "shared_key": {
          "default": "",
          "description": "Shared key needed to request the invalidation endpoint",
          "type": "string"
        }
      },
      "type": "object"
    },
    "SubgraphPassthroughMode": {
      "additionalProperties": false,
      "properties": {
        "all": {
          "anyOf": [
            {
              "$ref": "#/definitions/WebSocketConfiguration"
            },
            {
              "type": "null"
            }
          ],
          "default": null,
          "description": "Configuration for all subgraphs"
        },
        "subgraphs": {
          "additionalProperties": {
            "$ref": "#/definitions/WebSocketConfiguration"
          },
          "default": {},
          "description": "Configuration for specific subgraphs",
          "type": "object"
        }
      },
      "type": "object"
    },
    "SubgraphQuery": {
      "oneOf": [
        {
          "const": "string",
          "description": "The raw query kind.",
          "type": "string"
        }
      ]
    },
    "SubgraphRequestConf": {
      "additionalProperties": false,
      "description": "What information is passed to a subgraph request/response stage",
      "properties": {
        "body": {
          "default": false,
          "description": "Send the body",
          "type": "boolean"
        },
        "condition": {
          "allOf": [
            {
              "$ref": "#/definitions/ConditionSubgraphSelector"
            }
          ],
          "description": "Condition to trigger this stage"
        },
        "context": {
          "allOf": [
            {
              "$ref": "#/definitions/ContextConf"
            }
          ],
          "description": "Send the context"
        },
        "headers": {
          "default": false,
          "description": "Send the headers",
          "type": "boolean"
        },
        "method": {
          "default": false,
          "description": "Send the method URI",
          "type": "boolean"
        },
        "service_name": {
          "default": false,
          "description": "Send the service name",
          "type": "boolean"
        },
        "subgraph_request_id": {
          "default": false,
          "description": "Send the subgraph request id",
          "type": "boolean"
        },
        "uri": {
          "default": false,
          "description": "Send the subgraph URI",
          "type": "boolean"
        }
      },
      "type": "object"
    },
    "SubgraphResponseConf": {
      "additionalProperties": false,
      "description": "What information is passed to a subgraph request/response stage",
      "properties": {
        "body": {
          "default": false,
          "description": "Send the body",
          "type": "boolean"
        },
        "condition": {
          "allOf": [
            {
              "$ref": "#/definitions/ConditionSubgraphSelector"
            }
          ],
          "description": "Condition to trigger this stage"
        },
        "context": {
          "allOf": [
            {
              "$ref": "#/definitions/ContextConf"
            }
          ],
          "description": "Send the context"
        },
        "headers": {
          "default": false,
          "description": "Send the headers",
          "type": "boolean"
        },
        "service_name": {
          "default": false,
          "description": "Send the service name",
          "type": "boolean"
        },
        "status_code": {
          "default": false,
          "description": "Send the http status",
          "type": "boolean"
        },
        "subgraph_request_id": {
          "default": false,
          "description": "Send the subgraph request id",
          "type": "boolean"
        }
      },
      "type": "object"
    },
    "SubgraphSelector": {
      "anyOf": [
        {
          "additionalProperties": false,
          "properties": {
            "default": {
              "description": "Optional default value.",
              "type": [
                "string",
                "null"
              ]
            },
            "subgraph_operation_name": {
              "allOf": [
                {
                  "$ref": "#/definitions/OperationName"
                }
              ],
              "description": "The operation name from the subgraph query."
            }
          },
          "required": [
            "subgraph_operation_name"
          ],
          "type": "object"
        },
        {
          "additionalProperties": false,
          "properties": {
            "subgraph_operation_kind": {
              "allOf": [
                {
                  "$ref": "#/definitions/OperationKind"
                }
              ],
              "description": "The kind of the subgraph operation (query|mutation|subscription)."
            }
          },
          "required": [
            "subgraph_operation_kind"
          ],
          "type": "object"
        },
        {
          "additionalProperties": false,
          "properties": {
            "subgraph_name": {
              "description": "The subgraph name",
              "type": "boolean"
            }
          },
          "required": [
            "subgraph_name"
          ],
          "type": "object"
        },
        {
          "additionalProperties": false,
          "properties": {
            "default": {
              "description": "Optional default value.",
              "type": [
                "string",
                "null"
              ]
            },
            "subgraph_query": {
              "allOf": [
                {
                  "$ref": "#/definitions/SubgraphQuery"
                }
              ],
              "description": "The graphql query to the subgraph."
            }
          },
          "required": [
            "subgraph_query"
          ],
          "type": "object"
        },
        {
          "additionalProperties": false,
          "properties": {
            "default": {
              "anyOf": [
                {
                  "$ref": "#/definitions/AttributeValue"
                },
                {
                  "type": "null"
                }
              ],
              "description": "Optional default value."
            },
            "subgraph_query_variable": {
              "description": "The name of a subgraph query variable.",
              "type": "string"
            }
          },
          "required": [
            "subgraph_query_variable"
          ],
          "type": "object"
        },
        {
          "additionalProperties": false,
          "properties": {
            "default": {
              "anyOf": [
                {
                  "$ref": "#/definitions/AttributeValue"
                },
                {
                  "type": "null"
                }
              ],
              "description": "Optional default value."
            },
            "subgraph_response_data": {
              "description": "The subgraph response body json path.",
              "type": "string"
            }
          },
          "required": [
            "subgraph_response_data"
          ],
          "type": "object"
        },
        {
          "additionalProperties": false,
          "properties": {
            "default": {
              "anyOf": [
                {
                  "$ref": "#/definitions/AttributeValue"
                },
                {
                  "type": "null"
                }
              ],
              "description": "Optional default value."
            },
            "subgraph_response_errors": {
              "description": "The subgraph response body json path.",
              "type": "string"
            }
          },
          "required": [
            "subgraph_response_errors"
          ],
          "type": "object"
        },
        {
          "additionalProperties": false,
          "properties": {
            "default": {
              "description": "Optional default value.",
              "type": [
                "string",
                "null"
              ]
            },
            "subgraph_request_header": {
              "description": "The name of a subgraph request header.",
              "type": "string"
            }
          },
          "required": [
            "subgraph_request_header"
          ],
          "type": "object"
        },
        {
          "additionalProperties": false,
          "properties": {
            "default": {
              "description": "Optional default value.",
              "type": [
                "string",
                "null"
              ]
            },
            "subgraph_response_header": {
              "description": "The name of a subgraph response header.",
              "type": "string"
            }
          },
          "required": [
            "subgraph_response_header"
          ],
          "type": "object"
        },
        {
          "additionalProperties": false,
          "properties": {
            "subgraph_response_status": {
              "allOf": [
                {
                  "$ref": "#/definitions/ResponseStatus"
                }
              ],
              "description": "The subgraph http response status code."
            }
          },
          "required": [
            "subgraph_response_status"
          ],
          "type": "object"
        },
        {
          "additionalProperties": false,
          "properties": {
            "default": {
              "anyOf": [
                {
                  "$ref": "#/definitions/AttributeValue"
                },
                {
                  "type": "null"
                }
              ],
              "description": "Optional default value."
            },
            "subgraph_resend_count": {
              "description": "The subgraph http resend count",
              "type": "boolean"
            }
          },
          "required": [
            "subgraph_resend_count"
          ],
          "type": "object"
        },
        {
          "additionalProperties": false,
          "properties": {
            "default": {
              "description": "Optional default value.",
              "type": [
                "string",
                "null"
              ]
            },
            "supergraph_operation_name": {
              "allOf": [
                {
                  "$ref": "#/definitions/OperationName"
                }
              ],
              "description": "The supergraph query operation name."
            }
          },
          "required": [
            "supergraph_operation_name"
          ],
          "type": "object"
        },
        {
          "additionalProperties": false,
          "properties": {
            "supergraph_operation_kind": {
              "allOf": [
                {
                  "$ref": "#/definitions/OperationKind"
                }
              ],
              "description": "The supergraph query operation kind (query|mutation|subscription)."
            }
          },
          "required": [
            "supergraph_operation_kind"
          ],
          "type": "object"
        },
        {
          "additionalProperties": false,
          "properties": {
            "default": {
              "description": "Optional default value.",
              "type": [
                "string",
                "null"
              ]
            },
            "supergraph_query": {
              "allOf": [
                {
                  "$ref": "#/definitions/Query"
                }
              ],
              "description": "The supergraph query to the subgraph."
            }
          },
          "required": [
            "supergraph_query"
          ],
          "type": "object"
        },
        {
          "additionalProperties": false,
          "properties": {
            "default": {
              "anyOf": [
                {
                  "$ref": "#/definitions/AttributeValue"
                },
                {
                  "type": "null"
                }
              ],
              "description": "Optional default value."
            },
            "supergraph_query_variable": {
              "description": "The supergraph query variable name.",
              "type": "string"
            }
          },
          "required": [
            "supergraph_query_variable"
          ],
          "type": "object"
        },
        {
          "additionalProperties": false,
          "properties": {
            "default": {
              "description": "Optional default value.",
              "type": [
                "string",
                "null"
              ]
            },
            "supergraph_request_header": {
              "description": "The supergraph request header name.",
              "type": "string"
            }
          },
          "required": [
            "supergraph_request_header"
          ],
          "type": "object"
        },
        {
          "additionalProperties": false,
          "properties": {
            "default": {
              "anyOf": [
                {
                  "$ref": "#/definitions/AttributeValue"
                },
                {
                  "type": "null"
                }
              ],
              "description": "Optional default value."
            },
            "request_context": {
              "description": "The request context key.",
              "type": "string"
            }
          },
          "required": [
            "request_context"
          ],
          "type": "object"
        },
        {
          "additionalProperties": false,
          "properties": {
            "default": {
              "anyOf": [
                {
                  "$ref": "#/definitions/AttributeValue"
                },
                {
                  "type": "null"
                }
              ],
              "description": "Optional default value."
            },
            "response_context": {
              "description": "The response context key.",
              "type": "string"
            }
          },
          "required": [
            "response_context"
          ],
          "type": "object"
        },
        {
          "additionalProperties": false,
          "properties": {
            "subgraph_on_graphql_error": {
              "description": "Boolean set to true if the response body contains graphql error",
              "type": "boolean"
            }
          },
          "required": [
            "subgraph_on_graphql_error"
          ],
          "type": "object"
        },
        {
          "additionalProperties": false,
          "properties": {
            "baggage": {
              "description": "The name of the baggage item.",
              "type": "string"
            },
            "default": {
              "anyOf": [
                {
                  "$ref": "#/definitions/AttributeValue"
                },
                {
                  "type": "null"
                }
              ],
              "description": "Optional default value."
            }
          },
          "required": [
            "baggage"
          ],
          "type": "object"
        },
        {
          "additionalProperties": false,
          "properties": {
            "default": {
              "description": "Optional default value.",
              "type": [
                "string",
                "null"
              ]
            },
            "env": {
              "description": "The name of the environment variable",
              "type": "string"
            }
          },
          "required": [
            "env"
          ],
          "type": "object"
        },
        {
          "description": "Deprecated, should not be used anymore, use static field instead",
          "type": "string"
        },
        {
          "additionalProperties": false,
          "properties": {
            "static": {
              "allOf": [
                {
                  "$ref": "#/definitions/AttributeValue"
                }
              ],
              "description": "A static value"
            }
          },
          "required": [
            "static"
          ],
          "type": "object"
        },
        {
          "additionalProperties": false,
          "properties": {
            "error": {
              "allOf": [
                {
                  "$ref": "#/definitions/ErrorRepr"
                }
              ],
              "description": "Critical error if it happens"
            }
          },
          "required": [
            "error"
          ],
          "type": "object"
        },
        {
          "additionalProperties": false,
          "properties": {
            "cache": {
              "allOf": [
                {
                  "$ref": "#/definitions/CacheKind"
                }
              ],
              "description": "Select if you want to get cache hit or cache miss"
            },
            "entity_type": {
              "anyOf": [
                {
                  "$ref": "#/definitions/EntityType"
                },
                {
                  "type": "null"
                }
              ],
              "description": "Specify the entity type on which you want the cache data. (default: all)"
            }
          },
          "required": [
            "cache"
          ],
          "type": "object"
        },
        {
          "additionalProperties": false,
          "properties": {
            "entity_type": {
              "anyOf": [
                {
                  "$ref": "#/definitions/EntityType"
                },
                {
                  "type": "null"
                }
              ],
              "description": "Specify the entity type on which you want the cache data. (default: all)"
            },
            "response_cache": {
              "allOf": [
                {
                  "$ref": "#/definitions/CacheKind"
                }
              ],
              "description": "Select if you want to get response cache hit or response cache miss"
            }
          },
          "required": [
            "response_cache"
          ],
          "type": "object"
        },
        {
          "additionalProperties": false,
          "properties": {
            "entity_type": {
              "anyOf": [
                {
                  "$ref": "#/definitions/EntityType"
                },
                {
                  "type": "null"
                }
              ],
              "description": "Specify the entity type on which you want the cache data status. (default: all)"
            },
            "response_cache_status": {
              "allOf": [
                {
                  "$ref": "#/definitions/CacheStatus"
                }
              ],
              "description": "Select if you want to know if it's a cache hit (all data coming from cache), miss (all data coming from subgraph) or partial_hit (not all entities are coming from cache for example)"
            }
          },
          "required": [
            "response_cache_status"
          ],
          "type": "object"
        }
      ]
    },
    "SubgraphSelectorOrValue": {
      "anyOf": [
        {
          "allOf": [
            {
              "$ref": "#/definitions/AttributeValue"
            }
          ],
          "description": "A constant value."
        },
        {
          "allOf": [
            {
              "$ref": "#/definitions/SubgraphSelector"
            }
          ],
          "description": "Selector to extract a value from the pipeline."
        }
      ]
    },
    "SubgraphShaping": {
      "additionalProperties": false,
      "description": "Traffic shaping options",
      "properties": {
        "compression": {
          "anyOf": [
            {
              "$ref": "#/definitions/Compression"
            },
            {
              "type": "null"
            }
          ],
          "description": "Enable compression for subgraphs (available compressions are deflate, br, gzip)"
        },
        "deduplicate_query": {
          "description": "Enable query deduplication",
          "type": [
            "boolean",
            "null"
          ]
        },
        "dns_resolution_strategy": {
          "anyOf": [
            {
              "$ref": "#/definitions/DnsResolutionStrategy"
            },
            {
              "type": "null"
            }
          ],
          "description": "DNS resolution strategy for subgraphs"
        },
        "experimental_http2": {
          "anyOf": [
            {
              "$ref": "#/definitions/Http2Config"
            },
            {
              "type": "null"
            }
          ],
          "description": "Enable HTTP2 for subgraphs"
        },
        "global_rate_limit": {
          "anyOf": [
            {
              "$ref": "#/definitions/RateLimitConf"
            },
            {
              "type": "null"
            }
          ],
          "description": "Enable global rate limiting"
        },
        "timeout": {
          "default": null,
          "description": "Enable timeout for incoming requests",
          "type": "string"
        }
      },
      "type": "object"
    },
    "SubgraphSpans": {
      "additionalProperties": false,
      "properties": {
        "attributes": {
          "allOf": [
            {
              "$ref": "#/definitions/ExtendedSubgraphAttributesWithConditionalSubgraphSelector"
            }
          ],
          "description": "Custom attributes that are attached to the subgraph span."
        }
      },
      "type": "object"
    },
    "SubgraphStage": {
      "additionalProperties": false,
      "description": "What information is passed to a subgraph request/response stage",
      "properties": {
        "request": {
          "$ref": "#/definitions/SubgraphRequestConf"
        },
        "response": {
          "$ref": "#/definitions/SubgraphResponseConf"
        }
      },
      "type": "object"
    },
    "SubgraphStages": {
      "additionalProperties": false,
      "description": "What information is passed to a subgraph request/response stage",
      "properties": {
        "all": {
          "$ref": "#/definitions/SubgraphStage"
        }
      },
      "type": "object"
    },
    "SubgraphSubgraphApqConfiguration": {
      "description": "Configuration options pertaining to the subgraph server component.",
      "properties": {
        "all": {
          "allOf": [
            {
              "$ref": "#/definitions/SubgraphApq"
            }
          ],
          "default": {
            "enabled": false
          },
          "description": "options applying to all subgraphs"
        },
        "subgraphs": {
          "additionalProperties": {
            "$ref": "#/definitions/SubgraphApq"
          },
          "default": {},
          "description": "per subgraph options",
          "type": "object"
        }
      },
      "type": "object"
    },
    "SubgraphSubgraphConfiguration": {
      "description": "Configuration options pertaining to the subgraph server component.",
      "properties": {
        "all": {
          "allOf": [
            {
              "$ref": "#/definitions/Subgraph"
            }
          ],
          "default": {
            "enabled": true,
            "invalidation": null,
            "postgres": null,
            "private_id": null,
            "ttl": null
          },
          "description": "options applying to all subgraphs"
        },
        "subgraphs": {
          "additionalProperties": {
            "$ref": "#/definitions/Subgraph"
          },
          "default": {},
          "description": "per subgraph options",
          "type": "object"
        }
      },
      "type": "object"
    },
    "SubgraphSubgraphConfiguration2": {
      "description": "Configuration options pertaining to the subgraph server component.",
      "properties": {
        "all": {
          "allOf": [
            {
              "$ref": "#/definitions/Subgraph2"
            }
          ],
          "default": {
            "enabled": true,
            "invalidation": null,
            "private_id": null,
            "redis": null,
            "ttl": null
          },
          "description": "options applying to all subgraphs"
        },
        "subgraphs": {
          "additionalProperties": {
            "$ref": "#/definitions/Subgraph2"
          },
          "default": {},
          "description": "per subgraph options",
          "type": "object"
        }
      },
      "type": "object"
    },
    "SubgraphTlsClientConfiguration": {
      "description": "Configuration options pertaining to the subgraph server component.",
      "properties": {
        "all": {
          "allOf": [
            {
              "$ref": "#/definitions/TlsClient"
            }
          ],
          "default": {
            "certificate_authorities": null,
            "client_authentication": null
          },
          "description": "options applying to all subgraphs"
        },
        "subgraphs": {
          "additionalProperties": {
            "$ref": "#/definitions/TlsClient"
          },
          "default": {},
          "description": "per subgraph options",
          "type": "object"
        }
      },
      "type": "object"
    },
    "SubgraphValue": {
      "anyOf": [
        {
          "$ref": "#/definitions/Standard"
        },
        {
          "$ref": "#/definitions/SubgraphSelector"
        }
      ]
    },
    "SubscriptionConfig": {
      "additionalProperties": false,
      "description": "Subscriptions configuration",
      "properties": {
        "deduplication": {
          "allOf": [
            {
              "$ref": "#/definitions/DeduplicationConfig"
            }
          ],
          "default": {
            "enabled": true,
            "ignored_headers": []
          },
          "description": "Configure subgraph subscription deduplication"
        },
        "enabled": {
          "default": true,
          "description": "Enable subscription",
          "type": "boolean"
        },
        "max_opened_subscriptions": {
          "default": null,
          "description": "This is a limit to only have maximum X opened subscriptions at the same time. By default if it's not set there is no limit.",
          "format": "uint",
          "minimum": 0,
          "type": [
            "integer",
            "null"
          ]
        },
        "mode": {
          "allOf": [
            {
              "$ref": "#/definitions/SubscriptionModeConfig"
            }
          ],
          "default": {
            "callback": null,
            "passthrough": null
          },
          "description": "Select a subscription mode (callback or passthrough)"
        },
        "queue_capacity": {
          "default": null,
          "description": "It represent the capacity of the in memory queue to know how many events we can keep in a buffer",
          "format": "uint",
          "minimum": 0,
          "type": [
            "integer",
            "null"
          ]
        }
      },
      "type": "object"
    },
    "SubscriptionModeConfig": {
      "additionalProperties": false,
      "properties": {
        "callback": {
          "anyOf": [
            {
              "$ref": "#/definitions/CallbackMode"
            },
            {
              "type": "null"
            }
          ],
          "description": "Enable callback mode for subgraph(s)"
        },
        "passthrough": {
          "anyOf": [
            {
              "$ref": "#/definitions/SubgraphPassthroughMode"
            },
            {
              "type": "null"
            }
          ],
          "description": "Enable passthrough mode for subgraph(s)"
        }
      },
      "type": "object"
    },
    "Supergraph": {
      "additionalProperties": false,
      "description": "Configuration options pertaining to the supergraph server component.",
      "properties": {
        "connection_shutdown_timeout": {
          "default": {
            "nanos": 0,
            "secs": 60
          },
          "description": "The timeout for shutting down connections during a router shutdown or a schema reload.",
          "type": "string"
        },
        "defer_support": {
          "default": true,
          "description": "Set to false to disable defer support",
          "type": "boolean"
        },
        "early_cancel": {
          "default": false,
          "description": "abort request handling when the client drops the connection.\nDefault: false.\nWhen set to true, some parts of the request pipeline like telemetry will not work properly,\nbut request handling will stop immediately when the client connection is closed.",
          "type": "boolean"
        },
        "experimental_log_on_broken_pipe": {
          "default": false,
          "description": "Log a message if the client closes the connection before the response is sent.\nDefault: false.",
          "type": "boolean"
        },
        "generate_query_fragments": {
          "default": true,
          "description": "Enable QP generation of fragments for subgraph requests\nDefault: true",
          "type": "boolean"
        },
        "introspection": {
          "default": false,
          "description": "Enable introspection\nDefault: false",
          "type": "boolean"
        },
        "listen": {
          "allOf": [
            {
              "$ref": "#/definitions/ListenAddr"
            }
          ],
          "default": "127.0.0.1:4000",
          "description": "The socket address and port to listen on\nDefaults to 127.0.0.1:4000"
        },
        "path": {
          "default": "/",
          "description": "The HTTP path on which GraphQL requests will be served.\ndefault: \"/\"",
          "type": "string"
        },
        "query_planning": {
          "allOf": [
            {
              "$ref": "#/definitions/QueryPlanning"
            }
          ],
          "default": {
            "cache": {
              "in_memory": {
                "limit": 512
              },
              "redis": null
            },
            "experimental_cooperative_cancellation": {
              "enabled": true,
              "mode": "measure",
              "timeout": null
            },
            "experimental_paths_limit": null,
            "experimental_plans_limit": null,
            "experimental_reuse_query_plans": false,
            "warmed_up_queries": null
          },
          "description": "Query planning options"
        }
      },
      "type": "object"
    },
    "SupergraphRequestConf": {
      "additionalProperties": false,
      "description": "What information is passed to a router request/response stage",
      "properties": {
        "body": {
          "default": false,
          "description": "Send the body",
          "type": "boolean"
        },
        "condition": {
          "allOf": [
            {
              "$ref": "#/definitions/ConditionSupergraphSelector"
            }
          ],
          "description": "Condition to trigger this stage"
        },
        "context": {
          "allOf": [
            {
              "$ref": "#/definitions/ContextConf"
            }
          ],
          "description": "Send the context"
        },
        "headers": {
          "default": false,
          "description": "Send the headers",
          "type": "boolean"
        },
        "method": {
          "default": false,
          "description": "Send the method",
          "type": "boolean"
        },
        "sdl": {
          "default": false,
          "description": "Send the SDL",
          "type": "boolean"
        }
      },
      "type": "object"
    },
    "SupergraphResponseConf": {
      "additionalProperties": false,
      "description": "What information is passed to a router request/response stage",
      "properties": {
        "body": {
          "default": false,
          "description": "Send the body",
          "type": "boolean"
        },
        "condition": {
          "allOf": [
            {
              "$ref": "#/definitions/ConditionSupergraphSelector"
            }
          ],
          "description": "Condition to trigger this stage"
        },
        "context": {
          "allOf": [
            {
              "$ref": "#/definitions/ContextConf"
            }
          ],
          "description": "Send the context"
        },
        "headers": {
          "default": false,
          "description": "Send the headers",
          "type": "boolean"
        },
        "sdl": {
          "default": false,
          "description": "Send the SDL",
          "type": "boolean"
        },
        "status_code": {
          "default": false,
          "description": "Send the HTTP status",
          "type": "boolean"
        }
      },
      "type": "object"
    },
    "SupergraphSelector": {
      "anyOf": [
        {
          "additionalProperties": false,
          "properties": {
            "default": {
              "description": "Optional default value.",
              "type": [
                "string",
                "null"
              ]
            },
            "operation_name": {
              "allOf": [
                {
                  "$ref": "#/definitions/OperationName"
                }
              ],
              "description": "The operation name from the query."
            }
          },
          "required": [
            "operation_name"
          ],
          "type": "object"
        },
        {
          "additionalProperties": false,
          "properties": {
            "operation_kind": {
              "allOf": [
                {
                  "$ref": "#/definitions/OperationKind"
                }
              ],
              "description": "The operation kind from the query (query|mutation|subscription)."
            }
          },
          "required": [
            "operation_kind"
          ],
          "type": "object"
        },
        {
          "additionalProperties": false,
          "properties": {
            "default": {
              "description": "Optional default value.",
              "type": [
                "string",
                "null"
              ]
            },
            "query": {
              "allOf": [
                {
                  "$ref": "#/definitions/Query"
                }
              ],
              "description": "The graphql query."
            }
          },
          "required": [
            "query"
          ],
          "type": "object"
        },
        {
          "additionalProperties": false,
          "properties": {
            "default": {
              "anyOf": [
                {
                  "$ref": "#/definitions/AttributeValue"
                },
                {
                  "type": "null"
                }
              ],
              "description": "Optional default value."
            },
            "query_variable": {
              "description": "The name of a graphql query variable.",
              "type": "string"
            }
          },
          "required": [
            "query_variable"
          ],
          "type": "object"
        },
        {
          "additionalProperties": false,
          "properties": {
            "default": {
              "description": "Optional default value.",
              "type": [
                "string",
                "null"
              ]
            },
            "request_header": {
              "description": "The name of the request header.",
              "type": "string"
            }
          },
          "required": [
            "request_header"
          ],
          "type": "object"
        },
        {
          "additionalProperties": false,
          "properties": {
            "default": {
              "description": "Optional default value.",
              "type": [
                "string",
                "null"
              ]
            },
            "response_header": {
              "description": "The name of the response header.",
              "type": "string"
            }
          },
          "required": [
            "response_header"
          ],
          "type": "object"
        },
        {
          "additionalProperties": false,
          "description": "A status from the response",
          "properties": {
            "response_status": {
              "allOf": [
                {
                  "$ref": "#/definitions/ResponseStatus"
                }
              ],
              "description": "The http response status code."
            }
          },
          "required": [
            "response_status"
          ],
          "type": "object"
        },
        {
          "additionalProperties": false,
          "properties": {
            "default": {
              "anyOf": [
                {
                  "$ref": "#/definitions/AttributeValue"
                },
                {
                  "type": "null"
                }
              ],
              "description": "Optional default value."
            },
            "request_context": {
              "description": "The request context key.",
              "type": "string"
            }
          },
          "required": [
            "request_context"
          ],
          "type": "object"
        },
        {
          "additionalProperties": false,
          "properties": {
            "default": {
              "anyOf": [
                {
                  "$ref": "#/definitions/AttributeValue"
                },
                {
                  "type": "null"
                }
              ],
              "description": "Optional default value."
            },
            "response_context": {
              "description": "The response context key.",
              "type": "string"
            }
          },
          "required": [
            "response_context"
          ],
          "type": "object"
        },
        {
          "additionalProperties": false,
          "properties": {
            "default": {
              "anyOf": [
                {
                  "$ref": "#/definitions/AttributeValue"
                },
                {
                  "type": "null"
                }
              ],
              "description": "Optional default value."
            },
            "response_data": {
              "description": "The supergraph response body json path of the chunks.",
              "type": "string"
            }
          },
          "required": [
            "response_data"
          ],
          "type": "object"
        },
        {
          "additionalProperties": false,
          "properties": {
            "default": {
              "anyOf": [
                {
                  "$ref": "#/definitions/AttributeValue"
                },
                {
                  "type": "null"
                }
              ],
              "description": "Optional default value."
            },
            "response_errors": {
              "description": "The supergraph response body json path of the chunks.",
              "type": "string"
            }
          },
          "required": [
            "response_errors"
          ],
          "type": "object"
        },
        {
          "additionalProperties": false,
          "properties": {
            "baggage": {
              "description": "The name of the baggage item.",
              "type": "string"
            },
            "default": {
              "anyOf": [
                {
                  "$ref": "#/definitions/AttributeValue"
                },
                {
                  "type": "null"
                }
              ],
              "description": "Optional default value."
            }
          },
          "required": [
            "baggage"
          ],
          "type": "object"
        },
        {
          "additionalProperties": false,
          "properties": {
            "default": {
              "description": "Optional default value.",
              "type": [
                "string",
                "null"
              ]
            },
            "env": {
              "description": "The name of the environment variable",
              "type": "string"
            }
          },
          "required": [
            "env"
          ],
          "type": "object"
        },
        {
          "description": "Deprecated, should not be used anymore, use static field instead",
          "type": "string"
        },
        {
          "additionalProperties": false,
          "properties": {
            "static": {
              "allOf": [
                {
                  "$ref": "#/definitions/AttributeValue"
                }
              ],
              "description": "A static value"
            }
          },
          "required": [
            "static"
          ],
          "type": "object"
        },
        {
          "additionalProperties": false,
          "properties": {
            "on_graphql_error": {
              "description": "Boolean set to true if the response body contains graphql error",
              "type": "boolean"
            }
          },
          "required": [
            "on_graphql_error"
          ],
          "type": "object"
        },
        {
          "additionalProperties": false,
          "properties": {
            "error": {
              "allOf": [
                {
                  "$ref": "#/definitions/ErrorRepr"
                }
              ],
              "description": "Critical error if it happens"
            }
          },
          "required": [
            "error"
          ],
          "type": "object"
        },
        {
          "additionalProperties": false,
          "description": "Cost attributes",
          "properties": {
            "cost": {
              "allOf": [
                {
                  "$ref": "#/definitions/CostValue"
                }
              ],
              "description": "The cost value to select, one of: estimated, actual, delta."
            }
          },
          "required": [
            "cost"
          ],
          "type": "object"
        },
        {
          "additionalProperties": false,
          "description": "Boolean returning true if it's the primary response and not events like subscription events or deferred responses",
          "properties": {
            "is_primary_response": {
              "description": "Boolean returning true if it's the primary response and not events like subscription events or deferred responses",
              "type": "boolean"
            }
          },
          "required": [
            "is_primary_response"
          ],
          "type": "object"
        }
      ]
    },
    "SupergraphSelectorOrValue": {
      "anyOf": [
        {
          "allOf": [
            {
              "$ref": "#/definitions/AttributeValue"
            }
          ],
          "description": "A constant value."
        },
        {
          "allOf": [
            {
              "$ref": "#/definitions/SupergraphSelector"
            }
          ],
          "description": "Selector to extract a value from the pipeline."
        }
      ]
    },
    "SupergraphSpans": {
      "additionalProperties": false,
      "properties": {
        "attributes": {
          "allOf": [
            {
              "$ref": "#/definitions/ExtendedSupergraphAttributesWithConditionalSupergraphSelector"
            }
          ],
          "description": "Custom attributes that are attached to the supergraph span."
        }
      },
      "type": "object"
    },
    "SupergraphStage": {
      "properties": {
        "request": {
          "allOf": [
            {
              "$ref": "#/definitions/SupergraphRequestConf"
            }
          ],
          "description": "The request configuration"
        },
        "response": {
          "$ref": "#/definitions/SupergraphResponseConf"
        }
      },
      "type": "object"
    },
    "SupergraphValue": {
      "anyOf": [
        {
          "$ref": "#/definitions/Standard"
        },
        {
          "$ref": "#/definitions/Event5"
        },
        {
          "$ref": "#/definitions/SupergraphSelector"
        }
      ]
    },
    "TelemetryConfig": {
      "additionalProperties": false,
      "description": "Telemetry configuration",
      "properties": {
        "apollo": {
          "allOf": [
            {
              "$ref": "#/definitions/ApolloTelemetryConfig"
            }
          ],
          "description": "Apollo reporting configuration"
        },
        "exporters": {
          "allOf": [
            {
              "$ref": "#/definitions/Exporters"
            }
          ],
          "description": "Instrumentation configuration"
        },
        "instrumentation": {
          "allOf": [
            {
              "$ref": "#/definitions/Instrumentation"
            }
          ],
          "description": "Instrumentation configuration"
        }
      },
      "type": "object"
    },
    "Temporality": {
      "oneOf": [
        {
          "const": "cumulative",
          "description": "Export cumulative metrics.",
          "type": "string"
        },
        {
          "const": "delta",
          "description": "Export delta metrics. `Delta` should be used when exporting to DataDog Agent.",
          "type": "string"
        }
      ]
    },
    "TestError": {
      "enum": [
        "estimated_cost_too_expensive",
        "actual_cost_too_expensive"
      ],
      "type": "string"
    },
    "TestStage": {
      "enum": [
        "execution_request",
        "execution_response",
        "subgraph_request",
        "subgraph_response"
      ],
      "type": "string"
    },
    "Tls": {
      "additionalProperties": false,
      "description": "TLS related configuration options.",
      "properties": {
        "connector": {
          "allOf": [
            {
              "$ref": "#/definitions/ConnectorConfiguration"
            }
          ],
          "default": {
            "all": {
              "certificate_authorities": null,
              "client_authentication": null
            },
            "sources": {}
          },
          "description": "Outgoing TLS configuration to Apollo Connectors."
        },
        "subgraph": {
          "allOf": [
            {
              "$ref": "#/definitions/SubgraphTlsClientConfiguration"
            }
          ],
          "default": {
            "all": {
              "certificate_authorities": null,
              "client_authentication": null
            },
            "subgraphs": {}
          },
          "description": "Outgoing TLS configuration to subgraphs."
        },
        "supergraph": {
          "anyOf": [
            {
              "$ref": "#/definitions/TlsSupergraph"
            },
            {
              "type": "null"
            }
          ],
          "default": null,
          "description": "TLS server configuration\n\nThis will affect the GraphQL endpoint and any other endpoint targeting the same listen address."
        }
      },
      "type": "object"
    },
    "TlsClient": {
      "additionalProperties": false,
      "description": "Configuration options pertaining to the subgraph server component.",
      "properties": {
        "certificate_authorities": {
          "default": null,
          "description": "list of certificate authorities in PEM format",
          "type": [
            "string",
            "null"
          ]
        },
        "client_authentication": {
          "anyOf": [
            {
              "$ref": "#/definitions/TlsClientAuth"
            },
            {
              "type": "null"
            }
          ],
          "default": null,
          "description": "client certificate authentication"
        }
      },
      "type": "object"
    },
    "TlsClientAuth": {
      "additionalProperties": false,
      "description": "TLS client authentication",
      "properties": {
        "certificate_chain": {
          "description": "list of certificates in PEM format",
          "type": "string",
          "writeOnly": true
        },
        "key": {
          "description": "key in PEM format",
          "type": "string",
          "writeOnly": true
        }
      },
      "required": [
        "certificate_chain",
        "key"
      ],
      "type": "object"
    },
    "TlsClientAuth2": {
      "additionalProperties": false,
      "description": "TLS client authentication",
      "properties": {
        "certificate": {
          "description": "Sets the SSL client certificate as a PEM",
          "type": "string"
        },
        "key": {
          "description": "key in PEM format",
          "type": "string"
        }
      },
      "required": [
        "certificate",
        "key"
      ],
      "type": "object"
    },
    "TlsConfig": {
      "additionalProperties": false,
      "description": "Postgres TLS client configuration",
      "properties": {
        "certificate_authorities": {
          "description": "list of certificate authorities in PEM format",
          "type": "string"
        },
        "client_authentication": {
          "anyOf": [
            {
              "$ref": "#/definitions/TlsClientAuth2"
            },
            {
              "type": "null"
            }
          ],
          "description": "client certificate authentication"
        }
      },
      "required": [
        "certificate_authorities"
      ],
      "type": "object"
    },
    "TlsSupergraph": {
      "additionalProperties": false,
      "description": "Configuration options pertaining to the supergraph server component.",
      "properties": {
        "certificate": {
          "description": "server certificate in PEM format",
          "type": "string",
          "writeOnly": true
        },
        "certificate_chain": {
          "description": "list of certificate authorities in PEM format",
          "type": "string",
          "writeOnly": true
        },
        "key": {
          "description": "server key in PEM format",
          "type": "string",
          "writeOnly": true
        }
      },
      "required": [
        "certificate",
        "key",
        "certificate_chain"
      ],
      "type": "object"
    },
    "TraceIdFormat": {
      "oneOf": [
        {
          "const": "hexadecimal",
          "description": "Format the Trace ID as a hexadecimal number\n\n(e.g. Trace ID 16 -> 00000000000000000000000000000010)",
          "type": "string"
        },
        {
          "const": "open_telemetry",
          "description": "Format the Trace ID as a hexadecimal number\n\n(e.g. Trace ID 16 -> 00000000000000000000000000000010)",
          "type": "string"
        },
        {
          "const": "decimal",
          "description": "Format the Trace ID as a decimal number\n\n(e.g. Trace ID 16 -> 16)",
          "type": "string"
        },
        {
          "const": "datadog",
          "description": "Datadog",
          "type": "string"
        },
        {
          "const": "uuid",
          "description": "UUID format with dashes\n(eg. 67e55044-10b1-426f-9247-bb680e5fe0c8)",
          "type": "string"
        }
      ]
    },
    "TracesConfiguration": {
      "additionalProperties": false,
      "properties": {
        "otlp": {
          "allOf": [
            {
              "$ref": "#/definitions/OtlpTracesConfiguration"
            }
          ],
          "description": "Configuration for exporting traces via OTLP."
        },
        "usage_reports": {
          "allOf": [
            {
              "$ref": "#/definitions/UsageReportsTracesConfiguration"
            }
          ],
          "description": "Configuration for exporting traces via Apollo usage reports."
        }
      },
      "type": "object"
    },
    "Tracing": {
      "additionalProperties": false,
      "description": "Tracing configuration",
      "properties": {
        "common": {
          "allOf": [
            {
              "$ref": "#/definitions/TracingCommon"
            }
          ],
          "description": "Common configuration"
        },
        "datadog": {
          "allOf": [
            {
              "$ref": "#/definitions/DatadogConfig"
            }
          ],
          "description": "Datadog exporter configuration"
        },
        "experimental_response_trace_id": {
          "allOf": [
            {
              "$ref": "#/definitions/ExposeTraceId"
            }
          ],
          "description": "A way to expose trace id in response headers"
        },
        "otlp": {
          "allOf": [
            {
              "$ref": "#/definitions/OTLPConfig"
            }
          ],
          "description": "OpenTelemetry native exporter configuration"
        },
        "propagation": {
          "allOf": [
            {
              "$ref": "#/definitions/Propagation"
            }
          ],
          "description": "Propagation configuration"
        },
        "zipkin": {
          "allOf": [
            {
              "$ref": "#/definitions/ZipkinConfig"
            }
          ],
          "description": "Zipkin exporter configuration"
        }
      },
      "type": "object"
    },
    "TracingCommon": {
      "additionalProperties": false,
      "properties": {
        "max_attributes_per_event": {
          "default": 128,
          "description": "The maximum attributes per event before discarding",
          "format": "uint32",
          "minimum": 0,
          "type": "integer"
        },
        "max_attributes_per_link": {
          "default": 128,
          "description": "The maximum attributes per link before discarding",
          "format": "uint32",
          "minimum": 0,
          "type": "integer"
        },
        "max_attributes_per_span": {
          "default": 128,
          "description": "The maximum attributes per span before discarding",
          "format": "uint32",
          "minimum": 0,
          "type": "integer"
        },
        "max_events_per_span": {
          "default": 128,
          "description": "The maximum events per span before discarding",
          "format": "uint32",
          "minimum": 0,
          "type": "integer"
        },
        "max_links_per_span": {
          "default": 128,
          "description": "The maximum links per span before discarding",
          "format": "uint32",
          "minimum": 0,
          "type": "integer"
        },
        "parent_based_sampler": {
          "default": true,
          "description": "Whether to use parent based sampling",
          "type": "boolean"
        },
        "preview_datadog_agent_sampling": {
          "default": null,
          "description": "Use datadog agent sampling. This means that all spans will be sent to the Datadog agent\nand the `sampling.priority` attribute will be used to control if the span will then be sent to Datadog",
          "type": [
            "boolean",
            "null"
          ]
        },
        "resource": {
          "additionalProperties": {
            "$ref": "#/definitions/AttributeValue"
          },
          "default": {},
          "description": "The Open Telemetry resource",
          "type": "object"
        },
        "sampler": {
          "allOf": [
            {
              "$ref": "#/definitions/SamplerOption"
            }
          ],
          "description": "The sampler, always_on, always_off or a decimal between 0.0 and 1.0"
        },
        "service_name": {
          "default": null,
          "description": "The trace service name",
          "type": [
            "string",
            "null"
          ]
        },
        "service_namespace": {
          "default": null,
          "description": "The trace service namespace",
          "type": [
            "string",
            "null"
          ]
        }
      },
      "type": "object"
    },
    "TracingConfiguration": {
      "additionalProperties": false,
      "properties": {
        "batch_processor": {
          "allOf": [
            {
              "$ref": "#/definitions/BatchProcessorConfig"
            }
          ],
          "description": "Configuration for tracing batch processor."
        }
      },
      "type": "object"
    },
    "TrafficShapingConfig": {
      "additionalProperties": false,
      "description": "Configuration for the traffic shaping plugin",
      "properties": {
        "all": {
          "anyOf": [
            {
              "$ref": "#/definitions/SubgraphShaping"
            },
            {
              "type": "null"
            }
          ],
          "description": "Applied on all subgraphs"
        },
        "connector": {
          "allOf": [
            {
              "$ref": "#/definitions/ConnectorsShapingConfig"
            }
          ],
          "description": "Applied on specific subgraphs"
        },
        "deduplicate_variables": {
          "default": null,
          "description": "DEPRECATED, now always enabled: Enable variable deduplication optimization when sending requests to subgraphs (https://github.com/apollographql/router/issues/87)",
          "type": [
            "boolean",
            "null"
          ]
        },
        "router": {
          "anyOf": [
            {
              "$ref": "#/definitions/RouterShaping"
            },
            {
              "type": "null"
            }
          ],
          "description": "Applied at the router level"
        },
        "subgraphs": {
          "additionalProperties": {
            "$ref": "#/definitions/SubgraphShaping"
          },
          "description": "Applied on specific subgraphs",
          "type": "object"
        }
      },
      "type": "object"
    },
    "Ttl": {
      "description": "Per subgraph configuration for response caching",
      "type": "string"
    },
    "Ttl2": {
      "description": "Per subgraph configuration for entity caching",
      "type": "string"
    },
    "TypeName": {
      "oneOf": [
        {
          "const": "string",
          "description": "The GraphQL type name",
          "type": "string"
        }
      ]
    },
    "UriEndpoint": {
      "type": "string"
    },
    "UsageReportsMetricsConfiguration": {
      "additionalProperties": false,
      "properties": {
<<<<<<< HEAD
        "exporter": {
          "allOf": [
            {
              "$ref": "#/definitions/ApolloUsageReportsExporterConfiguration"
            }
          ],
          "description": "Exporter config for Apollo usage report metrics."
        }
      },
      "type": "object"
    },
    "UsageReportsTracesConfiguration": {
      "additionalProperties": false,
      "properties": {
        "exporter": {
          "allOf": [
            {
              "$ref": "#/definitions/ApolloUsageReportsExporterConfiguration"
            }
          ],
          "description": "Exporter config for Apollo usage report traces."
=======
        "batch_processor": {
          "allOf": [
            {
              "$ref": "#/definitions/ApolloUsageReportsBatchProcessorConfiguration"
            }
          ],
          "description": "Batch processor config for Apollo usage report metrics."
>>>>>>> 1d95f862
        }
      },
      "type": "object"
    },
    "WebSocketConfiguration": {
      "additionalProperties": false,
      "description": "WebSocket configuration for a specific subgraph",
      "properties": {
        "heartbeat_interval": {
          "allOf": [
            {
              "$ref": "#/definitions/HeartbeatInterval"
            }
          ],
          "default": "disabled",
          "description": "Heartbeat interval for graphql-ws protocol (default: disabled)"
        },
        "path": {
          "default": null,
          "description": "Path on which WebSockets are listening",
          "type": [
            "string",
            "null"
          ]
        },
        "protocol": {
          "allOf": [
            {
              "$ref": "#/definitions/WebSocketProtocol"
            }
          ],
          "default": "graphql_ws",
          "description": "Which WebSocket GraphQL protocol to use for this subgraph possible values are: 'graphql_ws' | 'graphql_transport_ws' (default: graphql_ws)"
        }
      },
      "type": "object"
    },
    "WebSocketProtocol": {
      "enum": [
        "graphql_ws",
        "graphql_transport_ws"
      ],
      "type": "string"
    },
    "ZipkinConfig": {
      "additionalProperties": false,
      "properties": {
        "batch_processor": {
          "allOf": [
            {
              "$ref": "#/definitions/BatchProcessorConfig"
            }
          ],
          "description": "Batch processor configuration"
        },
        "enabled": {
          "description": "Enable zipkin",
          "type": "boolean"
        },
        "endpoint": {
          "allOf": [
            {
              "$ref": "#/definitions/UriEndpoint"
            }
          ],
          "description": "The endpoint to send to"
        }
      },
      "required": [
        "enabled"
      ],
      "type": "object"
    },
    "logging_format": {
      "oneOf": [
        {
          "additionalProperties": false,
          "description": "Tracing subscriber https://docs.rs/tracing-subscriber/latest/tracing_subscriber/fmt/format/struct.Json.html",
          "properties": {
            "json": {
              "additionalProperties": false,
              "properties": {
                "display_current_span": {
                  "default": false,
                  "description": "Include the current span in this log event.",
                  "type": "boolean"
                },
                "display_filename": {
                  "default": false,
                  "description": "Include the filename with the log event.",
                  "type": "boolean"
                },
                "display_level": {
                  "default": true,
                  "description": "Include the level with the log event. (default: true)",
                  "type": "boolean"
                },
                "display_line_number": {
                  "default": false,
                  "description": "Include the line number with the log event.",
                  "type": "boolean"
                },
                "display_resource": {
                  "default": true,
                  "description": "Include the resource with the log event. (default: true)",
                  "type": "boolean"
                },
                "display_span_id": {
                  "default": true,
                  "description": "Include the span id (if any) with the log event. (default: true)",
                  "type": "boolean"
                },
                "display_span_list": {
                  "default": true,
                  "description": "Include all of the containing span information with the log event. (default: true)",
                  "type": "boolean"
                },
                "display_target": {
                  "default": true,
                  "description": "Include the target with the log event. (default: true)",
                  "type": "boolean"
                },
                "display_thread_id": {
                  "default": false,
                  "description": "Include the thread_id with the log event.",
                  "type": "boolean"
                },
                "display_thread_name": {
                  "default": false,
                  "description": "Include the thread_name with the log event.",
                  "type": "boolean"
                },
                "display_timestamp": {
                  "default": true,
                  "description": "Include the timestamp with the log event. (default: true)",
                  "type": "boolean"
                },
                "display_trace_id": {
                  "allOf": [
                    {
                      "$ref": "#/definitions/DisplayTraceIdFormat"
                    }
                  ],
                  "description": "Include the trace id (if any) with the log event. (default: true)"
                },
                "span_attributes": {
                  "default": [],
                  "description": "List of span attributes to attach to the json log object",
                  "items": {
                    "type": "string"
                  },
                  "type": "array",
                  "uniqueItems": true
                }
              },
              "type": "object"
            }
          },
          "required": [
            "json"
          ],
          "type": "object"
        },
        {
          "description": "Tracing subscriber https://docs.rs/tracing-subscriber/latest/tracing_subscriber/fmt/format/struct.Json.html",
          "enum": [
            "json"
          ],
          "type": "string"
        },
        {
          "additionalProperties": false,
          "description": "Tracing subscriber https://docs.rs/tracing-subscriber/latest/tracing_subscriber/fmt/format/struct.Full.html",
          "properties": {
            "text": {
              "additionalProperties": false,
              "properties": {
                "ansi_escape_codes": {
                  "default": true,
                  "description": "Process ansi escapes (default: true)",
                  "type": "boolean"
                },
                "display_current_span": {
                  "default": true,
                  "description": "Include the current span in this log event. (default: true)",
                  "type": "boolean"
                },
                "display_filename": {
                  "default": false,
                  "description": "Include the filename with the log event.",
                  "type": "boolean"
                },
                "display_level": {
                  "default": true,
                  "description": "Include the level with the log event. (default: true)",
                  "type": "boolean"
                },
                "display_line_number": {
                  "default": false,
                  "description": "Include the line number with the log event.",
                  "type": "boolean"
                },
                "display_resource": {
                  "default": false,
                  "description": "Include the resource with the log event.",
                  "type": "boolean"
                },
                "display_service_name": {
                  "default": false,
                  "description": "Include the service name with the log event.",
                  "type": "boolean"
                },
                "display_service_namespace": {
                  "default": false,
                  "description": "Include the service namespace with the log event.",
                  "type": "boolean"
                },
                "display_span_id": {
                  "default": false,
                  "description": "Include the span id (if any) with the log event. (default: false)",
                  "type": "boolean"
                },
                "display_span_list": {
                  "default": true,
                  "description": "Include all of the containing span information with the log event. (default: true)",
                  "type": "boolean"
                },
                "display_target": {
                  "default": false,
                  "description": "Include the target with the log event.",
                  "type": "boolean"
                },
                "display_thread_id": {
                  "default": false,
                  "description": "Include the thread_id with the log event.",
                  "type": "boolean"
                },
                "display_thread_name": {
                  "default": false,
                  "description": "Include the thread_name with the log event.",
                  "type": "boolean"
                },
                "display_timestamp": {
                  "default": true,
                  "description": "Include the timestamp with the log event. (default: true)",
                  "type": "boolean"
                },
                "display_trace_id": {
                  "allOf": [
                    {
                      "$ref": "#/definitions/DisplayTraceIdFormat"
                    }
                  ],
                  "description": "Include the trace id (if any) with the log event. (default: false)"
                }
              },
              "type": "object"
            }
          },
          "required": [
            "text"
          ],
          "type": "object"
        },
        {
          "description": "Tracing subscriber https://docs.rs/tracing-subscriber/latest/tracing_subscriber/fmt/format/struct.Full.html",
          "enum": [
            "text"
          ],
          "type": "string"
        }
      ]
    }
  },
  "description": "The configuration for the router.\n\nCan be created through `serde::Deserialize` from various formats,\nor inline in Rust code with `serde_json::json!` and `serde_json::from_value`.",
  "patternProperties": {
    "^experimental_mock_subgraphs$": {
      "additionalProperties": {
        "$ref": "#/definitions/SubgraphConfig"
      },
      "type": "object"
    },
    "^experimental_response_cache$": {
      "$ref": "#/definitions/Config5"
    }
  },
  "properties": {
    "apq": {
      "allOf": [
        {
          "$ref": "#/definitions/Apq"
        }
      ],
      "default": {
        "enabled": true,
        "router": {
          "cache": {
            "in_memory": {
              "limit": 512
            },
            "redis": null
          }
        },
        "subgraph": {
          "all": {
            "enabled": false
          },
          "subgraphs": {}
        }
      },
      "description": "Configures automatic persisted queries"
    },
    "authentication": {
      "$ref": "#/definitions/AuthenticationConfig"
    },
    "authorization": {
      "$ref": "#/definitions/AuthorizationConfig"
    },
    "batching": {
      "allOf": [
        {
          "$ref": "#/definitions/Batching"
        }
      ],
      "default": {
        "enabled": false,
        "maximum_size": null,
        "mode": "batch_http_link",
        "subgraph": null
      },
      "description": "Batching configuration."
    },
    "connectors": {
      "$ref": "#/definitions/ConnectorsConfig"
    },
    "coprocessor": {
      "$ref": "#/definitions/CoprocessorConfig"
    },
    "cors": {
      "allOf": [
        {
          "$ref": "#/definitions/Cors"
        }
      ],
      "default": {
        "allow_any_origin": false,
        "allow_credentials": false,
        "allow_headers": [],
        "expose_headers": null,
        "max_age": null,
        "methods": [
          "GET",
          "POST",
          "OPTIONS"
        ],
        "policies": [
          {
            "allow_credentials": null,
            "allow_headers": [],
            "expose_headers": [],
            "match_origins": [],
            "max_age": null,
            "methods": [
              "GET",
              "POST",
              "OPTIONS"
            ],
            "origins": [
              "https://studio.apollographql.com"
            ]
          }
        ]
      },
      "description": "Cross origin request headers."
    },
    "csrf": {
      "$ref": "#/definitions/CSRFConfig"
    },
    "demand_control": {
      "$ref": "#/definitions/DemandControlConfig"
    },
    "enhanced_client_awareness": {
      "$ref": "#/definitions/Config4"
    },
    "experimental_chaos": {
      "allOf": [
        {
          "$ref": "#/definitions/Config"
        }
      ],
      "default": {
        "force_config_reload": null,
        "force_schema_reload": null
      },
      "description": "Configuration for chaos testing, trying to reproduce bugs that require uncommon conditions.\nYou probably don’t want this in production!"
    },
    "experimental_type_conditioned_fetching": {
      "default": false,
      "description": "Type conditioned fetching configuration.",
      "type": "boolean"
    },
    "fleet_detector": {
      "$ref": "#/definitions/Conf2"
    },
    "forbid_mutations": {
      "$ref": "#/definitions/ForbidMutationsConfig"
    },
    "headers": {
      "$ref": "#/definitions/HeadersConfig"
    },
    "health_check": {
      "$ref": "#/definitions/HealthCheckConfig"
    },
    "homepage": {
      "allOf": [
        {
          "$ref": "#/definitions/Homepage"
        }
      ],
      "default": {
        "enabled": true,
        "graph_ref": null
      },
      "description": "Homepage configuration"
    },
    "include_subgraph_errors": {
      "$ref": "#/definitions/IncludeSubgraphErrorsConfig"
    },
    "license_enforcement": {
      "$ref": "#/definitions/LicenseEnforcementConfig"
    },
    "limits": {
      "$ref": "#/definitions/LimitsConfig"
    },
    "override_subgraph_url": {
      "$ref": "#/definitions/Conf3"
    },
    "persisted_queries": {
      "allOf": [
        {
          "$ref": "#/definitions/PersistedQueries"
        }
      ],
      "default": {
        "enabled": false,
        "experimental_prewarm_query_plan_cache": {
          "on_reload": true,
          "on_startup": false
        },
        "hot_reload": false,
        "local_manifests": null,
        "log_unknown": false,
        "safelist": {
          "enabled": false,
          "require_id": false
        }
      },
      "description": "Configures managed persisted queries"
    },
    "plugins": {
      "allOf": [
        {
          "$ref": "#/definitions/Plugins"
        }
      ],
      "default": null,
      "description": "Plugin configuration"
    },
    "preview_entity_cache": {
      "$ref": "#/definitions/Config6"
    },
    "preview_file_uploads": {
      "$ref": "#/definitions/FileUploadsConfig"
    },
    "progressive_override": {
      "$ref": "#/definitions/Config7"
    },
    "rhai": {
      "$ref": "#/definitions/RhaiConfig"
    },
    "sandbox": {
      "allOf": [
        {
          "$ref": "#/definitions/Sandbox"
        }
      ],
      "default": {
        "enabled": false
      },
      "description": "Sandbox configuration"
    },
    "server": {
      "allOf": [
        {
          "$ref": "#/definitions/Server"
        }
      ],
      "default": {
        "http": {
          "header_read_timeout": {
            "nanos": 0,
            "secs": 10
          }
        }
      },
      "description": "Configuration for the server"
    },
    "subscription": {
      "$ref": "#/definitions/SubscriptionConfig"
    },
    "supergraph": {
      "allOf": [
        {
          "$ref": "#/definitions/Supergraph"
        }
      ],
      "default": {
        "connection_shutdown_timeout": {
          "nanos": 0,
          "secs": 60
        },
        "defer_support": true,
        "early_cancel": false,
        "experimental_log_on_broken_pipe": false,
        "generate_query_fragments": true,
        "introspection": false,
        "listen": "127.0.0.1:4000",
        "path": "/",
        "query_planning": {
          "cache": {
            "in_memory": {
              "limit": 512
            },
            "redis": null
          },
          "experimental_cooperative_cancellation": {
            "enabled": true,
            "mode": "measure",
            "timeout": null
          },
          "experimental_paths_limit": null,
          "experimental_plans_limit": null,
          "experimental_reuse_query_plans": false,
          "warmed_up_queries": null
        }
      },
      "description": "Configuration for the supergraph"
    },
    "telemetry": {
      "$ref": "#/definitions/TelemetryConfig"
    },
    "tls": {
      "allOf": [
        {
          "$ref": "#/definitions/Tls"
        }
      ],
      "default": {
        "connector": {
          "all": {
            "certificate_authorities": null,
            "client_authentication": null
          },
          "sources": {}
        },
        "subgraph": {
          "all": {
            "certificate_authorities": null,
            "client_authentication": null
          },
          "subgraphs": {}
        },
        "supergraph": null
      }
    },
    "traffic_shaping": {
      "$ref": "#/definitions/TrafficShapingConfig"
    }
  },
  "title": "Configuration",
  "type": "object"
}<|MERGE_RESOLUTION|>--- conflicted
+++ resolved
@@ -218,11 +218,7 @@
               "$ref": "#/definitions/MetricsConfiguration"
             }
           ],
-<<<<<<< HEAD
-          "description": "Configuration for metrics. Currently just exporter settings."
-=======
           "description": "Configuration for metrics."
->>>>>>> 1d95f862
         },
         "metrics_reference_mode": {
           "allOf": [
@@ -270,15 +266,6 @@
           "default": "enhanced",
           "description": "Set the signature normalization algorithm to use when sending Apollo usage reports."
         },
-<<<<<<< HEAD
-        "traces": {
-          "allOf": [
-            {
-              "$ref": "#/definitions/TracesConfiguration"
-            }
-          ],
-          "description": "Configuration for traces. Currently just exporter settings."
-=======
         "tracing": {
           "allOf": [
             {
@@ -286,16 +273,11 @@
             }
           ],
           "description": "Configuration for tracing."
->>>>>>> 1d95f862
-        }
-      },
-      "type": "object"
-    },
-<<<<<<< HEAD
-    "ApolloUsageReportsExporterConfiguration": {
-=======
+        }
+      },
+      "type": "object"
+    },
     "ApolloUsageReportsBatchProcessorConfiguration": {
->>>>>>> 1d95f862
       "properties": {
         "max_export_timeout": {
           "default": {
@@ -307,11 +289,7 @@
         },
         "max_queue_size": {
           "default": 2048,
-<<<<<<< HEAD
-          "description": "The maximum queue size to buffer spans for delayed processing. If the\nqueue gets full it drops the spans. The default value of is 2048.",
-=======
           "description": "The maximum queue size to buffer spans for delayed processing. If the\nqueue gets full it drops the reports. The default value is 2048.",
->>>>>>> 1d95f862
           "format": "uint",
           "minimum": 0,
           "type": "integer"
@@ -6577,25 +6555,7 @@
         }
       ]
     },
-<<<<<<< HEAD
-    "OtlpMetricsConfiguration": {
-      "additionalProperties": false,
-      "properties": {
-        "exporter": {
-          "allOf": [
-            {
-              "$ref": "#/definitions/OtlpMetricsExporterConfiguration"
-            }
-          ],
-          "description": "Exporter config for OTLP metrics."
-        }
-      },
-      "type": "object"
-    },
-    "OtlpMetricsExporterConfiguration": {
-=======
     "OtlpMetricsBatchProcessorConfiguration": {
->>>>>>> 1d95f862
       "properties": {
         "max_export_timeout": {
           "default": {
@@ -6616,18 +6576,6 @@
       },
       "type": "object"
     },
-<<<<<<< HEAD
-    "OtlpTracesConfiguration": {
-      "additionalProperties": false,
-      "properties": {
-        "exporter": {
-          "allOf": [
-            {
-              "$ref": "#/definitions/BatchProcessorConfig"
-            }
-          ],
-          "description": "Exporter config for OTLP traces."
-=======
     "OtlpMetricsConfiguration": {
       "additionalProperties": false,
       "properties": {
@@ -6638,7 +6586,6 @@
             }
           ],
           "description": "Batch processor config for OTLP metrics."
->>>>>>> 1d95f862
         }
       },
       "type": "object"
@@ -10947,28 +10894,6 @@
         }
       ]
     },
-    "TracesConfiguration": {
-      "additionalProperties": false,
-      "properties": {
-        "otlp": {
-          "allOf": [
-            {
-              "$ref": "#/definitions/OtlpTracesConfiguration"
-            }
-          ],
-          "description": "Configuration for exporting traces via OTLP."
-        },
-        "usage_reports": {
-          "allOf": [
-            {
-              "$ref": "#/definitions/UsageReportsTracesConfiguration"
-            }
-          ],
-          "description": "Configuration for exporting traces via Apollo usage reports."
-        }
-      },
-      "type": "object"
-    },
     "Tracing": {
       "additionalProperties": false,
       "description": "Tracing configuration",
@@ -11199,29 +11124,6 @@
     "UsageReportsMetricsConfiguration": {
       "additionalProperties": false,
       "properties": {
-<<<<<<< HEAD
-        "exporter": {
-          "allOf": [
-            {
-              "$ref": "#/definitions/ApolloUsageReportsExporterConfiguration"
-            }
-          ],
-          "description": "Exporter config for Apollo usage report metrics."
-        }
-      },
-      "type": "object"
-    },
-    "UsageReportsTracesConfiguration": {
-      "additionalProperties": false,
-      "properties": {
-        "exporter": {
-          "allOf": [
-            {
-              "$ref": "#/definitions/ApolloUsageReportsExporterConfiguration"
-            }
-          ],
-          "description": "Exporter config for Apollo usage report traces."
-=======
         "batch_processor": {
           "allOf": [
             {
@@ -11229,7 +11131,6 @@
             }
           ],
           "description": "Batch processor config for Apollo usage report metrics."
->>>>>>> 1d95f862
         }
       },
       "type": "object"
