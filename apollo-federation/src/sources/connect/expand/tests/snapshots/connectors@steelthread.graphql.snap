---
source: apollo-federation/src/sources/connect/expand/tests/mod.rs
expression: connectors.by_service_name
input_file: apollo-federation/src/sources/connect/expand/tests/schemas/expand/steelthread.graphql
---
{
    "connectors_Query_users_0": Connector {
        id: ConnectId {
            label: "connectors.json http: GET /users",
            subgraph_name: "connectors",
            source_name: Some(
                "json",
            ),
            directive: Field(
                ObjectOrInterfaceFieldDirectivePosition {
                    field: Object(Query.users),
                    directive_name: "connect",
                    directive_index: 0,
                },
            ),
        },
        transport: HttpJsonTransport {
            source_uri: Some(
                https://jsonplaceholder.typicode.com/,
            ),
            connect_template: StringTemplate {
                parts: [
                    Constant(
                        Constant {
                            value: "/users",
                            location: 0..6,
                        },
                    ),
                ],
            },
            method: Get,
            headers: {},
            body: None,
            origin: None,
            source_path: None,
            source_query_params: None,
            connect_path: None,
            connect_query_params: None,
        },
        selection: Named(
            SubSelection {
                selections: [
                    Field(
                        None,
                        WithRange {
                            node: Field(
                                "id",
                            ),
                            range: Some(
                                0..2,
                            ),
                        },
                        None,
                    ),
                    Field(
                        None,
                        WithRange {
                            node: Field(
                                "name",
                            ),
                            range: Some(
                                3..7,
                            ),
                        },
                        None,
                    ),
                ],
                range: Some(
                    0..7,
                ),
            },
        ),
        config: None,
        max_requests: None,
        entity_resolver: None,
        spec: V0_1,
        request_variables: {},
        response_variables: {},
        request_headers: {},
        response_headers: {},
<<<<<<< HEAD
=======
        batch_settings: Some(
            ConnectorBatchSettings {
                max_size: None,
            },
        ),
>>>>>>> df593628
    },
    "connectors_Query_user_0": Connector {
        id: ConnectId {
            label: "connectors.json http: GET /users/{$args.id}",
            subgraph_name: "connectors",
            source_name: Some(
                "json",
            ),
            directive: Field(
                ObjectOrInterfaceFieldDirectivePosition {
                    field: Object(Query.user),
                    directive_name: "connect",
                    directive_index: 0,
                },
            ),
        },
        transport: HttpJsonTransport {
            source_uri: Some(
                https://jsonplaceholder.typicode.com/,
            ),
            connect_template: StringTemplate {
                parts: [
                    Constant(
                        Constant {
                            value: "/users/",
                            location: 0..7,
                        },
                    ),
                    Expression(
                        Expression {
                            expression: Path(
                                PathSelection {
                                    path: WithRange {
                                        node: Var(
                                            WithRange {
                                                node: $args,
                                                range: Some(
                                                    0..5,
                                                ),
                                            },
                                            WithRange {
                                                node: Key(
                                                    WithRange {
                                                        node: Field(
                                                            "id",
                                                        ),
                                                        range: Some(
                                                            6..8,
                                                        ),
                                                    },
                                                    WithRange {
                                                        node: Empty,
                                                        range: Some(
                                                            8..8,
                                                        ),
                                                    },
                                                ),
                                                range: Some(
                                                    5..8,
                                                ),
                                            },
                                        ),
                                        range: Some(
                                            0..8,
                                        ),
                                    },
                                },
                            ),
                            location: 8..16,
                        },
                    ),
                ],
            },
            method: Get,
            headers: {},
            body: None,
            origin: None,
            source_path: None,
            source_query_params: None,
            connect_path: None,
            connect_query_params: None,
        },
        selection: Named(
            SubSelection {
                selections: [
                    Field(
                        None,
                        WithRange {
                            node: Field(
                                "id",
                            ),
                            range: Some(
                                0..2,
                            ),
                        },
                        None,
                    ),
                    Field(
                        None,
                        WithRange {
                            node: Field(
                                "name",
                            ),
                            range: Some(
                                3..7,
                            ),
                        },
                        None,
                    ),
                    Field(
                        None,
                        WithRange {
                            node: Field(
                                "username",
                            ),
                            range: Some(
                                8..16,
                            ),
                        },
                        None,
                    ),
                ],
                range: Some(
                    0..16,
                ),
            },
        ),
        config: None,
        max_requests: None,
        entity_resolver: Some(
            Explicit,
        ),
        spec: V0_1,
        request_variables: {
            $args,
        },
        response_variables: {},
        request_headers: {},
        response_headers: {},
<<<<<<< HEAD
=======
        batch_settings: Some(
            ConnectorBatchSettings {
                max_size: None,
            },
        ),
>>>>>>> df593628
    },
    "connectors_User_d_1": Connector {
        id: ConnectId {
            label: "connectors.json http: GET /users/{$this.c}",
            subgraph_name: "connectors",
            source_name: Some(
                "json",
            ),
            directive: Field(
                ObjectOrInterfaceFieldDirectivePosition {
                    field: Object(User.d),
                    directive_name: "connect",
                    directive_index: 1,
                },
            ),
        },
        transport: HttpJsonTransport {
            source_uri: Some(
                https://jsonplaceholder.typicode.com/,
            ),
            connect_template: StringTemplate {
                parts: [
                    Constant(
                        Constant {
                            value: "/users/",
                            location: 0..7,
                        },
                    ),
                    Expression(
                        Expression {
                            expression: Path(
                                PathSelection {
                                    path: WithRange {
                                        node: Var(
                                            WithRange {
                                                node: $this,
                                                range: Some(
                                                    0..5,
                                                ),
                                            },
                                            WithRange {
                                                node: Key(
                                                    WithRange {
                                                        node: Field(
                                                            "c",
                                                        ),
                                                        range: Some(
                                                            6..7,
                                                        ),
                                                    },
                                                    WithRange {
                                                        node: Empty,
                                                        range: Some(
                                                            7..7,
                                                        ),
                                                    },
                                                ),
                                                range: Some(
                                                    5..7,
                                                ),
                                            },
                                        ),
                                        range: Some(
                                            0..7,
                                        ),
                                    },
                                },
                            ),
                            location: 8..15,
                        },
                    ),
                ],
            },
            method: Get,
            headers: {},
            body: None,
            origin: None,
            source_path: None,
            source_query_params: None,
            connect_path: None,
            connect_query_params: None,
        },
        selection: Path(
            PathSelection {
                path: WithRange {
                    node: Var(
                        WithRange {
                            node: $,
                            range: Some(
                                0..1,
                            ),
                        },
                        WithRange {
                            node: Key(
                                WithRange {
                                    node: Field(
                                        "phone",
                                    ),
                                    range: Some(
                                        2..7,
                                    ),
                                },
                                WithRange {
                                    node: Empty,
                                    range: Some(
                                        7..7,
                                    ),
                                },
                            ),
                            range: Some(
                                1..7,
                            ),
                        },
                    ),
                    range: Some(
                        0..7,
                    ),
                },
            },
        ),
        config: None,
        max_requests: None,
        entity_resolver: Some(
            Implicit,
        ),
        spec: V0_1,
        request_variables: {
            $this,
        },
        response_variables: {},
        request_headers: {},
        response_headers: {},
<<<<<<< HEAD
=======
        batch_settings: Some(
            ConnectorBatchSettings {
                max_size: None,
            },
        ),
>>>>>>> df593628
    },
}<|MERGE_RESOLUTION|>--- conflicted
+++ resolved
@@ -83,14 +83,11 @@
         response_variables: {},
         request_headers: {},
         response_headers: {},
-<<<<<<< HEAD
-=======
         batch_settings: Some(
             ConnectorBatchSettings {
                 max_size: None,
             },
         ),
->>>>>>> df593628
     },
     "connectors_Query_user_0": Connector {
         id: ConnectId {
@@ -230,14 +227,11 @@
         response_variables: {},
         request_headers: {},
         response_headers: {},
-<<<<<<< HEAD
-=======
         batch_settings: Some(
             ConnectorBatchSettings {
                 max_size: None,
             },
         ),
->>>>>>> df593628
     },
     "connectors_User_d_1": Connector {
         id: ConnectId {
@@ -370,13 +364,10 @@
         response_variables: {},
         request_headers: {},
         response_headers: {},
-<<<<<<< HEAD
-=======
         batch_settings: Some(
             ConnectorBatchSettings {
                 max_size: None,
             },
         ),
->>>>>>> df593628
     },
 }