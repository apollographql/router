# Changelog for the next release

All notable changes to Router will be documented in this file.

This project adheres to [Semantic Versioning](https://semver.org/spec/v2.0.0.html).

<!-- <THIS IS AN EXAMPLE, DO NOT REMOVE>

# [x.x.x] (unreleased) - 2022-mm-dd
> Important: X breaking changes below, indicated by **❗ BREAKING ❗**
## ❗ BREAKING ❗
## 🚀 Features
## 🐛 Fixes
## 🛠 Maintenance
## 📚 Documentation

## Example section entry format

### Headline ([Issue #ISSUE_NUMBER](https://github.com/apollographql/router/issues/ISSUE_NUMBER))

Description! And a link to a [reference](http://url)

By [@USERNAME](https://github.com/USERNAME) in https://github.com/apollographql/router/pull/PULL_NUMBER
-->

# [x.x.x] (unreleased) - 2022-mm-dd

## ❗ BREAKING ❗
## 🚀 Features

### Add support for dhat based heap profiling [PR #XXXX](https://github.com/apollographql/router/pull/XXXX))

[dhat-rs](https://github.com/nnethercote/dhat-rs) provides [DHAT](https://www.valgrind.org/docs/manual/dh-manual.html) style heap profiling. We have added two compile features, dhat-heap and dhat-ad-hoc, which leverage this ability.

By [@garypen](https://github.com/garypen) in https://github.com/apollographql/router/pull/XXXX

### Add `trace_id` in logs to identify all logs related to a specific request [Issue #1981](https://github.com/apollographql/router/issues/1981))

It automatically adds a `trace_id` on logs to identify which log is related to a specific request. Also adds `apollo_trace_id` in response headers to help the client to identify logs for this request.

Example of logs in text:

```logs
2022-10-21T15:17:45.562553Z ERROR [trace_id=5e6a6bda8d0dca26e5aec14dafa6d96f] apollo_router::services::subgraph_service: fetch_error="hyper::Error(Connect, ConnectError(\"tcp connect error\", Os { code: 111, kind: ConnectionRefused, message: \"Connection refused\" }))"
2022-10-21T15:17:45.565768Z ERROR [trace_id=5e6a6bda8d0dca26e5aec14dafa6d96f] apollo_router::query_planner::execution: Fetch error: HTTP fetch failed from 'accounts': HTTP fetch failed from 'accounts': error trying to connect: tcp connect error: Connection refused (os error 111)
```

Example of logs in JSON:

```logs
{"timestamp":"2022-10-26T15:39:01.078260Z","level":"ERROR","fetch_error":"hyper::Error(Connect, ConnectError(\"tcp connect error\", Os { code: 111, kind: ConnectionRefused, message: \"Connection refused\" }))","target":"apollo_router::services::subgraph_service","filename":"apollo-router/src/services/subgraph_service.rs","line_number":182,"span":{"name":"subgraph"},"spans":[{"trace_id":"5e6a6bda8d0dca26e5aec14dafa6d96f","name":"request"},{"name":"supergraph"},{"name":"execution"},{"name":"parallel"},{"name":"fetch"},{"name":"subgraph"}]}
{"timestamp":"2022-10-26T15:39:01.080259Z","level":"ERROR","message":"Fetch error: HTTP fetch failed from 'accounts': HTTP fetch failed from 'accounts': error trying to connect: tcp connect error: Connection refused (os error 111)","target":"apollo_router::query_planner::execution","filename":"apollo-router/src/query_planner/execution.rs","line_number":188,"span":{"name":"parallel"},"spans":[{"trace_id":"5e6a6bda8d0dca26e5aec14dafa6d96f","name":"request"},{"name":"supergraph"},{"name":"execution"},{"name":"parallel"}]}
```

By [@bnjjj](https://github.com/bnjjj) in https://github.com/apollographql/router/pull/1982

## 🐛 Fixes

<<<<<<< HEAD
### Validate default values for input object fields ([Issue #1979](https://github.com/apollographql/router/issues/1979))

When validating variables, we should use default values for object fields if applicable.

By [@Geal](https://github.com/Geal) in https://github.com/apollographql/router/pull/2003
=======
### Fix the deduplication logic in deduplication caching [Issue #1984](https://github.com/apollographql/router/issues/1984))

Under load, it is possible to break the router deduplication logic and leave orphaned entries in the waiter map. This fixes the logic to prevent this from occurring.

By [@garypen](https://github.com/garypen) in https://github.com/apollographql/router/pull/2014

### Follow directives from Uplink ([Issue #1494](https://github.com/apollographql/router/issues/1494) [Issue #1539](https://github.com/apollographql/router/issues/1539))

The Uplink API returns actionable info in its responses:
- some error codes indicate an unrecoverable issue, for which the router should not retry the query (example: non-existing graph)
- it can tell the router when it should retry the query

By [@Geal](https://github.com/Geal) in https://github.com/apollographql/router/pull/2001

### Fix the rhai SDL print function [Issue #2005](https://github.com/apollographql/router/issues/2005))

A recent change to the way we provide the SDL to plugins broke the rhai SDL print. This fixes it.

By [@fernando-apollo](https://github.com/fernando-apollo) in https://github.com/apollographql/router/pull/2007
>>>>>>> d546b57d

## 🛠 Maintenance

### Split the configuration file management in multiple modules [Issue #1790](https://github.com/apollographql/router/issues/1790))

The file is becoming large and hard to modify.

By [@Geal](https://github.com/Geal) in https://github.com/apollographql/router/pull/1996

## 📚 Documentation<|MERGE_RESOLUTION|>--- conflicted
+++ resolved
@@ -56,13 +56,6 @@
 
 ## 🐛 Fixes
 
-<<<<<<< HEAD
-### Validate default values for input object fields ([Issue #1979](https://github.com/apollographql/router/issues/1979))
-
-When validating variables, we should use default values for object fields if applicable.
-
-By [@Geal](https://github.com/Geal) in https://github.com/apollographql/router/pull/2003
-=======
 ### Fix the deduplication logic in deduplication caching [Issue #1984](https://github.com/apollographql/router/issues/1984))
 
 Under load, it is possible to break the router deduplication logic and leave orphaned entries in the waiter map. This fixes the logic to prevent this from occurring.
@@ -82,7 +75,12 @@
 A recent change to the way we provide the SDL to plugins broke the rhai SDL print. This fixes it.
 
 By [@fernando-apollo](https://github.com/fernando-apollo) in https://github.com/apollographql/router/pull/2007
->>>>>>> d546b57d
+
+### Validate default values for input object fields ([Issue #1979](https://github.com/apollographql/router/issues/1979))
+
+When validating variables, we should use default values for object fields if applicable.
+
+By [@Geal](https://github.com/Geal) in https://github.com/apollographql/router/pull/2003
 
 ## 🛠 Maintenance
 
