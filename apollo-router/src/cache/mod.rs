--- conflicted
+++ resolved
@@ -31,20 +31,16 @@
     K: KeyType + 'static,
     V: ValueType + 'static,
 {
-<<<<<<< HEAD
     #[cfg(test)]
     pub(crate) async fn new() -> Self {
-        Self::with_capacity(DEFAULT_CACHE_CAPACITY, None).await
-    }
-
-    pub(crate) async fn with_capacity(capacity: usize, redis_urls: Option<Vec<String>>) -> Self {
-=======
+        Self::with_capacity(DEFAULT_CACHE_CAPACITY, None, "test").await
+    }
+
     pub(crate) async fn with_capacity(
         capacity: NonZeroUsize,
         redis_urls: Option<Vec<String>>,
         caller: &str,
     ) -> Self {
->>>>>>> 718d83d4
         Self {
             wait_map: Arc::new(Mutex::new(HashMap::new())),
             storage: CacheStorage::new(capacity, redis_urls, caller).await,
@@ -58,10 +54,7 @@
         Self::with_capacity(
             config.in_memory.limit,
             config.redis.as_ref().map(|c| c.urls.clone()),
-<<<<<<< HEAD
-=======
             caller,
->>>>>>> 718d83d4
         )
         .await
     }
