--- conflicted
+++ resolved
@@ -342,41 +342,18 @@
                         .variables(Arc::new(variables))
                         .build(),
                 )
-<<<<<<< HEAD
-                .await
-                .into_future()
                 .instrument(tracing::info_span!(parent: &query_span, "subfetch_stream"))
-                .await;
+                .await?;
 
             query_span.in_scope(|| {
-                let subgraph_response = match res {
-                    Some(response) if !response.is_primary() => {
-                        return Err(FetchError::SubrequestUnexpectedPatchResponse {
-                            service: service_name.to_owned(),
-                        });
-                    }
-                    Some(subgraph_response) => subgraph_response,
-                    None => {
-                        return Err(FetchError::SubrequestNoResponse {
-                            service: service_name.to_string(),
-                        })
-                    }
-                };
-
-                self.response_at_path(current_dir, paths, subgraph_response)
+                if !response.is_primary() {
+                    return Err(FetchError::SubrequestUnexpectedPatchResponse {
+                        service: service_name.to_owned(),
+                    });
+                }
+
+                self.response_at_path(current_dir, paths, response)
             })
-=======
-                .instrument(query_span)
-                .await?;
-
-            if !response.is_primary() {
-                return Err(FetchError::SubrequestUnexpectedPatchResponse {
-                    service: service_name.to_owned(),
-                });
-            }
-
-            self.response_at_path(current_dir, paths, response)
->>>>>>> 4da35c4a
         }
 
         #[instrument(level = "debug", name = "response_insert", skip_all)]
