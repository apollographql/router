//! Telemetry plugin.
use std::collections::BTreeMap;
use std::collections::HashMap;
use std::fmt;
use std::sync::Arc;
use std::thread;
use std::time::Duration;
use std::time::Instant;

use ::tracing::field;
use ::tracing::info_span;
use ::tracing::Span;
use axum::headers::HeaderName;
use bloomfilter::Bloom;
use dashmap::DashMap;
use futures::future::ready;
use futures::future::BoxFuture;
use futures::stream::once;
use futures::FutureExt;
use futures::StreamExt;
use http::header;
use http::HeaderMap;
use http::HeaderValue;
use http::StatusCode;
use multimap::MultiMap;
use once_cell::sync::OnceCell;
use opentelemetry::propagation::text_map_propagator::FieldIter;
use opentelemetry::propagation::Extractor;
use opentelemetry::propagation::Injector;
use opentelemetry::propagation::TextMapPropagator;
use opentelemetry::sdk::propagation::TextMapCompositePropagator;
use opentelemetry::sdk::trace::Builder;
use opentelemetry::trace::SpanContext;
use opentelemetry::trace::SpanId;
use opentelemetry::trace::TraceContextExt;
use opentelemetry::trace::TraceFlags;
use opentelemetry::trace::TraceState;
use opentelemetry::trace::TracerProvider;
use opentelemetry::KeyValue;
use parking_lot::Mutex;
use rand::Rng;
use router_bridge::planner::UsageReporting;
use serde_json_bytes::json;
use serde_json_bytes::ByteString;
use serde_json_bytes::Map;
use serde_json_bytes::Value;
use tokio::runtime::Handle;
use tower::BoxError;
use tower::ServiceBuilder;
use tower::ServiceExt;
use tracing_opentelemetry::OpenTelemetrySpanExt;
use tracing_subscriber::fmt::format::JsonFields;
use tracing_subscriber::Layer;

use self::apollo::ForwardValues;
use self::apollo::LicensedOperationCountByType;
use self::apollo::OperationSubType;
use self::apollo::SingleReport;
use self::apollo_exporter::proto;
use self::apollo_exporter::Sender;
use self::config::Conf;
use self::config::Sampler;
use self::config::SamplerOption;
use self::formatters::text::TextFormatter;
use self::metrics::apollo::studio::SingleTypeStat;
use self::metrics::AttributesForwardConf;
use self::reload::reload_fmt;
use self::reload::LayeredTracer;
use self::reload::NullFieldFormatter;
use self::reload::SamplingFilter;
use self::tracing::apollo_telemetry::APOLLO_PRIVATE_DURATION_NS;
use super::traffic_shaping::cache::hash_request;
use super::traffic_shaping::cache::hash_vary_headers;
use super::traffic_shaping::cache::REPRESENTATIONS;
use crate::axum_factory::utils::REQUEST_SPAN_NAME;
use crate::context::OPERATION_NAME;
use crate::layers::ServiceBuilderExt;
use crate::metrics::aggregation::MeterProviderType;
use crate::metrics::filter::FilterMeterProvider;
use crate::metrics::meter_provider;
use crate::plugin::Plugin;
use crate::plugin::PluginInit;
use crate::plugins::telemetry::apollo::client_name_header_default;
use crate::plugins::telemetry::apollo::client_version_header_default;
use crate::plugins::telemetry::apollo::ForwardHeaders;
use crate::plugins::telemetry::apollo_exporter::proto::reports::trace::node::Id::ResponseName;
use crate::plugins::telemetry::apollo_exporter::proto::reports::StatsContext;
use crate::plugins::telemetry::config::AttributeValue;
use crate::plugins::telemetry::config::MetricsCommon;
use crate::plugins::telemetry::config::Trace;
use crate::plugins::telemetry::formatters::filter_metric_events;
use crate::plugins::telemetry::formatters::FilteringFormatter;
use crate::plugins::telemetry::metrics::apollo::studio::SingleContextualizedStats;
use crate::plugins::telemetry::metrics::apollo::studio::SinglePathErrorStats;
use crate::plugins::telemetry::metrics::apollo::studio::SingleQueryLatencyStats;
use crate::plugins::telemetry::metrics::apollo::studio::SingleStats;
use crate::plugins::telemetry::metrics::apollo::studio::SingleStatsReport;
use crate::plugins::telemetry::metrics::prometheus::commit_prometheus;
use crate::plugins::telemetry::metrics::MetricsBuilder;
use crate::plugins::telemetry::metrics::MetricsConfigurator;
use crate::plugins::telemetry::reload::metrics_layer;
use crate::plugins::telemetry::reload::OPENTELEMETRY_TRACER_HANDLE;
use crate::plugins::telemetry::tracing::apollo_telemetry::decode_ftv1_trace;
use crate::plugins::telemetry::tracing::apollo_telemetry::APOLLO_PRIVATE_OPERATION_SIGNATURE;
use crate::plugins::telemetry::tracing::TracingConfigurator;
use crate::plugins::telemetry::utils::TracingUtils;
use crate::query_planner::OperationKind;
use crate::register_plugin;
use crate::router_factory::Endpoint;
use crate::services::execution;
use crate::services::router;
use crate::services::subgraph;
use crate::services::subgraph::Request;
use crate::services::subgraph::Response;
use crate::services::supergraph;
use crate::services::ExecutionRequest;
use crate::services::SubgraphRequest;
use crate::services::SubgraphResponse;
use crate::services::SupergraphRequest;
use crate::services::SupergraphResponse;
use crate::spec::TYPENAME;
use crate::tracer::TraceId;
use crate::Context;
use crate::ListenAddr;

pub(crate) mod apollo;
pub(crate) mod apollo_exporter;
pub(crate) mod config;
mod endpoint;
pub(crate) mod formatters;
pub(crate) mod metrics;
mod otlp;
pub(crate) mod reload;
pub(crate) mod tracing;
pub(crate) mod utils;

// Tracing consts
pub(crate) const SUPERGRAPH_SPAN_NAME: &str = "supergraph";
pub(crate) const SUBGRAPH_SPAN_NAME: &str = "subgraph";
pub(crate) const ROUTER_SPAN_NAME: &str = "router";
pub(crate) const EXECUTION_SPAN_NAME: &str = "execution";
const CLIENT_NAME: &str = "apollo_telemetry::client_name";
const CLIENT_VERSION: &str = "apollo_telemetry::client_version";
const SUBGRAPH_FTV1: &str = "apollo_telemetry::subgraph_ftv1";
pub(crate) const OPERATION_KIND: &str = "apollo_telemetry::operation_kind";
pub(crate) const STUDIO_EXCLUDE: &str = "apollo_telemetry::studio::exclude";
pub(crate) const LOGGING_DISPLAY_HEADERS: &str = "apollo_telemetry::logging::display_headers";
pub(crate) const LOGGING_DISPLAY_BODY: &str = "apollo_telemetry::logging::display_body";
const GLOBAL_TRACER_NAME: &str = "apollo-router";
const DEFAULT_EXPOSE_TRACE_ID_HEADER: &str = "apollo-trace-id";
static DEFAULT_EXPOSE_TRACE_ID_HEADER_NAME: HeaderName =
    HeaderName::from_static(DEFAULT_EXPOSE_TRACE_ID_HEADER);
static FTV1_HEADER_NAME: HeaderName = HeaderName::from_static("apollo-federation-include-trace");
static FTV1_HEADER_VALUE: HeaderValue = HeaderValue::from_static("ftv1");

#[doc(hidden)] // Only public for integration tests
pub(crate) struct Telemetry {
    config: Arc<config::Conf>,
    custom_endpoints: MultiMap<ListenAddr, Endpoint>,
    apollo_metrics_sender: apollo_exporter::Sender,
    field_level_instrumentation_ratio: f64,
    sampling_filter_ratio: SamplerOption,

    tracer_provider: Option<opentelemetry::sdk::trace::TracerProvider>,
    // We have to have separate meter providers for prometheus metrics so that they don't get zapped on router reload.
    public_meter_provider: Option<FilterMeterProvider>,
    public_prometheus_meter_provider: Option<FilterMeterProvider>,
    private_meter_provider: Option<FilterMeterProvider>,
    counter: Option<Arc<Mutex<CacheCounter>>>,
}

#[derive(Debug)]
struct ReportingError;

impl fmt::Display for ReportingError {
    fn fmt(&self, f: &mut fmt::Formatter<'_>) -> fmt::Result {
        write!(f, "ReportingError")
    }
}

impl std::error::Error for ReportingError {}

fn setup_tracing<T: TracingConfigurator>(
    mut builder: Builder,
    configurator: &T,
    tracing_config: &Trace,
) -> Result<Builder, BoxError> {
    if configurator.enabled() {
        builder = configurator.apply(builder, tracing_config)?;
    }
    Ok(builder)
}

fn setup_metrics_exporter<T: MetricsConfigurator>(
    mut builder: MetricsBuilder,
    configurator: &T,
    metrics_common: &MetricsCommon,
) -> Result<MetricsBuilder, BoxError> {
    if configurator.enabled() {
        builder = configurator.apply(builder, metrics_common)?;
    }
    Ok(builder)
}

impl Drop for Telemetry {
    fn drop(&mut self) {
        Self::safe_shutdown_meter_provider(&mut self.private_meter_provider);
        Self::safe_shutdown_meter_provider(&mut self.public_meter_provider);
        Self::safe_shutdown_meter_provider(&mut self.public_prometheus_meter_provider);
        self.safe_shutown_tracer();
    }
}

#[async_trait::async_trait]
impl Plugin for Telemetry {
    type Config = config::Conf;

    async fn new(init: PluginInit<Self::Config>) -> Result<Self, BoxError> {
        opentelemetry::global::set_error_handler(handle_error)
            .expect("otel error handler lock poisoned, fatal");

        let config = init.config;
        config.logging.validate()?;

        let field_level_instrumentation_ratio =
            config.calculate_field_level_instrumentation_ratio()?;
        let metrics_builder = Self::create_metrics_builder(&config)?;

        let counter = if config.metrics.common.experimental_cache_metrics.enabled {
            Some(Arc::new(Mutex::new(CacheCounter::new(
                config.metrics.common.experimental_cache_metrics.ttl,
            ))))
        } else {
            None
        };
        let (sampling_filter_ratio, tracer_provider) = Self::create_tracer_provider(&config)?;

        Ok(Telemetry {
            custom_endpoints: metrics_builder.custom_endpoints,
            apollo_metrics_sender: metrics_builder.apollo_metrics_sender,
            field_level_instrumentation_ratio,
            tracer_provider: Some(tracer_provider),
            public_meter_provider: Some(metrics_builder.public_meter_provider_builder.build())
                .map(FilterMeterProvider::public_metrics),
            private_meter_provider: Some(metrics_builder.apollo_meter_provider_builder.build())
                .map(FilterMeterProvider::private_metrics),
            public_prometheus_meter_provider: metrics_builder
                .prometheus_meter_provider
                .map(FilterMeterProvider::public_metrics),
            sampling_filter_ratio,
            config: Arc::new(config),
            counter,
        })
    }

    fn router_service(&self, service: router::BoxService) -> router::BoxService {
        let config = self.config.clone();
        let config_later = self.config.clone();

        ServiceBuilder::new()
            .map_response(|response: router::Response|{
                // The current span *should* be the request span as we are outside the instrument block.
                let span = Span::current();
                if let Some(REQUEST_SPAN_NAME) = span.metadata().map(|metadata| metadata.name()) {

                    //https://opentelemetry.io/docs/specs/otel/trace/semantic_conventions/instrumentation/graphql/
                    let operation_kind = response.context.get::<_, String>(OPERATION_KIND);
                    let operation_name = response.context.get::<_, String>(OPERATION_NAME);

                    if let Ok(Some(operation_kind)) = &operation_kind {
                        span.record("graphql.operation.type", operation_kind);
                    }
                    if let Ok(Some(operation_name)) = &operation_name {
                        span.record("graphql.operation.name", operation_name);
                    }
                    match (&operation_kind, &operation_name) {
                        (Ok(Some(kind)), Ok(Some(name))) => span.record("otel.name", format!("{kind} {name}")),
                        (Ok(Some(kind)), _) => span.record("otel.name", kind),
                        _ => span.record("otel.name", "GraphQL Operation")
                    };
                }

                response
            })
            .instrument(move |request: &router::Request| {
<<<<<<< HEAD
=======
                let apollo = &config.apollo;
                let trace_id = TraceId::maybe_new()
                    .map(|t| t.to_string())
                    .unwrap_or_default();
>>>>>>> 80c2dd3a
                let router_request = &request.router_request;
                let headers = router_request.headers();
                let default_forward = ForwardHeaders::default();

                static DEFAULT_CLIENT_NAME_HEADER: HeaderName = client_name_header_default();
                let client_name_header = config
                    .apollo
                    .as_ref()
                    .map(|apollo| &apollo.client_name_header)
                    .unwrap_or(&DEFAULT_CLIENT_NAME_HEADER);
                let client_name = headers
                    .get(client_name_header)
                    .and_then(|h| h.to_str().ok())
                    .unwrap_or("");
                static DEFAULT_CLIENT_VERSION_HEADER: HeaderName = client_version_header_default();
                let client_version_header = config
                    .apollo
                    .as_ref()
                    .map(|apollo| &apollo.client_version_header)
                    .unwrap_or(&DEFAULT_CLIENT_VERSION_HEADER);
                let client_version = headers
                    .get(client_version_header)
                    .and_then(|h| h.to_str().ok())
                    .unwrap_or("");

                let send_headers = config.apollo.as_ref().map(|apollo| &apollo.send_headers).unwrap_or(&default_forward);

                let trace_id = TraceId::maybe_new()
                    .map(|t| t.to_string())
                    .unwrap_or_default();

                let span = ::tracing::info_span!(ROUTER_SPAN_NAME,
                    "http.method" = %router_request.method(),
                    "http.route" = %router_request.uri(),
                    "http.flavor" = ?router_request.version(),
                    "trace_id" = %trace_id,
                    "client.name" = client_name,
                    "client.version" = client_version,
                    "otel.kind" = "INTERNAL",
                    "otel.status_code" = ::tracing::field::Empty,
                    "apollo_private.duration_ns" = ::tracing::field::Empty,
                    "apollo_private.http.request_headers" = filter_headers(request.router_request.headers(), send_headers).as_str(),
                    "apollo_private.http.response_headers" = field::Empty
                );
                span
            })
            .map_future(move |fut| {
                let start = Instant::now();
                let config = config_later.clone();

                Self::plugin_metrics(&config);


                async move {
                    let span = Span::current();
                    let response: Result<router::Response, BoxError> = fut.await;

                    span.record(
                        APOLLO_PRIVATE_DURATION_NS,
                        start.elapsed().as_nanos() as i64,
                    );


                    let expose_trace_id = &config.tracing.response_trace_id;
                    if let Ok(response) = &response {
                        if expose_trace_id.enabled {
                            if let Some(header_name) = &expose_trace_id.header_name {
                                let mut headers: HashMap<String, Vec<String>> = HashMap::new();
                                if let Some(value) = response.response.headers().get(header_name) {
                                    headers.insert(header_name.to_string(), vec![value.to_str().unwrap_or_default().to_string()]);
                                    let response_headers = serde_json::to_string(&headers).unwrap_or_default();
                                    span.record("apollo_private.http.response_headers",&response_headers);
                                }
                            }
                        }

                        if response.response.status() >= StatusCode::BAD_REQUEST {
                            span.record("otel.status_code", "Error");
                        } else {
                            span.record("otel.status_code", "Ok");
                        }

                    }
                    response
                }
            })
            .service(service)
            .boxed()
    }

    fn supergraph_service(&self, service: supergraph::BoxService) -> supergraph::BoxService {
        let metrics_sender = self.apollo_metrics_sender.clone();
        let config = self.config.clone();
        let config_map_res_first = config.clone();
        let config_map_res = config.clone();
        let field_level_instrumentation_ratio = self.field_level_instrumentation_ratio;
        let send_variable_values = config
            .apollo
            .as_ref()
            .map(|apollo| apollo.send_variable_values.clone())
            .unwrap_or_default();
        ServiceBuilder::new()
            .instrument(Self::supergraph_service_span(
                self.field_level_instrumentation_ratio,
<<<<<<< HEAD
                send_variable_values
=======
                &config.apollo,
>>>>>>> 80c2dd3a
            ))
            .map_response(move |mut resp: SupergraphResponse| {
                let config = config_map_res_first.clone();
                if let Some(usage_reporting) =
                    resp.context.private_entries.lock().get::<UsageReporting>()
                {
                    // Record the operation signature on the router span
                    Span::current().record(
                        APOLLO_PRIVATE_OPERATION_SIGNATURE.as_str(),
                        usage_reporting.stats_report_key.as_str(),
                    );
                }
                // To expose trace_id or not
                let expose_trace_id_header = config.tracing.response_trace_id.enabled.then(|| {
                    config.tracing.response_trace_id
                        .header_name
                        .clone()
                        .unwrap_or_else(|| DEFAULT_EXPOSE_TRACE_ID_HEADER_NAME.clone())
                });

                if let (Some(header_name), Some(trace_id)) = (
                    expose_trace_id_header,
                    TraceId::maybe_new().and_then(|t| HeaderValue::from_str(&t.to_string()).ok()),
                ) {
                    resp.response.headers_mut().append(header_name, trace_id);
                }

                if resp.context.contains_key(LOGGING_DISPLAY_HEADERS) {
                    ::tracing::info!(http.response.headers = ?resp.response.headers(), "Supergraph response headers");
                }
                let display_body = resp.context.contains_key(LOGGING_DISPLAY_BODY);
                resp.map_stream(move |gql_response| {
                    if display_body {
                        ::tracing::info!(http.response.body = ?gql_response, "Supergraph GraphQL response");
                    }
                    gql_response
                })
            })
            .map_future_with_request_data(
                move |req: &SupergraphRequest| {
                    Self::populate_context(config.clone(), field_level_instrumentation_ratio, req);
                    req.context.clone()
                },
                move |ctx: Context, fut| {
                    let config = config_map_res.clone();
                    let sender = metrics_sender.clone();
                    let start = Instant::now();

                    async move {
                        let mut result: Result<SupergraphResponse, BoxError> = fut.await;
                        result = Self::update_otel_metrics(
                            config.clone(),
                            ctx.clone(),
                            result,
                            start.elapsed(),
                        )
                        .await;
                        Self::update_metrics_on_response_events(
                            &ctx, config, field_level_instrumentation_ratio, sender, start, result,
                        )
                    }
                },
            )
            .service(service)
            .boxed()
    }

    fn execution_service(&self, service: execution::BoxService) -> execution::BoxService {
        ServiceBuilder::new()
            .instrument(move |req: &ExecutionRequest| {
                let operation_kind = req
                    .query_plan
                    .query
                    .operation(req.supergraph_request.body().operation_name.as_deref())
                    .map(|op| *op.kind());
                let _ = req
                    .context
                    .insert(OPERATION_KIND, operation_kind.unwrap_or_default());

                match operation_kind {
                    Some(operation_kind) => {
                        info_span!(
                            EXECUTION_SPAN_NAME,
                            "otel.kind" = "INTERNAL",
                            "graphql.operation.type" = operation_kind.as_apollo_operation_type()
                        )
                    }
                    None => {
                        info_span!(EXECUTION_SPAN_NAME, "otel.kind" = "INTERNAL",)
                    }
                }
            })
            .service(service)
            .boxed()
    }

    fn subgraph_service(&self, name: &str, service: subgraph::BoxService) -> subgraph::BoxService {
        let subgraph_attribute = KeyValue::new("subgraph", name.to_string());
        let subgraph_metrics_conf_req = self.create_subgraph_metrics_conf(name);
        let subgraph_metrics_conf_resp = subgraph_metrics_conf_req.clone();
        let subgraph_name = ByteString::from(name);
        let cache_metrics_enabled = self.counter.is_some();
        let counter = self.counter.clone();
        let name = name.to_owned();
        let subgraph_name_arc = Arc::new(name.to_owned());
        ServiceBuilder::new()
            .instrument(move |req: &SubgraphRequest| {
                let query = req
                    .subgraph_request
                    .body()
                    .query
                    .as_deref()
                    .unwrap_or_default();
                let operation_name = req
                    .subgraph_request
                    .body()
                    .operation_name
                    .as_deref()
                    .unwrap_or_default();

                info_span!(
                    SUBGRAPH_SPAN_NAME,
                    "apollo.subgraph.name" = name.as_str(),
                    graphql.document = query,
                    graphql.operation.name = operation_name,
                    "otel.kind" = "INTERNAL",
                    "apollo_private.ftv1" = field::Empty
                )
            })
            .map_request(move |mut req: SubgraphRequest| {
                let cache_attributes = cache_metrics_enabled
                    .then(|| Self::get_cache_attributes(subgraph_name_arc.clone(), &mut req))
                    .flatten();
                if let Some(cache_attributes) = cache_attributes {
                    req.context.private_entries.lock().insert(cache_attributes);
                }

                request_ftv1(req)
            })
            .map_response(move |resp| store_ftv1(&subgraph_name, resp))
            .map_future_with_request_data(
                move |sub_request: &SubgraphRequest| {
                    Self::store_subgraph_request_attributes(
                        subgraph_metrics_conf_req.as_ref(),
                        sub_request,
                    );
                    let cache_attributes = sub_request.context.private_entries.lock().remove();

                    (sub_request.context.clone(), cache_attributes)
                },
                move |(context, cache_attributes): (Context, Option<CacheAttributes>),
                      f: BoxFuture<'static, Result<SubgraphResponse, BoxError>>| {
                    let subgraph_attribute = subgraph_attribute.clone();
                    let subgraph_metrics_conf = subgraph_metrics_conf_resp.clone();
                    let counter = counter.clone();
                    // Using Instant because it is guaranteed to be monotonically increasing.
                    let now = Instant::now();
                    f.map(move |result: Result<SubgraphResponse, BoxError>| {
                        Self::store_subgraph_response_attributes(
                            &context,
                            subgraph_attribute,
                            subgraph_metrics_conf.as_ref(),
                            now,
                            counter,
                            cache_attributes,
                            &result,
                        );
                        result
                    })
                },
            )
            .service(service)
            .boxed()
    }

    fn web_endpoints(&self) -> MultiMap<ListenAddr, Endpoint> {
        self.custom_endpoints.clone()
    }
}

impl Telemetry {
    pub(crate) fn activate(&mut self) {
        // Only apply things if we were executing in the context of a vanilla the Apollo executable.
        // Users that are rolling their own routers will need to set up telemetry themselves.
        if let Some(hot_tracer) = OPENTELEMETRY_TRACER_HANDLE.get() {
            SamplingFilter::configure(&self.sampling_filter_ratio);

            // The reason that this has to happen here is that we are interacting with global state.
            // If we do this logic during plugin init then if a subsequent plugin fails to init then we
            // will already have set the new tracer provider and we will be in an inconsistent state.
            // activate is infallible, so if we get here we know the new pipeline is ready to go.
            let tracer_provider = self
                .tracer_provider
                .take()
                .expect("must have new tracer_provider");

            let tracer = tracer_provider.versioned_tracer(
                GLOBAL_TRACER_NAME,
                Some(env!("CARGO_PKG_VERSION")),
                None::<String>,
                None,
            );
            hot_tracer.reload(tracer);

            let last_provider = opentelemetry::global::set_tracer_provider(tracer_provider);
            // To ensure we don't hang tracing providers are dropped in a blocking task.
            // https://github.com/open-telemetry/opentelemetry-rust/issues/868#issuecomment-1250387989
            // We don't have to worry about timeouts as every exporter is batched, which has a timeout on it already.
            tokio::task::spawn_blocking(move || drop(last_provider));

            opentelemetry::global::set_text_map_propagator(Self::create_propagator(&self.config));
        }

        self.reload_metrics();

        reload_fmt(Self::create_fmt_layer(&self.config));
    }

    fn create_propagator(config: &config::Conf) -> TextMapCompositePropagator {
        let propagation = &config.tracing.propagation;

        let tracing = &config.tracing;

        let mut propagators: Vec<Box<dyn TextMapPropagator + Send + Sync + 'static>> = Vec::new();
        // TLDR the jaeger propagator MUST BE the first one because the version of opentelemetry_jaeger is buggy.
        // It overrides the current span context with an empty one if it doesn't find the corresponding headers.
        // Waiting for the >=0.16.1 release
        if propagation.jaeger || tracing.jaeger.enabled() {
            propagators.push(Box::<opentelemetry_jaeger::Propagator>::default());
        }
        if propagation.baggage {
            propagators.push(Box::<opentelemetry::sdk::propagation::BaggagePropagator>::default());
        }
        if propagation.trace_context || tracing.otlp.enabled {
            propagators
                .push(Box::<opentelemetry::sdk::propagation::TraceContextPropagator>::default());
        }
        if propagation.zipkin || tracing.zipkin.enabled {
            propagators.push(Box::<opentelemetry_zipkin::Propagator>::default());
        }
        if propagation.datadog || tracing.datadog.enabled {
            propagators.push(Box::<opentelemetry_datadog::DatadogPropagator>::default());
        }
        if propagation.awsxray {
            propagators.push(Box::<opentelemetry_aws::XrayPropagator>::default());
        }
        if let Some(from_request_header) = &propagation.request.header_name {
            propagators.push(Box::new(CustomTraceIdPropagator::new(
                from_request_header.to_string(),
            )));
        }

        TextMapCompositePropagator::new(propagators)
    }

    fn create_tracer_provider(
        config: &config::Conf,
    ) -> Result<(SamplerOption, opentelemetry::sdk::trace::TracerProvider), BoxError> {
        let tracing_config = &config.tracing;
        let mut trace_config = tracing_config.trace_config.clone();
        let mut sampler = trace_config.sampler.clone();
        // set it to AlwaysOn: it is now done in the SamplingFilter, so whatever is sent to an exporter
        // should be accepted
        trace_config.sampler = SamplerOption::Always(Sampler::AlwaysOn);

        let mut builder = opentelemetry::sdk::trace::TracerProvider::builder()
            .with_config((&trace_config).into());

        builder = setup_tracing(builder, &tracing_config.jaeger, &trace_config)?;
        builder = setup_tracing(builder, &tracing_config.zipkin, &trace_config)?;
        builder = setup_tracing(builder, &tracing_config.datadog, &trace_config)?;
        builder = setup_tracing(builder, &tracing_config.otlp, &trace_config)?;
        builder = setup_tracing(builder, &config.apollo, &trace_config)?;

        if !tracing_config.jaeger.enabled()
            && !tracing_config.zipkin.enabled()
            && !tracing_config.datadog.enabled()
            && !TracingConfigurator::enabled(&tracing_config.otlp)
            && !TracingConfigurator::enabled(&config.apollo)
        {
            sampler = SamplerOption::Always(Sampler::AlwaysOff);
        }

        let tracer_provider = builder.build();
        Ok((sampler, tracer_provider))
    }

    fn create_metrics_builder(config: &config::Conf) -> Result<MetricsBuilder, BoxError> {
        let metrics_config = &config.metrics;
        let metrics_common_config = &metrics_config.common;
        let mut builder = MetricsBuilder::new(config);
        builder = setup_metrics_exporter(builder, &config.apollo, metrics_common_config)?;
        builder =
            setup_metrics_exporter(builder, &metrics_config.prometheus, metrics_common_config)?;
        builder = setup_metrics_exporter(builder, &metrics_config.otlp, metrics_common_config)?;
        Ok(builder)
    }

    fn create_fmt_layer(config: &config::Conf) -> Box<dyn Layer<LayeredTracer> + Send + Sync> {
        let logging = &config.logging;
        let fmt = match logging.format {
            config::LoggingFormat::Pretty => tracing_subscriber::fmt::layer()
                .event_format(FilteringFormatter::new(
                    TextFormatter::new()
                        .with_filename(logging.display_filename)
                        .with_line(logging.display_line_number)
                        .with_target(logging.display_target),
                    filter_metric_events,
                ))
                .fmt_fields(NullFieldFormatter)
                .boxed(),
            config::LoggingFormat::Json => tracing_subscriber::fmt::layer()
                .json()
                .with_file(logging.display_filename)
                .with_line_number(logging.display_line_number)
                .with_target(logging.display_target)
                .map_event_format(|e| {
                    FilteringFormatter::new(
                        e.json()
                            .with_current_span(true)
                            .with_span_list(true)
                            .flatten_event(true),
                        filter_metric_events,
                    )
                })
                .fmt_fields(NullFieldFormatter)
                .map_fmt_fields(|_f| JsonFields::default())
                .boxed(),
        };
        fmt
    }

    fn supergraph_service_span(
        field_level_instrumentation_ratio: f64,
<<<<<<< HEAD
        send_variable_values: ForwardValues,
=======
        config: &apollo::Config,
>>>>>>> 80c2dd3a
    ) -> impl Fn(&SupergraphRequest) -> Span + Clone {
        let send_variable_values = config.send_variable_values.clone();
        move |request: &SupergraphRequest| {
            let http_request = &request.supergraph_request;
            let query = http_request.body().query.as_deref().unwrap_or_default();

            let span = info_span!(
                SUPERGRAPH_SPAN_NAME,
                graphql.document = query,
                // TODO add graphql.operation.type
                graphql.operation.name = field::Empty,
                otel.kind = "INTERNAL",
                apollo_private.field_level_instrumentation_ratio =
                    field_level_instrumentation_ratio,
                apollo_private.operation_signature = field::Empty,
                apollo_private.graphql.variables = Self::filter_variables_values(
                    &request.supergraph_request.body().variables,
                    &send_variable_values,
                ),
            );
            if let Some(operation_name) = request
                .context
                .get::<_, String>(OPERATION_NAME)
                .unwrap_or_default()
            {
                span.record("graphql.operation.name", operation_name);
            }

            span
        }
    }

    fn filter_variables_values(
        variables: &Map<ByteString, Value>,
        forward_rules: &ForwardValues,
    ) -> String {
        #[allow(clippy::mutable_key_type)] // False positive lint
        let variables = variables
            .iter()
            .map(|(name, value)| {
                if match &forward_rules {
                    ForwardValues::None => false,
                    ForwardValues::All => true,
                    ForwardValues::Only(only) => only.contains(&name.as_str().to_string()),
                    ForwardValues::Except(except) => !except.contains(&name.as_str().to_string()),
                } {
                    (
                        name,
                        serde_json::to_string(value).unwrap_or_else(|_| "<unknown>".to_string()),
                    )
                } else {
                    (name, "".to_string())
                }
            })
            .fold(BTreeMap::new(), |mut acc, (name, value)| {
                acc.insert(name, value);
                acc
            });

        match serde_json::to_string(&variables) {
            Ok(result) => result,
            Err(_err) => {
                ::tracing::warn!(
                    "could not serialize variables, trace will not have variables information"
                );
                Default::default()
            }
        }
    }

    async fn update_otel_metrics(
        config: Arc<Conf>,
        context: Context,
        result: Result<SupergraphResponse, BoxError>,
        request_duration: Duration,
    ) -> Result<SupergraphResponse, BoxError> {
        let mut metric_attrs = {
            context
                .private_entries
                .lock()
                .get::<MetricsAttributes>()
                .cloned()
        }
        .map(|attrs| {
            attrs
                .0
                .into_iter()
                .map(|(attr_name, attr_value)| KeyValue::new(attr_name, attr_value))
                .collect::<Vec<KeyValue>>()
        })
        .unwrap_or_default();
        let res = match result {
            Ok(response) => {
                metric_attrs.push(KeyValue::new(
                    "status",
                    response.response.status().as_u16().to_string(),
                ));

                // Wait for the first response of the stream
                let (parts, stream) = response.response.into_parts();
                let (first_response, rest) = stream.into_future().await;

                let attributes = config
                    .metrics
                    .common
                    .attributes
                    .supergraph
                    .get_attributes_from_router_response(&parts, &context, &first_response);

                metric_attrs.extend(attributes.into_iter().map(|(k, v)| KeyValue::new(k, v)));

                if !parts.status.is_success() {
                    metric_attrs.push(KeyValue::new("error", parts.status.to_string()));
                }
                let response = http::Response::from_parts(
                    parts,
                    once(ready(first_response.unwrap_or_default()))
                        .chain(rest)
                        .boxed(),
                );

                Ok(SupergraphResponse { context, response })
            }
            Err(err) => {
                metric_attrs.push(KeyValue::new("status", "500"));
                Err(err)
            }
        };

        // http_requests_total - the total number of HTTP requests received
        u64_counter!(
            "apollo_router_http_requests_total",
            "Total number of HTTP requests made.",
            1,
            metric_attrs
        );

        f64_histogram!(
            "apollo_router_http_request_duration_seconds",
            "Duration of HTTP requests.",
            request_duration.as_secs_f64(),
            metric_attrs
        );
        res
    }

    fn populate_context(
        config: Arc<Conf>,
        field_level_instrumentation_ratio: f64,
        req: &SupergraphRequest,
    ) {
<<<<<<< HEAD
=======
        let apollo_config = &config.apollo;
>>>>>>> 80c2dd3a
        let context = &req.context;
        let http_request = &req.supergraph_request;
        let headers = http_request.headers();

        static DEFAULT_CLIENT_NAME_HEADER: HeaderName = client_name_header_default();
        let client_name_header = config
            .apollo
            .as_ref()
            .map(|apollo| &apollo.client_name_header)
            .unwrap_or(&DEFAULT_CLIENT_NAME_HEADER);
        let client_name = headers
            .get(client_name_header)
            .and_then(|h| h.to_str().ok())
            .map(|s| s.to_owned());
        static DEFAULT_CLIENT_VERSION_HEADER: HeaderName = client_version_header_default();
        let client_version_header = config
            .apollo
            .as_ref()
            .map(|apollo| &apollo.client_version_header)
            .unwrap_or(&DEFAULT_CLIENT_VERSION_HEADER);
        let client_version = headers
            .get(client_version_header)
            .and_then(|h| h.to_str().ok())
            .map(|s| s.to_owned());

        if let Some(name) = client_name {
            let _ = context.insert(CLIENT_NAME, name);
        }

        if let Some(version) = client_version {
            let _ = context.insert(CLIENT_VERSION, version);
        }

        let (should_log_headers, should_log_body) = config.logging.should_log(req);
        if should_log_headers {
            ::tracing::info!(http.request.headers = ?req.supergraph_request.headers(), "Supergraph request headers");

            let _ = req.context.insert(LOGGING_DISPLAY_HEADERS, true);
        }
        if should_log_body {
            ::tracing::info!(http.request.body = ?req.supergraph_request.body(), "Supergraph request body");

            let _ = req.context.insert(LOGGING_DISPLAY_BODY, true);
        }

        // List of custom attributes for metrics
        let mut attributes: HashMap<String, AttributeValue> = HashMap::new();
        if let Some(operation_name) = &req.supergraph_request.body().operation_name {
            attributes.insert(
                OPERATION_NAME.to_string(),
                AttributeValue::String(operation_name.clone()),
            );
        }

        let router_attributes_conf = &config.metrics.common.attributes.supergraph;
        attributes.extend(
            router_attributes_conf
                .get_attributes_from_request(headers, req.supergraph_request.body()),
        );
        attributes.extend(router_attributes_conf.get_attributes_from_context(context));

        let _ = context
            .private_entries
            .lock()
            .insert(MetricsAttributes(attributes));
        if rand::thread_rng().gen_bool(field_level_instrumentation_ratio) {
            context.private_entries.lock().insert(EnableSubgraphFtv1);
        }
    }

    fn create_subgraph_metrics_conf(&self, name: &str) -> Arc<AttributesForwardConf> {
        let subgraph_cfg = &self.config.metrics.common.attributes.subgraph;
        macro_rules! extend_config {
            ($forward_kind: ident) => {{
                let mut cfg = subgraph_cfg.all.$forward_kind.clone();
                cfg.extend(
                    subgraph_cfg
                        .subgraphs
                        .get(&name.to_owned())
                        .map(|s| s.$forward_kind.clone())
                        .unwrap_or_default(),
                );

                cfg
            }};
        }
        macro_rules! merge_config {
            ($forward_kind: ident) => {{
                let mut cfg = subgraph_cfg.all.$forward_kind.clone();
                cfg.merge(
                    subgraph_cfg
                        .subgraphs
                        .get(&name.to_owned())
                        .map(|s| s.$forward_kind.clone())
                        .unwrap_or_default(),
                );

                cfg
            }};
        }

        Arc::new(AttributesForwardConf {
            insert: extend_config!(insert),
            request: merge_config!(request),
            response: merge_config!(response),
            errors: merge_config!(errors),
            context: extend_config!(context),
        })
    }

    fn get_cache_attributes(
        subgraph_name: Arc<String>,
        sub_request: &mut Request,
    ) -> Option<CacheAttributes> {
        let body = dbg!(sub_request.subgraph_request.body_mut());
        let hashed_query = hash_request(body);
        let representations = body
            .variables
            .get(REPRESENTATIONS)
            .and_then(|value| value.as_array())?;

        let keys = extract_cache_attributes(representations).ok()?;

        Some(CacheAttributes {
            subgraph_name,
            headers: sub_request.subgraph_request.headers().clone(),
            hashed_query: Arc::new(hashed_query),
            representations: keys,
        })
    }

    fn update_cache_metrics(
        counter: Arc<Mutex<CacheCounter>>,
        sub_response: &SubgraphResponse,
        cache_attributes: CacheAttributes,
    ) {
        let mut vary_headers = sub_response
            .response
            .headers()
            .get_all(header::VARY)
            .into_iter()
            .filter_map(|val| {
                val.to_str().ok().map(|v| {
                    v.to_string()
                        .split(", ")
                        .map(|s| s.to_string())
                        .collect::<Vec<String>>()
                })
            })
            .flatten()
            .collect::<Vec<String>>();
        vary_headers.sort();
        let vary_headers = vary_headers.join(", ");

        let hashed_headers = if vary_headers.is_empty() {
            Arc::default()
        } else {
            Arc::new(hash_vary_headers(&cache_attributes.headers))
        };
        counter.lock().record(
            cache_attributes.hashed_query.clone(),
            cache_attributes.subgraph_name.clone(),
            hashed_headers,
            cache_attributes.representations,
        );
    }

    fn store_subgraph_request_attributes(
        attribute_forward_config: &AttributesForwardConf,
        sub_request: &Request,
    ) {
        let mut attributes = HashMap::new();
        attributes.extend(attribute_forward_config.get_attributes_from_request(
            sub_request.subgraph_request.headers(),
            sub_request.subgraph_request.body(),
        ));
        attributes
            .extend(attribute_forward_config.get_attributes_from_context(&sub_request.context));
        sub_request
            .context
            .private_entries
            .lock()
            .insert(SubgraphMetricsAttributes(attributes)); //.unwrap();
    }

    #[allow(clippy::too_many_arguments)]
    fn store_subgraph_response_attributes(
        context: &Context,
        subgraph_attribute: KeyValue,
        attribute_forward_config: &AttributesForwardConf,
        now: Instant,
        counter: Option<Arc<Mutex<CacheCounter>>>,
        cache_attributes: Option<CacheAttributes>,
        result: &Result<Response, BoxError>,
    ) {
        let mut metric_attrs = {
            context
                .private_entries
                .lock()
                .get::<SubgraphMetricsAttributes>()
                .cloned()
        }
        .map(|attrs| {
            attrs
                .0
                .into_iter()
                .map(|(attr_name, attr_value)| KeyValue::new(attr_name, attr_value))
                .collect::<Vec<KeyValue>>()
        })
        .unwrap_or_default();
        metric_attrs.push(subgraph_attribute);
        // Fill attributes from context
        metric_attrs.extend(
            attribute_forward_config
                .get_attributes_from_context(context)
                .into_iter()
                .map(|(k, v)| KeyValue::new(k, v)),
        );

        match &result {
            Ok(response) => {
                if let Some(cache_attributes) = cache_attributes {
                    if let Ok(cache_control) = response
                        .response
                        .headers()
                        .get(header::CACHE_CONTROL)
                        .ok_or(())
                        .and_then(|val| val.to_str().map(|v| v.to_string()).map_err(|_| ()))
                    {
                        metric_attrs.push(KeyValue::new("cache_control", cache_control));
                    }

                    if let Some(counter) = counter {
                        Self::update_cache_metrics(counter, response, cache_attributes)
                    }
                }
                metric_attrs.push(KeyValue::new(
                    "status",
                    response.response.status().as_u16().to_string(),
                ));

                // Fill attributes from response
                metric_attrs.extend(
                    attribute_forward_config
                        .get_attributes_from_response(
                            response.response.headers(),
                            response.response.body(),
                        )
                        .into_iter()
                        .map(|(k, v)| KeyValue::new(k, v)),
                );

                u64_counter!(
                    "apollo_router_http_requests_total",
                    "Total number of HTTP requests made.",
                    1,
                    metric_attrs
                );
            }
            Err(err) => {
                metric_attrs.push(KeyValue::new("status", "500"));
                // Fill attributes from error
                metric_attrs.extend(
                    attribute_forward_config
                        .get_attributes_from_error(err)
                        .into_iter()
                        .map(|(k, v)| KeyValue::new(k, v)),
                );

                u64_counter!(
                    "apollo_router_http_requests_total",
                    "Total number of HTTP requests made.",
                    1,
                    metric_attrs
                );
            }
        }
        f64_histogram!(
            "apollo_router_http_request_duration_seconds",
            "Duration of HTTP requests.",
            now.elapsed().as_secs_f64(),
            metric_attrs
        );
    }

    #[allow(clippy::too_many_arguments)]
    fn update_metrics_on_response_events(
        ctx: &Context,
        config: Arc<Conf>,
        field_level_instrumentation_ratio: f64,
        sender: Sender,
        start: Instant,
        result: Result<supergraph::Response, BoxError>,
    ) -> Result<supergraph::Response, BoxError> {
        let operation_kind: OperationKind =
            ctx.get(OPERATION_KIND).ok().flatten().unwrap_or_default();

        match result {
            Err(e) => {
                if !matches!(sender, Sender::Noop) {
                    let operation_subtype = (operation_kind == OperationKind::Subscription)
                        .then_some(OperationSubType::SubscriptionRequest);
                    Self::update_apollo_metrics(
                        ctx,
                        field_level_instrumentation_ratio,
                        sender,
                        true,
                        start.elapsed(),
                        operation_kind,
                        operation_subtype,
                    );
                }
                let mut metric_attrs = Vec::new();
                // Fill attributes from error

                metric_attrs.extend(
                    config
                        .metrics
                        .common
                        .attributes
                        .supergraph
                        .get_attributes_from_error(&e)
                        .into_iter()
                        .map(|(k, v)| KeyValue::new(k, v)),
                );

                u64_counter!(
                    "apollo_router_http_requests_total",
                    "Total number of HTTP requests made.",
                    1,
                    metric_attrs
                );

                Err(e)
            }
            Ok(router_response) => {
                let http_status_is_success = router_response.response.status().is_success();

                // Only send the subscription-request metric if it's an http status in error because we won't always enter the stream after.
                if operation_kind == OperationKind::Subscription && !http_status_is_success {
                    Self::update_apollo_metrics(
                        ctx,
                        field_level_instrumentation_ratio,
                        sender.clone(),
                        true,
                        start.elapsed(),
                        operation_kind,
                        Some(OperationSubType::SubscriptionRequest),
                    );
                }
                Ok(router_response.map(move |response_stream| {
                    let sender = sender.clone();
                    let ctx = ctx.clone();

                    response_stream
                        .enumerate()
                        .map(move |(idx, response)| {
                            let has_errors = !response.errors.is_empty();

                            if !matches!(sender, Sender::Noop) {
                                if operation_kind == OperationKind::Subscription {
                                    // The first empty response is always a heartbeat except if it's an error
                                    if idx == 0 {
                                        // Don't count for subscription-request if http status was in error because it has been counted before
                                        if http_status_is_success {
                                            Self::update_apollo_metrics(
                                                &ctx,
                                                field_level_instrumentation_ratio,
                                                sender.clone(),
                                                has_errors,
                                                start.elapsed(),
                                                operation_kind,
                                                Some(OperationSubType::SubscriptionRequest),
                                            );
                                        }
                                    } else {
                                        // Only for subscription events
                                        Self::update_apollo_metrics(
                                            &ctx,
                                            field_level_instrumentation_ratio,
                                            sender.clone(),
                                            has_errors,
                                            response
                                                .created_at
                                                .map(|c| c.elapsed())
                                                .unwrap_or_else(|| start.elapsed()),
                                            operation_kind,
                                            Some(OperationSubType::SubscriptionEvent),
                                        );
                                    }
                                } else {
                                    // If it's the last response
                                    if !response.has_next.unwrap_or(false) {
                                        Self::update_apollo_metrics(
                                            &ctx,
                                            field_level_instrumentation_ratio,
                                            sender.clone(),
                                            has_errors,
                                            start.elapsed(),
                                            operation_kind,
                                            None,
                                        );
                                    }
                                }
                            }

                            response
                        })
                        .boxed()
                }))
            }
        }
    }

    fn update_apollo_metrics(
        context: &Context,
        field_level_instrumentation_ratio: f64,
        sender: Sender,
        has_errors: bool,
        duration: Duration,
        operation_kind: OperationKind,
        operation_subtype: Option<OperationSubType>,
    ) {
        let metrics = if let Some(usage_reporting) = context
            .private_entries
            .lock()
            .get::<UsageReporting>()
            .cloned()
        {
            let licensed_operation_count =
                licensed_operation_count(&usage_reporting.stats_report_key);
            let persisted_query_hit = context
                .get::<_, bool>("persisted_query_hit")
                .unwrap_or_default();

            if context
                .get(STUDIO_EXCLUDE)
                .map_or(false, |x| x.unwrap_or_default())
            {
                // The request was excluded don't report the details, but do report the operation count
                SingleStatsReport {
                    licensed_operation_count_by_type: (licensed_operation_count > 0).then_some(
                        LicensedOperationCountByType {
                            r#type: operation_kind,
                            subtype: operation_subtype,
                            licensed_operation_count,
                        },
                    ),
                    ..Default::default()
                }
            } else {
                let traces = Self::subgraph_ftv1_traces(context);
                let per_type_stat = Self::per_type_stat(&traces, field_level_instrumentation_ratio);
                let root_error_stats = Self::per_path_error_stats(&traces);
                SingleStatsReport {
                    request_id: uuid::Uuid::from_bytes(
                        Span::current()
                            .context()
                            .span()
                            .span_context()
                            .trace_id()
                            .to_bytes(),
                    ),
                    licensed_operation_count_by_type: (licensed_operation_count > 0).then_some(
                        LicensedOperationCountByType {
                            r#type: operation_kind,
                            subtype: operation_subtype,
                            licensed_operation_count,
                        },
                    ),
                    stats: HashMap::from([(
                        usage_reporting.stats_report_key.to_string(),
                        SingleStats {
                            stats_with_context: SingleContextualizedStats {
                                context: StatsContext {
                                    client_name: context
                                        .get(CLIENT_NAME)
                                        .unwrap_or_default()
                                        .unwrap_or_default(),
                                    client_version: context
                                        .get(CLIENT_VERSION)
                                        .unwrap_or_default()
                                        .unwrap_or_default(),
                                    operation_type: operation_kind
                                        .as_apollo_operation_type()
                                        .to_string(),
                                    operation_subtype: operation_subtype
                                        .map(|op| op.to_string())
                                        .unwrap_or_default(),
                                },
                                query_latency_stats: SingleQueryLatencyStats {
                                    latency: duration,
                                    has_errors,
                                    persisted_query_hit,
                                    root_error_stats,
                                    ..Default::default()
                                },
                                per_type_stat,
                            },
                            referenced_fields_by_type: usage_reporting
                                .referenced_fields_by_type
                                .into_iter()
                                .map(|(k, v)| (k, convert(v)))
                                .collect(),
                        },
                    )]),
                }
            }
        } else {
            // Usage reporting was missing, so it counts as one operation.
            SingleStatsReport {
                licensed_operation_count_by_type: LicensedOperationCountByType {
                    r#type: operation_kind,
                    subtype: operation_subtype,
                    licensed_operation_count: 1,
                }
                .into(),
                ..Default::default()
            }
        };
        sender.send(SingleReport::Stats(metrics));
    }

    /// Returns `[(subgraph_name, trace), …]`
    fn subgraph_ftv1_traces(context: &Context) -> Vec<(ByteString, proto::reports::Trace)> {
        if let Some(Value::Array(array)) = context.get_json_value(SUBGRAPH_FTV1) {
            array
                .iter()
                .filter_map(|value| match value.as_array()?.as_slice() {
                    [Value::String(subgraph_name), trace] => {
                        Some((subgraph_name.clone(), decode_ftv1_trace(trace.as_str()?)?))
                    }
                    _ => None,
                })
                .collect()
        } else {
            Vec::new()
        }
    }

    // https://github.com/apollographql/apollo-server/blob/6ff88e87c52/packages/server/src/plugin/usageReporting/stats.ts#L283
    fn per_type_stat(
        traces: &[(ByteString, proto::reports::Trace)],
        field_level_instrumentation_ratio: f64,
    ) -> HashMap<String, SingleTypeStat> {
        fn recur(
            per_type: &mut HashMap<String, SingleTypeStat>,
            field_execution_weight: f64,
            node: &proto::reports::trace::Node,
        ) {
            for child in &node.child {
                recur(per_type, field_execution_weight, child)
            }
            let response_name = if let Some(ResponseName(response_name)) = &node.id {
                response_name
            } else {
                return;
            };
            let field_name = if node.original_field_name.is_empty() {
                response_name
            } else {
                &node.original_field_name
            };
            if field_name.is_empty()
                || node.parent_type.is_empty()
                || node.r#type.is_empty()
                || node.start_time == 0
                || node.end_time == 0
            {
                return;
            }
            let field_stat = per_type
                .entry(node.parent_type.clone())
                .or_default()
                .per_field_stat
                .entry(field_name.clone())
                .or_insert_with(|| metrics::apollo::studio::SingleFieldStat {
                    return_type: node.r#type.clone(), // not `Default::default()`’s empty string
                    errors_count: 0,
                    latency: Default::default(),
                    observed_execution_count: 0,
                    requests_with_errors_count: 0,
                });
            let latency = Duration::from_nanos(node.end_time.saturating_sub(node.start_time));
            field_stat
                .latency
                .increment_duration(Some(latency), field_execution_weight);
            field_stat.observed_execution_count += 1;
            field_stat.errors_count += node.error.len() as u64;
            if !node.error.is_empty() {
                field_stat.requests_with_errors_count += 1;
            }
        }

        // For example, `field_level_instrumentation_ratio == 0.03` means we send a
        // `apollo-federation-include-trace: ftv1` header with 3% of subgraph requests.
        // To compensate, assume that each trace we recieve is representative of 33.3… requests.
        // Metrics that recieve this treatment are kept as floating point values in memory,
        // and converted to integers after aggregating values for a number of requests.
        let field_execution_weight = 1.0 / field_level_instrumentation_ratio;

        let mut per_type = HashMap::new();
        for (_subgraph_name, trace) in traces {
            if let Some(node) = &trace.root {
                recur(&mut per_type, field_execution_weight, node)
            }
        }
        per_type
    }

    fn per_path_error_stats(
        traces: &[(ByteString, proto::reports::Trace)],
    ) -> SinglePathErrorStats {
        fn recur<'node>(
            stats_root: &mut SinglePathErrorStats,
            path: &mut Vec<&'node String>,
            node: &'node proto::reports::trace::Node,
        ) {
            if let Some(ResponseName(name)) = &node.id {
                path.push(name)
            }
            if !node.error.is_empty() {
                let mut stats = &mut *stats_root;
                for &name in &*path {
                    stats = stats.children.entry(name.clone()).or_default();
                }
                stats.errors_count += node.error.len() as u64;
                stats.requests_with_errors_count += 1;
            }
            for child in &node.child {
                recur(stats_root, path, child)
            }
            if let Some(ResponseName(_)) = &node.id {
                path.pop();
            }
        }
        let mut root = Default::default();
        for (subgraph_name, trace) in traces {
            if let Some(node) = &trace.root {
                let path = format!("service:{}", subgraph_name.as_str());
                recur(&mut root, &mut vec![&path], node)
            }
        }
        root
    }

    fn plugin_metrics(config: &Arc<Conf>) {
        let metrics_prom_used = config.metrics.prometheus.enabled;
        let metrics_otlp_used = MetricsConfigurator::enabled(&config.metrics.otlp);
        let tracing_otlp_used = TracingConfigurator::enabled(&config.tracing.otlp);
        let tracing_datadog_used = config.tracing.datadog.enabled();
        let tracing_jaeger_used = config.tracing.jaeger.enabled();
        let tracing_zipkin_used = config.tracing.zipkin.enabled();

        if metrics_prom_used
            || metrics_otlp_used
            || tracing_jaeger_used
            || tracing_otlp_used
            || tracing_zipkin_used
            || tracing_datadog_used
        {
            ::tracing::info!(
                monotonic_counter.apollo.router.operations.telemetry = 1u64,
                telemetry.metrics.otlp = metrics_otlp_used.or_empty(),
                telemetry.metrics.prometheus = metrics_prom_used.or_empty(),
                telemetry.tracing.otlp = tracing_otlp_used.or_empty(),
                telemetry.tracing.datadog = tracing_datadog_used.or_empty(),
                telemetry.tracing.jaeger = tracing_jaeger_used.or_empty(),
                telemetry.tracing.zipkin = tracing_zipkin_used.or_empty(),
            );
        }
    }
    fn reload_metrics(&mut self) {
        let meter_provider = meter_provider();
        commit_prometheus();
        let mut old_meter_providers = Vec::new();
        if let Some(old_provider) = meter_provider.set(
            MeterProviderType::PublicPrometheus,
            self.public_prometheus_meter_provider.take(),
        ) {
            old_meter_providers.push((MeterProviderType::PublicPrometheus, old_provider));
        }

        if let Some(old_provider) = meter_provider.set(
            MeterProviderType::Apollo,
            self.private_meter_provider.take(),
        ) {
            old_meter_providers.push((MeterProviderType::Apollo, old_provider));
        }
        if let Some(old_provider) =
            meter_provider.set(MeterProviderType::Public, self.public_meter_provider.take())
        {
            old_meter_providers.push((MeterProviderType::Public, old_provider));
        }

        metrics_layer().clear();

        // Old providers MUST be shut down in a blocking thread.
        tokio::task::spawn_blocking(move || {
            for (meter_provider_type, meter_provider) in old_meter_providers {
                if let Err(e) = meter_provider.shutdown() {
                    ::tracing::error!(error = %e, meter_provider_type = ?meter_provider_type, "failed to shutdown meter provider")
                }
            }
        });
    }

    fn safe_shutdown_meter_provider(meter_provider: &mut Option<FilterMeterProvider>) {
        if Handle::try_current().is_ok() {
            if let Some(meter_provider) = meter_provider.take() {
                // This is a thread for a reason!
                // Tokio doesn't finish executing tasks before termination https://github.com/tokio-rs/tokio/issues/1156.
                // This means that if the runtime is shutdown there is potentially a race where the provider may not be flushed.
                // By using a thread it doesn't matter if the tokio runtime is shut down.
                // This is likely to happen in tests due to the tokio runtime being destroyed when the test method exits.
                thread::spawn(move || {
                    if let Err(e) = meter_provider.shutdown() {
                        ::tracing::error!(error = %e, "failed to shutdown meter provider")
                    }
                });
            }
        }
    }

    fn safe_shutown_tracer(&mut self) {
        // If for some reason we didn't use the trace provider then safely discard it e.g. some other plugin failed `new`
        // To ensure we don't hang tracing providers are dropped in a blocking task.
        // https://github.com/open-telemetry/opentelemetry-rust/issues/868#issuecomment-1250387989
        // We don't have to worry about timeouts as every exporter is batched, which has a timeout on it already.
        if let Some(tracer_provider) = self.tracer_provider.take() {
            // If we have no runtime then we don't need to spawn a task as we are already in a blocking context.
            if Handle::try_current().is_ok() {
                // This is a thread for a reason!
                // Tokio doesn't finish executing tasks before termination https://github.com/tokio-rs/tokio/issues/1156.
                // This means that if the runtime is shutdown there is potentially a race where the provider may not be flushed.
                // By using a thread it doesn't matter if the tokio runtime is shut down.
                // This is likely to happen in tests due to the tokio runtime being destroyed when the test method exits.
                thread::spawn(move || drop(tracer_provider));
            }
        }
    }
}

#[derive(Debug, Clone)]
struct CacheAttributes {
    subgraph_name: Arc<String>,
    headers: http::HeaderMap,
    hashed_query: Arc<String>,
    // Typename + hashed_representation
    representations: Vec<(Arc<String>, Value)>,
}

#[derive(Debug, Hash, Clone)]
struct CacheKey {
    representation: Value,
    typename: Arc<String>,
    query: Arc<String>,
    subgraph_name: Arc<String>,
    hashed_headers: Arc<String>,
}

// Get typename and hashed representation for each representations in the subgraph query
fn extract_cache_attributes(
    representations: &[Value],
) -> Result<Vec<(Arc<String>, Value)>, BoxError> {
    let mut res = Vec::new();
    for representation in representations {
        let opt_type = representation
            .as_object()
            .and_then(|o| o.get(TYPENAME))
            .ok_or("missing __typename in representation")?;
        let typename = opt_type.as_str().unwrap_or("");

        res.push((Arc::new(typename.to_string()), representation.clone()));
    }
    Ok(res)
}

struct CacheCounter {
    primary: Bloom<CacheKey>,
    secondary: Bloom<CacheKey>,
    created_at: Instant,
    ttl: Duration,
}

impl CacheCounter {
    fn new(ttl: Duration) -> Self {
        Self {
            primary: Self::make_filter(),
            secondary: Self::make_filter(),
            created_at: Instant::now(),
            ttl,
        }
    }

    fn make_filter() -> Bloom<CacheKey> {
        // the filter is around 4kB in size (can be calculated with `Bloom::compute_bitmap_size`)
        Bloom::new_for_fp_rate(10000, 0.2)
    }

    fn record(
        &mut self,
        query: Arc<String>,
        subgraph_name: Arc<String>,
        hashed_headers: Arc<String>,
        representations: Vec<(Arc<String>, Value)>,
    ) {
        if self.created_at.elapsed() >= self.ttl {
            self.clear();
        }

        // typename -> (nb of cache hits, nb of entities)
        let mut seen: HashMap<Arc<String>, (usize, usize)> = HashMap::new();
        for (typename, representation) in representations {
            let cache_hit = self.check(&CacheKey {
                representation,
                typename: typename.clone(),
                query: query.clone(),
                subgraph_name: subgraph_name.clone(),
                hashed_headers: hashed_headers.clone(),
            });

            let seen_entry = seen.entry(typename.clone()).or_default();
            if cache_hit {
                seen_entry.0 += 1;
            }
            seen_entry.1 += 1;
        }

        for (typename, (cache_hit, total_entities)) in seen.into_iter() {
            ::tracing::info!(
                histogram.apollo.router.operations.entity.cache_hit = (cache_hit as f64 / total_entities as f64) * 100f64,
                entity_type = %typename,
                subgraph = %subgraph_name,
            );
        }
    }

    fn check(&mut self, key: &CacheKey) -> bool {
        self.primary.check_and_set(key) || self.secondary.check(key)
    }

    fn clear(&mut self) {
        let secondary = std::mem::replace(&mut self.primary, Self::make_filter());
        self.secondary = secondary;

        self.created_at = Instant::now();
    }
}

fn filter_headers(headers: &HeaderMap, forward_rules: &ForwardHeaders) -> String {
    let headers_map = headers
        .iter()
        .filter(|(name, _value)| {
            name != &header::AUTHORIZATION && name != &header::COOKIE && name != &header::SET_COOKIE
        })
        .filter_map(|(name, value)| {
            let send_header = match &forward_rules {
                ForwardHeaders::None => false,
                ForwardHeaders::All => true,
                ForwardHeaders::Only(only) => only.contains(name),
                ForwardHeaders::Except(except) => !except.contains(name),
            };

            send_header.then(|| {
                (
                    name.to_string(),
                    value.to_str().unwrap_or("<unknown>").to_string(),
                )
            })
        })
        .fold(BTreeMap::new(), |mut acc, (name, value)| {
            acc.entry(name).or_insert_with(Vec::new).push(value);
            acc
        });

    match serde_json::to_string(&headers_map) {
        Ok(result) => result,
        Err(_err) => {
            ::tracing::warn!("could not serialize header, trace will not have header information");
            Default::default()
        }
    }
}

// Planner errors return stats report key that start with `## `
// while successful planning stats report key start with `# `
fn licensed_operation_count(stats_report_key: &str) -> u64 {
    if stats_report_key.starts_with("## ") {
        0
    } else {
        1
    }
}

fn convert(
    referenced_fields: router_bridge::planner::ReferencedFieldsForType,
) -> crate::plugins::telemetry::apollo_exporter::proto::reports::ReferencedFieldsForType {
    crate::plugins::telemetry::apollo_exporter::proto::reports::ReferencedFieldsForType {
        field_names: referenced_fields.field_names,
        is_interface: referenced_fields.is_interface,
    }
}

#[derive(Eq, PartialEq, Hash)]
enum ErrorType {
    Trace,
    Metric,
    Other,
}
static OTEL_ERROR_LAST_LOGGED: OnceCell<DashMap<ErrorType, Instant>> = OnceCell::new();

fn handle_error<T: Into<opentelemetry::global::Error>>(err: T) {
    // We have to rate limit these errors because when they happen they are very frequent.
    // Use a dashmap to store the message type with the last time it was logged.
    let last_logged_map = OTEL_ERROR_LAST_LOGGED.get_or_init(DashMap::new);

    handle_error_internal(err, last_logged_map);
}

fn handle_error_internal<T: Into<opentelemetry::global::Error>>(
    err: T,
    last_logged_map: &DashMap<ErrorType, Instant>,
) {
    let err = err.into();

    // We don't want the dashmap to get big, so we key the error messages by type.
    let error_type = match err {
        opentelemetry::global::Error::Trace(_) => ErrorType::Trace,
        opentelemetry::global::Error::Metric(_) => ErrorType::Metric,
        _ => ErrorType::Other,
    };
    #[cfg(not(test))]
    let threshold = Duration::from_secs(10);
    #[cfg(test)]
    let threshold = Duration::from_millis(100);

    // Copy here so that we don't retain a mutable reference into the dashmap and lock the shard
    let now = Instant::now();
    let last_logged = *last_logged_map
        .entry(error_type)
        .and_modify(|last_logged| {
            if last_logged.elapsed() > threshold {
                *last_logged = now;
            }
        })
        .or_insert_with(|| now);

    if last_logged == now {
        match err {
            opentelemetry::global::Error::Trace(err) => {
                ::tracing::error!("OpenTelemetry trace error occurred: {}", err)
            }
            opentelemetry::global::Error::Metric(err) => {
                if err.to_string() != "Metrics error: reader is shut down or not registered" {
                    ::tracing::error!("OpenTelemetry metric error occurred: {}", err)
                }
            }
            opentelemetry::global::Error::Other(err) => {
                ::tracing::error!("OpenTelemetry error occurred: {}", err)
            }
            other => {
                ::tracing::error!("OpenTelemetry error occurred: {:?}", other)
            }
        }
    }
}

register_plugin!("apollo", "telemetry", Telemetry);

fn request_ftv1(mut req: SubgraphRequest) -> SubgraphRequest {
    if req
        .context
        .private_entries
        .lock()
        .contains_key::<EnableSubgraphFtv1>()
        && Span::current().context().span().span_context().is_sampled()
    {
        req.subgraph_request
            .headers_mut()
            .insert(FTV1_HEADER_NAME.clone(), FTV1_HEADER_VALUE.clone());
    }
    req
}

fn store_ftv1(subgraph_name: &ByteString, resp: SubgraphResponse) -> SubgraphResponse {
    // Stash the FTV1 data
    if resp
        .context
        .private_entries
        .lock()
        .contains_key::<EnableSubgraphFtv1>()
    {
        if let Some(serde_json_bytes::Value::String(ftv1)) =
            resp.response.body().extensions.get("ftv1")
        {
            // Record the ftv1 trace for processing later
            Span::current().record("apollo_private.ftv1", ftv1.as_str());
            resp.context
                .upsert_json_value(SUBGRAPH_FTV1, move |value: Value| {
                    let mut vec = match value {
                        Value::Array(array) => array,
                        // upsert_json_value populate the entry with null if it was vacant
                        Value::Null => Vec::new(),
                        _ => panic!("unexpected JSON value kind"),
                    };
                    vec.push(json!([subgraph_name, ftv1]));
                    Value::Array(vec)
                })
        }
    }
    resp
}

/// CustomTraceIdPropagator to set custom trace_id for our tracing system
/// coming from headers
#[derive(Debug)]
struct CustomTraceIdPropagator {
    header_name: String,
    fields: [String; 1],
}

impl CustomTraceIdPropagator {
    fn new(header_name: String) -> Self {
        Self {
            fields: [header_name.clone()],
            header_name,
        }
    }

    fn extract_span_context(&self, extractor: &dyn Extractor) -> Option<SpanContext> {
        let trace_id = extractor.get(&self.header_name)?;

        // extract trace id
        let trace_id = match opentelemetry::trace::TraceId::from_hex(trace_id) {
            Ok(trace_id) => trace_id,
            Err(err) => {
                ::tracing::error!("cannot generate custom trace_id: {err}");
                return None;
            }
        };

        SpanContext::new(
            trace_id,
            SpanId::INVALID,
            TraceFlags::default().with_sampled(true),
            true,
            TraceState::default(),
        )
        .into()
    }
}

impl TextMapPropagator for CustomTraceIdPropagator {
    fn inject_context(&self, cx: &opentelemetry::Context, injector: &mut dyn Injector) {
        let span = cx.span();
        let span_context = span.span_context();
        if span_context.is_valid() {
            let header_value = format!("{}", span_context.trace_id());
            injector.set(&self.header_name, header_value);
        }
    }

    fn extract_with_context(
        &self,
        cx: &opentelemetry::Context,
        extractor: &dyn Extractor,
    ) -> opentelemetry::Context {
        cx.with_remote_span_context(
            self.extract_span_context(extractor)
                .unwrap_or_else(SpanContext::empty_context),
        )
    }

    fn fields(&self) -> FieldIter<'_> {
        FieldIter::new(self.fields.as_ref())
    }
}

#[derive(Clone)]
struct MetricsAttributes(HashMap<String, AttributeValue>);

#[derive(Clone)]
struct SubgraphMetricsAttributes(HashMap<String, AttributeValue>);

struct EnableSubgraphFtv1;
//
// Please ensure that any tests added to the tests module use the tokio multi-threaded test executor.
//
#[cfg(test)]
mod tests {
    use std::fmt::Debug;
    use std::ops::DerefMut;
    use std::sync::Arc;
    use std::sync::Mutex;
    use std::time::Duration;

    use axum::headers::HeaderName;
    use dashmap::DashMap;
    use http::HeaderMap;
    use http::HeaderValue;
    use http::StatusCode;
    use insta::assert_snapshot;
    use itertools::Itertools;
    use serde_json::Value;
    use serde_json_bytes::json;
    use serde_json_bytes::ByteString;
    use tower::util::BoxService;
    use tower::Service;
    use tower::ServiceExt;
    use tracing_core::field::Visit;
    use tracing_core::Event;
    use tracing_core::Field;
    use tracing_core::Subscriber;
    use tracing_futures::WithSubscriber;
    use tracing_subscriber::layer::Context;
    use tracing_subscriber::layer::SubscriberExt;
    use tracing_subscriber::Layer;

    use super::apollo::ForwardHeaders;
    use super::Telemetry;
    use crate::error::FetchError;
    use crate::graphql::Error;
    use crate::graphql::Request;
    use crate::http_ext;
    use crate::json_ext::Object;
    use crate::metrics::FutureMetricsExt;
    use crate::plugin::test::MockSubgraphService;
    use crate::plugin::test::MockSupergraphService;
    use crate::plugin::DynPlugin;
    use crate::plugins::telemetry::handle_error_internal;
    use crate::services::SubgraphRequest;
    use crate::services::SubgraphResponse;
    use crate::services::SupergraphRequest;
    use crate::services::SupergraphResponse;

    async fn create_plugin_with_config(config: &str) -> Box<dyn DynPlugin> {
        let prometheus_support = config.contains("prometheus");
        let config: Value = serde_yaml::from_str(config).expect("yaml must be valid");
        let telemetry_config = config
            .as_object()
            .expect("must be an object")
            .get("telemetry")
            .expect("root key must be telemetry");
        let mut plugin = crate::plugin::plugins()
            .find(|factory| factory.name == "apollo.telemetry")
            .expect("Plugin not found")
            .create_instance(telemetry_config, Default::default(), Default::default())
            .await
            .unwrap();

        if prometheus_support {
            plugin
                .as_any_mut()
                .downcast_mut::<Telemetry>()
                .unwrap()
                .reload_metrics();
        }
        plugin
    }

    async fn get_prometheus_metrics(plugin: &dyn DynPlugin) -> String {
        let web_endpoint = plugin
            .web_endpoints()
            .into_iter()
            .next()
            .unwrap()
            .1
            .into_iter()
            .next()
            .unwrap()
            .into_router();

        let http_req_prom = http::Request::get("http://localhost:9090/metrics")
            .body(Default::default())
            .unwrap();
        let mut resp = web_endpoint.oneshot(http_req_prom).await.unwrap();
        assert_eq!(resp.status(), StatusCode::OK);
        let body = hyper::body::to_bytes(resp.body_mut()).await.unwrap();
        String::from_utf8_lossy(&body)
            .to_string()
            .split('\n')
            .filter(|l| l.contains("bucket") && !l.contains("apollo_router_span_count"))
            .sorted()
            .join("\n")
    }

    async fn make_supergraph_request(plugin: &dyn DynPlugin) {
        let mut mock_service = MockSupergraphService::new();
        mock_service
            .expect_call()
            .times(1)
            .returning(move |req: SupergraphRequest| {
                Ok(SupergraphResponse::fake_builder()
                    .context(req.context)
                    .header("x-custom", "coming_from_header")
                    .data(json!({"data": {"my_value": 2usize}}))
                    .build()
                    .unwrap())
            });

        let mut supergraph_service = plugin.supergraph_service(BoxService::new(mock_service));
        let router_req = SupergraphRequest::fake_builder().header("test", "my_value_set");
        let _router_response = supergraph_service
            .ready()
            .await
            .unwrap()
            .call(router_req.build().unwrap())
            .await
            .unwrap()
            .next_response()
            .await
            .unwrap();
    }

    #[tokio::test(flavor = "multi_thread")]
    async fn plugin_registered() {
        crate::plugin::plugins()
            .find(|factory| factory.name == "apollo.telemetry")
            .expect("Plugin not found")
            .create_instance(
                &serde_json::json!({"apollo": {"schema_id":"abc"}, "tracing": {}}),
                Default::default(),
                Default::default(),
            )
            .await
            .unwrap();
    }

    #[tokio::test]
    async fn config_serialization() {
        create_plugin_with_config(include_str!("testdata/config.router.yaml")).await;
    }

    #[tokio::test]
    async fn test_supergraph_metrics_ok() {
        async {
            let plugin =
                create_plugin_with_config(include_str!("testdata/custom_attributes.router.yaml"))
                    .await;
            make_supergraph_request(plugin.as_ref()).await;

            assert_counter!(
                "apollo_router_http_requests_total",
                1,
                "another_test" = "my_default_value",
                "my_value" = 2,
                "myname" = "label_value",
                "renamed_value" = "my_value_set",
                "status" = "200",
                "x-custom" = "coming_from_header"
            );
            assert_histogram!(
                "apollo_router_http_request_duration_seconds",
                1,
                "another_test" = "my_default_value",
                "my_value" = 2,
                "myname" = "label_value",
                "renamed_value" = "my_value_set",
                "status" = "200",
                "x-custom" = "coming_from_header"
            );
        }
        .with_metrics()
        .await;
    }

    #[tokio::test]
    async fn test_supergraph_metrics_bad_request() {
        async {
            let plugin =
                create_plugin_with_config(include_str!("testdata/custom_attributes.router.yaml"))
                    .await;

            let mut mock_bad_request_service = MockSupergraphService::new();
            mock_bad_request_service.expect_call().times(1).returning(
                move |req: SupergraphRequest| {
                    Ok(SupergraphResponse::fake_builder()
                        .context(req.context)
                        .status_code(StatusCode::BAD_REQUEST)
                        .data(json!({"errors": [{"message": "nope"}]}))
                        .build()
                        .unwrap())
                },
            );
            let mut bad_request_supergraph_service =
                plugin.supergraph_service(BoxService::new(mock_bad_request_service));
            let router_req = SupergraphRequest::fake_builder().header("test", "my_value_set");
            let _router_response = bad_request_supergraph_service
                .ready()
                .await
                .unwrap()
                .call(router_req.build().unwrap())
                .await
                .unwrap()
                .next_response()
                .await
                .unwrap();

            assert_counter!(
                "apollo_router_http_requests_total",
                1,
                "another_test" = "my_default_value",
                "error" = "400 Bad Request",
                "myname" = "label_value",
                "renamed_value" = "my_value_set",
                "status" = "400"
            );
        }
        .with_metrics()
        .await;
    }

    #[tokio::test]
    async fn test_subgraph_metrics_ok() {
        async {
            let plugin =
                create_plugin_with_config(include_str!("testdata/custom_attributes.router.yaml"))
                    .await;

            let mut mock_subgraph_service = MockSubgraphService::new();
            mock_subgraph_service
                .expect_call()
                .times(1)
                .returning(move |req: SubgraphRequest| {
                    let mut extension = Object::new();
                    extension.insert(
                        serde_json_bytes::ByteString::from("status"),
                        serde_json_bytes::Value::String(ByteString::from(
                            "custom_error_for_propagation",
                        )),
                    );
                    let _ = req
                        .context
                        .insert("my_key", "my_custom_attribute_from_context".to_string())
                        .unwrap();
                    Ok(SubgraphResponse::fake_builder()
                        .context(req.context)
                        .error(
                            Error::builder()
                                .message(String::from("an error occured"))
                                .extensions(extension)
                                .extension_code("FETCH_ERROR")
                                .build(),
                        )
                        .build())
                });

            let mut subgraph_service =
                plugin.subgraph_service("my_subgraph_name", BoxService::new(mock_subgraph_service));
            let subgraph_req = SubgraphRequest::fake_builder()
                .subgraph_request(
                    http_ext::Request::fake_builder()
                        .header("test", "my_value_set")
                        .body(
                            Request::fake_builder()
                                .query(String::from("query { test }"))
                                .build(),
                        )
                        .build()
                        .unwrap(),
                )
                .build();
            let _subgraph_response = subgraph_service
                .ready()
                .await
                .unwrap()
                .call(subgraph_req)
                .await
                .unwrap();

            assert_counter!(
                "apollo_router_http_requests_total",
                1,
                "error" = "custom_error_for_propagation",
                "my_key" = "my_custom_attribute_from_context",
                "query_from_request" = "query { test }",
                "status" = "200",
                "subgraph" = "my_subgraph_name",
                "unknown_data" = "default_value"
            );
        }
        .with_metrics()
        .await;
    }

    #[tokio::test]
    async fn test_subgraph_metrics_http_error() {
        async {
            let plugin =
                create_plugin_with_config(include_str!("testdata/custom_attributes.router.yaml"))
                    .await;

            let mut mock_subgraph_service_in_error = MockSubgraphService::new();
            mock_subgraph_service_in_error
                .expect_call()
                .times(1)
                .returning(move |_req: SubgraphRequest| {
                    Err(Box::new(FetchError::SubrequestHttpError {
                        status_code: None,
                        service: String::from("my_subgraph_name_error"),
                        reason: String::from("cannot contact the subgraph"),
                    }))
                });

            let mut subgraph_service = plugin.subgraph_service(
                "my_subgraph_name_error",
                BoxService::new(mock_subgraph_service_in_error),
            );

            let subgraph_req = SubgraphRequest::fake_builder()
                .subgraph_request(
                    http_ext::Request::fake_builder()
                        .header("test", "my_value_set")
                        .body(
                            Request::fake_builder()
                                .query(String::from("query { test }"))
                                .build(),
                        )
                        .build()
                        .unwrap(),
                )
                .build();
            let _subgraph_response = subgraph_service
                .ready()
                .await
                .unwrap()
                .call(subgraph_req)
                .await
                .expect_err("should be an error");

            assert_counter!(
                "apollo_router_http_requests_total",
                1,
                "message" = "cannot contact the subgraph",
                "status" = "500",
                "subgraph" = "my_subgraph_name_error",
                "subgraph_error_extended_code" = "SUBREQUEST_HTTP_ERROR"
            );
        }
        .with_metrics()
        .await;
    }

    #[tokio::test]
    async fn test_subgraph_metrics_bad_request() {
        async {
            let plugin =
                create_plugin_with_config(include_str!("testdata/custom_attributes.router.yaml"))
                    .await;

            let mut mock_bad_request_service = MockSupergraphService::new();
            mock_bad_request_service.expect_call().times(1).returning(
                move |req: SupergraphRequest| {
                    Ok(SupergraphResponse::fake_builder()
                        .context(req.context)
                        .status_code(StatusCode::BAD_REQUEST)
                        .data(json!({"errors": [{"message": "nope"}]}))
                        .build()
                        .unwrap())
                },
            );

            let mut bad_request_supergraph_service =
                plugin.supergraph_service(BoxService::new(mock_bad_request_service));

            let router_req = SupergraphRequest::fake_builder().header("test", "my_value_set");

            let _router_response = bad_request_supergraph_service
                .ready()
                .await
                .unwrap()
                .call(router_req.build().unwrap())
                .await
                .unwrap()
                .next_response()
                .await
                .unwrap();

            assert_counter!(
                "apollo_router_http_requests_total",
                1,
                "another_test" = "my_default_value",
                "error" = "400 Bad Request",
                "myname" = "label_value",
                "renamed_value" = "my_value_set",
                "status" = "400"
            );
            assert_histogram!(
                "apollo_router_http_request_duration_seconds",
                1,
                "another_test" = "my_default_value",
                "error" = "400 Bad Request",
                "myname" = "label_value",
                "renamed_value" = "my_value_set",
                "status" = "400"
            );
        }
        .with_metrics()
        .await;
    }

    #[tokio::test]
    async fn it_test_prometheus_wrong_endpoint() {
        async {
            let plugin =
                create_plugin_with_config(include_str!("testdata/prometheus.router.yaml")).await;

            let mut web_endpoint = plugin
                .web_endpoints()
                .into_iter()
                .next()
                .unwrap()
                .1
                .into_iter()
                .next()
                .unwrap()
                .into_router();

            let http_req_prom = http::Request::get("http://localhost:9090/WRONG/URL/metrics")
                .body(Default::default())
                .unwrap();

            let resp = web_endpoint
                .ready()
                .await
                .unwrap()
                .call(http_req_prom)
                .await
                .unwrap();
            assert_eq!(resp.status(), StatusCode::NOT_FOUND);
        }
        .with_metrics()
        .await;
    }

    #[tokio::test(flavor = "multi_thread")]
    async fn it_test_prometheus_metrics() {
        async {
            let plugin =
                create_plugin_with_config(include_str!("testdata/prometheus.router.yaml")).await;
            make_supergraph_request(plugin.as_ref()).await;
            let prometheus_metrics = get_prometheus_metrics(plugin.as_ref()).await;
            assert_snapshot!(prometheus_metrics);
        }
        .with_metrics()
        .await;
    }

    #[tokio::test(flavor = "multi_thread")]
    async fn it_test_prometheus_metrics_custom_buckets() {
        async {
            let plugin = create_plugin_with_config(include_str!(
                "testdata/prometheus_custom_buckets.router.yaml"
            ))
            .await;
            make_supergraph_request(plugin.as_ref()).await;
            let prometheus_metrics = get_prometheus_metrics(plugin.as_ref()).await;

            assert_snapshot!(prometheus_metrics);
        }
        .with_metrics()
        .await;
    }

    #[test]
    fn it_test_send_headers_to_studio() {
        let fw_headers = ForwardHeaders::Only(vec![
            HeaderName::from_static("test"),
            HeaderName::from_static("apollo-x-name"),
        ]);
        let mut headers = HeaderMap::new();
        headers.insert(
            HeaderName::from_static("authorization"),
            HeaderValue::from_static("xxx"),
        );
        headers.insert(
            HeaderName::from_static("test"),
            HeaderValue::from_static("content"),
        );
        headers.insert(
            HeaderName::from_static("referer"),
            HeaderValue::from_static("test"),
        );
        headers.insert(
            HeaderName::from_static("foo"),
            HeaderValue::from_static("bar"),
        );
        headers.insert(
            HeaderName::from_static("apollo-x-name"),
            HeaderValue::from_static("polaris"),
        );
        let filtered_headers = super::filter_headers(&headers, &fw_headers);
        assert_eq!(
            filtered_headers.as_str(),
            r#"{"apollo-x-name":["polaris"],"test":["content"]}"#
        );
        let filtered_headers = super::filter_headers(&headers, &ForwardHeaders::None);
        assert_eq!(filtered_headers.as_str(), "{}");
    }

    #[tokio::test]
    async fn test_handle_error_throttling() {
        let error_map = DashMap::new();
        // Set up a fake subscriber so we can check log events. If this is useful then maybe it can be factored out into something reusable
        #[derive(Default)]
        struct TestVisitor {
            log_entries: Vec<String>,
        }

        #[derive(Default, Clone)]
        struct TestLayer {
            visitor: Arc<Mutex<TestVisitor>>,
        }
        impl TestLayer {
            fn assert_log_entry_count(&self, message: &str, expected: usize) {
                let log_entries = self.visitor.lock().unwrap().log_entries.clone();
                let actual = log_entries.iter().filter(|e| e.contains(message)).count();
                assert_eq!(actual, expected);
            }
        }
        impl Visit for TestVisitor {
            fn record_debug(&mut self, field: &Field, value: &dyn Debug) {
                self.log_entries
                    .push(format!("{}={:?}", field.name(), value));
            }
        }

        impl<S> Layer<S> for TestLayer
        where
            S: Subscriber,
            Self: 'static,
        {
            fn on_event(&self, event: &Event<'_>, _ctx: Context<'_, S>) {
                event.record(self.visitor.lock().unwrap().deref_mut())
            }
        }

        let test_layer = TestLayer::default();

        async {
            // Log twice rapidly, they should get deduped
            handle_error_internal(
                opentelemetry::global::Error::Other("other error".to_string()),
                &error_map,
            );
            handle_error_internal(
                opentelemetry::global::Error::Other("other error".to_string()),
                &error_map,
            );
            handle_error_internal(
                opentelemetry::global::Error::Trace("trace error".to_string().into()),
                &error_map,
            );
        }
        .with_subscriber(tracing_subscriber::registry().with(test_layer.clone()))
        .await;

        test_layer.assert_log_entry_count("other error", 1);
        test_layer.assert_log_entry_count("trace error", 1);

        // Sleep a bit and then log again, it should get logged
        tokio::time::sleep(Duration::from_millis(200)).await;
        async {
            handle_error_internal(
                opentelemetry::global::Error::Other("other error".to_string()),
                &error_map,
            );
        }
        .with_subscriber(tracing_subscriber::registry().with(test_layer.clone()))
        .await;
        test_layer.assert_log_entry_count("other error", 2);
    }
}<|MERGE_RESOLUTION|>--- conflicted
+++ resolved
@@ -80,8 +80,6 @@
 use crate::metrics::meter_provider;
 use crate::plugin::Plugin;
 use crate::plugin::PluginInit;
-use crate::plugins::telemetry::apollo::client_name_header_default;
-use crate::plugins::telemetry::apollo::client_version_header_default;
 use crate::plugins::telemetry::apollo::ForwardHeaders;
 use crate::plugins::telemetry::apollo_exporter::proto::reports::trace::node::Id::ResponseName;
 use crate::plugins::telemetry::apollo_exporter::proto::reports::StatsContext;
@@ -283,39 +281,25 @@
                 response
             })
             .instrument(move |request: &router::Request| {
-<<<<<<< HEAD
-=======
-                let apollo = &config.apollo;
-                let trace_id = TraceId::maybe_new()
-                    .map(|t| t.to_string())
-                    .unwrap_or_default();
->>>>>>> 80c2dd3a
                 let router_request = &request.router_request;
                 let headers = router_request.headers();
-                let default_forward = ForwardHeaders::default();
-
-                static DEFAULT_CLIENT_NAME_HEADER: HeaderName = client_name_header_default();
-                let client_name_header = config
+           
+                let client_name_header =& config
                     .apollo
-                    .as_ref()
-                    .map(|apollo| &apollo.client_name_header)
-                    .unwrap_or(&DEFAULT_CLIENT_NAME_HEADER);
+                    .client_name_header;
                 let client_name = headers
                     .get(client_name_header)
                     .and_then(|h| h.to_str().ok())
                     .unwrap_or("");
-                static DEFAULT_CLIENT_VERSION_HEADER: HeaderName = client_version_header_default();
-                let client_version_header = config
+                let client_version_header = &config
                     .apollo
-                    .as_ref()
-                    .map(|apollo| &apollo.client_version_header)
-                    .unwrap_or(&DEFAULT_CLIENT_VERSION_HEADER);
+                    .client_version_header;
                 let client_version = headers
                     .get(client_version_header)
                     .and_then(|h| h.to_str().ok())
                     .unwrap_or("");
 
-                let send_headers = config.apollo.as_ref().map(|apollo| &apollo.send_headers).unwrap_or(&default_forward);
+                let send_headers = &config.apollo.send_headers;
 
                 let trace_id = TraceId::maybe_new()
                     .map(|t| t.to_string())
@@ -386,19 +370,11 @@
         let config_map_res_first = config.clone();
         let config_map_res = config.clone();
         let field_level_instrumentation_ratio = self.field_level_instrumentation_ratio;
-        let send_variable_values = config
-            .apollo
-            .as_ref()
-            .map(|apollo| apollo.send_variable_values.clone())
-            .unwrap_or_default();
+        let send_variable_values = config.apollo.send_variable_values.clone();
         ServiceBuilder::new()
             .instrument(Self::supergraph_service_span(
                 self.field_level_instrumentation_ratio,
-<<<<<<< HEAD
                 send_variable_values
-=======
-                &config.apollo,
->>>>>>> 80c2dd3a
             ))
             .map_response(move |mut resp: SupergraphResponse| {
                 let config = config_map_res_first.clone();
@@ -733,13 +709,8 @@
 
     fn supergraph_service_span(
         field_level_instrumentation_ratio: f64,
-<<<<<<< HEAD
         send_variable_values: ForwardValues,
-=======
-        config: &apollo::Config,
->>>>>>> 80c2dd3a
     ) -> impl Fn(&SupergraphRequest) -> Span + Clone {
-        let send_variable_values = config.send_variable_values.clone();
         move |request: &SupergraphRequest| {
             let http_request = &request.supergraph_request;
             let query = http_request.body().query.as_deref().unwrap_or_default();
@@ -889,30 +860,16 @@
         field_level_instrumentation_ratio: f64,
         req: &SupergraphRequest,
     ) {
-<<<<<<< HEAD
-=======
-        let apollo_config = &config.apollo;
->>>>>>> 80c2dd3a
         let context = &req.context;
         let http_request = &req.supergraph_request;
         let headers = http_request.headers();
 
-        static DEFAULT_CLIENT_NAME_HEADER: HeaderName = client_name_header_default();
-        let client_name_header = config
-            .apollo
-            .as_ref()
-            .map(|apollo| &apollo.client_name_header)
-            .unwrap_or(&DEFAULT_CLIENT_NAME_HEADER);
+        let client_name_header = &config.apollo.client_name_header;
         let client_name = headers
             .get(client_name_header)
             .and_then(|h| h.to_str().ok())
             .map(|s| s.to_owned());
-        static DEFAULT_CLIENT_VERSION_HEADER: HeaderName = client_version_header_default();
-        let client_version_header = config
-            .apollo
-            .as_ref()
-            .map(|apollo| &apollo.client_version_header)
-            .unwrap_or(&DEFAULT_CLIENT_VERSION_HEADER);
+        let client_version_header = &config.apollo.client_version_header;
         let client_version = headers
             .get(client_version_header)
             .and_then(|h| h.to_str().ok())
