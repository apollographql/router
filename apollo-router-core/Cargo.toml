--- conflicted
+++ resolved
@@ -21,17 +21,10 @@
 include_dir = "0.7.2"
 lru = "0.7.1"
 miette = { version = "3.2.0", features = ["fancy"] }
-<<<<<<< HEAD
-once_cell = "1.8.0"
-router-bridge = { git = "https://github.com/apollographql/federation.git", rev = "e4fd4be09efb8b16e2fdd0789b06a5cdfaafbf6b" }
-serde = { version = "1.0.131", features = ["derive", "rc"] }
-serde_json = { version = "1.0.72", features = ["preserve_order"] }
-=======
 once_cell = "1.9.0"
-router-bridge = { git = "https://github.com/apollographql/federation.git", rev = "e88ce2a8be6a9159370c972b462ef61d598c2f33" }
+router-bridge = { git = "https://github.com/apollographql/federation.git", rev = "950eb931e38746bb7cfed05382d6970a22e43cc4" }
 serde = { version = "1.0.133", features = ["derive", "rc"] }
 serde_json = { version = "1.0.74", features = ["preserve_order"] }
->>>>>>> 66c98a99
 thiserror = "1.0.30"
 tokio = { version = "1.15.0", features = ["rt"] }
 tracing = "0.1.29"
