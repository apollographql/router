//! Starts a server that will handle http graphql requests.

mod apollo_router;
pub mod configuration;
mod files;
mod http_server_factory;
pub mod http_service_registry;
pub mod http_subgraph;
mod router_factory;
mod state_machine;
mod warp_http_server_factory;

pub use self::apollo_router::*;
use crate::router_factory::ApolloRouterFactory;
use crate::state_machine::StateMachine;
use crate::warp_http_server_factory::WarpHttpServerFactory;
use crate::Event::{NoMoreConfiguration, NoMoreSchema};
use apollo_router_core::prelude::*;
use configuration::{Configuration, OpenTelemetry};
use derivative::Derivative;
use derive_more::Display;
use derive_more::From;
use displaydoc::Display as DisplayDoc;
use futures::channel::{mpsc, oneshot};
use futures::prelude::*;
use futures::FutureExt;
use once_cell::sync::OnceCell;
use opentelemetry::sdk::trace::BatchSpanProcessor;
use opentelemetry::trace::TracerProvider;
use std::net::SocketAddr;
use std::path::{Path, PathBuf};
use std::pin::Pin;
use std::str::FromStr;
use std::sync::Arc;
use std::task::{Context, Poll};
use std::time::Duration;
use thiserror::Error;
use tokio::task::spawn;
use tracing_subscriber::prelude::*;
use tracing_subscriber::EnvFilter;
use typed_builder::TypedBuilder;
use Event::{Shutdown, UpdateConfiguration, UpdateSchema};

type SchemaStream = Pin<Box<dyn Stream<Item = graphql::Schema> + Send>>;

pub static GLOBAL_ENV_FILTER: OnceCell<String> = OnceCell::new();

/// Error types for FederatedServer.
#[derive(Error, Debug, DisplayDoc)]
pub enum FederatedServerError {
    /// Failed to start server.
    StartupError,

    /// Failed to stop HTTP Server.
    HttpServerLifecycleError,

    /// Configuration was not supplied.
    NoConfiguration,

    /// Schema was not supplied.
    NoSchema,

    /// Could not deserialize configuration: {0}
    DeserializeConfigError(serde_yaml::Error),

    /// Could not read configuration: {0}
    ReadConfigError(std::io::Error),

    /// Could not read schema: {0}
    ReadSchemaError(graphql::SchemaError),

    /// Could not create the HTTP server: {0}
    ServerCreationError(std::io::Error),
}

/// The user supplied schema. Either a static instance or a stream for hot reloading.
#[derive(From, Display, Derivative)]
#[derivative(Debug)]
pub enum SchemaKind {
    /// A static schema.
    #[display(fmt = "Instance")]
    Instance(graphql::Schema),

    /// A stream of schema.
    #[display(fmt = "Stream")]
    Stream(#[derivative(Debug = "ignore")] SchemaStream),

    /// A YAML file that may be watched for changes.
    #[display(fmt = "File")]
    File {
        /// The path of the schema file.
        path: PathBuf,

        /// `true` to watch the file for changes and hot apply them.
        watch: bool,

        /// When watching, the delay to wait before applying the new schema.
        delay: Option<Duration>,
    },

    /// A YAML file that may be watched for changes.
    #[display(fmt = "File")]
    Registry {
        /// The Apollo key: <YOUR_GRAPH_API_KEY>
        apollo_key: String,

        /// The apollo graph reference: <YOUR_GRAPH_ID>@<VARIANT>
        apollo_graph_ref: String,
    },
}

impl SchemaKind {
    /// Convert this schema into a stream regardless of if is static or not. Allows for unified handling later.
    fn into_stream(self) -> impl Stream<Item = Event> {
        match self {
            SchemaKind::Instance(instance) => stream::iter(vec![UpdateSchema(instance)]).boxed(),
            SchemaKind::Stream(stream) => stream.map(UpdateSchema).boxed(),
            SchemaKind::File { path, watch, delay } => {
                // Sanity check, does the schema file exists, if it doesn't then bail.
                if !path.exists() {
                    tracing::error!(
                        "Schema file at path '{}' does not exist.",
                        path.to_string_lossy()
                    );
                    stream::empty().boxed()
                } else {
                    //The schema file exists try and load it
                    match ConfigurationKind::read_schema(&path) {
                        Ok(schema) => {
                            if watch {
                                files::watch(path.to_owned(), delay)
                                    .filter_map(move |_| {
                                        future::ready(ConfigurationKind::read_schema(&path).ok())
                                    })
                                    .map(UpdateSchema)
                                    .boxed()
                            } else {
                                stream::once(future::ready(UpdateSchema(schema))).boxed()
                            }
                        }
                        Err(err) => {
                            tracing::error!("Failed to read schema: {}", err);
                            stream::empty().boxed()
                        }
                    }
                }
            }
            SchemaKind::Registry { .. } => {
                todo!("Registry is not supported yet")
            }
        }
        .chain(stream::iter(vec![NoMoreSchema]))
    }
}

type ConfigurationStream = Pin<Box<dyn Stream<Item = Configuration> + Send>>;

/// The user supplied config. Either a static instance or a stream for hot reloading.
#[derive(From, Display, Derivative)]
#[derivative(Debug)]
pub enum ConfigurationKind {
    /// A static configuration.
    #[display(fmt = "Instance")]
    Instance(Configuration),

    /// A configuration stream where the server will react to new configuration. If possible
    /// the configuration will be applied without restarting the internal http server.
    #[display(fmt = "Stream")]
    Stream(#[derivative(Debug = "ignore")] ConfigurationStream),

    /// A yaml file that may be watched for changes
    #[display(fmt = "File")]
    File {
        /// The path of the configuration file.
        path: PathBuf,

        /// `true` to watch the file for changes and hot apply them.
        watch: bool,

        /// When watching, the delay to wait before applying the new configuration.
        delay: Option<Duration>,
    },
}

impl ConfigurationKind {
    /// Convert this config into a stream regardless of if is static or not. Allows for unified handling later.
    fn into_stream(self) -> impl Stream<Item = Event> {
        match self {
            ConfigurationKind::Instance(instance) => {
                stream::iter(vec![UpdateConfiguration(instance)]).boxed()
            }
            ConfigurationKind::Stream(stream) => stream.map(UpdateConfiguration).boxed(),
            ConfigurationKind::File { path, watch, delay } => {
                // Sanity check, does the config file exists, if it doesn't then bail.
                if !path.exists() {
                    tracing::error!(
                        "Configuration file at path '{}' does not exist.",
                        path.to_string_lossy()
                    );
                    stream::empty().boxed()
                } else {
                    match ConfigurationKind::read_config(&path) {
                        Ok(configuration) => {
                            if watch {
                                files::watch(path.to_owned(), delay)
                                    .filter_map(move |_| {
                                        future::ready(ConfigurationKind::read_config(&path).ok())
                                    })
                                    .map(UpdateConfiguration)
                                    .boxed()
                            } else {
                                stream::once(future::ready(UpdateConfiguration(configuration)))
                                    .boxed()
                            }
                        }
                        Err(err) => {
                            tracing::error!("Failed to read configuration: {}", err);
                            stream::empty().boxed()
                        }
                    }
                }
            }
        }
        .map(|event| match event {
            UpdateConfiguration(mut config) => {
                match try_initialize_subscriber(&config) {
                    Ok(subscriber) => {
                        config.subscriber = subscriber;
                    }
                    Err(err) => {
                        tracing::error!("Could not initialize tracing subscriber: {}", err,)
                    }
                };
                UpdateConfiguration(config)
            }
            _ => event,
        })
        .chain(stream::iter(vec![NoMoreConfiguration]))
        .boxed()
    }

    fn read_config(path: &Path) -> Result<Configuration, FederatedServerError> {
        let file = std::fs::File::open(path).map_err(FederatedServerError::ReadConfigError)?;
        let config = serde_yaml::from_reader::<_, Configuration>(&file)
            .map_err(FederatedServerError::DeserializeConfigError)?;

        Ok(config)
    }

    fn read_schema(path: &Path) -> Result<graphql::Schema, FederatedServerError> {
        graphql::Schema::read(path).map_err(FederatedServerError::ReadSchemaError)
    }
}

fn try_initialize_subscriber(
    config: &Configuration,
) -> Result<Option<Arc<dyn tracing::Subscriber + Send + Sync + 'static>>, Box<dyn std::error::Error>>
{
    let subscriber = tracing_subscriber::fmt::fmt()
        .with_env_filter(EnvFilter::new(
            GLOBAL_ENV_FILTER
                .get()
                .map(|x| x.as_str())
                .unwrap_or("info"),
        ))
        .finish();

    match config.opentelemetry.as_ref() {
        Some(OpenTelemetry::Jaeger(config)) => {
            let default_config = Default::default();
            let config = config.as_ref().unwrap_or(&default_config);
            let mut pipeline =
                opentelemetry_jaeger::new_pipeline().with_service_name(&config.service_name);
            if let Some(url) = config.collector_endpoint.as_ref() {
                pipeline = pipeline.with_collector_endpoint(url.as_str());
            }
            if let Some(username) = config.username.as_ref() {
                pipeline = pipeline.with_collector_username(username);
            }
            if let Some(password) = config.password.as_ref() {
                pipeline = pipeline.with_collector_password(password);
            }

            let batch_size = std::env::var("OTEL_BSP_MAX_EXPORT_BATCH_SIZE")
                .ok()
                .and_then(|batch_size| usize::from_str(&batch_size).ok());

            let exporter = pipeline.init_async_exporter(opentelemetry::runtime::Tokio)?;

            let batch = BatchSpanProcessor::builder(exporter, opentelemetry::runtime::Tokio)
                .with_scheduled_delay(std::time::Duration::from_secs(1));
            let batch = if let Some(size) = batch_size {
                batch.with_max_export_batch_size(size)
            } else {
                batch
            }
            .build();

            let provider = opentelemetry::sdk::trace::TracerProvider::builder()
                .with_span_processor(batch)
                .build();

            let tracer = provider.tracer("opentelemetry-jaeger", Some(env!("CARGO_PKG_VERSION")));
            let _ = opentelemetry::global::set_tracer_provider(provider);

            let telemetry = tracing_opentelemetry::layer().with_tracer(tracer);

            opentelemetry::global::set_error_handler(handle_error)?;
            return Ok(Some(Arc::new(subscriber.with(telemetry))));
        }
        #[cfg(any(feature = "otlp-grpc", feature = "otlp-http"))]
        Some(OpenTelemetry::Otlp(configuration::otlp::Otlp::Tracing(tracing))) => {
            let tracer = if let Some(tracing) = tracing.as_ref() {
                tracing.tracer()?
            } else {
                configuration::otlp::Tracing::tracer_from_env()?
            };
            let telemetry = tracing_opentelemetry::layer().with_tracer(tracer);
            opentelemetry::global::set_error_handler(handle_error)?;
            return Ok(Some(Arc::new(subscriber.with(telemetry))));
        }
        None => {}
    }

    Ok(None)
}

pub fn handle_error<T: Into<opentelemetry::global::Error>>(err: T) {
    match err.into() {
        opentelemetry::global::Error::Trace(err) => {
            tracing::error!("OpenTelemetry trace error occurred: {}", err)
        }
        opentelemetry::global::Error::Other(err_msg) => {
            tracing::error!("OpenTelemetry error occurred: {}", err_msg)
        }
        other => {
            tracing::error!("OpenTelemetry error occurred: {:?}", other)
        }
    }
}

type ShutdownFuture = Pin<Box<dyn Future<Output = ()> + Send>>;

/// The user supplied shutdown hook.
#[derive(Display, Derivative)]
#[derivative(Debug)]
pub enum ShutdownKind {
    /// No graceful shutdown
    #[display(fmt = "None")]
    None,

    /// A custom shutdown future.
    #[display(fmt = "Custom")]
    Custom(#[derivative(Debug = "ignore")] ShutdownFuture),

    /// Watch for Ctl-C signal.
    #[display(fmt = "CtrlC")]
    CtrlC,
}

impl ShutdownKind {
    /// Convert this shutdown hook into a future. Allows for unified handling later.
    fn into_stream(self) -> impl Stream<Item = Event> {
        match self {
            ShutdownKind::None => stream::pending::<Event>().boxed(),
            ShutdownKind::Custom(future) => future.map(|_| Shutdown).into_stream().boxed(),
            ShutdownKind::CtrlC => async {
                tokio::signal::ctrl_c()
                    .await
                    .expect("Failed to install CTRL+C signal handler");
            }
            .map(|_| Shutdown)
            .into_stream()
            .boxed(),
        }
    }
}

/// Federated server takes requests and federates a response based on calls to subgraphs.
///
/// # Examples
///
/// ```
/// use apollo_router_core::prelude::*;
/// use apollo_router::FederatedServer;
/// use apollo_router::ShutdownKind;
/// use apollo_router::configuration::Configuration;
///
/// async {
///     let configuration = serde_yaml::from_str::<Configuration>("Config").unwrap();
///     let schema: graphql::Schema = "schema".parse().unwrap();
///     let server = FederatedServer::builder()
///             .configuration(configuration)
///             .schema(schema)
///             .shutdown(ShutdownKind::CtrlC)
///             .build();
///     server.serve().await;
/// };
/// ```
///
/// Shutdown via handle.
/// ```
/// use apollo_router_core::prelude::*;
/// use apollo_router::FederatedServer;
/// use apollo_router::ShutdownKind;
/// use apollo_router::configuration::Configuration;
///
/// async {
///     let configuration = serde_yaml::from_str::<Configuration>("Config").unwrap();
///     let schema: graphql::Schema = "schema".parse().unwrap();
///     let server = FederatedServer::builder()
///             .configuration(configuration)
///             .schema(schema)
///             .shutdown(ShutdownKind::CtrlC)
///             .build();
///     let handle = server.serve();
///     handle.shutdown().await;
/// };
/// ```
///
#[derive(TypedBuilder, Debug)]
#[builder(field_defaults(setter(into)))]
pub struct FederatedServer {
    /// The Configuration that the server will use. This can be static or a stream for hot reloading.
    configuration: ConfigurationKind,

    /// Limit query cache entries
    #[builder(default = 100)]
    query_cache_limit: usize,

    /// The Schema that the server will use. This can be static or a stream for hot reloading.
    schema: SchemaKind,

    /// A future that when resolved will shut down the server.
    #[builder(default = ShutdownKind::None)]
    shutdown: ShutdownKind,
}

/// Messages that are broadcast across the app.
#[derive(Debug)]
enum Event {
    /// The configuration was updated.
    UpdateConfiguration(Configuration),

    /// There are no more updates to the configuration
    NoMoreConfiguration,

    /// The schema was updated.
    UpdateSchema(graphql::Schema),

    /// There are no more updates to the schema
    NoMoreSchema,

    /// The server should gracefully shutdown.
    Shutdown,
}

/// Public state that the client can be notified with via state listener
/// This is useful for waiting until the server is actually serving requests.
#[derive(Debug, PartialEq)]
pub enum State {
    /// The server is starting up.
    Startup,

    /// The server is running on a particular address.
    Running { address: SocketAddr, schema: String },

    /// The server has stopped.
    Stopped,

    /// The server has errored.
    Errored,
}

/// A handle that allows the client to await for various server events.
pub struct FederatedServerHandle {
    result: Pin<Box<dyn Future<Output = Result<(), FederatedServerError>> + Send>>,
    shutdown_sender: oneshot::Sender<()>,
    state_receiver: Option<mpsc::Receiver<State>>,
}

impl FederatedServerHandle {
    /// Wait until the server is ready and return the socket address that it is listening on.
    /// If the socket address has been configured to port zero the OS will choose the port.
    /// The socket address returned is the actual port that was bound.
    ///
    /// This method can only be called once, and is not designed for use in dynamic configuration
    /// scenarios.
    ///
    /// returns: Option<SocketAddr>
    pub async fn ready(&mut self) -> Option<SocketAddr> {
        self.state_receiver()
            .map(|state| {
                if let State::Running { address, .. } = state {
                    Some(address)
                } else {
                    None
                }
            })
            .filter(|socket| future::ready(socket != &None))
            .map(|s| s.unwrap())
            .next()
            .boxed()
            .await
    }

    /// Return a receiver of lifecycle events for the server. This method may only be called once.
    ///
    /// returns: mspc::Receiver<State>
    pub fn state_receiver(&mut self) -> mpsc::Receiver<State> {
        self.state_receiver.take().expect(
            "State listener has already been taken. 'ready' or 'state' may be called once only.",
        )
    }

    /// Trigger and wait until the server has shut down.
    ///
    /// returns: Result<(), FederatedServerError>
    pub async fn shutdown(mut self) -> Result<(), FederatedServerError> {
        self.maybe_close_state_receiver();
        if self.shutdown_sender.send(()).is_err() {
            tracing::error!("Failed to send shutdown event")
        }
        self.result.await
    }

    /// If the state receiver has not been set it must be closed otherwise it'll block the
    /// state machine from progressing.
    fn maybe_close_state_receiver(&mut self) {
        if let Some(mut state_receiver) = self.state_receiver.take() {
            state_receiver.close();
        }
    }
}

impl Future for FederatedServerHandle {
    type Output = Result<(), FederatedServerError>;

    fn poll(mut self: Pin<&mut Self>, cx: &mut Context<'_>) -> Poll<Self::Output> {
        self.maybe_close_state_receiver();
        self.result.poll_unpin(cx)
    }
}

impl FederatedServer {
    /// Start the federated server on a separate thread.
    ///
    /// The returned handle allows the user to await until the server is ready and shutdown.
    /// Alternatively the user can await on the server handle itself to wait for shutdown via the
    /// configured shutdown mechanism.
    ///
    /// returns: FederatedServerHandle
    ///
    pub fn serve(self) -> FederatedServerHandle {
        let (state_listener, state_receiver) = mpsc::channel::<State>(1);
        let server_factory = WarpHttpServerFactory::new();
        let state_machine = StateMachine::new(
            server_factory,
            Some(state_listener),
<<<<<<< HEAD
            FederatedGraphFactory::new(self.query_cache_limit),
=======
            ApolloRouterFactory::default(),
>>>>>>> 44840e49
        );
        let (shutdown_sender, shutdown_receiver) = oneshot::channel::<()>();
        let result = spawn(async {
            state_machine
                .process_events(self.generate_event_stream(shutdown_receiver))
                .await
        })
        .map(|r| match r {
            Ok(Ok(ok)) => Ok(ok),
            Ok(Err(err)) => Err(err),
            Err(_err) => Err(FederatedServerError::StartupError),
        })
        .boxed();

        FederatedServerHandle {
            result,
            shutdown_sender,
            state_receiver: Some(state_receiver),
        }
    }

    /// Create the unified event stream.
    /// This merges all contributing streams and sets up shutdown handling.
    /// When a shutdown message is received no more events are emitted.
    fn generate_event_stream(
        self,
        shutdown_receiver: oneshot::Receiver<()>,
    ) -> impl Stream<Item = Event> {
        // Chain is required so that the final shutdown message is sent.
        let messages = stream::select_all(vec![
            self.shutdown.into_stream().boxed(),
            self.configuration.into_stream().boxed(),
            self.schema.into_stream().boxed(),
            shutdown_receiver.into_stream().map(|_| Shutdown).boxed(),
        ])
        .take_while(|msg| future::ready(!matches!(msg, Shutdown)))
        .chain(stream::iter(vec![Shutdown]))
        .boxed();
        messages
    }
}

#[cfg(test)]
mod tests {
    use super::*;
    use crate::files::tests::{create_temp_file, write_and_flush};
    use crate::http_subgraph::HttpSubgraphFetcher;
    use serde_json::to_string_pretty;
    use std::env::temp_dir;
    use test_log::test;

    fn init_with_server() -> FederatedServerHandle {
        let configuration =
            serde_yaml::from_str::<Configuration>(include_str!("testdata/supergraph_config.yaml"))
                .unwrap();
        let schema: graphql::Schema = include_str!("testdata/supergraph.graphql").parse().unwrap();
        FederatedServer::builder()
            .configuration(configuration)
            .schema(schema)
            .build()
            .serve()
    }

    #[test(tokio::test)]
    async fn basic_request() {
        let mut server_handle = init_with_server();
        let socket = server_handle.ready().await.expect("Server never ready");
        assert_federated_response(&socket, r#"{ topProducts { name } }"#).await;
        server_handle.shutdown().await.expect("Could not shutdown");
    }

    async fn assert_federated_response(socket: &SocketAddr, request: &str) {
        let request = graphql::Request::builder().query(request).build();
        let mut expected = query(socket, request.clone()).await;

        let expected = expected.next().await.unwrap();
        let response = to_string_pretty(&expected).unwrap();
        assert!(!response.is_empty());
    }

    async fn query(socket: &SocketAddr, request: graphql::Request) -> graphql::ResponseStream {
        HttpSubgraphFetcher::new("federated".into(), format!("http://{}/graphql", socket))
            .stream(request)
            .await
    }

    #[cfg(not(target_os = "macos"))]
    #[test(tokio::test)]
    async fn config_by_file_watching() {
        let (path, mut file) = create_temp_file();
        let contents = include_str!("testdata/supergraph_config.yaml");
        write_and_flush(&mut file, contents).await;
        let mut stream = ConfigurationKind::File {
            path,
            watch: true,
            delay: Some(Duration::from_millis(10)),
        }
        .into_stream()
        .boxed();

        // First update is guaranteed
        assert!(matches!(
            stream.next().await.unwrap(),
            UpdateConfiguration(_)
        ));

        // Modify the file and try again
        write_and_flush(&mut file, contents).await;
        assert!(matches!(
            stream.next().await.unwrap(),
            UpdateConfiguration(_)
        ));

        // This time write garbage, there should not be an update.
        write_and_flush(&mut file, ":").await;
        assert!(stream.into_future().now_or_never().is_none());
    }

    #[test(tokio::test)]
    async fn config_by_file_invalid() {
        let (path, mut file) = create_temp_file();
        write_and_flush(&mut file, "Garbage").await;
        let mut stream = ConfigurationKind::File {
            path,
            watch: true,
            delay: None,
        }
        .into_stream();

        // First update fails because the file is invalid.
        assert!(matches!(stream.next().await.unwrap(), NoMoreConfiguration));
    }

    #[test(tokio::test)]
    async fn config_by_file_missing() {
        let mut stream = ConfigurationKind::File {
            path: temp_dir().join("does_not_exit"),
            watch: true,
            delay: None,
        }
        .into_stream();

        // First update fails because the file is invalid.
        assert!(matches!(stream.next().await.unwrap(), NoMoreConfiguration));
    }

    #[test(tokio::test)]
    async fn config_by_file_no_watch() {
        let (path, mut file) = create_temp_file();
        let contents = include_str!("testdata/supergraph_config.yaml");
        write_and_flush(&mut file, contents).await;

        let mut stream = ConfigurationKind::File {
            path,
            watch: false,
            delay: None,
        }
        .into_stream();
        assert!(matches!(
            stream.next().await.unwrap(),
            UpdateConfiguration(_)
        ));
        assert!(matches!(stream.next().await.unwrap(), NoMoreConfiguration));
    }

    #[cfg(not(target_os = "macos"))]
    #[test(tokio::test)]
    async fn schema_by_file_watching() {
        let (path, mut file) = create_temp_file();
        let schema = include_str!("testdata/supergraph.graphql");
        write_and_flush(&mut file, schema).await;
        let mut stream = SchemaKind::File {
            path,
            watch: true,
            delay: Some(Duration::from_millis(10)),
        }
        .into_stream()
        .boxed();

        // First update is guaranteed
        assert!(matches!(stream.next().await.unwrap(), UpdateSchema(_)));

        // Modify the file and try again
        write_and_flush(&mut file, schema).await;
        assert!(matches!(stream.next().await.unwrap(), UpdateSchema(_)));
    }

    #[test(tokio::test)]
    async fn schema_by_file_missing() {
        let mut stream = SchemaKind::File {
            path: temp_dir().join("does_not_exit"),
            watch: true,
            delay: None,
        }
        .into_stream();

        // First update fails because the file is invalid.
        assert!(matches!(stream.next().await.unwrap(), NoMoreSchema));
    }

    #[test(tokio::test)]
    async fn schema_by_file_no_watch() {
        let (path, mut file) = create_temp_file();
        let schema = include_str!("testdata/supergraph.graphql");
        write_and_flush(&mut file, schema).await;

        let mut stream = SchemaKind::File {
            path,
            watch: false,
            delay: None,
        }
        .into_stream();
        assert!(matches!(stream.next().await.unwrap(), UpdateSchema(_)));
        assert!(matches!(stream.next().await.unwrap(), NoMoreSchema));
    }
}<|MERGE_RESOLUTION|>--- conflicted
+++ resolved
@@ -557,11 +557,7 @@
         let state_machine = StateMachine::new(
             server_factory,
             Some(state_listener),
-<<<<<<< HEAD
-            FederatedGraphFactory::new(self.query_cache_limit),
-=======
-            ApolloRouterFactory::default(),
->>>>>>> 44840e49
+            ApolloRouterFactory::new(self.query_cache_limit),
         );
         let (shutdown_sender, shutdown_receiver) = oneshot::channel::<()>();
         let result = spawn(async {
